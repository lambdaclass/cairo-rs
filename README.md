<div align="center">
<img src="./bonaparte.webp" height="150">

### ⚡ Cairo-rs ⚡

A faster and safer implementation of the Cairo VM in Rust

[Report Bug](https://github.com/lambdaclass/cairo-rs/issues/new?labels=bug&title=bug%3A+) · [Request Feature](https://github.com/lambdaclass/cairo-rs/issues/new?labels=enhancement&title=feat%3A+)

[![rust](https://github.com/lambdaclass/cairo-rs/actions/workflows/rust.yml/badge.svg)](https://github.com/lambdaclass/cairo-rs/actions/workflows/rust.yml)
[![codecov](https://img.shields.io/codecov/c/github/lambdaclass/cairo-rs)](https://codecov.io/gh/lambdaclass/cairo-rs)
[![license](https://img.shields.io/github/license/lambdaclass/cairo-rs)](/LICENSE)
[![pr-welcome]](#-contributing)
[![Telegram Chat][tg-badge]][tg-url]

[pr-welcome]: https://img.shields.io/static/v1?color=orange&label=PRs&style=flat&message=welcome
[tg-badge]: https://img.shields.io/static/v1?color=green&logo=telegram&label=chat&style=flat&message=join
[tg-url]: https://t.me/starknet_rs

</div>

## Table of Contents
<<<<<<< HEAD
        
- [About](#about)
- [Getting Started](#getting-started)
  - [Dependencies](#dependencies)
- [Usage](#usage)
  - [Running cairo-rs](#running-cairo-rs)
  - [Running a function in a Cairo program with arguments](#running-a-function-in-a-cairo-program-with-arguments)
  - [WebAssembly Demo](#webassembly-demo)
  - [Testing](#testing)
- [Code Coverage](#code-coverage)
- [Benchmarks](#benchmarks)
- [Related Projects](#related-projects)
- [Documentation](#documentation)
  - [Cairo](#cairo)
  - [Original Cairo VM Internals](#original-cairo-vm-internals)
  - [Compilers and Interpreters](#compilers-and-interpreters)
  - [Computational Integrity and Zero Knowledge Proofs](#computational-integrity-and-zero-knowledge-proofs)
- [Possible changes for the future](#possible-changes-for-the-future)
- [Changelog](#changelog)
- [License](#license)

## 🦂 Disclaimer

`cairo-rs` is still being built therefore breaking changes might happen often so use it at your own risk.
Cargo doesn't comply with [semver](https://semver.org/), so we advise to pin the version to 0.1.0. This can be done adding `cairo-vm = "0.1.0"` to your Cargo.toml

## 🐪 About

### This repository
=======

- [Disclaimer](#%EF%B8%8F-disclaimer)
- [About](#-about)
  * [The Cairo language](#the-cairo-language)
- [Getting Started](#-getting-started)
  * [Dependencies](#dependencies)
- [Usage](#-usage)
  * [Running cairo-rs](#running-cairo-rs)
  * [Using hints](#using-hints)
  * [Running a function in a Cairo program with arguments](#running-a-function-in-a-cairo-program-with-arguments)
  * [WebAssembly Demo](#webassembly-demo)
  * [Testing](#testing)
- [Benchmarks](#-benchmarks)
- [Changelog](#-changelog)
- [Contributing](#-contributing)
- [Related Projects](#-related-projects)
- [Documentation](#-documentation)
  * [Cairo](#cairo)
  * [Original Cairo VM Internals](#original-cairo-vm-internals)
  * [Compilers and Interpreters](#compilers-and-interpreters)
  * [StarkNet](#starknet)
  * [Computational Integrity and Zero-Knowledge Proofs](#computational-integrity-and-zero-knowledge-proofs)
- [License](#%EF%B8%8F-license)

## ⚠️ Disclaimer

🚧 `cairo-rs` is still being built therefore breaking changes might happen often so use it at your own risk. 🚧

## 📖 About

>>>>>>> 1604f3e9
Cairo VM is the virtual machine for the [Cairo language](www.cairo-lang.org/).

There's an older version of [Cairo VM](https://github.com/starkware-libs/cairo-lang) written in Python, which is **currently in production**.

This repository contains the newer version, written in Rust. It's faster and has safer and more expressive typing. Once completed, it will replace the older one as the sole Cairo VM.

### The Cairo language
Cairo is the first production-grade platform for generating [STARK](https://vitalik.ca/general/2017/11/09/starks_part_1.html) proofs for general computation.

It's Turing-complete and it was created by [Starkware](https://starkware.co/) as part of the [Starknet](https://starkware.co/starknet/) ecosystem.

## 🌅 Getting Started

### Dependencies
**Required**
- [Rust 1.66.1](https://www.rust-lang.org/tools/install)
- Cargo

**Optional**

These dependencies are only necessary in order to run the original VM and compile Cairo programs.
- PyEnv with Python 3.9 
- cairo-lang

## 🚀 Usage

### Running cairo-rs
To compile the repository, run:
```bash
cargo build --release
```
 
Once the binary is built, it can be found in `target/release/` under the name `cairo-rs-run`.

To compile a program, use `cairo-compile [path_to_the_.cairo_file] --output [desired_path_of_the_compiled_.json_file]`. For example:

```bash 
cairo-compile cairo_programs/abs_value_array.cairo --output cairo_programs/abs_value_array_compiled.json
```

To run a compiled .json program through the VM, call the executable giving it the path and name of the file to be executed. For example: 

```bash 
target/release/cairo-rs-run cairo_programs/abs_value_array_compiled.json --layout all
```
The flag `--layout` determines which built-in is going to be used. More info about layouts [here](https://www.cairo-lang.org/docs/how_cairo_works/builtins.html#layouts).

To sum up, the following code will get you from zero to running a Cairo program:

```bash
git clone https://github.com/lambdaclass/cairo-rs.git

cd cairo-rs

cargo build --release

cairo-compile cairo_programs/abs_value_array.cairo --output cairo_programs/abs_value_array_compiled.json

target/release/cairo-rs-run cairo_programs/abs_value_array_compiled.json --layout all
```
### Using hints

Currently, as this VM is under construction, it's missing some of the features of the original VM. Notably, this VM only implements a limited number of Python hints at the moment, while the [Python Cairo VM](https://github.com/starkware-libs/cairo-lang) allows users to run any Python code.

There are two ways to use non-standard hints in this VM:

- Extend the cairo-rs code and build your own binary using the interface hint processor
- Use [cairo-rs-py](https://github.com/lambdaclass/cairo-rs-py) which supports running any arbitrary hint in a Python interpreter.

### Running a function in a Cairo program with arguments
When running a Cairo program directly using the Cairo-rs repository you would first need to prepare a couple of things. 

1. Specify the Cairo program you want to run
```rust
let program =
        Program::from_file(Path::new(&file_path), None);
```

2. Instantiate the VM, the cairo_runner, the hint processor, and the entrypoint
```rust
let mut vm = VirtualMachine::new(false);

let mut cairo_runner = CairoRunner::new(&program, "all", false);

let mut hint_processor = BuiltinHintProcessor::new_empty();

let entrypoint = program
        .identifiers
        .get(&format!("__main__.{}", &func_name))?
        .pc;
```

3. Lastly, initialize the builtins and segments. 
```rust
cairo_runner.initialize_builtins(&mut vm)?;
cairo_runner.initialize_segments(&mut vm, None);
```
    
When using cairo-rs with the Starknet devnet there are additional parameters that are part of the OS context passed on to the run_from_entrypoint function that we do not have here when using it directly. These parameters are, for example, initial stacks of the builtins, which are the base of each of them and are needed as they are the implicit arguments of the function.

```rust
 let _var = cairo_runner.run_from_entrypoint(
            entrypoint,
            vec![
                &mayberelocatable!(2),  //this is the entry point selector
                &MaybeRelocatable::from((2,0)) //this would be the output_ptr for example if our cairo function uses it
                ],
            false,
            true,
            true,
            &mut vm,
            &mut hint_processor,
        );
```

### WebAssembly Demo
A demo on how to use `cairo-rs` with WebAssembly can be found
[here](https://github.com/lambdaclass/cairo-rs-wasm).

### Testing
To run the test suite:
```bash
make test
```

## 📊 Benchmarks

Running a [Cairo program](./cairo_programs/benchmarks/fibonacci_1000_multirun.cairo) that gets the 1000th Fibonacci number we got the following benchmarks:
* Execution time with [Criterion](./docs/benchmarks/criterion_benchmark.pdf)
* [Flamegraph](./docs/benchmarks/flamegraph.svg)
* Github action [results](https://lambdaclass.github.io/cairo-rs/)

Run the benchmark suite with cargo:
```bash
cargo bench
```

## 📜 Changelog

Keeps track of the latest changes [here](CHANGELOG.md).

## 🛠 Contributing

The open-source community is a fantastic place for learning, inspiration, and creation, and this is all thanks to contributions from people like you. Your contributions are **greatly appreciated**. 

If you have any suggestions for how to improve the project, please feel free to fork the repo and create a pull request, or [open an issue](https://github.com/lambdaclass/starknet_in_rust/issues/new?labels=enhancement&title=feat%3A+) with the tag 'enhancement'.

1. Fork the Project
2. Create your Feature Branch (`git checkout -b feature/AmazingFeature`)
3. Commit your Changes (`git commit -m 'Add some AmazingFeature'`)
4. Push to the Branch (`git push origin feature/AmazingFeature`)
5. Open a Pull Request

And don't forget to give the project a star! ⭐ Thank you again for your support.

## 🌞 Related Projects

- [starknet_in_rust](https://github.com/lambdaclass/starknet_in_rust): implementation of Starknet in Rust, powered by the cairo-rs VM.
- [cairo-rs-py](https://github.com/lambdaclass/cairo-rs-py): Bindings for using cairo-rs from Python code.

## 📚 Documentation

### Cairo
* From Cairo Documentation: [How Cairo Works](https://www.cairo-lang.org/docs/how_cairo_works/index.html#how-cairo-works)
* [Cairo – a Turing-complete STARK-friendly CPU architecture](https://eprint.iacr.org/2021/1063)
* [A Verified Algebraic Representation of Cairo Program Execution](https://arxiv.org/pdf/2109.14534.pdf)
* [Cairo Verifier](https://github.com/patrickbiel01/Cairo_Verifier) in Rust

### Original Cairo VM Internals
We wrote a document explaining how the Cairo VM works. It can be found [here](./docs/python_vm/README.md).

### Compilers and Interpreters
This is a list of recommended books to learn how to implement a compiler or an interpreter.

* [How I wrote my own "proper" programming language - Mukul Rathi](https://mukulrathi.com/create-your-own-programming-language/intro-to-compiler/)
* [Introduction to Compilers and Language Design - Douglas Thain](http://compilerbook.org)
* [Beautiful Racket - Matthew Flatt](https://beautifulracket.com)
* [Crafting interpreters - Robert Nystrom](https://craftinginterpreters.com)
* [Engineering a Compiler - Keith D. Cooper, Linda Torczon](https://www.goodreads.com/en/book/show/1997607.Engineering_a_Compiler)

### StarkNet
- [StarkNet's Architecture Review](https://david-barreto.com/starknets-architecture-review/)

### Computational Integrity and Zero Knowledge Proofs

#### Basics
* [Intro to zero-knowledge proofs](https://www.youtube.com/watch?v=HUs1bH85X9I)
* [Security and Privacy for Crypto with Zero-Knowledge Proofs](https://www.youtube.com/watch?v=3NL0ThdvWMU)
* [A Hands-On Tutorial for Zero-Knowledge Proofs Series](http://www.shirpeled.com/2018/09/a-hands-on-tutorial-for-zero-knowledge.html)

#### ZK SNARKs
* [What are zk-SNARKs?](https://z.cash/technology/zksnarks/)
* [Vitalik's introduction to how zk-SNARKs are possible](https://vitalik.ca/general/2021/01/26/snarks.html)
* [Vitalik's post on quadratic arithmetic programs](https://medium.com/@VitalikButerin/quadratic-arithmetic-programs-from-zero-to-hero-f6d558cea649)
* [Why and How zk-SNARK Works - Maksym Petkus](https://arxiv.org/abs/1906.07221)
* [Comparing General Purpose zk-SNARKs](https://medium.com/coinmonks/comparing-general-purpose-zk-snarks-51ce124c60bd)
* [Dark forest's intro + circuits PART 1](https://blog.zkga.me/intro-to-zksnarks)
* [Dark forest's intro + circuits PART 2](https://blog.zkga.me/df-init-circuit)

#### STARKs
Introduction:
* [Cryptography Stack Exchange Answer](https://crypto.stackexchange.com/questions/56327/what-are-zk-starks)
* [Hasu gets STARK-pilled - with Eli Ben-Sasson](https://youtu.be/-6BtBUbiUIU)
* [Cairo for Blockchain Developers](https://www.cairo-lang.org/cairo-for-blockchain-developers/)
* [Why STARKs are the key to unlocking blockchain scalability](https://twitter.com/0xalec/status/1529915544324800512?s=12&t=FX6TgXCZY1iWcWmbc7oqSw)
* STARKs whitepaper: [Scalable, transparent, and post-quantum secure computational integrity](https://eprint.iacr.org/2018/046)
* STARKs vs. SNARKs: [A Cambrian Explosion of Crypto Proofs](https://nakamoto.com/cambrian-explosion-of-crypto-proofs/)

Vitalik Buterin's blog series on zk-STARKs:
* [STARKs, part 1: Proofs with Polynomials](https://vitalik.ca/general/2017/11/09/starks_part_1.html)
* [STARKs, part 2: Thank Goodness it's FRI-day](https://vitalik.ca/general/2017/11/22/starks_part_2.html)
* [STARKs, part 3: Into the Weeds](https://vitalik.ca/general/2018/07/21/starks_part_3.html)

Alan Szepieniec's STARK tutorial:
* [Anatomy of a STARK](https://aszepieniec.github.io/stark-anatomy/)

StarkWare's STARK Math blog series:
* [STARK Math: The Journey Begins](https://medium.com/starkware/stark-math-the-journey-begins-51bd2b063c71)
* [Arithmetization I](https://medium.com/starkware/arithmetization-i-15c046390862)
* [Arithmetization II](https://medium.com/starkware/arithmetization-ii-403c3b3f4355)
* [Low Degree Testing](https://medium.com/starkware/low-degree-testing-f7614f5172db)
* [A Framework for Efficient STARKs](https://medium.com/starkware/a-framework-for-efficient-starks-19608ba06fbe)

## ⚖️ License

This project is licensed under the Apache 2.0 license.

See [LICENSE](/LICENSE) for more information.<|MERGE_RESOLUTION|>--- conflicted
+++ resolved
@@ -20,37 +20,6 @@
 </div>
 
 ## Table of Contents
-<<<<<<< HEAD
-        
-- [About](#about)
-- [Getting Started](#getting-started)
-  - [Dependencies](#dependencies)
-- [Usage](#usage)
-  - [Running cairo-rs](#running-cairo-rs)
-  - [Running a function in a Cairo program with arguments](#running-a-function-in-a-cairo-program-with-arguments)
-  - [WebAssembly Demo](#webassembly-demo)
-  - [Testing](#testing)
-- [Code Coverage](#code-coverage)
-- [Benchmarks](#benchmarks)
-- [Related Projects](#related-projects)
-- [Documentation](#documentation)
-  - [Cairo](#cairo)
-  - [Original Cairo VM Internals](#original-cairo-vm-internals)
-  - [Compilers and Interpreters](#compilers-and-interpreters)
-  - [Computational Integrity and Zero Knowledge Proofs](#computational-integrity-and-zero-knowledge-proofs)
-- [Possible changes for the future](#possible-changes-for-the-future)
-- [Changelog](#changelog)
-- [License](#license)
-
-## 🦂 Disclaimer
-
-`cairo-rs` is still being built therefore breaking changes might happen often so use it at your own risk.
-Cargo doesn't comply with [semver](https://semver.org/), so we advise to pin the version to 0.1.0. This can be done adding `cairo-vm = "0.1.0"` to your Cargo.toml
-
-## 🐪 About
-
-### This repository
-=======
 
 - [Disclaimer](#%EF%B8%8F-disclaimer)
 - [About](#-about)
@@ -78,10 +47,10 @@
 ## ⚠️ Disclaimer
 
 🚧 `cairo-rs` is still being built therefore breaking changes might happen often so use it at your own risk. 🚧
+Cargo doesn't comply with [semver](https://semver.org/), so we advise to pin the version to 0.1.0. This can be done adding `cairo-vm = "0.1.0"` to your Cargo.toml
 
 ## 📖 About
 
->>>>>>> 1604f3e9
 Cairo VM is the virtual machine for the [Cairo language](www.cairo-lang.org/).
 
 There's an older version of [Cairo VM](https://github.com/starkware-libs/cairo-lang) written in Python, which is **currently in production**.
