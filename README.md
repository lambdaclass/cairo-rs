<div align="center">
<img src="./bonaparte.webp" height="150">

### ⚡ Cairo-rs ⚡

A faster and safer implementation of the Cairo VM in Rust

[Report Bug](https://github.com/lambdaclass/cairo-rs/issues/new?labels=bug&title=bug%3A+) · [Request Feature](https://github.com/lambdaclass/cairo-rs/issues/new?labels=enhancement&title=feat%3A+)

[![rust](https://github.com/lambdaclass/cairo-rs/actions/workflows/rust.yml/badge.svg)](https://github.com/lambdaclass/cairo-rs/actions/workflows/rust.yml)
[![codecov](https://img.shields.io/codecov/c/github/lambdaclass/cairo-rs)](https://codecov.io/gh/lambdaclass/cairo-rs)
[![license](https://img.shields.io/github/license/lambdaclass/cairo-rs)](/LICENSE)
[![pr-welcome]](#-contributing)
[![Telegram Chat][tg-badge]][tg-url]

[pr-welcome]: https://img.shields.io/static/v1?color=orange&label=PRs&style=flat&message=welcome
[tg-badge]: https://img.shields.io/static/v1?color=green&logo=telegram&label=chat&style=flat&message=join
[tg-url]: https://t.me/starknet_rs

</div>

## Table of Contents

- [Disclaimer](#%EF%B8%8F-disclaimer)
- [About](#-about)
  * [The Cairo language](#the-cairo-language)
- [Getting Started](#-getting-started)
  * [Dependencies](#dependencies)
- [Usage](#-usage)
  * [Running cairo-rs](#running-cairo-rs)
  * [Using hints](#using-hints)
  * [Running a function in a Cairo program with arguments](#running-a-function-in-a-cairo-program-with-arguments)
  * [WebAssembly Demo](#webassembly-demo)
  * [Testing](#testing)
- [Benchmarks](#-benchmarks)
- [Changelog](#-changelog)
- [Contributing](#-contributing)
- [Related Projects](#-related-projects)
- [Documentation](#-documentation)
  * [Cairo](#cairo)
  * [Original Cairo VM Internals](#original-cairo-vm-internals)
  * [Compilers and Interpreters](#compilers-and-interpreters)
  * [StarkNet](#starknet)
  * [Computational Integrity and Zero-Knowledge Proofs](#computational-integrity-and-zero-knowledge-proofs)
- [License](#%EF%B8%8F-license)

## ⚠️ Disclaimer

🚧 `cairo-rs` is still being built therefore breaking changes might happen often so use it at your own risk. 🚧

## 📖 About

Cairo VM is the virtual machine for the [Cairo language](www.cairo-lang.org/).

There's an older version of [Cairo VM](https://github.com/starkware-libs/cairo-lang) written in Python, which is **currently in production**.

This repository contains the newer version, written in Rust. It's faster and has safer and more expressive typing. Once completed, it will replace the older one as the sole Cairo VM.

### The Cairo language
Cairo is the first production-grade platform for generating [STARK](https://vitalik.ca/general/2017/11/09/starks_part_1.html) proofs for general computation.

It's Turing-complete and it was created by [Starkware](https://starkware.co/) as part of the [Starknet](https://starkware.co/starknet/) ecosystem.

## 🌅 Getting Started

### Dependencies
**Required**
- [Rust 1.66.1](https://www.rust-lang.org/tools/install)
- Cargo

**Optional**

These dependencies are only necessary in order to run the original VM and compile Cairo programs.
- PyEnv with Python 3.9 
- cairo-lang

## 🚀 Usage

### Running cairo-rs
To compile the repository, run:
```bash
cargo build --release
```
 
Once the binary is built, it can be found in `target/release/` under the name `cairo-rs-run`.

To compile a program, use `cairo-compile [path_to_the_.cairo_file] --output [desired_path_of_the_compiled_.json_file]`. For example:

```bash 
cairo-compile cairo_programs/abs_value_array.cairo --output cairo_programs/abs_value_array_compiled.json
```

To run a compiled .json program through the VM, call the executable giving it the path and name of the file to be executed. For example: 

```bash 
target/release/cairo-rs-run cairo_programs/abs_value_array_compiled.json --layout all
```
<<<<<<< HEAD
The flag `--layout` determines which builtins can be used. More info about layouts [here](https://www.cairo-lang.org/docs/how_cairo_works/builtins.html#layouts).
=======
The flag `--layout` determines which built-in is going to be used. More info about layouts [here](https://www.cairo-lang.org/docs/how_cairo_works/builtins.html#layouts).
>>>>>>> 75bfba38

To sum up, the following code will get you from zero to running a Cairo program:

```bash
git clone https://github.com/lambdaclass/cairo-rs.git

cd cairo-rs

cargo build --release

cairo-compile cairo_programs/abs_value_array.cairo --output cairo_programs/abs_value_array_compiled.json

target/release/cairo-rs-run cairo_programs/abs_value_array_compiled.json --layout all
```
### Using hints

Currently, as this VM is under construction, it's missing some of the features of the original VM. Notably, this VM only implements a limited number of Python hints at the moment, while the [Python Cairo VM](https://github.com/starkware-libs/cairo-lang) allows users to run any Python code.

There are two ways to use non-standard hints in this VM:

- Extend the cairo-rs code and build your own binary using the interface hint processor
- Use [cairo-rs-py](https://github.com/lambdaclass/cairo-rs-py) which supports running any arbitrary hint in a Python interpreter.

### Running a function in a Cairo program with arguments
When running a Cairo program directly using the Cairo-rs repository you would first need to prepare a couple of things. 

1. Specify the Cairo program and the function you want to run
```rust
let program =
        Program::from_file(Path::new(&file_path), Some(&func_name));
```

2. Instantiate the VM, the cairo_runner, the hint processor, and the entrypoint
```rust
let mut vm = VirtualMachine::new(
            BigInt::new(Sign::Plus, vec![1, 0, 0, 0, 0, 0, 17, 134217728]),
            false,
        );

let mut cairo_runner = CairoRunner::new(&program, "all", false);

let mut hint_processor = BuiltinHintProcessor::new_empty();

let entrypoint = program
        .identifiers
        .get(&format!("__main__.{}", &func_name))?
        .pc;
```

3. Lastly, initialize the builtins and segments. 
```rust
cairo_runner.initialize_builtins(&mut vm)?;
cairo_runner.initialize_segments(&mut vm, None);
```
    
When using cairo-rs with the Starknet devnet there are additional parameters that are part of the OS context passed on to the run_from_entrypoint function that we do not have here when using it directly. These parameters are, for example, initial stacks of the builtins, which are the base of each of them and are needed as they are the implicit arguments of the function.

```rust
 let _var = cairo_runner.run_from_entrypoint(
            entrypoint,
            vec![
                &mayberelocatable!(2),  //this is the entry point selector
                &MaybeRelocatable::from((2,0)) //this would be the output_ptr for example if our cairo function uses it
                ],
            false,
            true,
            true,
            &mut vm,
            &mut hint_processor,
        );
```

### WebAssembly Demo
A demo on how to use `cairo-rs` with WebAssembly can be found
[here](https://github.com/lambdaclass/cairo-rs-wasm).

### Testing
To run the test suite:
```bash
make test
```

## 📊 Benchmarks

Running a [Cairo program](./cairo_programs/benchmarks/fibonacci_1000_multirun.cairo) that gets the 1000th Fibonacci number we got the following benchmarks:
* Execution time with [Criterion](./docs/benchmarks/criterion_benchmark.pdf)
* [Flamegraph](./docs/benchmarks/flamegraph.svg)
* Github action [results](https://lambdaclass.github.io/cairo-rs/)

Run the benchmark suite with cargo:
```bash
cargo bench
```

## 📜 Changelog

Keeps track of the latest changes [here](CHANGELOG.md).

## 🛠 Contributing

The open-source community is a fantastic place for learning, inspiration, and creation, and this is all thanks to contributions from people like you. Your contributions are **greatly appreciated**. 

If you have any suggestions for how to improve the project, please feel free to fork the repo and create a pull request, or [open an issue](https://github.com/lambdaclass/starknet_in_rust/issues/new?labels=enhancement&title=feat%3A+) with the tag 'enhancement'.

1. Fork the Project
2. Create your Feature Branch (`git checkout -b feature/AmazingFeature`)
3. Commit your Changes (`git commit -m 'Add some AmazingFeature'`)
4. Push to the Branch (`git push origin feature/AmazingFeature`)
5. Open a Pull Request

And don't forget to give the project a star! ⭐ Thank you again for your support.

## 🌞 Related Projects

- [starknet_in_rust](https://github.com/lambdaclass/starknet_in_rust): implementation of Starknet in Rust, powered by the cairo-rs VM.
- [cairo-rs-py](https://github.com/lambdaclass/cairo-rs-py): Bindings for using cairo-rs from Python code.

## 📚 Documentation

### Cairo
* From Cairo Documentation: [How Cairo Works](https://www.cairo-lang.org/docs/how_cairo_works/index.html#how-cairo-works)
* [Cairo – a Turing-complete STARK-friendly CPU architecture](https://eprint.iacr.org/2021/1063)
* [A Verified Algebraic Representation of Cairo Program Execution](https://arxiv.org/pdf/2109.14534.pdf)
* [Cairo Verifier](https://github.com/patrickbiel01/Cairo_Verifier) in Rust

### Original Cairo VM Internals
We wrote a document explaining how the Cairo VM works. It can be found [here](./docs/python_vm/README.md).

### Compilers and Interpreters
This is a list of recommended books to learn how to implement a compiler or an interpreter.

* [How I wrote my own "proper" programming language - Mukul Rathi](https://mukulrathi.com/create-your-own-programming-language/intro-to-compiler/)
* [Introduction to Compilers and Language Design - Douglas Thain](http://compilerbook.org)
* [Beautiful Racket - Matthew Flatt](https://beautifulracket.com)
* [Crafting interpreters - Robert Nystrom](https://craftinginterpreters.com)
* [Engineering a Compiler - Keith D. Cooper, Linda Torczon](https://www.goodreads.com/en/book/show/1997607.Engineering_a_Compiler)

### StarkNet
- [StarkNet's Architecture Review](https://david-barreto.com/starknets-architecture-review/)

### Computational Integrity and Zero Knowledge Proofs

#### Basics
* [Intro to zero-knowledge proofs](https://www.youtube.com/watch?v=HUs1bH85X9I)
* [Security and Privacy for Crypto with Zero-Knowledge Proofs](https://www.youtube.com/watch?v=3NL0ThdvWMU)
* [A Hands-On Tutorial for Zero-Knowledge Proofs Series](http://www.shirpeled.com/2018/09/a-hands-on-tutorial-for-zero-knowledge.html)

#### ZK SNARKs
* [What are zk-SNARKs?](https://z.cash/technology/zksnarks/)
* [Vitalik's introduction to how zk-SNARKs are possible](https://vitalik.ca/general/2021/01/26/snarks.html)
* [Vitalik's post on quadratic arithmetic programs](https://medium.com/@VitalikButerin/quadratic-arithmetic-programs-from-zero-to-hero-f6d558cea649)
* [Why and How zk-SNARK Works - Maksym Petkus](https://arxiv.org/abs/1906.07221)
* [Comparing General Purpose zk-SNARKs](https://medium.com/coinmonks/comparing-general-purpose-zk-snarks-51ce124c60bd)
* [Dark forest's intro + circuits PART 1](https://blog.zkga.me/intro-to-zksnarks)
* [Dark forest's intro + circuits PART 2](https://blog.zkga.me/df-init-circuit)

#### STARKs
Introduction:
* [Cryptography Stack Exchange Answer](https://crypto.stackexchange.com/questions/56327/what-are-zk-starks)
* [Hasu gets STARK-pilled - with Eli Ben-Sasson](https://youtu.be/-6BtBUbiUIU)
* [Cairo for Blockchain Developers](https://www.cairo-lang.org/cairo-for-blockchain-developers/)
* [Why STARKs are the key to unlocking blockchain scalability](https://twitter.com/0xalec/status/1529915544324800512?s=12&t=FX6TgXCZY1iWcWmbc7oqSw)
* STARKs whitepaper: [Scalable, transparent, and post-quantum secure computational integrity](https://eprint.iacr.org/2018/046)
* STARKs vs. SNARKs: [A Cambrian Explosion of Crypto Proofs](https://nakamoto.com/cambrian-explosion-of-crypto-proofs/)

Vitalik Buterin's blog series on zk-STARKs:
* [STARKs, part 1: Proofs with Polynomials](https://vitalik.ca/general/2017/11/09/starks_part_1.html)
* [STARKs, part 2: Thank Goodness it's FRI-day](https://vitalik.ca/general/2017/11/22/starks_part_2.html)
* [STARKs, part 3: Into the Weeds](https://vitalik.ca/general/2018/07/21/starks_part_3.html)

Alan Szepieniec's STARK tutorial:
* [Anatomy of a STARK](https://aszepieniec.github.io/stark-anatomy/)

StarkWare's STARK Math blog series:
* [STARK Math: The Journey Begins](https://medium.com/starkware/stark-math-the-journey-begins-51bd2b063c71)
* [Arithmetization I](https://medium.com/starkware/arithmetization-i-15c046390862)
* [Arithmetization II](https://medium.com/starkware/arithmetization-ii-403c3b3f4355)
* [Low Degree Testing](https://medium.com/starkware/low-degree-testing-f7614f5172db)
* [A Framework for Efficient STARKs](https://medium.com/starkware/a-framework-for-efficient-starks-19608ba06fbe)

## ⚖️ License

This project is licensed under the MIT license.

See [LICENSE](/LICENSE) for more information.<|MERGE_RESOLUTION|>--- conflicted
+++ resolved
@@ -95,11 +95,7 @@
 ```bash 
 target/release/cairo-rs-run cairo_programs/abs_value_array_compiled.json --layout all
 ```
-<<<<<<< HEAD
 The flag `--layout` determines which builtins can be used. More info about layouts [here](https://www.cairo-lang.org/docs/how_cairo_works/builtins.html#layouts).
-=======
-The flag `--layout` determines which built-in is going to be used. More info about layouts [here](https://www.cairo-lang.org/docs/how_cairo_works/builtins.html#layouts).
->>>>>>> 75bfba38
 
 To sum up, the following code will get you from zero to running a Cairo program:
 
