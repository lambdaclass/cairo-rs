--- conflicted
+++ resolved
@@ -20,14 +20,9 @@
     d.insert(1, nullable_from_box(box_a));
     d.insert(2, nullable_from_box(box_b));
 
-<<<<<<< HEAD
-    d
+    d.squash()
 }
 
 // TODO: remove this temporary fixed once fixed in cairo
 #[inline(never)]
-fn identity<T>(t: T) -> T { t }
-=======
-    d.squash()
-}
->>>>>>> 3f1f9ecf
+fn identity<T>(t: T) -> T { t }