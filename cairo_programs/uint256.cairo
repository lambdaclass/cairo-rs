%builtins range_check

from starkware.cairo.common.uint256 import (
    Uint256,
    uint256_add,
    split_64,
    uint256_sqrt,
    uint256_signed_nn,
    uint256_unsigned_div_rem,
    uint256_mul,
    uint256_mul_div_mod
)
from starkware.cairo.common.alloc import alloc

func fill_array{range_check_ptr: felt}(
    array: Uint256*, base: Uint256, step: Uint256, array_length: felt, iterator: felt
) {
    if (iterator == array_length) {
        return ();
    }
    let (res, carry_high) = uint256_add(step, base);
    let (sqrt) = uint256_sqrt(res);

    assert array[iterator] = sqrt;
    return fill_array(array, base, array[iterator], array_length, iterator + 1);
}

func main{range_check_ptr: felt}() {
    let x: Uint256 = Uint256(5, 2);
    let y = Uint256(3, 7);
    let (res, carry_high) = uint256_add(x, y);
    assert res.low = 8;
    assert res.high = 9;
    assert carry_high = 0;

    let (low, high) = split_64(850981239023189021389081239089023);
    assert low = 7249717543555297151;
    assert high = 46131785404667;

    let (root) = uint256_sqrt(Uint256(17, 7));
    assert root = Uint256(48805497317890012913, 0);

    let (signed_nn) = uint256_signed_nn(Uint256(5, 2));
    assert signed_nn = 1;
    let (p) = uint256_signed_nn(Uint256(1, 170141183460469231731687303715884105728));
    assert p = 0;
    let (q) = uint256_signed_nn(Uint256(1, 170141183460469231731687303715884105727));
    assert q = 1;

    let (a_quotient, a_remainder) = uint256_unsigned_div_rem(Uint256(89, 72), Uint256(3, 7));
    assert a_quotient = Uint256(10, 0);
    assert a_remainder = Uint256(59, 2);

    let (b_quotient, b_remainder) = uint256_unsigned_div_rem(
        Uint256(-3618502788666131213697322783095070105282824848410658236509717448704103809099, 2),
        Uint256(5, 2),
    );
    assert b_quotient = Uint256(1, 0);
    assert b_remainder = Uint256(340282366920938463463374607431768211377, 0);

    let (c_quotient, c_remainder) = uint256_unsigned_div_rem(
        Uint256(340282366920938463463374607431768211455, 340282366920938463463374607431768211455),
        Uint256(1, 0),
    );

    assert c_quotient = Uint256(340282366920938463463374607431768211455, 340282366920938463463374607431768211455);
    assert c_remainder = Uint256(0, 0);

    let (a_quotient_low, a_quotient_high, a_remainder) = uint256_mul_div_mod(
        Uint256(89, 72),
        Uint256(3, 7),
        Uint256(107, 114),
    );
    assert a_quotient_low = Uint256(143276786071974089879315624181797141668, 4);
    assert a_quotient_high = Uint256(0, 0);
    assert a_remainder = Uint256(322372768661941702228460154409043568767, 101);

    let (b_quotient_low, b_quotient_high, b_remainder) = uint256_mul_div_mod(
        Uint256(-3618502788666131213697322783095070105282824848410658236509717448704103809099, 2),
        Uint256(1, 1),
        Uint256(5, 2),
    );
    assert b_quotient_low = Uint256(170141183460469231731687303715884105688, 1);
    assert b_quotient_high = Uint256(0, 0);
    assert b_remainder = Uint256(170141183460469231731687303715884105854, 1);

<<<<<<< HEAD
=======
    let (c_quotient_low, c_quotient_high, c_remainder) = uint256_mul_div_mod(
        Uint256(340281070833283907490476236129005105807, 340282366920938463463374607431768211455),
        Uint256(2447157533618445569039502, 0),
        Uint256(0, 1),
    );

    assert c_quotient_low = Uint256(340282366920938463454053728725133866491, 2447157533618445569039501);
    assert c_quotient_high = Uint256(0, 0);
    assert c_remainder = Uint256(326588112914912836985603897252688572242, 0);

>>>>>>> 16abcb4f
    let (mult_low_a, mult_high_a) = uint256_mul(Uint256(59, 2), Uint256(10, 0));
    assert mult_low_a = Uint256(590, 20);
    assert mult_high_a = Uint256(0, 0);

    let (mult_low_b: Uint256, mult_high_b: Uint256) = uint256_mul(
        Uint256(271442546951262198976322048597925888860, 0),
        Uint256(271442546951262198976322048597925888860, 0),
    );
    assert mult_low_b = Uint256(
        42047520920204780886066537579778623760, 216529163594619381764978757921136443390
    );
    assert mult_high_b = Uint256(0, 0);

    let array_length = 100;
    let (sum_array: Uint256*) = alloc();
    fill_array(sum_array, Uint256(57, 8), Uint256(17, 7), array_length, 0);

    return ();
}<|MERGE_RESOLUTION|>--- conflicted
+++ resolved
@@ -84,8 +84,6 @@
     assert b_quotient_high = Uint256(0, 0);
     assert b_remainder = Uint256(170141183460469231731687303715884105854, 1);
 
-<<<<<<< HEAD
-=======
     let (c_quotient_low, c_quotient_high, c_remainder) = uint256_mul_div_mod(
         Uint256(340281070833283907490476236129005105807, 340282366920938463463374607431768211455),
         Uint256(2447157533618445569039502, 0),
@@ -96,7 +94,6 @@
     assert c_quotient_high = Uint256(0, 0);
     assert c_remainder = Uint256(326588112914912836985603897252688572242, 0);
 
->>>>>>> 16abcb4f
     let (mult_low_a, mult_high_a) = uint256_mul(Uint256(59, 2), Uint256(10, 0));
     assert mult_low_a = Uint256(590, 20);
     assert mult_high_a = Uint256(0, 0);
