--- conflicted
+++ resolved
@@ -1,13 +1,7 @@
 from operations_with_data_structures import run_tests
 from starkware.cairo.common.cairo_builtins import BitwiseBuiltin
 
-<<<<<<< HEAD
 func main{range_check_ptr: felt, bitwise_ptr: BitwiseBuiltin*}() {
     run_tests(0, 300);
-=======
-func main{range_check_ptr : felt, bitwise_ptr: BitwiseBuiltin*}():
-    run_tests(0, 170)
->>>>>>> efd693af
-
     return ();
 }