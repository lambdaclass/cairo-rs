%builtins range_check
from starkware.cairo.common.cairo_secp.bigint import (
    nondet_bigint3,
    BigInt3,
    bigint_to_uint256
)

from starkware.cairo.common.cairo_secp.field import (
    verify_zero,
    UnreducedBigInt3,
    reduce,
    is_zero
)

func main{range_check_ptr: felt}():
    # verify_zero
    let zero: UnreducedBigInt3 = UnreducedBigInt3(0,0,0)
    verify_zero(zero)

    let x: UnreducedBigInt3 = UnreducedBigInt3(132181232131231239112312312313213083892150,10,10)

    # reduce
    let (y: BigInt3) = reduce(x)
    assert y = BigInt3(48537904510172037887998390,1708402383786350,10)

    let m: BigInt3 = nondet_bigint3()
    # Since the scope variable 'value' remains the same, m == y
    assert m = y

    let n: BigInt3 = reduce(UnreducedBigInt3(1321812083892150,11230,103321))
    assert n = BigInt3(1321812083892150,11230,103321)

    let p: BigInt3 = reduce(UnreducedBigInt3(0,0,0))
    assert p = BigInt3(0,0,0)

    let q: BigInt3 = reduce(UnreducedBigInt3(-10,0,0))
    assert q = BigInt3(77371252455336262886226981,77371252455336267181195263, 19342813113834066795298815)

    let r: BigInt3 = reduce(UnreducedBigInt3(-10,-56,-111))
    assert r = BigInt3(77371252455336262886226981,77371252455336267181195207, 19342813113834066795298704)

<<<<<<< HEAD
    # is_zero
    let (u) = is_zero(BigInt3(0,0,0))
    assert u = 1
    let (v) = is_zero(BigInt3(232113757366008801543585,232113757366008801543585,232113757366008801543585))
    assert v = 0

    let (w) = is_zero(BigInt3(-10,-10,-10))
    assert w = 0

    let (z) = is_zero(BigInt3(1833312543,67523423,8790312))
    assert z = 0
=======
    # Bigint to uint
    let big_int = BigInt3(d0=9, d1=9, d2=9)

    let (uint256) = bigint_to_uint256(big_int)

    assert uint256.low = 696341272098026404630757385
    assert uint256.high = 158329674399744
>>>>>>> 3eb49eba

    return()
end<|MERGE_RESOLUTION|>--- conflicted
+++ resolved
@@ -13,6 +13,14 @@
 )
 
 func main{range_check_ptr: felt}():
+    # Bigint to uint
+    let big_int = BigInt3(d0=9, d1=9, d2=9)
+
+    let (uint256) = bigint_to_uint256(big_int)
+
+    assert uint256.low = 696341272098026404630757385
+    assert uint256.high = 158329674399744
+
     # verify_zero
     let zero: UnreducedBigInt3 = UnreducedBigInt3(0,0,0)
     verify_zero(zero)
@@ -39,7 +47,6 @@
     let r: BigInt3 = reduce(UnreducedBigInt3(-10,-56,-111))
     assert r = BigInt3(77371252455336262886226981,77371252455336267181195207, 19342813113834066795298704)
 
-<<<<<<< HEAD
     # is_zero
     let (u) = is_zero(BigInt3(0,0,0))
     assert u = 1
@@ -51,15 +58,6 @@
 
     let (z) = is_zero(BigInt3(1833312543,67523423,8790312))
     assert z = 0
-=======
-    # Bigint to uint
-    let big_int = BigInt3(d0=9, d1=9, d2=9)
-
-    let (uint256) = bigint_to_uint256(big_int)
-
-    assert uint256.low = 696341272098026404630757385
-    assert uint256.high = 158329674399744
->>>>>>> 3eb49eba
 
     return()
 end