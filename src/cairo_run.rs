--- conflicted
+++ resolved
@@ -14,11 +14,8 @@
     entrypoint: &'a str,
     trace_enabled: bool,
     print_output: bool,
-<<<<<<< HEAD
     layout: Option<String>,
-=======
     hint_executor: &dyn HintProcessor,
->>>>>>> 377d109f
 ) -> Result<CairoRunner, CairoRunError> {
     let program = match Program::new(path, entrypoint) {
         Ok(program) => program,
@@ -197,39 +194,43 @@
     fn cairo_run_with_no_data_program() {
         // a compiled program with no `data` key.
         // it should fail when the program is loaded.
+        let hint_processor = BuiltinHintProcessor::new_empty();
         let no_data_program_path = Path::new("cairo_programs/no_data_program.json");
-<<<<<<< HEAD
-        assert!(cairo_run(no_data_program_path, "main", false, false, None).is_err());
-=======
-        let hint_processor = BuiltinHintProcessor::new_empty();
-        assert!(cairo_run(no_data_program_path, "main", false, false, &hint_processor).is_err());
->>>>>>> 377d109f
+        assert!(cairo_run(
+            no_data_program_path,
+            "main",
+            false,
+            false,
+            None,
+            &hint_processor
+        )
+        .is_err());
     }
 
     #[test]
     fn cairo_run_with_no_main_program() {
         // a compiled program with no main scope
         // it should fail when trying to run initialize_main_entrypoint.
+        let hint_processor = BuiltinHintProcessor::new_empty();
         let no_main_program_path = Path::new("cairo_programs/no_main_program.json");
-<<<<<<< HEAD
-        assert!(cairo_run(no_main_program_path, "main", false, false, None).is_err());
-=======
-        let hint_processor = BuiltinHintProcessor::new_empty();
-        assert!(cairo_run(no_main_program_path, "main", false, false, &hint_processor).is_err());
->>>>>>> 377d109f
+        assert!(cairo_run(
+            no_main_program_path,
+            "main",
+            false,
+            false,
+            None,
+            &hint_processor
+        )
+        .is_err());
     }
 
     #[test]
     fn cairo_run_with_invalid_memory() {
         // the program invalid_memory.json has an invalid memory cell and errors when trying to
         // decode the instruction.
-        let hint_executor = BuiltinHintProcessor::new_empty();
+        let hint_processor = BuiltinHintProcessor::new_empty();
         let invalid_memory = Path::new("cairo_programs/invalid_memory.json");
-<<<<<<< HEAD
-        assert!(cairo_run(invalid_memory, "main", false, false, None).is_err());
-=======
-        assert!(cairo_run(invalid_memory, "main", false, false, &hint_executor).is_err());
->>>>>>> 377d109f
+        assert!(cairo_run(invalid_memory, "main", false, false, None, &hint_processor).is_err());
     }
 
     #[test]
