use crate::{
    hint_processor::hint_processor_definition::HintProcessor,
    types::program::Program,
    vm::{
        errors::{
            cairo_run_errors::CairoRunError, runner_errors::RunnerError, vm_exception::VmException,
        },
        runners::cairo_runner::CairoRunner,
        trace::trace_entry::RelocatedTraceEntry,
        vm_core::VirtualMachine,
    },
};
use felt::{Felt, FeltOps};
use std::{
    fs::File,
    io::{self, BufWriter, Error, ErrorKind, Write},
    path::Path,
};

pub fn cairo_run(
    path: &Path,
    entrypoint: &str,
    trace_enabled: bool,
    print_output: bool,
    layout: &str,
    proof_mode: bool,
    hint_executor: &mut dyn HintProcessor,
) -> Result<CairoRunner, CairoRunError> {
    let program = match Program::from_file(path, Some(entrypoint)) {
        Ok(program) => program,
        Err(error) => return Err(CairoRunError::Program(error)),
    };

    let mut cairo_runner = CairoRunner::new(&program, layout, proof_mode)?;
<<<<<<< HEAD
    let mut vm = VirtualMachine::new(program.prime, trace_enabled);
=======
    let mut vm = VirtualMachine::new(trace_enabled, program.error_message_attributes);
>>>>>>> 9bf61ea5
    let end = cairo_runner.initialize(&mut vm)?;

    cairo_runner
        .run_until_pc(end, &mut vm, hint_executor)
        .map_err(|err| VmException::from_vm_error(&cairo_runner, &vm, err))?;
    cairo_runner.end_run(false, false, &mut vm, hint_executor)?;

    vm.verify_auto_deductions()?;
    if proof_mode {
        cairo_runner.read_return_values(&vm)?;
        cairo_runner.finalize_segments(&mut vm)?;
    }
    cairo_runner.relocate(&mut vm)?;

    if print_output {
        write_output(&mut cairo_runner, &mut vm)?;
    }

    Ok(cairo_runner)
}

pub fn write_output(
    cairo_runner: &mut CairoRunner,
    vm: &mut VirtualMachine,
) -> Result<(), CairoRunError> {
    let mut buffer = BufWriter::new(io::stdout());
    writeln!(&mut buffer, "Program Output: ")
        .map_err(|_| CairoRunError::Runner(RunnerError::WriteFail))?;
    cairo_runner.write_output(vm, &mut buffer)?;
    buffer
        .flush()
        .map_err(|_| CairoRunError::Runner(RunnerError::WriteFail))
}

/// Writes a trace as a binary file. Bincode encodes to little endian by default and each trace
/// entry is composed of 3 usize values that are padded to always reach 64 bit size.
pub fn write_binary_trace(
    relocated_trace: &[RelocatedTraceEntry],
    trace_file: &Path,
) -> io::Result<()> {
    let file = File::create(trace_file)?;
    let mut buffer = BufWriter::new(file);

    for (i, entry) in relocated_trace.iter().enumerate() {
        bincode::serialize_into(&mut buffer, entry).map_err(|e| {
            Error::new(
                ErrorKind::Other,
                format!("Failed to dump trace at position {i}, serialize error: {e}"),
            )
        })?;
    }

    buffer.flush()
}

/*
   Writes a binary memory file with the relocated memory as input.
   The memory pairs (address, value) are encoded and concatenated in the file
   given by the path `memory_file`.

   * address -> 8-byte encoded
   * value -> 32-byte encoded
*/
pub fn write_binary_memory(
    relocated_memory: &[Option<Felt>],
    memory_file: &Path,
) -> io::Result<()> {
    let file = File::create(memory_file)?;
    let mut buffer = BufWriter::new(file);

    // initialize bytes vector that will be dumped to file
    let mut memory_bytes: Vec<u8> = Vec::new();

    for (i, memory_cell) in relocated_memory.iter().enumerate() {
        match memory_cell {
            None => continue,
            Some(unwrapped_memory_cell) => {
                encode_relocated_memory(&mut memory_bytes, i, unwrapped_memory_cell);
            }
        }
    }

    buffer.write_all(&memory_bytes)?;
    buffer.flush()
}

// encodes a given memory cell.
fn encode_relocated_memory(memory_bytes: &mut Vec<u8>, addr: usize, memory_cell: &Felt) {
    // append memory address to bytes vector using a 8 bytes representation
    let mut addr_bytes = (addr as u64).to_le_bytes().to_vec();
    memory_bytes.append(&mut addr_bytes);

    // append memory value at address using a 32 bytes representation
    let mut value_bytes = memory_cell.to_signed_bytes_le();
    value_bytes.resize(32, 0);
    memory_bytes.append(&mut value_bytes);
}

#[cfg(test)]
mod tests {
    use super::*;
    use crate::{
        hint_processor::{
            builtin_hint_processor::builtin_hint_processor_definition::BuiltinHintProcessor,
            hint_processor_definition::HintProcessor,
        },
        utils::test_utils::*,
    };
    use felt::NewFelt;
    use std::io::Read;

    fn run_test_program(
        program_path: &Path,
        hint_processor: &mut dyn HintProcessor,
    ) -> Result<(CairoRunner, VirtualMachine), CairoRunError> {
        let program =
            Program::from_file(program_path, Some("main")).map_err(CairoRunError::Program)?;

        let mut cairo_runner = cairo_runner!(program);
        let mut vm = vm!(true);
        let end = cairo_runner
            .initialize(&mut vm)
            .map_err(CairoRunError::Runner)?;

        assert!(cairo_runner
            .run_until_pc(end, &mut vm, hint_processor)
            .is_ok());

        Ok((cairo_runner, vm))
    }

    #[test]
    fn cairo_run_custom_entry_point() {
        let program_path = Path::new("cairo_programs/not_main.json");
        let program = Program::from_file(program_path, Some("not_main")).unwrap();
        let mut vm = vm!();
        let mut hint_processor = BuiltinHintProcessor::new_empty();
        let mut cairo_runner = cairo_runner!(program);

        let end = cairo_runner.initialize(&mut vm).unwrap();
        assert!(cairo_runner
            .run_until_pc(end, &mut vm, &mut hint_processor)
            .is_ok());
        assert!(cairo_runner.relocate(&mut vm).is_ok());
        // `main` returns without doing nothing, but `not_main` sets `[ap]` to `1`
        // Memory location was found empirically and simply hardcoded
        assert_eq!(cairo_runner.relocated_memory[2], Some(Felt::new(123)));
    }

    fn compare_files(file_path_1: &Path, file_path_2: &Path) -> io::Result<()> {
        let mut file_1 = File::open(file_path_1)?;
        let mut file_2 = File::open(file_path_2)?;

        let mut buffer_1 = Vec::new();
        let mut buffer_2 = Vec::new();

        file_1.read_to_end(&mut buffer_1)?;
        file_2.read_to_end(&mut buffer_2)?;

        assert_eq!(&buffer_1.len(), &buffer_2.len());

        for (buf_byte_1, buf_byte_2) in buffer_1.iter().zip(buffer_2.iter()) {
            assert_eq!(buf_byte_1, buf_byte_2);
        }
        Ok(())
    }

    #[test]
    fn cairo_run_with_no_data_program() {
        // a compiled program with no `data` key.
        // it should fail when the program is loaded.
        let mut hint_processor = BuiltinHintProcessor::new_empty();
        let no_data_program_path = Path::new("cairo_programs/no_data_program.json");
        assert!(cairo_run(
            no_data_program_path,
            "main",
            false,
            false,
            "plain",
            false,
            &mut hint_processor
        )
        .is_err());
    }

    #[test]
    fn cairo_run_with_no_main_program() {
        // a compiled program with no main scope
        // it should fail when trying to run initialize_main_entrypoint.
        let mut hint_processor = BuiltinHintProcessor::new_empty();
        let no_main_program_path = Path::new("cairo_programs/no_main_program.json");
        assert!(cairo_run(
            no_main_program_path,
            "main",
            false,
            false,
            "plain",
            false,
            &mut hint_processor
        )
        .is_err());
    }

    #[test]
    fn cairo_run_with_invalid_memory() {
        // the program invalid_memory.json has an invalid memory cell and errors when trying to
        // decode the instruction.
        let mut hint_processor = BuiltinHintProcessor::new_empty();
        let invalid_memory = Path::new("cairo_programs/invalid_memory.json");
        assert!(cairo_run(
            invalid_memory,
            "main",
            false,
            false,
            "plain",
            false,
            &mut hint_processor
        )
        .is_err());
    }

    #[test]
    fn write_output_program() {
        let program_path = Path::new("cairo_programs/bitwise_output.json");
        let mut hint_processor = BuiltinHintProcessor::new_empty();
        let (mut cairo_runner, mut vm) = run_test_program(program_path, &mut hint_processor)
            .expect("Couldn't initialize cairo runner");
        assert!(write_output(&mut cairo_runner, &mut vm).is_ok());
    }

    #[test]
    fn write_binary_trace_file() {
        let program_path = Path::new("cairo_programs/struct.json");
        let expected_trace_path = Path::new("cairo_programs/trace_memory/cairo_trace_struct");
        let cairo_rs_trace_path = Path::new("cairo_programs/trace_memory/struct_cairo_rs.trace");

        // run test program until the end
        let mut hint_processor = BuiltinHintProcessor::new_empty();
        let cairo_runner_result = run_test_program(program_path, &mut hint_processor);
        let (mut cairo_runner, mut vm) = cairo_runner_result.unwrap();

        // relocate memory so we can dump it to file
        assert!(cairo_runner.relocate(&mut vm).is_ok());
        assert!(vm.trace.is_some());
        assert!(cairo_runner.relocated_trace.is_some());

        // write cairo_rs vm trace file
        assert!(
            write_binary_trace(&cairo_runner.relocated_trace.unwrap(), cairo_rs_trace_path).is_ok()
        );

        // compare that the original cairo vm trace file and cairo_rs vm trace files are equal
        assert!(compare_files(cairo_rs_trace_path, expected_trace_path).is_ok());
    }

    #[test]
    fn write_binary_memory_file() {
        let program_path = Path::new("cairo_programs/struct.json");
        let expected_memory_path = Path::new("cairo_programs/trace_memory/cairo_memory_struct");
        let cairo_rs_memory_path = Path::new("cairo_programs/trace_memory/struct_cairo_rs.memory");

        // run test program until the end
        let mut hint_processor = BuiltinHintProcessor::new_empty();
        let cairo_runner_result = run_test_program(program_path, &mut hint_processor);
        let (mut cairo_runner, mut vm) = cairo_runner_result.unwrap();

        // relocate memory so we can dump it to file
        assert!(cairo_runner.relocate(&mut vm).is_ok());

        // write cairo_rs vm memory file
        assert!(write_binary_memory(&cairo_runner.relocated_memory, cairo_rs_memory_path).is_ok());

        // compare that the original cairo vm memory file and cairo_rs vm memory files are equal
        assert!(compare_files(cairo_rs_memory_path, expected_memory_path).is_ok());
    }

    #[test]
    fn run_with_no_trace() {
        let program_path = Path::new("cairo_programs/struct.json");
        let program = Program::from_file(program_path, Some("main")).unwrap();
        let mut hint_processor = BuiltinHintProcessor::new_empty();
        let mut cairo_runner = cairo_runner!(program);
        let mut vm = vm!();
        let end = cairo_runner.initialize(&mut vm).unwrap();
        assert!(cairo_runner
            .run_until_pc(end, &mut vm, &mut hint_processor)
            .is_ok());
        assert!(vm.trace.is_none());
    }
}<|MERGE_RESOLUTION|>--- conflicted
+++ resolved
@@ -32,11 +32,7 @@
     };
 
     let mut cairo_runner = CairoRunner::new(&program, layout, proof_mode)?;
-<<<<<<< HEAD
-    let mut vm = VirtualMachine::new(program.prime, trace_enabled);
-=======
-    let mut vm = VirtualMachine::new(trace_enabled, program.error_message_attributes);
->>>>>>> 9bf61ea5
+    let mut vm = VirtualMachine::new(trace_enabled);
     let end = cairo_runner.initialize(&mut vm)?;
 
     cairo_runner
