--- conflicted
+++ resolved
@@ -6,7 +6,7 @@
         prelude::*,
     },
     types::instance_definitions::keccak_instance_def::KeccakInstanceDef,
-    vm::runners::builtin_runner::{SegmentArenaBuiltinRunner, SEGMENT_ARENA_BUILTIN_NAME},
+    vm::runners::builtin_runner::SegmentArenaBuiltinRunner,
 };
 
 use crate::{
@@ -284,10 +284,8 @@
             }
         }
         if add_segment_arena_builtin {
-            vm.builtin_runners.push((
-                SEGMENT_ARENA_BUILTIN_NAME,
-                SegmentArenaBuiltinRunner::new(true).into(),
-            ))
+            vm.builtin_runners
+                .push(SegmentArenaBuiltinRunner::new(true).into())
         }
         Ok(())
     }
@@ -1137,7 +1135,7 @@
     use crate::vm::runners::builtin_runner::{
         BITWISE_BUILTIN_NAME, EC_OP_BUILTIN_NAME, HASH_BUILTIN_NAME, KECCAK_BUILTIN_NAME,
         OUTPUT_BUILTIN_NAME, POSEIDON_BUILTIN_NAME, RANGE_CHECK_BUILTIN_NAME,
-        SIGNATURE_BUILTIN_NAME,
+        SEGMENT_ARENA_BUILTIN_NAME, SIGNATURE_BUILTIN_NAME,
     };
     use crate::vm::vm_memory::memory::MemoryCell;
     use crate::vm::vm_memory::memory_segments::MemorySegmentManager;
@@ -3874,25 +3872,14 @@
 
         let given_output = vm.get_builtin_runners();
 
-<<<<<<< HEAD
-        assert_eq!(given_output[0].0, HASH_BUILTIN_NAME);
-        assert_eq!(given_output[1].0, RANGE_CHECK_BUILTIN_NAME);
-        assert_eq!(given_output[2].0, OUTPUT_BUILTIN_NAME);
-        assert_eq!(given_output[3].0, SIGNATURE_BUILTIN_NAME);
-        assert_eq!(given_output[4].0, BITWISE_BUILTIN_NAME);
-        assert_eq!(given_output[5].0, EC_OP_BUILTIN_NAME);
-        assert_eq!(given_output[6].0, KECCAK_BUILTIN_NAME);
-        assert_eq!(given_output[7].0, POSEIDON_BUILTIN_NAME);
-=======
         assert_eq!(given_output[0].name(), HASH_BUILTIN_NAME);
         assert_eq!(given_output[1].name(), RANGE_CHECK_BUILTIN_NAME);
         assert_eq!(given_output[2].name(), OUTPUT_BUILTIN_NAME);
         assert_eq!(given_output[3].name(), SIGNATURE_BUILTIN_NAME);
         assert_eq!(given_output[4].name(), BITWISE_BUILTIN_NAME);
         assert_eq!(given_output[5].name(), EC_OP_BUILTIN_NAME);
-        // FIXME: Uncomment once 0.11 Keccak fixes are merged
-        // assert_eq!(given_output[6].name(), KECCAK_BUILTIN_NAME);
->>>>>>> f8aca9f9
+        assert_eq!(given_output[6].name(), KECCAK_BUILTIN_NAME);
+        assert_eq!(given_output[7].name(), POSEIDON_BUILTIN_NAME);
     }
 
     #[test]
@@ -3913,14 +3900,14 @@
 
         let given_output = vm.get_builtin_runners();
 
-        assert_eq!(given_output[0].0, HASH_BUILTIN_NAME);
-        assert_eq!(given_output[1].0, RANGE_CHECK_BUILTIN_NAME);
-        assert_eq!(given_output[2].0, SIGNATURE_BUILTIN_NAME);
-        assert_eq!(given_output[3].0, OUTPUT_BUILTIN_NAME);
-        assert_eq!(given_output[4].0, BITWISE_BUILTIN_NAME);
-        assert_eq!(given_output[5].0, EC_OP_BUILTIN_NAME);
-        assert_eq!(given_output[6].0, KECCAK_BUILTIN_NAME);
-        assert_eq!(given_output[7].0, POSEIDON_BUILTIN_NAME);
+        assert_eq!(given_output[0].name(), HASH_BUILTIN_NAME);
+        assert_eq!(given_output[1].name(), RANGE_CHECK_BUILTIN_NAME);
+        assert_eq!(given_output[2].name(), SIGNATURE_BUILTIN_NAME);
+        assert_eq!(given_output[3].name(), OUTPUT_BUILTIN_NAME);
+        assert_eq!(given_output[4].name(), BITWISE_BUILTIN_NAME);
+        assert_eq!(given_output[5].name(), EC_OP_BUILTIN_NAME);
+        assert_eq!(given_output[6].name(), KECCAK_BUILTIN_NAME);
+        assert_eq!(given_output[7].name(), POSEIDON_BUILTIN_NAME);
     }
 
     #[test]
@@ -3941,26 +3928,14 @@
 
         let given_output = vm.get_builtin_runners();
 
-<<<<<<< HEAD
-        assert_eq!(given_output[0].0, HASH_BUILTIN_NAME);
-        assert_eq!(given_output[1].0, RANGE_CHECK_BUILTIN_NAME);
-        assert_eq!(given_output[2].0, SIGNATURE_BUILTIN_NAME);
-        assert_eq!(given_output[3].0, OUTPUT_BUILTIN_NAME);
-        assert_eq!(given_output[4].0, BITWISE_BUILTIN_NAME);
-        assert_eq!(given_output[5].0, EC_OP_BUILTIN_NAME);
-        assert_eq!(given_output[6].0, KECCAK_BUILTIN_NAME);
-        assert_eq!(given_output[7].0, POSEIDON_BUILTIN_NAME);
-        assert_eq!(given_output[8].0, SEGMENT_ARENA_BUILTIN_NAME);
-=======
         assert_eq!(given_output[0].name(), HASH_BUILTIN_NAME);
         assert_eq!(given_output[1].name(), RANGE_CHECK_BUILTIN_NAME);
         assert_eq!(given_output[2].name(), SIGNATURE_BUILTIN_NAME);
         assert_eq!(given_output[3].name(), OUTPUT_BUILTIN_NAME);
         assert_eq!(given_output[4].name(), BITWISE_BUILTIN_NAME);
         assert_eq!(given_output[5].name(), EC_OP_BUILTIN_NAME);
-        // FIXME: Uncomment once 0.11 Keccak fixes are merged
-        // assert_eq!(given_output[6].name(), KECCAK_BUILTIN_NAME);
->>>>>>> f8aca9f9
+        assert_eq!(given_output[6].name(), KECCAK_BUILTIN_NAME);
+        assert_eq!(given_output[8].name(), SEGMENT_ARENA_BUILTIN_NAME);
     }
 
     #[test]
@@ -4017,15 +3992,15 @@
 
         let builtin_runners = vm.get_builtin_runners();
 
-        assert_eq!(builtin_runners[0].0, HASH_BUILTIN_NAME);
-        assert_eq!(builtin_runners[1].0, RANGE_CHECK_BUILTIN_NAME);
-        assert_eq!(builtin_runners[2].0, OUTPUT_BUILTIN_NAME);
-        assert_eq!(builtin_runners[3].0, SIGNATURE_BUILTIN_NAME);
-        assert_eq!(builtin_runners[4].0, BITWISE_BUILTIN_NAME);
-        assert_eq!(builtin_runners[5].0, EC_OP_BUILTIN_NAME);
-        assert_eq!(builtin_runners[6].0, KECCAK_BUILTIN_NAME);
-        assert_eq!(builtin_runners[7].0, POSEIDON_BUILTIN_NAME);
-        assert_eq!(builtin_runners[8].0, SEGMENT_ARENA_BUILTIN_NAME);
+        assert_eq!(builtin_runners[0].name(), HASH_BUILTIN_NAME);
+        assert_eq!(builtin_runners[1].name(), RANGE_CHECK_BUILTIN_NAME);
+        assert_eq!(builtin_runners[2].name(), OUTPUT_BUILTIN_NAME);
+        assert_eq!(builtin_runners[3].name(), SIGNATURE_BUILTIN_NAME);
+        assert_eq!(builtin_runners[4].name(), BITWISE_BUILTIN_NAME);
+        assert_eq!(builtin_runners[5].name(), EC_OP_BUILTIN_NAME);
+        assert_eq!(builtin_runners[6].name(), KECCAK_BUILTIN_NAME);
+        assert_eq!(builtin_runners[7].name(), POSEIDON_BUILTIN_NAME);
+        assert_eq!(builtin_runners[8].name(), SEGMENT_ARENA_BUILTIN_NAME);
 
         assert_eq!(
             cairo_runner.program_base,
