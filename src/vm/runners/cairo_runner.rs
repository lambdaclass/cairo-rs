use crate::{
    bigint,
    hint_processor::hint_processor_definition::{HintProcessor, HintReference},
    math_utils::safe_div,
    math_utils::safe_div_usize,
    types::{
        exec_scope::ExecutionScopes,
        instruction::Register,
        layout::CairoLayout,
        program::Program,
        relocatable::{relocate_value, MaybeRelocatable, Relocatable},
    },
    utils::{is_subsequence, to_field_element},
    vm::{
        errors::{
            memory_errors::MemoryError, runner_errors::RunnerError, trace_errors::TraceError,
            vm_errors::VirtualMachineError,
        },
        security::verify_secure_runner,
        trace::get_perm_range_check_limits,
        {
            runners::builtin_runner::{
                BitwiseBuiltinRunner, BuiltinRunner, EcOpBuiltinRunner, HashBuiltinRunner,
                OutputBuiltinRunner, RangeCheckBuiltinRunner,
            },
            trace::trace_entry::{relocate_trace_register, RelocatedTraceEntry},
            vm_core::VirtualMachine,
        },
    },
};
use num_bigint::BigInt;
use num_traits::ToPrimitive;
use std::{
    any::Any,
    collections::{HashMap, HashSet},
    io,
};

pub struct CairoRunner {
    pub(crate) program: Program,
    layout: CairoLayout,
    final_pc: Option<Relocatable>,
    pub(crate) program_base: Option<Relocatable>,
    execution_base: Option<Relocatable>,
    initial_ap: Option<Relocatable>,
    initial_fp: Option<Relocatable>,
    initial_pc: Option<Relocatable>,
    accessed_addresses: Option<HashSet<Relocatable>>,
    run_ended: bool,
    pub original_steps: Option<usize>,
    pub relocated_memory: Vec<Option<BigInt>>,
    pub relocated_trace: Option<Vec<RelocatedTraceEntry>>,
    pub exec_scopes: ExecutionScopes,
}

impl CairoRunner {
    pub fn new(program: &Program, layout: &str) -> Result<CairoRunner, RunnerError> {
        let cairo_layout = match layout {
            "plain" => CairoLayout::plain_instance(),
            "small" => CairoLayout::small_instance(),
            "dex" => CairoLayout::dex_instance(),
            "perpetual_with_bitwise" => CairoLayout::perpetual_with_bitwise_instance(),
            "bitwise" => CairoLayout::bitwise_instance(),
            "recursive" => CairoLayout::recursive_instance(),
            "all" => CairoLayout::all_instance(),
            name => return Err(RunnerError::InvalidLayoutName(name.to_string())),
        };
        Ok(CairoRunner {
            program: program.clone(),
            layout: cairo_layout,
            final_pc: None,
            program_base: None,
            execution_base: None,
            initial_ap: None,
            initial_fp: None,
            initial_pc: None,
            accessed_addresses: None,
            run_ended: false,
            original_steps: None,
            relocated_memory: Vec::new(),
            relocated_trace: None,
            exec_scopes: ExecutionScopes::new(),
        })
    }

    pub fn initialize(&mut self, vm: &mut VirtualMachine) -> Result<Relocatable, RunnerError> {
        self.initialize_builtins(vm)?;
        self.initialize_segments(vm, None);
        let end = self.initialize_main_entrypoint(vm)?;
        self.initialize_vm(vm)?;
        Ok(end)
    }

    fn initialize_builtins(&self, vm: &mut VirtualMachine) -> Result<(), RunnerError> {
        let builtin_ordered_list = vec![
            String::from("output"),
            String::from("pedersen"),
            String::from("range_check"),
            String::from("ecdsa"),
            String::from("bitwise"),
            String::from("ec_op"),
        ];
        if !is_subsequence(&self.program.builtins, &builtin_ordered_list) {
            return Err(RunnerError::DisorderedBuiltins);
        };

        let mut builtin_runners = Vec::<(String, BuiltinRunner)>::new();

        if self.layout.builtins._output {
            builtin_runners.push((
                "output".to_string(),
                OutputBuiltinRunner::new(self.program.builtins.contains(&"output".to_string()))
                    .into(),
            ));
        }

        if let Some(instance_def) = self.layout.builtins.pedersen.as_ref() {
            builtin_runners.push((
                "pedersen".to_string(),
                HashBuiltinRunner::new(
                    instance_def.ratio,
                    self.program.builtins.contains(&"pedersen".to_string()),
                )
                .into(),
            ));
        }

        if let Some(instance_def) = self.layout.builtins.range_check.as_ref() {
            builtin_runners.push((
                "range_check".to_string(),
                RangeCheckBuiltinRunner::new(
                    instance_def.ratio,
                    instance_def.n_parts,
                    self.program.builtins.contains(&"range_check".to_string()),
                )
                .into(),
            ));
        }

        if let Some(instance_def) = self.layout.builtins.bitwise.as_ref() {
            builtin_runners.push((
                "bitwise".to_string(),
                BitwiseBuiltinRunner::new(
                    instance_def,
                    self.program.builtins.contains(&"bitwise".to_string()),
                )
                .into(),
            ));
        }

        if let Some(instance_def) = self.layout.builtins.ec_op.as_ref() {
            builtin_runners.push((
                "ec_op".to_string(),
                EcOpBuiltinRunner::new(
                    instance_def,
                    self.program.builtins.contains(&"ec_op".to_string()),
                )
                .into(),
            ));
        }

        vm.builtin_runners = builtin_runners;
        Ok(())
    }
    ///Creates the necessary segments for the program, execution, and each builtin on the MemorySegmentManager and stores the first adress of each of this new segments as each owner's base
    fn initialize_segments(&mut self, vm: &mut VirtualMachine, program_base: Option<Relocatable>) {
        self.program_base = match program_base {
            Some(base) => Some(base),
            None => Some(vm.segments.add(&mut vm.memory)),
        };
        self.execution_base = Some(vm.segments.add(&mut vm.memory));
        for (_key, builtin_runner) in vm.builtin_runners.iter_mut() {
            builtin_runner.initialize_segments(&mut vm.segments, &mut vm.memory);
        }
    }

    fn initialize_state(
        &mut self,
        vm: &mut VirtualMachine,
        entrypoint: usize,
        stack: Vec<MaybeRelocatable>,
    ) -> Result<(), RunnerError> {
        if let Some(prog_base) = self.program_base.clone() {
            let initial_pc = Relocatable {
                segment_index: prog_base.segment_index,
                offset: prog_base.offset + entrypoint,
            };
            self.initial_pc = Some(initial_pc);
            vm.segments
                .load_data(
                    &mut vm.memory,
                    &MaybeRelocatable::RelocatableValue(prog_base),
                    self.program.data.clone(),
                )
                .map_err(RunnerError::MemoryInitializationError)?;
        }
        if let Some(exec_base) = &self.execution_base {
            vm.segments
                .load_data(
                    &mut vm.memory,
                    &MaybeRelocatable::RelocatableValue(exec_base.clone()),
                    stack,
                )
                .map_err(RunnerError::MemoryInitializationError)?;
        } else {
            return Err(RunnerError::NoProgBase);
        }
        Ok(())
    }

    fn initialize_function_entrypoint(
        &mut self,
        vm: &mut VirtualMachine,
        entrypoint: usize,
        mut stack: Vec<MaybeRelocatable>,
        return_fp: MaybeRelocatable,
    ) -> Result<Relocatable, RunnerError> {
        let end = vm.segments.add(&mut vm.memory);
        stack.append(&mut vec![
            return_fp,
            MaybeRelocatable::RelocatableValue(end.clone()),
        ]);
        if let Some(base) = &self.execution_base {
            self.initial_fp = Some(Relocatable {
                segment_index: base.segment_index,
                offset: base.offset + stack.len(),
            });
            self.initial_ap = self.initial_fp.clone();
        } else {
            return Err(RunnerError::NoExecBaseForEntrypoint);
        }
        self.initialize_state(vm, entrypoint, stack)?;
        self.final_pc = Some(end.clone());
        Ok(end)
    }

    ///Initializes state for running a program from the main() entrypoint.
    ///If self.proof_mode == True, the execution starts from the start label rather then the main() function.
    ///Returns the value of the program counter after returning from main.
    fn initialize_main_entrypoint(
        &mut self,
        vm: &mut VirtualMachine,
    ) -> Result<Relocatable, RunnerError> {
        //self.execution_public_memory = Vec::new() -> Not used now
        let mut stack = Vec::new();
        for (_name, builtin_runner) in vm.builtin_runners.iter() {
            stack.append(&mut builtin_runner.initial_stack());
        }
        //Different process if proof_mode is enabled
        let return_fp = vm.segments.add(&mut vm.memory);
        if let Some(main) = &self.program.main {
            let main_clone = *main;
            Ok(self.initialize_function_entrypoint(
                vm,
                main_clone,
                stack,
                MaybeRelocatable::RelocatableValue(return_fp),
            )?)
        } else {
            Err(RunnerError::MissingMain)
        }
    }

    fn initialize_vm(&mut self, vm: &mut VirtualMachine) -> Result<(), RunnerError> {
        vm.run_context.pc = self.initial_pc.as_ref().ok_or(RunnerError::NoPC)?.clone();
        vm.run_context.ap = self.initial_ap.as_ref().ok_or(RunnerError::NoAP)?.offset;
        vm.run_context.fp = self.initial_fp.as_ref().ok_or(RunnerError::NoFP)?.offset;
        vm._program_base = Some(MaybeRelocatable::from(
            self.program_base.as_ref().ok_or(RunnerError::NoProgBase)?,
        ));
        for (_, builtin) in vm.builtin_runners.iter() {
            builtin.add_validation_rule(&mut vm.memory)?;
        }
        vm.memory
            .validate_existing_memory()
            .map_err(RunnerError::MemoryValidationError)
    }

    pub fn get_initial_fp(&self) -> Option<Relocatable> {
        self.initial_fp.clone()
    }

    pub fn get_reference_list(&self) -> HashMap<usize, HintReference> {
        let mut references = HashMap::<usize, HintReference>::new();

        for (i, reference) in self.program.reference_manager.references.iter().enumerate() {
            references.insert(
                i,
                HintReference {
                    register: reference.value_address.register.clone(),
                    offset1: reference.value_address.offset1,
                    offset2: reference.value_address.offset2,
                    inner_dereference: reference.value_address.inner_dereference,
                    dereference: reference.value_address.dereference,
                    immediate: reference.value_address.immediate.clone(),
                    // only store `ap` tracking data if the reference is referred to it
                    ap_tracking_data: if reference.value_address.register == Some(Register::FP) {
                        None
                    } else {
                        Some(reference.ap_tracking_data.clone())
                    },
                    cairo_type: Some(reference.value_address.value_type.clone()),
                },
            );
        }
        references
    }

    /// Gets the data used by the HintProcessor to execute each hint
    pub fn get_hint_data_dictionary(
        &self,
        references: &HashMap<usize, HintReference>,
        hint_executor: &dyn HintProcessor,
    ) -> Result<HashMap<usize, Vec<Box<dyn Any>>>, VirtualMachineError> {
        let mut hint_data_dictionary = HashMap::<usize, Vec<Box<dyn Any>>>::new();
        for (hint_index, hints) in self.program.hints.iter() {
            for hint in hints {
                let hint_data = hint_executor.compile_hint(
                    &hint.code,
                    &hint.flow_tracking_data.ap_tracking,
                    &hint.flow_tracking_data.reference_ids,
                    references,
                );
                hint_data_dictionary
                    .entry(*hint_index)
                    .or_insert(vec![])
                    .push(
                        hint_data
                            .map_err(|_| VirtualMachineError::CompileHintFail(hint.code.clone()))?,
                    );
            }
        }
        Ok(hint_data_dictionary)
    }

    pub fn get_constants(&self) -> &HashMap<String, BigInt> {
        &self.program.constants
    }

    pub fn run_until_pc(
        &mut self,
        address: Relocatable,
        vm: &mut VirtualMachine,
        hint_processor: &dyn HintProcessor,
    ) -> Result<(), VirtualMachineError> {
        let references = self.get_reference_list();
        let hint_data_dictionary = self.get_hint_data_dictionary(&references, hint_processor)?;
        while vm.run_context.pc != address {
            vm.step(
                hint_processor,
                &mut self.exec_scopes,
                &hint_data_dictionary,
                &self.program.constants,
            )?;
        }
        Ok(())
    }

    /// Execute an exact number of steps on the program from the actual position.
    pub fn run_for_steps(
        &mut self,
        steps: usize,
        vm: &mut VirtualMachine,
        hint_processor: &dyn HintProcessor,
    ) -> Result<(), VirtualMachineError> {
        let references = self.get_reference_list();
        let hint_data_dictionary = self.get_hint_data_dictionary(&references, hint_processor)?;

        for remaining_steps in (1..=steps).rev() {
            if self.final_pc.as_ref() == Some(&vm.run_context.pc) {
                return Err(VirtualMachineError::EndOfProgram(remaining_steps));
            }

            vm.step(
                hint_processor,
                &mut self.exec_scopes,
                &hint_data_dictionary,
                &self.program.constants,
            )?;
        }

        Ok(())
    }

    /// Execute steps until a number of steps since the start of the program is reached.
    pub fn run_until_steps(
        &mut self,
        steps: usize,
        vm: &mut VirtualMachine,
        hint_processor: &dyn HintProcessor,
    ) -> Result<(), VirtualMachineError> {
        self.run_for_steps(steps.saturating_sub(vm.current_step), vm, hint_processor)
    }

    /// Execute steps until the step counter reaches a power of two.
    pub fn run_until_next_power_of_2(
        &mut self,
        vm: &mut VirtualMachine,
        hint_processor: &dyn HintProcessor,
    ) -> Result<(), VirtualMachineError> {
        self.run_until_steps(vm.current_step.next_power_of_two(), vm, hint_processor)
    }

    /// Mark a memory address as accesed.
    pub fn mark_as_accessed(
        &mut self,
        address: Relocatable,
        size: usize,
    ) -> Result<(), VirtualMachineError> {
        let accessed_addressess = self
            .accessed_addresses
            .as_mut()
            .ok_or(VirtualMachineError::RunNotFinished)?;

        accessed_addressess.extend((0..size).map(|i| &address + i));
        Ok(())
    }

    pub fn get_perm_range_check_limits(
        &self,
        vm: &VirtualMachine,
    ) -> Result<Option<(isize, isize)>, VirtualMachineError> {
        let limits = get_perm_range_check_limits(
            vm.trace.as_ref().ok_or(VirtualMachineError::TracerError(
                TraceError::TraceNotEnabled,
            ))?,
            &vm.memory,
        )?;

        match limits {
            Some((mut rc_min, mut rc_max)) => {
                for (_, runner) in &vm.builtin_runners {
                    let (runner_min, runner_max) = match runner.get_range_check_usage(&vm.memory) {
                        Some(x) => x,
                        None => continue,
                    };

                    rc_min = rc_min.min(runner_min as isize);
                    rc_max = rc_max.max(runner_max as isize);
                }

                Ok(Some((rc_min, rc_max)))
            }
            None => Ok(None),
        }
    }

    /// Checks that there are enough trace cells to fill the entire range check
    /// range.
    pub fn check_range_check_usage(&self, vm: &VirtualMachine) -> Result<(), VirtualMachineError> {
        let (rc_min, rc_max) = match self.get_perm_range_check_limits(vm)? {
            Some(x) => x,
            None => return Ok(()),
        };

        let mut rc_units_used_by_builtins = 0;
        for (_, builtin_runner) in &vm.builtin_runners {
            rc_units_used_by_builtins += builtin_runner.get_used_perm_range_check_units(vm)?;
        }

        let unused_rc_units =
            (self.layout.rc_units as usize - 3) * vm.current_step - rc_units_used_by_builtins;
        if unused_rc_units < (rc_max - rc_min) as usize {
            return Err(MemoryError::InsufficientAllocatedCells.into());
        }

        Ok(())
    }

    /// Count the number of holes present in the segments.
    pub fn get_memory_holes(&self, vm: &VirtualMachine) -> Result<usize, MemoryError> {
        let accessed_addresses = self
            .accessed_addresses
            .as_ref()
            .ok_or(MemoryError::MissingAccessedAddresses)?;

        let mut builtin_accessed_addresses = HashSet::new();
        for (_, builtin_runner) in &vm.builtin_runners {
            builtin_accessed_addresses.extend(builtin_runner.get_memory_accesses(vm)?.into_iter());
        }

        builtin_accessed_addresses.extend(accessed_addresses.iter().cloned());
        vm.segments.get_memory_holes(&builtin_accessed_addresses)
    }

    /// Check if there are enough trace cells to fill the entire diluted checks.
    pub fn check_diluted_check_usage(
        &self,
        vm: &VirtualMachine,
    ) -> Result<(), VirtualMachineError> {
        let diluted_pool_instance = match &self.layout.diluted_pool_instance_def {
            Some(x) => x,
            None => return Ok(()),
        };

        let mut used_units_by_builtins = 0;
        for (_, builtin_runner) in &vm.builtin_runners {
            let used_units = builtin_runner.get_used_diluted_check_units(
                diluted_pool_instance.spacing,
                diluted_pool_instance.n_bits,
            );

            let multiplier = safe_div_usize(
                vm.current_step,
                builtin_runner.ratio().unwrap_or(1) as usize,
            )?;
            used_units_by_builtins += used_units * multiplier;
        }

        let diluted_units = diluted_pool_instance.units_per_step as usize * vm.current_step;
        let unused_diluted_units = diluted_units - used_units_by_builtins;

        let diluted_usage_upper_bound = 1usize << diluted_pool_instance.n_bits;
        if unused_diluted_units < diluted_usage_upper_bound {
            return Err(MemoryError::InsufficientAllocatedCells.into());
        }

        Ok(())
    }

    pub fn end_run(
        &mut self,
        _disable_trace_padding: bool,
        disable_finalize_all: bool,
        vm: &mut VirtualMachine,
    ) -> Result<(), VirtualMachineError> {
        if self.run_ended {
            return Err(RunnerError::RunAlreadyFinished.into());
        }

        // Process accessed_addresses.
        self.accessed_addresses = Some({
            let accessed_addresses = vm
                .accessed_addresses
                .as_ref()
                .ok_or_else::<VirtualMachineError, _>(|| {
                    MemoryError::MissingAccessedAddresses.into()
                })?;
            let mut new_accessed_addresses = HashSet::with_capacity(accessed_addresses.len());

            for addr in accessed_addresses {
                let relocated_addr = vm.memory.relocate_value(&addr.into())?.into_owned();

                new_accessed_addresses.insert(relocated_addr.try_into().unwrap());
            }

            new_accessed_addresses
        });

        self.relocate(vm)
            .map_err(VirtualMachineError::TracerError)?;
        vm.end_run(&self.exec_scopes)?;

        if !disable_finalize_all {
            vm.segments.compute_effective_sizes(&vm.memory);
            self.run_ended = true;
        }

        Ok(())
    }

    ///Relocates the VM's memory, turning bidimensional indexes into contiguous numbers, and values into BigInts
    /// Uses the relocation_table to asign each index a number according to the value on its segment number
    fn relocate_memory(
        &mut self,
        vm: &mut VirtualMachine,
        relocation_table: &Vec<usize>,
    ) -> Result<(), MemoryError> {
        if !(self.relocated_memory.is_empty()) {
            return Err(MemoryError::Relocation);
        }
        //Relocated addresses start at 1
        self.relocated_memory.push(None);
        for (index, segment) in vm.memory.data.iter().enumerate() {
            if self.relocated_memory.len() != relocation_table[index] {
                return Err(MemoryError::Relocation);
            }

            for element in segment {
                match element {
                    Some(elem) => self
                        .relocated_memory
                        .push(Some(relocate_value(elem.clone(), relocation_table)?)),
                    None => self.relocated_memory.push(None),
                }
            }
        }
        Ok(())
    }

    ///Relocates the VM's trace, turning relocatable registers to numbered ones
    fn relocate_trace(
        &mut self,
        vm: &mut VirtualMachine,
        relocation_table: &Vec<usize>,
    ) -> Result<(), TraceError> {
        if self.relocated_trace.is_some() {
            return Err(TraceError::AlreadyRelocated);
        }

        let trace = vm.trace.as_ref().ok_or(TraceError::TraceNotEnabled)?.iter();
        let mut relocated_trace = Vec::<RelocatedTraceEntry>::with_capacity(trace.len());
        for entry in trace {
            relocated_trace.push(RelocatedTraceEntry {
                pc: relocate_trace_register(&entry.pc, relocation_table)?,
                ap: relocate_trace_register(&entry.ap, relocation_table)?,
                fp: relocate_trace_register(&entry.fp, relocation_table)?,
            })
        }
        self.relocated_trace = Some(relocated_trace);
        Ok(())
    }

    pub fn relocate(&mut self, vm: &mut VirtualMachine) -> Result<(), TraceError> {
        vm.segments.compute_effective_sizes(&vm.memory);
        // relocate_segments can fail if compute_effective_sizes is not called before.
        // The expect should be unreachable.
        let relocation_table = vm
            .segments
            .relocate_segments()
            .expect("compute_effective_sizes called but relocate_memory still returned error");
        if let Err(memory_error) = self.relocate_memory(vm, &relocation_table) {
            return Err(TraceError::MemoryError(memory_error));
        }
        if vm.trace.is_some() {
            self.relocate_trace(vm, &relocation_table)?;
        }
        Ok(())
    }

    pub fn get_builtin_segments_info(
        &self,
        vm: &VirtualMachine,
    ) -> Result<HashMap<&'static str, SegmentInfo>, RunnerError> {
        let mut builtin_segments = HashMap::new();

        for (_, builtin) in &vm.builtin_runners {
            let (name, segment_address) = builtin.get_memory_segment_addresses();
            if builtin_segments.contains_key(&name) {
                return Err(RunnerError::BuiltinSegmentNameCollision(name));
            }

            let index = segment_address.0;
            let size = segment_address.1.ok_or(RunnerError::BaseNotFinished)?;

            builtin_segments.insert(name, SegmentInfo { index, size });
        }

        Ok(builtin_segments)
    }

    pub fn get_execution_resources(
        &self,
        vm: &VirtualMachine,
    ) -> Result<ExecutionResources, TraceError> {
        let n_steps = match self.original_steps {
            Some(x) => x,
            None => vm.trace.as_ref().map(|x| x.len()).unwrap_or(0),
        };
        let n_memory_holes = self.get_memory_holes(vm)?;

        let mut builtin_instance_counter = Vec::with_capacity(vm.builtin_runners.len());
        for (key, builtin_runner) in &vm.builtin_runners {
            builtin_instance_counter
                .push((key.to_string(), builtin_runner.get_used_instances(vm)?));
        }

        Ok(ExecutionResources {
            n_steps,
            n_memory_holes,
            builtin_instance_counter,
        })
    }

    pub fn get_output(&mut self, vm: &mut VirtualMachine) -> Result<String, RunnerError> {
        let mut output = Vec::<u8>::new();
        self.write_output(vm, &mut output)?;
        let output = String::from_utf8(output).map_err(|_| RunnerError::FailedStringConversion)?;
        Ok(output)
    }

    ///Writes the values hosted in the output builtin's segment
    /// Does nothing if the output builtin is not present in the program
    pub fn write_output(
        &mut self,
        vm: &mut VirtualMachine,
        stdout: &mut dyn io::Write,
    ) -> Result<(), RunnerError> {
        //If the output builtin is present it will always be the first one
        if !vm.builtin_runners.is_empty() && vm.builtin_runners[0].0 == *"output" {
            let builtin = &vm.builtin_runners[0].1;
            vm.segments.compute_effective_sizes(&vm.memory);

            let base = builtin.base();

            // After this if block,
            // segment_used_sizes is always Some(_)
            if vm.segments.segment_used_sizes == None {
                vm.segments.compute_effective_sizes(&vm.memory);
            }

            let segment_index: usize = base
                .try_into()
                .map_err(|_| RunnerError::RunnerInTemporarySegment(base))?;
            // See previous comment, the unwrap below is safe.
            for i in 0..vm.segments.segment_used_sizes.as_ref().unwrap()[segment_index] {
                let value = vm
                    .memory
                    .get_integer(&(base, i).into())
                    .map_err(|_| RunnerError::MemoryGet((base, i).into()))?;
                writeln!(
                    stdout,
                    "{}",
                    to_field_element(value.into_owned(), vm.prime.clone())
                )
                .map_err(|_| RunnerError::WriteFail)?;
            }
        }
        Ok(())
    }

    #[allow(clippy::too_many_arguments)]
    pub fn run_from_entrypoint(
        &mut self,
        entrypoint: usize,
        args: Vec<&dyn Any>,
        typed_args: bool,
        verify_secure: bool,
        apply_modulo_to_args: bool,
        vm: &mut VirtualMachine,
        hint_processor: &dyn HintProcessor,
    ) -> Result<(), VirtualMachineError> {
        let stack = if typed_args {
            if args.len() != 1 {
                return Err(VirtualMachineError::InvalidArgCount(1, args.len()));
            }

            vm.segments.gen_typed_args(args, vm)?
        } else {
            let mut stack = Vec::new();
            for arg in args {
                let prime = match apply_modulo_to_args {
                    true => Some(&vm.prime),
                    false => None,
                };

                stack.push(vm.segments.gen_arg(arg, prime, &mut vm.memory)?);
            }

            stack
        };

        let return_fp = vm.segments.add(&mut vm.memory);
        let end = self.initialize_function_entrypoint(vm, entrypoint, stack, return_fp.into())?;
        self.initialize_vm(vm)?;

        self.run_until_pc(end, vm, hint_processor)?;
        self.end_run(true, false, vm)?;

        if verify_secure {
            verify_secure_runner(self, false, vm)?;
        }

        Ok(())
    }

<<<<<<< HEAD
    // Returns Ok(()) if there are enough allocated cells for the builtins.
    // If not, the number of steps should be increased or a different layout should be used.
    pub fn check_used_cells(self, vm: &VirtualMachine) -> Result<(), VirtualMachineError> {
        vm.builtin_runners
            .iter()
            .map(|(_builtin_runner_name, builtin_runner)| {
                builtin_runner.get_used_cells_and_allocated_size(vm)
            })
            .collect::<Result<Vec<(usize, usize)>, MemoryError>>()?;
        self.check_range_check_usage(vm)?;

        // this function is on PR open for review.
        // self.check_memory_usage(vm)?;
        self.check_diluted_check_usage(vm)?;
=======
    // Checks that there are enough trace cells to fill the entire memory range.
    pub fn check_memory_usage(&self, vm: &VirtualMachine) -> Result<(), VirtualMachineError> {
        let instance = &self.layout;

        let builtins_memory_units: usize = vm
            .builtin_runners
            .iter()
            .map(|(_builtin_runner_name, builtin_runner)| {
                builtin_runner.get_allocated_memory_units(vm)
            })
            .collect::<Result<Vec<usize>, MemoryError>>()?
            .iter()
            .sum();

        let builtins_memory_units = builtins_memory_units as u32;

        let vm_current_step_u32 =
            ToPrimitive::to_u32(&vm.current_step).ok_or(VirtualMachineError::UsizeToU32Fail)?;

        // Out of the memory units available per step, a fraction is used for public memory, and
        // four are used for the instruction.
        let total_memory_units = instance._memory_units_per_step * vm_current_step_u32;
        let public_memory_units = safe_div(
            &bigint!(total_memory_units),
            &bigint!(instance._public_memory_fraction),
        )?;

        let instruction_memory_units = 4 * vm_current_step_u32;

        let unused_memory_units = total_memory_units
            - (public_memory_units + instruction_memory_units + builtins_memory_units);
        let memory_address_holes = self.get_memory_holes(vm)? as u32;
        if unused_memory_units < bigint!(memory_address_holes) {
            Err(MemoryError::InsufficientAllocatedCells)?
        }
>>>>>>> 72c7f4a7
        Ok(())
    }
}

#[derive(Clone, Debug, Eq, PartialEq)]
pub struct SegmentInfo {
    pub index: isize,
    pub size: usize,
}

#[derive(Clone, Debug, Eq, PartialEq)]
pub struct ExecutionResources {
    pub n_steps: usize,
    pub n_memory_holes: usize,
    pub builtin_instance_counter: Vec<(String, usize)>,
}

#[cfg(test)]
mod tests {
    use super::*;
    use crate::{
        bigint, bigint_str,
        hint_processor::builtin_hint_processor::builtin_hint_processor_definition::BuiltinHintProcessor,
        relocatable,
        serde::deserialize_program::ReferenceManager,
        types::instance_definitions::bitwise_instance_def::BitwiseInstanceDef,
        utils::test_utils::*,
        vm::{trace::trace_entry::TraceEntry, vm_memory::memory::Memory},
    };
    use num_bigint::Sign;
    use std::{
        collections::{HashMap, HashSet},
        path::Path,
    };

    #[test]
    fn check_memory_usage_ok_case() {
        //This test works with basic Program definition, will later be updated to use Program::new() when fully defined
        let program = Program {
            builtins: vec![String::from("range_check"), String::from("output")],
            prime: bigint!(17),
            data: Vec::new(),
            constants: HashMap::new(),
            main: None,
            hints: HashMap::new(),
            reference_manager: ReferenceManager {
                references: Vec::new(),
            },
            identifiers: HashMap::new(),
        };
        let mut cairo_runner = cairo_runner!(program);
        cairo_runner.accessed_addresses = Some(HashSet::new());
        let mut vm = vm!();
        vm.segments.segment_used_sizes = Some(vec![4]);

        assert_eq!(cairo_runner.check_memory_usage(&mut vm), Ok(()));
    }

    #[test]
    fn check_memory_usage_err_case() {
        let program = Program {
            builtins: Vec::new(),
            prime: bigint_str!(
                b"3618502788666131213697322783095070105623107215331596699973092056135872020481"
            ),
            data: Vec::new(),
            constants: HashMap::new(),
            main: None,
            hints: HashMap::new(),
            reference_manager: ReferenceManager {
                references: Vec::new(),
            },
            identifiers: HashMap::new(),
        };

        let mut cairo_runner = cairo_runner!(program);
        let mut vm = vm!();

        cairo_runner.accessed_addresses =
            Some([(1, 0).into(), (1, 3).into()].into_iter().collect());
        vm.builtin_runners = vec![{
            let mut builtin_runner: BuiltinRunner = OutputBuiltinRunner::new(true).into();
            builtin_runner.initialize_segments(&mut vm.segments, &mut vm.memory);

            ("output".to_string(), builtin_runner)
        }];
        vm.segments.segment_used_sizes = Some(vec![4, 12]);
        assert_eq!(
            cairo_runner.check_memory_usage(&vm),
            Err(VirtualMachineError::MemoryError(
                MemoryError::InsufficientAllocatedCells
            ))
        );
    }

    #[test]
    fn initialize_builtins_with_disordered_builtins() {
        //This test works with basic Program definition, will later be updated to use Program::new() when fully defined
        let program = Program {
            builtins: vec![String::from("range_check"), String::from("output")],
            prime: bigint!(17),
            data: Vec::new(),
            constants: HashMap::new(),
            main: None,
            hints: HashMap::new(),
            reference_manager: ReferenceManager {
                references: Vec::new(),
            },
            identifiers: HashMap::new(),
        };
        let cairo_runner = cairo_runner!(program);
        let mut vm = vm!();
        assert!(cairo_runner.initialize_builtins(&mut vm).is_err());
    }

    #[test]
    fn create_cairo_runner_with_ordered_but_missing_builtins() {
        //This test works with basic Program definition, will later be updated to use Program::new() when fully defined
        let program = Program {
            builtins: vec![String::from("output"), String::from("ecdsa")],
            prime: bigint!(17),
            data: Vec::new(),
            constants: HashMap::new(),
            main: None,
            hints: HashMap::new(),
            reference_manager: ReferenceManager {
                references: Vec::new(),
            },
            identifiers: HashMap::new(),
        };
        //We only check that the creation doesnt panic
        let _cairo_runner = cairo_runner!(program);
    }

    #[test]
    fn initialize_segments_with_base() {
        //This test works with basic Program definition, will later be updated to use Program::new() when fully defined
        let program = Program {
            builtins: vec![String::from("output")],
            prime: bigint!(17),
            data: Vec::new(),
            constants: HashMap::new(),
            main: None,
            hints: HashMap::new(),
            reference_manager: ReferenceManager {
                references: Vec::new(),
            },
            identifiers: HashMap::new(),
        };
        let mut cairo_runner = cairo_runner!(program);
        let mut vm = vm!();
        let program_base = Some(Relocatable {
            segment_index: 5,
            offset: 9,
        });
        vm.segments.num_segments = 6;
        cairo_runner.initialize_builtins(&mut vm).unwrap();
        cairo_runner.initialize_segments(&mut vm, program_base);
        assert_eq!(
            cairo_runner.program_base,
            Some(Relocatable {
                segment_index: 5,
                offset: 9,
            })
        );
        assert_eq!(
            cairo_runner.execution_base,
            Some(Relocatable {
                segment_index: 6,
                offset: 0,
            })
        );
        assert_eq!(vm.builtin_runners[0].0, String::from("output"));
        assert_eq!(vm.builtin_runners[0].1.base(), 7);

        assert_eq!(vm.segments.num_segments, 12);
    }

    #[test]
    fn initialize_segments_no_base() {
        //This test works with basic Program definition, will later be updated to use Program::new() when fully defined
        let program = Program {
            builtins: vec![String::from("output")],
            prime: bigint!(17),
            data: Vec::new(),
            constants: HashMap::new(),
            main: None,
            hints: HashMap::new(),
            reference_manager: ReferenceManager {
                references: Vec::new(),
            },
            identifiers: HashMap::new(),
        };
        let mut cairo_runner = cairo_runner!(program);
        let mut vm = vm!();
        cairo_runner.initialize_builtins(&mut vm).unwrap();
        cairo_runner.initialize_segments(&mut vm, None);
        assert_eq!(
            cairo_runner.program_base,
            Some(Relocatable {
                segment_index: 0,
                offset: 0
            })
        );
        assert_eq!(
            cairo_runner.execution_base,
            Some(Relocatable {
                segment_index: 1,
                offset: 0
            })
        );
        assert_eq!(vm.builtin_runners[0].0, String::from("output"));
        assert_eq!(vm.builtin_runners[0].1.base(), 2);

        assert_eq!(vm.segments.num_segments, 7);
    }

    #[test]
    fn initialize_state_empty_data_and_stack() {
        //This test works with basic Program definition, will later be updated to use Program::new() when fully defined
        let program = Program {
            builtins: vec![String::from("output")],
            prime: bigint!(17),
            data: Vec::new(),
            constants: HashMap::new(),
            main: None,
            hints: HashMap::new(),
            reference_manager: ReferenceManager {
                references: Vec::new(),
            },
            identifiers: HashMap::new(),
        };
        let mut cairo_runner = cairo_runner!(program);
        let mut vm = vm!();
        cairo_runner.program_base = Some(relocatable!(1, 0));
        cairo_runner.execution_base = Some(relocatable!(2, 0));
        let stack = Vec::new();
        cairo_runner.initialize_builtins(&mut vm).unwrap();
        cairo_runner.initialize_state(&mut vm, 1, stack).unwrap();
        assert_eq!(
            cairo_runner.initial_pc,
            Some(Relocatable {
                segment_index: 1,
                offset: 1
            })
        );
    }

    #[test]
    fn initialize_state_some_data_empty_stack() {
        //This test works with basic Program definition, will later be updated to use Program::new() when fully defined
        let program = Program {
            builtins: vec![String::from("output")],
            prime: bigint!(17),
            data: vec_data!((4), (6)),
            constants: HashMap::new(),
            main: None,
            hints: HashMap::new(),
            reference_manager: ReferenceManager {
                references: Vec::new(),
            },
            identifiers: HashMap::new(),
        };
        let mut cairo_runner = cairo_runner!(program);
        let mut vm = vm!();
        for _ in 0..2 {
            vm.segments.add(&mut vm.memory);
        }
        cairo_runner.program_base = Some(Relocatable {
            segment_index: 1,
            offset: 0,
        });
        cairo_runner.execution_base = Some(relocatable!(2, 0));
        let stack = Vec::new();
        cairo_runner.initialize_state(&mut vm, 1, stack).unwrap();
        check_memory!(vm.memory, ((1, 0), 4), ((1, 1), 6));
    }

    #[test]
    fn initialize_state_empty_data_some_stack() {
        //This test works with basic Program definition, will later be updated to use Program::new() when fully defined
        let program = Program {
            builtins: vec![String::from("output")],
            prime: bigint!(17),
            data: Vec::new(),
            constants: HashMap::new(),
            main: None,
            hints: HashMap::new(),
            reference_manager: ReferenceManager {
                references: Vec::new(),
            },
            identifiers: HashMap::new(),
        };
        let mut cairo_runner = cairo_runner!(program);
        let mut vm = vm!();
        for _ in 0..3 {
            vm.segments.add(&mut vm.memory);
        }
        cairo_runner.program_base = Some(relocatable!(1, 0));
        cairo_runner.execution_base = Some(relocatable!(2, 0));
        let stack = vec![mayberelocatable!(4), mayberelocatable!(6)];
        cairo_runner.initialize_state(&mut vm, 1, stack).unwrap();
        check_memory!(vm.memory, ((2, 0), 4), ((2, 1), 6));
    }

    #[test]
    fn initialize_state_no_program_base() {
        //This test works with basic Program definition, will later be updated to use Program::new() when fully defined
        let program = Program {
            builtins: vec![String::from("output")],
            prime: bigint!(17),
            data: Vec::new(),
            constants: HashMap::new(),
            main: None,
            hints: HashMap::new(),
            reference_manager: ReferenceManager {
                references: Vec::new(),
            },
            identifiers: HashMap::new(),
        };
        let mut cairo_runner = cairo_runner!(program);
        let mut vm = vm!();
        for _ in 0..2 {
            vm.segments.add(&mut vm.memory);
        }
        cairo_runner.execution_base = Some(Relocatable {
            segment_index: 2,
            offset: 0,
        });
        let stack = vec![
            MaybeRelocatable::from(bigint!(4)),
            MaybeRelocatable::from(bigint!(6)),
        ];
        assert!(cairo_runner.initialize_state(&mut vm, 1, stack).is_err());
    }

    #[test]
    #[should_panic]
    fn initialize_state_no_execution_base() {
        //This test works with basic Program definition, will later be updated to use Program::new() when fully defined
        let program = Program {
            builtins: vec![String::from("output")],
            prime: bigint!(17),
            data: Vec::new(),
            constants: HashMap::new(),
            main: None,
            hints: HashMap::new(),
            reference_manager: ReferenceManager {
                references: Vec::new(),
            },
            identifiers: HashMap::new(),
        };
        let mut cairo_runner = cairo_runner!(program);
        let mut vm = vm!();
        for _ in 0..2 {
            vm.segments.add(&mut vm.memory);
        }
        cairo_runner.program_base = Some(relocatable!(1, 0));
        let stack = vec![
            MaybeRelocatable::from(bigint!(4)),
            MaybeRelocatable::from(bigint!(6)),
        ];
        cairo_runner.initialize_state(&mut vm, 1, stack).unwrap();
    }

    #[test]
    fn initialize_function_entrypoint_empty_stack() {
        //This test works with basic Program definition, will later be updated to use Program::new() when fully defined
        let program = Program {
            builtins: vec![String::from("output")],
            prime: bigint!(17),
            data: Vec::new(),
            constants: HashMap::new(),
            main: None,
            hints: HashMap::new(),
            reference_manager: ReferenceManager {
                references: Vec::new(),
            },
            identifiers: HashMap::new(),
        };
        let mut cairo_runner = cairo_runner!(program);
        let mut vm = vm!();
        for _ in 0..2 {
            vm.segments.add(&mut vm.memory);
        }
        cairo_runner.program_base = Some(relocatable!(0, 0));
        cairo_runner.execution_base = Some(relocatable!(1, 0));
        let stack = Vec::new();
        let return_fp = MaybeRelocatable::from(bigint!(9));
        cairo_runner
            .initialize_function_entrypoint(&mut vm, 0, stack, return_fp)
            .unwrap();
        assert_eq!(cairo_runner.initial_fp, cairo_runner.initial_ap);
        assert_eq!(cairo_runner.initial_fp, Some(relocatable!(1, 2)));
        check_memory!(vm.memory, ((1, 0), 9), ((1, 1), (2, 0)));
    }

    #[test]
    fn initialize_function_entrypoint_some_stack() {
        //This test works with basic Program definition, will later be updated to use Program::new() when fully defined
        let program = Program {
            builtins: vec![String::from("output")],
            prime: bigint!(17),
            data: Vec::new(),
            constants: HashMap::new(),
            main: None,
            hints: HashMap::new(),
            reference_manager: ReferenceManager {
                references: Vec::new(),
            },
            identifiers: HashMap::new(),
        };
        let mut cairo_runner = cairo_runner!(program);
        let mut vm = vm!();
        for _ in 0..2 {
            vm.segments.add(&mut vm.memory);
        }
        cairo_runner.program_base = Some(relocatable!(0, 0));
        cairo_runner.execution_base = Some(relocatable!(1, 0));
        let stack = vec![MaybeRelocatable::from(bigint!(7))];
        let return_fp = MaybeRelocatable::from(bigint!(9));
        cairo_runner
            .initialize_function_entrypoint(&mut vm, 1, stack, return_fp)
            .unwrap();
        assert_eq!(cairo_runner.initial_fp, cairo_runner.initial_ap);
        assert_eq!(cairo_runner.initial_fp, Some(relocatable!(1, 3)));
        check_memory!(vm.memory, ((1, 0), 7), ((1, 1), 9), ((1, 2), (2, 0)));
    }

    #[test]
    #[should_panic]
    fn initialize_function_entrypoint_no_execution_base() {
        //This test works with basic Program definition, will later be updated to use Program::new() when fully defined
        let program = Program {
            builtins: vec![String::from("output")],
            prime: bigint!(17),
            data: Vec::new(),
            constants: HashMap::new(),
            main: None,
            hints: HashMap::new(),
            reference_manager: ReferenceManager {
                references: Vec::new(),
            },
            identifiers: HashMap::new(),
        };
        let mut cairo_runner = cairo_runner!(program);
        let mut vm = vm!();
        let stack = vec![MaybeRelocatable::from(bigint!(7))];
        let return_fp = MaybeRelocatable::from(bigint!(9));
        cairo_runner
            .initialize_function_entrypoint(&mut vm, 1, stack, return_fp)
            .unwrap();
    }

    #[test]
    #[should_panic]
    fn initialize_main_entrypoint_no_main() {
        //This test works with basic Program definition, will later be updated to use Program::new() when fully defined
        let program = Program {
            builtins: vec![String::from("output")],
            prime: bigint!(17),
            data: Vec::new(),
            constants: HashMap::new(),
            main: None,
            hints: HashMap::new(),
            reference_manager: ReferenceManager {
                references: Vec::new(),
            },
            identifiers: HashMap::new(),
        };
        let mut cairo_runner = cairo_runner!(program);
        let mut vm = vm!();
        cairo_runner.initialize_main_entrypoint(&mut vm).unwrap();
    }

    #[test]
    fn initialize_main_entrypoint() {
        //This test works with basic Program definition, will later be updated to use Program::new() when fully defined
        let program = Program {
            builtins: Vec::new(),
            prime: bigint!(17),
            data: Vec::new(),
            constants: HashMap::new(),
            main: Some(1),
            hints: HashMap::new(),
            reference_manager: ReferenceManager {
                references: Vec::new(),
            },
            identifiers: HashMap::new(),
        };
        let mut cairo_runner = cairo_runner!(program);
        let mut vm = vm!();
        cairo_runner.program_base = Some(relocatable!(0, 0));
        cairo_runner.execution_base = Some(relocatable!(0, 0));
        let return_pc = cairo_runner.initialize_main_entrypoint(&mut vm).unwrap();
        assert_eq!(return_pc, Relocatable::from((1, 0)));
    }

    #[test]
    fn initialize_vm_no_builtins() {
        //This test works with basic Program definition, will later be updated to use Program::new() when fully defined
        let program = Program {
            builtins: Vec::new(),
            prime: bigint!(17),
            data: Vec::new(),
            constants: HashMap::new(),
            main: Some(1),
            hints: HashMap::new(),
            reference_manager: ReferenceManager {
                references: Vec::new(),
            },
            identifiers: HashMap::new(),
        };
        let mut cairo_runner = cairo_runner!(program);
        let mut vm = vm!();
        cairo_runner.program_base = Some(relocatable!(0, 0));
        cairo_runner.initial_pc = Some(relocatable!(0, 1));
        cairo_runner.initial_ap = Some(relocatable!(1, 2));
        cairo_runner.initial_fp = Some(relocatable!(1, 2));
        cairo_runner.initialize_vm(&mut vm).unwrap();
        assert_eq!(vm.run_context.pc, relocatable!(0, 1));
        assert_eq!(vm.run_context.ap, 2);
        assert_eq!(vm.run_context.fp, 2);
        assert_eq!(vm._program_base, Some(MaybeRelocatable::from((0, 0))));
    }

    #[test]
    fn initialize_vm_with_range_check_valid() {
        //This test works with basic Program definition, will later be updated to use Program::new() when fully defined
        let program = Program {
            builtins: vec![String::from("range_check")],
            prime: bigint!(17),
            data: Vec::new(),
            constants: HashMap::new(),
            main: Some(1),
            hints: HashMap::new(),
            reference_manager: ReferenceManager {
                references: Vec::new(),
            },
            identifiers: HashMap::new(),
        };
        let mut cairo_runner = cairo_runner!(program);
        let mut vm = vm!();
        cairo_runner.initial_pc = Some(relocatable!(0, 1));
        cairo_runner.initial_ap = Some(relocatable!(1, 2));
        cairo_runner.initial_fp = Some(relocatable!(1, 2));
        cairo_runner.initialize_builtins(&mut vm).unwrap();
        cairo_runner.initialize_segments(&mut vm, None);
        vm.memory = memory![((4, 0), 23), ((4, 1), 233)];
        assert_eq!(vm.builtin_runners[2].0, String::from("range_check"));
        assert_eq!(vm.builtin_runners[2].1.base(), 4);
        cairo_runner.initialize_vm(&mut vm).unwrap();
        assert!(vm
            .memory
            .validated_addresses
            .contains(&MaybeRelocatable::from((4, 0))));
        assert!(vm
            .memory
            .validated_addresses
            .contains(&MaybeRelocatable::from((4, 1))));
        assert_eq!(vm.memory.validated_addresses.len(), 2);
    }

    #[test]
    fn initialize_vm_with_range_check_invalid() {
        //This test works with basic Program definition, will later be updated to use Program::new() when fully defined
        let program = Program {
            builtins: vec![String::from("range_check")],
            prime: bigint!(17),
            data: Vec::new(),
            constants: HashMap::new(),
            main: Some(1),
            hints: HashMap::new(),
            reference_manager: ReferenceManager {
                references: Vec::new(),
            },
            identifiers: HashMap::new(),
        };
        let mut cairo_runner = cairo_runner!(program);
        let mut vm = vm!();
        cairo_runner.initial_pc = Some(relocatable!(0, 1));
        cairo_runner.initial_ap = Some(relocatable!(1, 2));
        cairo_runner.initial_fp = Some(relocatable!(1, 2));
        cairo_runner.initialize_builtins(&mut vm).unwrap();
        cairo_runner.initialize_segments(&mut vm, None);
        vm.memory = memory![((4, 1), 23), ((4, 4), (-1))];

        assert_eq!(
            cairo_runner.initialize_vm(&mut vm),
            Err(RunnerError::MemoryValidationError(MemoryError::FoundNonInt))
        );
    }

    //Integration tests for initialization phase

    #[test]
    /* Program used:
    func myfunc(a: felt) -> (r: felt):
        let b = a * 2
        return(b)
    end

    func main():
        let a = 1
        let b = myfunc(a)
        return()
    end

    main = 3
    data = [5207990763031199744, 2, 2345108766317314046, 5189976364521848832, 1, 1226245742482522112, 3618502788666131213697322783095070105623107215331596699973092056135872020476, 2345108766317314046]
    */
    fn initialization_phase_no_builtins() {
        let program = Program {
            builtins: vec![],
            prime: bigint!(17),
            data: vec_data!(
                (5207990763031199744_i64),
                (2),
                (2345108766317314046_i64),
                (5189976364521848832_i64),
                (1),
                (1226245742482522112_i64),
                ((
                    b"3618502788666131213697322783095070105623107215331596699973092056135872020476",
                    10
                )),
                (2345108766317314046_i64)
            ),
            constants: HashMap::new(),
            main: Some(3),
            hints: HashMap::new(),
            reference_manager: ReferenceManager {
                references: Vec::new(),
            },
            identifiers: HashMap::new(),
        };
        let mut cairo_runner = cairo_runner!(program);
        let mut vm = vm!();
        cairo_runner.initialize_segments(&mut vm, None);
        cairo_runner.initialize_main_entrypoint(&mut vm).unwrap();
        cairo_runner.initialize_vm(&mut vm).unwrap();

        assert_eq!(cairo_runner.program_base, Some(relocatable!(0, 0)));
        assert_eq!(cairo_runner.execution_base, Some(relocatable!(1, 0)));
        assert_eq!(cairo_runner.final_pc, Some(relocatable!(3, 0)));

        //RunContext check
        //Registers
        assert_eq!(vm.run_context.pc, relocatable!(0, 3));
        assert_eq!(vm.run_context.ap, 2);
        assert_eq!(vm.run_context.fp, 2);
        //Memory
        check_memory!(
            vm.memory,
            ((0, 0), 5207990763031199744_i64),
            ((0, 1), 2),
            ((0, 2), 2345108766317314046_i64),
            ((0, 3), 5189976364521848832_i64),
            ((0, 4), 1),
            ((0, 5), 1226245742482522112_i64),
            (
                (0, 6),
                (
                    b"3618502788666131213697322783095070105623107215331596699973092056135872020476",
                    10
                )
            ),
            ((0, 7), 2345108766317314046_i64),
            ((1, 0), (2, 0)),
            ((1, 1), (3, 0))
        );
    }

    #[test]
    /*Program used:
    %builtins output

    from starkware.cairo.common.serialize import serialize_word

    func main{output_ptr: felt*}():
        let a = 1
        serialize_word(a)
        return()
    end

    main = 4
    data = [4612671182993129469, 5198983563776393216, 1, 2345108766317314046, 5191102247248822272, 5189976364521848832, 1, 1226245742482522112, 3618502788666131213697322783095070105623107215331596699973092056135872020474, 2345108766317314046]
    */
    fn initialization_phase_output_builtin() {
        let program = Program {
            builtins: vec![String::from("output")],
            prime: bigint!(17),
            data: vec_data!(
                (4612671182993129469_i64),
                (5198983563776393216_i64),
                (1),
                (2345108766317314046_i64),
                (5191102247248822272_i64),
                (5189976364521848832_i64),
                (1),
                (1226245742482522112_i64),
                ((
                    b"3618502788666131213697322783095070105623107215331596699973092056135872020474",
                    10
                )),
                (2345108766317314046_i64)
            ),
            constants: HashMap::new(),
            main: Some(4),
            hints: HashMap::new(),
            reference_manager: ReferenceManager {
                references: Vec::new(),
            },
            identifiers: HashMap::new(),
        };
        let mut cairo_runner = cairo_runner!(program);
        let mut vm = vm!();

        cairo_runner.initialize_builtins(&mut vm).unwrap();
        cairo_runner.initialize_segments(&mut vm, None);
        cairo_runner.initialize_main_entrypoint(&mut vm).unwrap();
        cairo_runner.initialize_vm(&mut vm).unwrap();

        assert_eq!(cairo_runner.program_base, Some(relocatable!(0, 0)));
        assert_eq!(cairo_runner.execution_base, Some(relocatable!(1, 0)));
        assert_eq!(cairo_runner.final_pc, Some(relocatable!(8, 0)));

        //RunContext check
        //Registers
        assert_eq!(vm.run_context.pc, relocatable!(0, 4));
        assert_eq!(vm.run_context.ap, 3);
        assert_eq!(vm.run_context.fp, 3);
        //Memory
        check_memory!(
            vm.memory,
            ((0, 0), 4612671182993129469_i64),
            ((0, 1), 5198983563776393216_i64),
            ((0, 2), 1),
            ((0, 3), 2345108766317314046_i64),
            ((0, 4), 5191102247248822272_i64),
            ((0, 5), 5189976364521848832_i64),
            ((0, 6), 1),
            ((0, 7), 1226245742482522112_i64),
            (
                (0, 8),
                (
                    b"3618502788666131213697322783095070105623107215331596699973092056135872020474",
                    10
                )
            ),
            ((0, 9), 2345108766317314046_i64),
            ((1, 0), (2, 0)),
            ((1, 1), (7, 0)),
            ((1, 2), (8, 0))
        );
    }

    #[test]
    /*Program used:
    %builtins range_check

    func check_range{range_check_ptr}(num):

        # Check that 0 <= num < 2**64.
        [range_check_ptr] = num
        assert [range_check_ptr + 1] = 2 ** 64 - 1 - num
        let range_check_ptr = range_check_ptr + 2
        return()
    end

    func main{range_check_ptr}():
        check_range(7)
        return()
    end

    main = 8
    data = [4612671182993129469, 5189976364521848832, 18446744073709551615, 5199546496550207487, 4612389712311386111, 5198983563776393216, 2, 2345108766317314046, 5191102247248822272, 5189976364521848832, 7, 1226245742482522112, 3618502788666131213697322783095070105623107215331596699973092056135872020470, 2345108766317314046]
    */
    fn initialization_phase_range_check_builtin() {
        let program = Program {
            builtins: vec![String::from("range_check")],
            prime: bigint!(17),
            data: vec_data!(
                (4612671182993129469_i64),
                (5189976364521848832_i64),
                (18446744073709551615_i128),
                (5199546496550207487_i64),
                (4612389712311386111_i64),
                (5198983563776393216_i64),
                (2),
                (2345108766317314046_i64),
                (5191102247248822272_i64),
                (5189976364521848832_i64),
                (7),
                (1226245742482522112_i64),
                ((
                    b"3618502788666131213697322783095070105623107215331596699973092056135872020474",
                    10
                )),
                (2345108766317314046_i64)
            ),
            constants: HashMap::new(),
            main: Some(8),
            hints: HashMap::new(),
            reference_manager: ReferenceManager {
                references: Vec::new(),
            },
            identifiers: HashMap::new(),
        };

        let mut cairo_runner = cairo_runner!(program);
        let mut vm = vm!();

        cairo_runner.initialize_builtins(&mut vm).unwrap();
        cairo_runner.initialize_segments(&mut vm, None);
        cairo_runner.initialize_main_entrypoint(&mut vm).unwrap();
        cairo_runner.initialize_vm(&mut vm).unwrap();

        assert_eq!(cairo_runner.program_base, Some(relocatable!(0, 0)));
        assert_eq!(cairo_runner.execution_base, Some(relocatable!(1, 0)));
        assert_eq!(cairo_runner.final_pc, Some(relocatable!(8, 0)));

        //RunContext check
        //Registers
        assert_eq!(vm.run_context.pc, relocatable!(0, 8));
        assert_eq!(vm.run_context.ap, 3);
        assert_eq!(vm.run_context.fp, 3);
        //Memory
        check_memory!(
            vm.memory,
            ((0, 0), 4612671182993129469_i64),
            ((0, 1), 5189976364521848832_i64),
            ((0, 2), 18446744073709551615_i128),
            ((0, 3), 5199546496550207487_i64),
            ((0, 4), 4612389712311386111_i64),
            ((0, 5), 5198983563776393216_i64),
            ((0, 6), 2),
            ((0, 7), 2345108766317314046_i64),
            ((0, 8), 5191102247248822272_i64),
            ((0, 9), 5189976364521848832_i64),
            ((0, 10), 7),
            ((0, 11), 1226245742482522112_i64),
            (
                (0, 12),
                (
                    b"3618502788666131213697322783095070105623107215331596699973092056135872020474",
                    10
                )
            ),
            ((0, 13), 2345108766317314046_i64),
            ((1, 0), (4, 0)),
            ((1, 1), (7, 0)),
            ((1, 2), (8, 0))
        );
    }

    //Integration tests for initialization + execution phase

    #[test]
    /*Program used:
    func myfunc(a: felt) -> (r: felt):
        let b = a * 2
        return(b)
    end

    func main():
        let a = 1
        let b = myfunc(a)
        return()
    end

    main = 3
    data = [5207990763031199744, 2, 2345108766317314046, 5189976364521848832, 1, 1226245742482522112, 3618502788666131213697322783095070105623107215331596699973092056135872020476, 2345108766317314046]
    */
    fn initialize_and_run_function_call() {
        //Initialization Phase
        let program = Program {
            builtins: vec![],
            prime: BigInt::new(Sign::Plus, vec![1, 0, 0, 0, 0, 0, 17, 134217728]),
            data: vec_data!(
                (5207990763031199744_i64),
                (2),
                (2345108766317314046_i64),
                (5189976364521848832_i64),
                (1),
                (1226245742482522112_i64),
                ((
                    b"3618502788666131213697322783095070105623107215331596699973092056135872020476",
                    10
                )),
                (2345108766317314046_i64)
            ),
            constants: HashMap::new(),
            main: Some(3),
            hints: HashMap::new(),
            reference_manager: ReferenceManager {
                references: Vec::new(),
            },
            identifiers: HashMap::new(),
        };
        let hint_processor = BuiltinHintProcessor::new_empty();
        let mut cairo_runner = cairo_runner!(program);
        let mut vm = vm!(true);
        cairo_runner.initialize_segments(&mut vm, None);
        let end = cairo_runner.initialize_main_entrypoint(&mut vm).unwrap();
        assert_eq!(end, Relocatable::from((3, 0)));
        cairo_runner.initialize_vm(&mut vm).unwrap();
        //Execution Phase
        assert_eq!(
            cairo_runner.run_until_pc(end, &mut vm, &hint_processor),
            Ok(())
        );
        //Check final values against Python VM
        //Check final register values
        assert_eq!(vm.run_context.pc, Relocatable::from((3, 0)));

        assert_eq!(vm.run_context.ap, 6);

        assert_eq!(vm.run_context.fp, 0);

        //Check each TraceEntry in trace
        let trace = vm.trace.unwrap();
        assert_eq!(trace.len(), 5);
        trace_check!(
            trace,
            [
                ((0, 3), (1, 2), (1, 2)),
                ((0, 5), (1, 3), (1, 2)),
                ((0, 0), (1, 5), (1, 5)),
                ((0, 2), (1, 6), (1, 5)),
                ((0, 7), (1, 6), (1, 2))
            ]
        );
    }

    #[test]
    /*Program used:
    %builtins range_check

    func check_range{range_check_ptr}(num):

        # Check that 0 <= num < 2**64.
        [range_check_ptr] = num
        assert [range_check_ptr + 1] = 2 ** 64 - 1 - num
        let range_check_ptr = range_check_ptr + 2
        return()
    end

    func main{range_check_ptr}():
        check_range(7)
        return()
    end

    main = 8
    data = [4612671182993129469, 5189976364521848832, 18446744073709551615, 5199546496550207487, 4612389712311386111, 5198983563776393216, 2, 2345108766317314046, 5191102247248822272, 5189976364521848832, 7, 1226245742482522112, 3618502788666131213697322783095070105623107215331596699973092056135872020470, 2345108766317314046]
    */
    fn initialize_and_run_range_check_builtin() {
        //Initialization Phase
        let program = Program {
            builtins: vec![String::from("range_check")],
            prime: BigInt::new(Sign::Plus, vec![1, 0, 0, 0, 0, 0, 17, 134217728]),
            data: vec_data!(
                (4612671182993129469_i64),
                (5189976364521848832_i64),
                (18446744073709551615_i128),
                (5199546496550207487_i64),
                (4612389712311386111_i64),
                (5198983563776393216_i64),
                (2),
                (2345108766317314046_i64),
                (5191102247248822272_i64),
                (5189976364521848832_i64),
                (7),
                (1226245742482522112_i64),
                ((
                    b"3618502788666131213697322783095070105623107215331596699973092056135872020470",
                    10
                )),
                (2345108766317314046_i64)
            ),
            constants: HashMap::new(),
            main: Some(8),
            hints: HashMap::new(),
            reference_manager: ReferenceManager {
                references: Vec::new(),
            },
            identifiers: HashMap::new(),
        };
        let hint_processor = BuiltinHintProcessor::new_empty();
        let mut cairo_runner = cairo_runner!(program);
        let mut vm = vm!(true);
        cairo_runner.initialize_builtins(&mut vm).unwrap();
        cairo_runner.initialize_segments(&mut vm, None);
        let end = cairo_runner.initialize_main_entrypoint(&mut vm).unwrap();
        cairo_runner.initialize_vm(&mut vm).unwrap();
        //Execution Phase
        assert_eq!(
            cairo_runner.run_until_pc(end, &mut vm, &hint_processor),
            Ok(())
        );
        //Check final values against Python VM
        //Check final register values
        assert_eq!(vm.run_context.pc, Relocatable::from((8, 0)));

        assert_eq!(vm.run_context.ap, 10);

        assert_eq!(vm.run_context.fp, 0);

        //Check each TraceEntry in trace
        let trace = vm.trace.unwrap();
        assert_eq!(trace.len(), 10);
        trace_check!(
            trace,
            [
                ((0, 8), (1, 3), (1, 3)),
                ((0, 9), (1, 4), (1, 3)),
                ((0, 11), (1, 5), (1, 3)),
                ((0, 0), (1, 7), (1, 7)),
                ((0, 1), (1, 7), (1, 7)),
                ((0, 3), (1, 8), (1, 7)),
                ((0, 4), (1, 9), (1, 7)),
                ((0, 5), (1, 9), (1, 7)),
                ((0, 7), (1, 10), (1, 7)),
                ((0, 13), (1, 10), (1, 3))
            ]
        );
        //Check the range_check builtin segment
        assert_eq!(vm.builtin_runners[2].0, String::from("range_check"));
        assert_eq!(vm.builtin_runners[2].1.base(), 4);

        check_memory!(vm.memory, ((4, 0), 7), ((4, 1), 18446744073709551608_i128));
        assert_eq!(vm.memory.get(&MaybeRelocatable::from((2, 2))), Ok(None));
    }

    #[test]
    /*Program used:
    %builtins output

    from starkware.cairo.common.serialize import serialize_word

    func main{output_ptr: felt*}():
        let a = 1
        serialize_word(a)
        let b = 17 * a
        serialize_word(b)
        return()
    end

    main = 4
    data = [
    4612671182993129469,
    5198983563776393216,
    1,
    2345108766317314046,
    5191102247248822272,
    5189976364521848832,
    1,
    1226245742482522112,
    3618502788666131213697322783095070105623107215331596699973092056135872020474,
    5189976364521848832,
    17,
    1226245742482522112,
    3618502788666131213697322783095070105623107215331596699973092056135872020470,
    2345108766317314046
    ]
    */
    fn initialize_and_run_output_builtin() {
        //Initialization Phase
        let program = Program {
            builtins: vec![String::from("output")],
            prime: BigInt::new(Sign::Plus, vec![1, 0, 0, 0, 0, 0, 17, 134217728]),
            data: vec_data!(
                (4612671182993129469_i64),
                (5198983563776393216_i64),
                (1),
                (2345108766317314046_i64),
                (5191102247248822272_i64),
                (5189976364521848832_i64),
                (1),
                (1226245742482522112_i64),
                ((
                    b"3618502788666131213697322783095070105623107215331596699973092056135872020474",
                    10
                )),
                (5189976364521848832_i64),
                (17),
                (1226245742482522112_i64),
                ((
                    b"3618502788666131213697322783095070105623107215331596699973092056135872020470",
                    10
                )),
                (2345108766317314046_i64)
            ),
            constants: HashMap::new(),
            main: Some(4),
            hints: HashMap::new(),
            reference_manager: ReferenceManager {
                references: Vec::new(),
            },
            identifiers: HashMap::new(),
        };
        let hint_processor = BuiltinHintProcessor::new_empty();
        let mut cairo_runner = cairo_runner!(program);
        let mut vm = vm!(true);
        cairo_runner.initialize_builtins(&mut vm).unwrap();
        cairo_runner.initialize_segments(&mut vm, None);
        let end = cairo_runner.initialize_main_entrypoint(&mut vm).unwrap();
        cairo_runner.initialize_vm(&mut vm).unwrap();
        //Execution Phase
        assert_eq!(
            cairo_runner.run_until_pc(end, &mut vm, &hint_processor),
            Ok(())
        );
        //Check final values against Python VM
        //Check final register values
        //todo
        assert_eq!(vm.run_context.pc, Relocatable::from((8, 0)));

        assert_eq!(vm.run_context.ap, 12);

        assert_eq!(vm.run_context.fp, 0);

        //Check each TraceEntry in trace
        let trace = vm.trace.unwrap();
        assert_eq!(trace.len(), 12);
        trace_check!(
            trace,
            [
                ((0, 4), (1, 3), (1, 3)),
                ((0, 5), (1, 4), (1, 3)),
                ((0, 7), (1, 5), (1, 3)),
                ((0, 0), (1, 7), (1, 7)),
                ((0, 1), (1, 7), (1, 7)),
                ((0, 3), (1, 8), (1, 7)),
                ((0, 9), (1, 8), (1, 3)),
                ((0, 11), (1, 9), (1, 3)),
                ((0, 0), (1, 11), (1, 11)),
                ((0, 1), (1, 11), (1, 11)),
                ((0, 3), (1, 12), (1, 11)),
                ((0, 13), (1, 12), (1, 3))
            ]
        );
        //Check that the output to be printed is correct
        assert_eq!(vm.builtin_runners[0].0, String::from("output"));
        assert_eq!(vm.builtin_runners[0].1.base(), 2);
        check_memory!(vm.memory, ((2, 0), 1), ((2, 1), 17));
        assert_eq!(vm.memory.get(&MaybeRelocatable::from((2, 2))), Ok(None));
    }

    #[test]
    /*Program used:
    %builtins output range_check

    from starkware.cairo.common.serialize import serialize_word

    func check_range{range_check_ptr}(num) -> (num : felt):

        # Check that 0 <= num < 2**64.
        [range_check_ptr] = num
        assert [range_check_ptr + 1] = 2 ** 64 - 1 - num
        let range_check_ptr = range_check_ptr + 2
        return(num)
    end

    func main{output_ptr: felt*, range_check_ptr: felt}():
        let num: felt = check_range(7)
        serialize_word(num)
        return()
    end

    main = 13
    data = [
    4612671182993129469,
    5198983563776393216,
    1,
    2345108766317314046,
    4612671182993129469,
    5189976364521848832,
    18446744073709551615,
    5199546496550207487,
    4612389712311386111,
    5198983563776393216,
    2,
    5191102247248822272,
    2345108766317314046,
    5191102247248822272,
    5189976364521848832,
    7,
    1226245742482522112,
    3618502788666131213697322783095070105623107215331596699973092056135872020469,
    5191102242953854976,
    5193354051357474816,
    1226245742482522112,
    3618502788666131213697322783095070105623107215331596699973092056135872020461,
    5193354029882638336,
    2345108766317314046]
    */
    fn initialize_and_run_output_range_check_builtin() {
        //Initialization Phase
        let program = Program {
            builtins: vec![String::from("output"), String::from("range_check")],
            prime: BigInt::new(Sign::Plus, vec![1, 0, 0, 0, 0, 0, 17, 134217728]),
            data: vec_data!(
                (4612671182993129469_i64),
                (5198983563776393216_i64),
                (1),
                (2345108766317314046_i64),
                (4612671182993129469_i64),
                (5189976364521848832_i64),
                (18446744073709551615_i128),
                (5199546496550207487_i64),
                (4612389712311386111_i64),
                (5198983563776393216_i64),
                (2),
                (5191102247248822272_i64),
                (2345108766317314046_i64),
                (5191102247248822272_i64),
                (5189976364521848832_i64),
                (7),
                (1226245742482522112_i64),
                ((
                    b"3618502788666131213697322783095070105623107215331596699973092056135872020469",
                    10
                )),
                (5191102242953854976_i64),
                (5193354051357474816_i64),
                (1226245742482522112_i64),
                ((
                    b"3618502788666131213697322783095070105623107215331596699973092056135872020461",
                    10
                )),
                (5193354029882638336_i64),
                (2345108766317314046_i64)
            ),
            constants: HashMap::new(),
            main: Some(13),
            hints: HashMap::new(),
            reference_manager: ReferenceManager {
                references: Vec::new(),
            },
            identifiers: HashMap::new(),
        };
        let hint_processor = BuiltinHintProcessor::new_empty();
        let mut cairo_runner = cairo_runner!(program);
        let mut vm = vm!(true);
        cairo_runner.initialize_builtins(&mut vm).unwrap();
        cairo_runner.initialize_segments(&mut vm, None);
        let end = cairo_runner.initialize_main_entrypoint(&mut vm).unwrap();
        cairo_runner.initialize_vm(&mut vm).unwrap();
        //Execution Phase
        assert_eq!(
            cairo_runner.run_until_pc(end, &mut vm, &hint_processor),
            Ok(())
        );
        //Check final values against Python VM
        //Check final register values
        assert_eq!(vm.run_context.pc, Relocatable::from((8, 0)));

        assert_eq!(vm.run_context.ap, 18);

        assert_eq!(vm.run_context.fp, 0);

        //Check each TraceEntry in trace
        let trace = vm.trace.unwrap();
        assert_eq!(trace.len(), 18);
        trace_check!(
            trace,
            [
                ((0, 13), (1, 4), (1, 4)),
                ((0, 14), (1, 5), (1, 4)),
                ((0, 16), (1, 6), (1, 4)),
                ((0, 4), (1, 8), (1, 8)),
                ((0, 5), (1, 8), (1, 8)),
                ((0, 7), (1, 9), (1, 8)),
                ((0, 8), (1, 10), (1, 8)),
                ((0, 9), (1, 10), (1, 8)),
                ((0, 11), (1, 11), (1, 8)),
                ((0, 12), (1, 12), (1, 8)),
                ((0, 18), (1, 12), (1, 4)),
                ((0, 19), (1, 13), (1, 4)),
                ((0, 20), (1, 14), (1, 4)),
                ((0, 0), (1, 16), (1, 16)),
                ((0, 1), (1, 16), (1, 16)),
                ((0, 3), (1, 17), (1, 16)),
                ((0, 22), (1, 17), (1, 4)),
                ((0, 23), (1, 18), (1, 4))
            ]
        );
        //Check the range_check builtin segment
        assert_eq!(vm.builtin_runners[2].0, String::from("range_check"));
        assert_eq!(vm.builtin_runners[2].1.base(), 4);

        check_memory!(vm.memory, ((4, 0), 7), ((4, 1), 18446744073709551608_i128));
        assert_eq!(
            vm.memory.get(&MaybeRelocatable::from((2, 2))).unwrap(),
            None
        );

        //Check the output segment
        assert_eq!(vm.builtin_runners[0].0, String::from("output"));
        assert_eq!(vm.builtin_runners[0].1.base(), 2);

        check_memory!(vm.memory, ((2, 0), 7));
        assert_eq!(
            vm.memory.get(&(MaybeRelocatable::from((2, 1)))).unwrap(),
            None
        );
    }

    #[test]
    /*Memory from this test is taken from a cairo program execution
    Program used:
        func main():
        let a = 1
        [ap + 3] = 5
        return()

    end
    Final Memory:
    {RelocatableValue(segment_index=0, offset=0): 4613515612218425347,
     RelocatableValue(segment_index=0, offset=1): 5,
     RelocatableValue(segment_index=0, offset=2): 2345108766317314046,
     RelocatableValue(segment_index=1, offset=0): RelocatableValue(segment_index=2, offset=0),
     RelocatableValue(segment_index=1, offset=1): RelocatableValue(segment_index=3, offset=0),
     RelocatableValue(segment_index=1, offset=5): 5}
    Relocated Memory:
        1     4613515612218425347
        2     5
        3     2345108766317314046
        4     10
        5     10
        ⋮
        9     5
    */
    fn relocate_memory_with_gap() {
        let program = Program {
            builtins: Vec::new(),
            prime: bigint!(17),
            data: Vec::new(),
            constants: HashMap::new(),
            main: None,
            hints: HashMap::new(),
            reference_manager: ReferenceManager {
                references: Vec::new(),
            },
            identifiers: HashMap::new(),
        };
        let mut cairo_runner = cairo_runner!(program);
        let mut vm = vm!(true);
        for _ in 0..4 {
            vm.segments.add(&mut vm.memory);
        }
        // Memory initialization without macro
        vm.memory
            .insert(
                &MaybeRelocatable::from((0, 0)),
                &MaybeRelocatable::from(bigint!(4613515612218425347_i64)),
            )
            .unwrap();
        vm.memory
            .insert(
                &MaybeRelocatable::from((0, 1)),
                &MaybeRelocatable::from(bigint!(5)),
            )
            .unwrap();
        vm.memory
            .insert(
                &MaybeRelocatable::from((0, 2)),
                &MaybeRelocatable::from(bigint!(2345108766317314046_i64)),
            )
            .unwrap();
        vm.memory
            .insert(
                &MaybeRelocatable::from((1, 0)),
                &MaybeRelocatable::from((2, 0)),
            )
            .unwrap();
        vm.memory
            .insert(
                &MaybeRelocatable::from((1, 1)),
                &MaybeRelocatable::from((3, 0)),
            )
            .unwrap();
        vm.memory
            .insert(
                &MaybeRelocatable::from((1, 5)),
                &MaybeRelocatable::from(bigint!(5)),
            )
            .unwrap();
        vm.segments.compute_effective_sizes(&vm.memory);
        let rel_table = vm
            .segments
            .relocate_segments()
            .expect("Couldn't relocate after compute effective sizes");
        assert_eq!(cairo_runner.relocate_memory(&mut vm, &rel_table), Ok(()));
        assert_eq!(cairo_runner.relocated_memory[0], None);
        assert_eq!(
            cairo_runner.relocated_memory[1],
            Some(bigint!(4613515612218425347_i64))
        );
        assert_eq!(cairo_runner.relocated_memory[2], Some(bigint!(5)));
        assert_eq!(
            cairo_runner.relocated_memory[3],
            Some(bigint!(2345108766317314046_i64))
        );
        assert_eq!(cairo_runner.relocated_memory[4], Some(bigint!(10)));
        assert_eq!(cairo_runner.relocated_memory[5], Some(bigint!(10)));
        assert_eq!(cairo_runner.relocated_memory[6], None);
        assert_eq!(cairo_runner.relocated_memory[7], None);
        assert_eq!(cairo_runner.relocated_memory[8], None);
        assert_eq!(cairo_runner.relocated_memory[9], Some(bigint!(5)));
    }

    #[test]
    /* Program used:
    %builtins output

    from starkware.cairo.common.serialize import serialize_word

    func main{output_ptr: felt*}():
        let a = 1
        serialize_word(a)
        let b = 17 * a
        serialize_word(b)
        return()
    end
    Relocated Memory:
        1     4612671182993129469
        2     5198983563776393216
        3     1
        4     2345108766317314046
        5     5191102247248822272
        6     5189976364521848832
        7     1
        8     1226245742482522112
        9     -7
        10    5189976364521848832
        11    17
        12    1226245742482522112
        13    -11
        14    2345108766317314046
        15    27
        16    29
        17    29
        18    27
        19    1
        20    18
        21    10
        22    28
        23    17
        24    18
        25    14
        26    29
        27    1
        28    17
     */
    fn initialize_run_and_relocate_output_builtin() {
        let program = Program {
            builtins: vec![String::from("output")],
            prime: BigInt::new(Sign::Plus, vec![1, 0, 0, 0, 0, 0, 17, 134217728]),
            data: vec_data!(
                (4612671182993129469_i64),
                (5198983563776393216_i64),
                (1),
                (2345108766317314046_i64),
                (5191102247248822272_i64),
                (5189976364521848832_i64),
                (1),
                (1226245742482522112_i64),
                ((
                    b"3618502788666131213697322783095070105623107215331596699973092056135872020474",
                    10
                )),
                (5189976364521848832_i64),
                (17),
                (1226245742482522112_i64),
                ((
                    b"3618502788666131213697322783095070105623107215331596699973092056135872020470",
                    10
                )),
                (2345108766317314046_i64)
            ),
            constants: HashMap::new(),
            main: Some(4),
            hints: HashMap::new(),
            reference_manager: ReferenceManager {
                references: Vec::new(),
            },
            identifiers: HashMap::new(),
        };
        let hint_processor = BuiltinHintProcessor::new_empty();
        let mut cairo_runner = cairo_runner!(program);
        let mut vm = vm!(true);
        cairo_runner.initialize_builtins(&mut vm).unwrap();
        cairo_runner.initialize_segments(&mut vm, None);
        let end = cairo_runner.initialize_main_entrypoint(&mut vm).unwrap();
        cairo_runner.initialize_vm(&mut vm).unwrap();
        assert_eq!(
            cairo_runner.run_until_pc(end, &mut vm, &hint_processor),
            Ok(())
        );
        vm.segments.compute_effective_sizes(&vm.memory);
        let rel_table = vm
            .segments
            .relocate_segments()
            .expect("Couldn't relocate after compute effective sizes");
        assert_eq!(cairo_runner.relocate_memory(&mut vm, &rel_table), Ok(()));
        assert_eq!(cairo_runner.relocated_memory[0], None);
        assert_eq!(
            cairo_runner.relocated_memory[1],
            Some(bigint!(4612671182993129469_i64))
        );
        assert_eq!(
            cairo_runner.relocated_memory[2],
            Some(bigint!(5198983563776393216_i64))
        );
        assert_eq!(cairo_runner.relocated_memory[3], Some(bigint!(1)));
        assert_eq!(
            cairo_runner.relocated_memory[4],
            Some(bigint!(2345108766317314046_i64))
        );
        assert_eq!(
            cairo_runner.relocated_memory[5],
            Some(bigint!(5191102247248822272_i64))
        );
        assert_eq!(
            cairo_runner.relocated_memory[6],
            Some(bigint!(5189976364521848832_i64))
        );
        assert_eq!(cairo_runner.relocated_memory[7], Some(bigint!(1)));
        assert_eq!(
            cairo_runner.relocated_memory[8],
            Some(bigint!(1226245742482522112_i64))
        );
        assert_eq!(
            cairo_runner.relocated_memory[9],
            Some(bigint_str!(
                b"3618502788666131213697322783095070105623107215331596699973092056135872020474"
            ))
        );
        assert_eq!(
            cairo_runner.relocated_memory[10],
            Some(bigint!(5189976364521848832_i64))
        );
        assert_eq!(cairo_runner.relocated_memory[11], Some(bigint!(17)));
        assert_eq!(
            cairo_runner.relocated_memory[12],
            Some(bigint!(1226245742482522112_i64))
        );
        assert_eq!(
            cairo_runner.relocated_memory[13],
            Some(bigint_str!(
                b"3618502788666131213697322783095070105623107215331596699973092056135872020470"
            ))
        );
        assert_eq!(
            cairo_runner.relocated_memory[14],
            Some(bigint!(2345108766317314046_i64))
        );
        assert_eq!(cairo_runner.relocated_memory[15], Some(bigint!(27)));
        assert_eq!(cairo_runner.relocated_memory[16], Some(bigint!(29)));
        assert_eq!(cairo_runner.relocated_memory[17], Some(bigint!(29)));
        assert_eq!(cairo_runner.relocated_memory[18], Some(bigint!(27)));
        assert_eq!(cairo_runner.relocated_memory[19], Some(bigint!(1)));
        assert_eq!(cairo_runner.relocated_memory[20], Some(bigint!(18)));
        assert_eq!(cairo_runner.relocated_memory[21], Some(bigint!(10)));
        assert_eq!(cairo_runner.relocated_memory[22], Some(bigint!(28)));
        assert_eq!(cairo_runner.relocated_memory[23], Some(bigint!(17)));
        assert_eq!(cairo_runner.relocated_memory[24], Some(bigint!(18)));
        assert_eq!(cairo_runner.relocated_memory[25], Some(bigint!(14)));
        assert_eq!(cairo_runner.relocated_memory[26], Some(bigint!(29)));
        assert_eq!(cairo_runner.relocated_memory[27], Some(bigint!(1)));
        assert_eq!(cairo_runner.relocated_memory[28], Some(bigint!(17)));
    }

    #[test]
    /* Program used:
    %builtins output

    from starkware.cairo.common.serialize import serialize_word

    func main{output_ptr: felt*}():
        let a = 1
        serialize_word(a)
        let b = 17 * a
        serialize_word(b)
        return()
    end

    Relocated Trace:
    [TraceEntry(pc=5, ap=18, fp=18),
     TraceEntry(pc=6, ap=19, fp=18),
     TraceEntry(pc=8, ap=20, fp=18),
     TraceEntry(pc=1, ap=22, fp=22),
     TraceEntry(pc=2, ap=22, fp=22),
     TraceEntry(pc=4, ap=23, fp=22),
     TraceEntry(pc=10, ap=23, fp=18),
    */
    fn relocate_trace_output_builtin() {
        let program = Program {
            builtins: vec![String::from("output")],
            prime: BigInt::new(Sign::Plus, vec![1, 0, 0, 0, 0, 0, 17, 134217728]),
            data: vec_data!(
                (4612671182993129469_i64),
                (5198983563776393216_i64),
                (1),
                (2345108766317314046_i64),
                (5191102247248822272_i64),
                (5189976364521848832_i64),
                (1),
                (1226245742482522112_i64),
                ((
                    b"3618502788666131213697322783095070105623107215331596699973092056135872020474",
                    10
                )),
                (5189976364521848832_i64),
                (17),
                (1226245742482522112_i64),
                ((
                    b"3618502788666131213697322783095070105623107215331596699973092056135872020470",
                    10
                )),
                (2345108766317314046_i64)
            ),
            constants: HashMap::new(),
            main: Some(4),
            hints: HashMap::new(),
            reference_manager: ReferenceManager {
                references: Vec::new(),
            },
            identifiers: HashMap::new(),
        };
        let hint_processor = BuiltinHintProcessor::new_empty();
        let mut cairo_runner = cairo_runner!(program);
        let mut vm = vm!(true);
        cairo_runner.initialize_builtins(&mut vm).unwrap();
        cairo_runner.initialize_segments(&mut vm, None);
        let end = cairo_runner.initialize_main_entrypoint(&mut vm).unwrap();
        cairo_runner.initialize_vm(&mut vm).unwrap();
        assert_eq!(
            cairo_runner.run_until_pc(end, &mut vm, &hint_processor),
            Ok(())
        );
        vm.segments.compute_effective_sizes(&vm.memory);
        let rel_table = vm
            .segments
            .relocate_segments()
            .expect("Couldn't relocate after compute effective sizes");
        cairo_runner.relocate_trace(&mut vm, &rel_table).unwrap();
        let relocated_trace = cairo_runner.relocated_trace.unwrap();
        assert_eq!(relocated_trace.len(), 12);
        assert_eq!(
            relocated_trace[0],
            RelocatedTraceEntry {
                pc: 5,
                ap: 18,
                fp: 18
            }
        );
        assert_eq!(
            relocated_trace[1],
            RelocatedTraceEntry {
                pc: 6,
                ap: 19,
                fp: 18
            }
        );
        assert_eq!(
            relocated_trace[2],
            RelocatedTraceEntry {
                pc: 8,
                ap: 20,
                fp: 18
            }
        );
        assert_eq!(
            relocated_trace[3],
            RelocatedTraceEntry {
                pc: 1,
                ap: 22,
                fp: 22
            }
        );
        assert_eq!(
            relocated_trace[4],
            RelocatedTraceEntry {
                pc: 2,
                ap: 22,
                fp: 22
            }
        );
        assert_eq!(
            relocated_trace[5],
            RelocatedTraceEntry {
                pc: 4,
                ap: 23,
                fp: 22
            }
        );
        assert_eq!(
            relocated_trace[6],
            RelocatedTraceEntry {
                pc: 10,
                ap: 23,
                fp: 18
            }
        );
        assert_eq!(
            relocated_trace[7],
            RelocatedTraceEntry {
                pc: 12,
                ap: 24,
                fp: 18
            }
        );
        assert_eq!(
            relocated_trace[8],
            RelocatedTraceEntry {
                pc: 1,
                ap: 26,
                fp: 26
            }
        );
        assert_eq!(
            relocated_trace[9],
            RelocatedTraceEntry {
                pc: 2,
                ap: 26,
                fp: 26
            }
        );
        assert_eq!(
            relocated_trace[10],
            RelocatedTraceEntry {
                pc: 4,
                ap: 27,
                fp: 26
            }
        );
        assert_eq!(
            relocated_trace[11],
            RelocatedTraceEntry {
                pc: 14,
                ap: 27,
                fp: 18
            }
        );
    }

    #[test]
    fn write_output_from_preset_memory() {
        let program = Program {
            builtins: vec![String::from("output")],
            prime: bigint!(17),
            data: Vec::new(),
            constants: HashMap::new(),
            main: None,
            hints: HashMap::new(),
            reference_manager: ReferenceManager {
                references: Vec::new(),
            },
            identifiers: HashMap::new(),
        };
        let mut cairo_runner = cairo_runner!(program);
        let mut vm = vm!();
        cairo_runner.initialize_builtins(&mut vm).unwrap();
        cairo_runner.initialize_segments(&mut vm, None);
        assert_eq!(vm.builtin_runners[0].0, String::from("output"));
        assert_eq!(vm.builtin_runners[0].1.base(), 2);

        vm.memory = memory![((2, 0), 1), ((2, 1), 2)];
        vm.segments.segment_used_sizes = Some(vec![0, 0, 2]);
        let mut stdout = Vec::<u8>::new();
        cairo_runner.write_output(&mut vm, &mut stdout).unwrap();
        assert_eq!(String::from_utf8(stdout), Ok(String::from("1\n2\n")));
    }

    #[test]
    /*Program used:
    %builtins output

    from starkware.cairo.common.serialize import serialize_word

    func main{output_ptr: felt*}():
        let a = 1
        serialize_word(a)
        return()
    end */
    fn write_output_from_program() {
        //Initialization Phase
        let program = Program {
            builtins: vec![String::from("output")],
            prime: BigInt::new(Sign::Plus, vec![1, 0, 0, 0, 0, 0, 17, 134217728]),
            data: vec_data!(
                (4612671182993129469_i64),
                (5198983563776393216_i64),
                (1),
                (2345108766317314046_i64),
                (5191102247248822272_i64),
                (5189976364521848832_i64),
                (1),
                (1226245742482522112_i64),
                ((
                    b"3618502788666131213697322783095070105623107215331596699973092056135872020474",
                    10
                )),
                (5189976364521848832_i64),
                (17),
                (1226245742482522112_i64),
                ((
                    b"3618502788666131213697322783095070105623107215331596699973092056135872020470",
                    10
                )),
                (2345108766317314046_i64)
            ),
            constants: HashMap::new(),
            main: Some(4),
            hints: HashMap::new(),
            reference_manager: ReferenceManager {
                references: Vec::new(),
            },
            identifiers: HashMap::new(),
        };
        let mut cairo_runner = cairo_runner!(program);
        let mut vm = vm!();
        cairo_runner.initialize_builtins(&mut vm).unwrap();
        cairo_runner.initialize_segments(&mut vm, None);
        let end = cairo_runner.initialize_main_entrypoint(&mut vm).unwrap();
        cairo_runner.initialize_vm(&mut vm).unwrap();
        //Execution Phase
        let hint_processor = BuiltinHintProcessor::new_empty();
        assert_eq!(
            cairo_runner.run_until_pc(end, &mut vm, &hint_processor),
            Ok(())
        );

        let mut stdout = Vec::<u8>::new();
        cairo_runner.write_output(&mut vm, &mut stdout).unwrap();
        assert_eq!(String::from_utf8(stdout), Ok(String::from("1\n17\n")));
    }

    #[test]
    fn write_output_from_preset_memory_neg_output() {
        let program = Program {
            builtins: vec![String::from("output")],
            prime: bigint_str!(
                b"3618502788666131213697322783095070105623107215331596699973092056135872020481"
            ),
            data: Vec::new(),
            constants: HashMap::new(),
            main: None,
            hints: HashMap::new(),
            reference_manager: ReferenceManager {
                references: Vec::new(),
            },
            identifiers: HashMap::new(),
        };
        let mut cairo_runner = cairo_runner!(program);
        let mut vm = vm!();
        cairo_runner.initialize_builtins(&mut vm).unwrap();
        cairo_runner.initialize_segments(&mut vm, None);
        assert_eq!(vm.builtin_runners[0].0, String::from("output"));
        assert_eq!(vm.builtin_runners[0].1.base(), 2);
        vm.memory = memory![(
            (2, 0),
            (
                b"3270867057177188607814717243084834301278723532952411121381966378910183338911",
                10
            )
        )];
        vm.segments.segment_used_sizes = Some(vec![0, 0, 1]);
        let mut stdout = Vec::<u8>::new();
        cairo_runner.write_output(&mut vm, &mut stdout).unwrap();
        assert_eq!(
            String::from_utf8(stdout),
            Ok(String::from(
                "-347635731488942605882605540010235804344383682379185578591125677225688681570\n"
            ))
        );
    }

    #[test]
    fn insert_all_builtins_in_order() {
        let program = Program {
            builtins: vec![
                String::from("output"),
                String::from("pedersen"),
                String::from("range_check"),
                String::from("bitwise"),
                String::from("ec_op"),
            ],
            prime: bigint_str!(
                b"3618502788666131213697322783095070105623107215331596699973092056135872020481"
            ),
            data: Vec::new(),
            constants: HashMap::new(),
            main: None,
            hints: HashMap::new(),
            reference_manager: ReferenceManager {
                references: Vec::new(),
            },
            identifiers: HashMap::new(),
        };
        let cairo_runner = cairo_runner!(program);
        let mut vm = vm!();
        cairo_runner.initialize_builtins(&mut vm).unwrap();
        assert_eq!(vm.builtin_runners[0].0, String::from("output"));
        assert_eq!(vm.builtin_runners[1].0, String::from("pedersen"));
        assert_eq!(vm.builtin_runners[2].0, String::from("range_check"));
        assert_eq!(vm.builtin_runners[3].0, String::from("bitwise"));
        assert_eq!(vm.builtin_runners[4].0, String::from("ec_op"));
    }

    #[test]
    /*Program used:
    %builtins range_check

    func check_range{range_check_ptr}(num):
        # Check that 0 <= num < 2**64.
        [range_check_ptr] = num
        assert [range_check_ptr + 1] = 2 ** 64 - 1 - num
        let range_check_ptr = range_check_ptr + 2
        return()
    end

    func main{range_check_ptr}():
        check_range(7)
        return()
    end

    main = 8
    data = [4612671182993129469, 5189976364521848832, 18446744073709551615, 5199546496550207487, 4612389712311386111, 5198983563776393216, 2, 2345108766317314046, 5191102247248822272, 5189976364521848832, 7, 1226245742482522112, 3618502788666131213697322783095070105623107215331596699973092056135872020470, 2345108766317314046]
    */
    fn run_for_steps() {
        let program = Program {
            builtins: vec![String::from("range_check")],
            prime: BigInt::new(Sign::Plus, vec![1, 0, 0, 0, 0, 0, 17, 134217728]),
            data: vec_data!(
                (4612671182993129469_i64),
                (5189976364521848832_i64),
                (18446744073709551615_i128),
                (5199546496550207487_i64),
                (4612389712311386111_i64),
                (5198983563776393216_i64),
                (2),
                (2345108766317314046_i64),
                (5191102247248822272_i64),
                (5189976364521848832_i64),
                (7),
                (1226245742482522112_i64),
                ((
                    b"3618502788666131213697322783095070105623107215331596699973092056135872020470",
                    10
                )),
                (2345108766317314046_i64)
            ),
            main: Some(8),
            hints: HashMap::new(),
            reference_manager: ReferenceManager {
                references: Vec::new(),
            },
            identifiers: HashMap::new(),
            constants: HashMap::new(),
        };

        let hint_processor = BuiltinHintProcessor::new_empty();
        let mut cairo_runner = cairo_runner!(&program);

        let mut vm = vm!(true);
        cairo_runner.initialize_builtins(&mut vm).unwrap();
        cairo_runner.initialize_segments(&mut vm, None);

        cairo_runner.initialize_main_entrypoint(&mut vm).unwrap();
        cairo_runner.initialize_vm(&mut vm).unwrap();

        // Full takes 10 steps.
        assert_eq!(
            cairo_runner.run_for_steps(8, &mut vm, &hint_processor),
            Ok(())
        );
        assert_eq!(
            cairo_runner.run_for_steps(8, &mut vm, &hint_processor),
            Err(VirtualMachineError::EndOfProgram(8 - 2))
        );
    }

    #[test]
    /*Program used:
    %builtins range_check

    func check_range{range_check_ptr}(num):
        # Check that 0 <= num < 2**64.
        [range_check_ptr] = num
        assert [range_check_ptr + 1] = 2 ** 64 - 1 - num
        let range_check_ptr = range_check_ptr + 2
        return()
    end

    func main{range_check_ptr}():
        check_range(7)
        return()
    end

    main = 8
    data = [4612671182993129469, 5189976364521848832, 18446744073709551615, 5199546496550207487, 4612389712311386111, 5198983563776393216, 2, 2345108766317314046, 5191102247248822272, 5189976364521848832, 7, 1226245742482522112, 3618502788666131213697322783095070105623107215331596699973092056135872020470, 2345108766317314046]
    */
    fn run_until_steps() {
        let program = Program {
            builtins: vec![String::from("range_check")],
            prime: BigInt::new(Sign::Plus, vec![1, 0, 0, 0, 0, 0, 17, 134217728]),
            data: vec_data!(
                (4612671182993129469_i64),
                (5189976364521848832_i64),
                (18446744073709551615_i128),
                (5199546496550207487_i64),
                (4612389712311386111_i64),
                (5198983563776393216_i64),
                (2),
                (2345108766317314046_i64),
                (5191102247248822272_i64),
                (5189976364521848832_i64),
                (7),
                (1226245742482522112_i64),
                ((
                    b"3618502788666131213697322783095070105623107215331596699973092056135872020470",
                    10
                )),
                (2345108766317314046_i64)
            ),
            constants: HashMap::new(),
            main: Some(8),
            hints: HashMap::new(),
            reference_manager: ReferenceManager {
                references: Vec::new(),
            },
            identifiers: HashMap::new(),
        };

        let hint_processor = BuiltinHintProcessor::new_empty();
        let mut cairo_runner = cairo_runner!(&program);

        let mut vm = vm!(true);
        cairo_runner.initialize_builtins(&mut vm).unwrap();
        cairo_runner.initialize_segments(&mut vm, None);

        cairo_runner.initialize_main_entrypoint(&mut vm).unwrap();
        cairo_runner.initialize_vm(&mut vm).unwrap();

        // Full takes 10 steps.
        assert_eq!(
            cairo_runner.run_until_steps(8, &mut vm, &hint_processor),
            Ok(())
        );
        assert_eq!(
            cairo_runner.run_until_steps(10, &mut vm, &hint_processor),
            Ok(())
        );
        assert_eq!(
            cairo_runner.run_until_steps(11, &mut vm, &hint_processor),
            Err(VirtualMachineError::EndOfProgram(1)),
        );
    }

    #[test]
    /*Program used:
    %builtins range_check

    func check_range{range_check_ptr}(num):
        # Check that 0 <= num < 2**64.
        [range_check_ptr] = num
        assert [range_check_ptr + 1] = 2 ** 64 - 1 - num
        let range_check_ptr = range_check_ptr + 2
        return()
    end

    func main{range_check_ptr}():
        check_range(7)
        return()
    end

    main = 8
    data = [4612671182993129469, 5189976364521848832, 18446744073709551615, 5199546496550207487, 4612389712311386111, 5198983563776393216, 2, 2345108766317314046, 5191102247248822272, 5189976364521848832, 7, 1226245742482522112, 3618502788666131213697322783095070105623107215331596699973092056135872020470, 2345108766317314046]
    */
    /// Verify that run_until_next_power_2() executes steps until the current
    /// step reaches a power of two, or an error occurs.
    fn run_until_next_power_of_2() {
        let program = Program {
            builtins: vec![String::from("range_check")],
            prime: BigInt::new(Sign::Plus, vec![1, 0, 0, 0, 0, 0, 17, 134217728]),
            data: vec_data!(
                (4612671182993129469_i64),
                (5189976364521848832_i64),
                (18446744073709551615_i128),
                (5199546496550207487_i64),
                (4612389712311386111_i64),
                (5198983563776393216_i64),
                (2),
                (2345108766317314046_i64),
                (5191102247248822272_i64),
                (5189976364521848832_i64),
                (7),
                (1226245742482522112_i64),
                ((
                    b"3618502788666131213697322783095070105623107215331596699973092056135872020470",
                    10
                )),
                (2345108766317314046_i64)
            ),
            constants: HashMap::new(),
            main: Some(8),
            hints: HashMap::new(),
            reference_manager: ReferenceManager {
                references: Vec::new(),
            },
            identifiers: HashMap::new(),
        };

        let hint_processor = BuiltinHintProcessor::new_empty();
        let mut cairo_runner = cairo_runner!(&program);

        let mut vm = vm!(true);
        cairo_runner.initialize_builtins(&mut vm).unwrap();
        cairo_runner.initialize_segments(&mut vm, None);

        cairo_runner.initialize_main_entrypoint(&mut vm).unwrap();
        cairo_runner.initialize_vm(&mut vm).unwrap();

        // Full takes 10 steps.
        assert_eq!(
            cairo_runner.run_for_steps(1, &mut vm, &hint_processor),
            Ok(()),
        );
        assert_eq!(
            cairo_runner.run_until_next_power_of_2(&mut vm, &hint_processor),
            Ok(())
        );
        assert_eq!(vm.current_step, 1);

        assert_eq!(
            cairo_runner.run_for_steps(1, &mut vm, &hint_processor),
            Ok(()),
        );
        assert_eq!(
            cairo_runner.run_until_next_power_of_2(&mut vm, &hint_processor),
            Ok(())
        );
        assert_eq!(vm.current_step, 2);

        assert_eq!(
            cairo_runner.run_for_steps(1, &mut vm, &hint_processor),
            Ok(()),
        );
        assert_eq!(
            cairo_runner.run_until_next_power_of_2(&mut vm, &hint_processor),
            Ok(())
        );
        assert_eq!(vm.current_step, 4);

        assert_eq!(
            cairo_runner.run_for_steps(1, &mut vm, &hint_processor),
            Ok(()),
        );
        assert_eq!(
            cairo_runner.run_until_next_power_of_2(&mut vm, &hint_processor),
            Ok(())
        );
        assert_eq!(vm.current_step, 8);

        assert_eq!(
            cairo_runner.run_for_steps(1, &mut vm, &hint_processor),
            Ok(()),
        );
        assert_eq!(
            cairo_runner.run_until_next_power_of_2(&mut vm, &hint_processor),
            Err(VirtualMachineError::EndOfProgram(6)),
        );
        assert_eq!(vm.current_step, 10);
    }

    #[test]
    fn get_constants() {
        let program_constants = HashMap::from([
            ("MAX".to_string(), bigint!(300)),
            ("MIN".to_string(), bigint!(20)),
        ]);
        let program = Program {
            builtins: Vec::new(),
            prime: bigint_str!(
                b"3618502788666131213697322783095070105623107215331596699973092056135872020481"
            ),
            data: Vec::new(),
            constants: program_constants.clone(),
            main: None,
            hints: HashMap::new(),
            reference_manager: ReferenceManager {
                references: Vec::new(),
            },
            identifiers: HashMap::new(),
        };
        let cairo_runner = cairo_runner!(program);
        assert_eq!(cairo_runner.get_constants(), &program_constants);
    }

    #[test]
    fn mark_as_accessed() {
        let program = Program {
            builtins: Vec::new(),
            prime: bigint_str!(
                b"3618502788666131213697322783095070105623107215331596699973092056135872020481"
            ),
            data: Vec::new(),
            constants: HashMap::new(),
            main: None,
            hints: HashMap::new(),
            reference_manager: ReferenceManager {
                references: Vec::new(),
            },
            identifiers: HashMap::new(),
        };

        let mut cairo_runner = cairo_runner!(program);

        assert_eq!(
            cairo_runner.mark_as_accessed((0, 0).into(), 3),
            Err(VirtualMachineError::RunNotFinished),
        );
    }

    #[test]
    fn mark_as_accessed_missing_accessed_addresses() {
        let program = Program {
            builtins: Vec::new(),
            prime: bigint_str!(
                b"3618502788666131213697322783095070105623107215331596699973092056135872020481"
            ),
            data: Vec::new(),
            constants: HashMap::new(),
            main: None,
            hints: HashMap::new(),
            reference_manager: ReferenceManager {
                references: Vec::new(),
            },
            identifiers: HashMap::new(),
        };

        let mut cairo_runner = cairo_runner!(program);

        cairo_runner.accessed_addresses = Some(HashSet::new());
        cairo_runner.mark_as_accessed((0, 0).into(), 3).unwrap();
        cairo_runner.mark_as_accessed((0, 10).into(), 2).unwrap();
        cairo_runner.mark_as_accessed((1, 1).into(), 1).unwrap();
        assert_eq!(
            cairo_runner.accessed_addresses.unwrap(),
            [
                (0, 0).into(),
                (0, 1).into(),
                (0, 2).into(),
                (0, 10).into(),
                (0, 11).into(),
                (1, 1).into(),
            ]
            .into_iter()
            .collect(),
        );
    }

    #[test]
    fn get_memory_holes_missing_accessed_addresses() {
        let program = Program {
            builtins: Vec::new(),
            prime: bigint_str!(
                b"3618502788666131213697322783095070105623107215331596699973092056135872020481"
            ),
            data: Vec::new(),
            constants: HashMap::new(),
            main: None,
            hints: HashMap::new(),
            reference_manager: ReferenceManager {
                references: Vec::new(),
            },
            identifiers: HashMap::new(),
        };

        let cairo_runner = cairo_runner!(program);
        let vm = vm!();

        assert_eq!(
            cairo_runner.get_memory_holes(&vm),
            Err(MemoryError::MissingAccessedAddresses),
        );
    }

    #[test]
    fn get_memory_holes_missing_segment_used_sizes() {
        let program = Program {
            builtins: Vec::new(),
            prime: bigint_str!(
                b"3618502788666131213697322783095070105623107215331596699973092056135872020481"
            ),
            data: Vec::new(),
            constants: HashMap::new(),
            main: None,
            hints: HashMap::new(),
            reference_manager: ReferenceManager {
                references: Vec::new(),
            },
            identifiers: HashMap::new(),
        };

        let mut cairo_runner = cairo_runner!(program);
        let mut vm = vm!();

        cairo_runner.accessed_addresses = Some(HashSet::new());
        vm.builtin_runners = Vec::new();
        assert_eq!(
            cairo_runner.get_memory_holes(&vm),
            Err(MemoryError::MissingSegmentUsedSizes),
        );
    }

    #[test]
    fn get_memory_holes_empty() {
        let program = Program {
            builtins: Vec::new(),
            prime: bigint_str!(
                b"3618502788666131213697322783095070105623107215331596699973092056135872020481"
            ),
            data: Vec::new(),
            constants: HashMap::new(),
            main: None,
            hints: HashMap::new(),
            reference_manager: ReferenceManager {
                references: Vec::new(),
            },
            identifiers: HashMap::new(),
        };

        let mut cairo_runner = cairo_runner!(program);
        let mut vm = vm!();

        cairo_runner.accessed_addresses = Some(HashSet::new());
        vm.builtin_runners = Vec::new();
        vm.segments.segment_used_sizes = Some(Vec::new());
        assert_eq!(cairo_runner.get_memory_holes(&vm), Ok(0));
    }

    #[test]
    fn get_memory_holes_empty_builtins() {
        let program = Program {
            builtins: Vec::new(),
            prime: bigint_str!(
                b"3618502788666131213697322783095070105623107215331596699973092056135872020481"
            ),
            data: Vec::new(),
            constants: HashMap::new(),
            main: None,
            hints: HashMap::new(),
            reference_manager: ReferenceManager {
                references: Vec::new(),
            },
            identifiers: HashMap::new(),
        };

        let mut cairo_runner = cairo_runner!(program);
        let mut vm = vm!();

        cairo_runner.accessed_addresses =
            Some([(0, 0).into(), (0, 2).into()].into_iter().collect());
        vm.builtin_runners = Vec::new();
        vm.segments.segment_used_sizes = Some(vec![4]);
        assert_eq!(cairo_runner.get_memory_holes(&vm), Ok(2));
    }

    #[test]
    fn get_memory_holes_empty_accesses() {
        let program = Program {
            builtins: Vec::new(),
            prime: bigint_str!(
                b"3618502788666131213697322783095070105623107215331596699973092056135872020481"
            ),
            data: Vec::new(),
            constants: HashMap::new(),
            main: None,
            hints: HashMap::new(),
            reference_manager: ReferenceManager {
                references: Vec::new(),
            },
            identifiers: HashMap::new(),
        };

        let mut cairo_runner = cairo_runner!(program);
        let mut vm = vm!();

        cairo_runner.accessed_addresses = Some(HashSet::new());
        vm.builtin_runners = vec![{
            let mut builtin_runner: BuiltinRunner = OutputBuiltinRunner::new(true).into();
            builtin_runner.initialize_segments(&mut vm.segments, &mut vm.memory);

            ("output".to_string(), builtin_runner)
        }];
        vm.segments.segment_used_sizes = Some(vec![4]);
        assert_eq!(cairo_runner.get_memory_holes(&vm), Ok(0));
    }

    #[test]
    fn get_memory_holes() {
        let program = Program {
            builtins: Vec::new(),
            prime: bigint_str!(
                b"3618502788666131213697322783095070105623107215331596699973092056135872020481"
            ),
            data: Vec::new(),
            constants: HashMap::new(),
            main: None,
            hints: HashMap::new(),
            reference_manager: ReferenceManager {
                references: Vec::new(),
            },
            identifiers: HashMap::new(),
        };

        let mut cairo_runner = cairo_runner!(program);
        let mut vm = vm!();

        cairo_runner.accessed_addresses =
            Some([(1, 0).into(), (1, 2).into()].into_iter().collect());
        vm.builtin_runners = vec![{
            let mut builtin_runner: BuiltinRunner = OutputBuiltinRunner::new(true).into();
            builtin_runner.initialize_segments(&mut vm.segments, &mut vm.memory);

            ("output".to_string(), builtin_runner)
        }];
        vm.segments.segment_used_sizes = Some(vec![4, 4]);
        assert_eq!(cairo_runner.get_memory_holes(&vm), Ok(2));
    }

    /// Test that check_diluted_check_usage() works without a diluted pool
    /// instance.
    #[test]
    fn check_diluted_check_usage_without_pool_instance() {
        let program = Program {
            builtins: Vec::new(),
            prime: bigint_str!(
                b"3618502788666131213697322783095070105623107215331596699973092056135872020481"
            ),
            data: Vec::new(),
            constants: HashMap::new(),
            main: None,
            hints: HashMap::new(),
            reference_manager: ReferenceManager {
                references: Vec::new(),
            },
            identifiers: HashMap::new(),
        };

        let mut cairo_runner = cairo_runner!(program);
        let vm = vm!();

        cairo_runner.layout.diluted_pool_instance_def = None;
        assert_eq!(cairo_runner.check_diluted_check_usage(&vm), Ok(()));
    }

    /// Test that check_diluted_check_usage() works without builtin runners.
    #[test]
    fn check_diluted_check_usage_without_builtin_runners() {
        let program = Program {
            builtins: Vec::new(),
            prime: bigint_str!(
                b"3618502788666131213697322783095070105623107215331596699973092056135872020481"
            ),
            data: Vec::new(),
            constants: HashMap::new(),
            main: None,
            hints: HashMap::new(),
            reference_manager: ReferenceManager {
                references: Vec::new(),
            },
            identifiers: HashMap::new(),
        };

        let cairo_runner = cairo_runner!(program);
        let mut vm = vm!();

        vm.current_step = 10000;
        vm.builtin_runners = vec![];
        assert_eq!(cairo_runner.check_diluted_check_usage(&vm), Ok(()));
    }

    /// Test that check_diluted_check_usage() fails when there aren't enough
    /// allocated units.
    #[test]
    fn check_diluted_check_usage_insufficient_allocated_cells() {
        let program = Program {
            builtins: Vec::new(),
            prime: bigint_str!(
                b"3618502788666131213697322783095070105623107215331596699973092056135872020481"
            ),
            data: Vec::new(),
            constants: HashMap::new(),
            main: None,
            hints: HashMap::new(),
            reference_manager: ReferenceManager {
                references: Vec::new(),
            },
            identifiers: HashMap::new(),
        };

        let cairo_runner = cairo_runner!(program);
        let mut vm = vm!();

        vm.current_step = 100;
        vm.builtin_runners = vec![];
        assert_eq!(
            cairo_runner.check_diluted_check_usage(&vm),
            Err(MemoryError::InsufficientAllocatedCells.into()),
        );
    }

    /// Test that check_diluted_check_usage() succeeds when all the conditions
    /// are met.
    #[test]
    fn check_diluted_check_usage() {
        let program = Program {
            builtins: Vec::new(),
            prime: bigint_str!(
                b"3618502788666131213697322783095070105623107215331596699973092056135872020481"
            ),
            data: Vec::new(),
            constants: HashMap::new(),
            main: None,
            hints: HashMap::new(),
            reference_manager: ReferenceManager {
                references: Vec::new(),
            },
            identifiers: HashMap::new(),
        };

        let cairo_runner = cairo_runner!(program);
        let mut vm = vm!();

        vm.current_step = 8192;
        vm.builtin_runners = vec![(
            "bitwise".to_string(),
            BitwiseBuiltinRunner::new(&BitwiseInstanceDef::default(), true).into(),
        )];
        assert_eq!(cairo_runner.check_diluted_check_usage(&vm), Ok(()),);
    }

    #[test]
    fn end_run_missing_accessed_addresses() {
        let program = Program {
            builtins: Vec::new(),
            prime: bigint_str!(
                b"3618502788666131213697322783095070105623107215331596699973092056135872020481"
            ),
            data: Vec::new(),
            constants: HashMap::new(),
            main: None,
            hints: HashMap::new(),
            reference_manager: ReferenceManager {
                references: Vec::new(),
            },
            identifiers: HashMap::new(),
        };

        let mut cairo_runner = cairo_runner!(program);
        let mut vm = vm!();

        assert_eq!(
            cairo_runner.end_run(true, false, &mut vm),
            Err(MemoryError::MissingAccessedAddresses.into()),
        );
    }

    #[test]
    fn end_run_run_already_finished() {
        let program = Program {
            builtins: Vec::new(),
            prime: bigint_str!(
                b"3618502788666131213697322783095070105623107215331596699973092056135872020481"
            ),
            data: Vec::new(),
            constants: HashMap::new(),
            main: None,
            hints: HashMap::new(),
            reference_manager: ReferenceManager {
                references: Vec::new(),
            },
            identifiers: HashMap::new(),
        };

        let mut cairo_runner = cairo_runner!(program);
        let mut vm = vm!();

        cairo_runner.run_ended = true;
        assert_eq!(
            cairo_runner.end_run(true, false, &mut vm),
            Err(RunnerError::RunAlreadyFinished.into()),
        );
    }

    #[test]
    fn end_run() {
        let program = Program {
            builtins: Vec::new(),
            prime: bigint_str!(
                b"3618502788666131213697322783095070105623107215331596699973092056135872020481"
            ),
            data: Vec::new(),
            constants: HashMap::new(),
            main: None,
            hints: HashMap::new(),
            reference_manager: ReferenceManager {
                references: Vec::new(),
            },
            identifiers: HashMap::new(),
        };

        let mut cairo_runner = cairo_runner!(program);
        let mut vm = vm!();

        vm.accessed_addresses = Some(Vec::new());
        assert_eq!(cairo_runner.end_run(true, false, &mut vm), Ok(()));

        cairo_runner.run_ended = false;
        cairo_runner.relocated_memory.clear();
        assert_eq!(cairo_runner.end_run(true, true, &mut vm), Ok(()));
        assert!(!cairo_runner.run_ended);
    }

    #[test]
    fn get_builtin_segments_info_empty() {
        let program = Program {
            builtins: Vec::new(),
            prime: bigint_str!(
                b"3618502788666131213697322783095070105623107215331596699973092056135872020481"
            ),
            data: Vec::new(),
            constants: HashMap::new(),
            main: None,
            hints: HashMap::new(),
            reference_manager: ReferenceManager {
                references: Vec::new(),
            },
            identifiers: HashMap::new(),
        };

        let cairo_runner = CairoRunner::new(&program, "all").unwrap();
        let vm = vm!();

        assert_eq!(
            cairo_runner.get_builtin_segments_info(&vm),
            Ok(HashMap::new()),
        );
    }

    #[test]
    fn get_builtin_segments_info_base_not_finished() {
        let program = Program {
            builtins: Vec::new(),
            prime: bigint_str!(
                b"3618502788666131213697322783095070105623107215331596699973092056135872020481"
            ),
            data: Vec::new(),
            constants: HashMap::new(),
            main: None,
            hints: HashMap::new(),
            reference_manager: ReferenceManager {
                references: Vec::new(),
            },
            identifiers: HashMap::new(),
        };

        let cairo_runner = CairoRunner::new(&program, "all").unwrap();
        let mut vm = vm!();

        vm.builtin_runners = vec![(
            "output".to_string(),
            BuiltinRunner::Output(OutputBuiltinRunner::new(true)),
        )];
        assert_eq!(
            cairo_runner.get_builtin_segments_info(&vm),
            Err(RunnerError::BaseNotFinished),
        );
    }

    #[test]
    fn get_execution_resources_trace_not_enabled() {
        let program = Program {
            builtins: Vec::new(),
            prime: bigint_str!(
                b"3618502788666131213697322783095070105623107215331596699973092056135872020481"
            ),
            data: Vec::new(),
            constants: HashMap::new(),
            main: None,
            hints: HashMap::new(),
            reference_manager: ReferenceManager {
                references: Vec::new(),
            },
            identifiers: HashMap::new(),
        };

        let mut cairo_runner = cairo_runner!(program);
        let mut vm = vm!();

        cairo_runner.accessed_addresses = Some(HashSet::new());
        vm.segments.segment_used_sizes = Some(vec![4]);
        assert_eq!(
            cairo_runner.get_execution_resources(&vm),
            Ok(ExecutionResources {
                n_steps: 0,
                n_memory_holes: 0,
                builtin_instance_counter: Vec::new(),
            }),
        );
    }

    #[test]
    fn get_execution_resources_empty_builtins() {
        let program = Program {
            builtins: Vec::new(),
            prime: bigint_str!(
                b"3618502788666131213697322783095070105623107215331596699973092056135872020481"
            ),
            data: Vec::new(),
            constants: HashMap::new(),
            main: None,
            hints: HashMap::new(),
            reference_manager: ReferenceManager {
                references: Vec::new(),
            },
            identifiers: HashMap::new(),
        };

        let mut cairo_runner = cairo_runner!(program);
        let mut vm = vm!();

        cairo_runner.original_steps = Some(10);
        cairo_runner.accessed_addresses = Some(HashSet::new());
        vm.segments.segment_used_sizes = Some(vec![4]);
        assert_eq!(
            cairo_runner.get_execution_resources(&vm),
            Ok(ExecutionResources {
                n_steps: 10,
                n_memory_holes: 0,
                builtin_instance_counter: Vec::new(),
            }),
        );
    }

    #[test]
    fn get_execution_resources() {
        let program = Program {
            builtins: Vec::new(),
            prime: bigint_str!(
                b"3618502788666131213697322783095070105623107215331596699973092056135872020481"
            ),
            data: Vec::new(),
            constants: HashMap::new(),
            main: None,
            hints: HashMap::new(),
            reference_manager: ReferenceManager {
                references: Vec::new(),
            },
            identifiers: HashMap::new(),
        };

        let mut cairo_runner = cairo_runner!(program);
        let mut vm = vm!();

        cairo_runner.original_steps = Some(10);
        cairo_runner.accessed_addresses = Some(HashSet::new());
        vm.segments.segment_used_sizes = Some(vec![4]);
        vm.builtin_runners = vec![{
            let mut builtin = OutputBuiltinRunner::new(true);
            builtin.initialize_segments(&mut vm.segments, &mut vm.memory);

            ("output".to_string(), BuiltinRunner::Output(builtin))
        }];
        assert_eq!(
            cairo_runner.get_execution_resources(&vm),
            Ok(ExecutionResources {
                n_steps: 10,
                n_memory_holes: 0,
                builtin_instance_counter: vec![("output".to_string(), 4)],
            }),
        );
    }

    /// Test that the call to .run_from_entrypoint() with args.count() != 1 when
    /// typed_args is true fails.
    #[test]
    fn run_from_entrypoint_typed_args_invalid_arg_count() {
        let program =
            Program::from_file(Path::new("cairo_programs/not_main.json"), "main").unwrap();
        let mut cairo_runner = cairo_runner!(program);
        let mut vm = vm!();
        let hint_processor = BuiltinHintProcessor::new_empty();

        let entrypoint = program
            .identifiers
            .get("__main__.not_main")
            .unwrap()
            .pc
            .unwrap();
        assert_eq!(
            cairo_runner.run_from_entrypoint(
                entrypoint,
                vec![],
                true,
                true,
                true,
                &mut vm,
                &hint_processor,
            ),
            Err(VirtualMachineError::InvalidArgCount(1, 0)),
        );
        assert_eq!(
            cairo_runner.run_from_entrypoint(
                entrypoint,
                vec![&mayberelocatable!(0), &mayberelocatable!(1)],
                true,
                true,
                true,
                &mut vm,
                &hint_processor,
            ),
            Err(VirtualMachineError::InvalidArgCount(1, 2)),
        );
    }

    /// Test that the call to .run_from_entrypoint() with args.count() == 1 when
    /// typed_args is true succeeds.
    #[test]
    fn run_from_entrypoint_typed_args() {
        let program =
            Program::from_file(Path::new("cairo_programs/not_main.json"), "main").unwrap();
        let mut cairo_runner = cairo_runner!(program);
        let mut vm = vm!();
        let hint_processor = BuiltinHintProcessor::new_empty();

        let entrypoint = program
            .identifiers
            .get("__main__.not_main")
            .unwrap()
            .pc
            .unwrap();

        vm.accessed_addresses = Some(Vec::new());
        cairo_runner.initialize_builtins(&mut vm).unwrap();
        cairo_runner.initialize_segments(&mut vm, None);
        assert_eq!(
            cairo_runner.run_from_entrypoint(
                entrypoint,
                vec![&mayberelocatable!(0)],
                true,
                true,
                true,
                &mut vm,
                &hint_processor,
            ),
            Ok(()),
        );
    }

    /// Test that the call to .run_from_entrypoint() when typed_args is false
    /// succeeds.
    #[test]
    fn run_from_entrypoint_untyped_args() {
        let program =
            Program::from_file(Path::new("cairo_programs/not_main.json"), "main").unwrap();
        let mut cairo_runner = cairo_runner!(program);
        let mut vm = vm!();
        let hint_processor = BuiltinHintProcessor::new_empty();

        let entrypoint = program
            .identifiers
            .get("__main__.not_main")
            .unwrap()
            .pc
            .unwrap();

        vm.accessed_addresses = Some(Vec::new());
        cairo_runner.initialize_builtins(&mut vm).unwrap();
        cairo_runner.initialize_segments(&mut vm, None);
        assert_eq!(
            cairo_runner.run_from_entrypoint(
                entrypoint,
                vec![],
                false,
                true,
                true,
                &mut vm,
                &hint_processor,
            ),
            Ok(()),
        );
    }

    /// Test that ensures get_perm_range_check_limits() returns an error when
    /// trace is not enabled.
    #[test]
    fn get_perm_range_check_limits_trace_not_enabled() {
        let program = Program {
            builtins: Vec::new(),
            prime: bigint_str!(
                b"3618502788666131213697322783095070105623107215331596699973092056135872020481"
            ),
            data: Vec::new(),
            constants: HashMap::new(),
            main: None,
            hints: HashMap::new(),
            reference_manager: ReferenceManager {
                references: Vec::new(),
            },
            identifiers: HashMap::new(),
        };

        let cairo_runner = cairo_runner!(program);
        let vm = vm!();

        assert_eq!(
            cairo_runner.get_perm_range_check_limits(&vm),
            Err(TraceError::TraceNotEnabled.into()),
        );
    }

    /// Test that ensures get_perm_range_check_limits() returns None when the
    /// trace is empty (get_perm_range_check_limits returns None).
    #[test]
    fn get_perm_range_check_limits_empty() {
        let program = Program {
            builtins: Vec::new(),
            prime: bigint_str!(
                b"3618502788666131213697322783095070105623107215331596699973092056135872020481"
            ),
            data: Vec::new(),
            constants: HashMap::new(),
            main: None,
            hints: HashMap::new(),
            reference_manager: ReferenceManager {
                references: Vec::new(),
            },
            identifiers: HashMap::new(),
        };

        let cairo_runner = cairo_runner!(program);
        let mut vm = vm!();
        vm.trace = Some(vec![]);

        assert_eq!(cairo_runner.get_perm_range_check_limits(&vm), Ok(None));
    }

    /// Test that get_perm_range_check_limits() works correctly when there are
    /// no builtins.
    #[test]
    fn get_perm_range_check_limits_no_builtins() {
        let program = Program {
            builtins: Vec::new(),
            prime: bigint_str!(
                b"3618502788666131213697322783095070105623107215331596699973092056135872020481"
            ),
            data: Vec::new(),
            constants: HashMap::new(),
            main: None,
            hints: HashMap::new(),
            reference_manager: ReferenceManager {
                references: Vec::new(),
            },
            identifiers: HashMap::new(),
        };

        let cairo_runner = cairo_runner!(program);
        let mut vm = vm!();

        vm.trace = Some(vec![
            TraceEntry {
                pc: (0, 0).into(),
                ap: (0, 0).into(),
                fp: (0, 0).into(),
            },
            TraceEntry {
                pc: (0, 1).into(),
                ap: (0, 0).into(),
                fp: (0, 0).into(),
            },
            TraceEntry {
                pc: (0, 2).into(),
                ap: (0, 0).into(),
                fp: (0, 0).into(),
            },
        ]);
        vm.memory.data = vec![vec![
            Some(bigint!(0x80FF_8000_0530u64).into()),
            Some(bigint!(0xBFFF_8000_0620u64).into()),
            Some(bigint!(0x8FFF_8000_0750u64).into()),
        ]];

        assert_eq!(
            cairo_runner.get_perm_range_check_limits(&vm),
            Ok(Some((-31440, 16383))),
        );
    }

    /// Test that get_perm_range_check_limits() works correctly when there are
    /// builtins.
    #[test]
    fn get_perm_range_check_limits() {
        let program = Program {
            builtins: Vec::new(),
            prime: bigint_str!(
                b"3618502788666131213697322783095070105623107215331596699973092056135872020481"
            ),
            data: Vec::new(),
            constants: HashMap::new(),
            main: None,
            hints: HashMap::new(),
            reference_manager: ReferenceManager {
                references: Vec::new(),
            },
            identifiers: HashMap::new(),
        };

        let cairo_runner = cairo_runner!(program);
        let mut vm = vm!();

        vm.trace = Some(vec![TraceEntry {
            pc: (0, 0).into(),
            ap: (0, 0).into(),
            fp: (0, 0).into(),
        }]);
        vm.memory.data = vec![vec![mayberelocatable!(0x80FF_8000_0530u64).into()]];
        vm.builtin_runners = vec![(
            "range_check".to_string(),
            RangeCheckBuiltinRunner::new(12, 5, true).into(),
        )];

        assert_eq!(
            cairo_runner.get_perm_range_check_limits(&vm),
            Ok(Some((-31440, 1328))),
        );
    }

    /// Test that check_range_check_usage() returns successfully when trace is
    /// not enabled.
    #[test]
    fn check_range_check_usage_perm_range_limits_none() {
        let program = Program {
            builtins: Vec::new(),
            prime: bigint_str!(
                b"3618502788666131213697322783095070105623107215331596699973092056135872020481"
            ),
            data: Vec::new(),
            constants: HashMap::new(),
            main: None,
            hints: HashMap::new(),
            reference_manager: ReferenceManager {
                references: Vec::new(),
            },
            identifiers: HashMap::new(),
        };

        let cairo_runner = cairo_runner!(program);
        let mut vm = vm!();
        vm.trace = Some(vec![]);

        assert_eq!(cairo_runner.check_range_check_usage(&vm), Ok(()));
    }

    /// Test that check_range_check_usage() returns successfully when all the
    /// conditions are met.
    #[test]
    fn check_range_check_usage_without_builtins() {
        let program = Program {
            builtins: Vec::new(),
            prime: bigint_str!(
                b"3618502788666131213697322783095070105623107215331596699973092056135872020481"
            ),
            data: Vec::new(),
            constants: HashMap::new(),
            main: None,
            hints: HashMap::new(),
            reference_manager: ReferenceManager {
                references: Vec::new(),
            },
            identifiers: HashMap::new(),
        };

        let cairo_runner = cairo_runner!(program);
        let mut vm = vm!();
        vm.builtin_runners = vec![];
        vm.current_step = 10000;
        vm.memory.data = vec![vec![Some(mayberelocatable!(0x80FF_8000_0530u64))]];
        vm.trace = Some(vec![TraceEntry {
            pc: (0, 0).into(),
            ap: (0, 0).into(),
            fp: (0, 0).into(),
        }]);

        assert_eq!(cairo_runner.check_range_check_usage(&vm), Ok(()),);
    }

    /// Test that check_range_check_usage() returns an error if there are
    /// insufficient allocated cells.
    #[test]
    fn check_range_check_usage_insufficient_allocated_cells() {
        let program = Program {
            builtins: Vec::new(),
            prime: bigint_str!(
                b"3618502788666131213697322783095070105623107215331596699973092056135872020481"
            ),
            data: Vec::new(),
            constants: HashMap::new(),
            main: None,
            hints: HashMap::new(),
            reference_manager: ReferenceManager {
                references: Vec::new(),
            },
            identifiers: HashMap::new(),
        };

        let cairo_runner = cairo_runner!(program);
        let mut vm = vm!();
        vm.builtin_runners = vec![(
            "range_check".to_string(),
            RangeCheckBuiltinRunner::new(8, 8, true).into(),
        )];
        vm.memory.data = vec![vec![Some(mayberelocatable!(0x80FF_8000_0530u64))]];
        vm.trace = Some(vec![TraceEntry {
            pc: (0, 0).into(),
            ap: (0, 0).into(),
            fp: (0, 0).into(),
        }]);

        assert_eq!(
            cairo_runner.check_range_check_usage(&vm),
            Err(MemoryError::InsufficientAllocatedCells.into()),
        );
    }

    #[test]
    fn get_initial_fp_is_none_without_initialization() {
        let program = Program {
            builtins: Vec::new(),
            prime: bigint_str!(
                b"3618502788666131213697322783095070105623107215331596699973092056135872020481"
            ),
            data: Vec::new(),
            constants: HashMap::new(),
            main: None,
            hints: HashMap::new(),
            reference_manager: ReferenceManager {
                references: Vec::new(),
            },
            identifiers: HashMap::new(),
        };

        let runner = cairo_runner!(program);

        assert_eq!(None, runner.get_initial_fp());
    }

    #[test]
    fn get_initial_fp_can_be_obtained() {
        //This test works with basic Program definition, will later be updated to use Program::new() when fully defined
        let program = Program {
            builtins: vec![String::from("output")],
            prime: bigint!(17),
            data: Vec::new(),
            constants: HashMap::new(),
            main: None,
            hints: HashMap::new(),
            reference_manager: ReferenceManager {
                references: Vec::new(),
            },
            identifiers: HashMap::new(),
        };
        let mut cairo_runner = cairo_runner!(program);
        let mut vm = vm!();
        for _ in 0..2 {
            vm.segments.add(&mut vm.memory);
        }
        cairo_runner.program_base = Some(relocatable!(0, 0));
        cairo_runner.execution_base = Some(relocatable!(1, 0));
        let return_fp = bigint!(9).into();
        cairo_runner
            .initialize_function_entrypoint(&mut vm, 0, vec![], return_fp)
            .unwrap();
        assert_eq!(Some(relocatable!(1, 2)), cairo_runner.get_initial_fp());
    }

    #[test]
    fn check_used_cells_valid_case() {
        let program = Program {
            builtins: vec![String::from("range_check"), String::from("output")],
            prime: bigint!(17),
            data: Vec::new(),
            constants: HashMap::new(),
            main: None,
            hints: HashMap::new(),
            reference_manager: ReferenceManager {
                references: Vec::new(),
            },
            identifiers: HashMap::new(),
        };
        let mut cairo_runner = cairo_runner!(program);
        cairo_runner.accessed_addresses = Some(HashSet::new());
        let mut vm = vm!();
        vm.segments.segment_used_sizes = Some(vec![4]);
        vm.trace = Some(vec![]);
        cairo_runner.layout.diluted_pool_instance_def = None;

        assert_eq!(cairo_runner.check_used_cells(&vm), Ok(()));
    }

    #[test]
    fn check_used_cells_get_used_cells_and_allocated_size_error() {
        let program = Program {
            builtins: Vec::new(),
            prime: bigint_str!(
                b"3618502788666131213697322783095070105623107215331596699973092056135872020481"
            ),
            data: Vec::new(),
            constants: HashMap::new(),
            main: None,
            hints: HashMap::new(),
            reference_manager: ReferenceManager {
                references: Vec::new(),
            },
            identifiers: HashMap::new(),
        };

        let cairo_runner = cairo_runner!(program);
        let mut vm = vm!();
        vm.builtin_runners = vec![(
            "range_check".to_string(),
            RangeCheckBuiltinRunner::new(8, 8, true).into(),
        )];
        vm.memory.data = vec![vec![Some(mayberelocatable!(0x80FF_8000_0530u64))]];
        vm.trace = Some(vec![TraceEntry {
            pc: (0, 0).into(),
            ap: (0, 0).into(),
            fp: (0, 0).into(),
        }]);

        assert_eq!(
            cairo_runner.check_used_cells(&vm),
            Err(VirtualMachineError::MemoryError(
                MemoryError::InsufficientAllocatedCells
            ))
        );
    }

    #[test]
    fn check_used_cells_check_range_check_usage_error() {}

    #[test]
    fn check_used_cells_check_memory_usage_error() {}

    #[test]
    fn check_used_cells_check_diluted_check_usage_error() {
        let program = Program {
            builtins: vec![String::from("range_check"), String::from("output")],
            prime: bigint!(17),
            data: Vec::new(),
            constants: HashMap::new(),
            main: None,
            hints: HashMap::new(),
            reference_manager: ReferenceManager {
                references: Vec::new(),
            },
            identifiers: HashMap::new(),
        };
        let mut cairo_runner = cairo_runner!(program);
        cairo_runner.accessed_addresses = Some(HashSet::new());
        let mut vm = vm!();
        vm.trace = Some(vec![]);

        assert_eq!(
            cairo_runner.check_used_cells(&vm),
            Err(VirtualMachineError::MemoryError(
                MemoryError::InsufficientAllocatedCells
            ))
        );
    }
}<|MERGE_RESOLUTION|>--- conflicted
+++ resolved
@@ -764,7 +764,6 @@
         Ok(())
     }
 
-<<<<<<< HEAD
     // Returns Ok(()) if there are enough allocated cells for the builtins.
     // If not, the number of steps should be increased or a different layout should be used.
     pub fn check_used_cells(self, vm: &VirtualMachine) -> Result<(), VirtualMachineError> {
@@ -779,7 +778,9 @@
         // this function is on PR open for review.
         // self.check_memory_usage(vm)?;
         self.check_diluted_check_usage(vm)?;
-=======
+        Ok(())
+    }
+
     // Checks that there are enough trace cells to fill the entire memory range.
     pub fn check_memory_usage(&self, vm: &VirtualMachine) -> Result<(), VirtualMachineError> {
         let instance = &self.layout;
@@ -815,7 +816,6 @@
         if unused_memory_units < bigint!(memory_address_holes) {
             Err(MemoryError::InsufficientAllocatedCells)?
         }
->>>>>>> 72c7f4a7
         Ok(())
     }
 }
