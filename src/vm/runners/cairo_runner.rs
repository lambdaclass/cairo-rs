--- conflicted
+++ resolved
@@ -898,13 +898,8 @@
             let value = vm
                 .segments
                 .memory
-<<<<<<< HEAD
                 .get_integer((base, i).into())
                 .map_err(|_| RunnerError::MemoryGet((base, i).into()))?
-=======
-                .get_integer(&(segment_index as isize, i).into())
-                .map_err(|_| RunnerError::MemoryGet((segment_index as isize, i).into()))?
->>>>>>> c2d80f83
                 .to_bigint();
             writeln!(stdout, "{value}").map_err(|_| RunnerError::WriteFail)?;
         }
