use crate::{
    hint_processor::hint_processor_definition::{HintProcessor, HintReference},
    types::{
        exec_scope::ExecutionScopes,
        instruction::Register,
        layout::CairoLayout,
        program::Program,
        relocatable::{relocate_value, MaybeRelocatable, Relocatable},
    },
    utils::{is_subsequence, to_field_element},
    vm::{
        errors::{
            memory_errors::MemoryError, runner_errors::RunnerError, trace_errors::TraceError,
            vm_errors::VirtualMachineError,
        },
        {
            runners::builtin_runner::{
                BitwiseBuiltinRunner, BuiltinRunner, EcOpBuiltinRunner, HashBuiltinRunner,
                OutputBuiltinRunner, RangeCheckBuiltinRunner,
            },
            trace::trace_entry::{relocate_trace_register, RelocatedTraceEntry},
            vm_core::VirtualMachine,
        },
    },
};
use num_bigint::BigInt;
use std::{
    any::Any,
    collections::{HashMap, HashSet},
    io,
};

pub struct CairoRunner {
    program: Program,
    layout: CairoLayout,
    final_pc: Option<Relocatable>,
    program_base: Option<Relocatable>,
    execution_base: Option<Relocatable>,
    initial_ap: Option<Relocatable>,
    initial_fp: Option<Relocatable>,
    initial_pc: Option<Relocatable>,
    accessed_addresses: Option<HashSet<Relocatable>>,
    run_ended: bool,
    pub relocated_memory: Vec<Option<BigInt>>,
    pub relocated_trace: Option<Vec<RelocatedTraceEntry>>,
    pub exec_scopes: ExecutionScopes,
}

impl CairoRunner {
    pub fn new(program: &Program, layout: Option<String>) -> Result<CairoRunner, RunnerError> {
        let layout = layout.unwrap_or_else(|| String::from("plain"));
        let cairo_layout = match layout.as_str() {
            "plain" => CairoLayout::plain_instance(),
            "small" => CairoLayout::small_instance(),
            "dex" => CairoLayout::dex_instance(),
            "perpetual_with_bitwise" => CairoLayout::perpetual_with_bitwise_instance(),
            "bitwise" => CairoLayout::bitwise_instance(),
            "recursive" => CairoLayout::recursive_instance(),
            "all" => CairoLayout::all_instance(),
            name => return Err(RunnerError::InvalidLayoutName(name.to_string())),
        };
        Ok(CairoRunner {
            program: program.clone(),
            layout: cairo_layout,
            final_pc: None,
            program_base: None,
            execution_base: None,
            initial_ap: None,
            initial_fp: None,
            initial_pc: None,
            accessed_addresses: None,
            run_ended: false,
            relocated_memory: Vec::new(),
            relocated_trace: None,
            exec_scopes: ExecutionScopes::new(),
        })
    }

    pub fn initialize(&mut self, vm: &mut VirtualMachine) -> Result<Relocatable, RunnerError> {
        self.initialize_builtins(vm)?;
        self.initialize_segments(vm, None);
        let end = self.initialize_main_entrypoint(vm)?;
        self.initialize_vm(vm)?;
        Ok(end)
    }

    fn initialize_builtins(&self, vm: &mut VirtualMachine) -> Result<(), RunnerError> {
        let builtin_ordered_list = vec![
            String::from("output"),
            String::from("pedersen"),
            String::from("range_check"),
            String::from("ecdsa"),
            String::from("bitwise"),
            String::from("ec_op"),
        ];
        if !is_subsequence(&self.program.builtins, &builtin_ordered_list) {
            return Err(RunnerError::DisorderedBuiltins);
        };
        let mut builtin_runners = Vec::<(String, BuiltinRunner)>::new();
        for builtin_name in self.program.builtins.iter() {
            if builtin_name == "output" {
                builtin_runners.push((builtin_name.clone(), OutputBuiltinRunner::new().into()));
            }

            if builtin_name == "pedersen" {
<<<<<<< HEAD
                builtin_runners.push((
                    builtin_name.clone(),
                    Box::new(HashBuiltinRunner::new(
                        self.layout
                            .builtins
                            .pedersen
                            .as_ref()
                            .ok_or_else(|| {
                                RunnerError::NoBuiltinForInstance(
                                    self.layout.name.clone(),
                                    builtin_name.to_string(),
                                )
                            })?
                            .ratio
                            .to_owned(),
                    )),
                ));
=======
                builtin_runners.push((builtin_name.clone(), HashBuiltinRunner::new(8).into()));
>>>>>>> 377d109f
            }

            if builtin_name == "range_check" {
                let range_check_instance =
                    self.layout.builtins.range_check.as_ref().ok_or_else(|| {
                        RunnerError::NoBuiltinForInstance(
                            self.layout.name.clone(),
                            builtin_name.to_string(),
                        )
                    })?;
                builtin_runners.push((
                    builtin_name.clone(),
<<<<<<< HEAD
                    Box::new(RangeCheckBuiltinRunner::new(
                        range_check_instance.ratio,
                        range_check_instance.n_parts,
                    )),
                ));
            }
            if builtin_name == "bitwise" {
                builtin_runners.push((
                    builtin_name.clone(),
                    Box::new(BitwiseBuiltinRunner::new(
                        self.layout.builtins.bitwise.as_ref().ok_or_else(|| {
                            RunnerError::NoBuiltinForInstance(
                                self.layout.name.clone(),
                                builtin_name.to_string(),
                            )
                        })?,
                    )),
                ));
            }
            if builtin_name == "ec_op" {
                builtin_runners.push((
                    builtin_name.clone(),
                    Box::new(EcOpBuiltinRunner::new(
                        self.layout.builtins.ec_op.as_ref().ok_or_else(|| {
                            RunnerError::NoBuiltinForInstance(
                                self.layout.name.clone(),
                                builtin_name.to_string(),
                            )
                        })?,
                    )),
                ));
=======
                    RangeCheckBuiltinRunner::new(bigint!(8), 8).into(),
                ));
            }
            if builtin_name == "bitwise" {
                builtin_runners.push((builtin_name.clone(), BitwiseBuiltinRunner::new(256).into()));
            }
            if builtin_name == "ec_op" {
                builtin_runners.push((builtin_name.clone(), EcOpBuiltinRunner::new(256).into()));
>>>>>>> 377d109f
            }
        }
        vm.builtin_runners = builtin_runners;
        Ok(())
    }
    ///Creates the necessary segments for the program, execution, and each builtin on the MemorySegmentManager and stores the first adress of each of this new segments as each owner's base
    fn initialize_segments(&mut self, vm: &mut VirtualMachine, program_base: Option<Relocatable>) {
        self.program_base = match program_base {
            Some(base) => Some(base),
            None => Some(vm.segments.add(&mut vm.memory)),
        };
        self.execution_base = Some(vm.segments.add(&mut vm.memory));
        for (_key, builtin_runner) in vm.builtin_runners.iter_mut() {
            builtin_runner.initialize_segments(&mut vm.segments, &mut vm.memory);
        }
    }

    fn initialize_state(
        &mut self,
        vm: &mut VirtualMachine,
        entrypoint: usize,
        stack: Vec<MaybeRelocatable>,
    ) -> Result<(), RunnerError> {
        if let Some(prog_base) = self.program_base.clone() {
            let initial_pc = Relocatable {
                segment_index: prog_base.segment_index,
                offset: prog_base.offset + entrypoint,
            };
            self.initial_pc = Some(initial_pc);
            vm.segments
                .load_data(
                    &mut vm.memory,
                    &MaybeRelocatable::RelocatableValue(prog_base),
                    self.program.data.clone(),
                )
                .map_err(RunnerError::MemoryInitializationError)?;
        }
        if let Some(exec_base) = &self.execution_base {
            vm.segments
                .load_data(
                    &mut vm.memory,
                    &MaybeRelocatable::RelocatableValue(exec_base.clone()),
                    stack,
                )
                .map_err(RunnerError::MemoryInitializationError)?;
        } else {
            return Err(RunnerError::NoProgBase);
        }
        Ok(())
    }

    fn initialize_function_entrypoint(
        &mut self,
        vm: &mut VirtualMachine,
        entrypoint: usize,
        mut stack: Vec<MaybeRelocatable>,
        return_fp: MaybeRelocatable,
    ) -> Result<Relocatable, RunnerError> {
        let end = vm.segments.add(&mut vm.memory);
        stack.append(&mut vec![
            return_fp,
            MaybeRelocatable::RelocatableValue(end.clone()),
        ]);
        if let Some(base) = &self.execution_base {
            self.initial_fp = Some(Relocatable {
                segment_index: base.segment_index,
                offset: base.offset + stack.len(),
            });
            self.initial_ap = self.initial_fp.clone();
        } else {
            return Err(RunnerError::NoExecBaseForEntrypoint);
        }
        self.initialize_state(vm, entrypoint, stack)?;
        self.final_pc = Some(end.clone());
        Ok(end)
    }

    ///Initializes state for running a program from the main() entrypoint.
    ///If self.proof_mode == True, the execution starts from the start label rather then the main() function.
    ///Returns the value of the program counter after returning from main.
    fn initialize_main_entrypoint(
        &mut self,
        vm: &mut VirtualMachine,
    ) -> Result<Relocatable, RunnerError> {
        //self.execution_public_memory = Vec::new() -> Not used now
        let mut stack = Vec::new();
        for (_name, builtin_runner) in vm.builtin_runners.iter() {
            stack.append(&mut builtin_runner.initial_stack());
        }
        //Different process if proof_mode is enabled
        let return_fp = vm.segments.add(&mut vm.memory);
        if let Some(main) = &self.program.main {
            let main_clone = *main;
            Ok(self.initialize_function_entrypoint(
                vm,
                main_clone,
                stack,
                MaybeRelocatable::RelocatableValue(return_fp),
            )?)
        } else {
            Err(RunnerError::MissingMain)
        }
    }

    fn initialize_vm(&mut self, vm: &mut VirtualMachine) -> Result<(), RunnerError> {
        vm.run_context.pc = self.initial_pc.as_ref().ok_or(RunnerError::NoPC)?.clone();
        vm.run_context.ap = self.initial_ap.as_ref().ok_or(RunnerError::NoAP)?.offset;
        vm.run_context.fp = self.initial_fp.as_ref().ok_or(RunnerError::NoFP)?.offset;
        vm._program_base = Some(MaybeRelocatable::from(
            self.program_base.as_ref().ok_or(RunnerError::NoProgBase)?,
        ));
        for (_, builtin) in vm.builtin_runners.iter() {
            builtin.add_validation_rule(&mut vm.memory)?;
        }
        vm.memory
            .validate_existing_memory()
            .map_err(RunnerError::MemoryValidationError)
    }

    pub fn get_reference_list(&self) -> HashMap<usize, HintReference> {
        let mut references = HashMap::<usize, HintReference>::new();

        for (i, reference) in self.program.reference_manager.references.iter().enumerate() {
            references.insert(
                i,
                HintReference {
                    register: reference.value_address.register.clone(),
                    offset1: reference.value_address.offset1,
                    offset2: reference.value_address.offset2,
                    inner_dereference: reference.value_address.inner_dereference,
                    dereference: reference.value_address.dereference,
                    immediate: reference.value_address.immediate.clone(),
                    // only store `ap` tracking data if the reference is referred to it
                    ap_tracking_data: if reference.value_address.register == Some(Register::FP) {
                        None
                    } else {
                        Some(reference.ap_tracking_data.clone())
                    },
                    cairo_type: Some(reference.value_address.value_type.clone()),
                },
            );
        }
        references
    }

    /// Gets the data used by the HintProcessor to execute each hint
    pub fn get_hint_data_dictionary(
        &self,
        references: &HashMap<usize, HintReference>,
        hint_executor: &dyn HintProcessor,
    ) -> Result<HashMap<usize, Vec<Box<dyn Any>>>, VirtualMachineError> {
        let mut hint_data_dictionary = HashMap::<usize, Vec<Box<dyn Any>>>::new();
        for (hint_index, hints) in self.program.hints.iter() {
            for hint in hints {
                let hint_data = hint_executor.compile_hint(
                    &hint.code,
                    &hint.flow_tracking_data.ap_tracking,
                    &hint.flow_tracking_data.reference_ids,
                    references,
                );
                hint_data_dictionary
                    .entry(*hint_index)
                    .or_insert(vec![])
                    .push(
                        hint_data
                            .map_err(|_| VirtualMachineError::CompileHintFail(hint.code.clone()))?,
                    );
            }
        }
        Ok(hint_data_dictionary)
    }

    pub fn get_constants(&self) -> &HashMap<String, BigInt> {
        &self.program.constants
    }

    pub fn run_until_pc(
        &mut self,
        address: Relocatable,
        vm: &mut VirtualMachine,
        hint_processor: &dyn HintProcessor,
    ) -> Result<(), VirtualMachineError> {
        let references = self.get_reference_list();
        let hint_data_dictionary = self.get_hint_data_dictionary(&references, hint_processor)?;
        while vm.run_context.pc != address {
            vm.step(
                hint_processor,
                &mut self.exec_scopes,
                &hint_data_dictionary,
                &self.program.constants,
            )?;
        }
        Ok(())
    }

    /// Mark a memory address as accesed.
    pub fn mark_as_accessed(
        &mut self,
        address: Relocatable,
        size: usize,
    ) -> Result<(), VirtualMachineError> {
        let accessed_addressess = self
            .accessed_addresses
            .as_mut()
            .ok_or(VirtualMachineError::RunNotFinished)?;

        accessed_addressess.extend((0..size).map(|i| &address + i));
        Ok(())
    }

    /// Count the number of holes present in the segments.
    pub fn get_memory_holes(&self, vm: &VirtualMachine) -> Result<usize, MemoryError> {
        let accessed_addresses = self
            .accessed_addresses
            .as_ref()
            .ok_or(MemoryError::MissingAccessedAddresses)?;

        let mut builtin_accessed_addresses = HashSet::new();
        for (_, builtin_runner) in &vm.builtin_runners {
            builtin_accessed_addresses.extend(builtin_runner.get_memory_accesses(vm)?.into_iter());
        }

        builtin_accessed_addresses.extend(accessed_addresses.iter().cloned());
        vm.segments.get_memory_holes(&builtin_accessed_addresses)
    }

    pub fn end_run(
        &mut self,
        _disable_trace_padding: bool,
        disable_finalize_all: bool,
        vm: &mut VirtualMachine,
    ) -> Result<(), VirtualMachineError> {
        if self.run_ended {
            return Err(RunnerError::RunAlreadyFinished.into());
        }

        // Process accessed_addresses.
        self.accessed_addresses = Some({
            let accessed_addresses = self
                .accessed_addresses
                .as_ref()
                .ok_or_else::<VirtualMachineError, _>(|| {
                    MemoryError::MissingAccessedAddresses.into()
                })?;
            let mut new_accessed_addresses = HashSet::with_capacity(accessed_addresses.len());

            for addr in accessed_addresses {
                let relocated_addr = vm.memory.relocate_value(&addr.into())?.into_owned();

                new_accessed_addresses.insert(relocated_addr.try_into().unwrap());
            }

            new_accessed_addresses
        });

        self.relocate(vm)
            .map_err(VirtualMachineError::TracerError)?;
        vm.end_run(&self.exec_scopes)?;

        if !disable_finalize_all {
            vm.segments.compute_effective_sizes(&vm.memory);
            self.run_ended = true;
        }

        Ok(())
    }

    ///Relocates the VM's memory, turning bidimensional indexes into contiguous numbers, and values into BigInts
    /// Uses the relocation_table to asign each index a number according to the value on its segment number
    fn relocate_memory(
        &mut self,
        vm: &mut VirtualMachine,
        relocation_table: &Vec<usize>,
    ) -> Result<(), MemoryError> {
        if !(self.relocated_memory.is_empty()) {
            return Err(MemoryError::Relocation);
        }
        //Relocated addresses start at 1
        self.relocated_memory.push(None);
        for (index, segment) in vm.memory.data.iter().enumerate() {
            if self.relocated_memory.len() != relocation_table[index] {
                return Err(MemoryError::Relocation);
            }

            for element in segment {
                match element {
                    Some(elem) => self
                        .relocated_memory
                        .push(Some(relocate_value(elem.clone(), relocation_table)?)),
                    None => self.relocated_memory.push(None),
                }
            }
        }
        Ok(())
    }

    ///Relocates the VM's trace, turning relocatable registers to numbered ones
    fn relocate_trace(
        &mut self,
        vm: &mut VirtualMachine,
        relocation_table: &Vec<usize>,
    ) -> Result<(), TraceError> {
        if self.relocated_trace.is_some() {
            return Err(TraceError::AlreadyRelocated);
        }

        let trace = vm.trace.as_ref().ok_or(TraceError::TraceNotEnabled)?.iter();
        let mut relocated_trace = Vec::<RelocatedTraceEntry>::with_capacity(trace.len());
        for entry in trace {
            relocated_trace.push(RelocatedTraceEntry {
                pc: relocate_trace_register(&entry.pc, relocation_table)?,
                ap: relocate_trace_register(&entry.ap, relocation_table)?,
                fp: relocate_trace_register(&entry.fp, relocation_table)?,
            })
        }
        self.relocated_trace = Some(relocated_trace);
        Ok(())
    }

    pub fn relocate(&mut self, vm: &mut VirtualMachine) -> Result<(), TraceError> {
        vm.segments.compute_effective_sizes(&vm.memory);
        // relocate_segments can fail if compute_effective_sizes is not called before.
        // The expect should be unreachable.
        let relocation_table = vm
            .segments
            .relocate_segments()
            .expect("compute_effective_sizes called but relocate_memory still returned error");
        if let Err(memory_error) = self.relocate_memory(vm, &relocation_table) {
            return Err(TraceError::MemoryError(memory_error));
        }
        if vm.trace.is_some() {
            self.relocate_trace(vm, &relocation_table)?;
        }
        Ok(())
    }

    pub fn get_output(&mut self, vm: &mut VirtualMachine) -> Result<String, RunnerError> {
        let mut output = Vec::<u8>::new();
        self.write_output(vm, &mut output)?;
        let output = String::from_utf8(output).map_err(|_| RunnerError::FailedStringConversion)?;
        Ok(output)
    }

    ///Writes the values hosted in the output builtin's segment
    /// Does nothing if the output builtin is not present in the program
    pub fn write_output(
        &mut self,
        vm: &mut VirtualMachine,
        stdout: &mut dyn io::Write,
    ) -> Result<(), RunnerError> {
        //If the output builtin is present it will always be the first one
        if !vm.builtin_runners.is_empty() && vm.builtin_runners[0].0 == *"output" {
            let builtin = &vm.builtin_runners[0].1;
            vm.segments.compute_effective_sizes(&vm.memory);

            let base = builtin.base();

            // After this if block,
            // segment_used_sizes is always Some(_)
            if vm.segments.segment_used_sizes == None {
                vm.segments.compute_effective_sizes(&vm.memory);
            }

            let segment_index: usize = base
                .try_into()
                .map_err(|_| RunnerError::RunnerInTemporarySegment(base))?;
            // See previous comment, the unwrap below is safe.
            for i in 0..vm.segments.segment_used_sizes.as_ref().unwrap()[segment_index] {
                let value = vm
                    .memory
                    .get_integer(&(base, i).into())
                    .map_err(|_| RunnerError::MemoryGet((base, i).into()))?;
                writeln!(
                    stdout,
                    "{}",
                    to_field_element(value.into_owned(), vm.prime.clone())
                )
                .map_err(|_| RunnerError::WriteFail)?;
            }
        }
        Ok(())
    }
}

#[cfg(test)]
mod tests {
    use super::*;
    use crate::{
        bigint, bigint_str,
        hint_processor::builtin_hint_processor::builtin_hint_processor_definition::BuiltinHintProcessor,
        relocatable,
        serde::deserialize_program::ReferenceManager,
        utils::test_utils::*,
        vm::{trace::trace_entry::TraceEntry, vm_memory::memory::Memory},
    };
    use num_bigint::Sign;
    use std::collections::{HashMap, HashSet};

    #[test]
    fn initialize_builtins_with_disordered_builtins() {
        //This test works with basic Program definition, will later be updated to use Program::new() when fully defined
        let program = Program {
            builtins: vec![String::from("range_check"), String::from("output")],
            prime: bigint!(17),
            data: Vec::new(),
            constants: HashMap::new(),
            main: None,
            hints: HashMap::new(),
            reference_manager: ReferenceManager {
                references: Vec::new(),
            },
            identifiers: HashMap::new(),
        };
        let cairo_runner = cairo_runner!(program);
        let mut vm = vm!();
        assert!(cairo_runner.initialize_builtins(&mut vm).is_err());
    }

    #[test]
    fn create_cairo_runner_with_ordered_but_missing_builtins() {
        //This test works with basic Program definition, will later be updated to use Program::new() when fully defined
        let program = Program {
            builtins: vec![String::from("output"), String::from("ecdsa")],
            prime: bigint!(17),
            data: Vec::new(),
            constants: HashMap::new(),
            main: None,
            hints: HashMap::new(),
            reference_manager: ReferenceManager {
                references: Vec::new(),
            },
            identifiers: HashMap::new(),
        };
        //We only check that the creation doesnt panic
        let _cairo_runner = cairo_runner!(program);
    }

    #[test]
    fn initialize_segments_with_base() {
        //This test works with basic Program definition, will later be updated to use Program::new() when fully defined
        let program = Program {
            builtins: vec![String::from("output")],
            prime: bigint!(17),
            data: Vec::new(),
            constants: HashMap::new(),
            main: None,
            hints: HashMap::new(),
            reference_manager: ReferenceManager {
                references: Vec::new(),
            },
            identifiers: HashMap::new(),
        };
        let mut cairo_runner = cairo_runner!(program);
        let mut vm = vm!();
        let program_base = Some(Relocatable {
            segment_index: 5,
            offset: 9,
        });
        vm.segments.num_segments = 6;
        cairo_runner.initialize_builtins(&mut vm).unwrap();
        cairo_runner.initialize_segments(&mut vm, program_base);
        assert_eq!(
            cairo_runner.program_base,
            Some(Relocatable {
                segment_index: 5,
                offset: 9,
            })
        );
        assert_eq!(
            cairo_runner.execution_base,
            Some(Relocatable {
                segment_index: 6,
                offset: 0,
            })
        );
        assert_eq!(vm.builtin_runners[0].0, String::from("output"));
        assert_eq!(vm.builtin_runners[0].1.base(), 7);

        assert_eq!(vm.segments.num_segments, 8);
    }

    #[test]
    fn initialize_segments_no_base() {
        //This test works with basic Program definition, will later be updated to use Program::new() when fully defined
        let program = Program {
            builtins: vec![String::from("output")],
            prime: bigint!(17),
            data: Vec::new(),
            constants: HashMap::new(),
            main: None,
            hints: HashMap::new(),
            reference_manager: ReferenceManager {
                references: Vec::new(),
            },
            identifiers: HashMap::new(),
        };
        let mut cairo_runner = cairo_runner!(program);
        let mut vm = vm!();
        cairo_runner.initialize_builtins(&mut vm).unwrap();
        cairo_runner.initialize_segments(&mut vm, None);
        assert_eq!(
            cairo_runner.program_base,
            Some(Relocatable {
                segment_index: 0,
                offset: 0
            })
        );
        assert_eq!(
            cairo_runner.execution_base,
            Some(Relocatable {
                segment_index: 1,
                offset: 0
            })
        );
        assert_eq!(vm.builtin_runners[0].0, String::from("output"));
        assert_eq!(vm.builtin_runners[0].1.base(), 2);

        assert_eq!(vm.segments.num_segments, 3);
    }

    #[test]
    fn initialize_state_empty_data_and_stack() {
        //This test works with basic Program definition, will later be updated to use Program::new() when fully defined
        let program = Program {
            builtins: vec![String::from("output")],
            prime: bigint!(17),
            data: Vec::new(),
            constants: HashMap::new(),
            main: None,
            hints: HashMap::new(),
            reference_manager: ReferenceManager {
                references: Vec::new(),
            },
            identifiers: HashMap::new(),
        };
        let mut cairo_runner = cairo_runner!(program);
        let mut vm = vm!();
        cairo_runner.program_base = Some(relocatable!(1, 0));
        cairo_runner.execution_base = Some(relocatable!(2, 0));
        let stack = Vec::new();
        cairo_runner.initialize_builtins(&mut vm).unwrap();
        cairo_runner.initialize_state(&mut vm, 1, stack).unwrap();
        assert_eq!(
            cairo_runner.initial_pc,
            Some(Relocatable {
                segment_index: 1,
                offset: 1
            })
        );
    }

    #[test]
    fn initialize_state_some_data_empty_stack() {
        //This test works with basic Program definition, will later be updated to use Program::new() when fully defined
        let program = Program {
            builtins: vec![String::from("output")],
            prime: bigint!(17),
            data: vec_data!((4), (6)),
            constants: HashMap::new(),
            main: None,
            hints: HashMap::new(),
            reference_manager: ReferenceManager {
                references: Vec::new(),
            },
            identifiers: HashMap::new(),
        };
        let mut cairo_runner = cairo_runner!(program);
        let mut vm = vm!();
        for _ in 0..2 {
            vm.segments.add(&mut vm.memory);
        }
        cairo_runner.program_base = Some(Relocatable {
            segment_index: 1,
            offset: 0,
        });
        cairo_runner.execution_base = Some(relocatable!(2, 0));
        let stack = Vec::new();
        cairo_runner.initialize_state(&mut vm, 1, stack).unwrap();
        check_memory!(vm.memory, ((1, 0), 4), ((1, 1), 6));
    }

    #[test]
    fn initialize_state_empty_data_some_stack() {
        //This test works with basic Program definition, will later be updated to use Program::new() when fully defined
        let program = Program {
            builtins: vec![String::from("output")],
            prime: bigint!(17),
            data: Vec::new(),
            constants: HashMap::new(),
            main: None,
            hints: HashMap::new(),
            reference_manager: ReferenceManager {
                references: Vec::new(),
            },
            identifiers: HashMap::new(),
        };
        let mut cairo_runner = cairo_runner!(program);
        let mut vm = vm!();
        for _ in 0..3 {
            vm.segments.add(&mut vm.memory);
        }
        cairo_runner.program_base = Some(relocatable!(1, 0));
        cairo_runner.execution_base = Some(relocatable!(2, 0));
        let stack = vec![mayberelocatable!(4), mayberelocatable!(6)];
        cairo_runner.initialize_state(&mut vm, 1, stack).unwrap();
        check_memory!(vm.memory, ((2, 0), 4), ((2, 1), 6));
    }

    #[test]
    fn initialize_state_no_program_base() {
        //This test works with basic Program definition, will later be updated to use Program::new() when fully defined
        let program = Program {
            builtins: vec![String::from("output")],
            prime: bigint!(17),
            data: Vec::new(),
            constants: HashMap::new(),
            main: None,
            hints: HashMap::new(),
            reference_manager: ReferenceManager {
                references: Vec::new(),
            },
            identifiers: HashMap::new(),
        };
        let mut cairo_runner = cairo_runner!(program);
        let mut vm = vm!();
        for _ in 0..2 {
            vm.segments.add(&mut vm.memory);
        }
        cairo_runner.execution_base = Some(Relocatable {
            segment_index: 2,
            offset: 0,
        });
        let stack = vec![
            MaybeRelocatable::from(bigint!(4)),
            MaybeRelocatable::from(bigint!(6)),
        ];
        assert!(cairo_runner.initialize_state(&mut vm, 1, stack).is_err());
    }

    #[test]
    #[should_panic]
    fn initialize_state_no_execution_base() {
        //This test works with basic Program definition, will later be updated to use Program::new() when fully defined
        let program = Program {
            builtins: vec![String::from("output")],
            prime: bigint!(17),
            data: Vec::new(),
            constants: HashMap::new(),
            main: None,
            hints: HashMap::new(),
            reference_manager: ReferenceManager {
                references: Vec::new(),
            },
            identifiers: HashMap::new(),
        };
        let mut cairo_runner = cairo_runner!(program);
        let mut vm = vm!();
        for _ in 0..2 {
            vm.segments.add(&mut vm.memory);
        }
        cairo_runner.program_base = Some(relocatable!(1, 0));
        let stack = vec![
            MaybeRelocatable::from(bigint!(4)),
            MaybeRelocatable::from(bigint!(6)),
        ];
        cairo_runner.initialize_state(&mut vm, 1, stack).unwrap();
    }

    #[test]
    fn initialize_function_entrypoint_empty_stack() {
        //This test works with basic Program definition, will later be updated to use Program::new() when fully defined
        let program = Program {
            builtins: vec![String::from("output")],
            prime: bigint!(17),
            data: Vec::new(),
            constants: HashMap::new(),
            main: None,
            hints: HashMap::new(),
            reference_manager: ReferenceManager {
                references: Vec::new(),
            },
            identifiers: HashMap::new(),
        };
        let mut cairo_runner = cairo_runner!(program);
        let mut vm = vm!();
        for _ in 0..2 {
            vm.segments.add(&mut vm.memory);
        }
        cairo_runner.program_base = Some(relocatable!(0, 0));
        cairo_runner.execution_base = Some(relocatable!(1, 0));
        let stack = Vec::new();
        let return_fp = MaybeRelocatable::from(bigint!(9));
        cairo_runner
            .initialize_function_entrypoint(&mut vm, 0, stack, return_fp)
            .unwrap();
        assert_eq!(cairo_runner.initial_fp, cairo_runner.initial_ap);
        assert_eq!(cairo_runner.initial_fp, Some(relocatable!(1, 2)));
        check_memory!(vm.memory, ((1, 0), 9), ((1, 1), (2, 0)));
    }

    #[test]
    fn initialize_function_entrypoint_some_stack() {
        //This test works with basic Program definition, will later be updated to use Program::new() when fully defined
        let program = Program {
            builtins: vec![String::from("output")],
            prime: bigint!(17),
            data: Vec::new(),
            constants: HashMap::new(),
            main: None,
            hints: HashMap::new(),
            reference_manager: ReferenceManager {
                references: Vec::new(),
            },
            identifiers: HashMap::new(),
        };
        let mut cairo_runner = cairo_runner!(program);
        let mut vm = vm!();
        for _ in 0..2 {
            vm.segments.add(&mut vm.memory);
        }
        cairo_runner.program_base = Some(relocatable!(0, 0));
        cairo_runner.execution_base = Some(relocatable!(1, 0));
        let stack = vec![MaybeRelocatable::from(bigint!(7))];
        let return_fp = MaybeRelocatable::from(bigint!(9));
        cairo_runner
            .initialize_function_entrypoint(&mut vm, 1, stack, return_fp)
            .unwrap();
        assert_eq!(cairo_runner.initial_fp, cairo_runner.initial_ap);
        assert_eq!(cairo_runner.initial_fp, Some(relocatable!(1, 3)));
        check_memory!(vm.memory, ((1, 0), 7), ((1, 1), 9), ((1, 2), (2, 0)));
    }

    #[test]
    #[should_panic]
    fn initialize_function_entrypoint_no_execution_base() {
        //This test works with basic Program definition, will later be updated to use Program::new() when fully defined
        let program = Program {
            builtins: vec![String::from("output")],
            prime: bigint!(17),
            data: Vec::new(),
            constants: HashMap::new(),
            main: None,
            hints: HashMap::new(),
            reference_manager: ReferenceManager {
                references: Vec::new(),
            },
            identifiers: HashMap::new(),
        };
        let mut cairo_runner = cairo_runner!(program);
        let mut vm = vm!();
        let stack = vec![MaybeRelocatable::from(bigint!(7))];
        let return_fp = MaybeRelocatable::from(bigint!(9));
        cairo_runner
            .initialize_function_entrypoint(&mut vm, 1, stack, return_fp)
            .unwrap();
    }

    #[test]
    #[should_panic]
    fn initialize_main_entrypoint_no_main() {
        //This test works with basic Program definition, will later be updated to use Program::new() when fully defined
        let program = Program {
            builtins: vec![String::from("output")],
            prime: bigint!(17),
            data: Vec::new(),
            constants: HashMap::new(),
            main: None,
            hints: HashMap::new(),
            reference_manager: ReferenceManager {
                references: Vec::new(),
            },
            identifiers: HashMap::new(),
        };
        let mut cairo_runner = cairo_runner!(program);
        let mut vm = vm!();
        cairo_runner.initialize_main_entrypoint(&mut vm).unwrap();
    }

    #[test]
    fn initialize_main_entrypoint() {
        //This test works with basic Program definition, will later be updated to use Program::new() when fully defined
        let program = Program {
            builtins: Vec::new(),
            prime: bigint!(17),
            data: Vec::new(),
            constants: HashMap::new(),
            main: Some(1),
            hints: HashMap::new(),
            reference_manager: ReferenceManager {
                references: Vec::new(),
            },
            identifiers: HashMap::new(),
        };
        let mut cairo_runner = cairo_runner!(program);
        let mut vm = vm!();
        cairo_runner.program_base = Some(relocatable!(0, 0));
        cairo_runner.execution_base = Some(relocatable!(0, 0));
        let return_pc = cairo_runner.initialize_main_entrypoint(&mut vm).unwrap();
        assert_eq!(return_pc, Relocatable::from((1, 0)));
    }

    #[test]
    fn initialize_vm_no_builtins() {
        //This test works with basic Program definition, will later be updated to use Program::new() when fully defined
        let program = Program {
            builtins: Vec::new(),
            prime: bigint!(17),
            data: Vec::new(),
            constants: HashMap::new(),
            main: Some(1),
            hints: HashMap::new(),
            reference_manager: ReferenceManager {
                references: Vec::new(),
            },
            identifiers: HashMap::new(),
        };
        let mut cairo_runner = cairo_runner!(program);
        let mut vm = vm!();
        cairo_runner.program_base = Some(relocatable!(0, 0));
        cairo_runner.initial_pc = Some(relocatable!(0, 1));
        cairo_runner.initial_ap = Some(relocatable!(1, 2));
        cairo_runner.initial_fp = Some(relocatable!(1, 2));
        cairo_runner.initialize_vm(&mut vm).unwrap();
        assert_eq!(vm.run_context.pc, relocatable!(0, 1));
        assert_eq!(vm.run_context.ap, 2);
        assert_eq!(vm.run_context.fp, 2);
        assert_eq!(vm._program_base, Some(MaybeRelocatable::from((0, 0))));
    }

    #[test]
    fn initialize_vm_with_range_check_valid() {
        //This test works with basic Program definition, will later be updated to use Program::new() when fully defined
        let program = Program {
            builtins: vec![String::from("range_check")],
            prime: bigint!(17),
            data: Vec::new(),
            constants: HashMap::new(),
            main: Some(1),
            hints: HashMap::new(),
            reference_manager: ReferenceManager {
                references: Vec::new(),
            },
            identifiers: HashMap::new(),
        };
        let mut cairo_runner = cairo_runner!(program);
        let mut vm = vm!();
        cairo_runner.initial_pc = Some(relocatable!(0, 1));
        cairo_runner.initial_ap = Some(relocatable!(1, 2));
        cairo_runner.initial_fp = Some(relocatable!(1, 2));
        cairo_runner.initialize_builtins(&mut vm).unwrap();
        cairo_runner.initialize_segments(&mut vm, None);
        vm.memory = memory![((2, 0), 23), ((2, 1), 233)];
        assert_eq!(vm.builtin_runners[0].0, String::from("range_check"));
        assert_eq!(vm.builtin_runners[0].1.base(), 2);
        cairo_runner.initialize_vm(&mut vm).unwrap();
        assert!(vm
            .memory
            .validated_addresses
            .contains(&MaybeRelocatable::from((2, 0))));
        assert!(vm
            .memory
            .validated_addresses
            .contains(&MaybeRelocatable::from((2, 1))));
        assert_eq!(vm.memory.validated_addresses.len(), 2);
    }

    #[test]
    fn initialize_vm_with_range_check_invalid() {
        //This test works with basic Program definition, will later be updated to use Program::new() when fully defined
        let program = Program {
            builtins: vec![String::from("range_check")],
            prime: bigint!(17),
            data: Vec::new(),
            constants: HashMap::new(),
            main: Some(1),
            hints: HashMap::new(),
            reference_manager: ReferenceManager {
                references: Vec::new(),
            },
            identifiers: HashMap::new(),
        };
        let mut cairo_runner = cairo_runner!(program);
        let mut vm = vm!();
        cairo_runner.initial_pc = Some(relocatable!(0, 1));
        cairo_runner.initial_ap = Some(relocatable!(1, 2));
        cairo_runner.initial_fp = Some(relocatable!(1, 2));
        cairo_runner.initialize_builtins(&mut vm).unwrap();
        cairo_runner.initialize_segments(&mut vm, None);
        vm.memory = memory![((2, 1), 23), ((2, 4), (-1))];

        assert_eq!(
            cairo_runner.initialize_vm(&mut vm),
            Err(RunnerError::MemoryValidationError(MemoryError::FoundNonInt))
        );
    }

    //Integration tests for initialization phase

    #[test]
    /* Program used:
    func myfunc(a: felt) -> (r: felt):
        let b = a * 2
        return(b)
    end

    func main():
        let a = 1
        let b = myfunc(a)
        return()
    end

    main = 3
    data = [5207990763031199744, 2, 2345108766317314046, 5189976364521848832, 1, 1226245742482522112, 3618502788666131213697322783095070105623107215331596699973092056135872020476, 2345108766317314046]
    */
    fn initialization_phase_no_builtins() {
        let program = Program {
            builtins: vec![],
            prime: bigint!(17),
            data: vec_data!(
                (5207990763031199744_i64),
                (2),
                (2345108766317314046_i64),
                (5189976364521848832_i64),
                (1),
                (1226245742482522112_i64),
                ((
                    b"3618502788666131213697322783095070105623107215331596699973092056135872020476",
                    10
                )),
                (2345108766317314046_i64)
            ),
            constants: HashMap::new(),
            main: Some(3),
            hints: HashMap::new(),
            reference_manager: ReferenceManager {
                references: Vec::new(),
            },
            identifiers: HashMap::new(),
        };
        let mut cairo_runner = cairo_runner!(program);
        let mut vm = vm!();
        cairo_runner.initialize_segments(&mut vm, None);
        cairo_runner.initialize_main_entrypoint(&mut vm).unwrap();
        cairo_runner.initialize_vm(&mut vm).unwrap();

        assert_eq!(cairo_runner.program_base, Some(relocatable!(0, 0)));
        assert_eq!(cairo_runner.execution_base, Some(relocatable!(1, 0)));
        assert_eq!(cairo_runner.final_pc, Some(relocatable!(3, 0)));

        //RunContext check
        //Registers
        assert_eq!(vm.run_context.pc, relocatable!(0, 3));
        assert_eq!(vm.run_context.ap, 2);
        assert_eq!(vm.run_context.fp, 2);
        //Memory
        check_memory!(
            vm.memory,
            ((0, 0), 5207990763031199744_i64),
            ((0, 1), 2),
            ((0, 2), 2345108766317314046_i64),
            ((0, 3), 5189976364521848832_i64),
            ((0, 4), 1),
            ((0, 5), 1226245742482522112_i64),
            (
                (0, 6),
                (
                    b"3618502788666131213697322783095070105623107215331596699973092056135872020476",
                    10
                )
            ),
            ((0, 7), 2345108766317314046_i64),
            ((1, 0), (2, 0)),
            ((1, 1), (3, 0))
        );
    }

    #[test]
    /*Program used:
    %builtins output

    from starkware.cairo.common.serialize import serialize_word

    func main{output_ptr: felt*}():
        let a = 1
        serialize_word(a)
        return()
    end

    main = 4
    data = [4612671182993129469, 5198983563776393216, 1, 2345108766317314046, 5191102247248822272, 5189976364521848832, 1, 1226245742482522112, 3618502788666131213697322783095070105623107215331596699973092056135872020474, 2345108766317314046]
    */
    fn initialization_phase_output_builtin() {
        let program = Program {
            builtins: vec![String::from("output")],
            prime: bigint!(17),
            data: vec_data!(
                (4612671182993129469_i64),
                (5198983563776393216_i64),
                (1),
                (2345108766317314046_i64),
                (5191102247248822272_i64),
                (5189976364521848832_i64),
                (1),
                (1226245742482522112_i64),
                ((
                    b"3618502788666131213697322783095070105623107215331596699973092056135872020474",
                    10
                )),
                (2345108766317314046_i64)
            ),
            constants: HashMap::new(),
            main: Some(4),
            hints: HashMap::new(),
            reference_manager: ReferenceManager {
                references: Vec::new(),
            },
            identifiers: HashMap::new(),
        };
        let mut cairo_runner = cairo_runner!(program);
        let mut vm = vm!();

        cairo_runner.initialize_builtins(&mut vm).unwrap();
        cairo_runner.initialize_segments(&mut vm, None);
        cairo_runner.initialize_main_entrypoint(&mut vm).unwrap();
        cairo_runner.initialize_vm(&mut vm).unwrap();

        assert_eq!(cairo_runner.program_base, Some(relocatable!(0, 0)));
        assert_eq!(cairo_runner.execution_base, Some(relocatable!(1, 0)));
        assert_eq!(cairo_runner.final_pc, Some(relocatable!(4, 0)));

        //RunContext check
        //Registers
        assert_eq!(vm.run_context.pc, relocatable!(0, 4));
        assert_eq!(vm.run_context.ap, 3);
        assert_eq!(vm.run_context.fp, 3);
        //Memory
        check_memory!(
            vm.memory,
            ((0, 0), 4612671182993129469_i64),
            ((0, 1), 5198983563776393216_i64),
            ((0, 2), 1),
            ((0, 3), 2345108766317314046_i64),
            ((0, 4), 5191102247248822272_i64),
            ((0, 5), 5189976364521848832_i64),
            ((0, 6), 1),
            ((0, 7), 1226245742482522112_i64),
            (
                (0, 8),
                (
                    b"3618502788666131213697322783095070105623107215331596699973092056135872020474",
                    10
                )
            ),
            ((0, 9), 2345108766317314046_i64),
            ((1, 0), (2, 0)),
            ((1, 1), (3, 0)),
            ((1, 2), (4, 0))
        );
    }

    #[test]
    /*Program used:
    %builtins range_check

    func check_range{range_check_ptr}(num):

        # Check that 0 <= num < 2**64.
        [range_check_ptr] = num
        assert [range_check_ptr + 1] = 2 ** 64 - 1 - num
        let range_check_ptr = range_check_ptr + 2
        return()
    end

    func main{range_check_ptr}():
        check_range(7)
        return()
    end

    main = 8
    data = [4612671182993129469, 5189976364521848832, 18446744073709551615, 5199546496550207487, 4612389712311386111, 5198983563776393216, 2, 2345108766317314046, 5191102247248822272, 5189976364521848832, 7, 1226245742482522112, 3618502788666131213697322783095070105623107215331596699973092056135872020470, 2345108766317314046]
    */
    fn initialization_phase_range_check_builtin() {
        let program = Program {
            builtins: vec![String::from("range_check")],
            prime: bigint!(17),
            data: vec_data!(
                (4612671182993129469_i64),
                (5189976364521848832_i64),
                (18446744073709551615_i128),
                (5199546496550207487_i64),
                (4612389712311386111_i64),
                (5198983563776393216_i64),
                (2),
                (2345108766317314046_i64),
                (5191102247248822272_i64),
                (5189976364521848832_i64),
                (7),
                (1226245742482522112_i64),
                ((
                    b"3618502788666131213697322783095070105623107215331596699973092056135872020474",
                    10
                )),
                (2345108766317314046_i64)
            ),
            constants: HashMap::new(),
            main: Some(8),
            hints: HashMap::new(),
            reference_manager: ReferenceManager {
                references: Vec::new(),
            },
            identifiers: HashMap::new(),
        };

        let mut cairo_runner = cairo_runner!(program);
        let mut vm = vm!();

        cairo_runner.initialize_builtins(&mut vm).unwrap();
        cairo_runner.initialize_segments(&mut vm, None);
        cairo_runner.initialize_main_entrypoint(&mut vm).unwrap();
        cairo_runner.initialize_vm(&mut vm).unwrap();

        assert_eq!(cairo_runner.program_base, Some(relocatable!(0, 0)));
        assert_eq!(cairo_runner.execution_base, Some(relocatable!(1, 0)));
        assert_eq!(cairo_runner.final_pc, Some(relocatable!(4, 0)));

        //RunContext check
        //Registers
        assert_eq!(vm.run_context.pc, relocatable!(0, 8));
        assert_eq!(vm.run_context.ap, 3);
        assert_eq!(vm.run_context.fp, 3);
        //Memory
        check_memory!(
            vm.memory,
            ((0, 0), 4612671182993129469_i64),
            ((0, 1), 5189976364521848832_i64),
            ((0, 2), 18446744073709551615_i128),
            ((0, 3), 5199546496550207487_i64),
            ((0, 4), 4612389712311386111_i64),
            ((0, 5), 5198983563776393216_i64),
            ((0, 6), 2),
            ((0, 7), 2345108766317314046_i64),
            ((0, 8), 5191102247248822272_i64),
            ((0, 9), 5189976364521848832_i64),
            ((0, 10), 7),
            ((0, 11), 1226245742482522112_i64),
            (
                (0, 12),
                (
                    b"3618502788666131213697322783095070105623107215331596699973092056135872020474",
                    10
                )
            ),
            ((0, 13), 2345108766317314046_i64),
            ((1, 0), (2, 0)),
            ((1, 1), (3, 0)),
            ((1, 2), (4, 0))
        );
    }

    //Integration tests for initialization + execution phase

    #[test]
    /*Program used:
    func myfunc(a: felt) -> (r: felt):
        let b = a * 2
        return(b)
    end

    func main():
        let a = 1
        let b = myfunc(a)
        return()
    end

    main = 3
    data = [5207990763031199744, 2, 2345108766317314046, 5189976364521848832, 1, 1226245742482522112, 3618502788666131213697322783095070105623107215331596699973092056135872020476, 2345108766317314046]
    */
    fn initialize_and_run_function_call() {
        //Initialization Phase
        let program = Program {
            builtins: vec![],
            prime: BigInt::new(Sign::Plus, vec![1, 0, 0, 0, 0, 0, 17, 134217728]),
            data: vec_data!(
                (5207990763031199744_i64),
                (2),
                (2345108766317314046_i64),
                (5189976364521848832_i64),
                (1),
                (1226245742482522112_i64),
                ((
                    b"3618502788666131213697322783095070105623107215331596699973092056135872020476",
                    10
                )),
                (2345108766317314046_i64)
            ),
            constants: HashMap::new(),
            main: Some(3),
            hints: HashMap::new(),
            reference_manager: ReferenceManager {
                references: Vec::new(),
            },
            identifiers: HashMap::new(),
        };
        let hint_processor = BuiltinHintProcessor::new_empty();
        let mut cairo_runner = cairo_runner!(program);
        let mut vm = vm!(true);
        cairo_runner.initialize_segments(&mut vm, None);
        let end = cairo_runner.initialize_main_entrypoint(&mut vm).unwrap();
        assert_eq!(end, Relocatable::from((3, 0)));
        cairo_runner.initialize_vm(&mut vm).unwrap();
        //Execution Phase
        assert_eq!(
            cairo_runner.run_until_pc(end, &mut vm, &hint_processor),
            Ok(())
        );
        //Check final values against Python VM
        //Check final register values
        assert_eq!(vm.run_context.pc, Relocatable::from((3, 0)));

        assert_eq!(vm.run_context.ap, 6);

        assert_eq!(vm.run_context.fp, 0);

        //Check each TraceEntry in trace
        let trace = vm.trace.unwrap();
        assert_eq!(trace.len(), 5);
        trace_check!(
            trace,
            [
                ((0, 3), (1, 2), (1, 2)),
                ((0, 5), (1, 3), (1, 2)),
                ((0, 0), (1, 5), (1, 5)),
                ((0, 2), (1, 6), (1, 5)),
                ((0, 7), (1, 6), (1, 2))
            ]
        );
    }

    #[test]
    /*Program used:
    %builtins range_check

    func check_range{range_check_ptr}(num):

        # Check that 0 <= num < 2**64.
        [range_check_ptr] = num
        assert [range_check_ptr + 1] = 2 ** 64 - 1 - num
        let range_check_ptr = range_check_ptr + 2
        return()
    end

    func main{range_check_ptr}():
        check_range(7)
        return()
    end

    main = 8
    data = [4612671182993129469, 5189976364521848832, 18446744073709551615, 5199546496550207487, 4612389712311386111, 5198983563776393216, 2, 2345108766317314046, 5191102247248822272, 5189976364521848832, 7, 1226245742482522112, 3618502788666131213697322783095070105623107215331596699973092056135872020470, 2345108766317314046]
    */
    fn initialize_and_run_range_check_builtin() {
        //Initialization Phase
        let program = Program {
            builtins: vec![String::from("range_check")],
            prime: BigInt::new(Sign::Plus, vec![1, 0, 0, 0, 0, 0, 17, 134217728]),
            data: vec_data!(
                (4612671182993129469_i64),
                (5189976364521848832_i64),
                (18446744073709551615_i128),
                (5199546496550207487_i64),
                (4612389712311386111_i64),
                (5198983563776393216_i64),
                (2),
                (2345108766317314046_i64),
                (5191102247248822272_i64),
                (5189976364521848832_i64),
                (7),
                (1226245742482522112_i64),
                ((
                    b"3618502788666131213697322783095070105623107215331596699973092056135872020470",
                    10
                )),
                (2345108766317314046_i64)
            ),
            constants: HashMap::new(),
            main: Some(8),
            hints: HashMap::new(),
            reference_manager: ReferenceManager {
                references: Vec::new(),
            },
            identifiers: HashMap::new(),
        };
        let hint_processor = BuiltinHintProcessor::new_empty();
        let mut cairo_runner = cairo_runner!(program);
        let mut vm = vm!(true);
        cairo_runner.initialize_builtins(&mut vm).unwrap();
        cairo_runner.initialize_segments(&mut vm, None);
        let end = cairo_runner.initialize_main_entrypoint(&mut vm).unwrap();
        cairo_runner.initialize_vm(&mut vm).unwrap();
        //Execution Phase
        assert_eq!(
            cairo_runner.run_until_pc(end, &mut vm, &hint_processor),
            Ok(())
        );
        //Check final values against Python VM
        //Check final register values
        assert_eq!(vm.run_context.pc, Relocatable::from((4, 0)));

        assert_eq!(vm.run_context.ap, 10);

        assert_eq!(vm.run_context.fp, 0);

        //Check each TraceEntry in trace
        let trace = vm.trace.unwrap();
        assert_eq!(trace.len(), 10);
        trace_check!(
            trace,
            [
                ((0, 8), (1, 3), (1, 3)),
                ((0, 9), (1, 4), (1, 3)),
                ((0, 11), (1, 5), (1, 3)),
                ((0, 0), (1, 7), (1, 7)),
                ((0, 1), (1, 7), (1, 7)),
                ((0, 3), (1, 8), (1, 7)),
                ((0, 4), (1, 9), (1, 7)),
                ((0, 5), (1, 9), (1, 7)),
                ((0, 7), (1, 10), (1, 7)),
                ((0, 13), (1, 10), (1, 3))
            ]
        );
        //Check the range_check builtin segment
        assert_eq!(vm.builtin_runners[0].0, String::from("range_check"));
        assert_eq!(vm.builtin_runners[0].1.base(), 2);

        check_memory!(vm.memory, ((2, 0), 7), ((2, 1), 18446744073709551608_i128));
        assert_eq!(vm.memory.get(&MaybeRelocatable::from((2, 2))), Ok(None));
    }

    #[test]
    /*Program used:
    %builtins output

    from starkware.cairo.common.serialize import serialize_word

    func main{output_ptr: felt*}():
        let a = 1
        serialize_word(a)
        let b = 17 * a
        serialize_word(b)
        return()
    end

    main = 4
    data = [
    4612671182993129469,
    5198983563776393216,
    1,
    2345108766317314046,
    5191102247248822272,
    5189976364521848832,
    1,
    1226245742482522112,
    3618502788666131213697322783095070105623107215331596699973092056135872020474,
    5189976364521848832,
    17,
    1226245742482522112,
    3618502788666131213697322783095070105623107215331596699973092056135872020470,
    2345108766317314046
    ]
    */
    fn initialize_and_run_output_builtin() {
        //Initialization Phase
        let program = Program {
            builtins: vec![String::from("output")],
            prime: BigInt::new(Sign::Plus, vec![1, 0, 0, 0, 0, 0, 17, 134217728]),
            data: vec_data!(
                (4612671182993129469_i64),
                (5198983563776393216_i64),
                (1),
                (2345108766317314046_i64),
                (5191102247248822272_i64),
                (5189976364521848832_i64),
                (1),
                (1226245742482522112_i64),
                ((
                    b"3618502788666131213697322783095070105623107215331596699973092056135872020474",
                    10
                )),
                (5189976364521848832_i64),
                (17),
                (1226245742482522112_i64),
                ((
                    b"3618502788666131213697322783095070105623107215331596699973092056135872020470",
                    10
                )),
                (2345108766317314046_i64)
            ),
            constants: HashMap::new(),
            main: Some(4),
            hints: HashMap::new(),
            reference_manager: ReferenceManager {
                references: Vec::new(),
            },
            identifiers: HashMap::new(),
        };
        let hint_processor = BuiltinHintProcessor::new_empty();
        let mut cairo_runner = cairo_runner!(program);
        let mut vm = vm!(true);
        cairo_runner.initialize_builtins(&mut vm).unwrap();
        cairo_runner.initialize_segments(&mut vm, None);
        let end = cairo_runner.initialize_main_entrypoint(&mut vm).unwrap();
        cairo_runner.initialize_vm(&mut vm).unwrap();
        //Execution Phase
        assert_eq!(
            cairo_runner.run_until_pc(end, &mut vm, &hint_processor),
            Ok(())
        );
        //Check final values against Python VM
        //Check final register values
        //todo
        assert_eq!(vm.run_context.pc, Relocatable::from((4, 0)));

        assert_eq!(vm.run_context.ap, 12);

        assert_eq!(vm.run_context.fp, 0);

        //Check each TraceEntry in trace
        let trace = vm.trace.unwrap();
        assert_eq!(trace.len(), 12);
        trace_check!(
            trace,
            [
                ((0, 4), (1, 3), (1, 3)),
                ((0, 5), (1, 4), (1, 3)),
                ((0, 7), (1, 5), (1, 3)),
                ((0, 0), (1, 7), (1, 7)),
                ((0, 1), (1, 7), (1, 7)),
                ((0, 3), (1, 8), (1, 7)),
                ((0, 9), (1, 8), (1, 3)),
                ((0, 11), (1, 9), (1, 3)),
                ((0, 0), (1, 11), (1, 11)),
                ((0, 1), (1, 11), (1, 11)),
                ((0, 3), (1, 12), (1, 11)),
                ((0, 13), (1, 12), (1, 3))
            ]
        );
        //Check that the output to be printed is correct
        assert_eq!(vm.builtin_runners[0].0, String::from("output"));
        assert_eq!(vm.builtin_runners[0].1.base(), 2);
        check_memory!(vm.memory, ((2, 0), 1), ((2, 1), 17));
        assert_eq!(vm.memory.get(&MaybeRelocatable::from((2, 2))), Ok(None));
    }

    #[test]
    /*Program used:
    %builtins output range_check

    from starkware.cairo.common.serialize import serialize_word

    func check_range{range_check_ptr}(num) -> (num : felt):

        # Check that 0 <= num < 2**64.
        [range_check_ptr] = num
        assert [range_check_ptr + 1] = 2 ** 64 - 1 - num
        let range_check_ptr = range_check_ptr + 2
        return(num)
    end

    func main{output_ptr: felt*, range_check_ptr: felt}():
        let num: felt = check_range(7)
        serialize_word(num)
        return()
    end

    main = 13
    data = [
    4612671182993129469,
    5198983563776393216,
    1,
    2345108766317314046,
    4612671182993129469,
    5189976364521848832,
    18446744073709551615,
    5199546496550207487,
    4612389712311386111,
    5198983563776393216,
    2,
    5191102247248822272,
    2345108766317314046,
    5191102247248822272,
    5189976364521848832,
    7,
    1226245742482522112,
    3618502788666131213697322783095070105623107215331596699973092056135872020469,
    5191102242953854976,
    5193354051357474816,
    1226245742482522112,
    3618502788666131213697322783095070105623107215331596699973092056135872020461,
    5193354029882638336,
    2345108766317314046]
    */
    fn initialize_and_run_output_range_check_builtin() {
        //Initialization Phase
        let program = Program {
            builtins: vec![String::from("output"), String::from("range_check")],
            prime: BigInt::new(Sign::Plus, vec![1, 0, 0, 0, 0, 0, 17, 134217728]),
            data: vec_data!(
                (4612671182993129469_i64),
                (5198983563776393216_i64),
                (1),
                (2345108766317314046_i64),
                (4612671182993129469_i64),
                (5189976364521848832_i64),
                (18446744073709551615_i128),
                (5199546496550207487_i64),
                (4612389712311386111_i64),
                (5198983563776393216_i64),
                (2),
                (5191102247248822272_i64),
                (2345108766317314046_i64),
                (5191102247248822272_i64),
                (5189976364521848832_i64),
                (7),
                (1226245742482522112_i64),
                ((
                    b"3618502788666131213697322783095070105623107215331596699973092056135872020469",
                    10
                )),
                (5191102242953854976_i64),
                (5193354051357474816_i64),
                (1226245742482522112_i64),
                ((
                    b"3618502788666131213697322783095070105623107215331596699973092056135872020461",
                    10
                )),
                (5193354029882638336_i64),
                (2345108766317314046_i64)
            ),
            constants: HashMap::new(),
            main: Some(13),
            hints: HashMap::new(),
            reference_manager: ReferenceManager {
                references: Vec::new(),
            },
            identifiers: HashMap::new(),
        };
        let hint_processor = BuiltinHintProcessor::new_empty();
        let mut cairo_runner = cairo_runner!(program);
        let mut vm = vm!(true);
        cairo_runner.initialize_builtins(&mut vm).unwrap();
        cairo_runner.initialize_segments(&mut vm, None);
        let end = cairo_runner.initialize_main_entrypoint(&mut vm).unwrap();
        cairo_runner.initialize_vm(&mut vm).unwrap();
        //Execution Phase
        assert_eq!(
            cairo_runner.run_until_pc(end, &mut vm, &hint_processor),
            Ok(())
        );
        //Check final values against Python VM
        //Check final register values
        assert_eq!(vm.run_context.pc, Relocatable::from((5, 0)));

        assert_eq!(vm.run_context.ap, 18);

        assert_eq!(vm.run_context.fp, 0);

        //Check each TraceEntry in trace
        let trace = vm.trace.unwrap();
        assert_eq!(trace.len(), 18);
        trace_check!(
            trace,
            [
                ((0, 13), (1, 4), (1, 4)),
                ((0, 14), (1, 5), (1, 4)),
                ((0, 16), (1, 6), (1, 4)),
                ((0, 4), (1, 8), (1, 8)),
                ((0, 5), (1, 8), (1, 8)),
                ((0, 7), (1, 9), (1, 8)),
                ((0, 8), (1, 10), (1, 8)),
                ((0, 9), (1, 10), (1, 8)),
                ((0, 11), (1, 11), (1, 8)),
                ((0, 12), (1, 12), (1, 8)),
                ((0, 18), (1, 12), (1, 4)),
                ((0, 19), (1, 13), (1, 4)),
                ((0, 20), (1, 14), (1, 4)),
                ((0, 0), (1, 16), (1, 16)),
                ((0, 1), (1, 16), (1, 16)),
                ((0, 3), (1, 17), (1, 16)),
                ((0, 22), (1, 17), (1, 4)),
                ((0, 23), (1, 18), (1, 4))
            ]
        );
        //Check the range_check builtin segment
        assert_eq!(vm.builtin_runners[1].0, String::from("range_check"));
        assert_eq!(vm.builtin_runners[1].1.base(), 3);

        check_memory!(vm.memory, ((3, 0), 7), ((3, 1), 18446744073709551608_i128));
        assert_eq!(
            vm.memory.get(&MaybeRelocatable::from((2, 2))).unwrap(),
            None
        );

        //Check the output segment
        assert_eq!(vm.builtin_runners[0].0, String::from("output"));
        assert_eq!(vm.builtin_runners[0].1.base(), 2);

        check_memory!(vm.memory, ((2, 0), 7));
        assert_eq!(
            vm.memory.get(&(MaybeRelocatable::from((2, 1)))).unwrap(),
            None
        );
    }

    #[test]
    /*Memory from this test is taken from a cairo program execution
    Program used:
        func main():
        let a = 1
        [ap + 3] = 5
        return()

    end
    Final Memory:
    {RelocatableValue(segment_index=0, offset=0): 4613515612218425347,
     RelocatableValue(segment_index=0, offset=1): 5,
     RelocatableValue(segment_index=0, offset=2): 2345108766317314046,
     RelocatableValue(segment_index=1, offset=0): RelocatableValue(segment_index=2, offset=0),
     RelocatableValue(segment_index=1, offset=1): RelocatableValue(segment_index=3, offset=0),
     RelocatableValue(segment_index=1, offset=5): 5}
    Relocated Memory:
        1     4613515612218425347
        2     5
        3     2345108766317314046
        4     10
        5     10
        ⋮
        9     5
    */
    fn relocate_memory_with_gap() {
        let program = Program {
            builtins: Vec::new(),
            prime: bigint!(17),
            data: Vec::new(),
            constants: HashMap::new(),
            main: None,
            hints: HashMap::new(),
            reference_manager: ReferenceManager {
                references: Vec::new(),
            },
            identifiers: HashMap::new(),
        };
        let mut cairo_runner = cairo_runner!(program);
        let mut vm = vm!(true);
        for _ in 0..4 {
            vm.segments.add(&mut vm.memory);
        }
        // Memory initialization without macro
        vm.memory
            .insert(
                &MaybeRelocatable::from((0, 0)),
                &MaybeRelocatable::from(bigint!(4613515612218425347_i64)),
            )
            .unwrap();
        vm.memory
            .insert(
                &MaybeRelocatable::from((0, 1)),
                &MaybeRelocatable::from(bigint!(5)),
            )
            .unwrap();
        vm.memory
            .insert(
                &MaybeRelocatable::from((0, 2)),
                &MaybeRelocatable::from(bigint!(2345108766317314046_i64)),
            )
            .unwrap();
        vm.memory
            .insert(
                &MaybeRelocatable::from((1, 0)),
                &MaybeRelocatable::from((2, 0)),
            )
            .unwrap();
        vm.memory
            .insert(
                &MaybeRelocatable::from((1, 1)),
                &MaybeRelocatable::from((3, 0)),
            )
            .unwrap();
        vm.memory
            .insert(
                &MaybeRelocatable::from((1, 5)),
                &MaybeRelocatable::from(bigint!(5)),
            )
            .unwrap();
        vm.segments.compute_effective_sizes(&vm.memory);
        let rel_table = vm
            .segments
            .relocate_segments()
            .expect("Couldn't relocate after compute effective sizes");
        assert_eq!(cairo_runner.relocate_memory(&mut vm, &rel_table), Ok(()));
        assert_eq!(cairo_runner.relocated_memory[0], None);
        assert_eq!(
            cairo_runner.relocated_memory[1],
            Some(bigint!(4613515612218425347_i64))
        );
        assert_eq!(cairo_runner.relocated_memory[2], Some(bigint!(5)));
        assert_eq!(
            cairo_runner.relocated_memory[3],
            Some(bigint!(2345108766317314046_i64))
        );
        assert_eq!(cairo_runner.relocated_memory[4], Some(bigint!(10)));
        assert_eq!(cairo_runner.relocated_memory[5], Some(bigint!(10)));
        assert_eq!(cairo_runner.relocated_memory[6], None);
        assert_eq!(cairo_runner.relocated_memory[7], None);
        assert_eq!(cairo_runner.relocated_memory[8], None);
        assert_eq!(cairo_runner.relocated_memory[9], Some(bigint!(5)));
    }

    #[test]
    /* Program used:
    %builtins output

    from starkware.cairo.common.serialize import serialize_word

    func main{output_ptr: felt*}():
        let a = 1
        serialize_word(a)
        let b = 17 * a
        serialize_word(b)
        return()
    end
    Relocated Memory:
        1     4612671182993129469
        2     5198983563776393216
        3     1
        4     2345108766317314046
        5     5191102247248822272
        6     5189976364521848832
        7     1
        8     1226245742482522112
        9     -7
        10    5189976364521848832
        11    17
        12    1226245742482522112
        13    -11
        14    2345108766317314046
        15    27
        16    29
        17    29
        18    27
        19    1
        20    18
        21    10
        22    28
        23    17
        24    18
        25    14
        26    29
        27    1
        28    17
     */
    fn initialize_run_and_relocate_output_builtin() {
        let program = Program {
            builtins: vec![String::from("output")],
            prime: BigInt::new(Sign::Plus, vec![1, 0, 0, 0, 0, 0, 17, 134217728]),
            data: vec_data!(
                (4612671182993129469_i64),
                (5198983563776393216_i64),
                (1),
                (2345108766317314046_i64),
                (5191102247248822272_i64),
                (5189976364521848832_i64),
                (1),
                (1226245742482522112_i64),
                ((
                    b"3618502788666131213697322783095070105623107215331596699973092056135872020474",
                    10
                )),
                (5189976364521848832_i64),
                (17),
                (1226245742482522112_i64),
                ((
                    b"3618502788666131213697322783095070105623107215331596699973092056135872020470",
                    10
                )),
                (2345108766317314046_i64)
            ),
            constants: HashMap::new(),
            main: Some(4),
            hints: HashMap::new(),
            reference_manager: ReferenceManager {
                references: Vec::new(),
            },
            identifiers: HashMap::new(),
        };
        let hint_processor = BuiltinHintProcessor::new_empty();
        let mut cairo_runner = cairo_runner!(program);
        let mut vm = vm!(true);
        cairo_runner.initialize_builtins(&mut vm).unwrap();
        cairo_runner.initialize_segments(&mut vm, None);
        let end = cairo_runner.initialize_main_entrypoint(&mut vm).unwrap();
        cairo_runner.initialize_vm(&mut vm).unwrap();
        assert_eq!(
            cairo_runner.run_until_pc(end, &mut vm, &hint_processor),
            Ok(())
        );
        vm.segments.compute_effective_sizes(&vm.memory);
        let rel_table = vm
            .segments
            .relocate_segments()
            .expect("Couldn't relocate after compute effective sizes");
        assert_eq!(cairo_runner.relocate_memory(&mut vm, &rel_table), Ok(()));
        assert_eq!(cairo_runner.relocated_memory[0], None);
        assert_eq!(
            cairo_runner.relocated_memory[1],
            Some(bigint!(4612671182993129469_i64))
        );
        assert_eq!(
            cairo_runner.relocated_memory[2],
            Some(bigint!(5198983563776393216_i64))
        );
        assert_eq!(cairo_runner.relocated_memory[3], Some(bigint!(1)));
        assert_eq!(
            cairo_runner.relocated_memory[4],
            Some(bigint!(2345108766317314046_i64))
        );
        assert_eq!(
            cairo_runner.relocated_memory[5],
            Some(bigint!(5191102247248822272_i64))
        );
        assert_eq!(
            cairo_runner.relocated_memory[6],
            Some(bigint!(5189976364521848832_i64))
        );
        assert_eq!(cairo_runner.relocated_memory[7], Some(bigint!(1)));
        assert_eq!(
            cairo_runner.relocated_memory[8],
            Some(bigint!(1226245742482522112_i64))
        );
        assert_eq!(
            cairo_runner.relocated_memory[9],
            Some(bigint_str!(
                b"3618502788666131213697322783095070105623107215331596699973092056135872020474"
            ))
        );
        assert_eq!(
            cairo_runner.relocated_memory[10],
            Some(bigint!(5189976364521848832_i64))
        );
        assert_eq!(cairo_runner.relocated_memory[11], Some(bigint!(17)));
        assert_eq!(
            cairo_runner.relocated_memory[12],
            Some(bigint!(1226245742482522112_i64))
        );
        assert_eq!(
            cairo_runner.relocated_memory[13],
            Some(bigint_str!(
                b"3618502788666131213697322783095070105623107215331596699973092056135872020470"
            ))
        );
        assert_eq!(
            cairo_runner.relocated_memory[14],
            Some(bigint!(2345108766317314046_i64))
        );
        assert_eq!(cairo_runner.relocated_memory[15], Some(bigint!(27)));
        assert_eq!(cairo_runner.relocated_memory[16], Some(bigint!(29)));
        assert_eq!(cairo_runner.relocated_memory[17], Some(bigint!(29)));
        assert_eq!(cairo_runner.relocated_memory[18], Some(bigint!(27)));
        assert_eq!(cairo_runner.relocated_memory[19], Some(bigint!(1)));
        assert_eq!(cairo_runner.relocated_memory[20], Some(bigint!(18)));
        assert_eq!(cairo_runner.relocated_memory[21], Some(bigint!(10)));
        assert_eq!(cairo_runner.relocated_memory[22], Some(bigint!(28)));
        assert_eq!(cairo_runner.relocated_memory[23], Some(bigint!(17)));
        assert_eq!(cairo_runner.relocated_memory[24], Some(bigint!(18)));
        assert_eq!(cairo_runner.relocated_memory[25], Some(bigint!(14)));
        assert_eq!(cairo_runner.relocated_memory[26], Some(bigint!(29)));
        assert_eq!(cairo_runner.relocated_memory[27], Some(bigint!(1)));
        assert_eq!(cairo_runner.relocated_memory[28], Some(bigint!(17)));
    }

    #[test]
    /* Program used:
    %builtins output

    from starkware.cairo.common.serialize import serialize_word

    func main{output_ptr: felt*}():
        let a = 1
        serialize_word(a)
        let b = 17 * a
        serialize_word(b)
        return()
    end

    Relocated Trace:
    [TraceEntry(pc=5, ap=18, fp=18),
     TraceEntry(pc=6, ap=19, fp=18),
     TraceEntry(pc=8, ap=20, fp=18),
     TraceEntry(pc=1, ap=22, fp=22),
     TraceEntry(pc=2, ap=22, fp=22),
     TraceEntry(pc=4, ap=23, fp=22),
     TraceEntry(pc=10, ap=23, fp=18),
    */
    fn relocate_trace_output_builtin() {
        let program = Program {
            builtins: vec![String::from("output")],
            prime: BigInt::new(Sign::Plus, vec![1, 0, 0, 0, 0, 0, 17, 134217728]),
            data: vec_data!(
                (4612671182993129469_i64),
                (5198983563776393216_i64),
                (1),
                (2345108766317314046_i64),
                (5191102247248822272_i64),
                (5189976364521848832_i64),
                (1),
                (1226245742482522112_i64),
                ((
                    b"3618502788666131213697322783095070105623107215331596699973092056135872020474",
                    10
                )),
                (5189976364521848832_i64),
                (17),
                (1226245742482522112_i64),
                ((
                    b"3618502788666131213697322783095070105623107215331596699973092056135872020470",
                    10
                )),
                (2345108766317314046_i64)
            ),
            constants: HashMap::new(),
            main: Some(4),
            hints: HashMap::new(),
            reference_manager: ReferenceManager {
                references: Vec::new(),
            },
            identifiers: HashMap::new(),
        };
        let hint_processor = BuiltinHintProcessor::new_empty();
        let mut cairo_runner = cairo_runner!(program);
        let mut vm = vm!(true);
        cairo_runner.initialize_builtins(&mut vm).unwrap();
        cairo_runner.initialize_segments(&mut vm, None);
        let end = cairo_runner.initialize_main_entrypoint(&mut vm).unwrap();
        cairo_runner.initialize_vm(&mut vm).unwrap();
        assert_eq!(
            cairo_runner.run_until_pc(end, &mut vm, &hint_processor),
            Ok(())
        );
        vm.segments.compute_effective_sizes(&vm.memory);
        let rel_table = vm
            .segments
            .relocate_segments()
            .expect("Couldn't relocate after compute effective sizes");
        cairo_runner.relocate_trace(&mut vm, &rel_table).unwrap();
        let relocated_trace = cairo_runner.relocated_trace.unwrap();
        assert_eq!(relocated_trace.len(), 12);
        assert_eq!(
            relocated_trace[0],
            RelocatedTraceEntry {
                pc: 5,
                ap: 18,
                fp: 18
            }
        );
        assert_eq!(
            relocated_trace[1],
            RelocatedTraceEntry {
                pc: 6,
                ap: 19,
                fp: 18
            }
        );
        assert_eq!(
            relocated_trace[2],
            RelocatedTraceEntry {
                pc: 8,
                ap: 20,
                fp: 18
            }
        );
        assert_eq!(
            relocated_trace[3],
            RelocatedTraceEntry {
                pc: 1,
                ap: 22,
                fp: 22
            }
        );
        assert_eq!(
            relocated_trace[4],
            RelocatedTraceEntry {
                pc: 2,
                ap: 22,
                fp: 22
            }
        );
        assert_eq!(
            relocated_trace[5],
            RelocatedTraceEntry {
                pc: 4,
                ap: 23,
                fp: 22
            }
        );
        assert_eq!(
            relocated_trace[6],
            RelocatedTraceEntry {
                pc: 10,
                ap: 23,
                fp: 18
            }
        );
        assert_eq!(
            relocated_trace[7],
            RelocatedTraceEntry {
                pc: 12,
                ap: 24,
                fp: 18
            }
        );
        assert_eq!(
            relocated_trace[8],
            RelocatedTraceEntry {
                pc: 1,
                ap: 26,
                fp: 26
            }
        );
        assert_eq!(
            relocated_trace[9],
            RelocatedTraceEntry {
                pc: 2,
                ap: 26,
                fp: 26
            }
        );
        assert_eq!(
            relocated_trace[10],
            RelocatedTraceEntry {
                pc: 4,
                ap: 27,
                fp: 26
            }
        );
        assert_eq!(
            relocated_trace[11],
            RelocatedTraceEntry {
                pc: 14,
                ap: 27,
                fp: 18
            }
        );
    }

    #[test]
    fn write_output_from_preset_memory() {
        let program = Program {
            builtins: vec![String::from("output")],
            prime: bigint!(17),
            data: Vec::new(),
            constants: HashMap::new(),
            main: None,
            hints: HashMap::new(),
            reference_manager: ReferenceManager {
                references: Vec::new(),
            },
            identifiers: HashMap::new(),
        };
        let mut cairo_runner = cairo_runner!(program);
        let mut vm = vm!();
        cairo_runner.initialize_builtins(&mut vm).unwrap();
        cairo_runner.initialize_segments(&mut vm, None);
        assert_eq!(vm.builtin_runners[0].0, String::from("output"));
        assert_eq!(vm.builtin_runners[0].1.base(), 2);

        vm.memory = memory![((2, 0), 1), ((2, 1), 2)];
        vm.segments.segment_used_sizes = Some(vec![0, 0, 2]);
        let mut stdout = Vec::<u8>::new();
        cairo_runner.write_output(&mut vm, &mut stdout).unwrap();
        assert_eq!(String::from_utf8(stdout), Ok(String::from("1\n2\n")));
    }

    #[test]
    /*Program used:
    %builtins output

    from starkware.cairo.common.serialize import serialize_word

    func main{output_ptr: felt*}():
        let a = 1
        serialize_word(a)
        return()
    end */
    fn write_output_from_program() {
        //Initialization Phase
        let program = Program {
            builtins: vec![String::from("output")],
            prime: BigInt::new(Sign::Plus, vec![1, 0, 0, 0, 0, 0, 17, 134217728]),
            data: vec_data!(
                (4612671182993129469_i64),
                (5198983563776393216_i64),
                (1),
                (2345108766317314046_i64),
                (5191102247248822272_i64),
                (5189976364521848832_i64),
                (1),
                (1226245742482522112_i64),
                ((
                    b"3618502788666131213697322783095070105623107215331596699973092056135872020474",
                    10
                )),
                (5189976364521848832_i64),
                (17),
                (1226245742482522112_i64),
                ((
                    b"3618502788666131213697322783095070105623107215331596699973092056135872020470",
                    10
                )),
                (2345108766317314046_i64)
            ),
            constants: HashMap::new(),
            main: Some(4),
            hints: HashMap::new(),
            reference_manager: ReferenceManager {
                references: Vec::new(),
            },
            identifiers: HashMap::new(),
        };
        let mut cairo_runner = cairo_runner!(program);
        let mut vm = vm!();
        cairo_runner.initialize_builtins(&mut vm).unwrap();
        cairo_runner.initialize_segments(&mut vm, None);
        let end = cairo_runner.initialize_main_entrypoint(&mut vm).unwrap();
        cairo_runner.initialize_vm(&mut vm).unwrap();
        //Execution Phase
        let hint_processor = BuiltinHintProcessor::new_empty();
        assert_eq!(
            cairo_runner.run_until_pc(end, &mut vm, &hint_processor),
            Ok(())
        );
        let mut stdout = Vec::<u8>::new();
        cairo_runner.write_output(&mut vm, &mut stdout).unwrap();
        assert_eq!(String::from_utf8(stdout), Ok(String::from("1\n17\n")));
    }

    #[test]
    fn write_output_from_preset_memory_neg_output() {
        let program = Program {
            builtins: vec![String::from("output")],
            prime: bigint_str!(
                b"3618502788666131213697322783095070105623107215331596699973092056135872020481"
            ),
            data: Vec::new(),
            constants: HashMap::new(),
            main: None,
            hints: HashMap::new(),
            reference_manager: ReferenceManager {
                references: Vec::new(),
            },
            identifiers: HashMap::new(),
        };
        let mut cairo_runner = cairo_runner!(program);
        let mut vm = vm!();
        cairo_runner.initialize_builtins(&mut vm).unwrap();
        cairo_runner.initialize_segments(&mut vm, None);
        assert_eq!(vm.builtin_runners[0].0, String::from("output"));
        assert_eq!(vm.builtin_runners[0].1.base(), 2);
        vm.memory = memory![(
            (2, 0),
            (
                b"3270867057177188607814717243084834301278723532952411121381966378910183338911",
                10
            )
        )];
        vm.segments.segment_used_sizes = Some(vec![0, 0, 1]);
        let mut stdout = Vec::<u8>::new();
        cairo_runner.write_output(&mut vm, &mut stdout).unwrap();
        assert_eq!(
            String::from_utf8(stdout),
            Ok(String::from(
                "-347635731488942605882605540010235804344383682379185578591125677225688681570\n"
            ))
        );
    }

    #[test]
    fn insert_all_builtins_in_order() {
        let program = Program {
            builtins: vec![
                String::from("output"),
                String::from("pedersen"),
                String::from("range_check"),
                String::from("bitwise"),
                String::from("ec_op"),
            ],
            prime: bigint_str!(
                b"3618502788666131213697322783095070105623107215331596699973092056135872020481"
            ),
            data: Vec::new(),
            constants: HashMap::new(),
            main: None,
            hints: HashMap::new(),
            reference_manager: ReferenceManager {
                references: Vec::new(),
            },
            identifiers: HashMap::new(),
        };
        let cairo_runner = cairo_runner!(program);
        let mut vm = vm!();
        cairo_runner.initialize_builtins(&mut vm).unwrap();
        assert_eq!(vm.builtin_runners[0].0, String::from("output"));
        assert_eq!(vm.builtin_runners[1].0, String::from("pedersen"));
        assert_eq!(vm.builtin_runners[2].0, String::from("range_check"));
        assert_eq!(vm.builtin_runners[3].0, String::from("bitwise"));
        assert_eq!(vm.builtin_runners[4].0, String::from("ec_op"));
    }

    #[test]
    fn get_constants() {
        let program_constants = HashMap::from([
            ("MAX".to_string(), bigint!(300)),
            ("MIN".to_string(), bigint!(20)),
        ]);
        let program = Program {
            builtins: Vec::new(),
            prime: bigint_str!(
                b"3618502788666131213697322783095070105623107215331596699973092056135872020481"
            ),
            data: Vec::new(),
            constants: program_constants.clone(),
            main: None,
            hints: HashMap::new(),
            reference_manager: ReferenceManager {
                references: Vec::new(),
            },
            identifiers: HashMap::new(),
        };
        let cairo_runner = CairoRunner::new(&program).unwrap();
        assert_eq!(cairo_runner.get_constants(), &program_constants);
    }

    #[test]
    fn mark_as_accessed() {
        let program = Program {
            builtins: Vec::new(),
            prime: bigint_str!(
                b"3618502788666131213697322783095070105623107215331596699973092056135872020481"
            ),
            data: Vec::new(),
            constants: HashMap::new(),
            main: None,
            hints: HashMap::new(),
            reference_manager: ReferenceManager {
                references: Vec::new(),
            },
            identifiers: HashMap::new(),
        };

        let mut cairo_runner = CairoRunner::new(&program).unwrap();

        assert_eq!(
            cairo_runner.mark_as_accessed((0, 0).into(), 3),
            Err(VirtualMachineError::RunNotFinished),
        );
    }

    #[test]
    fn mark_as_accessed_missing_accessed_addresses() {
        let program = Program {
            builtins: Vec::new(),
            prime: bigint_str!(
                b"3618502788666131213697322783095070105623107215331596699973092056135872020481"
            ),
            data: Vec::new(),
            constants: HashMap::new(),
            main: None,
            hints: HashMap::new(),
            reference_manager: ReferenceManager {
                references: Vec::new(),
            },
            identifiers: HashMap::new(),
        };

        let mut cairo_runner = CairoRunner::new(&program).unwrap();

        cairo_runner.accessed_addresses = Some(HashSet::new());
        cairo_runner.mark_as_accessed((0, 0).into(), 3).unwrap();
        cairo_runner.mark_as_accessed((0, 10).into(), 2).unwrap();
        cairo_runner.mark_as_accessed((1, 1).into(), 1).unwrap();
        assert_eq!(
            cairo_runner.accessed_addresses.unwrap(),
            [
                (0, 0).into(),
                (0, 1).into(),
                (0, 2).into(),
                (0, 10).into(),
                (0, 11).into(),
                (1, 1).into(),
            ]
            .into_iter()
            .collect(),
        );
    }

    #[test]
    fn get_memory_holes_missing_accessed_addresses() {
        let program = Program {
            builtins: Vec::new(),
            prime: bigint_str!(
                b"3618502788666131213697322783095070105623107215331596699973092056135872020481"
            ),
            data: Vec::new(),
            constants: HashMap::new(),
            main: None,
            hints: HashMap::new(),
            reference_manager: ReferenceManager {
                references: Vec::new(),
            },
            identifiers: HashMap::new(),
        };

        let cairo_runner = CairoRunner::new(&program).unwrap();
        let vm = vm!();

        assert_eq!(
            cairo_runner.get_memory_holes(&vm),
            Err(MemoryError::MissingAccessedAddresses),
        );
    }

    #[test]
    fn get_memory_holes_missing_segment_used_sizes() {
        let program = Program {
            builtins: Vec::new(),
            prime: bigint_str!(
                b"3618502788666131213697322783095070105623107215331596699973092056135872020481"
            ),
            data: Vec::new(),
            constants: HashMap::new(),
            main: None,
            hints: HashMap::new(),
            reference_manager: ReferenceManager {
                references: Vec::new(),
            },
            identifiers: HashMap::new(),
        };

        let mut cairo_runner = CairoRunner::new(&program).unwrap();
        let mut vm = vm!();

        cairo_runner.accessed_addresses = Some(HashSet::new());
        vm.builtin_runners = Vec::new();
        assert_eq!(
            cairo_runner.get_memory_holes(&vm),
            Err(MemoryError::MissingSegmentUsedSizes),
        );
    }

    #[test]
    fn get_memory_holes_empty() {
        let program = Program {
            builtins: Vec::new(),
            prime: bigint_str!(
                b"3618502788666131213697322783095070105623107215331596699973092056135872020481"
            ),
            data: Vec::new(),
            constants: HashMap::new(),
            main: None,
            hints: HashMap::new(),
            reference_manager: ReferenceManager {
                references: Vec::new(),
            },
            identifiers: HashMap::new(),
        };

        let mut cairo_runner = CairoRunner::new(&program).unwrap();
        let mut vm = vm!();

        cairo_runner.accessed_addresses = Some(HashSet::new());
        vm.builtin_runners = Vec::new();
        vm.segments.segment_used_sizes = Some(Vec::new());
        assert_eq!(cairo_runner.get_memory_holes(&vm), Ok(0));
    }

    #[test]
    fn get_memory_holes_empty_builtins() {
        let program = Program {
            builtins: Vec::new(),
            prime: bigint_str!(
                b"3618502788666131213697322783095070105623107215331596699973092056135872020481"
            ),
            data: Vec::new(),
            constants: HashMap::new(),
            main: None,
            hints: HashMap::new(),
            reference_manager: ReferenceManager {
                references: Vec::new(),
            },
            identifiers: HashMap::new(),
        };

        let mut cairo_runner = CairoRunner::new(&program).unwrap();
        let mut vm = vm!();

        cairo_runner.accessed_addresses =
            Some([(0, 0).into(), (0, 2).into()].into_iter().collect());
        vm.builtin_runners = Vec::new();
        vm.segments.segment_used_sizes = Some(vec![4]);
        assert_eq!(cairo_runner.get_memory_holes(&vm), Ok(2));
    }

    #[test]
    fn get_memory_holes_empty_accesses() {
        let program = Program {
            builtins: Vec::new(),
            prime: bigint_str!(
                b"3618502788666131213697322783095070105623107215331596699973092056135872020481"
            ),
            data: Vec::new(),
            constants: HashMap::new(),
            main: None,
            hints: HashMap::new(),
            reference_manager: ReferenceManager {
                references: Vec::new(),
            },
            identifiers: HashMap::new(),
        };

        let mut cairo_runner = CairoRunner::new(&program).unwrap();
        let mut vm = vm!();

        cairo_runner.accessed_addresses = Some(HashSet::new());
        vm.builtin_runners = vec![{
            let mut builtin_runner: BuiltinRunner = OutputBuiltinRunner::new().into();
            builtin_runner.initialize_segments(&mut vm.segments, &mut vm.memory);

            ("output".to_string(), builtin_runner)
        }];
        vm.segments.segment_used_sizes = Some(vec![4]);
        assert_eq!(cairo_runner.get_memory_holes(&vm), Ok(0));
    }

    #[test]
    fn get_memory_holes() {
        let program = Program {
            builtins: Vec::new(),
            prime: bigint_str!(
                b"3618502788666131213697322783095070105623107215331596699973092056135872020481"
            ),
            data: Vec::new(),
            constants: HashMap::new(),
            main: None,
            hints: HashMap::new(),
            reference_manager: ReferenceManager {
                references: Vec::new(),
            },
            identifiers: HashMap::new(),
        };

        let mut cairo_runner = CairoRunner::new(&program).unwrap();
        let mut vm = vm!();

        cairo_runner.accessed_addresses =
            Some([(1, 0).into(), (1, 2).into()].into_iter().collect());
        vm.builtin_runners = vec![{
            let mut builtin_runner: BuiltinRunner = OutputBuiltinRunner::new().into();
            builtin_runner.initialize_segments(&mut vm.segments, &mut vm.memory);

            ("output".to_string(), builtin_runner)
        }];
        vm.segments.segment_used_sizes = Some(vec![4, 4]);
        assert_eq!(cairo_runner.get_memory_holes(&vm), Ok(2));
    }

    #[test]
    fn end_run_missing_accessed_addresses() {
        let program = Program {
            builtins: Vec::new(),
            prime: bigint_str!(
                b"3618502788666131213697322783095070105623107215331596699973092056135872020481"
            ),
            data: Vec::new(),
            constants: HashMap::new(),
            main: None,
            hints: HashMap::new(),
            reference_manager: ReferenceManager {
                references: Vec::new(),
            },
            identifiers: HashMap::new(),
        };

        let mut cairo_runner = CairoRunner::new(&program).unwrap();
        let mut vm = vm!();

        assert_eq!(
            cairo_runner.end_run(true, false, &mut vm),
            Err(MemoryError::MissingAccessedAddresses.into()),
        );
    }

    #[test]
    fn end_run_run_already_finished() {
        let program = Program {
            builtins: Vec::new(),
            prime: bigint_str!(
                b"3618502788666131213697322783095070105623107215331596699973092056135872020481"
            ),
            data: Vec::new(),
            constants: HashMap::new(),
            main: None,
            hints: HashMap::new(),
            reference_manager: ReferenceManager {
                references: Vec::new(),
            },
            identifiers: HashMap::new(),
        };

        let mut cairo_runner = CairoRunner::new(&program).unwrap();
        let mut vm = vm!();

        cairo_runner.run_ended = true;
        assert_eq!(
            cairo_runner.end_run(true, false, &mut vm),
            Err(RunnerError::RunAlreadyFinished.into()),
        );
    }

    #[test]
    fn end_run() {
        let program = Program {
            builtins: Vec::new(),
            prime: bigint_str!(
                b"3618502788666131213697322783095070105623107215331596699973092056135872020481"
            ),
            data: Vec::new(),
            constants: HashMap::new(),
            main: None,
            hints: HashMap::new(),
            reference_manager: ReferenceManager {
                references: Vec::new(),
            },
            identifiers: HashMap::new(),
        };

        let mut cairo_runner = CairoRunner::new(&program).unwrap();
        let mut vm = vm!();

        cairo_runner.accessed_addresses = Some(HashSet::new());
        assert_eq!(cairo_runner.end_run(true, false, &mut vm), Ok(()));

        cairo_runner.run_ended = false;
        cairo_runner.relocated_memory.clear();
        assert_eq!(cairo_runner.end_run(true, true, &mut vm), Ok(()));
        assert!(!cairo_runner.run_ended);
    }
}<|MERGE_RESOLUTION|>--- conflicted
+++ resolved
@@ -103,10 +103,9 @@
             }
 
             if builtin_name == "pedersen" {
-<<<<<<< HEAD
                 builtin_runners.push((
                     builtin_name.clone(),
-                    Box::new(HashBuiltinRunner::new(
+                    HashBuiltinRunner::new(
                         self.layout
                             .builtins
                             .pedersen
@@ -119,11 +118,9 @@
                             })?
                             .ratio
                             .to_owned(),
-                    )),
+                    )
+                    .into(),
                 ));
-=======
-                builtin_runners.push((builtin_name.clone(), HashBuiltinRunner::new(8).into()));
->>>>>>> 377d109f
             }
 
             if builtin_name == "range_check" {
@@ -136,48 +133,40 @@
                     })?;
                 builtin_runners.push((
                     builtin_name.clone(),
-<<<<<<< HEAD
-                    Box::new(RangeCheckBuiltinRunner::new(
+                    RangeCheckBuiltinRunner::new(
                         range_check_instance.ratio,
                         range_check_instance.n_parts,
-                    )),
+                    )
+                    .into(),
                 ));
             }
             if builtin_name == "bitwise" {
                 builtin_runners.push((
                     builtin_name.clone(),
-                    Box::new(BitwiseBuiltinRunner::new(
-                        self.layout.builtins.bitwise.as_ref().ok_or_else(|| {
+                    BitwiseBuiltinRunner::new(self.layout.builtins.bitwise.as_ref().ok_or_else(
+                        || {
                             RunnerError::NoBuiltinForInstance(
                                 self.layout.name.clone(),
                                 builtin_name.to_string(),
                             )
-                        })?,
-                    )),
+                        },
+                    )?)
+                    .into(),
                 ));
             }
             if builtin_name == "ec_op" {
                 builtin_runners.push((
                     builtin_name.clone(),
-                    Box::new(EcOpBuiltinRunner::new(
-                        self.layout.builtins.ec_op.as_ref().ok_or_else(|| {
+                    EcOpBuiltinRunner::new(self.layout.builtins.ec_op.as_ref().ok_or_else(
+                        || {
                             RunnerError::NoBuiltinForInstance(
                                 self.layout.name.clone(),
                                 builtin_name.to_string(),
                             )
-                        })?,
-                    )),
+                        },
+                    )?)
+                    .into(),
                 ));
-=======
-                    RangeCheckBuiltinRunner::new(bigint!(8), 8).into(),
-                ));
-            }
-            if builtin_name == "bitwise" {
-                builtin_runners.push((builtin_name.clone(), BitwiseBuiltinRunner::new(256).into()));
-            }
-            if builtin_name == "ec_op" {
-                builtin_runners.push((builtin_name.clone(), EcOpBuiltinRunner::new(256).into()));
->>>>>>> 377d109f
             }
         }
         vm.builtin_runners = builtin_runners;
@@ -2413,7 +2402,7 @@
             },
             identifiers: HashMap::new(),
         };
-        let cairo_runner = CairoRunner::new(&program).unwrap();
+        let cairo_runner = CairoRunner::new(&program, None).unwrap();
         assert_eq!(cairo_runner.get_constants(), &program_constants);
     }
 
@@ -2434,7 +2423,7 @@
             identifiers: HashMap::new(),
         };
 
-        let mut cairo_runner = CairoRunner::new(&program).unwrap();
+        let mut cairo_runner = CairoRunner::new(&program, None).unwrap();
 
         assert_eq!(
             cairo_runner.mark_as_accessed((0, 0).into(), 3),
@@ -2459,7 +2448,7 @@
             identifiers: HashMap::new(),
         };
 
-        let mut cairo_runner = CairoRunner::new(&program).unwrap();
+        let mut cairo_runner = CairoRunner::new(&program, None).unwrap();
 
         cairo_runner.accessed_addresses = Some(HashSet::new());
         cairo_runner.mark_as_accessed((0, 0).into(), 3).unwrap();
@@ -2497,7 +2486,7 @@
             identifiers: HashMap::new(),
         };
 
-        let cairo_runner = CairoRunner::new(&program).unwrap();
+        let cairo_runner = CairoRunner::new(&program, None).unwrap();
         let vm = vm!();
 
         assert_eq!(
@@ -2523,7 +2512,7 @@
             identifiers: HashMap::new(),
         };
 
-        let mut cairo_runner = CairoRunner::new(&program).unwrap();
+        let mut cairo_runner = CairoRunner::new(&program, None).unwrap();
         let mut vm = vm!();
 
         cairo_runner.accessed_addresses = Some(HashSet::new());
@@ -2551,7 +2540,7 @@
             identifiers: HashMap::new(),
         };
 
-        let mut cairo_runner = CairoRunner::new(&program).unwrap();
+        let mut cairo_runner = CairoRunner::new(&program, None).unwrap();
         let mut vm = vm!();
 
         cairo_runner.accessed_addresses = Some(HashSet::new());
@@ -2577,7 +2566,7 @@
             identifiers: HashMap::new(),
         };
 
-        let mut cairo_runner = CairoRunner::new(&program).unwrap();
+        let mut cairo_runner = CairoRunner::new(&program, None).unwrap();
         let mut vm = vm!();
 
         cairo_runner.accessed_addresses =
@@ -2604,7 +2593,7 @@
             identifiers: HashMap::new(),
         };
 
-        let mut cairo_runner = CairoRunner::new(&program).unwrap();
+        let mut cairo_runner = CairoRunner::new(&program, None).unwrap();
         let mut vm = vm!();
 
         cairo_runner.accessed_addresses = Some(HashSet::new());
@@ -2635,7 +2624,7 @@
             identifiers: HashMap::new(),
         };
 
-        let mut cairo_runner = CairoRunner::new(&program).unwrap();
+        let mut cairo_runner = CairoRunner::new(&program, None).unwrap();
         let mut vm = vm!();
 
         cairo_runner.accessed_addresses =
@@ -2667,7 +2656,7 @@
             identifiers: HashMap::new(),
         };
 
-        let mut cairo_runner = CairoRunner::new(&program).unwrap();
+        let mut cairo_runner = CairoRunner::new(&program, None).unwrap();
         let mut vm = vm!();
 
         assert_eq!(
@@ -2693,7 +2682,7 @@
             identifiers: HashMap::new(),
         };
 
-        let mut cairo_runner = CairoRunner::new(&program).unwrap();
+        let mut cairo_runner = CairoRunner::new(&program, None).unwrap();
         let mut vm = vm!();
 
         cairo_runner.run_ended = true;
@@ -2720,7 +2709,7 @@
             identifiers: HashMap::new(),
         };
 
-        let mut cairo_runner = CairoRunner::new(&program).unwrap();
+        let mut cairo_runner = CairoRunner::new(&program, None).unwrap();
         let mut vm = vm!();
 
         cairo_runner.accessed_addresses = Some(HashSet::new());
