--- conflicted
+++ resolved
@@ -4483,6 +4483,36 @@
             ),
             Ok(())
         );
+
+        let mut new_cairo_runner = cairo_runner!(program);
+        let mut new_vm = vm!(true); //this true expression dictates that the trace is enabled
+        let mut hint_processor = BuiltinHintProcessor::new_empty();
+
+        new_cairo_runner.initialize_builtins(&mut new_vm).unwrap();
+        new_cairo_runner.initialize_segments(&mut new_vm, None);
+
+        let fib_entrypoint = program
+            .shared_program_data
+            .identifiers
+            .get("__main__.evaluate_fib")
+            .unwrap()
+            .pc
+            .unwrap();
+
+        assert_matches!(
+            new_cairo_runner.run_from_entrypoint(
+                fib_entrypoint,
+                &[
+                    &mayberelocatable!(2).into(),
+                    &MaybeRelocatable::from((2, 0)).into()
+                ],
+                true,
+                None,
+                &mut new_vm,
+                &mut hint_processor,
+            ),
+            Ok(())
+        );
     }
 
     #[test]
@@ -4497,17 +4527,9 @@
         let mut vm = vm!(true); //this true expression dictates that the trace is enabled
         let mut hint_processor = BuiltinHintProcessor::new_empty();
 
-<<<<<<< HEAD
         //this entrypoint tells which function to run in the cairo program
         let main_entrypoint = program
-=======
-        new_cairo_runner.initialize_builtins(&mut new_vm).unwrap();
-        new_cairo_runner.initialize_segments(&mut new_vm, None);
-
-        let fib_entrypoint = program
-            .shared_program_data
->>>>>>> cdc28b06
-            .identifiers
+            .shared_program_data.identifiers
             .get("__main__.main")
             .unwrap()
             .pc
