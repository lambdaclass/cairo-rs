use crate::{
    bigint,
    hint_processor::hint_processor_definition::{HintProcessor, HintReference},
    types::{
        exec_scope::ExecutionScopes,
        instruction::Register,
        program::Program,
        relocatable::{relocate_value, MaybeRelocatable, Relocatable},
    },
    utils::{is_subsequence, to_field_element},
    vm::{
        errors::{
            memory_errors::MemoryError, runner_errors::RunnerError, trace_errors::TraceError,
            vm_errors::VirtualMachineError,
        },
        {
            runners::builtin_runner::{
                BitwiseBuiltinRunner, BuiltinRunner, EcOpBuiltinRunner, HashBuiltinRunner,
                OutputBuiltinRunner, RangeCheckBuiltinRunner,
            },
            trace::trace_entry::{relocate_trace_register, RelocatedTraceEntry},
            vm_core::VirtualMachine,
        },
    },
};
use num_bigint::BigInt;
use std::{
    any::Any,
    collections::{HashMap, HashSet},
    io,
};

pub struct CairoRunner {
    program: Program,
    _layout: String,
    final_pc: Option<Relocatable>,
    program_base: Option<Relocatable>,
    execution_base: Option<Relocatable>,
    initial_ap: Option<Relocatable>,
    initial_fp: Option<Relocatable>,
    initial_pc: Option<Relocatable>,
    accessed_addresses: Option<HashSet<Relocatable>>,
    pub original_steps: Option<usize>,
    pub relocated_memory: Vec<Option<BigInt>>,
    pub relocated_trace: Option<Vec<RelocatedTraceEntry>>,
    pub exec_scopes: ExecutionScopes,
}

impl CairoRunner {
    pub fn new(program: &Program) -> Result<CairoRunner, RunnerError> {
        Ok(CairoRunner {
            program: program.clone(),
            _layout: String::from("plain"),
            final_pc: None,
            program_base: None,
            execution_base: None,
            initial_ap: None,
            initial_fp: None,
            initial_pc: None,
            accessed_addresses: None,
            original_steps: None,
            relocated_memory: Vec::new(),
            relocated_trace: None,
            exec_scopes: ExecutionScopes::new(),
        })
    }

    pub fn initialize(&mut self, vm: &mut VirtualMachine) -> Result<Relocatable, RunnerError> {
        self.initialize_builtins(vm)?;
        self.initialize_segments(vm, None);
        let end = self.initialize_main_entrypoint(vm)?;
        self.initialize_vm(vm)?;
        Ok(end)
    }

    fn initialize_builtins(&self, vm: &mut VirtualMachine) -> Result<(), RunnerError> {
        let builtin_ordered_list = vec![
            String::from("output"),
            String::from("pedersen"),
            String::from("range_check"),
            String::from("ecdsa"),
            String::from("bitwise"),
            String::from("ec_op"),
        ];
        if !is_subsequence(&self.program.builtins, &builtin_ordered_list) {
            return Err(RunnerError::DisorderedBuiltins);
        };
        let mut builtin_runners = Vec::<(String, Box<dyn BuiltinRunner>)>::new();
        for builtin_name in self.program.builtins.iter() {
            if builtin_name == "output" {
                builtin_runners.push((builtin_name.clone(), Box::new(OutputBuiltinRunner::new())));
            }

            if builtin_name == "pedersen" {
                builtin_runners.push((builtin_name.clone(), Box::new(HashBuiltinRunner::new(8))));
            }

            if builtin_name == "range_check" {
                //Information for Buitin info taken from here https://github.com/starkware-libs/cairo-lang/blob/b614d1867c64f3fb2cf4a4879348cfcf87c3a5a7/src/starkware/cairo/lang/instances.py#L115
                builtin_runners.push((
                    builtin_name.clone(),
                    Box::new(RangeCheckBuiltinRunner::new(bigint!(8), 8)),
                ));
            }
            if builtin_name == "bitwise" {
                builtin_runners.push((
                    builtin_name.clone(),
                    Box::new(BitwiseBuiltinRunner::new(256)),
                ));
            }
            if builtin_name == "ec_op" {
                builtin_runners.push((builtin_name.clone(), Box::new(EcOpBuiltinRunner::new(256))));
            }
        }
        vm.builtin_runners = builtin_runners;
        Ok(())
    }
    ///Creates the necessary segments for the program, execution, and each builtin on the MemorySegmentManager and stores the first adress of each of this new segments as each owner's base
    fn initialize_segments(&mut self, vm: &mut VirtualMachine, program_base: Option<Relocatable>) {
        self.program_base = match program_base {
            Some(base) => Some(base),
            None => Some(vm.segments.add(&mut vm.memory)),
        };
        self.execution_base = Some(vm.segments.add(&mut vm.memory));
        for (_key, builtin_runner) in vm.builtin_runners.iter_mut() {
            builtin_runner.initialize_segments(&mut vm.segments, &mut vm.memory);
        }
    }

    fn initialize_state(
        &mut self,
        vm: &mut VirtualMachine,
        entrypoint: usize,
        stack: Vec<MaybeRelocatable>,
    ) -> Result<(), RunnerError> {
        if let Some(prog_base) = self.program_base.clone() {
            let initial_pc = Relocatable {
                segment_index: prog_base.segment_index,
                offset: prog_base.offset + entrypoint,
            };
            self.initial_pc = Some(initial_pc);
            vm.segments
                .load_data(
                    &mut vm.memory,
                    &MaybeRelocatable::RelocatableValue(prog_base),
                    self.program.data.clone(),
                )
                .map_err(RunnerError::MemoryInitializationError)?;
        }
        if let Some(exec_base) = &self.execution_base {
            vm.segments
                .load_data(
                    &mut vm.memory,
                    &MaybeRelocatable::RelocatableValue(exec_base.clone()),
                    stack,
                )
                .map_err(RunnerError::MemoryInitializationError)?;
        } else {
            return Err(RunnerError::NoProgBase);
        }
        Ok(())
    }

    fn initialize_function_entrypoint(
        &mut self,
        vm: &mut VirtualMachine,
        entrypoint: usize,
        mut stack: Vec<MaybeRelocatable>,
        return_fp: MaybeRelocatable,
    ) -> Result<Relocatable, RunnerError> {
        let end = vm.segments.add(&mut vm.memory);
        stack.append(&mut vec![
            return_fp,
            MaybeRelocatable::RelocatableValue(end.clone()),
        ]);
        if let Some(base) = &self.execution_base {
            self.initial_fp = Some(Relocatable {
                segment_index: base.segment_index,
                offset: base.offset + stack.len(),
            });
            self.initial_ap = self.initial_fp.clone();
        } else {
            return Err(RunnerError::NoExecBaseForEntrypoint);
        }
        self.initialize_state(vm, entrypoint, stack)?;
        self.final_pc = Some(end.clone());
        Ok(end)
    }

    ///Initializes state for running a program from the main() entrypoint.
    ///If self.proof_mode == True, the execution starts from the start label rather then the main() function.
    ///Returns the value of the program counter after returning from main.
    fn initialize_main_entrypoint(
        &mut self,
        vm: &mut VirtualMachine,
    ) -> Result<Relocatable, RunnerError> {
        //self.execution_public_memory = Vec::new() -> Not used now
        let mut stack = Vec::new();
        for (_name, builtin_runner) in vm.builtin_runners.iter() {
            stack.append(&mut builtin_runner.initial_stack());
        }
        //Different process if proof_mode is enabled
        let return_fp = vm.segments.add(&mut vm.memory);
        if let Some(main) = &self.program.main {
            let main_clone = *main;
            Ok(self.initialize_function_entrypoint(
                vm,
                main_clone,
                stack,
                MaybeRelocatable::RelocatableValue(return_fp),
            )?)
        } else {
            Err(RunnerError::MissingMain)
        }
    }

    fn initialize_vm(&mut self, vm: &mut VirtualMachine) -> Result<(), RunnerError> {
        vm.run_context.pc = self.initial_pc.as_ref().ok_or(RunnerError::NoPC)?.clone();
        vm.run_context.ap = self.initial_ap.as_ref().ok_or(RunnerError::NoAP)?.offset;
        vm.run_context.fp = self.initial_fp.as_ref().ok_or(RunnerError::NoFP)?.offset;
        vm._program_base = Some(MaybeRelocatable::from(
            self.program_base.as_ref().ok_or(RunnerError::NoProgBase)?,
        ));
        for (_, builtin) in vm.builtin_runners.iter() {
            builtin.add_validation_rule(&mut vm.memory)?;
        }
        vm.memory
            .validate_existing_memory()
            .map_err(RunnerError::MemoryValidationError)
    }

    pub fn get_reference_list(&self) -> HashMap<usize, HintReference> {
        let mut references = HashMap::<usize, HintReference>::new();

        for (i, reference) in self.program.reference_manager.references.iter().enumerate() {
            references.insert(
                i,
                HintReference {
                    register: reference.value_address.register.clone(),
                    offset1: reference.value_address.offset1,
                    offset2: reference.value_address.offset2,
                    inner_dereference: reference.value_address.inner_dereference,
                    dereference: reference.value_address.dereference,
                    immediate: reference.value_address.immediate.clone(),
                    // only store `ap` tracking data if the reference is referred to it
                    ap_tracking_data: if reference.value_address.register == Some(Register::FP) {
                        None
                    } else {
                        Some(reference.ap_tracking_data.clone())
                    },
                    cairo_type: Some(reference.value_address.value_type.clone()),
                },
            );
        }
        references
    }

    /// Gets the data used by the HintProcessor to execute each hint
    pub fn get_hint_data_dictionary(
        &self,
        references: &HashMap<usize, HintReference>,
        hint_executor: &dyn HintProcessor,
    ) -> Result<HashMap<usize, Vec<Box<dyn Any>>>, VirtualMachineError> {
        let mut hint_data_dictionary = HashMap::<usize, Vec<Box<dyn Any>>>::new();
        for (hint_index, hints) in self.program.hints.iter() {
            for hint in hints {
                let hint_data = hint_executor.compile_hint(
                    &hint.code,
                    &hint.flow_tracking_data.ap_tracking,
                    &hint.flow_tracking_data.reference_ids,
                    references,
                );
                hint_data_dictionary
                    .entry(*hint_index)
                    .or_insert(vec![])
                    .push(
                        hint_data
                            .map_err(|_| VirtualMachineError::CompileHintFail(hint.code.clone()))?,
                    );
            }
        }
        Ok(hint_data_dictionary)
    }

    pub fn get_constants(&self) -> &HashMap<String, BigInt> {
        &self.program.constants
    }

    pub fn run_until_pc(
        &mut self,
        address: Relocatable,
        vm: &mut VirtualMachine,
        hint_processor: &dyn HintProcessor,
    ) -> Result<(), VirtualMachineError> {
        let references = self.get_reference_list();
        let hint_data_dictionary = self.get_hint_data_dictionary(&references, hint_processor)?;
        while vm.run_context.pc != address {
            vm.step(
                hint_processor,
                &mut self.exec_scopes,
                &hint_data_dictionary,
                &self.program.constants,
            )?;
        }
        Ok(())
    }

    /// Mark a memory address as accesed.
    pub fn mark_as_accessed(
        &mut self,
        address: Relocatable,
        size: usize,
    ) -> Result<(), VirtualMachineError> {
        let accessed_addressess = match &mut self.accessed_addresses {
            Some(x) => x,
            None => return Err(VirtualMachineError::RunNotFinished),
        };

        accessed_addressess.extend((0..size).map(|i| &address + i));
        Ok(())
    }

<<<<<<< HEAD
    pub fn get_memory_holes(&self, vm: &VirtualMachine) -> Result<usize, MemoryError> {
        let accessed_addresses = vm
=======
    /// Count the number of holes present in the segments.
    pub fn get_memory_holes(&self, vm: &VirtualMachine) -> Result<usize, MemoryError> {
        let accessed_addresses = self
>>>>>>> e5d5f952
            .accessed_addresses
            .as_ref()
            .ok_or(MemoryError::MissingAccessedAddresses)?;

<<<<<<< HEAD
        let mut builtin_accessed_addresses = vm
            .builtin_runners
            .iter()
            .flat_map(|(_, x)| x.get_memory_accesses(self).into_iter())
            .collect::<HashSet<_>>();
=======
        let mut builtin_accessed_addresses = HashSet::new();
        for (_, builtin_runner) in &vm.builtin_runners {
            builtin_accessed_addresses.extend(builtin_runner.get_memory_accesses(vm)?.into_iter());
        }
>>>>>>> e5d5f952

        builtin_accessed_addresses.extend(accessed_addresses.iter().cloned());
        vm.segments.get_memory_holes(&builtin_accessed_addresses)
    }

    ///Relocates the VM's memory, turning bidimensional indexes into contiguous numbers, and values into BigInts
    /// Uses the relocation_table to asign each index a number according to the value on its segment number
    fn relocate_memory(
        &mut self,
        vm: &mut VirtualMachine,
        relocation_table: &Vec<usize>,
    ) -> Result<(), MemoryError> {
        if !(self.relocated_memory.is_empty()) {
            return Err(MemoryError::Relocation);
        }
        //Relocated addresses start at 1
        self.relocated_memory.push(None);
        for (index, segment) in vm.memory.data.iter().enumerate() {
            if self.relocated_memory.len() != relocation_table[index] {
                return Err(MemoryError::Relocation);
            }

            for element in segment {
                match element {
                    Some(elem) => self
                        .relocated_memory
                        .push(Some(relocate_value(elem.clone(), relocation_table)?)),
                    None => self.relocated_memory.push(None),
                }
            }
        }
        Ok(())
    }

    ///Relocates the VM's trace, turning relocatable registers to numbered ones
    fn relocate_trace(
        &mut self,
        vm: &mut VirtualMachine,
        relocation_table: &Vec<usize>,
    ) -> Result<(), TraceError> {
        if self.relocated_trace.is_some() {
            return Err(TraceError::AlreadyRelocated);
        }

        let trace = vm.trace.as_ref().ok_or(TraceError::TraceNotEnabled)?.iter();
        let mut relocated_trace = Vec::<RelocatedTraceEntry>::with_capacity(trace.len());
        for entry in trace {
            relocated_trace.push(RelocatedTraceEntry {
                pc: relocate_trace_register(&entry.pc, relocation_table)?,
                ap: relocate_trace_register(&entry.ap, relocation_table)?,
                fp: relocate_trace_register(&entry.fp, relocation_table)?,
            })
        }
        self.relocated_trace = Some(relocated_trace);
        Ok(())
    }

    pub fn relocate(&mut self, vm: &mut VirtualMachine) -> Result<(), TraceError> {
        vm.segments.compute_effective_sizes(&vm.memory);
        // relocate_segments can fail if compute_effective_sizes is not called before.
        // The expect should be unreachable.
        let relocation_table = vm
            .segments
            .relocate_segments()
            .expect("compute_effective_sizes called but relocate_memory still returned error");
        if let Err(memory_error) = self.relocate_memory(vm, &relocation_table) {
            return Err(TraceError::MemoryError(memory_error));
        }
        if vm.trace.is_some() {
            self.relocate_trace(vm, &relocation_table)?;
        }
        Ok(())
    }

    pub fn get_execution_resources(
        &self,
        vm: &mut VirtualMachine,
    ) -> Result<ExecutionResources, TraceError> {
        let n_steps = match self.original_steps {
            Some(x) => x,
            None => vm.trace.as_ref().ok_or(TraceError::TraceNotEnabled)?.len(),
        };
        let n_memory_holes = self.get_memory_holes(vm)?;

        let builtin_instance_counter = vm
            .builtin_runners
            .iter()
            .map(|(key, value)| (key.to_string(), value.get_used_instances(self)))
            .collect::<Vec<_>>();

        Ok(ExecutionResources {
            n_steps,
            n_memory_holes,
            builtin_instance_counter,
        })
    }

    pub fn get_output(&mut self, vm: &mut VirtualMachine) -> Result<Option<String>, RunnerError> {
        let mut output = Vec::<u8>::new();
        self.write_output(vm, &mut output)?;
        let output = String::from_utf8(output).map_err(|_| RunnerError::FailedStringConversion)?;
        Ok(Some(output))
    }

    ///Writes the values hosted in the output builtin's segment
    /// Does nothing if the output builtin is not present in the program
    pub fn write_output(
        &mut self,
        vm: &mut VirtualMachine,
        stdout: &mut dyn io::Write,
    ) -> Result<(), RunnerError> {
        //If the output builtin is present it will always be the first one
        if !vm.builtin_runners.is_empty() && vm.builtin_runners[0].0 == *"output" {
            let builtin = &vm.builtin_runners[0].1;
            vm.segments.compute_effective_sizes(&vm.memory);

            let base = builtin.base();

            // After this if block,
            // segment_used_sizes is always Some(_)
            if vm.segments.segment_used_sizes == None {
                vm.segments.compute_effective_sizes(&vm.memory);
            }

            let segment_index: usize = base
                .segment_index
                .try_into()
                .map_err(|_| RunnerError::RunnerInTemporarySegment(base.segment_index))?;
            // See previous comment, the unwrap below is safe.
            for i in 0..vm.segments.segment_used_sizes.as_ref().unwrap()[segment_index] {
                let value = vm.memory.get_integer(&(base.clone() + i)).map_err(|_| {
                    RunnerError::MemoryGet(MaybeRelocatable::from(base.clone() + i))
                })?;
                writeln!(
                    stdout,
                    "{}",
                    to_field_element(value.into_owned(), vm.prime.clone())
                )
                .map_err(|_| RunnerError::WriteFail)?;
            }
        }
        Ok(())
    }
}

pub struct ExecutionResources {
    pub n_steps: usize,
    pub n_memory_holes: usize,
    pub builtin_instance_counter: Vec<(String, usize)>,
}

#[cfg(test)]
mod tests {
    use super::*;
    use crate::{
        bigint_str,
        hint_processor::builtin_hint_processor::builtin_hint_processor_definition::BuiltinHintProcessor,
        relocatable,
        serde::deserialize_program::ReferenceManager,
        utils::test_utils::*,
        vm::{trace::trace_entry::TraceEntry, vm_memory::memory::Memory},
    };
    use num_bigint::Sign;
    use std::collections::{HashMap, HashSet};

    #[test]
    fn initialize_builtins_with_disordered_builtins() {
        //This test works with basic Program definition, will later be updated to use Program::new() when fully defined
        let program = Program {
            builtins: vec![String::from("range_check"), String::from("output")],
            prime: bigint!(17),
            data: Vec::new(),
            constants: HashMap::new(),
            main: None,
            hints: HashMap::new(),
            reference_manager: ReferenceManager {
                references: Vec::new(),
            },
            identifiers: HashMap::new(),
        };
        let cairo_runner = CairoRunner::new(&program).unwrap();
        let mut vm = vm!();
        assert!(cairo_runner.initialize_builtins(&mut vm).is_err());
    }

    #[test]
    fn create_cairo_runner_with_ordered_but_missing_builtins() {
        //This test works with basic Program definition, will later be updated to use Program::new() when fully defined
        let program = Program {
            builtins: vec![String::from("output"), String::from("ecdsa")],
            prime: bigint!(17),
            data: Vec::new(),
            constants: HashMap::new(),
            main: None,
            hints: HashMap::new(),
            reference_manager: ReferenceManager {
                references: Vec::new(),
            },
            identifiers: HashMap::new(),
        };
        //We only check that the creation doesnt panic
        let _cairo_runner = CairoRunner::new(&program);
    }

    #[test]
    fn initialize_segments_with_base() {
        //This test works with basic Program definition, will later be updated to use Program::new() when fully defined
        let program = Program {
            builtins: vec![String::from("output")],
            prime: bigint!(17),
            data: Vec::new(),
            constants: HashMap::new(),
            main: None,
            hints: HashMap::new(),
            reference_manager: ReferenceManager {
                references: Vec::new(),
            },
            identifiers: HashMap::new(),
        };
        let mut cairo_runner = CairoRunner::new(&program).unwrap();
        let mut vm = vm!();
        let program_base = Some(Relocatable {
            segment_index: 5,
            offset: 9,
        });
        vm.segments.num_segments = 6;
        cairo_runner.initialize_builtins(&mut vm).unwrap();
        cairo_runner.initialize_segments(&mut vm, program_base);
        assert_eq!(
            cairo_runner.program_base,
            Some(Relocatable {
                segment_index: 5,
                offset: 9,
            })
        );
        assert_eq!(
            cairo_runner.execution_base,
            Some(Relocatable {
                segment_index: 6,
                offset: 0,
            })
        );
        assert_eq!(vm.builtin_runners[0].0, String::from("output"));
        assert_eq!(vm.builtin_runners[0].1.base(), Relocatable::from((7, 0)));

        assert_eq!(vm.segments.num_segments, 8);
    }

    #[test]
    fn initialize_segments_no_base() {
        //This test works with basic Program definition, will later be updated to use Program::new() when fully defined
        let program = Program {
            builtins: vec![String::from("output")],
            prime: bigint!(17),
            data: Vec::new(),
            constants: HashMap::new(),
            main: None,
            hints: HashMap::new(),
            reference_manager: ReferenceManager {
                references: Vec::new(),
            },
            identifiers: HashMap::new(),
        };
        let mut cairo_runner = CairoRunner::new(&program).unwrap();
        let mut vm = vm!();
        cairo_runner.initialize_builtins(&mut vm).unwrap();
        cairo_runner.initialize_segments(&mut vm, None);
        assert_eq!(
            cairo_runner.program_base,
            Some(Relocatable {
                segment_index: 0,
                offset: 0
            })
        );
        assert_eq!(
            cairo_runner.execution_base,
            Some(Relocatable {
                segment_index: 1,
                offset: 0
            })
        );
        assert_eq!(vm.builtin_runners[0].0, String::from("output"));
        assert_eq!(vm.builtin_runners[0].1.base(), Relocatable::from((2, 0)));

        assert_eq!(vm.segments.num_segments, 3);
    }

    #[test]
    fn initialize_state_empty_data_and_stack() {
        //This test works with basic Program definition, will later be updated to use Program::new() when fully defined
        let program = Program {
            builtins: vec![String::from("output")],
            prime: bigint!(17),
            data: Vec::new(),
            constants: HashMap::new(),
            main: None,
            hints: HashMap::new(),
            reference_manager: ReferenceManager {
                references: Vec::new(),
            },
            identifiers: HashMap::new(),
        };
        let mut cairo_runner = CairoRunner::new(&program).unwrap();
        let mut vm = vm!();
        cairo_runner.program_base = Some(relocatable!(1, 0));
        cairo_runner.execution_base = Some(relocatable!(2, 0));
        let stack = Vec::new();
        cairo_runner.initialize_builtins(&mut vm).unwrap();
        cairo_runner.initialize_state(&mut vm, 1, stack).unwrap();
        assert_eq!(
            cairo_runner.initial_pc,
            Some(Relocatable {
                segment_index: 1,
                offset: 1
            })
        );
    }

    #[test]
    fn initialize_state_some_data_empty_stack() {
        //This test works with basic Program definition, will later be updated to use Program::new() when fully defined
        let program = Program {
            builtins: vec![String::from("output")],
            prime: bigint!(17),
            data: vec_data!((4), (6)),
            constants: HashMap::new(),
            main: None,
            hints: HashMap::new(),
            reference_manager: ReferenceManager {
                references: Vec::new(),
            },
            identifiers: HashMap::new(),
        };
        let mut cairo_runner = CairoRunner::new(&program).unwrap();
        let mut vm = vm!();
        for _ in 0..2 {
            vm.segments.add(&mut vm.memory);
        }
        cairo_runner.program_base = Some(Relocatable {
            segment_index: 1,
            offset: 0,
        });
        cairo_runner.execution_base = Some(relocatable!(2, 0));
        let stack = Vec::new();
        cairo_runner.initialize_state(&mut vm, 1, stack).unwrap();
        check_memory!(vm.memory, ((1, 0), 4), ((1, 1), 6));
    }

    #[test]
    fn initialize_state_empty_data_some_stack() {
        //This test works with basic Program definition, will later be updated to use Program::new() when fully defined
        let program = Program {
            builtins: vec![String::from("output")],
            prime: bigint!(17),
            data: Vec::new(),
            constants: HashMap::new(),
            main: None,
            hints: HashMap::new(),
            reference_manager: ReferenceManager {
                references: Vec::new(),
            },
            identifiers: HashMap::new(),
        };
        let mut cairo_runner = CairoRunner::new(&program).unwrap();
        let mut vm = vm!();
        for _ in 0..3 {
            vm.segments.add(&mut vm.memory);
        }
        cairo_runner.program_base = Some(relocatable!(1, 0));
        cairo_runner.execution_base = Some(relocatable!(2, 0));
        let stack = vec![mayberelocatable!(4), mayberelocatable!(6)];
        cairo_runner.initialize_state(&mut vm, 1, stack).unwrap();
        check_memory!(vm.memory, ((2, 0), 4), ((2, 1), 6));
    }

    #[test]
    fn initialize_state_no_program_base() {
        //This test works with basic Program definition, will later be updated to use Program::new() when fully defined
        let program = Program {
            builtins: vec![String::from("output")],
            prime: bigint!(17),
            data: Vec::new(),
            constants: HashMap::new(),
            main: None,
            hints: HashMap::new(),
            reference_manager: ReferenceManager {
                references: Vec::new(),
            },
            identifiers: HashMap::new(),
        };
        let mut cairo_runner = CairoRunner::new(&program).unwrap();
        let mut vm = vm!();
        for _ in 0..2 {
            vm.segments.add(&mut vm.memory);
        }
        cairo_runner.execution_base = Some(Relocatable {
            segment_index: 2,
            offset: 0,
        });
        let stack = vec![
            MaybeRelocatable::from(bigint!(4)),
            MaybeRelocatable::from(bigint!(6)),
        ];
        assert!(cairo_runner.initialize_state(&mut vm, 1, stack).is_err());
    }

    #[test]
    #[should_panic]
    fn initialize_state_no_execution_base() {
        //This test works with basic Program definition, will later be updated to use Program::new() when fully defined
        let program = Program {
            builtins: vec![String::from("output")],
            prime: bigint!(17),
            data: Vec::new(),
            constants: HashMap::new(),
            main: None,
            hints: HashMap::new(),
            reference_manager: ReferenceManager {
                references: Vec::new(),
            },
            identifiers: HashMap::new(),
        };
        let mut cairo_runner = CairoRunner::new(&program).unwrap();
        let mut vm = vm!();
        for _ in 0..2 {
            vm.segments.add(&mut vm.memory);
        }
        cairo_runner.program_base = Some(relocatable!(1, 0));
        let stack = vec![
            MaybeRelocatable::from(bigint!(4)),
            MaybeRelocatable::from(bigint!(6)),
        ];
        cairo_runner.initialize_state(&mut vm, 1, stack).unwrap();
    }

    #[test]
    fn initialize_function_entrypoint_empty_stack() {
        //This test works with basic Program definition, will later be updated to use Program::new() when fully defined
        let program = Program {
            builtins: vec![String::from("output")],
            prime: bigint!(17),
            data: Vec::new(),
            constants: HashMap::new(),
            main: None,
            hints: HashMap::new(),
            reference_manager: ReferenceManager {
                references: Vec::new(),
            },
            identifiers: HashMap::new(),
        };
        let mut cairo_runner = CairoRunner::new(&program).unwrap();
        let mut vm = vm!();
        for _ in 0..2 {
            vm.segments.add(&mut vm.memory);
        }
        cairo_runner.program_base = Some(relocatable!(0, 0));
        cairo_runner.execution_base = Some(relocatable!(1, 0));
        let stack = Vec::new();
        let return_fp = MaybeRelocatable::from(bigint!(9));
        cairo_runner
            .initialize_function_entrypoint(&mut vm, 0, stack, return_fp)
            .unwrap();
        assert_eq!(cairo_runner.initial_fp, cairo_runner.initial_ap);
        assert_eq!(cairo_runner.initial_fp, Some(relocatable!(1, 2)));
        check_memory!(vm.memory, ((1, 0), 9), ((1, 1), (2, 0)));
    }

    #[test]
    fn initialize_function_entrypoint_some_stack() {
        //This test works with basic Program definition, will later be updated to use Program::new() when fully defined
        let program = Program {
            builtins: vec![String::from("output")],
            prime: bigint!(17),
            data: Vec::new(),
            constants: HashMap::new(),
            main: None,
            hints: HashMap::new(),
            reference_manager: ReferenceManager {
                references: Vec::new(),
            },
            identifiers: HashMap::new(),
        };
        let mut cairo_runner = CairoRunner::new(&program).unwrap();
        let mut vm = vm!();
        for _ in 0..2 {
            vm.segments.add(&mut vm.memory);
        }
        cairo_runner.program_base = Some(relocatable!(0, 0));
        cairo_runner.execution_base = Some(relocatable!(1, 0));
        let stack = vec![MaybeRelocatable::from(bigint!(7))];
        let return_fp = MaybeRelocatable::from(bigint!(9));
        cairo_runner
            .initialize_function_entrypoint(&mut vm, 1, stack, return_fp)
            .unwrap();
        assert_eq!(cairo_runner.initial_fp, cairo_runner.initial_ap);
        assert_eq!(cairo_runner.initial_fp, Some(relocatable!(1, 3)));
        check_memory!(vm.memory, ((1, 0), 7), ((1, 1), 9), ((1, 2), (2, 0)));
    }

    #[test]
    #[should_panic]
    fn initialize_function_entrypoint_no_execution_base() {
        //This test works with basic Program definition, will later be updated to use Program::new() when fully defined
        let program = Program {
            builtins: vec![String::from("output")],
            prime: bigint!(17),
            data: Vec::new(),
            constants: HashMap::new(),
            main: None,
            hints: HashMap::new(),
            reference_manager: ReferenceManager {
                references: Vec::new(),
            },
            identifiers: HashMap::new(),
        };
        let mut cairo_runner = CairoRunner::new(&program).unwrap();
        let mut vm = vm!();
        let stack = vec![MaybeRelocatable::from(bigint!(7))];
        let return_fp = MaybeRelocatable::from(bigint!(9));
        cairo_runner
            .initialize_function_entrypoint(&mut vm, 1, stack, return_fp)
            .unwrap();
    }

    #[test]
    #[should_panic]
    fn initialize_main_entrypoint_no_main() {
        //This test works with basic Program definition, will later be updated to use Program::new() when fully defined
        let program = Program {
            builtins: vec![String::from("output")],
            prime: bigint!(17),
            data: Vec::new(),
            constants: HashMap::new(),
            main: None,
            hints: HashMap::new(),
            reference_manager: ReferenceManager {
                references: Vec::new(),
            },
            identifiers: HashMap::new(),
        };
        let mut cairo_runner = CairoRunner::new(&program).unwrap();
        let mut vm = vm!();
        cairo_runner.initialize_main_entrypoint(&mut vm).unwrap();
    }

    #[test]
    fn initialize_main_entrypoint() {
        //This test works with basic Program definition, will later be updated to use Program::new() when fully defined
        let program = Program {
            builtins: Vec::new(),
            prime: bigint!(17),
            data: Vec::new(),
            constants: HashMap::new(),
            main: Some(1),
            hints: HashMap::new(),
            reference_manager: ReferenceManager {
                references: Vec::new(),
            },
            identifiers: HashMap::new(),
        };
        let mut cairo_runner = CairoRunner::new(&program).unwrap();
        let mut vm = vm!();
        cairo_runner.program_base = Some(relocatable!(0, 0));
        cairo_runner.execution_base = Some(relocatable!(0, 0));
        let return_pc = cairo_runner.initialize_main_entrypoint(&mut vm).unwrap();
        assert_eq!(return_pc, Relocatable::from((1, 0)));
    }

    #[test]
    fn initialize_vm_no_builtins() {
        //This test works with basic Program definition, will later be updated to use Program::new() when fully defined
        let program = Program {
            builtins: Vec::new(),
            prime: bigint!(17),
            data: Vec::new(),
            constants: HashMap::new(),
            main: Some(1),
            hints: HashMap::new(),
            reference_manager: ReferenceManager {
                references: Vec::new(),
            },
            identifiers: HashMap::new(),
        };
        let mut cairo_runner = CairoRunner::new(&program).unwrap();
        let mut vm = vm!();
        cairo_runner.program_base = Some(relocatable!(0, 0));
        cairo_runner.initial_pc = Some(relocatable!(0, 1));
        cairo_runner.initial_ap = Some(relocatable!(1, 2));
        cairo_runner.initial_fp = Some(relocatable!(1, 2));
        cairo_runner.initialize_vm(&mut vm).unwrap();
        assert_eq!(vm.run_context.pc, relocatable!(0, 1));
        assert_eq!(vm.run_context.ap, 2);
        assert_eq!(vm.run_context.fp, 2);
        assert_eq!(vm._program_base, Some(MaybeRelocatable::from((0, 0))));
    }

    #[test]
    fn initialize_vm_with_range_check_valid() {
        //This test works with basic Program definition, will later be updated to use Program::new() when fully defined
        let program = Program {
            builtins: vec![String::from("range_check")],
            prime: bigint!(17),
            data: Vec::new(),
            constants: HashMap::new(),
            main: Some(1),
            hints: HashMap::new(),
            reference_manager: ReferenceManager {
                references: Vec::new(),
            },
            identifiers: HashMap::new(),
        };
        let mut cairo_runner = CairoRunner::new(&program).unwrap();
        let mut vm = vm!();
        cairo_runner.initial_pc = Some(relocatable!(0, 1));
        cairo_runner.initial_ap = Some(relocatable!(1, 2));
        cairo_runner.initial_fp = Some(relocatable!(1, 2));
        cairo_runner.initialize_builtins(&mut vm).unwrap();
        cairo_runner.initialize_segments(&mut vm, None);
        vm.memory = memory![((2, 0), 23), ((2, 1), 233)];
        assert_eq!(vm.builtin_runners[0].0, String::from("range_check"));
        assert_eq!(vm.builtin_runners[0].1.base(), relocatable!(2, 0));
        cairo_runner.initialize_vm(&mut vm).unwrap();
        assert!(vm
            .memory
            .validated_addresses
            .contains(&MaybeRelocatable::from((2, 0))));
        assert!(vm
            .memory
            .validated_addresses
            .contains(&MaybeRelocatable::from((2, 1))));
        assert_eq!(vm.memory.validated_addresses.len(), 2);
    }

    #[test]
    fn initialize_vm_with_range_check_invalid() {
        //This test works with basic Program definition, will later be updated to use Program::new() when fully defined
        let program = Program {
            builtins: vec![String::from("range_check")],
            prime: bigint!(17),
            data: Vec::new(),
            constants: HashMap::new(),
            main: Some(1),
            hints: HashMap::new(),
            reference_manager: ReferenceManager {
                references: Vec::new(),
            },
            identifiers: HashMap::new(),
        };
        let mut cairo_runner = CairoRunner::new(&program).unwrap();
        let mut vm = vm!();
        cairo_runner.initial_pc = Some(relocatable!(0, 1));
        cairo_runner.initial_ap = Some(relocatable!(1, 2));
        cairo_runner.initial_fp = Some(relocatable!(1, 2));
        cairo_runner.initialize_builtins(&mut vm).unwrap();
        cairo_runner.initialize_segments(&mut vm, None);
        vm.memory = memory![((2, 1), 23), ((2, 4), (-1))];

        assert_eq!(
            cairo_runner.initialize_vm(&mut vm),
            Err(RunnerError::MemoryValidationError(MemoryError::FoundNonInt))
        );
    }

    //Integration tests for initialization phase

    #[test]
    /* Program used:
    func myfunc(a: felt) -> (r: felt):
        let b = a * 2
        return(b)
    end

    func main():
        let a = 1
        let b = myfunc(a)
        return()
    end

    main = 3
    data = [5207990763031199744, 2, 2345108766317314046, 5189976364521848832, 1, 1226245742482522112, 3618502788666131213697322783095070105623107215331596699973092056135872020476, 2345108766317314046]
    */
    fn initialization_phase_no_builtins() {
        let program = Program {
            builtins: vec![],
            prime: bigint!(17),
            data: vec_data!(
                (5207990763031199744_i64),
                (2),
                (2345108766317314046_i64),
                (5189976364521848832_i64),
                (1),
                (1226245742482522112_i64),
                ((
                    b"3618502788666131213697322783095070105623107215331596699973092056135872020476",
                    10
                )),
                (2345108766317314046_i64)
            ),
            constants: HashMap::new(),
            main: Some(3),
            hints: HashMap::new(),
            reference_manager: ReferenceManager {
                references: Vec::new(),
            },
            identifiers: HashMap::new(),
        };
        let mut cairo_runner = CairoRunner::new(&program).unwrap();
        let mut vm = vm!();
        cairo_runner.initialize_segments(&mut vm, None);
        cairo_runner.initialize_main_entrypoint(&mut vm).unwrap();
        cairo_runner.initialize_vm(&mut vm).unwrap();

        assert_eq!(cairo_runner.program_base, Some(relocatable!(0, 0)));
        assert_eq!(cairo_runner.execution_base, Some(relocatable!(1, 0)));
        assert_eq!(cairo_runner.final_pc, Some(relocatable!(3, 0)));

        //RunContext check
        //Registers
        assert_eq!(vm.run_context.pc, relocatable!(0, 3));
        assert_eq!(vm.run_context.ap, 2);
        assert_eq!(vm.run_context.fp, 2);
        //Memory
        check_memory!(
            vm.memory,
            ((0, 0), 5207990763031199744_i64),
            ((0, 1), 2),
            ((0, 2), 2345108766317314046_i64),
            ((0, 3), 5189976364521848832_i64),
            ((0, 4), 1),
            ((0, 5), 1226245742482522112_i64),
            (
                (0, 6),
                (
                    b"3618502788666131213697322783095070105623107215331596699973092056135872020476",
                    10
                )
            ),
            ((0, 7), 2345108766317314046_i64),
            ((1, 0), (2, 0)),
            ((1, 1), (3, 0))
        );
    }

    #[test]
    /*Program used:
    %builtins output

    from starkware.cairo.common.serialize import serialize_word

    func main{output_ptr: felt*}():
        let a = 1
        serialize_word(a)
        return()
    end

    main = 4
    data = [4612671182993129469, 5198983563776393216, 1, 2345108766317314046, 5191102247248822272, 5189976364521848832, 1, 1226245742482522112, 3618502788666131213697322783095070105623107215331596699973092056135872020474, 2345108766317314046]
    */
    fn initialization_phase_output_builtin() {
        let program = Program {
            builtins: vec![String::from("output")],
            prime: bigint!(17),
            data: vec_data!(
                (4612671182993129469_i64),
                (5198983563776393216_i64),
                (1),
                (2345108766317314046_i64),
                (5191102247248822272_i64),
                (5189976364521848832_i64),
                (1),
                (1226245742482522112_i64),
                ((
                    b"3618502788666131213697322783095070105623107215331596699973092056135872020474",
                    10
                )),
                (2345108766317314046_i64)
            ),
            constants: HashMap::new(),
            main: Some(4),
            hints: HashMap::new(),
            reference_manager: ReferenceManager {
                references: Vec::new(),
            },
            identifiers: HashMap::new(),
        };
        let mut cairo_runner = CairoRunner::new(&program).unwrap();
        let mut vm = vm!();

        cairo_runner.initialize_builtins(&mut vm).unwrap();
        cairo_runner.initialize_segments(&mut vm, None);
        cairo_runner.initialize_main_entrypoint(&mut vm).unwrap();
        cairo_runner.initialize_vm(&mut vm).unwrap();

        assert_eq!(cairo_runner.program_base, Some(relocatable!(0, 0)));
        assert_eq!(cairo_runner.execution_base, Some(relocatable!(1, 0)));
        assert_eq!(cairo_runner.final_pc, Some(relocatable!(4, 0)));

        //RunContext check
        //Registers
        assert_eq!(vm.run_context.pc, relocatable!(0, 4));
        assert_eq!(vm.run_context.ap, 3);
        assert_eq!(vm.run_context.fp, 3);
        //Memory
        check_memory!(
            vm.memory,
            ((0, 0), 4612671182993129469_i64),
            ((0, 1), 5198983563776393216_i64),
            ((0, 2), 1),
            ((0, 3), 2345108766317314046_i64),
            ((0, 4), 5191102247248822272_i64),
            ((0, 5), 5189976364521848832_i64),
            ((0, 6), 1),
            ((0, 7), 1226245742482522112_i64),
            (
                (0, 8),
                (
                    b"3618502788666131213697322783095070105623107215331596699973092056135872020474",
                    10
                )
            ),
            ((0, 9), 2345108766317314046_i64),
            ((1, 0), (2, 0)),
            ((1, 1), (3, 0)),
            ((1, 2), (4, 0))
        );
    }

    #[test]
    /*Program used:
    %builtins range_check

    func check_range{range_check_ptr}(num):

        # Check that 0 <= num < 2**64.
        [range_check_ptr] = num
        assert [range_check_ptr + 1] = 2 ** 64 - 1 - num
        let range_check_ptr = range_check_ptr + 2
        return()
    end

    func main{range_check_ptr}():
        check_range(7)
        return()
    end

    main = 8
    data = [4612671182993129469, 5189976364521848832, 18446744073709551615, 5199546496550207487, 4612389712311386111, 5198983563776393216, 2, 2345108766317314046, 5191102247248822272, 5189976364521848832, 7, 1226245742482522112, 3618502788666131213697322783095070105623107215331596699973092056135872020470, 2345108766317314046]
    */
    fn initialization_phase_range_check_builtin() {
        let program = Program {
            builtins: vec![String::from("range_check")],
            prime: bigint!(17),
            data: vec_data!(
                (4612671182993129469_i64),
                (5189976364521848832_i64),
                (18446744073709551615_i128),
                (5199546496550207487_i64),
                (4612389712311386111_i64),
                (5198983563776393216_i64),
                (2),
                (2345108766317314046_i64),
                (5191102247248822272_i64),
                (5189976364521848832_i64),
                (7),
                (1226245742482522112_i64),
                ((
                    b"3618502788666131213697322783095070105623107215331596699973092056135872020474",
                    10
                )),
                (2345108766317314046_i64)
            ),
            constants: HashMap::new(),
            main: Some(8),
            hints: HashMap::new(),
            reference_manager: ReferenceManager {
                references: Vec::new(),
            },
            identifiers: HashMap::new(),
        };

        let mut cairo_runner = CairoRunner::new(&program).unwrap();
        let mut vm = vm!();

        cairo_runner.initialize_builtins(&mut vm).unwrap();
        cairo_runner.initialize_segments(&mut vm, None);
        cairo_runner.initialize_main_entrypoint(&mut vm).unwrap();
        cairo_runner.initialize_vm(&mut vm).unwrap();

        assert_eq!(cairo_runner.program_base, Some(relocatable!(0, 0)));
        assert_eq!(cairo_runner.execution_base, Some(relocatable!(1, 0)));
        assert_eq!(cairo_runner.final_pc, Some(relocatable!(4, 0)));

        //RunContext check
        //Registers
        assert_eq!(vm.run_context.pc, relocatable!(0, 8));
        assert_eq!(vm.run_context.ap, 3);
        assert_eq!(vm.run_context.fp, 3);
        //Memory
        check_memory!(
            vm.memory,
            ((0, 0), 4612671182993129469_i64),
            ((0, 1), 5189976364521848832_i64),
            ((0, 2), 18446744073709551615_i128),
            ((0, 3), 5199546496550207487_i64),
            ((0, 4), 4612389712311386111_i64),
            ((0, 5), 5198983563776393216_i64),
            ((0, 6), 2),
            ((0, 7), 2345108766317314046_i64),
            ((0, 8), 5191102247248822272_i64),
            ((0, 9), 5189976364521848832_i64),
            ((0, 10), 7),
            ((0, 11), 1226245742482522112_i64),
            (
                (0, 12),
                (
                    b"3618502788666131213697322783095070105623107215331596699973092056135872020474",
                    10
                )
            ),
            ((0, 13), 2345108766317314046_i64),
            ((1, 0), (2, 0)),
            ((1, 1), (3, 0)),
            ((1, 2), (4, 0))
        );
    }

    //Integration tests for initialization + execution phase

    #[test]
    /*Program used:
    func myfunc(a: felt) -> (r: felt):
        let b = a * 2
        return(b)
    end

    func main():
        let a = 1
        let b = myfunc(a)
        return()
    end

    main = 3
    data = [5207990763031199744, 2, 2345108766317314046, 5189976364521848832, 1, 1226245742482522112, 3618502788666131213697322783095070105623107215331596699973092056135872020476, 2345108766317314046]
    */
    fn initialize_and_run_function_call() {
        //Initialization Phase
        let program = Program {
            builtins: vec![],
            prime: BigInt::new(Sign::Plus, vec![1, 0, 0, 0, 0, 0, 17, 134217728]),
            data: vec_data!(
                (5207990763031199744_i64),
                (2),
                (2345108766317314046_i64),
                (5189976364521848832_i64),
                (1),
                (1226245742482522112_i64),
                ((
                    b"3618502788666131213697322783095070105623107215331596699973092056135872020476",
                    10
                )),
                (2345108766317314046_i64)
            ),
            constants: HashMap::new(),
            main: Some(3),
            hints: HashMap::new(),
            reference_manager: ReferenceManager {
                references: Vec::new(),
            },
            identifiers: HashMap::new(),
        };
        let hint_processor = BuiltinHintProcessor::new_empty();
        let mut cairo_runner = CairoRunner::new(&program).unwrap();
        let mut vm = vm!(true);
        cairo_runner.initialize_segments(&mut vm, None);
        let end = cairo_runner.initialize_main_entrypoint(&mut vm).unwrap();
        assert_eq!(end, Relocatable::from((3, 0)));
        cairo_runner.initialize_vm(&mut vm).unwrap();
        //Execution Phase
        assert_eq!(
            cairo_runner.run_until_pc(end, &mut vm, &hint_processor),
            Ok(())
        );
        //Check final values against Python VM
        //Check final register values
        assert_eq!(vm.run_context.pc, Relocatable::from((3, 0)));

        assert_eq!(vm.run_context.ap, 6);

        assert_eq!(vm.run_context.fp, 0);

        //Check each TraceEntry in trace
        let trace = vm.trace.unwrap();
        assert_eq!(trace.len(), 5);
        trace_check!(
            trace,
            [
                ((0, 3), (1, 2), (1, 2)),
                ((0, 5), (1, 3), (1, 2)),
                ((0, 0), (1, 5), (1, 5)),
                ((0, 2), (1, 6), (1, 5)),
                ((0, 7), (1, 6), (1, 2))
            ]
        );
    }

    #[test]
    /*Program used:
    %builtins range_check

    func check_range{range_check_ptr}(num):

        # Check that 0 <= num < 2**64.
        [range_check_ptr] = num
        assert [range_check_ptr + 1] = 2 ** 64 - 1 - num
        let range_check_ptr = range_check_ptr + 2
        return()
    end

    func main{range_check_ptr}():
        check_range(7)
        return()
    end

    main = 8
    data = [4612671182993129469, 5189976364521848832, 18446744073709551615, 5199546496550207487, 4612389712311386111, 5198983563776393216, 2, 2345108766317314046, 5191102247248822272, 5189976364521848832, 7, 1226245742482522112, 3618502788666131213697322783095070105623107215331596699973092056135872020470, 2345108766317314046]
    */
    fn initialize_and_run_range_check_builtin() {
        //Initialization Phase
        let program = Program {
            builtins: vec![String::from("range_check")],
            prime: BigInt::new(Sign::Plus, vec![1, 0, 0, 0, 0, 0, 17, 134217728]),
            data: vec_data!(
                (4612671182993129469_i64),
                (5189976364521848832_i64),
                (18446744073709551615_i128),
                (5199546496550207487_i64),
                (4612389712311386111_i64),
                (5198983563776393216_i64),
                (2),
                (2345108766317314046_i64),
                (5191102247248822272_i64),
                (5189976364521848832_i64),
                (7),
                (1226245742482522112_i64),
                ((
                    b"3618502788666131213697322783095070105623107215331596699973092056135872020470",
                    10
                )),
                (2345108766317314046_i64)
            ),
            constants: HashMap::new(),
            main: Some(8),
            hints: HashMap::new(),
            reference_manager: ReferenceManager {
                references: Vec::new(),
            },
            identifiers: HashMap::new(),
        };
        let hint_processor = BuiltinHintProcessor::new_empty();
        let mut cairo_runner = CairoRunner::new(&program).unwrap();
        let mut vm = vm!(true);
        cairo_runner.initialize_builtins(&mut vm).unwrap();
        cairo_runner.initialize_segments(&mut vm, None);
        let end = cairo_runner.initialize_main_entrypoint(&mut vm).unwrap();
        cairo_runner.initialize_vm(&mut vm).unwrap();
        //Execution Phase
        assert_eq!(
            cairo_runner.run_until_pc(end, &mut vm, &hint_processor),
            Ok(())
        );
        //Check final values against Python VM
        //Check final register values
        assert_eq!(vm.run_context.pc, Relocatable::from((4, 0)));

        assert_eq!(vm.run_context.ap, 10);

        assert_eq!(vm.run_context.fp, 0);

        //Check each TraceEntry in trace
        let trace = vm.trace.unwrap();
        assert_eq!(trace.len(), 10);
        trace_check!(
            trace,
            [
                ((0, 8), (1, 3), (1, 3)),
                ((0, 9), (1, 4), (1, 3)),
                ((0, 11), (1, 5), (1, 3)),
                ((0, 0), (1, 7), (1, 7)),
                ((0, 1), (1, 7), (1, 7)),
                ((0, 3), (1, 8), (1, 7)),
                ((0, 4), (1, 9), (1, 7)),
                ((0, 5), (1, 9), (1, 7)),
                ((0, 7), (1, 10), (1, 7)),
                ((0, 13), (1, 10), (1, 3))
            ]
        );
        //Check the range_check builtin segment
        assert_eq!(vm.builtin_runners[0].0, String::from("range_check"));
        assert_eq!(vm.builtin_runners[0].1.base(), relocatable!(2, 0));

        check_memory!(vm.memory, ((2, 0), 7), ((2, 1), 18446744073709551608_i128));
        assert_eq!(vm.memory.get(&MaybeRelocatable::from((2, 2))), Ok(None));
    }

    #[test]
    /*Program used:
    %builtins output

    from starkware.cairo.common.serialize import serialize_word

    func main{output_ptr: felt*}():
        let a = 1
        serialize_word(a)
        let b = 17 * a
        serialize_word(b)
        return()
    end

    main = 4
    data = [
    4612671182993129469,
    5198983563776393216,
    1,
    2345108766317314046,
    5191102247248822272,
    5189976364521848832,
    1,
    1226245742482522112,
    3618502788666131213697322783095070105623107215331596699973092056135872020474,
    5189976364521848832,
    17,
    1226245742482522112,
    3618502788666131213697322783095070105623107215331596699973092056135872020470,
    2345108766317314046
    ]
    */
    fn initialize_and_run_output_builtin() {
        //Initialization Phase
        let program = Program {
            builtins: vec![String::from("output")],
            prime: BigInt::new(Sign::Plus, vec![1, 0, 0, 0, 0, 0, 17, 134217728]),
            data: vec_data!(
                (4612671182993129469_i64),
                (5198983563776393216_i64),
                (1),
                (2345108766317314046_i64),
                (5191102247248822272_i64),
                (5189976364521848832_i64),
                (1),
                (1226245742482522112_i64),
                ((
                    b"3618502788666131213697322783095070105623107215331596699973092056135872020474",
                    10
                )),
                (5189976364521848832_i64),
                (17),
                (1226245742482522112_i64),
                ((
                    b"3618502788666131213697322783095070105623107215331596699973092056135872020470",
                    10
                )),
                (2345108766317314046_i64)
            ),
            constants: HashMap::new(),
            main: Some(4),
            hints: HashMap::new(),
            reference_manager: ReferenceManager {
                references: Vec::new(),
            },
            identifiers: HashMap::new(),
        };
        let hint_processor = BuiltinHintProcessor::new_empty();
        let mut cairo_runner = CairoRunner::new(&program).unwrap();
        let mut vm = vm!(true);
        cairo_runner.initialize_builtins(&mut vm).unwrap();
        cairo_runner.initialize_segments(&mut vm, None);
        let end = cairo_runner.initialize_main_entrypoint(&mut vm).unwrap();
        cairo_runner.initialize_vm(&mut vm).unwrap();
        //Execution Phase
        assert_eq!(
            cairo_runner.run_until_pc(end, &mut vm, &hint_processor),
            Ok(())
        );
        //Check final values against Python VM
        //Check final register values
        //todo
        assert_eq!(vm.run_context.pc, Relocatable::from((4, 0)));

        assert_eq!(vm.run_context.ap, 12);

        assert_eq!(vm.run_context.fp, 0);

        //Check each TraceEntry in trace
        let trace = vm.trace.unwrap();
        assert_eq!(trace.len(), 12);
        trace_check!(
            trace,
            [
                ((0, 4), (1, 3), (1, 3)),
                ((0, 5), (1, 4), (1, 3)),
                ((0, 7), (1, 5), (1, 3)),
                ((0, 0), (1, 7), (1, 7)),
                ((0, 1), (1, 7), (1, 7)),
                ((0, 3), (1, 8), (1, 7)),
                ((0, 9), (1, 8), (1, 3)),
                ((0, 11), (1, 9), (1, 3)),
                ((0, 0), (1, 11), (1, 11)),
                ((0, 1), (1, 11), (1, 11)),
                ((0, 3), (1, 12), (1, 11)),
                ((0, 13), (1, 12), (1, 3))
            ]
        );
        //Check that the output to be printed is correct
        assert_eq!(vm.builtin_runners[0].0, String::from("output"));
        assert_eq!(vm.builtin_runners[0].1.base(), relocatable!(2, 0));
        check_memory!(vm.memory, ((2, 0), 1), ((2, 1), 17));
        assert_eq!(vm.memory.get(&MaybeRelocatable::from((2, 2))), Ok(None));
    }

    #[test]
    /*Program used:
    %builtins output range_check

    from starkware.cairo.common.serialize import serialize_word

    func check_range{range_check_ptr}(num) -> (num : felt):

        # Check that 0 <= num < 2**64.
        [range_check_ptr] = num
        assert [range_check_ptr + 1] = 2 ** 64 - 1 - num
        let range_check_ptr = range_check_ptr + 2
        return(num)
    end

    func main{output_ptr: felt*, range_check_ptr: felt}():
        let num: felt = check_range(7)
        serialize_word(num)
        return()
    end

    main = 13
    data = [
    4612671182993129469,
    5198983563776393216,
    1,
    2345108766317314046,
    4612671182993129469,
    5189976364521848832,
    18446744073709551615,
    5199546496550207487,
    4612389712311386111,
    5198983563776393216,
    2,
    5191102247248822272,
    2345108766317314046,
    5191102247248822272,
    5189976364521848832,
    7,
    1226245742482522112,
    3618502788666131213697322783095070105623107215331596699973092056135872020469,
    5191102242953854976,
    5193354051357474816,
    1226245742482522112,
    3618502788666131213697322783095070105623107215331596699973092056135872020461,
    5193354029882638336,
    2345108766317314046]
    */
    fn initialize_and_run_output_range_check_builtin() {
        //Initialization Phase
        let program = Program {
            builtins: vec![String::from("output"), String::from("range_check")],
            prime: BigInt::new(Sign::Plus, vec![1, 0, 0, 0, 0, 0, 17, 134217728]),
            data: vec_data!(
                (4612671182993129469_i64),
                (5198983563776393216_i64),
                (1),
                (2345108766317314046_i64),
                (4612671182993129469_i64),
                (5189976364521848832_i64),
                (18446744073709551615_i128),
                (5199546496550207487_i64),
                (4612389712311386111_i64),
                (5198983563776393216_i64),
                (2),
                (5191102247248822272_i64),
                (2345108766317314046_i64),
                (5191102247248822272_i64),
                (5189976364521848832_i64),
                (7),
                (1226245742482522112_i64),
                ((
                    b"3618502788666131213697322783095070105623107215331596699973092056135872020469",
                    10
                )),
                (5191102242953854976_i64),
                (5193354051357474816_i64),
                (1226245742482522112_i64),
                ((
                    b"3618502788666131213697322783095070105623107215331596699973092056135872020461",
                    10
                )),
                (5193354029882638336_i64),
                (2345108766317314046_i64)
            ),
            constants: HashMap::new(),
            main: Some(13),
            hints: HashMap::new(),
            reference_manager: ReferenceManager {
                references: Vec::new(),
            },
            identifiers: HashMap::new(),
        };
        let hint_processor = BuiltinHintProcessor::new_empty();
        let mut cairo_runner = CairoRunner::new(&program).unwrap();
        let mut vm = vm!(true);
        cairo_runner.initialize_builtins(&mut vm).unwrap();
        cairo_runner.initialize_segments(&mut vm, None);
        let end = cairo_runner.initialize_main_entrypoint(&mut vm).unwrap();
        cairo_runner.initialize_vm(&mut vm).unwrap();
        //Execution Phase
        assert_eq!(
            cairo_runner.run_until_pc(end, &mut vm, &hint_processor),
            Ok(())
        );
        //Check final values against Python VM
        //Check final register values
        assert_eq!(vm.run_context.pc, Relocatable::from((5, 0)));

        assert_eq!(vm.run_context.ap, 18);

        assert_eq!(vm.run_context.fp, 0);

        //Check each TraceEntry in trace
        let trace = vm.trace.unwrap();
        assert_eq!(trace.len(), 18);
        trace_check!(
            trace,
            [
                ((0, 13), (1, 4), (1, 4)),
                ((0, 14), (1, 5), (1, 4)),
                ((0, 16), (1, 6), (1, 4)),
                ((0, 4), (1, 8), (1, 8)),
                ((0, 5), (1, 8), (1, 8)),
                ((0, 7), (1, 9), (1, 8)),
                ((0, 8), (1, 10), (1, 8)),
                ((0, 9), (1, 10), (1, 8)),
                ((0, 11), (1, 11), (1, 8)),
                ((0, 12), (1, 12), (1, 8)),
                ((0, 18), (1, 12), (1, 4)),
                ((0, 19), (1, 13), (1, 4)),
                ((0, 20), (1, 14), (1, 4)),
                ((0, 0), (1, 16), (1, 16)),
                ((0, 1), (1, 16), (1, 16)),
                ((0, 3), (1, 17), (1, 16)),
                ((0, 22), (1, 17), (1, 4)),
                ((0, 23), (1, 18), (1, 4))
            ]
        );
        //Check the range_check builtin segment
        assert_eq!(vm.builtin_runners[1].0, String::from("range_check"));
        assert_eq!(vm.builtin_runners[1].1.base(), relocatable!(3, 0));

        check_memory!(vm.memory, ((3, 0), 7), ((3, 1), 18446744073709551608_i128));
        assert_eq!(
            vm.memory.get(&MaybeRelocatable::from((2, 2))).unwrap(),
            None
        );

        //Check the output segment
        assert_eq!(vm.builtin_runners[0].0, String::from("output"));
        assert_eq!(vm.builtin_runners[0].1.base(), relocatable!(2, 0));

        check_memory!(vm.memory, ((2, 0), 7));
        assert_eq!(
            vm.memory.get(&(MaybeRelocatable::from((2, 1)))).unwrap(),
            None
        );
    }

    #[test]
    /*Memory from this test is taken from a cairo program execution
    Program used:
        func main():
        let a = 1
        [ap + 3] = 5
        return()

    end
    Final Memory:
    {RelocatableValue(segment_index=0, offset=0): 4613515612218425347,
     RelocatableValue(segment_index=0, offset=1): 5,
     RelocatableValue(segment_index=0, offset=2): 2345108766317314046,
     RelocatableValue(segment_index=1, offset=0): RelocatableValue(segment_index=2, offset=0),
     RelocatableValue(segment_index=1, offset=1): RelocatableValue(segment_index=3, offset=0),
     RelocatableValue(segment_index=1, offset=5): 5}
    Relocated Memory:
        1     4613515612218425347
        2     5
        3     2345108766317314046
        4     10
        5     10
        ⋮
        9     5
    */
    fn relocate_memory_with_gap() {
        let program = Program {
            builtins: Vec::new(),
            prime: bigint!(17),
            data: Vec::new(),
            constants: HashMap::new(),
            main: None,
            hints: HashMap::new(),
            reference_manager: ReferenceManager {
                references: Vec::new(),
            },
            identifiers: HashMap::new(),
        };
        let mut cairo_runner = CairoRunner::new(&program).unwrap();
        let mut vm = vm!(true);
        for _ in 0..4 {
            vm.segments.add(&mut vm.memory);
        }
        // Memory initialization without macro
        vm.memory
            .insert(
                &MaybeRelocatable::from((0, 0)),
                &MaybeRelocatable::from(bigint!(4613515612218425347_i64)),
            )
            .unwrap();
        vm.memory
            .insert(
                &MaybeRelocatable::from((0, 1)),
                &MaybeRelocatable::from(bigint!(5)),
            )
            .unwrap();
        vm.memory
            .insert(
                &MaybeRelocatable::from((0, 2)),
                &MaybeRelocatable::from(bigint!(2345108766317314046_i64)),
            )
            .unwrap();
        vm.memory
            .insert(
                &MaybeRelocatable::from((1, 0)),
                &MaybeRelocatable::from((2, 0)),
            )
            .unwrap();
        vm.memory
            .insert(
                &MaybeRelocatable::from((1, 1)),
                &MaybeRelocatable::from((3, 0)),
            )
            .unwrap();
        vm.memory
            .insert(
                &MaybeRelocatable::from((1, 5)),
                &MaybeRelocatable::from(bigint!(5)),
            )
            .unwrap();
        vm.segments.compute_effective_sizes(&vm.memory);
        let rel_table = vm
            .segments
            .relocate_segments()
            .expect("Couldn't relocate after compute effective sizes");
        assert_eq!(cairo_runner.relocate_memory(&mut vm, &rel_table), Ok(()));
        assert_eq!(cairo_runner.relocated_memory[0], None);
        assert_eq!(
            cairo_runner.relocated_memory[1],
            Some(bigint!(4613515612218425347_i64))
        );
        assert_eq!(cairo_runner.relocated_memory[2], Some(bigint!(5)));
        assert_eq!(
            cairo_runner.relocated_memory[3],
            Some(bigint!(2345108766317314046_i64))
        );
        assert_eq!(cairo_runner.relocated_memory[4], Some(bigint!(10)));
        assert_eq!(cairo_runner.relocated_memory[5], Some(bigint!(10)));
        assert_eq!(cairo_runner.relocated_memory[6], None);
        assert_eq!(cairo_runner.relocated_memory[7], None);
        assert_eq!(cairo_runner.relocated_memory[8], None);
        assert_eq!(cairo_runner.relocated_memory[9], Some(bigint!(5)));
    }

    #[test]
    /* Program used:
    %builtins output

    from starkware.cairo.common.serialize import serialize_word

    func main{output_ptr: felt*}():
        let a = 1
        serialize_word(a)
        let b = 17 * a
        serialize_word(b)
        return()
    end
    Relocated Memory:
        1     4612671182993129469
        2     5198983563776393216
        3     1
        4     2345108766317314046
        5     5191102247248822272
        6     5189976364521848832
        7     1
        8     1226245742482522112
        9     -7
        10    5189976364521848832
        11    17
        12    1226245742482522112
        13    -11
        14    2345108766317314046
        15    27
        16    29
        17    29
        18    27
        19    1
        20    18
        21    10
        22    28
        23    17
        24    18
        25    14
        26    29
        27    1
        28    17
     */
    fn initialize_run_and_relocate_output_builtin() {
        let program = Program {
            builtins: vec![String::from("output")],
            prime: BigInt::new(Sign::Plus, vec![1, 0, 0, 0, 0, 0, 17, 134217728]),
            data: vec_data!(
                (4612671182993129469_i64),
                (5198983563776393216_i64),
                (1),
                (2345108766317314046_i64),
                (5191102247248822272_i64),
                (5189976364521848832_i64),
                (1),
                (1226245742482522112_i64),
                ((
                    b"3618502788666131213697322783095070105623107215331596699973092056135872020474",
                    10
                )),
                (5189976364521848832_i64),
                (17),
                (1226245742482522112_i64),
                ((
                    b"3618502788666131213697322783095070105623107215331596699973092056135872020470",
                    10
                )),
                (2345108766317314046_i64)
            ),
            constants: HashMap::new(),
            main: Some(4),
            hints: HashMap::new(),
            reference_manager: ReferenceManager {
                references: Vec::new(),
            },
            identifiers: HashMap::new(),
        };
        let hint_processor = BuiltinHintProcessor::new_empty();
        let mut cairo_runner = CairoRunner::new(&program).unwrap();
        let mut vm = vm!(true);
        cairo_runner.initialize_builtins(&mut vm).unwrap();
        cairo_runner.initialize_segments(&mut vm, None);
        let end = cairo_runner.initialize_main_entrypoint(&mut vm).unwrap();
        cairo_runner.initialize_vm(&mut vm).unwrap();
        assert_eq!(
            cairo_runner.run_until_pc(end, &mut vm, &hint_processor),
            Ok(())
        );
        vm.segments.compute_effective_sizes(&vm.memory);
        let rel_table = vm
            .segments
            .relocate_segments()
            .expect("Couldn't relocate after compute effective sizes");
        assert_eq!(cairo_runner.relocate_memory(&mut vm, &rel_table), Ok(()));
        assert_eq!(cairo_runner.relocated_memory[0], None);
        assert_eq!(
            cairo_runner.relocated_memory[1],
            Some(bigint!(4612671182993129469_i64))
        );
        assert_eq!(
            cairo_runner.relocated_memory[2],
            Some(bigint!(5198983563776393216_i64))
        );
        assert_eq!(cairo_runner.relocated_memory[3], Some(bigint!(1)));
        assert_eq!(
            cairo_runner.relocated_memory[4],
            Some(bigint!(2345108766317314046_i64))
        );
        assert_eq!(
            cairo_runner.relocated_memory[5],
            Some(bigint!(5191102247248822272_i64))
        );
        assert_eq!(
            cairo_runner.relocated_memory[6],
            Some(bigint!(5189976364521848832_i64))
        );
        assert_eq!(cairo_runner.relocated_memory[7], Some(bigint!(1)));
        assert_eq!(
            cairo_runner.relocated_memory[8],
            Some(bigint!(1226245742482522112_i64))
        );
        assert_eq!(
            cairo_runner.relocated_memory[9],
            Some(bigint_str!(
                b"3618502788666131213697322783095070105623107215331596699973092056135872020474"
            ))
        );
        assert_eq!(
            cairo_runner.relocated_memory[10],
            Some(bigint!(5189976364521848832_i64))
        );
        assert_eq!(cairo_runner.relocated_memory[11], Some(bigint!(17)));
        assert_eq!(
            cairo_runner.relocated_memory[12],
            Some(bigint!(1226245742482522112_i64))
        );
        assert_eq!(
            cairo_runner.relocated_memory[13],
            Some(bigint_str!(
                b"3618502788666131213697322783095070105623107215331596699973092056135872020470"
            ))
        );
        assert_eq!(
            cairo_runner.relocated_memory[14],
            Some(bigint!(2345108766317314046_i64))
        );
        assert_eq!(cairo_runner.relocated_memory[15], Some(bigint!(27)));
        assert_eq!(cairo_runner.relocated_memory[16], Some(bigint!(29)));
        assert_eq!(cairo_runner.relocated_memory[17], Some(bigint!(29)));
        assert_eq!(cairo_runner.relocated_memory[18], Some(bigint!(27)));
        assert_eq!(cairo_runner.relocated_memory[19], Some(bigint!(1)));
        assert_eq!(cairo_runner.relocated_memory[20], Some(bigint!(18)));
        assert_eq!(cairo_runner.relocated_memory[21], Some(bigint!(10)));
        assert_eq!(cairo_runner.relocated_memory[22], Some(bigint!(28)));
        assert_eq!(cairo_runner.relocated_memory[23], Some(bigint!(17)));
        assert_eq!(cairo_runner.relocated_memory[24], Some(bigint!(18)));
        assert_eq!(cairo_runner.relocated_memory[25], Some(bigint!(14)));
        assert_eq!(cairo_runner.relocated_memory[26], Some(bigint!(29)));
        assert_eq!(cairo_runner.relocated_memory[27], Some(bigint!(1)));
        assert_eq!(cairo_runner.relocated_memory[28], Some(bigint!(17)));
    }

    #[test]
    /* Program used:
    %builtins output

    from starkware.cairo.common.serialize import serialize_word

    func main{output_ptr: felt*}():
        let a = 1
        serialize_word(a)
        let b = 17 * a
        serialize_word(b)
        return()
    end

    Relocated Trace:
    [TraceEntry(pc=5, ap=18, fp=18),
     TraceEntry(pc=6, ap=19, fp=18),
     TraceEntry(pc=8, ap=20, fp=18),
     TraceEntry(pc=1, ap=22, fp=22),
     TraceEntry(pc=2, ap=22, fp=22),
     TraceEntry(pc=4, ap=23, fp=22),
     TraceEntry(pc=10, ap=23, fp=18),
    */
    fn relocate_trace_output_builtin() {
        let program = Program {
            builtins: vec![String::from("output")],
            prime: BigInt::new(Sign::Plus, vec![1, 0, 0, 0, 0, 0, 17, 134217728]),
            data: vec_data!(
                (4612671182993129469_i64),
                (5198983563776393216_i64),
                (1),
                (2345108766317314046_i64),
                (5191102247248822272_i64),
                (5189976364521848832_i64),
                (1),
                (1226245742482522112_i64),
                ((
                    b"3618502788666131213697322783095070105623107215331596699973092056135872020474",
                    10
                )),
                (5189976364521848832_i64),
                (17),
                (1226245742482522112_i64),
                ((
                    b"3618502788666131213697322783095070105623107215331596699973092056135872020470",
                    10
                )),
                (2345108766317314046_i64)
            ),
            constants: HashMap::new(),
            main: Some(4),
            hints: HashMap::new(),
            reference_manager: ReferenceManager {
                references: Vec::new(),
            },
            identifiers: HashMap::new(),
        };
        let hint_processor = BuiltinHintProcessor::new_empty();
        let mut cairo_runner = CairoRunner::new(&program).unwrap();
        let mut vm = vm!(true);
        cairo_runner.initialize_builtins(&mut vm).unwrap();
        cairo_runner.initialize_segments(&mut vm, None);
        let end = cairo_runner.initialize_main_entrypoint(&mut vm).unwrap();
        cairo_runner.initialize_vm(&mut vm).unwrap();
        assert_eq!(
            cairo_runner.run_until_pc(end, &mut vm, &hint_processor),
            Ok(())
        );
        vm.segments.compute_effective_sizes(&vm.memory);
        let rel_table = vm
            .segments
            .relocate_segments()
            .expect("Couldn't relocate after compute effective sizes");
        cairo_runner.relocate_trace(&mut vm, &rel_table).unwrap();
        let relocated_trace = cairo_runner.relocated_trace.unwrap();
        assert_eq!(relocated_trace.len(), 12);
        assert_eq!(
            relocated_trace[0],
            RelocatedTraceEntry {
                pc: 5,
                ap: 18,
                fp: 18
            }
        );
        assert_eq!(
            relocated_trace[1],
            RelocatedTraceEntry {
                pc: 6,
                ap: 19,
                fp: 18
            }
        );
        assert_eq!(
            relocated_trace[2],
            RelocatedTraceEntry {
                pc: 8,
                ap: 20,
                fp: 18
            }
        );
        assert_eq!(
            relocated_trace[3],
            RelocatedTraceEntry {
                pc: 1,
                ap: 22,
                fp: 22
            }
        );
        assert_eq!(
            relocated_trace[4],
            RelocatedTraceEntry {
                pc: 2,
                ap: 22,
                fp: 22
            }
        );
        assert_eq!(
            relocated_trace[5],
            RelocatedTraceEntry {
                pc: 4,
                ap: 23,
                fp: 22
            }
        );
        assert_eq!(
            relocated_trace[6],
            RelocatedTraceEntry {
                pc: 10,
                ap: 23,
                fp: 18
            }
        );
        assert_eq!(
            relocated_trace[7],
            RelocatedTraceEntry {
                pc: 12,
                ap: 24,
                fp: 18
            }
        );
        assert_eq!(
            relocated_trace[8],
            RelocatedTraceEntry {
                pc: 1,
                ap: 26,
                fp: 26
            }
        );
        assert_eq!(
            relocated_trace[9],
            RelocatedTraceEntry {
                pc: 2,
                ap: 26,
                fp: 26
            }
        );
        assert_eq!(
            relocated_trace[10],
            RelocatedTraceEntry {
                pc: 4,
                ap: 27,
                fp: 26
            }
        );
        assert_eq!(
            relocated_trace[11],
            RelocatedTraceEntry {
                pc: 14,
                ap: 27,
                fp: 18
            }
        );
    }

    #[test]
    fn write_output_from_preset_memory() {
        let program = Program {
            builtins: vec![String::from("output")],
            prime: bigint!(17),
            data: Vec::new(),
            constants: HashMap::new(),
            main: None,
            hints: HashMap::new(),
            reference_manager: ReferenceManager {
                references: Vec::new(),
            },
            identifiers: HashMap::new(),
        };
        let mut cairo_runner = CairoRunner::new(&program).unwrap();
        let mut vm = vm!();
        cairo_runner.initialize_builtins(&mut vm).unwrap();
        cairo_runner.initialize_segments(&mut vm, None);
        assert_eq!(vm.builtin_runners[0].0, String::from("output"));
        assert_eq!(vm.builtin_runners[0].1.base(), relocatable!(2, 0));

        vm.memory = memory![((2, 0), 1), ((2, 1), 2)];
        vm.segments.segment_used_sizes = Some(vec![0, 0, 2]);
        let mut stdout = Vec::<u8>::new();
        cairo_runner.write_output(&mut vm, &mut stdout).unwrap();
        assert_eq!(String::from_utf8(stdout), Ok(String::from("1\n2\n")));
    }

    #[test]
    /*Program used:
    %builtins output

    from starkware.cairo.common.serialize import serialize_word

    func main{output_ptr: felt*}():
        let a = 1
        serialize_word(a)
        return()
    end */
    fn write_output_from_program() {
        //Initialization Phase
        let program = Program {
            builtins: vec![String::from("output")],
            prime: BigInt::new(Sign::Plus, vec![1, 0, 0, 0, 0, 0, 17, 134217728]),
            data: vec_data!(
                (4612671182993129469_i64),
                (5198983563776393216_i64),
                (1),
                (2345108766317314046_i64),
                (5191102247248822272_i64),
                (5189976364521848832_i64),
                (1),
                (1226245742482522112_i64),
                ((
                    b"3618502788666131213697322783095070105623107215331596699973092056135872020474",
                    10
                )),
                (5189976364521848832_i64),
                (17),
                (1226245742482522112_i64),
                ((
                    b"3618502788666131213697322783095070105623107215331596699973092056135872020470",
                    10
                )),
                (2345108766317314046_i64)
            ),
            constants: HashMap::new(),
            main: Some(4),
            hints: HashMap::new(),
            reference_manager: ReferenceManager {
                references: Vec::new(),
            },
            identifiers: HashMap::new(),
        };
        let mut cairo_runner = CairoRunner::new(&program).unwrap();
        let mut vm = vm!();
        cairo_runner.initialize_builtins(&mut vm).unwrap();
        cairo_runner.initialize_segments(&mut vm, None);
        let end = cairo_runner.initialize_main_entrypoint(&mut vm).unwrap();
        cairo_runner.initialize_vm(&mut vm).unwrap();
        //Execution Phase
        let hint_processor = BuiltinHintProcessor::new_empty();
        assert_eq!(
            cairo_runner.run_until_pc(end, &mut vm, &hint_processor),
            Ok(())
        );
        let mut stdout = Vec::<u8>::new();
        cairo_runner.write_output(&mut vm, &mut stdout).unwrap();
        assert_eq!(String::from_utf8(stdout), Ok(String::from("1\n17\n")));
    }

    #[test]
    fn write_output_from_preset_memory_neg_output() {
        let program = Program {
            builtins: vec![String::from("output")],
            prime: bigint_str!(
                b"3618502788666131213697322783095070105623107215331596699973092056135872020481"
            ),
            data: Vec::new(),
            constants: HashMap::new(),
            main: None,
            hints: HashMap::new(),
            reference_manager: ReferenceManager {
                references: Vec::new(),
            },
            identifiers: HashMap::new(),
        };
        let mut cairo_runner = CairoRunner::new(&program).unwrap();
        let mut vm = vm!();
        cairo_runner.initialize_builtins(&mut vm).unwrap();
        cairo_runner.initialize_segments(&mut vm, None);
        assert_eq!(vm.builtin_runners[0].0, String::from("output"));
        assert_eq!(vm.builtin_runners[0].1.base(), relocatable!(2, 0));
        vm.memory = memory![(
            (2, 0),
            (
                b"3270867057177188607814717243084834301278723532952411121381966378910183338911",
                10
            )
        )];
        vm.segments.segment_used_sizes = Some(vec![0, 0, 1]);
        let mut stdout = Vec::<u8>::new();
        cairo_runner.write_output(&mut vm, &mut stdout).unwrap();
        assert_eq!(
            String::from_utf8(stdout),
            Ok(String::from(
                "-347635731488942605882605540010235804344383682379185578591125677225688681570\n"
            ))
        );
    }

    #[test]
    fn insert_all_builtins_in_order() {
        let program = Program {
            builtins: vec![
                String::from("output"),
                String::from("pedersen"),
                String::from("range_check"),
                String::from("bitwise"),
                String::from("ec_op"),
            ],
            prime: bigint_str!(
                b"3618502788666131213697322783095070105623107215331596699973092056135872020481"
            ),
            data: Vec::new(),
            constants: HashMap::new(),
            main: None,
            hints: HashMap::new(),
            reference_manager: ReferenceManager {
                references: Vec::new(),
            },
            identifiers: HashMap::new(),
        };
        let cairo_runner = CairoRunner::new(&program).unwrap();
        let mut vm = vm!();
        cairo_runner.initialize_builtins(&mut vm).unwrap();
        assert_eq!(vm.builtin_runners[0].0, String::from("output"));
        assert_eq!(vm.builtin_runners[1].0, String::from("pedersen"));
        assert_eq!(vm.builtin_runners[2].0, String::from("range_check"));
        assert_eq!(vm.builtin_runners[3].0, String::from("bitwise"));
        assert_eq!(vm.builtin_runners[4].0, String::from("ec_op"));
    }

    #[test]
    fn get_constants() {
        let program_constants = HashMap::from([
            ("MAX".to_string(), bigint!(300)),
            ("MIN".to_string(), bigint!(20)),
        ]);
        let program = Program {
            builtins: Vec::new(),
            prime: bigint_str!(
                b"3618502788666131213697322783095070105623107215331596699973092056135872020481"
            ),
            data: Vec::new(),
            constants: program_constants.clone(),
            main: None,
            hints: HashMap::new(),
            reference_manager: ReferenceManager {
                references: Vec::new(),
            },
            identifiers: HashMap::new(),
        };
        let cairo_runner = CairoRunner::new(&program).unwrap();
        assert_eq!(cairo_runner.get_constants(), &program_constants);
    }

    #[test]
    fn mark_as_accessed() {
        let program = Program {
            builtins: Vec::new(),
            prime: bigint_str!(
                b"3618502788666131213697322783095070105623107215331596699973092056135872020481"
            ),
            data: Vec::new(),
            constants: HashMap::new(),
            main: None,
            hints: HashMap::new(),
            reference_manager: ReferenceManager {
                references: Vec::new(),
            },
            identifiers: HashMap::new(),
        };

        let mut cairo_runner = CairoRunner::new(&program).unwrap();

        assert_eq!(
            cairo_runner.mark_as_accessed((0, 0).into(), 3),
            Err(VirtualMachineError::RunNotFinished),
        );
    }

    #[test]
    fn mark_as_accessed_missing_accessed_addresses() {
        let program = Program {
            builtins: Vec::new(),
            prime: bigint_str!(
                b"3618502788666131213697322783095070105623107215331596699973092056135872020481"
            ),
            data: Vec::new(),
            constants: HashMap::new(),
            main: None,
            hints: HashMap::new(),
            reference_manager: ReferenceManager {
                references: Vec::new(),
            },
            identifiers: HashMap::new(),
        };

        let mut cairo_runner = CairoRunner::new(&program).unwrap();

        cairo_runner.accessed_addresses = Some(HashSet::new());
        cairo_runner.mark_as_accessed((0, 0).into(), 3).unwrap();
        cairo_runner.mark_as_accessed((0, 10).into(), 2).unwrap();
        cairo_runner.mark_as_accessed((1, 1).into(), 1).unwrap();
        assert_eq!(
            cairo_runner.accessed_addresses.unwrap(),
            [
                (0, 0).into(),
                (0, 1).into(),
                (0, 2).into(),
                (0, 10).into(),
                (0, 11).into(),
                (1, 1).into(),
            ]
            .into_iter()
            .collect(),
        );
    }

    #[test]
    fn get_memory_holes_missing_accessed_addresses() {
        let program = Program {
            builtins: Vec::new(),
            prime: bigint_str!(
                b"3618502788666131213697322783095070105623107215331596699973092056135872020481"
            ),
            data: Vec::new(),
            constants: HashMap::new(),
            main: None,
            hints: HashMap::new(),
            reference_manager: ReferenceManager {
                references: Vec::new(),
            },
            identifiers: HashMap::new(),
        };

        let cairo_runner = CairoRunner::new(&program).unwrap();
        let vm = vm!();

        assert_eq!(
            cairo_runner.get_memory_holes(&vm),
            Err(MemoryError::MissingAccessedAddresses),
        );
    }

    #[test]
    fn get_memory_holes_missing_segment_used_sizes() {
        let program = Program {
            builtins: Vec::new(),
            prime: bigint_str!(
                b"3618502788666131213697322783095070105623107215331596699973092056135872020481"
            ),
            data: Vec::new(),
            constants: HashMap::new(),
            main: None,
            hints: HashMap::new(),
            reference_manager: ReferenceManager {
                references: Vec::new(),
            },
            identifiers: HashMap::new(),
        };

        let mut cairo_runner = CairoRunner::new(&program).unwrap();
        let mut vm = vm!();

        cairo_runner.accessed_addresses = Some(HashSet::new());
        vm.builtin_runners = Vec::new();
        assert_eq!(
            cairo_runner.get_memory_holes(&vm),
            Err(MemoryError::MissingSegmentUsedSizes),
        );
    }

    #[test]
    fn get_memory_holes_empty() {
        let program = Program {
            builtins: Vec::new(),
            prime: bigint_str!(
                b"3618502788666131213697322783095070105623107215331596699973092056135872020481"
            ),
            data: Vec::new(),
            constants: HashMap::new(),
            main: None,
            hints: HashMap::new(),
            reference_manager: ReferenceManager {
                references: Vec::new(),
            },
            identifiers: HashMap::new(),
        };

        let mut cairo_runner = CairoRunner::new(&program).unwrap();
        let mut vm = vm!();

        cairo_runner.accessed_addresses = Some(HashSet::new());
        vm.builtin_runners = Vec::new();
        vm.segments.segment_used_sizes = Some(Vec::new());
        assert_eq!(cairo_runner.get_memory_holes(&vm), Ok(0));
    }

    #[test]
    fn get_memory_holes_empty_builtins() {
        let program = Program {
            builtins: Vec::new(),
            prime: bigint_str!(
                b"3618502788666131213697322783095070105623107215331596699973092056135872020481"
            ),
            data: Vec::new(),
            constants: HashMap::new(),
            main: None,
            hints: HashMap::new(),
            reference_manager: ReferenceManager {
                references: Vec::new(),
            },
            identifiers: HashMap::new(),
        };

        let mut cairo_runner = CairoRunner::new(&program).unwrap();
        let mut vm = vm!();

        cairo_runner.accessed_addresses =
            Some([(0, 0).into(), (0, 2).into()].into_iter().collect());
        vm.builtin_runners = Vec::new();
        vm.segments.segment_used_sizes = Some(vec![4]);
        assert_eq!(cairo_runner.get_memory_holes(&vm), Ok(2));
    }

    #[test]
    fn get_memory_holes_empty_accesses() {
        let program = Program {
            builtins: Vec::new(),
            prime: bigint_str!(
                b"3618502788666131213697322783095070105623107215331596699973092056135872020481"
            ),
            data: Vec::new(),
            constants: HashMap::new(),
            main: None,
            hints: HashMap::new(),
            reference_manager: ReferenceManager {
                references: Vec::new(),
            },
            identifiers: HashMap::new(),
        };

        let mut cairo_runner = CairoRunner::new(&program).unwrap();
        let mut vm = vm!();

        cairo_runner.accessed_addresses = Some(HashSet::new());
        vm.builtin_runners = vec![{
            let mut builtin_runner = OutputBuiltinRunner::new();
            builtin_runner.initialize_segments(&mut vm.segments, &mut vm.memory);

            ("output".to_string(), Box::new(builtin_runner))
        }];
        vm.segments.segment_used_sizes = Some(vec![4]);
        assert_eq!(cairo_runner.get_memory_holes(&vm), Ok(0));
    }

    #[test]
    fn get_memory_holes() {
        let program = Program {
            builtins: Vec::new(),
            prime: bigint_str!(
                b"3618502788666131213697322783095070105623107215331596699973092056135872020481"
            ),
            data: Vec::new(),
            constants: HashMap::new(),
            main: None,
            hints: HashMap::new(),
            reference_manager: ReferenceManager {
                references: Vec::new(),
            },
            identifiers: HashMap::new(),
        };

        let mut cairo_runner = CairoRunner::new(&program).unwrap();
        let mut vm = vm!();

        cairo_runner.accessed_addresses =
            Some([(1, 0).into(), (1, 2).into()].into_iter().collect());
        vm.builtin_runners = vec![{
            let mut builtin_runner = OutputBuiltinRunner::new();
            builtin_runner.initialize_segments(&mut vm.segments, &mut vm.memory);

            ("output".to_string(), Box::new(builtin_runner))
        }];
        vm.segments.segment_used_sizes = Some(vec![4, 4]);
        assert_eq!(cairo_runner.get_memory_holes(&vm), Ok(2));
    }
}<|MERGE_RESOLUTION|>--- conflicted
+++ resolved
@@ -320,30 +320,17 @@
         Ok(())
     }
 
-<<<<<<< HEAD
-    pub fn get_memory_holes(&self, vm: &VirtualMachine) -> Result<usize, MemoryError> {
-        let accessed_addresses = vm
-=======
     /// Count the number of holes present in the segments.
     pub fn get_memory_holes(&self, vm: &VirtualMachine) -> Result<usize, MemoryError> {
         let accessed_addresses = self
->>>>>>> e5d5f952
             .accessed_addresses
             .as_ref()
             .ok_or(MemoryError::MissingAccessedAddresses)?;
 
-<<<<<<< HEAD
-        let mut builtin_accessed_addresses = vm
-            .builtin_runners
-            .iter()
-            .flat_map(|(_, x)| x.get_memory_accesses(self).into_iter())
-            .collect::<HashSet<_>>();
-=======
         let mut builtin_accessed_addresses = HashSet::new();
         for (_, builtin_runner) in &vm.builtin_runners {
             builtin_accessed_addresses.extend(builtin_runner.get_memory_accesses(vm)?.into_iter());
         }
->>>>>>> e5d5f952
 
         builtin_accessed_addresses.extend(accessed_addresses.iter().cloned());
         vm.segments.get_memory_holes(&builtin_accessed_addresses)
