use crate::{
    stdlib::{
        any::Any,
        collections::{HashMap, HashSet},
<<<<<<< HEAD
        ops::{Add, AddAssign, Mul, Sub},
=======
        ops::{Add, AddAssign, Mul, MulAssign, Sub, SubAssign},
>>>>>>> d180881e
        prelude::*,
    },
    types::instance_definitions::keccak_instance_def::KeccakInstanceDef,
};

use crate::{
    hint_processor::hint_processor_definition::{HintProcessor, HintReference},
    math_utils::safe_div_usize,
    serde::deserialize_program::{BuiltinName, OffsetValue},
    types::{
        errors::{math_errors::MathError, program_errors::ProgramError},
        exec_scope::ExecutionScopes,
        instance_definitions::{
            bitwise_instance_def::BitwiseInstanceDef, ec_op_instance_def::EcOpInstanceDef,
            ecdsa_instance_def::EcdsaInstanceDef,
        },
        instruction::Register,
        layout::CairoLayout,
        program::Program,
        relocatable::{relocate_address, relocate_value, MaybeRelocatable, Relocatable},
    },
    utils::is_subsequence,
    vm::{
        errors::{
            cairo_run_errors::CairoRunError,
            memory_errors::{InsufficientAllocatedCellsError, MemoryError},
            runner_errors::RunnerError,
            trace_errors::TraceError,
            vm_errors::VirtualMachineError,
            vm_exception::VmException,
        },
        security::verify_secure_runner,
        trace::get_perm_range_check_limits,
        {
            runners::builtin_runner::{
                BitwiseBuiltinRunner, BuiltinRunner, EcOpBuiltinRunner, HashBuiltinRunner,
                OutputBuiltinRunner, RangeCheckBuiltinRunner, SignatureBuiltinRunner,
            },
            vm_core::VirtualMachine,
        },
    },
};
use felt::Felt252;
use num_integer::div_rem;
use num_traits::Zero;
use serde::Deserialize;

use super::builtin_runner::{KeccakBuiltinRunner, PoseidonBuiltinRunner};

#[derive(Clone, Debug, Eq, PartialEq)]
pub enum CairoArg {
    Single(MaybeRelocatable),
    Array(Vec<MaybeRelocatable>),
    Composed(Vec<CairoArg>),
}

impl From<MaybeRelocatable> for CairoArg {
    fn from(other: MaybeRelocatable) -> Self {
        CairoArg::Single(other)
    }
}

impl From<Vec<MaybeRelocatable>> for CairoArg {
    fn from(other: Vec<MaybeRelocatable>) -> Self {
        CairoArg::Array(other)
    }
}

#[derive(Debug)]
pub struct CairoRunner {
    pub(crate) program: Program,
    layout: CairoLayout,
    final_pc: Option<Relocatable>,
    pub(crate) program_base: Option<Relocatable>,
    execution_base: Option<Relocatable>,
    initial_ap: Option<Relocatable>,
    initial_fp: Option<Relocatable>,
    initial_pc: Option<Relocatable>,
    run_ended: bool,
    segments_finalized: bool,
    execution_public_memory: Option<Vec<usize>>,
    proof_mode: bool,
    pub original_steps: Option<usize>,
    pub relocated_memory: Vec<Option<Felt252>>,
    pub exec_scopes: ExecutionScopes,
}

impl CairoRunner {
    pub fn new(
        program: &Program,
        layout: &str,
        proof_mode: bool,
    ) -> Result<CairoRunner, RunnerError> {
        let cairo_layout = match layout {
            "plain" => CairoLayout::plain_instance(),
            "small" => CairoLayout::small_instance(),
            "dex" => CairoLayout::dex_instance(),
            "starknet" => CairoLayout::starknet_instance(),
            "starknet_with_keccak" => CairoLayout::starknet_with_keccak_instance(),
            "recursive_large_output" => CairoLayout::recursive_large_output_instance(),
            "all_cairo" => CairoLayout::all_cairo_instance(),
            "all_solidity" => CairoLayout::all_solidity_instance(),
            "dynamic" => CairoLayout::dynamic_instance(),
            name => return Err(RunnerError::InvalidLayoutName(name.to_string())),
        };
        Ok(CairoRunner {
            program: program.clone(),
            layout: cairo_layout,
            final_pc: None,
            program_base: None,
            execution_base: None,
            initial_ap: None,
            initial_fp: None,
            initial_pc: None,
            run_ended: false,
            segments_finalized: false,
            proof_mode,
            original_steps: None,
            relocated_memory: Vec::new(),
            exec_scopes: ExecutionScopes::new(),
            execution_public_memory: if proof_mode { Some(Vec::new()) } else { None },
        })
    }

    pub fn initialize(&mut self, vm: &mut VirtualMachine) -> Result<Relocatable, RunnerError> {
        self.initialize_builtins(vm)?;
        self.initialize_segments(vm, None);
        let end = self.initialize_main_entrypoint(vm)?;
        self.initialize_vm(vm)?;
        Ok(end)
    }

    pub fn initialize_builtins(&self, vm: &mut VirtualMachine) -> Result<(), RunnerError> {
        let builtin_ordered_list = vec![
            BuiltinName::output,
            BuiltinName::pedersen,
            BuiltinName::range_check,
            BuiltinName::ecdsa,
            BuiltinName::bitwise,
            BuiltinName::ec_op,
            BuiltinName::keccak,
            BuiltinName::poseidon,
        ];
        if !is_subsequence(&self.program.builtins, &builtin_ordered_list) {
            return Err(RunnerError::DisorderedBuiltins);
        };
        let mut program_builtins: HashSet<&BuiltinName> = self.program.builtins.iter().collect();
        let mut builtin_runners = Vec::<BuiltinRunner>::new();

        if self.layout.builtins.output {
            let included = program_builtins.remove(&BuiltinName::output);
            if included || self.proof_mode {
                builtin_runners.push(OutputBuiltinRunner::new(included).into());
            }
        }

        if let Some(instance_def) = self.layout.builtins.pedersen.as_ref() {
            let included = program_builtins.remove(&BuiltinName::pedersen);
            if included || self.proof_mode {
                builtin_runners.push(HashBuiltinRunner::new(instance_def.ratio, included).into());
            }
        }

        if let Some(instance_def) = self.layout.builtins.range_check.as_ref() {
            let included = program_builtins.remove(&BuiltinName::range_check);
            if included || self.proof_mode {
                builtin_runners.push(
                    RangeCheckBuiltinRunner::new(
                        instance_def.ratio,
                        instance_def.n_parts,
                        included,
                    )
                    .into(),
                );
            }
        }

        if let Some(instance_def) = self.layout.builtins.ecdsa.as_ref() {
            let included = program_builtins.remove(&BuiltinName::ecdsa);
            if included || self.proof_mode {
                builtin_runners.push(SignatureBuiltinRunner::new(instance_def, included).into());
            }
        }

        if let Some(instance_def) = self.layout.builtins.bitwise.as_ref() {
            let included = program_builtins.remove(&BuiltinName::bitwise);
            if included || self.proof_mode {
                builtin_runners.push(BitwiseBuiltinRunner::new(instance_def, included).into());
            }
        }

        if let Some(instance_def) = self.layout.builtins.ec_op.as_ref() {
            let included = program_builtins.remove(&BuiltinName::ec_op);
            if included || self.proof_mode {
                builtin_runners.push(EcOpBuiltinRunner::new(instance_def, included).into());
            }
        }

        if let Some(instance_def) = self.layout.builtins.keccak.as_ref() {
            let included = program_builtins.remove(&BuiltinName::keccak);
            if included || self.proof_mode {
                builtin_runners.push(KeccakBuiltinRunner::new(instance_def, included).into());
            }
        }

        if let Some(instance_def) = self.layout.builtins.poseidon.as_ref() {
            let included = program_builtins.remove(&BuiltinName::poseidon);
            if included || self.proof_mode {
                builtin_runners
                    .push(PoseidonBuiltinRunner::new(instance_def.ratio, included).into());
            }
        }
        if !program_builtins.is_empty() {
            return Err(RunnerError::NoBuiltinForInstance(
                program_builtins.iter().map(|n| n.name()).collect(),
                self.layout._name.clone(),
            ));
        }

        vm.builtin_runners = builtin_runners;
        Ok(())
    }

    // Initialize all the builtins. Values used are the original one from the CairoFunctionRunner
    // Values extracted from here: https://github.com/starkware-libs/cairo-lang/blob/4fb83010ab77aa7ead0c9df4b0c05e030bc70b87/src/starkware/cairo/common/cairo_function_runner.py#L28
    fn initialize_all_builtins(&self, vm: &mut VirtualMachine) -> Result<(), RunnerError> {
        let starknet_preset_builtins = vec![
            BuiltinName::pedersen,
            BuiltinName::range_check,
            BuiltinName::output,
            BuiltinName::ecdsa,
            BuiltinName::bitwise,
            BuiltinName::ec_op,
            BuiltinName::keccak,
            BuiltinName::poseidon,
        ];

        fn initialize_builtin(name: BuiltinName, vm: &mut VirtualMachine) {
            match name {
                BuiltinName::pedersen => vm
                    .builtin_runners
<<<<<<< HEAD
                    .push((name.name(), HashBuiltinRunner::new(Some(32), true).into())),
                BuiltinName::range_check => vm.builtin_runners.push((
                    name.name(),
                    RangeCheckBuiltinRunner::new(Some(1), 8, true).into(),
                )),
                BuiltinName::output => vm
                    .builtin_runners
                    .push((name.name(), OutputBuiltinRunner::new(true).into())),
                BuiltinName::ecdsa => vm.builtin_runners.push((
                    name.name(),
                    SignatureBuiltinRunner::new(&EcdsaInstanceDef::new(Some(1)), true).into(),
                )),
                BuiltinName::bitwise => vm.builtin_runners.push((
                    name.name(),
                    BitwiseBuiltinRunner::new(&BitwiseInstanceDef::new(Some(1)), true).into(),
                )),
                BuiltinName::ec_op => vm.builtin_runners.push((
                    name.name(),
                    EcOpBuiltinRunner::new(&EcOpInstanceDef::new(Some(1)), true).into(),
                )),
                BuiltinName::keccak => vm.builtin_runners.push((
                    name.name(),
                    KeccakBuiltinRunner::new(&KeccakInstanceDef::new(Some(1), vec![200; 8]), true)
                        .into(),
                )),
                BuiltinName::poseidon => vm.builtin_runners.push((
                    name.name(),
                    PoseidonBuiltinRunner::new(Some(1), true).into(),
                )),
=======
                    .push(HashBuiltinRunner::new(32, true).into()),
                BuiltinName::range_check => vm
                    .builtin_runners
                    .push(RangeCheckBuiltinRunner::new(1, 8, true).into()),
                BuiltinName::output => vm
                    .builtin_runners
                    .push(OutputBuiltinRunner::new(true).into()),
                BuiltinName::ecdsa => vm
                    .builtin_runners
                    .push(SignatureBuiltinRunner::new(&EcdsaInstanceDef::new(1), true).into()),
                BuiltinName::bitwise => vm
                    .builtin_runners
                    .push(BitwiseBuiltinRunner::new(&BitwiseInstanceDef::new(1), true).into()),
                BuiltinName::ec_op => vm
                    .builtin_runners
                    .push(EcOpBuiltinRunner::new(&EcOpInstanceDef::new(1), true).into()),
                BuiltinName::keccak => vm.builtin_runners.push(
                    KeccakBuiltinRunner::new(&KeccakInstanceDef::new(1, vec![200; 8]), true).into(),
                ),
                BuiltinName::poseidon => vm
                    .builtin_runners
                    .push(PoseidonBuiltinRunner::new(1, true).into()),
>>>>>>> d180881e
            }
        }

        for builtin_name in &self.program.builtins {
            initialize_builtin(*builtin_name, vm);
        }
        for builtin_name in starknet_preset_builtins {
            if !self.program.builtins.contains(&builtin_name) {
                initialize_builtin(builtin_name, vm)
            }
        }
        Ok(())
    }

    ///Creates the necessary segments for the program, execution, and each builtin on the MemorySegmentManager and stores the first adress of each of this new segments as each owner's base
    pub fn initialize_segments(
        &mut self,
        vm: &mut VirtualMachine,
        program_base: Option<Relocatable>,
    ) {
        self.program_base = match program_base {
            Some(base) => Some(base),
            None => Some(vm.segments.add()),
        };
        self.execution_base = Some(vm.segments.add());
        for builtin_runner in vm.builtin_runners.iter_mut() {
            builtin_runner.initialize_segments(&mut vm.segments);
        }
    }

    fn initialize_state(
        &mut self,
        vm: &mut VirtualMachine,
        entrypoint: usize,
        stack: Vec<MaybeRelocatable>,
    ) -> Result<(), RunnerError> {
        if let Some(prog_base) = self.program_base {
            let initial_pc = Relocatable {
                segment_index: prog_base.segment_index,
                offset: prog_base.offset + entrypoint,
            };
            self.initial_pc = Some(initial_pc);
            vm.segments
                .load_data(prog_base, &self.program.data)
                .map_err(RunnerError::MemoryInitializationError)?;

            // Mark all addresses from the program segment as accessed
            let base = self
                .program_base
                .unwrap_or_else(|| Relocatable::from((0, 0)));
            for i in 0..self.program.data.len() {
                vm.segments.memory.mark_as_accessed((base + i)?);
            }
        }
        if let Some(exec_base) = self.execution_base {
            vm.segments
                .load_data(exec_base, &stack)
                .map_err(RunnerError::MemoryInitializationError)?;
        } else {
            return Err(RunnerError::NoProgBase);
        }
        Ok(())
    }

    pub fn initialize_function_entrypoint(
        &mut self,
        vm: &mut VirtualMachine,
        entrypoint: usize,
        mut stack: Vec<MaybeRelocatable>,
        return_fp: MaybeRelocatable,
    ) -> Result<Relocatable, RunnerError> {
        let end = vm.segments.add();
        stack.append(&mut vec![
            return_fp,
            MaybeRelocatable::RelocatableValue(end),
        ]);
        if let Some(base) = &self.execution_base {
            self.initial_fp = Some(Relocatable {
                segment_index: base.segment_index,
                offset: base.offset + stack.len(),
            });
            self.initial_ap = self.initial_fp;
        } else {
            return Err(RunnerError::NoExecBase);
        }
        self.initialize_state(vm, entrypoint, stack)?;
        self.final_pc = Some(end);
        Ok(end)
    }

    ///Initializes state for running a program from the main() entrypoint.
    ///If self.proof_mode == True, the execution starts from the start label rather then the main() function.
    ///Returns the value of the program counter after returning from main.
    fn initialize_main_entrypoint(
        &mut self,
        vm: &mut VirtualMachine,
    ) -> Result<Relocatable, RunnerError> {
        let mut stack = Vec::new();
        for builtin_runner in vm.builtin_runners.iter() {
            stack.append(&mut builtin_runner.initial_stack());
        }
        //Different process if proof_mode is enabled
        if self.proof_mode {
            // Add the dummy last fp and pc to the public memory, so that the verifier can enforce [fp - 2] = fp.
            let mut stack_prefix = vec![
                Into::<MaybeRelocatable>::into(
                    self.execution_base
                        .as_ref()
                        .ok_or(RunnerError::NoExecBase)?
                        + 2,
                ),
                MaybeRelocatable::from(Felt252::zero()),
            ];
            stack_prefix.extend(stack);
            self.execution_public_memory = Some(Vec::from_iter(0..stack_prefix.len()));
            self.initialize_state(
                vm,
                self.program.start.ok_or(RunnerError::NoProgramStart)?,
                stack_prefix,
            )?;
            self.initial_fp = Some(
                self.execution_base
                    .as_ref()
                    .ok_or(RunnerError::NoExecBase)?
                    + 2,
            );
            self.initial_ap = self.initial_fp;
            return Ok(self.program_base.as_ref().ok_or(RunnerError::NoProgBase)?
                + self.program.end.ok_or(RunnerError::NoProgramEnd)?);
        }
        let return_fp = vm.segments.add();
        if let Some(main) = &self.program.main {
            let main_clone = *main;
            Ok(self.initialize_function_entrypoint(
                vm,
                main_clone,
                stack,
                MaybeRelocatable::RelocatableValue(return_fp),
            )?)
        } else {
            Err(RunnerError::MissingMain)
        }
    }

    pub fn initialize_vm(&mut self, vm: &mut VirtualMachine) -> Result<(), RunnerError> {
        vm.run_context.pc = *self.initial_pc.as_ref().ok_or(RunnerError::NoPC)?;
        vm.run_context.ap = self.initial_ap.as_ref().ok_or(RunnerError::NoAP)?.offset;
        vm.run_context.fp = self.initial_fp.as_ref().ok_or(RunnerError::NoFP)?.offset;
        for builtin in vm.builtin_runners.iter() {
            builtin.add_validation_rule(&mut vm.segments.memory);
        }

        vm.segments
            .memory
            .validate_existing_memory()
            .map_err(RunnerError::MemoryValidationError)
    }

    pub fn get_initial_fp(&self) -> Option<Relocatable> {
        self.initial_fp
    }

    pub fn get_reference_list(&self) -> HashMap<usize, HintReference> {
        let mut references = HashMap::<usize, HintReference>::new();

        for (i, reference) in self.program.reference_manager.references.iter().enumerate() {
            references.insert(
                i,
                HintReference {
                    offset1: reference.value_address.offset1.clone(),
                    offset2: reference.value_address.offset2.clone(),
                    dereference: reference.value_address.dereference,
                    // only store `ap` tracking data if the reference is referred to it
                    ap_tracking_data: match (
                        &reference.value_address.offset1,
                        &reference.value_address.offset2,
                    ) {
                        (OffsetValue::Reference(Register::AP, _, _), _)
                        | (_, OffsetValue::Reference(Register::AP, _, _)) => {
                            Some(reference.ap_tracking_data.clone())
                        }
                        _ => None,
                    },
                    cairo_type: Some(reference.value_address.value_type.clone()),
                },
            );
        }
        references
    }

    /// Gets the data used by the HintProcessor to execute each hint
    pub fn get_hint_data_dictionary(
        &self,
        references: &HashMap<usize, HintReference>,
        hint_executor: &mut dyn HintProcessor,
    ) -> Result<HashMap<usize, Vec<Box<dyn Any>>>, VirtualMachineError> {
        let mut hint_data_dictionary = HashMap::<usize, Vec<Box<dyn Any>>>::new();
        for (hint_index, hints) in self.program.hints.iter() {
            for hint in hints {
                let hint_data = hint_executor.compile_hint(
                    &hint.code,
                    &hint.flow_tracking_data.ap_tracking,
                    &hint.flow_tracking_data.reference_ids,
                    references,
                );
                hint_data_dictionary.entry(*hint_index).or_default().push(
                    hint_data
                        .map_err(|_| VirtualMachineError::CompileHintFail(hint.code.clone()))?,
                );
            }
        }
        Ok(hint_data_dictionary)
    }

    pub fn get_constants(&self) -> &HashMap<String, Felt252> {
        &self.program.constants
    }

    pub fn get_program_builtins(&self) -> &Vec<BuiltinName> {
        &self.program.builtins
    }

    pub fn run_until_pc(
        &mut self,
        address: Relocatable,
        vm: &mut VirtualMachine,
        hint_processor: &mut dyn HintProcessor,
    ) -> Result<(), VirtualMachineError> {
        let references = self.get_reference_list();
        let hint_data_dictionary = self.get_hint_data_dictionary(&references, hint_processor)?;
        #[cfg(feature = "hooks")]
        vm.execute_before_first_step(self, &hint_data_dictionary)?;
        while vm.run_context.pc != address {
            vm.step(
                hint_processor,
                &mut self.exec_scopes,
                &hint_data_dictionary,
                &self.program.constants,
            )?;
        }
        Ok(())
    }

    /// Execute an exact number of steps on the program from the actual position.
    pub fn run_for_steps(
        &mut self,
        steps: usize,
        vm: &mut VirtualMachine,
        hint_processor: &mut dyn HintProcessor,
    ) -> Result<(), VirtualMachineError> {
        let references = self.get_reference_list();
        let hint_data_dictionary = self.get_hint_data_dictionary(&references, hint_processor)?;

        for remaining_steps in (1..=steps).rev() {
            if self.final_pc.as_ref() == Some(&vm.run_context.pc) {
                return Err(VirtualMachineError::EndOfProgram(remaining_steps));
            }

            vm.step(
                hint_processor,
                &mut self.exec_scopes,
                &hint_data_dictionary,
                &self.program.constants,
            )?;
        }

        Ok(())
    }

    /// Execute steps until a number of steps since the start of the program is reached.
    pub fn run_until_steps(
        &mut self,
        steps: usize,
        vm: &mut VirtualMachine,
        hint_processor: &mut dyn HintProcessor,
    ) -> Result<(), VirtualMachineError> {
        self.run_for_steps(steps.saturating_sub(vm.current_step), vm, hint_processor)
    }

    /// Execute steps until the step counter reaches a power of two.
    pub fn run_until_next_power_of_2(
        &mut self,
        vm: &mut VirtualMachine,
        hint_processor: &mut dyn HintProcessor,
    ) -> Result<(), VirtualMachineError> {
        self.run_until_steps(vm.current_step.next_power_of_two(), vm, hint_processor)
    }

    pub fn get_perm_range_check_limits(
        &self,
        vm: &VirtualMachine,
    ) -> Result<Option<(isize, isize)>, VirtualMachineError> {
        let limits = get_perm_range_check_limits(
            vm.trace.as_ref().ok_or(VirtualMachineError::TracerError(
                TraceError::TraceNotEnabled,
            ))?,
            &vm.segments.memory,
        )?;

        match limits {
            Some((mut rc_min, mut rc_max)) => {
                for runner in &vm.builtin_runners {
                    let (runner_min, runner_max) =
                        match runner.get_range_check_usage(&vm.segments.memory) {
                            Some(x) => x,
                            None => continue,
                        };

                    rc_min = rc_min.min(runner_min as isize);
                    rc_max = rc_max.max(runner_max as isize);
                }

                Ok(Some((rc_min, rc_max)))
            }
            None => Ok(None),
        }
    }

    /// Checks that there are enough trace cells to fill the entire range check
    /// range.
    pub fn check_range_check_usage(&self, vm: &VirtualMachine) -> Result<(), VirtualMachineError> {
        let (rc_min, rc_max) = match self.get_perm_range_check_limits(vm)? {
            Some(x) => x,
            None => return Ok(()),
        };

        let mut rc_units_used_by_builtins = 0;
        for builtin_runner in &vm.builtin_runners {
            rc_units_used_by_builtins += builtin_runner.get_used_perm_range_check_units(vm)?;
        }

        let unused_rc_units =
            (self.layout.rc_units as usize - 3) * vm.current_step - rc_units_used_by_builtins;
        if unused_rc_units < (rc_max - rc_min) as usize {
            return Err(MemoryError::InsufficientAllocatedCells(
                InsufficientAllocatedCellsError::RangeCheckUnits(
                    unused_rc_units,
                    (rc_max - rc_min) as usize,
                ),
            )
            .into());
        }

        Ok(())
    }

    /// Count the number of holes present in the segments.
    pub fn get_memory_holes(&self, vm: &VirtualMachine) -> Result<usize, MemoryError> {
        vm.segments.get_memory_holes()
    }

    /// Check if there are enough trace cells to fill the entire diluted checks.
    pub fn check_diluted_check_usage(
        &self,
        vm: &VirtualMachine,
    ) -> Result<(), VirtualMachineError> {
        let diluted_pool_instance = match &self.layout.diluted_pool_instance_def {
            Some(x) => x,
            None => return Ok(()),
        };

        let mut used_units_by_builtins = 0;
        for builtin_runner in &vm.builtin_runners {
            let used_units = builtin_runner.get_used_diluted_check_units(
                diluted_pool_instance.spacing,
                diluted_pool_instance.n_bits,
            );

            let multiplier = safe_div_usize(
                vm.current_step,
                builtin_runner.ratio().unwrap_or(1) as usize,
            )?;
            used_units_by_builtins += used_units * multiplier;
        }

        let diluted_units = diluted_pool_instance.units_per_step as usize * vm.current_step;
        let unused_diluted_units = diluted_units - used_units_by_builtins;

        let diluted_usage_upper_bound = 1usize << diluted_pool_instance.n_bits;
        if unused_diluted_units < diluted_usage_upper_bound {
            return Err(MemoryError::InsufficientAllocatedCells(
                InsufficientAllocatedCellsError::DilutedCells(
                    unused_diluted_units,
                    diluted_usage_upper_bound,
                ),
            )
            .into());
        }

        Ok(())
    }

    pub fn end_run(
        &mut self,
        disable_trace_padding: bool,
        disable_finalize_all: bool,
        vm: &mut VirtualMachine,
        hint_processor: &mut dyn HintProcessor,
    ) -> Result<(), VirtualMachineError> {
        if self.run_ended {
            return Err(RunnerError::EndRunCalledTwice.into());
        }

        vm.segments.memory.relocate_memory()?;
        vm.end_run(&self.exec_scopes)?;

        if disable_finalize_all {
            return Ok(());
        }

        vm.segments.compute_effective_sizes();
        if self.proof_mode && !disable_trace_padding {
            self.run_until_next_power_of_2(vm, hint_processor)?;
            loop {
                match self.check_used_cells(vm) {
                    Ok(_) => break,
                    Err(e) => match e {
                        VirtualMachineError::Memory(MemoryError::InsufficientAllocatedCells(_)) => {
                        }
                        e => return Err(e),
                    },
                }

                self.run_for_steps(1, vm, hint_processor)?;
                self.run_until_next_power_of_2(vm, hint_processor)?;
            }
        }

        self.run_ended = true;
        Ok(())
    }

    /// Relocates the VM's memory, turning bidimensional indexes into contiguous numbers, and values
    /// into Felt252s. Uses the relocation_table to asign each index a number according to the value
    /// on its segment number.
    fn relocate_memory(
        &mut self,
        vm: &mut VirtualMachine,
        relocation_table: &Vec<usize>,
    ) -> Result<(), MemoryError> {
        if !(self.relocated_memory.is_empty()) {
            return Err(MemoryError::Relocation);
        }
        //Relocated addresses start at 1
        self.relocated_memory.push(None);
        for (index, segment) in vm.segments.memory.data.iter().enumerate() {
            for (seg_offset, cell) in segment.iter().enumerate() {
                match cell {
                    Some(cell) => {
                        let relocated_addr = relocate_address(
                            Relocatable::from((index as isize, seg_offset)),
                            relocation_table,
                        )?;
                        let value = relocate_value(cell.get_value().clone(), relocation_table)?;
                        if self.relocated_memory.len() <= relocated_addr {
                            self.relocated_memory.resize(relocated_addr + 1, None);
                        }
                        self.relocated_memory[relocated_addr] = Some(value);
                    }
                    None => self.relocated_memory.push(None),
                }
            }
        }
        Ok(())
    }

    pub fn relocate(&mut self, vm: &mut VirtualMachine) -> Result<(), TraceError> {
        vm.segments.compute_effective_sizes();
        // relocate_segments can fail if compute_effective_sizes is not called before.
        // The expect should be unreachable.
        let relocation_table = vm
            .segments
            .relocate_segments()
            .expect("compute_effective_sizes called but relocate_memory still returned error");
        if let Err(memory_error) = self.relocate_memory(vm, &relocation_table) {
            return Err(TraceError::MemoryError(memory_error));
        }
        vm.relocate_trace(&relocation_table)
    }

    // Returns a map from builtin base's segment index to stop_ptr offset
    // Aka the builtin's segment number and its maximum offset
    pub fn get_builtin_segments_info(
        &self,
        vm: &VirtualMachine,
    ) -> Result<Vec<(usize, usize)>, RunnerError> {
        let mut builtin_segment_info = Vec::new();

        for builtin in &vm.builtin_runners {
            let (index, stop_ptr) = builtin.get_memory_segment_addresses();

            builtin_segment_info.push((
                index,
                stop_ptr.ok_or(RunnerError::NoStopPointer(builtin.name()))?,
            ));
        }

        Ok(builtin_segment_info)
    }

    pub fn get_execution_resources(
        &self,
        vm: &VirtualMachine,
    ) -> Result<ExecutionResources, TraceError> {
        let n_steps = match self.original_steps {
            Some(x) => x,
            None => vm.trace.as_ref().map(|x| x.len()).unwrap_or(0),
        };
        let n_memory_holes = self.get_memory_holes(vm)?;

        let mut builtin_instance_counter = HashMap::new();
        for builtin_runner in &vm.builtin_runners {
            builtin_instance_counter.insert(
                builtin_runner.name().to_string(),
                builtin_runner.get_used_instances(&vm.segments)?,
            );
        }

        Ok(ExecutionResources {
            n_steps,
            n_memory_holes,
            builtin_instance_counter,
        })
    }

    // Finalizes the segments.
    //     Note:
    //     1.  end_run() must precede a call to this method.
    //     2.  Call read_return_values() *before* finalize_segments(), otherwise the return values
    //         will not be included in the public memory.
    pub fn finalize_segments(&mut self, vm: &mut VirtualMachine) -> Result<(), RunnerError> {
        if self.segments_finalized {
            return Ok(());
        }
        if !self.run_ended {
            return Err(RunnerError::FinalizeNoEndRun);
        }
        let size = self.program.data.len();
        let mut public_memory = Vec::with_capacity(size);
        for i in 0..size {
            public_memory.push((i, 0_usize))
        }
        vm.segments.finalize(
            Some(size),
            self.program_base
                .as_ref()
                .ok_or(RunnerError::NoProgBase)?
                .segment_index as usize,
            Some(&public_memory),
        );
        let mut public_memory = Vec::with_capacity(size);
        let exec_base = self
            .execution_base
            .as_ref()
            .ok_or(RunnerError::NoExecBase)?;
        for elem in self
            .execution_public_memory
            .as_ref()
            .ok_or(RunnerError::FinalizeSegmentsNoProofMode)?
            .iter()
        {
            public_memory.push((elem + exec_base.offset, 0))
        }
        vm.segments
            .finalize(None, exec_base.segment_index as usize, Some(&public_memory));
        for builtin_runner in vm.builtin_runners.iter() {
            let (_, size) = builtin_runner
                .get_used_cells_and_allocated_size(vm)
                .map_err(RunnerError::FinalizeSegements)?;
            vm.segments
                .finalize(Some(size), builtin_runner.base(), None)
        }
        self.segments_finalized = true;
        Ok(())
    }

    pub fn run_from_entrypoint(
        &mut self,
        entrypoint: usize,
        args: &[&CairoArg],
        verify_secure: bool,
        vm: &mut VirtualMachine,
        hint_processor: &mut dyn HintProcessor,
    ) -> Result<(), CairoRunError> {
        let stack = args
            .iter()
            .map(|arg| vm.segments.gen_cairo_arg(arg))
            .collect::<Result<Vec<MaybeRelocatable>, VirtualMachineError>>()?;
        let return_fp = MaybeRelocatable::from(0);
        let end = self.initialize_function_entrypoint(vm, entrypoint, stack, return_fp)?;

        self.initialize_vm(vm)?;

        self.run_until_pc(end, vm, hint_processor)
            .map_err(|err| VmException::from_vm_error(self, vm, err))?;
        self.end_run(true, false, vm, hint_processor)?;

        if verify_secure {
            verify_secure_runner(self, false, vm)?;
        }

        Ok(())
    }

    // Returns Ok(()) if there are enough allocated cells for the builtins.
    // If not, the number of steps should be increased or a different layout should be used.
    pub fn check_used_cells(&self, vm: &VirtualMachine) -> Result<(), VirtualMachineError> {
        vm.builtin_runners
            .iter()
            .map(|builtin_runner| builtin_runner.get_used_cells_and_allocated_size(vm))
            .collect::<Result<Vec<(usize, usize)>, MemoryError>>()?;
        self.check_range_check_usage(vm)?;
        self.check_memory_usage(vm)?;
        self.check_diluted_check_usage(vm)?;
        Ok(())
    }

    // Checks that there are enough trace cells to fill the entire memory range.
    pub fn check_memory_usage(&self, vm: &VirtualMachine) -> Result<(), VirtualMachineError> {
        let instance = &self.layout;

        let builtins_memory_units: usize = vm
            .builtin_runners
            .iter()
            .map(|builtin_runner| builtin_runner.get_allocated_memory_units(vm))
            .collect::<Result<Vec<usize>, MemoryError>>()?
            .iter()
            .sum();

        let builtins_memory_units = builtins_memory_units as u32;

        let vm_current_step_u32 = vm.current_step as u32;

        // Out of the memory units available per step, a fraction is used for public memory, and
        // four are used for the instruction.
        let total_memory_units = instance._memory_units_per_step * vm_current_step_u32;
        let (public_memory_units, rem) =
            div_rem(total_memory_units, instance._public_memory_fraction);
        if rem != 0 {
            return Err(MathError::SafeDivFailU32(
                total_memory_units,
                instance._public_memory_fraction,
            )
            .into());
        }

        let instruction_memory_units = 4 * vm_current_step_u32;

        let unused_memory_units = total_memory_units
            - (public_memory_units + instruction_memory_units + builtins_memory_units);
        let memory_address_holes = self.get_memory_holes(vm)?;
        if unused_memory_units < memory_address_holes as u32 {
            Err(MemoryError::InsufficientAllocatedCells(
                InsufficientAllocatedCellsError::MemoryAddresses(
                    unused_memory_units,
                    memory_address_holes,
                ),
            ))?
        }
        Ok(())
    }

    pub fn initialize_function_runner(
        &mut self,
        vm: &mut VirtualMachine,
    ) -> Result<(), RunnerError> {
        self.initialize_all_builtins(vm)?;
        self.initialize_segments(vm, self.program_base);
        Ok(())
    }

    /// Overrides the previous entrypoint with a custom one, or "main" if none
    /// is specified.
    pub fn set_entrypoint(&mut self, new_entrypoint: Option<&str>) -> Result<(), ProgramError> {
        let new_entrypoint = new_entrypoint.unwrap_or("main");
        self.program.main = Some(
            self.program
                .identifiers
                .get(&format!("__main__.{new_entrypoint}"))
                .and_then(|x| x.pc)
                .ok_or_else(|| ProgramError::EntrypointNotFound(new_entrypoint.to_string()))?,
        );

        Ok(())
    }

    pub fn read_return_values(&mut self, vm: &mut VirtualMachine) -> Result<(), RunnerError> {
        if !self.run_ended {
            return Err(RunnerError::ReadReturnValuesNoEndRun);
        }
        let mut pointer = vm.get_ap();
        for builtin_runner in vm.builtin_runners.iter_mut().rev() {
            let new_pointer = builtin_runner.final_stack(&vm.segments, pointer)?;
            pointer = new_pointer;
        }
        if self.segments_finalized {
            return Err(RunnerError::FailedAddingReturnValues);
        }
        if self.proof_mode {
            let exec_base = *self
                .execution_base
                .as_ref()
                .ok_or(RunnerError::NoExecBase)?;
            let begin = pointer.offset - exec_base.offset;
            let ap = vm.get_ap();
            let end = ap.offset - exec_base.offset;
            self.execution_public_memory
                .as_mut()
                .ok_or(RunnerError::NoExecPublicMemory)?
                .extend(begin..end);
        }
        Ok(())
    }

    //NOTE: No longer needed in 0.11
    /// Add (or replace if already present) a custom hash builtin. Returns a Relocatable
    /// with the new builtin base as the segment index.
    pub fn add_additional_hash_builtin(&self, vm: &mut VirtualMachine) -> Relocatable {
        // Create, initialize and insert the new custom hash runner.
        let mut builtin: BuiltinRunner = HashBuiltinRunner::new(Some(32), true).into();
        builtin.initialize_segments(&mut vm.segments);
        let segment_index = builtin.base() as isize;
        vm.builtin_runners.push(builtin);

        Relocatable {
            segment_index,
            offset: 0,
        }
    }

    // Iterates over the program builtins in reverse, calling BuiltinRunner::final_stack on each of them and returns the final pointer
    // This method is used by cairo_rs_py to replace starknet functionality
    pub fn get_builtins_final_stack(
        &self,
        vm: &mut VirtualMachine,
        stack_ptr: Relocatable,
    ) -> Result<Relocatable, RunnerError> {
        let mut stack_ptr = Relocatable::from(&stack_ptr);
        for runner in vm
            .builtin_runners
            .iter_mut()
            .rev()
            .filter(|builtin_runner| {
                self.get_program_builtins()
                    .iter()
                    .any(|bn| bn.name() == builtin_runner.name())
            })
        {
            stack_ptr = runner.final_stack(&vm.segments, stack_ptr)?
        }
        Ok(stack_ptr)
    }
}

#[derive(Clone, Debug, Eq, PartialEq)]
pub struct SegmentInfo {
    pub index: isize,
    pub size: usize,
}

//* ----------------------
//*   ExecutionResources
//* ----------------------

#[derive(Clone, Debug, Default, Deserialize, Eq, PartialEq)]
pub struct ExecutionResources {
    pub n_steps: usize,
    pub n_memory_holes: usize,
    pub builtin_instance_counter: HashMap<String, usize>,
}

/// Returns a copy of the execution resources where all the builtins with a usage counter
/// of 0 are omitted.
impl ExecutionResources {
    pub fn filter_unused_builtins(&self) -> ExecutionResources {
        ExecutionResources {
            n_steps: self.n_steps,
            n_memory_holes: self.n_memory_holes,
            builtin_instance_counter: self
                .clone()
                .builtin_instance_counter
                .into_iter()
                .filter(|builtin| !builtin.1.is_zero())
                .collect(),
        }
    }
}

impl Add<&ExecutionResources> for &ExecutionResources {
    type Output = ExecutionResources;

    fn add(self, rhs: &ExecutionResources) -> ExecutionResources {
        let mut new = self.clone();
        new.add_assign(rhs);
        new
    }
}

impl AddAssign<&ExecutionResources> for ExecutionResources {
    fn add_assign(&mut self, rhs: &ExecutionResources) {
        self.n_steps += rhs.n_steps;
        self.n_memory_holes += rhs.n_memory_holes;
        for (k, v) in rhs.builtin_instance_counter.iter() {
            // FIXME: remove k's clone, use &'static str
            *self.builtin_instance_counter.entry(k.clone()).or_insert(0) += v;
        }
    }
}

impl Sub<&ExecutionResources> for &ExecutionResources {
    type Output = ExecutionResources;

    fn sub(self, rhs: &ExecutionResources) -> ExecutionResources {
        let mut new = self.clone();
        new.sub_assign(rhs);
        new
    }
}

impl SubAssign<&ExecutionResources> for ExecutionResources {
    fn sub_assign(&mut self, rhs: &ExecutionResources) {
        self.n_steps -= rhs.n_steps;
        self.n_memory_holes -= rhs.n_memory_holes;
        for (k, v) in rhs.builtin_instance_counter.iter() {
            // FIXME: remove k's clone, use &'static str
            let entry = self.builtin_instance_counter.entry(k.clone()).or_insert(0);
            *entry = (*entry).saturating_sub(*v);
        }
    }
}

impl Mul<usize> for &ExecutionResources {
    type Output = ExecutionResources;

    fn mul(self, rhs: usize) -> ExecutionResources {
        let mut new = self.clone();
        new.mul_assign(rhs);
        new
    }
}

impl MulAssign<usize> for ExecutionResources {
    fn mul_assign(&mut self, rhs: usize) {
        self.n_steps *= rhs;
        self.n_memory_holes *= rhs;
        for (_builtin_name, counter) in self.builtin_instance_counter.iter_mut() {
            *counter *= rhs;
        }
    }
}

#[cfg(test)]
mod tests {
    use super::*;
    use crate::stdlib::collections::{HashMap, HashSet};
    use crate::vm::runners::builtin_runner::{
        BITWISE_BUILTIN_NAME, EC_OP_BUILTIN_NAME, HASH_BUILTIN_NAME, KECCAK_BUILTIN_NAME,
        OUTPUT_BUILTIN_NAME, POSEIDON_BUILTIN_NAME, RANGE_CHECK_BUILTIN_NAME,
        SIGNATURE_BUILTIN_NAME,
    };
    use crate::vm::vm_memory::memory::MemoryCell;
    use crate::vm::vm_memory::memory_segments::MemorySegmentManager;
    use crate::{
        hint_processor::builtin_hint_processor::builtin_hint_processor_definition::BuiltinHintProcessor,
        relocatable,
        serde::deserialize_program::{Identifier, ReferenceManager},
        types::instance_definitions::bitwise_instance_def::BitwiseInstanceDef,
        utils::test_utils::*,
        vm::{trace::trace_entry::TraceEntry, vm_memory::memory::Memory},
    };
    use assert_matches::assert_matches;
    use felt::felt_str;
    use num_traits::One;

    #[cfg(target_arch = "wasm32")]
    use wasm_bindgen_test::*;

    #[test]
    #[cfg_attr(target_arch = "wasm32", wasm_bindgen_test)]
    fn check_memory_usage_ok_case() {
        //This test works with basic Program definition, will later be updated to use Program::new() when fully defined
        let program = program![BuiltinName::range_check, BuiltinName::output];
        let cairo_runner = cairo_runner!(program);
        let mut vm = vm!();
        vm.segments.segment_used_sizes = Some(vec![4]);

        assert_matches!(cairo_runner.check_memory_usage(&vm), Ok(()));
    }

    #[test]
    #[cfg_attr(target_arch = "wasm32", wasm_bindgen_test)]
    fn check_memory_usage_err_case() {
        let program = program!();

        let cairo_runner = cairo_runner!(program);
        let mut vm = vm!();
        vm.builtin_runners = vec![{
            let mut builtin_runner: BuiltinRunner = OutputBuiltinRunner::new(true).into();
            builtin_runner.initialize_segments(&mut vm.segments);

            builtin_runner
        }];
        vm.segments.segment_used_sizes = Some(vec![4, 12]);
        vm.segments.memory = memory![((0, 0), 0), ((0, 1), 1), ((0, 2), 1)];
        vm.segments.memory.mark_as_accessed((0, 0).into());
        assert_matches!(
            cairo_runner.check_memory_usage(&vm),
            Err(VirtualMachineError::Memory(
                MemoryError::InsufficientAllocatedCells(_)
            ))
        );
    }

    #[test]
    #[cfg_attr(target_arch = "wasm32", wasm_bindgen_test)]
    fn initialize_builtins_with_disordered_builtins() {
        //This test works with basic Program definition, will later be updated to use Program::new() when fully defined
        let program = program![BuiltinName::range_check, BuiltinName::output];
        let cairo_runner = cairo_runner!(program);
        let mut vm = vm!();
        assert!(cairo_runner.initialize_builtins(&mut vm).is_err());
    }

    #[test]
    #[cfg_attr(target_arch = "wasm32", wasm_bindgen_test)]
    fn create_cairo_runner_with_ordered_but_missing_builtins() {
        //This test works with basic Program definition, will later be updated to use Program::new() when fully defined
        let program = program![BuiltinName::output, BuiltinName::ecdsa];
        //We only check that the creation doesnt panic
        let _cairo_runner = cairo_runner!(program);
    }

    #[test]
    #[cfg_attr(target_arch = "wasm32", wasm_bindgen_test)]
    fn initialize_segments_with_base() {
        //This test works with basic Program definition, will later be updated to use Program::new() when fully defined
        let program = program![BuiltinName::output];
        let mut cairo_runner = cairo_runner!(program);
        let mut vm = vm!();
        let program_base = Some(Relocatable {
            segment_index: 5,
            offset: 9,
        });
        add_segments!(vm, 6);
        cairo_runner.initialize_builtins(&mut vm).unwrap();
        cairo_runner.initialize_segments(&mut vm, program_base);
        assert_eq!(
            cairo_runner.program_base,
            Some(Relocatable {
                segment_index: 5,
                offset: 9,
            })
        );
        assert_eq!(
            cairo_runner.execution_base,
            Some(Relocatable {
                segment_index: 6,
                offset: 0,
            })
        );
        assert_eq!(vm.builtin_runners[0].name(), OUTPUT_BUILTIN_NAME);
        assert_eq!(vm.builtin_runners[0].base(), 7);

        assert_eq!(vm.segments.num_segments(), 8);
    }

    #[test]
    #[cfg_attr(target_arch = "wasm32", wasm_bindgen_test)]
    fn initialize_segments_no_base() {
        //This test works with basic Program definition, will later be updated to use Program::new() when fully defined
        let program = program![BuiltinName::output];
        let mut cairo_runner = cairo_runner!(program);
        let mut vm = vm!();
        cairo_runner.initialize_builtins(&mut vm).unwrap();
        cairo_runner.initialize_segments(&mut vm, None);
        assert_eq!(
            cairo_runner.program_base,
            Some(Relocatable {
                segment_index: 0,
                offset: 0
            })
        );
        assert_eq!(
            cairo_runner.execution_base,
            Some(Relocatable {
                segment_index: 1,
                offset: 0
            })
        );
        assert_eq!(vm.builtin_runners[0].name(), OUTPUT_BUILTIN_NAME);
        assert_eq!(vm.builtin_runners[0].base(), 2);

        assert_eq!(vm.segments.num_segments(), 3);
    }

    #[test]
    #[cfg_attr(target_arch = "wasm32", wasm_bindgen_test)]
    fn initialize_state_empty_data_and_stack() {
        //This test works with basic Program definition, will later be updated to use Program::new() when fully defined
        let program = program![BuiltinName::output];
        let mut cairo_runner = cairo_runner!(program);
        let mut vm = vm!();
        cairo_runner.program_base = Some(relocatable!(1, 0));
        cairo_runner.execution_base = Some(relocatable!(2, 0));
        let stack = Vec::new();
        cairo_runner.initialize_builtins(&mut vm).unwrap();
        cairo_runner.initialize_state(&mut vm, 1, stack).unwrap();
        assert_eq!(
            cairo_runner.initial_pc,
            Some(Relocatable {
                segment_index: 1,
                offset: 1
            })
        );
    }

    #[test]
    #[cfg_attr(target_arch = "wasm32", wasm_bindgen_test)]
    fn initialize_state_some_data_empty_stack() {
        //This test works with basic Program definition, will later be updated to use Program::new() when fully defined
        let program = program!(
            builtins = vec![BuiltinName::output],
            data = vec_data!((4), (6)),
        );
        let mut cairo_runner = cairo_runner!(program);
        let mut vm = vm!();
        for _ in 0..2 {
            vm.segments.add();
        }
        cairo_runner.program_base = Some(Relocatable {
            segment_index: 1,
            offset: 0,
        });
        cairo_runner.execution_base = Some(relocatable!(2, 0));
        let stack = Vec::new();
        cairo_runner.initialize_state(&mut vm, 1, stack).unwrap();
        check_memory!(vm.segments.memory, ((1, 0), 4), ((1, 1), 6));
    }

    #[test]
    #[cfg_attr(target_arch = "wasm32", wasm_bindgen_test)]
    fn initialize_state_empty_data_some_stack() {
        //This test works with basic Program definition, will later be updated to use Program::new() when fully defined
        let program = program![BuiltinName::output];
        let mut cairo_runner = cairo_runner!(program);
        let mut vm = vm!();
        for _ in 0..3 {
            vm.segments.add();
        }
        cairo_runner.program_base = Some(relocatable!(1, 0));
        cairo_runner.execution_base = Some(relocatable!(2, 0));
        let stack = vec![mayberelocatable!(4), mayberelocatable!(6)];
        cairo_runner.initialize_state(&mut vm, 1, stack).unwrap();
        check_memory!(vm.segments.memory, ((2, 0), 4), ((2, 1), 6));
    }

    #[test]
    #[cfg_attr(target_arch = "wasm32", wasm_bindgen_test)]
    fn initialize_state_no_program_base() {
        //This test works with basic Program definition, will later be updated to use Program::new() when fully defined
        let program = program![BuiltinName::output];
        let mut cairo_runner = cairo_runner!(program);
        let mut vm = vm!();
        for _ in 0..2 {
            vm.segments.add();
        }
        cairo_runner.execution_base = Some(Relocatable {
            segment_index: 2,
            offset: 0,
        });
        let stack = vec![
            MaybeRelocatable::from(Felt252::new(4_i32)),
            MaybeRelocatable::from(Felt252::new(6_i32)),
        ];
        assert!(cairo_runner.initialize_state(&mut vm, 1, stack).is_err());
    }

    #[test]
    #[should_panic]
    fn initialize_state_no_execution_base() {
        //This test works with basic Program definition, will later be updated to use Program::new() when fully defined
        let program = program![BuiltinName::output];
        let mut cairo_runner = cairo_runner!(program);
        let mut vm = vm!();
        for _ in 0..2 {
            vm.segments.add();
        }
        cairo_runner.program_base = Some(relocatable!(1, 0));
        let stack = vec![
            MaybeRelocatable::from(Felt252::new(4_i32)),
            MaybeRelocatable::from(Felt252::new(6_i32)),
        ];
        cairo_runner.initialize_state(&mut vm, 1, stack).unwrap();
    }

    #[test]
    #[cfg_attr(target_arch = "wasm32", wasm_bindgen_test)]
    fn initialize_function_entrypoint_empty_stack() {
        //This test works with basic Program definition, will later be updated to use Program::new() when fully defined
        let program = program![BuiltinName::output];
        let mut cairo_runner = cairo_runner!(program);
        let mut vm = vm!();
        for _ in 0..2 {
            vm.segments.add();
        }
        cairo_runner.program_base = Some(relocatable!(0, 0));
        cairo_runner.execution_base = Some(relocatable!(1, 0));
        let stack = Vec::new();
        let return_fp = MaybeRelocatable::from(Felt252::new(9_i32));
        cairo_runner
            .initialize_function_entrypoint(&mut vm, 0, stack, return_fp)
            .unwrap();
        assert_eq!(cairo_runner.initial_fp, cairo_runner.initial_ap);
        assert_eq!(cairo_runner.initial_fp, Some(relocatable!(1, 2)));
        check_memory!(vm.segments.memory, ((1, 0), 9), ((1, 1), (2, 0)));
    }

    #[test]
    #[cfg_attr(target_arch = "wasm32", wasm_bindgen_test)]
    fn initialize_function_entrypoint_some_stack() {
        //This test works with basic Program definition, will later be updated to use Program::new() when fully defined
        let program = program![BuiltinName::output];
        let mut cairo_runner = cairo_runner!(program);
        let mut vm = vm!();
        for _ in 0..2 {
            vm.segments.add();
        }
        cairo_runner.program_base = Some(relocatable!(0, 0));
        cairo_runner.execution_base = Some(relocatable!(1, 0));
        let stack = vec![MaybeRelocatable::from(Felt252::new(7_i32))];
        let return_fp = MaybeRelocatable::from(Felt252::new(9_i32));
        cairo_runner
            .initialize_function_entrypoint(&mut vm, 1, stack, return_fp)
            .unwrap();
        assert_eq!(cairo_runner.initial_fp, cairo_runner.initial_ap);
        assert_eq!(cairo_runner.initial_fp, Some(relocatable!(1, 3)));
        check_memory!(
            vm.segments.memory,
            ((1, 0), 7),
            ((1, 1), 9),
            ((1, 2), (2, 0))
        );
    }

    #[test]
    #[should_panic]
    fn initialize_function_entrypoint_no_execution_base() {
        //This test works with basic Program definition, will later be updated to use Program::new() when fully defined
        let program = program![BuiltinName::output];
        let mut cairo_runner = cairo_runner!(program);
        let mut vm = vm!();
        let stack = vec![MaybeRelocatable::from(Felt252::new(7_i32))];
        let return_fp = MaybeRelocatable::from(Felt252::new(9_i32));
        cairo_runner
            .initialize_function_entrypoint(&mut vm, 1, stack, return_fp)
            .unwrap();
    }

    #[test]
    #[should_panic]
    fn initialize_main_entrypoint_no_main() {
        //This test works with basic Program definition, will later be updated to use Program::new() when fully defined
        let program = program![BuiltinName::output];
        let mut cairo_runner = cairo_runner!(program);
        let mut vm = vm!();
        cairo_runner.initialize_main_entrypoint(&mut vm).unwrap();
    }

    #[test]
    #[cfg_attr(target_arch = "wasm32", wasm_bindgen_test)]
    fn initialize_main_entrypoint() {
        //This test works with basic Program definition, will later be updated to use Program::new() when fully defined
        let program = program!(main = Some(1),);
        let mut cairo_runner = cairo_runner!(program);
        let mut vm = vm!();
        cairo_runner.program_base = Some(relocatable!(0, 0));
        cairo_runner.execution_base = Some(relocatable!(0, 0));
        let return_pc = cairo_runner.initialize_main_entrypoint(&mut vm).unwrap();
        assert_eq!(return_pc, Relocatable::from((1, 0)));
    }

    #[test]
    #[cfg_attr(target_arch = "wasm32", wasm_bindgen_test)]
    fn initialize_state_program_segment_accessed_addrs() {
        // This test checks that all addresses from the program segment are marked as accessed at VM state initialization.
        // The fibonacci program has 24 instructions, so there should be 24 accessed addresses,
        // from (0, 0) to (0, 23).
        let program = Program::from_bytes(
            include_bytes!("../../../cairo_programs/fibonacci.json"),
            Some("main"),
        )
        .unwrap();

        let mut cairo_runner = cairo_runner!(program);
        let mut vm = vm!();

        cairo_runner.initialize(&mut vm).unwrap();
        assert_eq!(
            vm.segments
                .memory
                .get_amount_of_accessed_addresses_for_segment(0),
            Some(24)
        );
    }

    #[test]
    #[cfg_attr(target_arch = "wasm32", wasm_bindgen_test)]
    fn initialize_vm_no_builtins() {
        //This test works with basic Program definition, will later be updated to use Program::new() when fully defined
        let program = program!(main = Some(1),);
        let mut cairo_runner = cairo_runner!(program);
        let mut vm = vm!();
        cairo_runner.program_base = Some(relocatable!(0, 0));
        cairo_runner.initial_pc = Some(relocatable!(0, 1));
        cairo_runner.initial_ap = Some(relocatable!(1, 2));
        cairo_runner.initial_fp = Some(relocatable!(1, 2));
        cairo_runner.initialize_vm(&mut vm).unwrap();
        assert_eq!(vm.run_context.pc, relocatable!(0, 1));
        assert_eq!(vm.run_context.ap, 2);
        assert_eq!(vm.run_context.fp, 2);
    }

    #[test]
    #[cfg_attr(target_arch = "wasm32", wasm_bindgen_test)]
    fn initialize_vm_with_range_check_valid() {
        //This test works with basic Program definition, will later be updated to use Program::new() when fully defined
        let program = program!(builtins = vec![BuiltinName::range_check], main = Some(1),);
        let mut cairo_runner = cairo_runner!(program);
        let mut vm = vm!();
        cairo_runner.initial_pc = Some(relocatable!(0, 1));
        cairo_runner.initial_ap = Some(relocatable!(1, 2));
        cairo_runner.initial_fp = Some(relocatable!(1, 2));
        cairo_runner.initialize_builtins(&mut vm).unwrap();
        cairo_runner.initialize_segments(&mut vm, None);
        vm.segments = segments![((2, 0), 23), ((2, 1), 233)];
        assert_eq!(vm.builtin_runners[0].name(), RANGE_CHECK_BUILTIN_NAME);
        assert_eq!(vm.builtin_runners[0].base(), 2);
        cairo_runner.initialize_vm(&mut vm).unwrap();
        assert!(vm
            .segments
            .memory
            .validated_addresses
            .contains(&Relocatable::from((2, 0))));
        assert!(vm
            .segments
            .memory
            .validated_addresses
            .contains(&Relocatable::from((2, 1))));
        assert_eq!(vm.segments.memory.validated_addresses.len(), 2);
    }

    #[test]
    #[cfg_attr(target_arch = "wasm32", wasm_bindgen_test)]
    fn initialize_vm_with_range_check_invalid() {
        //This test works with basic Program definition, will later be updated to use Program::new() when fully defined
        let program = program!(builtins = vec![BuiltinName::range_check], main = Some(1),);
        let mut cairo_runner = cairo_runner!(program);
        let mut vm = vm!();
        cairo_runner.initial_pc = Some(relocatable!(0, 1));
        cairo_runner.initial_ap = Some(relocatable!(1, 2));
        cairo_runner.initial_fp = Some(relocatable!(1, 2));
        cairo_runner.initialize_builtins(&mut vm).unwrap();
        cairo_runner.initialize_segments(&mut vm, None);
        vm.segments = segments![((2, 1), 23), ((2, 4), (-1))];

        assert_eq!(
            cairo_runner.initialize_vm(&mut vm),
            Err(RunnerError::MemoryValidationError(
                MemoryError::RangeCheckFoundNonInt((2, 0).into())
            ))
        );
    }

    //Integration tests for initialization phase

    #[test]
    #[cfg_attr(target_arch = "wasm32", wasm_bindgen_test)]
    /* Program used:
    func myfunc(a: felt) -> (r: felt):
        let b = a * 2
        return(b)
    end

    func main():
        let a = 1
        let b = myfunc(a)
        return()
    end

    main = 3
    data = [5207990763031199744, 2, 2345108766317314046, 5189976364521848832, 1, 1226245742482522112, 3618502788666131213697322783095070105623107215331596699973092056135872020476, 2345108766317314046]
    */
    fn initialization_phase_no_builtins() {
        let program = program!(
            data = vec_data!(
                (5207990763031199744_u64),
                (2),
                (2345108766317314046_u64),
                (5189976364521848832_u64),
                (1),
                (1226245742482522112_u64),
                ((
                    "3618502788666131213697322783095070105623107215331596699973092056135872020476",
                    10
                )),
                (2345108766317314046_i64)
            ),
            main = Some(3),
        );
        let mut cairo_runner = cairo_runner!(program);
        let mut vm = vm!();
        cairo_runner.initialize_segments(&mut vm, None);
        cairo_runner.initialize_main_entrypoint(&mut vm).unwrap();
        cairo_runner.initialize_vm(&mut vm).unwrap();

        assert_eq!(cairo_runner.program_base, Some(relocatable!(0, 0)));
        assert_eq!(cairo_runner.execution_base, Some(relocatable!(1, 0)));
        assert_eq!(cairo_runner.final_pc, Some(relocatable!(3, 0)));

        //RunContext check
        //Registers
        assert_eq!(vm.run_context.pc, relocatable!(0, 3));
        assert_eq!(vm.run_context.ap, 2);
        assert_eq!(vm.run_context.fp, 2);
        //Memory
        check_memory!(
            vm.segments.memory,
            ((0, 0), 5207990763031199744_u64),
            ((0, 1), 2),
            ((0, 2), 2345108766317314046_u64),
            ((0, 3), 5189976364521848832_u64),
            ((0, 4), 1),
            ((0, 5), 1226245742482522112_u64),
            (
                (0, 6),
                (
                    "3618502788666131213697322783095070105623107215331596699973092056135872020476",
                    10
                )
            ),
            ((0, 7), 2345108766317314046_u64),
            ((1, 0), (2, 0)),
            ((1, 1), (3, 0))
        );
    }

    #[test]
    #[cfg_attr(target_arch = "wasm32", wasm_bindgen_test)]
    /*Program used:
    %builtins output

    from starkware.cairo.common.serialize import serialize_word

    func main{output_ptr: felt*}():
        let a = 1
        serialize_word(a)
        return()
    end

    main = 4
    data = [4612671182993129469, 5198983563776393216, 1, 2345108766317314046, 5191102247248822272, 5189976364521848832, 1, 1226245742482522112, 3618502788666131213697322783095070105623107215331596699973092056135872020474, 2345108766317314046]
    */
    fn initialization_phase_output_builtin() {
        let program = program!(
            builtins = vec![BuiltinName::output],
            data = vec_data!(
                (4612671182993129469_u64),
                (5198983563776393216_u64),
                (1),
                (2345108766317314046_u64),
                (5191102247248822272_u64),
                (5189976364521848832_u64),
                (1),
                (1226245742482522112_u64),
                ((
                    "3618502788666131213697322783095070105623107215331596699973092056135872020474",
                    10
                )),
                (2345108766317314046_u64)
            ),
            main = Some(4),
        );
        let mut cairo_runner = cairo_runner!(program);
        let mut vm = vm!();

        cairo_runner.initialize_builtins(&mut vm).unwrap();
        cairo_runner.initialize_segments(&mut vm, None);
        cairo_runner.initialize_main_entrypoint(&mut vm).unwrap();
        cairo_runner.initialize_vm(&mut vm).unwrap();

        assert_eq!(cairo_runner.program_base, Some(relocatable!(0, 0)));
        assert_eq!(cairo_runner.execution_base, Some(relocatable!(1, 0)));
        assert_eq!(cairo_runner.final_pc, Some(relocatable!(4, 0)));

        //RunContext check
        //Registers
        assert_eq!(vm.run_context.pc, relocatable!(0, 4));
        assert_eq!(vm.run_context.ap, 3);
        assert_eq!(vm.run_context.fp, 3);
        //Memory
        check_memory!(
            vm.segments.memory,
            ((0, 0), 4612671182993129469_u64),
            ((0, 1), 5198983563776393216_u64),
            ((0, 2), 1),
            ((0, 3), 2345108766317314046_u64),
            ((0, 4), 5191102247248822272_u64),
            ((0, 5), 5189976364521848832_u64),
            ((0, 6), 1),
            ((0, 7), 1226245742482522112_u64),
            (
                (0, 8),
                (
                    "3618502788666131213697322783095070105623107215331596699973092056135872020474",
                    10
                )
            ),
            ((0, 9), 2345108766317314046_u64),
            ((1, 0), (2, 0)),
            ((1, 1), (3, 0)),
            ((1, 2), (4, 0))
        );
    }

    #[test]
    #[cfg_attr(target_arch = "wasm32", wasm_bindgen_test)]
    /*Program used:
    %builtins range_check

    func check_range{range_check_ptr}(num):

        # Check that 0 <= num < 2**64.
        [range_check_ptr] = num
        assert [range_check_ptr + 1] = 2 ** 64 - 1 - num
        let range_check_ptr = range_check_ptr + 2
        return()
    end

    func main{range_check_ptr}():
        check_range(7)
        return()
    end

    main = 8
    data = [4612671182993129469, 5189976364521848832, 18446744073709551615, 5199546496550207487, 4612389712311386111, 5198983563776393216, 2, 2345108766317314046, 5191102247248822272, 5189976364521848832, 7, 1226245742482522112, 3618502788666131213697322783095070105623107215331596699973092056135872020470, 2345108766317314046]
    */
    fn initialization_phase_range_check_builtin() {
        let program = program!(
            builtins = vec![BuiltinName::range_check],
            data = vec_data!(
                (4612671182993129469_u64),
                (5189976364521848832_u64),
                (18446744073709551615_u128),
                (5199546496550207487_u64),
                (4612389712311386111_u64),
                (5198983563776393216_u64),
                (2),
                (2345108766317314046_u64),
                (5191102247248822272_u64),
                (5189976364521848832_u64),
                (7),
                (1226245742482522112_u64),
                ((
                    "3618502788666131213697322783095070105623107215331596699973092056135872020474",
                    10
                )),
                (2345108766317314046_u64)
            ),
            main = Some(8),
        );

        let mut cairo_runner = cairo_runner!(program);
        let mut vm = vm!();

        cairo_runner.initialize_builtins(&mut vm).unwrap();
        cairo_runner.initialize_segments(&mut vm, None);
        cairo_runner.initialize_main_entrypoint(&mut vm).unwrap();
        cairo_runner.initialize_vm(&mut vm).unwrap();

        assert_eq!(cairo_runner.program_base, Some(relocatable!(0, 0)));
        assert_eq!(cairo_runner.execution_base, Some(relocatable!(1, 0)));
        assert_eq!(cairo_runner.final_pc, Some(relocatable!(4, 0)));

        //RunContext check
        //Registers
        assert_eq!(vm.run_context.pc, relocatable!(0, 8));
        assert_eq!(vm.run_context.ap, 3);
        assert_eq!(vm.run_context.fp, 3);
        //Memory
        check_memory!(
            vm.segments.memory,
            ((0, 0), 4612671182993129469_u64),
            ((0, 1), 5189976364521848832_u64),
            ((0, 2), 18446744073709551615_u128),
            ((0, 3), 5199546496550207487_u64),
            ((0, 4), 4612389712311386111_u64),
            ((0, 5), 5198983563776393216_u64),
            ((0, 6), 2),
            ((0, 7), 2345108766317314046_u64),
            ((0, 8), 5191102247248822272_u64),
            ((0, 9), 5189976364521848832_u64),
            ((0, 10), 7),
            ((0, 11), 1226245742482522112_u64),
            (
                (0, 12),
                (
                    "3618502788666131213697322783095070105623107215331596699973092056135872020474",
                    10
                )
            ),
            ((0, 13), 2345108766317314046_u64),
            ((1, 0), (2, 0)),
            ((1, 1), (3, 0)),
            ((1, 2), (4, 0))
        );
    }

    //Integration tests for initialization + execution phase

    #[test]
    #[cfg_attr(target_arch = "wasm32", wasm_bindgen_test)]
    /*Program used:
    func myfunc(a: felt) -> (r: felt):
        let b = a * 2
        return(b)
    end

    func main():
        let a = 1
        let b = myfunc(a)
        return()
    end

    main = 3
    data = [5207990763031199744, 2, 2345108766317314046, 5189976364521848832, 1, 1226245742482522112, 3618502788666131213697322783095070105623107215331596699973092056135872020476, 2345108766317314046]
    */
    fn initialize_and_run_function_call() {
        //Initialization Phase
        let program = program!(
            data = vec_data!(
                (5207990763031199744_i64),
                (2),
                (2345108766317314046_i64),
                (5189976364521848832_i64),
                (1),
                (1226245742482522112_i64),
                ((
                    "3618502788666131213697322783095070105623107215331596699973092056135872020476",
                    10
                )),
                (2345108766317314046_i64)
            ),
            main = Some(3),
        );
        let mut hint_processor = BuiltinHintProcessor::new_empty();
        let mut cairo_runner = cairo_runner!(program);
        let mut vm = vm!(true);
        cairo_runner.initialize_segments(&mut vm, None);
        let end = cairo_runner.initialize_main_entrypoint(&mut vm).unwrap();
        assert_eq!(end, Relocatable::from((3, 0)));
        cairo_runner.initialize_vm(&mut vm).unwrap();
        //Execution Phase
        assert_matches!(
            cairo_runner.run_until_pc(end, &mut vm, &mut hint_processor),
            Ok(())
        );
        //Check final values against Python VM
        //Check final register values
        assert_eq!(vm.run_context.pc, Relocatable::from((3, 0)));

        assert_eq!(vm.run_context.ap, 6);

        assert_eq!(vm.run_context.fp, 0);

        //Check each TraceEntry in trace
        let trace = vm.trace.unwrap();
        assert_eq!(trace.len(), 5);
        trace_check!(
            trace,
            [(3, 2, 2), (5, 3, 2), (0, 5, 5), (2, 6, 5), (7, 6, 2)]
        );
    }

    #[test]
    #[cfg_attr(target_arch = "wasm32", wasm_bindgen_test)]
    /*Program used:
    %builtins range_check

    func check_range{range_check_ptr}(num):

        # Check that 0 <= num < 2**64.
        [range_check_ptr] = num
        assert [range_check_ptr + 1] = 2 ** 64 - 1 - num
        let range_check_ptr = range_check_ptr + 2
        return()
    end

    func main{range_check_ptr}():
        check_range(7)
        return()
    end

    main = 8
    data = [4612671182993129469, 5189976364521848832, 18446744073709551615, 5199546496550207487, 4612389712311386111, 5198983563776393216, 2, 2345108766317314046, 5191102247248822272, 5189976364521848832, 7, 1226245742482522112, 3618502788666131213697322783095070105623107215331596699973092056135872020470, 2345108766317314046]
    */
    fn initialize_and_run_range_check_builtin() {
        //Initialization Phase
        let program = program!(
            builtins = vec![BuiltinName::range_check],
            data = vec_data!(
                (4612671182993129469_i64),
                (5189976364521848832_i64),
                (18446744073709551615_i128),
                (5199546496550207487_i64),
                (4612389712311386111_i64),
                (5198983563776393216_i64),
                (2),
                (2345108766317314046_i64),
                (5191102247248822272_i64),
                (5189976364521848832_i64),
                (7),
                (1226245742482522112_i64),
                ((
                    "3618502788666131213697322783095070105623107215331596699973092056135872020470",
                    10
                )),
                (2345108766317314046_i64)
            ),
            main = Some(8),
        );
        let mut hint_processor = BuiltinHintProcessor::new_empty();
        let mut cairo_runner = cairo_runner!(program);
        let mut vm = vm!(true);
        cairo_runner.initialize_builtins(&mut vm).unwrap();
        cairo_runner.initialize_segments(&mut vm, None);
        let end = cairo_runner.initialize_main_entrypoint(&mut vm).unwrap();
        cairo_runner.initialize_vm(&mut vm).unwrap();
        //Execution Phase
        assert_matches!(
            cairo_runner.run_until_pc(end, &mut vm, &mut hint_processor),
            Ok(())
        );
        //Check final values against Python VM
        //Check final register values
        assert_eq!(vm.run_context.pc, Relocatable::from((4, 0)));

        assert_eq!(vm.run_context.ap, 10);

        assert_eq!(vm.run_context.fp, 0);

        //Check each TraceEntry in trace
        let trace = vm.trace.unwrap();
        assert_eq!(trace.len(), 10);
        trace_check!(
            trace,
            [
                (8, 3, 3),
                (9, 4, 3),
                (11, 5, 3),
                (0, 7, 7),
                (1, 7, 7),
                (3, 8, 7),
                (4, 9, 7),
                (5, 9, 7),
                (7, 10, 7),
                (13, 10, 3)
            ]
        );
        //Check the range_check builtin segment
        assert_eq!(vm.builtin_runners[0].name(), RANGE_CHECK_BUILTIN_NAME);
        assert_eq!(vm.builtin_runners[0].base(), 2);

        check_memory!(
            vm.segments.memory,
            ((2, 0), 7),
            ((2, 1), 18446744073709551608_i128)
        );
        assert!(vm
            .segments
            .memory
            .get(&MaybeRelocatable::from((2, 2)))
            .is_none());
    }

    #[test]
    #[cfg_attr(target_arch = "wasm32", wasm_bindgen_test)]
    /*Program used:
    %builtins output

    from starkware.cairo.common.serialize import serialize_word

    func main{output_ptr: felt*}():
        let a = 1
        serialize_word(a)
        let b = 17 * a
        serialize_word(b)
        return()
    end

    main = 4
    data = [
    4612671182993129469,
    5198983563776393216,
    1,
    2345108766317314046,
    5191102247248822272,
    5189976364521848832,
    1,
    1226245742482522112,
    3618502788666131213697322783095070105623107215331596699973092056135872020474,
    5189976364521848832,
    17,
    1226245742482522112,
    3618502788666131213697322783095070105623107215331596699973092056135872020470,
    2345108766317314046
    ]
    */
    fn initialize_and_run_output_builtin() {
        //Initialization Phase
        let program = program!(
            builtins = vec![BuiltinName::output],
            data = vec_data!(
                (4612671182993129469_i64),
                (5198983563776393216_i64),
                (1),
                (2345108766317314046_i64),
                (5191102247248822272_i64),
                (5189976364521848832_i64),
                (1),
                (1226245742482522112_i64),
                ((
                    "3618502788666131213697322783095070105623107215331596699973092056135872020474",
                    10
                )),
                (5189976364521848832_i64),
                (17),
                (1226245742482522112_i64),
                ((
                    "3618502788666131213697322783095070105623107215331596699973092056135872020470",
                    10
                )),
                (2345108766317314046_i64)
            ),
            main = Some(4),
        );
        let mut hint_processor = BuiltinHintProcessor::new_empty();
        let mut cairo_runner = cairo_runner!(program);
        let mut vm = vm!(true);
        cairo_runner.initialize_builtins(&mut vm).unwrap();
        cairo_runner.initialize_segments(&mut vm, None);
        let end = cairo_runner.initialize_main_entrypoint(&mut vm).unwrap();
        cairo_runner.initialize_vm(&mut vm).unwrap();
        //Execution Phase
        assert_matches!(
            cairo_runner.run_until_pc(end, &mut vm, &mut hint_processor),
            Ok(())
        );
        //Check final values against Python VM
        //Check final register values
        //todo
        assert_eq!(vm.run_context.pc, Relocatable::from((4, 0)));

        assert_eq!(vm.run_context.ap, 12);

        assert_eq!(vm.run_context.fp, 0);

        //Check each TraceEntry in trace
        let trace = vm.trace.unwrap();
        assert_eq!(trace.len(), 12);
        trace_check!(
            trace,
            [
                (4, 3, 3),
                (5, 4, 3),
                (7, 5, 3),
                (0, 7, 7),
                (1, 7, 7),
                (3, 8, 7),
                (9, 8, 3),
                (11, 9, 3),
                (0, 11, 11),
                (1, 11, 11),
                (3, 12, 11),
                (13, 12, 3)
            ]
        );
        //Check that the output to be printed is correct
        assert_eq!(vm.builtin_runners[0].name(), OUTPUT_BUILTIN_NAME);
        assert_eq!(vm.builtin_runners[0].base(), 2);
        check_memory!(vm.segments.memory, ((2, 0), 1), ((2, 1), 17));
        assert!(vm
            .segments
            .memory
            .get(&MaybeRelocatable::from((2, 2)))
            .is_none());
    }

    #[test]
    #[cfg_attr(target_arch = "wasm32", wasm_bindgen_test)]
    /*Program used:
    %builtins output range_check

    from starkware.cairo.common.serialize import serialize_word

    func check_range{range_check_ptr}(num) -> (num : felt):

        # Check that 0 <= num < 2**64.
        [range_check_ptr] = num
        assert [range_check_ptr + 1] = 2 ** 64 - 1 - num
        let range_check_ptr = range_check_ptr + 2
        return(num)
    end

    func main{output_ptr: felt*, range_check_ptr: felt}():
        let num: felt = check_range(7)
        serialize_word(num)
        return()
    end

    main = 13
    data = [
    4612671182993129469,
    5198983563776393216,
    1,
    2345108766317314046,
    4612671182993129469,
    5189976364521848832,
    18446744073709551615,
    5199546496550207487,
    4612389712311386111,
    5198983563776393216,
    2,
    5191102247248822272,
    2345108766317314046,
    5191102247248822272,
    5189976364521848832,
    7,
    1226245742482522112,
    3618502788666131213697322783095070105623107215331596699973092056135872020469,
    5191102242953854976,
    5193354051357474816,
    1226245742482522112,
    3618502788666131213697322783095070105623107215331596699973092056135872020461,
    5193354029882638336,
    2345108766317314046]
    */
    fn initialize_and_run_output_range_check_builtin() {
        //Initialization Phase
        let program = program!(
            builtins = vec![BuiltinName::output, BuiltinName::range_check],
            data = vec_data!(
                (4612671182993129469_i64),
                (5198983563776393216_i64),
                (1),
                (2345108766317314046_i64),
                (4612671182993129469_i64),
                (5189976364521848832_i64),
                (18446744073709551615_i128),
                (5199546496550207487_i64),
                (4612389712311386111_i64),
                (5198983563776393216_i64),
                (2),
                (5191102247248822272_i64),
                (2345108766317314046_i64),
                (5191102247248822272_i64),
                (5189976364521848832_i64),
                (7),
                (1226245742482522112_i64),
                ((
                    "3618502788666131213697322783095070105623107215331596699973092056135872020469",
                    10
                )),
                (5191102242953854976_i64),
                (5193354051357474816_i64),
                (1226245742482522112_i64),
                ((
                    "3618502788666131213697322783095070105623107215331596699973092056135872020461",
                    10
                )),
                (5193354029882638336_i64),
                (2345108766317314046_i64)
            ),
            main = Some(13),
        );
        let mut hint_processor = BuiltinHintProcessor::new_empty();
        let mut cairo_runner = cairo_runner!(program);
        let mut vm = vm!(true);
        cairo_runner.initialize_builtins(&mut vm).unwrap();
        cairo_runner.initialize_segments(&mut vm, None);
        let end = cairo_runner.initialize_main_entrypoint(&mut vm).unwrap();
        cairo_runner.initialize_vm(&mut vm).unwrap();
        //Execution Phase
        assert_matches!(
            cairo_runner.run_until_pc(end, &mut vm, &mut hint_processor),
            Ok(())
        );
        //Check final values against Python VM
        //Check final register values
        assert_eq!(vm.run_context.pc, Relocatable::from((5, 0)));

        assert_eq!(vm.run_context.ap, 18);

        assert_eq!(vm.run_context.fp, 0);

        //Check each TraceEntry in trace
        let trace = vm.trace.unwrap();
        assert_eq!(trace.len(), 18);
        trace_check!(
            trace,
            [
                (13, 4, 4),
                (14, 5, 4),
                (16, 6, 4),
                (4, 8, 8),
                (5, 8, 8),
                (7, 9, 8),
                (8, 10, 8),
                (9, 10, 8),
                (11, 11, 8),
                (12, 12, 8),
                (18, 12, 4),
                (19, 13, 4),
                (20, 14, 4),
                (0, 16, 16),
                (1, 16, 16),
                (3, 17, 16),
                (22, 17, 4),
                (23, 18, 4)
            ]
        );
        //Check the range_check builtin segment
        assert_eq!(vm.builtin_runners[1].name(), RANGE_CHECK_BUILTIN_NAME);
        assert_eq!(vm.builtin_runners[1].base(), 3);

        check_memory!(
            vm.segments.memory,
            ((3, 0), 7),
            ((3, 1), 18446744073709551608_i128)
        );
        assert!(vm
            .segments
            .memory
            .get(&MaybeRelocatable::from((2, 2)))
            .is_none());

        //Check the output segment
        assert_eq!(vm.builtin_runners[0].name(), OUTPUT_BUILTIN_NAME);
        assert_eq!(vm.builtin_runners[0].base(), 2);

        check_memory!(vm.segments.memory, ((2, 0), 7));
        assert!(vm
            .segments
            .memory
            .get(&(MaybeRelocatable::from((2, 1))))
            .is_none());
    }

    #[test]
    #[cfg_attr(target_arch = "wasm32", wasm_bindgen_test)]
    /*Memory from this test is taken from a cairo program execution
    Program used:
        func main():
        let a = 1
        [ap + 3] = 5
        return()

    end
    Final Memory:
    {RelocatableValue(segment_index=0, offset=0): 4613515612218425347,
     RelocatableValue(segment_index=0, offset=1): 5,
     RelocatableValue(segment_index=0, offset=2): 2345108766317314046,
     RelocatableValue(segment_index=1, offset=0): RelocatableValue(segment_index=2, offset=0),
     RelocatableValue(segment_index=1, offset=1): RelocatableValue(segment_index=3, offset=0),
     RelocatableValue(segment_index=1, offset=5): 5}
    Relocated Memory:
        1     4613515612218425347
        2     5
        3     2345108766317314046
        4     10
        5     10
        ⋮
        9     5
    */
    fn relocate_memory_with_gap() {
        let program = program!();
        let mut cairo_runner = cairo_runner!(program);
        let mut vm = vm!(true);
        for _ in 0..4 {
            vm.segments.add();
        }
        // Memory initialization without macro
        vm.segments
            .memory
            .insert(
                Relocatable::from((0, 0)),
                &MaybeRelocatable::from(Felt252::new(4613515612218425347_i64)),
            )
            .unwrap();
        vm.segments
            .memory
            .insert(
                Relocatable::from((0, 1)),
                &MaybeRelocatable::from(Felt252::new(5)),
            )
            .unwrap();
        vm.segments
            .memory
            .insert(
                Relocatable::from((0, 2)),
                &MaybeRelocatable::from(Felt252::new(2345108766317314046_i64)),
            )
            .unwrap();
        vm.segments
            .memory
            .insert(Relocatable::from((1, 0)), &MaybeRelocatable::from((2, 0)))
            .unwrap();
        vm.segments
            .memory
            .insert(Relocatable::from((1, 1)), &MaybeRelocatable::from((3, 0)))
            .unwrap();
        vm.segments
            .memory
            .insert(
                Relocatable::from((1, 5)),
                &MaybeRelocatable::from(Felt252::new(5)),
            )
            .unwrap();
        vm.segments.compute_effective_sizes();
        let rel_table = vm
            .segments
            .relocate_segments()
            .expect("Couldn't relocate after compute effective sizes");
        assert_eq!(cairo_runner.relocate_memory(&mut vm, &rel_table), Ok(()));
        assert_eq!(cairo_runner.relocated_memory[0], None);
        assert_eq!(
            cairo_runner.relocated_memory[1],
            Some(Felt252::new(4613515612218425347_i64))
        );
        assert_eq!(cairo_runner.relocated_memory[2], Some(Felt252::new(5)));
        assert_eq!(
            cairo_runner.relocated_memory[3],
            Some(Felt252::new(2345108766317314046_i64))
        );
        assert_eq!(cairo_runner.relocated_memory[4], Some(Felt252::new(10)));
        assert_eq!(cairo_runner.relocated_memory[5], Some(Felt252::new(10)));
        assert_eq!(cairo_runner.relocated_memory[6], None);
        assert_eq!(cairo_runner.relocated_memory[7], None);
        assert_eq!(cairo_runner.relocated_memory[8], None);
        assert_eq!(cairo_runner.relocated_memory[9], Some(Felt252::new(5)));
    }

    #[test]
    #[cfg_attr(target_arch = "wasm32", wasm_bindgen_test)]
    /* Program used:
    %builtins output

    from starkware.cairo.common.serialize import serialize_word

    func main{output_ptr: felt*}():
        let a = 1
        serialize_word(a)
        let b = 17 * a
        serialize_word(b)
        return()
    end
    Relocated Memory:
        1     4612671182993129469
        2     5198983563776393216
        3     1
        4     2345108766317314046
        5     5191102247248822272
        6     5189976364521848832
        7     1
        8     1226245742482522112
        9     -7
        10    5189976364521848832
        11    17
        12    1226245742482522112
        13    -11
        14    2345108766317314046
        15    27
        16    29
        17    29
        18    27
        19    1
        20    18
        21    10
        22    28
        23    17
        24    18
        25    14
        26    29
        27    1
        28    17
     */
    fn initialize_run_and_relocate_output_builtin() {
        let program = program!(
            builtins = vec![BuiltinName::output],
            data = vec_data!(
                (4612671182993129469_i64),
                (5198983563776393216_i64),
                (1),
                (2345108766317314046_i64),
                (5191102247248822272_i64),
                (5189976364521848832_i64),
                (1),
                (1226245742482522112_i64),
                ((
                    "3618502788666131213697322783095070105623107215331596699973092056135872020474",
                    10
                )),
                (5189976364521848832_i64),
                (17),
                (1226245742482522112_i64),
                ((
                    "3618502788666131213697322783095070105623107215331596699973092056135872020470",
                    10
                )),
                (2345108766317314046_i64)
            ),
            main = Some(4),
        );
        let mut hint_processor = BuiltinHintProcessor::new_empty();
        let mut cairo_runner = cairo_runner!(program);
        let mut vm = vm!(true);
        cairo_runner.initialize_builtins(&mut vm).unwrap();
        cairo_runner.initialize_segments(&mut vm, None);
        let end = cairo_runner.initialize_main_entrypoint(&mut vm).unwrap();
        cairo_runner.initialize_vm(&mut vm).unwrap();
        assert_matches!(
            cairo_runner.run_until_pc(end, &mut vm, &mut hint_processor),
            Ok(())
        );
        vm.segments.compute_effective_sizes();
        let rel_table = vm
            .segments
            .relocate_segments()
            .expect("Couldn't relocate after compute effective sizes");
        assert_eq!(cairo_runner.relocate_memory(&mut vm, &rel_table), Ok(()));
        assert_eq!(cairo_runner.relocated_memory[0], None);
        assert_eq!(
            cairo_runner.relocated_memory[1],
            Some(Felt252::new(4612671182993129469_i64))
        );
        assert_eq!(
            cairo_runner.relocated_memory[2],
            Some(Felt252::new(5198983563776393216_i64))
        );
        assert_eq!(cairo_runner.relocated_memory[3], Some(Felt252::one()));
        assert_eq!(
            cairo_runner.relocated_memory[4],
            Some(Felt252::new(2345108766317314046_i64))
        );
        assert_eq!(
            cairo_runner.relocated_memory[5],
            Some(Felt252::new(5191102247248822272_i64))
        );
        assert_eq!(
            cairo_runner.relocated_memory[6],
            Some(Felt252::new(5189976364521848832_i64))
        );
        assert_eq!(cairo_runner.relocated_memory[7], Some(Felt252::one()));
        assert_eq!(
            cairo_runner.relocated_memory[8],
            Some(Felt252::new(1226245742482522112_i64))
        );
        assert_eq!(
            cairo_runner.relocated_memory[9],
            Some(felt_str!(
                "3618502788666131213697322783095070105623107215331596699973092056135872020474"
            ))
        );
        assert_eq!(
            cairo_runner.relocated_memory[10],
            Some(Felt252::new(5189976364521848832_i64))
        );
        assert_eq!(cairo_runner.relocated_memory[11], Some(Felt252::new(17)));
        assert_eq!(
            cairo_runner.relocated_memory[12],
            Some(Felt252::new(1226245742482522112_i64))
        );
        assert_eq!(
            cairo_runner.relocated_memory[13],
            Some(felt_str!(
                "3618502788666131213697322783095070105623107215331596699973092056135872020470"
            ))
        );
        assert_eq!(
            cairo_runner.relocated_memory[14],
            Some(Felt252::new(2345108766317314046_i64))
        );
        assert_eq!(
            cairo_runner.relocated_memory[15],
            Some(Felt252::new(27_i32))
        );
        assert_eq!(cairo_runner.relocated_memory[16], Some(Felt252::new(29)));
        assert_eq!(cairo_runner.relocated_memory[17], Some(Felt252::new(29)));
        assert_eq!(cairo_runner.relocated_memory[18], Some(Felt252::new(27)));
        assert_eq!(cairo_runner.relocated_memory[19], Some(Felt252::one()));
        assert_eq!(cairo_runner.relocated_memory[20], Some(Felt252::new(18)));
        assert_eq!(cairo_runner.relocated_memory[21], Some(Felt252::new(10)));
        assert_eq!(cairo_runner.relocated_memory[22], Some(Felt252::new(28)));
        assert_eq!(cairo_runner.relocated_memory[23], Some(Felt252::new(17)));
        assert_eq!(cairo_runner.relocated_memory[24], Some(Felt252::new(18)));
        assert_eq!(cairo_runner.relocated_memory[25], Some(Felt252::new(14)));
        assert_eq!(cairo_runner.relocated_memory[26], Some(Felt252::new(29)));
        assert_eq!(cairo_runner.relocated_memory[27], Some(Felt252::one()));
        assert_eq!(cairo_runner.relocated_memory[28], Some(Felt252::new(17)));
    }

    #[test]
    #[cfg_attr(target_arch = "wasm32", wasm_bindgen_test)]
    /* Program used:
    %builtins output

    from starkware.cairo.common.serialize import serialize_word

    func main{output_ptr: felt*}():
        let a = 1
        serialize_word(a)
        let b = 17 * a
        serialize_word(b)
        return()
    end

    Relocated Trace:
    [TraceEntry(pc=5, ap=18, fp=18),
     TraceEntry(pc=6, ap=19, fp=18),
     TraceEntry(pc=8, ap=20, fp=18),
     TraceEntry(pc=1, ap=22, fp=22),
     TraceEntry(pc=2, ap=22, fp=22),
     TraceEntry(pc=4, ap=23, fp=22),
     TraceEntry(pc=10, ap=23, fp=18),
    */
    fn relocate_trace_output_builtin() {
        let program = program!(
            builtins = vec![BuiltinName::output],
            data = vec_data!(
                (4612671182993129469_i64),
                (5198983563776393216_i64),
                (1),
                (2345108766317314046_i64),
                (5191102247248822272_i64),
                (5189976364521848832_i64),
                (1),
                (1226245742482522112_i64),
                ((
                    "3618502788666131213697322783095070105623107215331596699973092056135872020474",
                    10
                )),
                (5189976364521848832_i64),
                (17),
                (1226245742482522112_i64),
                ((
                    "3618502788666131213697322783095070105623107215331596699973092056135872020470",
                    10
                )),
                (2345108766317314046_i64)
            ),
            main = Some(4),
        );
        let mut hint_processor = BuiltinHintProcessor::new_empty();
        let mut cairo_runner = cairo_runner!(program);
        let mut vm = vm!(true);
        cairo_runner.initialize_builtins(&mut vm).unwrap();
        cairo_runner.initialize_segments(&mut vm, None);
        let end = cairo_runner.initialize_main_entrypoint(&mut vm).unwrap();
        cairo_runner.initialize_vm(&mut vm).unwrap();
        assert_matches!(
            cairo_runner.run_until_pc(end, &mut vm, &mut hint_processor),
            Ok(())
        );
        vm.segments.compute_effective_sizes();
        let rel_table = vm
            .segments
            .relocate_segments()
            .expect("Couldn't relocate after compute effective sizes");
        vm.relocate_trace(&rel_table).unwrap();
        let relocated_trace = vm.trace.unwrap();
        assert_eq!(relocated_trace.len(), 12);
        assert_eq!(
            relocated_trace[0],
            TraceEntry {
                pc: 5,
                ap: 18,
                fp: 18
            }
        );
        assert_eq!(
            relocated_trace[1],
            TraceEntry {
                pc: 6,
                ap: 19,
                fp: 18
            }
        );
        assert_eq!(
            relocated_trace[2],
            TraceEntry {
                pc: 8,
                ap: 20,
                fp: 18
            }
        );
        assert_eq!(
            relocated_trace[3],
            TraceEntry {
                pc: 1,
                ap: 22,
                fp: 22
            }
        );
        assert_eq!(
            relocated_trace[4],
            TraceEntry {
                pc: 2,
                ap: 22,
                fp: 22
            }
        );
        assert_eq!(
            relocated_trace[5],
            TraceEntry {
                pc: 4,
                ap: 23,
                fp: 22
            }
        );
        assert_eq!(
            relocated_trace[6],
            TraceEntry {
                pc: 10,
                ap: 23,
                fp: 18
            }
        );
        assert_eq!(
            relocated_trace[7],
            TraceEntry {
                pc: 12,
                ap: 24,
                fp: 18
            }
        );
        assert_eq!(
            relocated_trace[8],
            TraceEntry {
                pc: 1,
                ap: 26,
                fp: 26
            }
        );
        assert_eq!(
            relocated_trace[9],
            TraceEntry {
                pc: 2,
                ap: 26,
                fp: 26
            }
        );
        assert_eq!(
            relocated_trace[10],
            TraceEntry {
                pc: 4,
                ap: 27,
                fp: 26
            }
        );
        assert_eq!(
            relocated_trace[11],
            TraceEntry {
                pc: 14,
                ap: 27,
                fp: 18
            }
        );
    }

    #[test]
    #[cfg_attr(target_arch = "wasm32", wasm_bindgen_test)]
    fn write_output_from_preset_memory() {
        let program = program![BuiltinName::output];
        let mut cairo_runner = cairo_runner!(program);
        let mut vm = vm!();
        cairo_runner.initialize_builtins(&mut vm).unwrap();
        cairo_runner.initialize_segments(&mut vm, None);
        assert_eq!(vm.builtin_runners[0].name(), OUTPUT_BUILTIN_NAME);
        assert_eq!(vm.builtin_runners[0].base(), 2);

        vm.segments = segments![((2, 0), 1), ((2, 1), 2)];
        vm.segments.segment_used_sizes = Some(vec![0, 0, 2]);

        let mut output_buffer = String::new();
        vm.write_output(&mut output_buffer).unwrap();
        assert_eq!(&output_buffer, "1\n2\n");
    }

    #[test]
    #[cfg_attr(target_arch = "wasm32", wasm_bindgen_test)]
    /*Program used:
    %builtins output

    from starkware.cairo.common.serialize import serialize_word

    func main{output_ptr: felt*}():
        let a = 1
        serialize_word(a)
        return()
    end */
    fn get_output_from_program() {
        //Initialization Phase
        let program = program!(
            builtins = vec![BuiltinName::output],
            data = vec_data!(
                (4612671182993129469_i64),
                (5198983563776393216_i64),
                (1),
                (2345108766317314046_i64),
                (5191102247248822272_i64),
                (5189976364521848832_i64),
                (1),
                (1226245742482522112_i64),
                ((
                    "3618502788666131213697322783095070105623107215331596699973092056135872020474",
                    10
                )),
                (5189976364521848832_i64),
                (17),
                (1226245742482522112_i64),
                ((
                    "3618502788666131213697322783095070105623107215331596699973092056135872020470",
                    10
                )),
                (2345108766317314046_i64)
            ),
            main = Some(4),
        );
        let mut cairo_runner = cairo_runner!(program);
        let mut vm = vm!();
        cairo_runner.initialize_builtins(&mut vm).unwrap();
        cairo_runner.initialize_segments(&mut vm, None);
        let end = cairo_runner.initialize_main_entrypoint(&mut vm).unwrap();
        cairo_runner.initialize_vm(&mut vm).unwrap();
        //Execution Phase
        let mut hint_processor = BuiltinHintProcessor::new_empty();
        assert_matches!(
            cairo_runner.run_until_pc(end, &mut vm, &mut hint_processor),
            Ok(())
        );

        let mut output_buffer = String::new();
        vm.write_output(&mut output_buffer).unwrap();
        assert_eq!(&output_buffer, "1\n17\n");
    }

    #[test]
    #[cfg_attr(target_arch = "wasm32", wasm_bindgen_test)]
    /*Program used:
    %builtins output

    func main{output_ptr: felt*}() {
        //Memory Gap + Relocatable value
        assert [output_ptr + 1] = cast(output_ptr, felt);
        let output_ptr = output_ptr + 2;
        return ();
    }*/
    fn write_output_from_program_gap_relocatable_output() {
        //Initialization Phase
        let program = program!(
            builtins = vec![BuiltinName::output],
            data = vec_data!(
                (4612671187288162301),
                (5198983563776458752),
                (2),
                (2345108766317314046)
            ),
            main = Some(0),
        );
        let mut cairo_runner = cairo_runner!(program);
        let mut vm = vm!();
        cairo_runner.initialize_builtins(&mut vm).unwrap();
        cairo_runner.initialize_segments(&mut vm, None);
        let end = cairo_runner.initialize_main_entrypoint(&mut vm).unwrap();
        cairo_runner.initialize_vm(&mut vm).unwrap();
        //Execution Phase
        let mut hint_processor = BuiltinHintProcessor::new_empty();
        assert_matches!(
            cairo_runner.run_until_pc(end, &mut vm, &mut hint_processor),
            Ok(())
        );

        let mut output_buffer = String::new();
        vm.write_output(&mut output_buffer).unwrap();
        assert_eq!(&output_buffer, "<missing>\n2:0\n");
    }

    #[test]
    #[cfg_attr(target_arch = "wasm32", wasm_bindgen_test)]
    fn write_output_from_preset_memory_neg_output() {
        let program = program![BuiltinName::output];
        let mut cairo_runner = cairo_runner!(program);
        let mut vm = vm!();
        cairo_runner.initialize_builtins(&mut vm).unwrap();
        cairo_runner.initialize_segments(&mut vm, None);
        assert_eq!(vm.builtin_runners[0].name(), OUTPUT_BUILTIN_NAME);
        assert_eq!(vm.builtin_runners[0].base(), 2);
        vm.segments = segments![(
            (2, 0),
            (
                "800000000000011000000000000000000000000000000000000000000000000",
                16
            )
        )];
        vm.segments.segment_used_sizes = Some(vec![0, 0, 1]);

        let mut output_buffer = String::new();
        vm.write_output(&mut output_buffer).unwrap();
        assert_eq!(&output_buffer, "-1\n");
    }

    /// Test that `get_output()` works when the `output` builtin is not the first one.
    #[test]
    #[cfg_attr(target_arch = "wasm32", wasm_bindgen_test)]
    fn get_output_unordered_builtins() {
        //Initialization Phase
        let program = program!(
            builtins = vec![BuiltinName::output, BuiltinName::bitwise],
            data = vec_data!(
                (4612671182993129469_i64),
                (5198983563776393216_i64),
                (1),
                (2345108766317314046_i64),
                (5191102247248822272_i64),
                (5189976364521848832_i64),
                (1),
                (1226245742482522112_i64),
                ((
                    "3618502788666131213697322783095070105623107215331596699973092056135872020474",
                    10
                )),
                (5189976364521848832_i64),
                (17),
                (1226245742482522112_i64),
                ((
                    "3618502788666131213697322783095070105623107215331596699973092056135872020470",
                    10
                )),
                (2345108766317314046_i64)
            ),
            main = Some(4),
        );

        let mut cairo_runner = cairo_runner!(program);
        let mut vm = vm!();

        cairo_runner
            .initialize_builtins(&mut vm)
            .expect("Couldn't initialize builtins.");

        // Swap the first and second builtins (first should be `output`).
        vm.builtin_runners.swap(0, 1);

        cairo_runner.initialize_segments(&mut vm, None);

        let end = cairo_runner
            .initialize_main_entrypoint(&mut vm)
            .expect("Couldn't initialize the main entrypoint.");
        cairo_runner
            .initialize_vm(&mut vm)
            .expect("Couldn't initialize the VM.");

        let mut hint_processor = BuiltinHintProcessor::new_empty();
        assert_matches!(
            cairo_runner.run_until_pc(end, &mut vm, &mut hint_processor),
            Ok(())
        );

        let mut output_buffer = String::new();
        vm.write_output(&mut output_buffer).unwrap();
        assert_eq!(&output_buffer, "1\n17\n");
    }

    #[test]
    #[cfg_attr(target_arch = "wasm32", wasm_bindgen_test)]
    fn insert_all_builtins_in_order() {
        let program = program![
            BuiltinName::output,
            BuiltinName::pedersen,
            BuiltinName::range_check,
            BuiltinName::bitwise,
            BuiltinName::ec_op
        ];
        let cairo_runner = cairo_runner!(program);
        let mut vm = vm!();
        cairo_runner.initialize_builtins(&mut vm).unwrap();
        assert_eq!(vm.builtin_runners[0].name(), OUTPUT_BUILTIN_NAME);
        assert_eq!(vm.builtin_runners[1].name(), HASH_BUILTIN_NAME);
        assert_eq!(vm.builtin_runners[2].name(), RANGE_CHECK_BUILTIN_NAME);
        assert_eq!(vm.builtin_runners[3].name(), BITWISE_BUILTIN_NAME);
        assert_eq!(vm.builtin_runners[4].name(), EC_OP_BUILTIN_NAME);
    }

    #[test]
    #[cfg_attr(target_arch = "wasm32", wasm_bindgen_test)]
    /*Program used:
    %builtins range_check

    func check_range{range_check_ptr}(num):
        # Check that 0 <= num < 2**64.
        [range_check_ptr] = num
        assert [range_check_ptr + 1] = 2 ** 64 - 1 - num
        let range_check_ptr = range_check_ptr + 2
        return()
    end

    func main{range_check_ptr}():
        check_range(7)
        return()
    end

    main = 8
    data = [4612671182993129469, 5189976364521848832, 18446744073709551615, 5199546496550207487, 4612389712311386111, 5198983563776393216, 2, 2345108766317314046, 5191102247248822272, 5189976364521848832, 7, 1226245742482522112, 3618502788666131213697322783095070105623107215331596699973092056135872020470, 2345108766317314046]
    */
    fn run_for_steps() {
        let program = program!(
            builtins = vec![BuiltinName::range_check],
            data = vec_data!(
                (4612671182993129469_i64),
                (5189976364521848832_i64),
                (18446744073709551615_i128),
                (5199546496550207487_i64),
                (4612389712311386111_i64),
                (5198983563776393216_i64),
                (2),
                (2345108766317314046_i64),
                (5191102247248822272_i64),
                (5189976364521848832_i64),
                (7),
                (1226245742482522112_i64),
                ((
                    "3618502788666131213697322783095070105623107215331596699973092056135872020470",
                    10
                )),
                (2345108766317314046_i64)
            ),
            main = Some(8),
        );

        let mut hint_processor = BuiltinHintProcessor::new_empty();
        let mut cairo_runner = cairo_runner!(&program);

        let mut vm = vm!(true);
        cairo_runner.initialize_builtins(&mut vm).unwrap();
        cairo_runner.initialize_segments(&mut vm, None);

        cairo_runner.initialize_main_entrypoint(&mut vm).unwrap();
        cairo_runner.initialize_vm(&mut vm).unwrap();

        // Full takes 10 steps.
        assert_matches!(
            cairo_runner.run_for_steps(8, &mut vm, &mut hint_processor),
            Ok(())
        );
        assert_matches!(
            cairo_runner.run_for_steps(8, &mut vm, &mut hint_processor),
            Err(VirtualMachineError::EndOfProgram(x)) if x == 8 - 2
        );
    }

    #[test]
    #[cfg_attr(target_arch = "wasm32", wasm_bindgen_test)]
    /*Program used:
    %builtins range_check

    func check_range{range_check_ptr}(num):
        # Check that 0 <= num < 2**64.
        [range_check_ptr] = num
        assert [range_check_ptr + 1] = 2 ** 64 - 1 - num
        let range_check_ptr = range_check_ptr + 2
        return()
    end

    func main{range_check_ptr}():
        check_range(7)
        return()
    end

    main = 8
    data = [4612671182993129469, 5189976364521848832, 18446744073709551615, 5199546496550207487, 4612389712311386111, 5198983563776393216, 2, 2345108766317314046, 5191102247248822272, 5189976364521848832, 7, 1226245742482522112, 3618502788666131213697322783095070105623107215331596699973092056135872020470, 2345108766317314046]
    */
    fn run_until_steps() {
        let program = program!(
            builtins = vec![BuiltinName::range_check],
            data = vec_data!(
                (4612671182993129469_i64),
                (5189976364521848832_i64),
                (18446744073709551615_i128),
                (5199546496550207487_i64),
                (4612389712311386111_i64),
                (5198983563776393216_i64),
                (2),
                (2345108766317314046_i64),
                (5191102247248822272_i64),
                (5189976364521848832_i64),
                (7),
                (1226245742482522112_i64),
                ((
                    "3618502788666131213697322783095070105623107215331596699973092056135872020470",
                    10
                )),
                (2345108766317314046_i64)
            ),
            main = Some(8),
        );

        let mut hint_processor = BuiltinHintProcessor::new_empty();
        let mut cairo_runner = cairo_runner!(&program);

        let mut vm = vm!(true);
        cairo_runner.initialize_builtins(&mut vm).unwrap();
        cairo_runner.initialize_segments(&mut vm, None);

        cairo_runner.initialize_main_entrypoint(&mut vm).unwrap();
        cairo_runner.initialize_vm(&mut vm).unwrap();

        // Full takes 10 steps.
        assert_matches!(
            cairo_runner.run_until_steps(8, &mut vm, &mut hint_processor),
            Ok(())
        );
        assert_matches!(
            cairo_runner.run_until_steps(10, &mut vm, &mut hint_processor),
            Ok(())
        );
        assert_matches!(
            cairo_runner.run_until_steps(11, &mut vm, &mut hint_processor),
            Err(VirtualMachineError::EndOfProgram(1))
        );
    }

    #[test]
    #[cfg_attr(target_arch = "wasm32", wasm_bindgen_test)]
    /*Program used:
    %builtins range_check

    func check_range{range_check_ptr}(num):
        # Check that 0 <= num < 2**64.
        [range_check_ptr] = num
        assert [range_check_ptr + 1] = 2 ** 64 - 1 - num
        let range_check_ptr = range_check_ptr + 2
        return()
    end

    func main{range_check_ptr}():
        check_range(7)
        return()
    end

    main = 8
    data = [4612671182993129469, 5189976364521848832, 18446744073709551615, 5199546496550207487, 4612389712311386111, 5198983563776393216, 2, 2345108766317314046, 5191102247248822272, 5189976364521848832, 7, 1226245742482522112, 3618502788666131213697322783095070105623107215331596699973092056135872020470, 2345108766317314046]
    */
    /// Verify that run_until_next_power_2() executes steps until the current
    /// step reaches a power of two, or an error occurs.
    fn run_until_next_power_of_2() {
        let program = program!(
            builtins = vec![BuiltinName::range_check],
            data = vec_data!(
                (4612671182993129469_i64),
                (5189976364521848832_i64),
                (18446744073709551615_i128),
                (5199546496550207487_i64),
                (4612389712311386111_i64),
                (5198983563776393216_i64),
                (2),
                (2345108766317314046_i64),
                (5191102247248822272_i64),
                (5189976364521848832_i64),
                (7),
                (1226245742482522112_i64),
                ((
                    "3618502788666131213697322783095070105623107215331596699973092056135872020470",
                    10
                )),
                (2345108766317314046_i64)
            ),
            main = Some(8),
        );

        let mut hint_processor = BuiltinHintProcessor::new_empty();
        let mut cairo_runner = cairo_runner!(&program);

        let mut vm = vm!(true);
        cairo_runner.initialize_builtins(&mut vm).unwrap();
        cairo_runner.initialize_segments(&mut vm, None);

        cairo_runner.initialize_main_entrypoint(&mut vm).unwrap();
        cairo_runner.initialize_vm(&mut vm).unwrap();

        // Full takes 10 steps.
        assert_matches!(
            cairo_runner.run_for_steps(1, &mut vm, &mut hint_processor),
            Ok(())
        );
        assert_matches!(
            cairo_runner.run_until_next_power_of_2(&mut vm, &mut hint_processor),
            Ok(())
        );
        assert_eq!(vm.current_step, 1);

        assert_matches!(
            cairo_runner.run_for_steps(1, &mut vm, &mut hint_processor),
            Ok(())
        );
        assert_matches!(
            cairo_runner.run_until_next_power_of_2(&mut vm, &mut hint_processor),
            Ok(())
        );
        assert_eq!(vm.current_step, 2);

        assert_matches!(
            cairo_runner.run_for_steps(1, &mut vm, &mut hint_processor),
            Ok(())
        );
        assert_matches!(
            cairo_runner.run_until_next_power_of_2(&mut vm, &mut hint_processor),
            Ok(())
        );
        assert_eq!(vm.current_step, 4);

        assert_matches!(
            cairo_runner.run_for_steps(1, &mut vm, &mut hint_processor),
            Ok(())
        );
        assert_matches!(
            cairo_runner.run_until_next_power_of_2(&mut vm, &mut hint_processor),
            Ok(())
        );
        assert_eq!(vm.current_step, 8);

        assert_matches!(
            cairo_runner.run_for_steps(1, &mut vm, &mut hint_processor),
            Ok(())
        );
        assert_matches!(
            cairo_runner.run_until_next_power_of_2(&mut vm, &mut hint_processor),
            Err(VirtualMachineError::EndOfProgram(6))
        );
        assert_eq!(vm.current_step, 10);
    }

    #[test]
    #[cfg_attr(target_arch = "wasm32", wasm_bindgen_test)]
    fn get_constants() {
        let program_constants = HashMap::from([
            ("MAX".to_string(), Felt252::new(300)),
            ("MIN".to_string(), Felt252::new(20)),
        ]);
        let program = program!(constants = program_constants.clone(),);
        let cairo_runner = cairo_runner!(program);
        assert_eq!(cairo_runner.get_constants(), &program_constants);
    }

    #[test]
    #[cfg_attr(target_arch = "wasm32", wasm_bindgen_test)]
    fn get_memory_holes_missing_segment_used_sizes() {
        let program = program!();

        let cairo_runner = cairo_runner!(program);
        let mut vm = vm!();
        // Add element into memory and mark it as accessed so that get_memory_holes tries to access a segment size
        vm.segments.memory = memory![((0, 0), 9)];
        vm.segments.memory.mark_as_accessed((0, 0).into());

        vm.builtin_runners = Vec::new();
        assert_eq!(
            cairo_runner.get_memory_holes(&vm),
            Err(MemoryError::MissingSegmentUsedSizes),
        );
    }

    #[test]
    #[cfg_attr(target_arch = "wasm32", wasm_bindgen_test)]
    fn get_memory_holes_empty() {
        let program = program!();

        let cairo_runner = cairo_runner!(program);
        let mut vm = vm!();

        vm.builtin_runners = Vec::new();
        vm.segments.segment_used_sizes = Some(Vec::new());
        assert_eq!(cairo_runner.get_memory_holes(&vm), Ok(0));
    }

    #[test]
    #[cfg_attr(target_arch = "wasm32", wasm_bindgen_test)]
    fn get_memory_holes_empty_builtins() {
        let program = program!();

        let cairo_runner = cairo_runner!(program);
        let mut vm = vm!();
        vm.segments.memory = memory![((0, 0), 0), ((0, 2), 0)];
        vm.segments.memory.mark_as_accessed((0, 0).into());
        vm.segments.memory.mark_as_accessed((0, 2).into());
        vm.builtin_runners = Vec::new();
        vm.segments.segment_used_sizes = Some(vec![4]);
        assert_eq!(cairo_runner.get_memory_holes(&vm), Ok(2));
    }

    #[test]
    #[cfg_attr(target_arch = "wasm32", wasm_bindgen_test)]
    fn get_memory_holes_empty_accesses() {
        let program = program!();

        let cairo_runner = cairo_runner!(program);
        let mut vm = vm!();

        vm.builtin_runners = vec![{
            let mut builtin_runner: BuiltinRunner = OutputBuiltinRunner::new(true).into();
            builtin_runner.initialize_segments(&mut vm.segments);

            builtin_runner
        }];
        vm.segments.segment_used_sizes = Some(vec![4]);
        assert_eq!(cairo_runner.get_memory_holes(&vm), Ok(0));
    }

    #[test]
    #[cfg_attr(target_arch = "wasm32", wasm_bindgen_test)]
    fn get_memory_holes() {
        let program = program!();

        let cairo_runner = cairo_runner!(program);
        let mut vm = vm!();
        vm.segments.memory = memory![((1, 0), 0), ((1, 2), 2)];
        vm.segments.memory.mark_as_accessed((1, 0).into());
        vm.segments.memory.mark_as_accessed((1, 2).into());
        vm.builtin_runners = vec![{
            let mut builtin_runner: BuiltinRunner = OutputBuiltinRunner::new(true).into();
            builtin_runner.initialize_segments(&mut vm.segments);

            builtin_runner
        }];
        vm.segments.segment_used_sizes = Some(vec![4, 4]);
        assert_eq!(cairo_runner.get_memory_holes(&vm), Ok(2));
    }

    /// Test that check_diluted_check_usage() works without a diluted pool
    /// instance.
    #[test]
    #[cfg_attr(target_arch = "wasm32", wasm_bindgen_test)]
    fn check_diluted_check_usage_without_pool_instance() {
        let program = program!();

        let mut cairo_runner = cairo_runner!(program);
        let vm = vm!();

        cairo_runner.layout.diluted_pool_instance_def = None;
        assert_matches!(cairo_runner.check_diluted_check_usage(&vm), Ok(()));
    }

    /// Test that check_diluted_check_usage() works without builtin runners.
    #[test]
    #[cfg_attr(target_arch = "wasm32", wasm_bindgen_test)]
    fn check_diluted_check_usage_without_builtin_runners() {
        let program = program!();

        let cairo_runner = cairo_runner!(program);
        let mut vm = vm!();

        vm.current_step = 10000;
        vm.builtin_runners = vec![];
        assert_matches!(cairo_runner.check_diluted_check_usage(&vm), Ok(()));
    }

    /// Test that check_diluted_check_usage() fails when there aren't enough
    /// allocated units.
    #[test]
    #[cfg_attr(target_arch = "wasm32", wasm_bindgen_test)]
    fn check_diluted_check_usage_insufficient_allocated_cells() {
        let program = program!();

        let cairo_runner = cairo_runner!(program);
        let mut vm = vm!();

        vm.current_step = 100;
        vm.builtin_runners = vec![];
        assert_matches!(
            cairo_runner.check_diluted_check_usage(&vm),
            Err(VirtualMachineError::Memory(
                MemoryError::InsufficientAllocatedCells(_)
            ))
        );
    }

    /// Test that check_diluted_check_usage() succeeds when all the conditions
    /// are met.
    #[test]
    #[cfg_attr(target_arch = "wasm32", wasm_bindgen_test)]
    fn check_diluted_check_usage() {
        let program = program!();

        let cairo_runner = cairo_runner!(program);
        let mut vm = vm!();

        vm.current_step = 8192;
        vm.builtin_runners =
            vec![BitwiseBuiltinRunner::new(&BitwiseInstanceDef::default(), true).into()];
        assert_matches!(cairo_runner.check_diluted_check_usage(&vm), Ok(()));
    }

    #[test]
    #[cfg_attr(target_arch = "wasm32", wasm_bindgen_test)]
    fn end_run_run_already_finished() {
        let program = program!();

        let mut hint_processor = BuiltinHintProcessor::new_empty();
        let mut cairo_runner = cairo_runner!(program);
        let mut vm = vm!();

        cairo_runner.run_ended = true;
        assert_matches!(
            cairo_runner.end_run(true, false, &mut vm, &mut hint_processor),
            Err(VirtualMachineError::RunnerError(
                RunnerError::EndRunCalledTwice
            ))
        );
    }

    #[test]
    #[cfg_attr(target_arch = "wasm32", wasm_bindgen_test)]
    fn end_run() {
        let program = program!();

        let mut hint_processor = BuiltinHintProcessor::new_empty();
        let mut cairo_runner = cairo_runner!(program);
        let mut vm = vm!();

        assert_matches!(
            cairo_runner.end_run(true, false, &mut vm, &mut hint_processor),
            Ok(())
        );

        cairo_runner.run_ended = false;
        cairo_runner.relocated_memory.clear();
        assert_matches!(
            cairo_runner.end_run(true, true, &mut vm, &mut hint_processor),
            Ok(())
        );
        assert!(!cairo_runner.run_ended);
    }

    #[test]
    #[cfg_attr(target_arch = "wasm32", wasm_bindgen_test)]
    fn end_run_proof_mode_insufficient_allocated_cells() {
        let program = Program::from_bytes(
            include_bytes!("../../../cairo_programs/proof_programs/fibonacci.json"),
            Some("main"),
        )
        .unwrap();

        let mut hint_processor = BuiltinHintProcessor::new_empty();
        let mut cairo_runner = cairo_runner!(program, "all_cairo", true);
        let mut vm = vm!(true);

        let end = cairo_runner.initialize(&mut vm).unwrap();
        cairo_runner
            .run_until_pc(end, &mut vm, &mut hint_processor)
            .expect("Call to `CairoRunner::run_until_pc()` failed.");
        assert_matches!(
            cairo_runner.end_run(false, false, &mut vm, &mut hint_processor),
            Ok(())
        );
    }

    #[test]
    #[cfg_attr(target_arch = "wasm32", wasm_bindgen_test)]
    fn get_builtin_segments_info_empty() {
        let program = program!();

        let cairo_runner = cairo_runner!(program);
        let vm = vm!();

        assert_eq!(cairo_runner.get_builtin_segments_info(&vm), Ok(Vec::new()),);
    }

    #[test]
    #[cfg_attr(target_arch = "wasm32", wasm_bindgen_test)]
    fn get_builtin_segments_info_base_not_finished() {
        let program = program!();

        let cairo_runner = cairo_runner!(program);
        let mut vm = vm!();

        vm.builtin_runners = vec![BuiltinRunner::Output(OutputBuiltinRunner::new(true))];
        assert_eq!(
            cairo_runner.get_builtin_segments_info(&vm),
            Err(RunnerError::NoStopPointer(BuiltinName::output.name())),
        );
    }

    #[test]
    #[cfg_attr(target_arch = "wasm32", wasm_bindgen_test)]
    fn get_execution_resources_trace_not_enabled() {
        let program = program!();

        let cairo_runner = cairo_runner!(program);
        let mut vm = vm!();

        vm.segments.segment_used_sizes = Some(vec![4]);
        assert_eq!(
            cairo_runner.get_execution_resources(&vm),
            Ok(ExecutionResources {
                n_steps: 0,
                n_memory_holes: 0,
                builtin_instance_counter: HashMap::new(),
            }),
        );
    }

    #[test]
    #[cfg_attr(target_arch = "wasm32", wasm_bindgen_test)]
    fn get_execution_resources_empty_builtins() {
        let program = program!();

        let mut cairo_runner = cairo_runner!(program);
        let mut vm = vm!();

        cairo_runner.original_steps = Some(10);
        vm.segments.segment_used_sizes = Some(vec![4]);
        assert_eq!(
            cairo_runner.get_execution_resources(&vm),
            Ok(ExecutionResources {
                n_steps: 10,
                n_memory_holes: 0,
                builtin_instance_counter: HashMap::new(),
            }),
        );
    }

    #[test]
    #[cfg_attr(target_arch = "wasm32", wasm_bindgen_test)]
    fn get_execution_resources() {
        let program = program!();

        let mut cairo_runner = cairo_runner!(program);
        let mut vm = vm!();

        cairo_runner.original_steps = Some(10);
        vm.segments.segment_used_sizes = Some(vec![4]);
        vm.builtin_runners = vec![{
            let mut builtin = OutputBuiltinRunner::new(true);
            builtin.initialize_segments(&mut vm.segments);

            BuiltinRunner::Output(builtin)
        }];
        assert_eq!(
            cairo_runner.get_execution_resources(&vm),
            Ok(ExecutionResources {
                n_steps: 10,
                n_memory_holes: 0,
                builtin_instance_counter: HashMap::from([(
                    BuiltinName::output.name().to_string(),
                    4
                )]),
            }),
        );
    }

    #[test]
    #[cfg_attr(target_arch = "wasm32", wasm_bindgen_test)]
    fn finalize_segments_run_not_ended() {
        let program = program!();
        let mut cairo_runner = cairo_runner!(program);
        let mut vm = vm!();
        assert_eq!(
            cairo_runner.finalize_segments(&mut vm),
            Err(RunnerError::FinalizeNoEndRun)
        )
    }

    #[test]
    #[cfg_attr(target_arch = "wasm32", wasm_bindgen_test)]
    fn finalize_segments_run_ended_empty_no_prog_base() {
        let program = program!();
        let mut cairo_runner = cairo_runner!(program);
        cairo_runner.execution_base = Some(Relocatable::from((1, 0)));
        cairo_runner.run_ended = true;
        let mut vm = vm!();
        assert_eq!(
            cairo_runner.finalize_segments(&mut vm),
            Err(RunnerError::NoProgBase)
        )
    }

    #[test]
    #[cfg_attr(target_arch = "wasm32", wasm_bindgen_test)]
    fn finalize_segments_run_ended_empty_no_exec_base() {
        let program = program!();
        let mut cairo_runner = cairo_runner!(program);
        cairo_runner.proof_mode = true;
        cairo_runner.program_base = Some(Relocatable::from((0, 0)));
        cairo_runner.run_ended = true;
        let mut vm = vm!();
        assert_eq!(
            cairo_runner.finalize_segments(&mut vm),
            Err(RunnerError::NoExecBase)
        )
    }

    #[test]
    #[cfg_attr(target_arch = "wasm32", wasm_bindgen_test)]
    fn finalize_segments_run_ended_empty_noproof_mode() {
        let program = program!();
        let mut cairo_runner = cairo_runner!(program);
        cairo_runner.program_base = Some(Relocatable::from((0, 0)));
        cairo_runner.execution_base = Some(Relocatable::from((1, 0)));
        cairo_runner.run_ended = true;
        let mut vm = vm!();
        assert_eq!(
            cairo_runner.finalize_segments(&mut vm),
            Err(RunnerError::FinalizeSegmentsNoProofMode)
        )
    }

    #[test]
    #[cfg_attr(target_arch = "wasm32", wasm_bindgen_test)]
    fn finalize_segments_run_ended_emptyproof_mode() {
        let program = program!();
        let mut cairo_runner = cairo_runner!(program, "plain", true);
        cairo_runner.program_base = Some(Relocatable::from((0, 0)));
        cairo_runner.execution_base = Some(Relocatable::from((1, 0)));
        cairo_runner.run_ended = true;
        let mut vm = vm!();
        assert_eq!(cairo_runner.finalize_segments(&mut vm), Ok(()));
        assert!(cairo_runner.segments_finalized);
        assert!(cairo_runner.execution_public_memory.unwrap().is_empty())
    }

    #[test]
    #[cfg_attr(target_arch = "wasm32", wasm_bindgen_test)]
    fn finalize_segments_run_ended_not_emptyproof_mode_empty_execution_public_memory() {
        let mut program = program!();
        program.data = vec_data![(1), (2), (3), (4), (5), (6), (7), (8)];
        //Program data len = 8
        let mut cairo_runner = cairo_runner!(program, "plain", true);
        cairo_runner.program_base = Some(Relocatable::from((0, 0)));
        cairo_runner.execution_base = Some(Relocatable::from((1, 0)));
        cairo_runner.run_ended = true;
        let mut vm = vm!();
        assert_eq!(cairo_runner.finalize_segments(&mut vm), Ok(()));
        assert!(cairo_runner.segments_finalized);
        //Check values written by first call to segments.finalize()
        assert_eq!(vm.segments.segment_sizes.get(&0), Some(&8_usize));
        assert_eq!(
            vm.segments.public_memory_offsets.get(&0),
            Some(&vec![
                (0_usize, 0_usize),
                (1_usize, 0_usize),
                (2_usize, 0_usize),
                (3_usize, 0_usize),
                (4_usize, 0_usize),
                (5_usize, 0_usize),
                (6_usize, 0_usize),
                (7_usize, 0_usize)
            ])
        );
        //Check values written by second call to segments.finalize()
        assert_eq!(vm.segments.segment_sizes.get(&1), None);
        assert_eq!(vm.segments.public_memory_offsets.get(&1), Some(&vec![]));
    }

    #[test]
    #[cfg_attr(target_arch = "wasm32", wasm_bindgen_test)]
    fn finalize_segments_run_ended_not_emptyproof_mode_with_execution_public_memory() {
        let mut program = program!();
        program.data = vec_data![(1), (2), (3), (4)];
        //Program data len = 4
        let mut cairo_runner = cairo_runner!(program, "plain", true);
        cairo_runner.program_base = Some(Relocatable::from((0, 0)));
        cairo_runner.execution_base = Some(Relocatable::from((1, 1)));
        cairo_runner.execution_public_memory = Some(vec![1_usize, 3_usize, 5_usize, 4_usize]);
        cairo_runner.run_ended = true;
        let mut vm = vm!();
        assert_eq!(cairo_runner.finalize_segments(&mut vm), Ok(()));
        assert!(cairo_runner.segments_finalized);
        //Check values written by first call to segments.finalize()
        assert_eq!(vm.segments.segment_sizes.get(&0), Some(&4_usize));
        assert_eq!(
            vm.segments.public_memory_offsets.get(&0),
            Some(&vec![
                (0_usize, 0_usize),
                (1_usize, 0_usize),
                (2_usize, 0_usize),
                (3_usize, 0_usize)
            ])
        );
        //Check values written by second call to segments.finalize()
        assert_eq!(vm.segments.segment_sizes.get(&1), None);
        assert_eq!(
            vm.segments.public_memory_offsets.get(&1),
            Some(&vec![
                (2_usize, 0_usize),
                (4_usize, 0_usize),
                (6_usize, 0_usize),
                (5_usize, 0_usize)
            ])
        );
    }

    /// Test that ensures get_perm_range_check_limits() returns an error when
    /// trace is not enabled.
    #[test]
    #[cfg_attr(target_arch = "wasm32", wasm_bindgen_test)]
    fn get_perm_range_check_limits_trace_not_enabled() {
        let program = program!();

        let cairo_runner = cairo_runner!(program);
        let vm = vm!();

        assert_matches!(
            cairo_runner.get_perm_range_check_limits(&vm),
            Err(VirtualMachineError::TracerError(
                TraceError::TraceNotEnabled
            ))
        );
    }

    /// Test that ensures get_perm_range_check_limits() returns None when the
    /// trace is empty (get_perm_range_check_limits returns None).
    #[test]
    #[cfg_attr(target_arch = "wasm32", wasm_bindgen_test)]
    fn get_perm_range_check_limits_empty() {
        let program = program!();

        let cairo_runner = cairo_runner!(program);
        let mut vm = vm!();
        vm.trace = Some(vec![]);

        assert_matches!(cairo_runner.get_perm_range_check_limits(&vm), Ok(None));
    }

    /// Test that get_perm_range_check_limits() works correctly when there are
    /// no builtins.
    #[test]
    #[cfg_attr(target_arch = "wasm32", wasm_bindgen_test)]
    fn get_perm_range_check_limits_no_builtins() {
        let program = program!();

        let cairo_runner = cairo_runner!(program);
        let mut vm = vm!();

        vm.trace = Some(vec![
            TraceEntry {
                pc: 0,
                ap: 0,
                fp: 0,
            },
            TraceEntry {
                pc: 1,
                ap: 0,
                fp: 0,
            },
            TraceEntry {
                pc: 2,
                ap: 0,
                fp: 0,
            },
        ]);
        vm.segments.memory.data = vec![vec![
            Some(MemoryCell::new(Felt252::new(0x80FF_8000_0530u64).into())),
            Some(MemoryCell::new(Felt252::new(0xBFFF_8000_0620u64).into())),
            Some(MemoryCell::new(Felt252::new(0x8FFF_8000_0750u64).into())),
        ]];

        assert_matches!(
            cairo_runner.get_perm_range_check_limits(&vm),
            Ok(Some((1328, 49151)))
        );
    }

    /// Test that get_perm_range_check_limits() works correctly when there are
    /// builtins.
    #[test]
    #[cfg_attr(target_arch = "wasm32", wasm_bindgen_test)]
    fn get_perm_range_check_limits() {
        let program = program!();

        let cairo_runner = cairo_runner!(program);
        let mut vm = vm!();

        vm.trace = Some(vec![TraceEntry {
            pc: 0,
            ap: 0,
            fp: 0,
        }]);
        vm.segments.memory.data = vec![vec![Some(MemoryCell::new(mayberelocatable!(
            0x80FF_8000_0530u64
        )))]];
<<<<<<< HEAD
        vm.builtin_runners = vec![(
            RANGE_CHECK_BUILTIN_NAME,
            RangeCheckBuiltinRunner::new(Some(12), 5, true).into(),
        )];
=======
        vm.builtin_runners = vec![RangeCheckBuiltinRunner::new(12, 5, true).into()];
>>>>>>> d180881e

        assert_matches!(
            cairo_runner.get_perm_range_check_limits(&vm),
            Ok(Some((0, 33023)))
        );
    }

    /// Test that check_range_check_usage() returns successfully when trace is
    /// not enabled.
    #[test]
    #[cfg_attr(target_arch = "wasm32", wasm_bindgen_test)]
    fn check_range_check_usage_perm_range_limits_none() {
        let program = program!();

        let cairo_runner = cairo_runner!(program);
        let mut vm = vm!();
        vm.trace = Some(vec![]);

        assert_matches!(cairo_runner.check_range_check_usage(&vm), Ok(()));
    }

    /// Test that check_range_check_usage() returns successfully when all the
    /// conditions are met.
    #[test]
    #[cfg_attr(target_arch = "wasm32", wasm_bindgen_test)]
    fn check_range_check_usage_without_builtins() {
        let program = program!();

        let cairo_runner = cairo_runner!(program, "plain");
        let mut vm = vm!();
        vm.builtin_runners = vec![];
        vm.current_step = 10000;
        vm.segments.memory.data = vec![vec![Some(MemoryCell::new(mayberelocatable!(
            0x80FF_8000_0530u64
        )))]];
        vm.trace = Some(vec![TraceEntry {
            pc: 0,
            ap: 0,
            fp: 0,
        }]);

        assert_matches!(cairo_runner.check_range_check_usage(&vm), Ok(()));
    }

    /// Test that check_range_check_usage() returns an error if there are
    /// insufficient allocated cells.
    #[test]
    #[cfg_attr(target_arch = "wasm32", wasm_bindgen_test)]
    fn check_range_check_usage_insufficient_allocated_cells() {
        let program = program!();

        let cairo_runner = cairo_runner!(program);
        let mut vm = vm!();
<<<<<<< HEAD
        vm.builtin_runners = vec![(
            RANGE_CHECK_BUILTIN_NAME,
            RangeCheckBuiltinRunner::new(Some(8), 8, true).into(),
        )];
=======
        vm.builtin_runners = vec![RangeCheckBuiltinRunner::new(8, 8, true).into()];
>>>>>>> d180881e
        vm.segments.memory.data = vec![vec![Some(MemoryCell::new(mayberelocatable!(
            0x80FF_8000_0530u64
        )))]];
        vm.trace = Some(vec![TraceEntry {
            pc: 0,
            ap: 0,
            fp: 0,
        }]);
        vm.segments.compute_effective_sizes();

        assert_matches!(
            cairo_runner.check_range_check_usage(&vm),
            Err(VirtualMachineError::Memory(
                MemoryError::InsufficientAllocatedCells(_)
            ))
        );
    }

    #[test]
    #[cfg_attr(target_arch = "wasm32", wasm_bindgen_test)]
    fn get_initial_fp_is_none_without_initialization() {
        let program = program!();

        let runner = cairo_runner!(program);

        assert_eq!(None, runner.get_initial_fp());
    }

    #[test]
    #[cfg_attr(target_arch = "wasm32", wasm_bindgen_test)]
    fn get_initial_fp_can_be_obtained() {
        //This test works with basic Program definition, will later be updated to use Program::new() when fully defined
        let program = program![BuiltinName::output];
        let mut cairo_runner = cairo_runner!(program);
        let mut vm = vm!();
        for _ in 0..2 {
            vm.segments.add();
        }
        cairo_runner.program_base = Some(relocatable!(0, 0));
        cairo_runner.execution_base = Some(relocatable!(1, 0));
        let return_fp = Felt252::new(9_i32).into();
        cairo_runner
            .initialize_function_entrypoint(&mut vm, 0, vec![], return_fp)
            .unwrap();
        assert_eq!(Some(relocatable!(1, 2)), cairo_runner.get_initial_fp());
    }

    #[test]
    #[cfg_attr(target_arch = "wasm32", wasm_bindgen_test)]
    fn check_used_cells_valid_case() {
        let program = program![BuiltinName::range_check, BuiltinName::output];
        let mut cairo_runner = cairo_runner!(program);
        let mut vm = vm!();
        vm.segments.segment_used_sizes = Some(vec![4]);
        vm.trace = Some(vec![]);
        cairo_runner.layout.diluted_pool_instance_def = None;

        assert_matches!(cairo_runner.check_used_cells(&vm), Ok(()));
    }

    #[test]
    #[cfg_attr(target_arch = "wasm32", wasm_bindgen_test)]
    fn check_used_cells_get_used_cells_and_allocated_size_error() {
        let program = program!();

        let cairo_runner = cairo_runner!(program);
        let mut vm = vm!();
<<<<<<< HEAD
        vm.builtin_runners = vec![(
            RANGE_CHECK_BUILTIN_NAME,
            RangeCheckBuiltinRunner::new(Some(8), 8, true).into(),
        )];
=======
        vm.builtin_runners = vec![RangeCheckBuiltinRunner::new(8, 8, true).into()];
>>>>>>> d180881e
        vm.segments.memory.data = vec![vec![Some(MemoryCell::new(mayberelocatable!(
            0x80FF_8000_0530u64
        )))]];
        vm.trace = Some(vec![TraceEntry {
            pc: 0,
            ap: 0,
            fp: 0,
        }]);
        vm.segments.compute_effective_sizes();
        assert_matches!(
            cairo_runner.check_used_cells(&vm),
            Err(VirtualMachineError::Memory(
                MemoryError::InsufficientAllocatedCells(_)
            ))
        );
    }

    #[test]
    #[cfg_attr(target_arch = "wasm32", wasm_bindgen_test)]
    fn check_used_cells_check_memory_usage_error() {
        let program = program!();

        let cairo_runner = cairo_runner!(program);
        let mut vm = vm!();
        vm.segments.memory.mark_as_accessed((1, 0).into());
        vm.segments.memory.mark_as_accessed((1, 3).into());
        vm.builtin_runners = vec![{
            let mut builtin_runner: BuiltinRunner = OutputBuiltinRunner::new(true).into();
            builtin_runner.initialize_segments(&mut vm.segments);

            builtin_runner
        }];
        vm.segments.segment_used_sizes = Some(vec![4, 12]);
        vm.trace = Some(vec![]);

        assert_matches!(
            cairo_runner.check_used_cells(&vm),
            Err(VirtualMachineError::Memory(
                MemoryError::InsufficientAllocatedCells(_)
            ))
        );
    }

    #[test]
    #[cfg_attr(target_arch = "wasm32", wasm_bindgen_test)]
    fn check_used_cells_check_diluted_check_usage_error() {
        let program = program![BuiltinName::range_check, BuiltinName::output];
        let cairo_runner = cairo_runner!(program);
        let mut vm = vm!();
        vm.segments.segment_used_sizes = Some(vec![4]);
        vm.trace = Some(vec![]);

        assert_matches!(
            cairo_runner.check_used_cells(&vm),
            Err(VirtualMachineError::Memory(
                MemoryError::InsufficientAllocatedCells(_)
            ))
        );
    }

    #[test]
    #[cfg_attr(target_arch = "wasm32", wasm_bindgen_test)]
    fn initialize_all_builtins() {
        let program = program!();

        let cairo_runner = cairo_runner!(program);
        let mut vm = vm!();

        cairo_runner
            .initialize_all_builtins(&mut vm)
            .expect("Builtin initialization failed.");

        let given_output = vm.get_builtin_runners();

        assert_eq!(given_output[0].name(), HASH_BUILTIN_NAME);
        assert_eq!(given_output[1].name(), RANGE_CHECK_BUILTIN_NAME);
        assert_eq!(given_output[2].name(), OUTPUT_BUILTIN_NAME);
        assert_eq!(given_output[3].name(), SIGNATURE_BUILTIN_NAME);
        assert_eq!(given_output[4].name(), BITWISE_BUILTIN_NAME);
        assert_eq!(given_output[5].name(), EC_OP_BUILTIN_NAME);
        // FIXME: Uncomment once 0.11 Keccak fixes are merged
        // assert_eq!(given_output[6].name(), KECCAK_BUILTIN_NAME);
    }

    #[test]
    #[cfg_attr(target_arch = "wasm32", wasm_bindgen_test)]
    fn initialize_all_builtins_maintain_program_order() {
        let program = program![
            BuiltinName::pedersen,
            BuiltinName::range_check,
            BuiltinName::ecdsa
        ];

        let cairo_runner = cairo_runner!(program);
        let mut vm = vm!();

        cairo_runner
            .initialize_all_builtins(&mut vm)
            .expect("Builtin initialization failed.");

        let given_output = vm.get_builtin_runners();

        assert_eq!(given_output[0].name(), HASH_BUILTIN_NAME);
        assert_eq!(given_output[1].name(), RANGE_CHECK_BUILTIN_NAME);
        assert_eq!(given_output[2].name(), SIGNATURE_BUILTIN_NAME);
        assert_eq!(given_output[3].name(), OUTPUT_BUILTIN_NAME);
        assert_eq!(given_output[4].name(), BITWISE_BUILTIN_NAME);
        assert_eq!(given_output[5].name(), EC_OP_BUILTIN_NAME);
        // FIXME: Uncomment once 0.11 Keccak fixes are merged
        // assert_eq!(given_output[6].name(), KECCAK_BUILTIN_NAME);
    }

    #[test]
    #[cfg_attr(target_arch = "wasm32", wasm_bindgen_test)]
    fn initialize_function_runner() {
        let program = program!();

        let mut cairo_runner = cairo_runner!(program);
        let mut vm = vm!();

        cairo_runner
            .initialize_function_runner(&mut vm)
            .expect("initialize_function_runner failed.");

        let builtin_runners = vm.get_builtin_runners();

        assert_eq!(builtin_runners[0].name(), HASH_BUILTIN_NAME);
        assert_eq!(builtin_runners[1].name(), RANGE_CHECK_BUILTIN_NAME);
        assert_eq!(builtin_runners[2].name(), OUTPUT_BUILTIN_NAME);
        assert_eq!(builtin_runners[3].name(), SIGNATURE_BUILTIN_NAME);
        assert_eq!(builtin_runners[4].name(), BITWISE_BUILTIN_NAME);
        assert_eq!(builtin_runners[5].name(), EC_OP_BUILTIN_NAME);
        assert_eq!(builtin_runners[6].name(), KECCAK_BUILTIN_NAME);
        assert_eq!(builtin_runners[7].name(), POSEIDON_BUILTIN_NAME);

        assert_eq!(
            cairo_runner.program_base,
            Some(Relocatable {
                segment_index: 0,
                offset: 0,
            })
        );
        assert_eq!(
            cairo_runner.execution_base,
            Some(Relocatable {
                segment_index: 1,
                offset: 0,
            })
        );
        assert_eq!(vm.segments.num_segments(), 10);
    }

    #[test]
    #[cfg_attr(target_arch = "wasm32", wasm_bindgen_test)]
    fn initialize_segments_incorrect_layout_plain_one_builtin() {
        let program = program![BuiltinName::output];
        let mut vm = vm!();
        let cairo_runner = cairo_runner!(program, "plain");
        assert_eq!(
            cairo_runner.initialize_builtins(&mut vm),
            Err(RunnerError::NoBuiltinForInstance(
                HashSet::from([BuiltinName::output.name()]),
                String::from("plain")
            ))
        );
    }

    #[test]
    #[cfg_attr(target_arch = "wasm32", wasm_bindgen_test)]
    fn initialize_segments_incorrect_layout_plain_two_builtins() {
        let program = program![BuiltinName::output, BuiltinName::pedersen];
        let mut vm = vm!();
        let cairo_runner = cairo_runner!(program, "plain");
        assert_eq!(
            cairo_runner.initialize_builtins(&mut vm),
            Err(RunnerError::NoBuiltinForInstance(
                HashSet::from([BuiltinName::output.name(), HASH_BUILTIN_NAME]),
                String::from("plain")
            ))
        );
    }

    #[test]
    #[cfg_attr(target_arch = "wasm32", wasm_bindgen_test)]
    fn initialize_segments_incorrect_layout_small_two_builtins() {
        let program = program![BuiltinName::output, BuiltinName::bitwise];
        let mut vm = vm!();
        let cairo_runner = cairo_runner!(program, "small");
        assert_eq!(
            cairo_runner.initialize_builtins(&mut vm),
            Err(RunnerError::NoBuiltinForInstance(
                HashSet::from([BuiltinName::bitwise.name()]),
                String::from("small")
            ))
        );
    }
    #[test]
    #[cfg_attr(target_arch = "wasm32", wasm_bindgen_test)]
    fn initialize_main_entrypoint_proof_mode_empty_program() {
        let program = program!(start = Some(0), end = Some(0), main = Some(8),);
        let mut runner = cairo_runner!(program);
        runner.proof_mode = true;
        let mut vm = vm!();
        runner.initialize_segments(&mut vm, None);
        assert_eq!(runner.execution_base, Some(Relocatable::from((1, 0))));
        assert_eq!(runner.program_base, Some(Relocatable::from((0, 0))));
        assert_eq!(
            runner.initialize_main_entrypoint(&mut vm),
            Ok(Relocatable::from((0, 0)))
        );
        assert_eq!(runner.initial_ap, Some(Relocatable::from((1, 2))));
        assert_eq!(runner.initial_fp, runner.initial_ap);
        assert_eq!(runner.execution_public_memory, Some(vec![0, 1]));
    }

    #[test]
    #[cfg_attr(target_arch = "wasm32", wasm_bindgen_test)]
    fn initialize_main_entrypoint_proof_mode_empty_program_two_builtins() {
        let program = program!(
            start = Some(0),
            end = Some(0),
            main = Some(8),
            builtins = vec![BuiltinName::output, BuiltinName::ec_op],
        );
        let mut runner = cairo_runner!(program);
        runner.proof_mode = true;
        let mut vm = vm!();
        runner.initialize_builtins(&mut vm).unwrap();
        runner.initialize_segments(&mut vm, None);
        assert_eq!(runner.execution_base, Some(Relocatable::from((1, 0))));
        assert_eq!(runner.program_base, Some(Relocatable::from((0, 0))));
        assert_eq!(
            runner.initialize_main_entrypoint(&mut vm),
            Ok(Relocatable::from((0, 0)))
        );
        assert_eq!(runner.initial_ap, Some(Relocatable::from((1, 2))));
        assert_eq!(runner.initial_fp, runner.initial_ap);
        assert_eq!(runner.execution_public_memory, Some(vec![0, 1, 2, 3]));
    }

    #[test]
    #[cfg_attr(target_arch = "wasm32", wasm_bindgen_test)]
    fn can_get_the_runner_program_builtins() {
        let program = program!(
            start = Some(0),
            end = Some(0),
            main = Some(8),
            builtins = vec![BuiltinName::output, BuiltinName::ec_op],
        );
        let runner = cairo_runner!(program);

        assert_eq!(&program.builtins, runner.get_program_builtins());
    }

    #[test]
    #[cfg_attr(target_arch = "wasm32", wasm_bindgen_test)]
    fn set_entrypoint_main_default() {
        let program = program!();
        let mut cairo_runner = cairo_runner!(program);

        cairo_runner.program.identifiers = [(
            "__main__.main",
            Identifier {
                pc: Some(0),
                type_: None,
                value: None,
                full_name: None,
                members: None,
                cairo_type: None,
            },
        )]
        .into_iter()
        .map(|(k, v)| (k.to_string(), v))
        .collect();

        cairo_runner
            .set_entrypoint(None)
            .expect("Call to `set_entrypoint()` failed.");
        assert_eq!(cairo_runner.program.main, Some(0));
    }

    #[test]
    #[cfg_attr(target_arch = "wasm32", wasm_bindgen_test)]
    fn set_entrypoint_main() {
        let program = program!();
        let mut cairo_runner = cairo_runner!(program);

        cairo_runner.program.identifiers = [
            (
                "__main__.main",
                Identifier {
                    pc: Some(0),
                    type_: None,
                    value: None,
                    full_name: None,
                    members: None,
                    cairo_type: None,
                },
            ),
            (
                "__main__.alternate_main",
                Identifier {
                    pc: Some(1),
                    type_: None,
                    value: None,
                    full_name: None,
                    members: None,
                    cairo_type: None,
                },
            ),
        ]
        .into_iter()
        .map(|(k, v)| (k.to_string(), v))
        .collect();

        cairo_runner
            .set_entrypoint(Some("alternate_main"))
            .expect("Call to `set_entrypoint()` failed.");
        assert_eq!(cairo_runner.program.main, Some(1));
    }

    /// Test that set_entrypoint() fails when the entrypoint doesn't exist.
    #[test]
    #[cfg_attr(target_arch = "wasm32", wasm_bindgen_test)]
    fn set_entrypoint_main_non_existent() {
        let program = program!();
        let mut cairo_runner = cairo_runner!(program);

        cairo_runner.program.identifiers = [(
            "__main__.main",
            Identifier {
                pc: Some(0),
                type_: None,
                value: None,
                full_name: None,
                members: None,
                cairo_type: None,
            },
        )]
        .into_iter()
        .map(|(k, v)| (k.to_string(), v))
        .collect();

        cairo_runner
            .set_entrypoint(Some("nonexistent_main"))
            .expect_err("Call to `set_entrypoint()` succeeded (should've failed).");
        assert_eq!(cairo_runner.program.main, None);
    }

    #[test]
    #[cfg_attr(target_arch = "wasm32", wasm_bindgen_test)]
    fn read_return_values_test() {
        let mut program = program!();
        program.data = vec_data![(1), (2), (3), (4), (5), (6), (7), (8)];
        //Program data len = 8
        let mut cairo_runner = cairo_runner!(program, "plain", true);
        cairo_runner.program_base = Some(Relocatable::from((0, 0)));
        cairo_runner.execution_base = Some(Relocatable::from((1, 0)));
        cairo_runner.run_ended = true;
        cairo_runner.segments_finalized = false;
        let mut vm = vm!();
        //Check values written by first call to segments.finalize()

        assert_eq!(cairo_runner.read_return_values(&mut vm), Ok(()));
        assert_eq!(
            cairo_runner
                .execution_public_memory
                .expect("missing execution public memory"),
            Vec::<usize>::new()
        );
    }

    #[test]
    #[cfg_attr(target_arch = "wasm32", wasm_bindgen_test)]
    fn read_return_values_test_with_run_not_ended() {
        let mut program = program!();
        program.data = vec_data![(1), (2), (3), (4), (5), (6), (7), (8)];
        //Program data len = 8
        let mut cairo_runner = cairo_runner!(program, "plain", true);
        cairo_runner.program_base = Some(Relocatable::from((0, 0)));
        cairo_runner.execution_base = Some(Relocatable::from((1, 0)));
        cairo_runner.run_ended = false;
        let mut vm = vm!();
        assert_eq!(
            cairo_runner.read_return_values(&mut vm),
            Err(RunnerError::ReadReturnValuesNoEndRun)
        );
    }

    #[test]
    #[cfg_attr(target_arch = "wasm32", wasm_bindgen_test)]
    fn read_return_values_test_with_segments_finalized() {
        let mut program = program!();
        program.data = vec_data![(1), (2), (3), (4), (5), (6), (7), (8)];
        //Program data len = 8
        let mut cairo_runner = cairo_runner!(program, "plain", true);
        cairo_runner.program_base = Some(Relocatable::from((0, 0)));
        cairo_runner.execution_base = Some(Relocatable::from((1, 0)));
        cairo_runner.run_ended = true;
        cairo_runner.segments_finalized = true;
        let mut vm = vm!();
        assert_eq!(
            cairo_runner.read_return_values(&mut vm),
            Err(RunnerError::FailedAddingReturnValues)
        );
    }

    #[test]
    #[cfg_attr(target_arch = "wasm32", wasm_bindgen_test)]
    fn read_return_values_updates_builtin_stop_ptr_one_builtin_empty() {
        let mut program = program![BuiltinName::output];
        program.data = vec_data![(1), (2), (3), (4), (5), (6), (7), (8)];
        //Program data len = 8
        let mut cairo_runner = cairo_runner!(program, "all_cairo", true);
        cairo_runner.program_base = Some(Relocatable::from((0, 0)));
        cairo_runner.execution_base = Some(Relocatable::from((1, 0)));
        cairo_runner.run_ended = true;
        cairo_runner.segments_finalized = false;
        let mut vm = vm!();
        let output_builtin = OutputBuiltinRunner::new(true);
        vm.builtin_runners.push(output_builtin.into());
        vm.segments.memory.data = vec![
            vec![],
            vec![Some(MemoryCell::new(MaybeRelocatable::from((0, 0))))],
            vec![],
        ];
        vm.set_ap(1);
        vm.segments.segment_used_sizes = Some(vec![0, 1, 0]);
        //Check values written by first call to segments.finalize()
        assert_eq!(cairo_runner.read_return_values(&mut vm), Ok(()));
        let output_builtin = match &vm.builtin_runners[0] {
            BuiltinRunner::Output(runner) => runner,
            _ => unreachable!(),
        };
        assert_eq!(output_builtin.stop_ptr, Some(0))
    }

    #[test]
    #[cfg_attr(target_arch = "wasm32", wasm_bindgen_test)]
    fn read_return_values_updates_builtin_stop_ptr_one_builtin_one_element() {
        let mut program = program![BuiltinName::output];
        program.data = vec_data![(1), (2), (3), (4), (5), (6), (7), (8)];
        //Program data len = 8
        let mut cairo_runner = cairo_runner!(program, "all_cairo", true);
        cairo_runner.program_base = Some(Relocatable::from((0, 0)));
        cairo_runner.execution_base = Some(Relocatable::from((1, 0)));
        cairo_runner.run_ended = true;
        cairo_runner.segments_finalized = false;
        let mut vm = vm!();
        let output_builtin = OutputBuiltinRunner::new(true);
        vm.builtin_runners.push(output_builtin.into());
        vm.segments.memory.data = vec![
            vec![Some(MemoryCell::new(MaybeRelocatable::from((0, 0))))],
            vec![Some(MemoryCell::new(MaybeRelocatable::from((0, 1))))],
            vec![],
        ];
        vm.set_ap(1);
        vm.segments.segment_used_sizes = Some(vec![1, 1, 0]);
        //Check values written by first call to segments.finalize()
        assert_eq!(cairo_runner.read_return_values(&mut vm), Ok(()));
        let output_builtin = match &vm.builtin_runners[0] {
            BuiltinRunner::Output(runner) => runner,
            _ => unreachable!(),
        };
        assert_eq!(output_builtin.stop_ptr, Some(1))
    }

    #[test]
    #[cfg_attr(target_arch = "wasm32", wasm_bindgen_test)]
    fn read_return_values_updates_builtin_stop_ptr_two_builtins() {
        let mut program = program![BuiltinName::output, BuiltinName::bitwise];
        program.data = vec_data![(1), (2), (3), (4), (5), (6), (7), (8)];
        //Program data len = 8
        let mut cairo_runner = cairo_runner!(program, "all_cairo", true);
        cairo_runner.program_base = Some(Relocatable::from((0, 0)));
        cairo_runner.execution_base = Some(Relocatable::from((1, 0)));
        cairo_runner.run_ended = true;
        cairo_runner.segments_finalized = false;
        let mut vm = vm!();
        let output_builtin = OutputBuiltinRunner::new(true);
        let bitwise_builtin = BitwiseBuiltinRunner::new(&BitwiseInstanceDef::default(), true);
        vm.builtin_runners.push(output_builtin.into());
        vm.builtin_runners.push(bitwise_builtin.into());
        cairo_runner.initialize_segments(&mut vm, None);
        vm.segments.memory.data = vec![
            vec![Some(MemoryCell::new(MaybeRelocatable::from((0, 0))))],
            vec![
                Some(MemoryCell::new(MaybeRelocatable::from((2, 0)))),
                Some(MemoryCell::new(MaybeRelocatable::from((3, 5)))),
            ],
            vec![],
        ];
        vm.set_ap(2);
        // We use 5 as bitwise builtin's segment size as a bitwise instance is 5 cells
        vm.segments.segment_used_sizes = Some(vec![0, 2, 0, 5]);
        //Check values written by first call to segments.finalize()
        assert_eq!(cairo_runner.read_return_values(&mut vm), Ok(()));
        let output_builtin = match &vm.builtin_runners[0] {
            BuiltinRunner::Output(runner) => runner,
            _ => unreachable!(),
        };
        assert_eq!(output_builtin.stop_ptr, Some(0));
        assert_eq!(cairo_runner.read_return_values(&mut vm), Ok(()));
        let bitwise_builtin = match &vm.builtin_runners[1] {
            BuiltinRunner::Bitwise(runner) => runner,
            _ => unreachable!(),
        };
        assert_eq!(bitwise_builtin.stop_ptr, Some(5));
    }

    /// Test that add_additional_hash_builtin() creates an additional builtin.
    #[test]
    #[cfg_attr(target_arch = "wasm32", wasm_bindgen_test)]
    fn add_additional_hash_builtin() {
        let program = program!();
        let cairo_runner = cairo_runner!(program);
        let mut vm = vm!();

        let num_builtins = vm.builtin_runners.len();
        cairo_runner.add_additional_hash_builtin(&mut vm);
        assert_eq!(vm.builtin_runners.len(), num_builtins + 1);

        let builtin = vm
            .builtin_runners
            .last()
            .expect("missing last builtin runner");
        match builtin {
            BuiltinRunner::Hash(builtin) => {
                assert_eq!(builtin.base(), 0);
                assert_eq!(builtin.ratio(), Some(32));
                assert!(builtin.included);
            }
            _ => unreachable!(),
        }
    }

<<<<<<< HEAD
    /// Test that add_additional_hash_builtin() replaces the created runner if called multiple
    /// times.
    #[test]
    #[cfg_attr(target_arch = "wasm32", wasm_bindgen_test)]
    fn add_additional_hash_builtin_replace() {
        let program = program!();
        let cairo_runner = cairo_runner!(program);
        let mut vm = vm!();

        let num_builtins = vm.builtin_runners.len();
        cairo_runner.add_additional_hash_builtin(&mut vm);
        cairo_runner.add_additional_hash_builtin(&mut vm);
        assert_eq!(vm.builtin_runners.len(), num_builtins + 1);

        let (key, value) = vm
            .builtin_runners
            .last()
            .expect("missing last builtin runner");
        assert_eq!(key, &"hash_builtin");
        match value {
            BuiltinRunner::Hash(builtin) => {
                assert_eq!(builtin.base(), 1);
                assert_eq!(builtin.ratio(), Some(32));
                assert!(builtin.included);
            }
            _ => unreachable!(),
        }
    }

=======
>>>>>>> d180881e
    #[test]
    #[cfg_attr(target_arch = "wasm32", wasm_bindgen_test)]
    fn run_from_entrypoint_custom_program_test() {
        let program = Program::from_bytes(
            include_bytes!("../../../cairo_programs/example_program.json"),
            None,
        )
        .unwrap();
        let mut cairo_runner = cairo_runner!(program);
        let mut vm = vm!(true); //this true expression dictates that the trace is enabled
        let mut hint_processor = BuiltinHintProcessor::new_empty();

        //this entrypoint tells which function to run in the cairo program
        let main_entrypoint = program
            .identifiers
            .get("__main__.main")
            .unwrap()
            .pc
            .unwrap();

        cairo_runner.initialize_builtins(&mut vm).unwrap();
        cairo_runner.initialize_segments(&mut vm, None);
        assert_matches!(
            cairo_runner.run_from_entrypoint(
                main_entrypoint,
                &[
                    &mayberelocatable!(2).into(),
                    &MaybeRelocatable::from((2, 0)).into()
                ], //range_check_ptr
                true,
                &mut vm,
                &mut hint_processor,
            ),
            Ok(())
        );

        let mut new_cairo_runner = cairo_runner!(program);
        let mut new_vm = vm!(true); //this true expression dictates that the trace is enabled
        let mut hint_processor = BuiltinHintProcessor::new_empty();

        new_cairo_runner.initialize_builtins(&mut new_vm).unwrap();
        new_cairo_runner.initialize_segments(&mut new_vm, None);

        let fib_entrypoint = program
            .identifiers
            .get("__main__.evaluate_fib")
            .unwrap()
            .pc
            .unwrap();

        assert_matches!(
            new_cairo_runner.run_from_entrypoint(
                fib_entrypoint,
                &[
                    &mayberelocatable!(2).into(),
                    &MaybeRelocatable::from((2, 0)).into()
                ],
                true,
                &mut new_vm,
                &mut hint_processor,
            ),
            Ok(())
        );
    }

    #[test]
    #[cfg_attr(target_arch = "wasm32", wasm_bindgen_test)]
    fn cairo_arg_from_single() {
        let expected = CairoArg::Single(MaybeRelocatable::from((0, 0)));
        let value = MaybeRelocatable::from((0, 0));
        assert_eq!(expected, value.into())
    }

    #[test]
    #[cfg_attr(target_arch = "wasm32", wasm_bindgen_test)]
    fn cairo_arg_from_array() {
        let expected = CairoArg::Array(vec![MaybeRelocatable::from((0, 0))]);
        let value = vec![MaybeRelocatable::from((0, 0))];
        assert_eq!(expected, value.into())
    }

    fn setup_execution_resources() -> (ExecutionResources, ExecutionResources) {
        let mut builtin_instance_counter: HashMap<String, usize> = HashMap::new();
        builtin_instance_counter.insert(BuiltinName::output.name().to_string(), 8);

        let execution_resources_1 = ExecutionResources {
            n_steps: 100,
            n_memory_holes: 5,
            builtin_instance_counter: builtin_instance_counter.clone(),
        };

        //Test that the combined Execution Resources only contains the shared builtins
        builtin_instance_counter.insert(RANGE_CHECK_BUILTIN_NAME.to_string(), 8);

        let execution_resources_2 = ExecutionResources {
            n_steps: 100,
            n_memory_holes: 5,
            builtin_instance_counter,
        };

        (execution_resources_1, execution_resources_2)
    }

    #[test]
    #[cfg_attr(target_arch = "wasm32", wasm_bindgen_test)]
    fn execution_resources_add() {
        let (execution_resources_1, execution_resources_2) = setup_execution_resources();
        let combined_resources = &execution_resources_1 + &execution_resources_2;

        assert_eq!(combined_resources.n_steps, 200);
        assert_eq!(combined_resources.n_memory_holes, 10);
        assert_eq!(
            combined_resources
                .builtin_instance_counter
                .get(BuiltinName::output.name())
                .unwrap(),
            &16
        );
        assert!(combined_resources
            .builtin_instance_counter
            .contains_key(RANGE_CHECK_BUILTIN_NAME));
    }

    #[test]
    #[cfg_attr(target_arch = "wasm32", wasm_bindgen_test)]
    fn execution_resources_sub() {
        let (execution_resources_1, execution_resources_2) = setup_execution_resources();

        let combined_resources = &execution_resources_1 - &execution_resources_2;

        assert_eq!(combined_resources.n_steps, 0);
        assert_eq!(combined_resources.n_memory_holes, 0);
        assert_eq!(
            combined_resources
                .builtin_instance_counter
                .get(BuiltinName::output.name())
                .unwrap(),
            &0
        );
        assert!(combined_resources
            .builtin_instance_counter
            .contains_key(RANGE_CHECK_BUILTIN_NAME));
    }

    #[test]
    #[cfg_attr(target_arch = "wasm32", wasm_bindgen_test)]
    fn run_from_entrypoint_substitute_error_message_test() {
        let program = Program::from_bytes(
            include_bytes!("../../../cairo_programs/bad_programs/error_msg_function.json"),
            None,
        )
        .unwrap();
        let mut cairo_runner = cairo_runner!(program);
        let mut vm = vm!(true); //this true expression dictates that the trace is enabled
        let mut hint_processor = BuiltinHintProcessor::new_empty();

        //this entrypoint tells which function to run in the cairo program
        let main_entrypoint = program
            .identifiers
            .get("__main__.main")
            .unwrap()
            .pc
            .unwrap();

        cairo_runner.initialize_builtins(&mut vm).unwrap();
        cairo_runner.initialize_segments(&mut vm, None);

        let result = cairo_runner.run_from_entrypoint(
            main_entrypoint,
            &[],
            true,
            &mut vm,
            &mut hint_processor,
        );
        match result {
            Err(CairoRunError::VmException(exception)) => {
                assert_eq!(
                    exception.error_attr_value,
                    Some(String::from("Error message: Test error\n"))
                )
            }
            Err(_) => panic!("Wrong error returned, expected VmException"),
            Ok(_) => panic!("Expected run to fail"),
        }
    }

    #[test]
    #[cfg_attr(target_arch = "wasm32", wasm_bindgen_test)]
    fn get_builtins_final_stack_range_check_builtin() {
        let program = Program::from_bytes(
            include_bytes!("../../../cairo_programs/assert_le_felt_hint.json"),
            Some("main"),
        )
        .unwrap();
        let mut runner = cairo_runner!(program);
        let mut vm = vm!();
        let end = runner.initialize(&mut vm).unwrap();
        runner
            .run_until_pc(end, &mut vm, &mut BuiltinHintProcessor::new_empty())
            .unwrap();
        vm.segments.compute_effective_sizes();
        let initial_pointer = vm.get_ap();
        let expected_pointer = (vm.get_ap() - 1).unwrap();
        assert_eq!(
            runner.get_builtins_final_stack(&mut vm, initial_pointer),
            Ok(expected_pointer)
        );
    }

    #[test]
    #[cfg_attr(target_arch = "wasm32", wasm_bindgen_test)]
    fn get_builtins_final_stack_4_builtins() {
        let program = Program::from_bytes(
            include_bytes!("../../../cairo_programs/integration.json"),
            Some("main"),
        )
        .unwrap();
        let mut runner = cairo_runner!(program);
        let mut vm = vm!();
        let end = runner.initialize(&mut vm).unwrap();
        runner
            .run_until_pc(end, &mut vm, &mut BuiltinHintProcessor::new_empty())
            .unwrap();
        vm.segments.compute_effective_sizes();
        let initial_pointer = vm.get_ap();
        let expected_pointer = (vm.get_ap() - 4).unwrap();
        assert_eq!(
            runner.get_builtins_final_stack(&mut vm, initial_pointer),
            Ok(expected_pointer)
        );
    }

    #[test]
    #[cfg_attr(target_arch = "wasm32", wasm_bindgen_test)]
    fn get_builtins_final_stack_no_builtins() {
        let program = Program::from_bytes(
            include_bytes!("../../../cairo_programs/fibonacci.json"),
            Some("main"),
        )
        .unwrap();
        let mut runner = cairo_runner!(program);
        let mut vm = vm!();
        let end = runner.initialize(&mut vm).unwrap();
        runner
            .run_until_pc(end, &mut vm, &mut BuiltinHintProcessor::new_empty())
            .unwrap();
        vm.segments.compute_effective_sizes();
        let initial_pointer = vm.get_ap();
        let expected_pointer = vm.get_ap();
        assert_eq!(
            runner.get_builtins_final_stack(&mut vm, initial_pointer),
            Ok(expected_pointer)
        );
    }

    #[test]
    #[cfg_attr(target_arch = "wasm32", wasm_bindgen_test)]

    fn filter_unused_builtins_test() {
        let program = Program::from_bytes(
            include_bytes!("../../../cairo_programs/integration.json"),
            Some("main"),
        )
        .unwrap();
        let mut runner = cairo_runner!(program);
        let mut vm = vm!();
        let end = runner.initialize(&mut vm).unwrap();
        runner
            .run_until_pc(end, &mut vm, &mut BuiltinHintProcessor::new_empty())
            .unwrap();
        vm.segments.compute_effective_sizes();
        let mut exec = runner.get_execution_resources(&vm).unwrap();
        exec.builtin_instance_counter
            .insert("output_builtin".to_string(), 0);
        assert_eq!(exec.builtin_instance_counter.len(), 5);
        let rsc = exec.filter_unused_builtins();
        assert_eq!(rsc.builtin_instance_counter.len(), 4);
    }

    #[test]
    fn execution_resources_mul() {
        let execution_resources_1 = ExecutionResources {
            n_steps: 800,
            n_memory_holes: 0,
            builtin_instance_counter: HashMap::from([
                ("pedersen_builtin".to_string(), 7),
                ("range_check_builtin".to_string(), 16),
            ]),
        };

        assert_eq!(
            &execution_resources_1 * 2,
            ExecutionResources {
                n_steps: 1600,
                n_memory_holes: 0,
                builtin_instance_counter: HashMap::from([
                    ("pedersen_builtin".to_string(), 14),
                    ("range_check_builtin".to_string(), 32)
                ])
            }
        );

        let execution_resources_2 = ExecutionResources {
            n_steps: 545,
            n_memory_holes: 0,
            builtin_instance_counter: HashMap::from([("range_check_builtin".to_string(), 17)]),
        };

        assert_eq!(
            &execution_resources_2 * 8,
            ExecutionResources {
                n_steps: 4360,
                n_memory_holes: 0,
                builtin_instance_counter: HashMap::from([("range_check_builtin".to_string(), 136)])
            }
        );

        let execution_resources_3 = ExecutionResources {
            n_steps: 42,
            n_memory_holes: 0,
            builtin_instance_counter: HashMap::new(),
        };

        assert_eq!(
            &execution_resources_3 * 18,
            ExecutionResources {
                n_steps: 756,
                n_memory_holes: 0,
                builtin_instance_counter: HashMap::new()
            }
        );
    }
}<|MERGE_RESOLUTION|>--- conflicted
+++ resolved
@@ -2,11 +2,7 @@
     stdlib::{
         any::Any,
         collections::{HashMap, HashSet},
-<<<<<<< HEAD
-        ops::{Add, AddAssign, Mul, Sub},
-=======
         ops::{Add, AddAssign, Mul, MulAssign, Sub, SubAssign},
->>>>>>> d180881e
         prelude::*,
     },
     types::instance_definitions::keccak_instance_def::KeccakInstanceDef,
@@ -248,60 +244,29 @@
             match name {
                 BuiltinName::pedersen => vm
                     .builtin_runners
-<<<<<<< HEAD
-                    .push((name.name(), HashBuiltinRunner::new(Some(32), true).into())),
-                BuiltinName::range_check => vm.builtin_runners.push((
-                    name.name(),
-                    RangeCheckBuiltinRunner::new(Some(1), 8, true).into(),
-                )),
-                BuiltinName::output => vm
-                    .builtin_runners
-                    .push((name.name(), OutputBuiltinRunner::new(true).into())),
-                BuiltinName::ecdsa => vm.builtin_runners.push((
-                    name.name(),
-                    SignatureBuiltinRunner::new(&EcdsaInstanceDef::new(Some(1)), true).into(),
-                )),
-                BuiltinName::bitwise => vm.builtin_runners.push((
-                    name.name(),
-                    BitwiseBuiltinRunner::new(&BitwiseInstanceDef::new(Some(1)), true).into(),
-                )),
-                BuiltinName::ec_op => vm.builtin_runners.push((
-                    name.name(),
-                    EcOpBuiltinRunner::new(&EcOpInstanceDef::new(Some(1)), true).into(),
-                )),
-                BuiltinName::keccak => vm.builtin_runners.push((
-                    name.name(),
-                    KeccakBuiltinRunner::new(&KeccakInstanceDef::new(Some(1), vec![200; 8]), true)
-                        .into(),
-                )),
-                BuiltinName::poseidon => vm.builtin_runners.push((
-                    name.name(),
-                    PoseidonBuiltinRunner::new(Some(1), true).into(),
-                )),
-=======
-                    .push(HashBuiltinRunner::new(32, true).into()),
+                    .push(HashBuiltinRunner::new(Some(32), true).into()),
                 BuiltinName::range_check => vm
                     .builtin_runners
-                    .push(RangeCheckBuiltinRunner::new(1, 8, true).into()),
+                    .push(RangeCheckBuiltinRunner::new(Some(1), 8, true).into()),
                 BuiltinName::output => vm
                     .builtin_runners
                     .push(OutputBuiltinRunner::new(true).into()),
-                BuiltinName::ecdsa => vm
-                    .builtin_runners
-                    .push(SignatureBuiltinRunner::new(&EcdsaInstanceDef::new(1), true).into()),
-                BuiltinName::bitwise => vm
-                    .builtin_runners
-                    .push(BitwiseBuiltinRunner::new(&BitwiseInstanceDef::new(1), true).into()),
+                BuiltinName::ecdsa => vm.builtin_runners.push(
+                    SignatureBuiltinRunner::new(&EcdsaInstanceDef::new(Some(1)), true).into(),
+                ),
+                BuiltinName::bitwise => vm.builtin_runners.push(
+                    BitwiseBuiltinRunner::new(&BitwiseInstanceDef::new(Some(1)), true).into(),
+                ),
                 BuiltinName::ec_op => vm
                     .builtin_runners
-                    .push(EcOpBuiltinRunner::new(&EcOpInstanceDef::new(1), true).into()),
+                    .push(EcOpBuiltinRunner::new(&EcOpInstanceDef::new(Some(1)), true).into()),
                 BuiltinName::keccak => vm.builtin_runners.push(
-                    KeccakBuiltinRunner::new(&KeccakInstanceDef::new(1, vec![200; 8]), true).into(),
+                    KeccakBuiltinRunner::new(&KeccakInstanceDef::new(Some(1), vec![200; 8]), true)
+                        .into(),
                 ),
                 BuiltinName::poseidon => vm
                     .builtin_runners
-                    .push(PoseidonBuiltinRunner::new(1, true).into()),
->>>>>>> d180881e
+                    .push(PoseidonBuiltinRunner::new(Some(1), true).into()),
             }
         }
 
@@ -3700,14 +3665,7 @@
         vm.segments.memory.data = vec![vec![Some(MemoryCell::new(mayberelocatable!(
             0x80FF_8000_0530u64
         )))]];
-<<<<<<< HEAD
-        vm.builtin_runners = vec![(
-            RANGE_CHECK_BUILTIN_NAME,
-            RangeCheckBuiltinRunner::new(Some(12), 5, true).into(),
-        )];
-=======
-        vm.builtin_runners = vec![RangeCheckBuiltinRunner::new(12, 5, true).into()];
->>>>>>> d180881e
+        vm.builtin_runners = vec![RangeCheckBuiltinRunner::new(Some(12), 5, true).into()];
 
         assert_matches!(
             cairo_runner.get_perm_range_check_limits(&vm),
@@ -3761,14 +3719,7 @@
 
         let cairo_runner = cairo_runner!(program);
         let mut vm = vm!();
-<<<<<<< HEAD
-        vm.builtin_runners = vec![(
-            RANGE_CHECK_BUILTIN_NAME,
-            RangeCheckBuiltinRunner::new(Some(8), 8, true).into(),
-        )];
-=======
-        vm.builtin_runners = vec![RangeCheckBuiltinRunner::new(8, 8, true).into()];
->>>>>>> d180881e
+        vm.builtin_runners = vec![RangeCheckBuiltinRunner::new(Some(8), 8, true).into()];
         vm.segments.memory.data = vec![vec![Some(MemoryCell::new(mayberelocatable!(
             0x80FF_8000_0530u64
         )))]];
@@ -3836,14 +3787,7 @@
 
         let cairo_runner = cairo_runner!(program);
         let mut vm = vm!();
-<<<<<<< HEAD
-        vm.builtin_runners = vec![(
-            RANGE_CHECK_BUILTIN_NAME,
-            RangeCheckBuiltinRunner::new(Some(8), 8, true).into(),
-        )];
-=======
-        vm.builtin_runners = vec![RangeCheckBuiltinRunner::new(8, 8, true).into()];
->>>>>>> d180881e
+        vm.builtin_runners = vec![RangeCheckBuiltinRunner::new(Some(8), 8, true).into()];
         vm.segments.memory.data = vec![vec![Some(MemoryCell::new(mayberelocatable!(
             0x80FF_8000_0530u64
         )))]];
@@ -4380,38 +4324,6 @@
         }
     }
 
-<<<<<<< HEAD
-    /// Test that add_additional_hash_builtin() replaces the created runner if called multiple
-    /// times.
-    #[test]
-    #[cfg_attr(target_arch = "wasm32", wasm_bindgen_test)]
-    fn add_additional_hash_builtin_replace() {
-        let program = program!();
-        let cairo_runner = cairo_runner!(program);
-        let mut vm = vm!();
-
-        let num_builtins = vm.builtin_runners.len();
-        cairo_runner.add_additional_hash_builtin(&mut vm);
-        cairo_runner.add_additional_hash_builtin(&mut vm);
-        assert_eq!(vm.builtin_runners.len(), num_builtins + 1);
-
-        let (key, value) = vm
-            .builtin_runners
-            .last()
-            .expect("missing last builtin runner");
-        assert_eq!(key, &"hash_builtin");
-        match value {
-            BuiltinRunner::Hash(builtin) => {
-                assert_eq!(builtin.base(), 1);
-                assert_eq!(builtin.ratio(), Some(32));
-                assert!(builtin.included);
-            }
-            _ => unreachable!(),
-        }
-    }
-
-=======
->>>>>>> d180881e
     #[test]
     #[cfg_attr(target_arch = "wasm32", wasm_bindgen_test)]
     fn run_from_entrypoint_custom_program_test() {
