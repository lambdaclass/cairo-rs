--- conflicted
+++ resolved
@@ -4291,8 +4291,7 @@
     }
 
     #[test]
-<<<<<<< HEAD
-    fn run_from_entrypoint_csubstitute_error_message_test() {
+    fn run_from_entrypoint_substitute_error_message_test() {
         let program = Program::from_file(
             Path::new("cairo_programs/bad_programs/error_msg_function.json"),
             None,
@@ -4331,7 +4330,9 @@
             Err(_) => panic!("Wrong error returned, expected VmException"),
             Ok(_) => panic!("Expected run to fail"),
         }
-=======
+    }
+
+    #[test]
     fn get_builtins_final_stack_range_check_builtin() {
         let program = Program::from_file(
             Path::new("cairo_programs/assert_le_felt_hint.json"),
@@ -4389,6 +4390,5 @@
             runner.get_builtins_final_stack(&mut vm, initial_pointer),
             Ok(expected_pointer)
         );
->>>>>>> 195f9ce1
     }
 }