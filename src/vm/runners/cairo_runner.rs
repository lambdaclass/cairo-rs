use crate::stdlib::{
    any::Any,
    collections::{HashMap, HashSet},
    ops::{Add, Sub},
    prelude::*,
};

use crate::{
    hint_processor::hint_processor_definition::{HintProcessor, HintReference},
    math_utils::safe_div_usize,
    serde::deserialize_program::{BuiltinName, OffsetValue},
    types::{
        errors::{math_errors::MathError, program_errors::ProgramError},
        exec_scope::ExecutionScopes,
        instance_definitions::{
            bitwise_instance_def::BitwiseInstanceDef, ec_op_instance_def::EcOpInstanceDef,
            ecdsa_instance_def::EcdsaInstanceDef,
        },
        instruction::Register,
        layout::CairoLayout,
        program::Program,
        relocatable::{relocate_address, relocate_value, MaybeRelocatable, Relocatable},
    },
    utils::is_subsequence,
    vm::{
        errors::{
            cairo_run_errors::CairoRunError,
            memory_errors::{InsufficientAllocatedCellsError, MemoryError},
            runner_errors::RunnerError,
            trace_errors::TraceError,
            vm_errors::VirtualMachineError,
            vm_exception::VmException,
        },
        security::verify_secure_runner,
        trace::get_perm_range_check_limits,
        {
            runners::builtin_runner::{
                BitwiseBuiltinRunner, BuiltinRunner, EcOpBuiltinRunner, HashBuiltinRunner,
                OutputBuiltinRunner, RangeCheckBuiltinRunner, SignatureBuiltinRunner,
            },
            trace::trace_entry::{relocate_trace_register, RelocatedTraceEntry},
            vm_core::VirtualMachine,
        },
    },
};
use felt::Felt;
use num_integer::div_rem;
use num_traits::Zero;

use super::builtin_runner::{KeccakBuiltinRunner, PoseidonBuiltinRunner};

#[derive(Clone, Debug, Eq, PartialEq)]
pub enum CairoArg {
    Single(MaybeRelocatable),
    Array(Vec<MaybeRelocatable>),
    Composed(Vec<CairoArg>),
}

impl From<MaybeRelocatable> for CairoArg {
    fn from(other: MaybeRelocatable) -> Self {
        CairoArg::Single(other)
    }
}

impl From<Vec<MaybeRelocatable>> for CairoArg {
    fn from(other: Vec<MaybeRelocatable>) -> Self {
        CairoArg::Array(other)
    }
}

#[derive(Debug)]
pub struct CairoRunner {
    pub(crate) program: Program,
    layout: CairoLayout,
    final_pc: Option<Relocatable>,
    pub(crate) program_base: Option<Relocatable>,
    execution_base: Option<Relocatable>,
    initial_ap: Option<Relocatable>,
    initial_fp: Option<Relocatable>,
    initial_pc: Option<Relocatable>,
    run_ended: bool,
    segments_finalized: bool,
    execution_public_memory: Option<Vec<usize>>,
    proof_mode: bool,
    pub original_steps: Option<usize>,
    pub relocated_memory: Vec<Option<Felt>>,
    pub relocated_trace: Option<Vec<RelocatedTraceEntry>>,
    pub exec_scopes: ExecutionScopes,
}

impl CairoRunner {
    pub fn new(
        program: &Program,
        layout: &str,
        proof_mode: bool,
    ) -> Result<CairoRunner, RunnerError> {
        let cairo_layout = match layout {
            "plain" => CairoLayout::plain_instance(),
            "small" => CairoLayout::small_instance(),
            "dex" => CairoLayout::dex_instance(),
            "starknet" => CairoLayout::starknet_instance(),
            "starknet_with_keccak" => CairoLayout::starknet_with_keccak_instance(),
            "recursive_large_output" => CairoLayout::recursive_large_output_instance(),
            "all_cairo" => CairoLayout::all_cairo_instance(),
            "all_solidity" => CairoLayout::all_solidity_instance(),
            "dynamic" => CairoLayout::dynamic_instance(),
            name => return Err(RunnerError::InvalidLayoutName(name.to_string())),
        };
        Ok(CairoRunner {
            program: program.clone(),
            layout: cairo_layout,
            final_pc: None,
            program_base: None,
            execution_base: None,
            initial_ap: None,
            initial_fp: None,
            initial_pc: None,
            run_ended: false,
            segments_finalized: false,
            proof_mode,
            original_steps: None,
            relocated_memory: Vec::new(),
            relocated_trace: None,
            exec_scopes: ExecutionScopes::new(),
            execution_public_memory: if proof_mode { Some(Vec::new()) } else { None },
        })
    }

    pub fn initialize(&mut self, vm: &mut VirtualMachine) -> Result<Relocatable, RunnerError> {
        self.initialize_builtins(vm)?;
        self.initialize_segments(vm, None);
        let end = self.initialize_main_entrypoint(vm)?;
        self.initialize_vm(vm)?;
        Ok(end)
    }

    pub fn initialize_builtins(&self, vm: &mut VirtualMachine) -> Result<(), RunnerError> {
        let builtin_ordered_list = vec![
            BuiltinName::output,
            BuiltinName::pedersen,
            BuiltinName::range_check,
            BuiltinName::ecdsa,
            BuiltinName::bitwise,
            BuiltinName::ec_op,
            BuiltinName::keccak,
            BuiltinName::poseidon,
        ];
        if !is_subsequence(&self.program.builtins, &builtin_ordered_list) {
            return Err(RunnerError::DisorderedBuiltins);
        };
        let mut builtin_runners = Vec::<(&'static str, BuiltinRunner)>::new();

        if self.layout.builtins.output {
            let included = self.program.builtins.contains(&BuiltinName::output);
            if included || self.proof_mode {
                builtin_runners.push((
                    BuiltinName::output.name(),
                    OutputBuiltinRunner::new(included).into(),
                ));
            }
        }

        if let Some(instance_def) = self.layout.builtins.pedersen.as_ref() {
            let included = self.program.builtins.contains(&BuiltinName::pedersen);
            if included || self.proof_mode {
                builtin_runners.push((
                    BuiltinName::pedersen.name(),
                    HashBuiltinRunner::new(instance_def.ratio, included).into(),
                ));
            }
        }

        if let Some(instance_def) = self.layout.builtins.range_check.as_ref() {
            let included = self.program.builtins.contains(&BuiltinName::range_check);
            if included || self.proof_mode {
                builtin_runners.push((
                    BuiltinName::range_check.name(),
                    RangeCheckBuiltinRunner::new(
                        instance_def.ratio,
                        instance_def.n_parts,
                        included,
                    )
                    .into(),
                ));
            }
        }

        if let Some(instance_def) = self.layout.builtins.ecdsa.as_ref() {
            let included = self.program.builtins.contains(&BuiltinName::ecdsa);
            if included || self.proof_mode {
                builtin_runners.push((
                    BuiltinName::ecdsa.name(),
                    SignatureBuiltinRunner::new(instance_def, included).into(),
                ));
            }
        }

        if let Some(instance_def) = self.layout.builtins.bitwise.as_ref() {
            let included = self.program.builtins.contains(&BuiltinName::bitwise);
            if included || self.proof_mode {
                builtin_runners.push((
                    BuiltinName::bitwise.name(),
                    BitwiseBuiltinRunner::new(instance_def, included).into(),
                ));
            }
        }

        if let Some(instance_def) = self.layout.builtins.ec_op.as_ref() {
            let included = self.program.builtins.contains(&BuiltinName::ec_op);
            if included || self.proof_mode {
                builtin_runners.push((
                    BuiltinName::ec_op.name(),
                    EcOpBuiltinRunner::new(instance_def, included).into(),
                ));
            }
        }

        if let Some(instance_def) = self.layout.builtins.keccak.as_ref() {
            let included = self.program.builtins.contains(&BuiltinName::keccak);
            if included || self.proof_mode {
                builtin_runners.push((
                    BuiltinName::keccak.name(),
                    KeccakBuiltinRunner::new(instance_def, included).into(),
                ));
            }
        }

        if let Some(instance_def) = self.layout.builtins.poseidon.as_ref() {
            let included = self.program.builtins.contains(&BuiltinName::poseidon);
            if included || self.proof_mode {
                builtin_runners.push((
                    BuiltinName::poseidon.name(),
                    PoseidonBuiltinRunner::new(instance_def.ratio, included).into(),
                ));
            }
        }

        let inserted_builtins = builtin_runners
            .iter()
            .map(|x| x.0)
            .collect::<HashSet<&str>>();
        let program_builtins = self
            .program
            .builtins
            .iter()
            .map(|builtin_name| builtin_name.name())
            .collect::<HashSet<&str>>();
        // Get the builtins that belong to the program but weren't inserted (those who dont belong to the instance)
        if !program_builtins.is_subset(&inserted_builtins) {
            return Err(RunnerError::NoBuiltinForInstance(
                program_builtins
                    .difference(&inserted_builtins)
                    .copied()
                    .collect(),
                self.layout._name.clone(),
            ));
        }
        drop(inserted_builtins);

        vm.builtin_runners = builtin_runners;
        Ok(())
    }

    // Initialize all the builtins. Values used are the original one from the CairoFunctionRunner
    // Values extracted from here: https://github.com/starkware-libs/cairo-lang/blob/4fb83010ab77aa7ead0c9df4b0c05e030bc70b87/src/starkware/cairo/common/cairo_function_runner.py#L28
    fn initialize_all_builtins(&self, vm: &mut VirtualMachine) -> Result<(), RunnerError> {
        let starknet_preset_builtins = vec![
            BuiltinName::pedersen,
            BuiltinName::range_check,
            BuiltinName::output,
            BuiltinName::ecdsa,
            BuiltinName::bitwise,
            BuiltinName::ec_op,
            BuiltinName::keccak,
            BuiltinName::poseidon,
        ];

        fn initialize_builtin(name: BuiltinName, vm: &mut VirtualMachine) {
            match name {
                BuiltinName::pedersen => vm
                    .builtin_runners
<<<<<<< HEAD
                    .push((name, HashBuiltinRunner::new(Some(32), true).into())),
                RANGE_CHECK_BUILTIN_NAME => vm
                    .builtin_runners
                    .push((name, RangeCheckBuiltinRunner::new(Some(1), 8, true).into())),
                OUTPUT_BUILTIN_NAME => vm
                    .builtin_runners
                    .push((name, OutputBuiltinRunner::new(true).into())),
                SIGNATURE_BUILTIN_NAME => vm.builtin_runners.push((
                    name,
                    SignatureBuiltinRunner::new(&EcdsaInstanceDef::new(Some(1)), true).into(),
                )),
                BITWISE_BUILTIN_NAME => vm.builtin_runners.push((
                    name,
                    BitwiseBuiltinRunner::new(&BitwiseInstanceDef::new(Some(1)), true).into(),
                )),
                EC_OP_BUILTIN_NAME => vm.builtin_runners.push((
                    name,
                    EcOpBuiltinRunner::new(&EcOpInstanceDef::new(Some(1)), true).into(),
                )),
                KECCAK_BUILTIN_NAME => vm.builtin_runners.push((
                    name,
                    EcOpBuiltinRunner::new(&EcOpInstanceDef::new(Some(1)), true).into(),
=======
                    .push((name.name(), HashBuiltinRunner::new(32, true).into())),
                BuiltinName::range_check => vm
                    .builtin_runners
                    .push((name.name(), RangeCheckBuiltinRunner::new(1, 8, true).into())),
                BuiltinName::output => vm
                    .builtin_runners
                    .push((name.name(), OutputBuiltinRunner::new(true).into())),
                BuiltinName::ecdsa => vm.builtin_runners.push((
                    name.name(),
                    SignatureBuiltinRunner::new(&EcdsaInstanceDef::new(1), true).into(),
                )),
                BuiltinName::bitwise => vm.builtin_runners.push((
                    name.name(),
                    BitwiseBuiltinRunner::new(&BitwiseInstanceDef::new(1), true).into(),
                )),
                BuiltinName::ec_op => vm.builtin_runners.push((
                    name.name(),
                    EcOpBuiltinRunner::new(&EcOpInstanceDef::new(1), true).into(),
                )),
                BuiltinName::keccak => vm.builtin_runners.push((
                    name.name(),
                    EcOpBuiltinRunner::new(&EcOpInstanceDef::new(1), true).into(),
>>>>>>> 673afeb8
                )),
                BuiltinName::poseidon => vm
                    .builtin_runners
                    .push((name.name(), PoseidonBuiltinRunner::new(1, true).into())),
            }
        }

        for builtin_name in &self.program.builtins {
            initialize_builtin(*builtin_name, vm);
        }
        for builtin_name in starknet_preset_builtins {
            if !self.program.builtins.contains(&builtin_name) {
                initialize_builtin(builtin_name, vm)
            }
        }
        Ok(())
    }

    ///Creates the necessary segments for the program, execution, and each builtin on the MemorySegmentManager and stores the first adress of each of this new segments as each owner's base
    pub fn initialize_segments(
        &mut self,
        vm: &mut VirtualMachine,
        program_base: Option<Relocatable>,
    ) {
        self.program_base = match program_base {
            Some(base) => Some(base),
            None => Some(vm.segments.add()),
        };
        self.execution_base = Some(vm.segments.add());
        for (_key, builtin_runner) in vm.builtin_runners.iter_mut() {
            builtin_runner.initialize_segments(&mut vm.segments);
        }
    }

    fn initialize_state(
        &mut self,
        vm: &mut VirtualMachine,
        entrypoint: usize,
        stack: Vec<MaybeRelocatable>,
    ) -> Result<(), RunnerError> {
        if let Some(prog_base) = self.program_base {
            let initial_pc = Relocatable {
                segment_index: prog_base.segment_index,
                offset: prog_base.offset + entrypoint,
            };
            self.initial_pc = Some(initial_pc);
            vm.segments
                .load_data(prog_base, &self.program.data)
                .map_err(RunnerError::MemoryInitializationError)?;

            // Mark all addresses from the program segment as accessed
            let base = self
                .program_base
                .unwrap_or_else(|| Relocatable::from((0, 0)));
            for i in 0..self.program.data.len() {
                vm.segments.memory.mark_as_accessed((base + i)?);
            }
        }
        if let Some(exec_base) = self.execution_base {
            vm.segments
                .load_data(exec_base, &stack)
                .map_err(RunnerError::MemoryInitializationError)?;
        } else {
            return Err(RunnerError::NoProgBase);
        }
        Ok(())
    }

    pub fn initialize_function_entrypoint(
        &mut self,
        vm: &mut VirtualMachine,
        entrypoint: usize,
        mut stack: Vec<MaybeRelocatable>,
        return_fp: MaybeRelocatable,
    ) -> Result<Relocatable, RunnerError> {
        let end = vm.segments.add();
        stack.append(&mut vec![
            return_fp,
            MaybeRelocatable::RelocatableValue(end),
        ]);
        if let Some(base) = &self.execution_base {
            self.initial_fp = Some(Relocatable {
                segment_index: base.segment_index,
                offset: base.offset + stack.len(),
            });
            self.initial_ap = self.initial_fp;
        } else {
            return Err(RunnerError::NoExecBase);
        }
        self.initialize_state(vm, entrypoint, stack)?;
        self.final_pc = Some(end);
        Ok(end)
    }

    ///Initializes state for running a program from the main() entrypoint.
    ///If self.proof_mode == True, the execution starts from the start label rather then the main() function.
    ///Returns the value of the program counter after returning from main.
    fn initialize_main_entrypoint(
        &mut self,
        vm: &mut VirtualMachine,
    ) -> Result<Relocatable, RunnerError> {
        let mut stack = Vec::new();
        for (_name, builtin_runner) in vm.builtin_runners.iter() {
            stack.append(&mut builtin_runner.initial_stack());
        }
        //Different process if proof_mode is enabled
        if self.proof_mode {
            // Add the dummy last fp and pc to the public memory, so that the verifier can enforce [fp - 2] = fp.
            let mut stack_prefix = vec![
                Into::<MaybeRelocatable>::into(
                    self.execution_base
                        .as_ref()
                        .ok_or(RunnerError::NoExecBase)?
                        + 2,
                ),
                MaybeRelocatable::from(Felt::zero()),
            ];
            stack_prefix.extend(stack);
            self.execution_public_memory = Some(Vec::from_iter(0..stack_prefix.len()));
            self.initialize_state(
                vm,
                self.program.start.ok_or(RunnerError::NoProgramStart)?,
                stack_prefix,
            )?;
            self.initial_fp = Some(
                self.execution_base
                    .as_ref()
                    .ok_or(RunnerError::NoExecBase)?
                    + 2,
            );
            self.initial_ap = self.initial_fp;
            return Ok(self.program_base.as_ref().ok_or(RunnerError::NoProgBase)?
                + self.program.end.ok_or(RunnerError::NoProgramEnd)?);
        }
        let return_fp = vm.segments.add();
        if let Some(main) = &self.program.main {
            let main_clone = *main;
            Ok(self.initialize_function_entrypoint(
                vm,
                main_clone,
                stack,
                MaybeRelocatable::RelocatableValue(return_fp),
            )?)
        } else {
            Err(RunnerError::MissingMain)
        }
    }

    pub fn initialize_vm(&mut self, vm: &mut VirtualMachine) -> Result<(), RunnerError> {
        vm.run_context.pc = *self.initial_pc.as_ref().ok_or(RunnerError::NoPC)?;
        vm.run_context.ap = self.initial_ap.as_ref().ok_or(RunnerError::NoAP)?.offset;
        vm.run_context.fp = self.initial_fp.as_ref().ok_or(RunnerError::NoFP)?.offset;
        for (_, builtin) in vm.builtin_runners.iter() {
            builtin.add_validation_rule(&mut vm.segments.memory);
        }

        vm.segments
            .memory
            .validate_existing_memory()
            .map_err(RunnerError::MemoryValidationError)
    }

    pub fn get_initial_fp(&self) -> Option<Relocatable> {
        self.initial_fp
    }

    pub fn get_reference_list(&self) -> HashMap<usize, HintReference> {
        let mut references = HashMap::<usize, HintReference>::new();

        for (i, reference) in self.program.reference_manager.references.iter().enumerate() {
            references.insert(
                i,
                HintReference {
                    offset1: reference.value_address.offset1.clone(),
                    offset2: reference.value_address.offset2.clone(),
                    dereference: reference.value_address.dereference,
                    // only store `ap` tracking data if the reference is referred to it
                    ap_tracking_data: match (
                        &reference.value_address.offset1,
                        &reference.value_address.offset2,
                    ) {
                        (OffsetValue::Reference(Register::AP, _, _), _)
                        | (_, OffsetValue::Reference(Register::AP, _, _)) => {
                            Some(reference.ap_tracking_data.clone())
                        }
                        _ => None,
                    },
                    cairo_type: Some(reference.value_address.value_type.clone()),
                },
            );
        }
        references
    }

    /// Gets the data used by the HintProcessor to execute each hint
    pub fn get_hint_data_dictionary(
        &self,
        references: &HashMap<usize, HintReference>,
        hint_executor: &mut dyn HintProcessor,
    ) -> Result<HashMap<usize, Vec<Box<dyn Any>>>, VirtualMachineError> {
        let mut hint_data_dictionary = HashMap::<usize, Vec<Box<dyn Any>>>::new();
        for (hint_index, hints) in self.program.hints.iter() {
            for hint in hints {
                let hint_data = hint_executor.compile_hint(
                    &hint.code,
                    &hint.flow_tracking_data.ap_tracking,
                    &hint.flow_tracking_data.reference_ids,
                    references,
                );
                hint_data_dictionary.entry(*hint_index).or_default().push(
                    hint_data
                        .map_err(|_| VirtualMachineError::CompileHintFail(hint.code.clone()))?,
                );
            }
        }
        Ok(hint_data_dictionary)
    }

    pub fn get_constants(&self) -> &HashMap<String, Felt> {
        &self.program.constants
    }

    pub fn get_program_builtins(&self) -> &Vec<BuiltinName> {
        &self.program.builtins
    }

    pub fn run_until_pc(
        &mut self,
        address: Relocatable,
        vm: &mut VirtualMachine,
        hint_processor: &mut dyn HintProcessor,
    ) -> Result<(), VirtualMachineError> {
        let references = self.get_reference_list();
        let hint_data_dictionary = self.get_hint_data_dictionary(&references, hint_processor)?;
        #[cfg(feature = "hooks")]
        vm.execute_before_first_step(self, &hint_data_dictionary)?;
        while vm.run_context.pc != address {
            vm.step(
                hint_processor,
                &mut self.exec_scopes,
                &hint_data_dictionary,
                &self.program.constants,
            )?;
        }
        Ok(())
    }

    /// Execute an exact number of steps on the program from the actual position.
    pub fn run_for_steps(
        &mut self,
        steps: usize,
        vm: &mut VirtualMachine,
        hint_processor: &mut dyn HintProcessor,
    ) -> Result<(), VirtualMachineError> {
        let references = self.get_reference_list();
        let hint_data_dictionary = self.get_hint_data_dictionary(&references, hint_processor)?;

        for remaining_steps in (1..=steps).rev() {
            if self.final_pc.as_ref() == Some(&vm.run_context.pc) {
                return Err(VirtualMachineError::EndOfProgram(remaining_steps));
            }

            vm.step(
                hint_processor,
                &mut self.exec_scopes,
                &hint_data_dictionary,
                &self.program.constants,
            )?;
        }

        Ok(())
    }

    /// Execute steps until a number of steps since the start of the program is reached.
    pub fn run_until_steps(
        &mut self,
        steps: usize,
        vm: &mut VirtualMachine,
        hint_processor: &mut dyn HintProcessor,
    ) -> Result<(), VirtualMachineError> {
        self.run_for_steps(steps.saturating_sub(vm.current_step), vm, hint_processor)
    }

    /// Execute steps until the step counter reaches a power of two.
    pub fn run_until_next_power_of_2(
        &mut self,
        vm: &mut VirtualMachine,
        hint_processor: &mut dyn HintProcessor,
    ) -> Result<(), VirtualMachineError> {
        self.run_until_steps(vm.current_step.next_power_of_two(), vm, hint_processor)
    }

    pub fn get_perm_range_check_limits(
        &self,
        vm: &VirtualMachine,
    ) -> Result<Option<(isize, isize)>, VirtualMachineError> {
        let limits = get_perm_range_check_limits(
            vm.trace.as_ref().ok_or(VirtualMachineError::TracerError(
                TraceError::TraceNotEnabled,
            ))?,
            &vm.segments.memory,
        )?;

        match limits {
            Some((mut rc_min, mut rc_max)) => {
                for (_, runner) in &vm.builtin_runners {
                    let (runner_min, runner_max) =
                        match runner.get_range_check_usage(&vm.segments.memory) {
                            Some(x) => x,
                            None => continue,
                        };

                    rc_min = rc_min.min(runner_min as isize);
                    rc_max = rc_max.max(runner_max as isize);
                }

                Ok(Some((rc_min, rc_max)))
            }
            None => Ok(None),
        }
    }

    /// Checks that there are enough trace cells to fill the entire range check
    /// range.
    pub fn check_range_check_usage(&self, vm: &VirtualMachine) -> Result<(), VirtualMachineError> {
        let (rc_min, rc_max) = match self.get_perm_range_check_limits(vm)? {
            Some(x) => x,
            None => return Ok(()),
        };

        let mut rc_units_used_by_builtins = 0;
        for (_, builtin_runner) in &vm.builtin_runners {
            rc_units_used_by_builtins += builtin_runner.get_used_perm_range_check_units(vm)?;
        }

        let unused_rc_units =
            (self.layout.rc_units as usize - 3) * vm.current_step - rc_units_used_by_builtins;
        if unused_rc_units < (rc_max - rc_min) as usize {
            return Err(MemoryError::InsufficientAllocatedCells(
                InsufficientAllocatedCellsError::RangeCheckUnits(
                    unused_rc_units,
                    (rc_max - rc_min) as usize,
                ),
            )
            .into());
        }

        Ok(())
    }

    /// Count the number of holes present in the segments.
    pub fn get_memory_holes(&self, vm: &VirtualMachine) -> Result<usize, MemoryError> {
        vm.segments.get_memory_holes()
    }

    /// Check if there are enough trace cells to fill the entire diluted checks.
    pub fn check_diluted_check_usage(
        &self,
        vm: &VirtualMachine,
    ) -> Result<(), VirtualMachineError> {
        let diluted_pool_instance = match &self.layout.diluted_pool_instance_def {
            Some(x) => x,
            None => return Ok(()),
        };

        let mut used_units_by_builtins = 0;
        for (_, builtin_runner) in &vm.builtin_runners {
            let used_units = builtin_runner.get_used_diluted_check_units(
                diluted_pool_instance.spacing,
                diluted_pool_instance.n_bits,
            );

            let multiplier = safe_div_usize(
                vm.current_step,
                builtin_runner.ratio().unwrap_or(1) as usize,
            )?;
            used_units_by_builtins += used_units * multiplier;
        }

        let diluted_units = diluted_pool_instance.units_per_step as usize * vm.current_step;
        let unused_diluted_units = diluted_units - used_units_by_builtins;

        let diluted_usage_upper_bound = 1usize << diluted_pool_instance.n_bits;
        if unused_diluted_units < diluted_usage_upper_bound {
            return Err(MemoryError::InsufficientAllocatedCells(
                InsufficientAllocatedCellsError::DilutedCells(
                    unused_diluted_units,
                    diluted_usage_upper_bound,
                ),
            )
            .into());
        }

        Ok(())
    }

    pub fn end_run(
        &mut self,
        disable_trace_padding: bool,
        disable_finalize_all: bool,
        vm: &mut VirtualMachine,
        hint_processor: &mut dyn HintProcessor,
    ) -> Result<(), VirtualMachineError> {
        if self.run_ended {
            return Err(RunnerError::EndRunCalledTwice.into());
        }

        vm.segments.memory.relocate_memory()?;
        vm.end_run(&self.exec_scopes)?;

        if disable_finalize_all {
            return Ok(());
        }

        vm.segments.compute_effective_sizes();
        if self.proof_mode && !disable_trace_padding {
            self.run_until_next_power_of_2(vm, hint_processor)?;
            loop {
                match self.check_used_cells(vm) {
                    Ok(_) => break,
                    Err(e) => match e {
                        VirtualMachineError::Memory(MemoryError::InsufficientAllocatedCells(_)) => {
                        }
                        e => return Err(e),
                    },
                }

                self.run_for_steps(1, vm, hint_processor)?;
                self.run_until_next_power_of_2(vm, hint_processor)?;
            }
        }

        self.run_ended = true;
        Ok(())
    }

    /// Relocates the VM's memory, turning bidimensional indexes into contiguous numbers, and values
    /// into Felts. Uses the relocation_table to asign each index a number according to the value
    /// on its segment number.
    fn relocate_memory(
        &mut self,
        vm: &mut VirtualMachine,
        relocation_table: &Vec<usize>,
    ) -> Result<(), MemoryError> {
        if !(self.relocated_memory.is_empty()) {
            return Err(MemoryError::Relocation);
        }
        //Relocated addresses start at 1
        self.relocated_memory.push(None);
        for (index, segment) in vm.segments.memory.data.iter().enumerate() {
            for (seg_offset, cell) in segment.iter().enumerate() {
                match cell {
                    Some(cell) => {
                        let relocated_addr = relocate_address(
                            Relocatable::from((index as isize, seg_offset)),
                            relocation_table,
                        )?;
                        let value = relocate_value(cell.get_value().clone(), relocation_table)?;
                        if self.relocated_memory.len() <= relocated_addr {
                            self.relocated_memory.resize(relocated_addr + 1, None);
                        }
                        self.relocated_memory[relocated_addr] = Some(value);
                    }
                    None => self.relocated_memory.push(None),
                }
            }
        }
        Ok(())
    }

    ///Relocates the VM's trace, turning relocatable registers to numbered ones
    fn relocate_trace(
        &mut self,
        vm: &mut VirtualMachine,
        relocation_table: &Vec<usize>,
    ) -> Result<(), TraceError> {
        if self.relocated_trace.is_some() {
            return Err(TraceError::AlreadyRelocated);
        }

        let trace = vm.trace.as_ref().ok_or(TraceError::TraceNotEnabled)?.iter();
        let mut relocated_trace = Vec::<RelocatedTraceEntry>::with_capacity(trace.len());
        for entry in trace {
            relocated_trace.push(RelocatedTraceEntry {
                pc: relocate_trace_register(entry.pc, relocation_table)?,
                ap: relocate_trace_register(entry.ap, relocation_table)?,
                fp: relocate_trace_register(entry.fp, relocation_table)?,
            })
        }
        self.relocated_trace = Some(relocated_trace);
        Ok(())
    }

    pub fn relocate(&mut self, vm: &mut VirtualMachine) -> Result<(), TraceError> {
        vm.segments.compute_effective_sizes();
        // relocate_segments can fail if compute_effective_sizes is not called before.
        // The expect should be unreachable.
        let relocation_table = vm
            .segments
            .relocate_segments()
            .expect("compute_effective_sizes called but relocate_memory still returned error");
        if let Err(memory_error) = self.relocate_memory(vm, &relocation_table) {
            return Err(TraceError::MemoryError(memory_error));
        }
        if vm.trace.is_some() {
            self.relocate_trace(vm, &relocation_table)?;
        }
        Ok(())
    }

    // Returns a map from builtin base's segment index to stop_ptr offset
    // Aka the builtin's segment number and its maximum offset
    pub fn get_builtin_segments_info(
        &self,
        vm: &VirtualMachine,
    ) -> Result<Vec<(usize, usize)>, RunnerError> {
        let mut builtin_segment_info = Vec::new();

        for (_, builtin) in &vm.builtin_runners {
            let (index, stop_ptr) = builtin.get_memory_segment_addresses();

            builtin_segment_info.push((
                index,
                stop_ptr.ok_or(RunnerError::NoStopPointer(builtin.name()))?,
            ));
        }

        Ok(builtin_segment_info)
    }

    pub fn get_execution_resources(
        &self,
        vm: &VirtualMachine,
    ) -> Result<ExecutionResources, TraceError> {
        let n_steps = match self.original_steps {
            Some(x) => x,
            None => vm.trace.as_ref().map(|x| x.len()).unwrap_or(0),
        };
        let n_memory_holes = self.get_memory_holes(vm)?;

        let mut builtin_instance_counter = HashMap::new();
        for (builtin_name, builtin_runner) in &vm.builtin_runners {
            builtin_instance_counter.insert(
                builtin_name.to_string(),
                builtin_runner.get_used_instances(&vm.segments)?,
            );
        }

        Ok(ExecutionResources {
            n_steps,
            n_memory_holes,
            builtin_instance_counter,
        })
    }

    // Finalizes the segments.
    //     Note:
    //     1.  end_run() must precede a call to this method.
    //     2.  Call read_return_values() *before* finalize_segments(), otherwise the return values
    //         will not be included in the public memory.
    pub fn finalize_segments(&mut self, vm: &mut VirtualMachine) -> Result<(), RunnerError> {
        if self.segments_finalized {
            return Ok(());
        }
        if !self.run_ended {
            return Err(RunnerError::FinalizeNoEndRun);
        }
        let size = self.program.data.len();
        let mut public_memory = Vec::with_capacity(size);
        for i in 0..size {
            public_memory.push((i, 0_usize))
        }
        vm.segments.finalize(
            Some(size),
            self.program_base
                .as_ref()
                .ok_or(RunnerError::NoProgBase)?
                .segment_index as usize,
            Some(&public_memory),
        );
        let mut public_memory = Vec::with_capacity(size);
        let exec_base = self
            .execution_base
            .as_ref()
            .ok_or(RunnerError::NoExecBase)?;
        for elem in self
            .execution_public_memory
            .as_ref()
            .ok_or(RunnerError::FinalizeSegmentsNoProofMode)?
            .iter()
        {
            public_memory.push((elem + exec_base.offset, 0))
        }
        vm.segments
            .finalize(None, exec_base.segment_index as usize, Some(&public_memory));
        for (_, builtin_runner) in vm.builtin_runners.iter() {
            let (_, size) = builtin_runner
                .get_used_cells_and_allocated_size(vm)
                .map_err(RunnerError::FinalizeSegements)?;
            vm.segments
                .finalize(Some(size), builtin_runner.base(), None)
        }
        self.segments_finalized = true;
        Ok(())
    }

    pub fn run_from_entrypoint(
        &mut self,
        entrypoint: usize,
        args: &[&CairoArg],
        verify_secure: bool,
        vm: &mut VirtualMachine,
        hint_processor: &mut dyn HintProcessor,
    ) -> Result<(), CairoRunError> {
        let stack = args
            .iter()
            .map(|arg| vm.segments.gen_cairo_arg(arg))
            .collect::<Result<Vec<MaybeRelocatable>, VirtualMachineError>>()?;
        let return_fp = MaybeRelocatable::from(0);
        let end = self.initialize_function_entrypoint(vm, entrypoint, stack, return_fp)?;

        self.initialize_vm(vm)?;

        self.run_until_pc(end, vm, hint_processor)
            .map_err(|err| VmException::from_vm_error(self, vm, err))?;
        self.end_run(true, false, vm, hint_processor)?;

        if verify_secure {
            verify_secure_runner(self, false, vm)?;
        }

        Ok(())
    }

    // Returns Ok(()) if there are enough allocated cells for the builtins.
    // If not, the number of steps should be increased or a different layout should be used.
    pub fn check_used_cells(&self, vm: &VirtualMachine) -> Result<(), VirtualMachineError> {
        vm.builtin_runners
            .iter()
            .map(|(_builtin_runner_name, builtin_runner)| {
                builtin_runner.get_used_cells_and_allocated_size(vm)
            })
            .collect::<Result<Vec<(usize, usize)>, MemoryError>>()?;
        self.check_range_check_usage(vm)?;
        self.check_memory_usage(vm)?;
        self.check_diluted_check_usage(vm)?;
        Ok(())
    }

    // Checks that there are enough trace cells to fill the entire memory range.
    pub fn check_memory_usage(&self, vm: &VirtualMachine) -> Result<(), VirtualMachineError> {
        let instance = &self.layout;

        let builtins_memory_units: usize = vm
            .builtin_runners
            .iter()
            .map(|(_builtin_runner_name, builtin_runner)| {
                builtin_runner.get_allocated_memory_units(vm)
            })
            .collect::<Result<Vec<usize>, MemoryError>>()?
            .iter()
            .sum();

        let builtins_memory_units = builtins_memory_units as u32;

        let vm_current_step_u32 = vm.current_step as u32;

        // Out of the memory units available per step, a fraction is used for public memory, and
        // four are used for the instruction.
        let total_memory_units = instance._memory_units_per_step * vm_current_step_u32;
        let (public_memory_units, rem) =
            div_rem(total_memory_units, instance._public_memory_fraction);
        if rem != 0 {
            return Err(MathError::SafeDivFailU32(
                total_memory_units,
                instance._public_memory_fraction,
            )
            .into());
        }

        let instruction_memory_units = 4 * vm_current_step_u32;

        let unused_memory_units = total_memory_units
            - (public_memory_units + instruction_memory_units + builtins_memory_units);
        let memory_address_holes = self.get_memory_holes(vm)?;
        if unused_memory_units < memory_address_holes as u32 {
            Err(MemoryError::InsufficientAllocatedCells(
                InsufficientAllocatedCellsError::MemoryAddresses(
                    unused_memory_units,
                    memory_address_holes,
                ),
            ))?
        }
        Ok(())
    }

    pub fn initialize_function_runner(
        &mut self,
        vm: &mut VirtualMachine,
    ) -> Result<(), RunnerError> {
        self.initialize_all_builtins(vm)?;
        self.initialize_segments(vm, self.program_base);
        Ok(())
    }

    /// Overrides the previous entrypoint with a custom one, or "main" if none
    /// is specified.
    pub fn set_entrypoint(&mut self, new_entrypoint: Option<&str>) -> Result<(), ProgramError> {
        let new_entrypoint = new_entrypoint.unwrap_or("main");
        self.program.main = Some(
            self.program
                .identifiers
                .get(&format!("__main__.{new_entrypoint}"))
                .and_then(|x| x.pc)
                .ok_or_else(|| ProgramError::EntrypointNotFound(new_entrypoint.to_string()))?,
        );

        Ok(())
    }

    pub fn read_return_values(&mut self, vm: &mut VirtualMachine) -> Result<(), RunnerError> {
        if !self.run_ended {
            return Err(RunnerError::ReadReturnValuesNoEndRun);
        }
        let mut pointer = vm.get_ap();
        for (_, builtin_runner) in vm.builtin_runners.iter_mut().rev() {
            let new_pointer = builtin_runner.final_stack(&vm.segments, pointer)?;
            pointer = new_pointer;
        }
        if self.segments_finalized {
            return Err(RunnerError::FailedAddingReturnValues);
        }
        if self.proof_mode {
            let exec_base = *self
                .execution_base
                .as_ref()
                .ok_or(RunnerError::NoExecBase)?;
            let begin = pointer.offset - exec_base.offset;
            let ap = vm.get_ap();
            let end = ap.offset - exec_base.offset;
            self.execution_public_memory
                .as_mut()
                .ok_or(RunnerError::NoExecPublicMemory)?
                .extend(begin..end);
        }
        Ok(())
    }

    /// Add (or replace if already present) a custom hash builtin. Returns a Relocatable
    /// with the new builtin base as the segment index.
    pub fn add_additional_hash_builtin(&self, vm: &mut VirtualMachine) -> Relocatable {
        // Remove the custom hash runner if it was already present.
        vm.builtin_runners
            .retain(|(name, _)| name != &"hash_builtin");

        // Create, initialize and insert the new custom hash runner.
        let mut builtin: BuiltinRunner = HashBuiltinRunner::new(Some(32), true).into();
        builtin.initialize_segments(&mut vm.segments);
        let segment_index = builtin.base() as isize;
        vm.builtin_runners.push(("hash_builtin", builtin));

        Relocatable {
            segment_index,
            offset: 0,
        }
    }

    // Iterates over the program builtins in reverse, calling BuiltinRunner::final_stack on each of them and returns the final pointer
    // This method is used by cairo_rs_py to replace starknet functionality
    pub fn get_builtins_final_stack(
        &self,
        vm: &mut VirtualMachine,
        stack_ptr: Relocatable,
    ) -> Result<Relocatable, RunnerError> {
        let mut stack_ptr = Relocatable::from(&stack_ptr);
        for (_, runner) in
            vm.builtin_runners
                .iter_mut()
                .rev()
                .filter(|(builtin_name, _builtin_runner)| {
                    self.get_program_builtins()
                        .iter()
                        .any(|bn| bn.name() == *builtin_name)
                })
        {
            stack_ptr = runner.final_stack(&vm.segments, stack_ptr)?
        }
        Ok(stack_ptr)
    }
}

#[derive(Clone, Debug, Eq, PartialEq)]
pub struct SegmentInfo {
    pub index: isize,
    pub size: usize,
}

//* ----------------------
//*   ExecutionResources
//* ----------------------

#[derive(Clone, Debug, Eq, PartialEq, Default)]
pub struct ExecutionResources {
    pub n_steps: usize,
    pub n_memory_holes: usize,
    pub builtin_instance_counter: HashMap<String, usize>,
}

/// Returns a copy of the execution resources where all the builtins with a usage counter
/// of 0 are omitted.
impl ExecutionResources {
    pub fn filter_unused_builtins(&self) -> ExecutionResources {
        ExecutionResources {
            n_steps: self.n_steps,
            n_memory_holes: self.n_memory_holes,
            builtin_instance_counter: self
                .clone()
                .builtin_instance_counter
                .into_iter()
                .filter(|builtin| !builtin.1.is_zero())
                .collect(),
        }
    }
}

impl Add for ExecutionResources {
    type Output = ExecutionResources;

    fn add(self, rhs: ExecutionResources) -> ExecutionResources {
        let mut builtin_instance_counter_union: HashMap<String, usize> = HashMap::new();

        self.builtin_instance_counter
            .keys()
            .filter(|k| rhs.builtin_instance_counter.contains_key(*k))
            .for_each(|k| {
                builtin_instance_counter_union.insert(
                    k.to_string(),
                    self.builtin_instance_counter.get(k).unwrap()
                        + rhs.builtin_instance_counter.get(k).unwrap(),
                );
            });

        ExecutionResources {
            n_steps: self.n_steps + rhs.n_steps,
            n_memory_holes: self.n_memory_holes + rhs.n_memory_holes,
            builtin_instance_counter: builtin_instance_counter_union,
        }
    }
}

impl Sub for ExecutionResources {
    type Output = ExecutionResources;

    fn sub(self, rhs: ExecutionResources) -> ExecutionResources {
        let mut builtin_instance_counter_union: HashMap<String, usize> = HashMap::new();

        self.builtin_instance_counter
            .keys()
            .filter(|k| rhs.builtin_instance_counter.contains_key(*k))
            .for_each(|k| {
                builtin_instance_counter_union.insert(
                    k.to_string(),
                    self.builtin_instance_counter
                        .get(k)
                        .unwrap()
                        .saturating_sub(*rhs.builtin_instance_counter.get(k).unwrap()),
                );
            });

        ExecutionResources {
            n_steps: self.n_steps.saturating_sub(rhs.n_steps),
            n_memory_holes: self.n_memory_holes.saturating_sub(rhs.n_memory_holes),
            builtin_instance_counter: builtin_instance_counter_union,
        }
    }
}

#[cfg(test)]
mod tests {
    use super::*;
    use crate::stdlib::collections::{HashMap, HashSet};
    use crate::vm::runners::builtin_runner::{
        BITWISE_BUILTIN_NAME, EC_OP_BUILTIN_NAME, HASH_BUILTIN_NAME, KECCAK_BUILTIN_NAME,
        OUTPUT_BUILTIN_NAME, POSEIDON_BUILTIN_NAME, RANGE_CHECK_BUILTIN_NAME,
        SIGNATURE_BUILTIN_NAME,
    };
    use crate::vm::vm_memory::memory::MemoryCell;
    use crate::vm::vm_memory::memory_segments::MemorySegmentManager;
    use crate::{
        hint_processor::builtin_hint_processor::builtin_hint_processor_definition::BuiltinHintProcessor,
        relocatable,
        serde::deserialize_program::{Identifier, ReferenceManager},
        types::instance_definitions::bitwise_instance_def::BitwiseInstanceDef,
        utils::test_utils::*,
        vm::{trace::trace_entry::TraceEntry, vm_memory::memory::Memory},
    };
    use assert_matches::assert_matches;
    use felt::felt_str;
    use num_traits::One;

    #[cfg(target_arch = "wasm32")]
    use wasm_bindgen_test::*;

    #[test]
    #[cfg_attr(target_arch = "wasm32", wasm_bindgen_test)]
    fn check_memory_usage_ok_case() {
        //This test works with basic Program definition, will later be updated to use Program::new() when fully defined
        let program = program![BuiltinName::range_check, BuiltinName::output];
        let cairo_runner = cairo_runner!(program);
        let mut vm = vm!();
        vm.segments.segment_used_sizes = Some(vec![4]);

        assert_matches!(cairo_runner.check_memory_usage(&vm), Ok(()));
    }

    #[test]
    #[cfg_attr(target_arch = "wasm32", wasm_bindgen_test)]
    fn check_memory_usage_err_case() {
        let program = program!();

        let cairo_runner = cairo_runner!(program);
        let mut vm = vm!();
        vm.builtin_runners = vec![{
            let mut builtin_runner: BuiltinRunner = OutputBuiltinRunner::new(true).into();
            builtin_runner.initialize_segments(&mut vm.segments);

            (BuiltinName::output.name(), builtin_runner)
        }];
        vm.segments.segment_used_sizes = Some(vec![4, 12]);
        vm.segments.memory = memory![((0, 0), 0), ((0, 1), 1), ((0, 2), 1)];
        vm.segments.memory.mark_as_accessed((0, 0).into());
        assert_matches!(
            cairo_runner.check_memory_usage(&vm),
            Err(VirtualMachineError::Memory(
                MemoryError::InsufficientAllocatedCells(_)
            ))
        );
    }

    #[test]
    #[cfg_attr(target_arch = "wasm32", wasm_bindgen_test)]
    fn initialize_builtins_with_disordered_builtins() {
        //This test works with basic Program definition, will later be updated to use Program::new() when fully defined
        let program = program![BuiltinName::range_check, BuiltinName::output];
        let cairo_runner = cairo_runner!(program);
        let mut vm = vm!();
        assert!(cairo_runner.initialize_builtins(&mut vm).is_err());
    }

    #[test]
    #[cfg_attr(target_arch = "wasm32", wasm_bindgen_test)]
    fn create_cairo_runner_with_ordered_but_missing_builtins() {
        //This test works with basic Program definition, will later be updated to use Program::new() when fully defined
        let program = program![BuiltinName::output, BuiltinName::ecdsa];
        //We only check that the creation doesnt panic
        let _cairo_runner = cairo_runner!(program);
    }

    #[test]
    #[cfg_attr(target_arch = "wasm32", wasm_bindgen_test)]
    fn initialize_segments_with_base() {
        //This test works with basic Program definition, will later be updated to use Program::new() when fully defined
        let program = program![BuiltinName::output];
        let mut cairo_runner = cairo_runner!(program);
        let mut vm = vm!();
        let program_base = Some(Relocatable {
            segment_index: 5,
            offset: 9,
        });
        add_segments!(vm, 6);
        cairo_runner.initialize_builtins(&mut vm).unwrap();
        cairo_runner.initialize_segments(&mut vm, program_base);
        assert_eq!(
            cairo_runner.program_base,
            Some(Relocatable {
                segment_index: 5,
                offset: 9,
            })
        );
        assert_eq!(
            cairo_runner.execution_base,
            Some(Relocatable {
                segment_index: 6,
                offset: 0,
            })
        );
        assert_eq!(vm.builtin_runners[0].0, OUTPUT_BUILTIN_NAME);
        assert_eq!(vm.builtin_runners[0].1.base(), 7);

        assert_eq!(vm.segments.num_segments(), 8);
    }

    #[test]
    #[cfg_attr(target_arch = "wasm32", wasm_bindgen_test)]
    fn initialize_segments_no_base() {
        //This test works with basic Program definition, will later be updated to use Program::new() when fully defined
        let program = program![BuiltinName::output];
        let mut cairo_runner = cairo_runner!(program);
        let mut vm = vm!();
        cairo_runner.initialize_builtins(&mut vm).unwrap();
        cairo_runner.initialize_segments(&mut vm, None);
        assert_eq!(
            cairo_runner.program_base,
            Some(Relocatable {
                segment_index: 0,
                offset: 0
            })
        );
        assert_eq!(
            cairo_runner.execution_base,
            Some(Relocatable {
                segment_index: 1,
                offset: 0
            })
        );
        assert_eq!(vm.builtin_runners[0].0, OUTPUT_BUILTIN_NAME);
        assert_eq!(vm.builtin_runners[0].1.base(), 2);

        assert_eq!(vm.segments.num_segments(), 3);
    }

    #[test]
    #[cfg_attr(target_arch = "wasm32", wasm_bindgen_test)]
    fn initialize_state_empty_data_and_stack() {
        //This test works with basic Program definition, will later be updated to use Program::new() when fully defined
        let program = program![BuiltinName::output];
        let mut cairo_runner = cairo_runner!(program);
        let mut vm = vm!();
        cairo_runner.program_base = Some(relocatable!(1, 0));
        cairo_runner.execution_base = Some(relocatable!(2, 0));
        let stack = Vec::new();
        cairo_runner.initialize_builtins(&mut vm).unwrap();
        cairo_runner.initialize_state(&mut vm, 1, stack).unwrap();
        assert_eq!(
            cairo_runner.initial_pc,
            Some(Relocatable {
                segment_index: 1,
                offset: 1
            })
        );
    }

    #[test]
    #[cfg_attr(target_arch = "wasm32", wasm_bindgen_test)]
    fn initialize_state_some_data_empty_stack() {
        //This test works with basic Program definition, will later be updated to use Program::new() when fully defined
        let program = program!(
            builtins = vec![BuiltinName::output],
            data = vec_data!((4), (6)),
        );
        let mut cairo_runner = cairo_runner!(program);
        let mut vm = vm!();
        for _ in 0..2 {
            vm.segments.add();
        }
        cairo_runner.program_base = Some(Relocatable {
            segment_index: 1,
            offset: 0,
        });
        cairo_runner.execution_base = Some(relocatable!(2, 0));
        let stack = Vec::new();
        cairo_runner.initialize_state(&mut vm, 1, stack).unwrap();
        check_memory!(vm.segments.memory, ((1, 0), 4), ((1, 1), 6));
    }

    #[test]
    #[cfg_attr(target_arch = "wasm32", wasm_bindgen_test)]
    fn initialize_state_empty_data_some_stack() {
        //This test works with basic Program definition, will later be updated to use Program::new() when fully defined
        let program = program![BuiltinName::output];
        let mut cairo_runner = cairo_runner!(program);
        let mut vm = vm!();
        for _ in 0..3 {
            vm.segments.add();
        }
        cairo_runner.program_base = Some(relocatable!(1, 0));
        cairo_runner.execution_base = Some(relocatable!(2, 0));
        let stack = vec![mayberelocatable!(4), mayberelocatable!(6)];
        cairo_runner.initialize_state(&mut vm, 1, stack).unwrap();
        check_memory!(vm.segments.memory, ((2, 0), 4), ((2, 1), 6));
    }

    #[test]
    #[cfg_attr(target_arch = "wasm32", wasm_bindgen_test)]
    fn initialize_state_no_program_base() {
        //This test works with basic Program definition, will later be updated to use Program::new() when fully defined
        let program = program![BuiltinName::output];
        let mut cairo_runner = cairo_runner!(program);
        let mut vm = vm!();
        for _ in 0..2 {
            vm.segments.add();
        }
        cairo_runner.execution_base = Some(Relocatable {
            segment_index: 2,
            offset: 0,
        });
        let stack = vec![
            MaybeRelocatable::from(Felt::new(4_i32)),
            MaybeRelocatable::from(Felt::new(6_i32)),
        ];
        assert!(cairo_runner.initialize_state(&mut vm, 1, stack).is_err());
    }

    #[test]
    #[should_panic]
    fn initialize_state_no_execution_base() {
        //This test works with basic Program definition, will later be updated to use Program::new() when fully defined
        let program = program![BuiltinName::output];
        let mut cairo_runner = cairo_runner!(program);
        let mut vm = vm!();
        for _ in 0..2 {
            vm.segments.add();
        }
        cairo_runner.program_base = Some(relocatable!(1, 0));
        let stack = vec![
            MaybeRelocatable::from(Felt::new(4_i32)),
            MaybeRelocatable::from(Felt::new(6_i32)),
        ];
        cairo_runner.initialize_state(&mut vm, 1, stack).unwrap();
    }

    #[test]
    #[cfg_attr(target_arch = "wasm32", wasm_bindgen_test)]
    fn initialize_function_entrypoint_empty_stack() {
        //This test works with basic Program definition, will later be updated to use Program::new() when fully defined
        let program = program![BuiltinName::output];
        let mut cairo_runner = cairo_runner!(program);
        let mut vm = vm!();
        for _ in 0..2 {
            vm.segments.add();
        }
        cairo_runner.program_base = Some(relocatable!(0, 0));
        cairo_runner.execution_base = Some(relocatable!(1, 0));
        let stack = Vec::new();
        let return_fp = MaybeRelocatable::from(Felt::new(9_i32));
        cairo_runner
            .initialize_function_entrypoint(&mut vm, 0, stack, return_fp)
            .unwrap();
        assert_eq!(cairo_runner.initial_fp, cairo_runner.initial_ap);
        assert_eq!(cairo_runner.initial_fp, Some(relocatable!(1, 2)));
        check_memory!(vm.segments.memory, ((1, 0), 9), ((1, 1), (2, 0)));
    }

    #[test]
    #[cfg_attr(target_arch = "wasm32", wasm_bindgen_test)]
    fn initialize_function_entrypoint_some_stack() {
        //This test works with basic Program definition, will later be updated to use Program::new() when fully defined
        let program = program![BuiltinName::output];
        let mut cairo_runner = cairo_runner!(program);
        let mut vm = vm!();
        for _ in 0..2 {
            vm.segments.add();
        }
        cairo_runner.program_base = Some(relocatable!(0, 0));
        cairo_runner.execution_base = Some(relocatable!(1, 0));
        let stack = vec![MaybeRelocatable::from(Felt::new(7_i32))];
        let return_fp = MaybeRelocatable::from(Felt::new(9_i32));
        cairo_runner
            .initialize_function_entrypoint(&mut vm, 1, stack, return_fp)
            .unwrap();
        assert_eq!(cairo_runner.initial_fp, cairo_runner.initial_ap);
        assert_eq!(cairo_runner.initial_fp, Some(relocatable!(1, 3)));
        check_memory!(
            vm.segments.memory,
            ((1, 0), 7),
            ((1, 1), 9),
            ((1, 2), (2, 0))
        );
    }

    #[test]
    #[should_panic]
    fn initialize_function_entrypoint_no_execution_base() {
        //This test works with basic Program definition, will later be updated to use Program::new() when fully defined
        let program = program![BuiltinName::output];
        let mut cairo_runner = cairo_runner!(program);
        let mut vm = vm!();
        let stack = vec![MaybeRelocatable::from(Felt::new(7_i32))];
        let return_fp = MaybeRelocatable::from(Felt::new(9_i32));
        cairo_runner
            .initialize_function_entrypoint(&mut vm, 1, stack, return_fp)
            .unwrap();
    }

    #[test]
    #[should_panic]
    fn initialize_main_entrypoint_no_main() {
        //This test works with basic Program definition, will later be updated to use Program::new() when fully defined
        let program = program![BuiltinName::output];
        let mut cairo_runner = cairo_runner!(program);
        let mut vm = vm!();
        cairo_runner.initialize_main_entrypoint(&mut vm).unwrap();
    }

    #[test]
    #[cfg_attr(target_arch = "wasm32", wasm_bindgen_test)]
    fn initialize_main_entrypoint() {
        //This test works with basic Program definition, will later be updated to use Program::new() when fully defined
        let program = program!(main = Some(1),);
        let mut cairo_runner = cairo_runner!(program);
        let mut vm = vm!();
        cairo_runner.program_base = Some(relocatable!(0, 0));
        cairo_runner.execution_base = Some(relocatable!(0, 0));
        let return_pc = cairo_runner.initialize_main_entrypoint(&mut vm).unwrap();
        assert_eq!(return_pc, Relocatable::from((1, 0)));
    }

    #[test]
    #[cfg_attr(target_arch = "wasm32", wasm_bindgen_test)]
    fn initialize_state_program_segment_accessed_addrs() {
        // This test checks that all addresses from the program segment are marked as accessed at VM state initialization.
        // The fibonacci program has 24 instructions, so there should be 24 accessed addresses,
        // from (0, 0) to (0, 23).
        let program = Program::from_bytes(
            include_bytes!("../../../cairo_programs/fibonacci.json"),
            Some("main"),
        )
        .unwrap();

        let mut cairo_runner = cairo_runner!(program);
        let mut vm = vm!();

        cairo_runner.initialize(&mut vm).unwrap();
        assert_eq!(
            vm.segments
                .memory
                .get_amount_of_accessed_addresses_for_segment(0),
            Some(24)
        );
    }

    #[test]
    #[cfg_attr(target_arch = "wasm32", wasm_bindgen_test)]
    fn initialize_vm_no_builtins() {
        //This test works with basic Program definition, will later be updated to use Program::new() when fully defined
        let program = program!(main = Some(1),);
        let mut cairo_runner = cairo_runner!(program);
        let mut vm = vm!();
        cairo_runner.program_base = Some(relocatable!(0, 0));
        cairo_runner.initial_pc = Some(relocatable!(0, 1));
        cairo_runner.initial_ap = Some(relocatable!(1, 2));
        cairo_runner.initial_fp = Some(relocatable!(1, 2));
        cairo_runner.initialize_vm(&mut vm).unwrap();
        assert_eq!(vm.run_context.pc, relocatable!(0, 1));
        assert_eq!(vm.run_context.ap, 2);
        assert_eq!(vm.run_context.fp, 2);
    }

    #[test]
    #[cfg_attr(target_arch = "wasm32", wasm_bindgen_test)]
    fn initialize_vm_with_range_check_valid() {
        //This test works with basic Program definition, will later be updated to use Program::new() when fully defined
        let program = program!(builtins = vec![BuiltinName::range_check], main = Some(1),);
        let mut cairo_runner = cairo_runner!(program);
        let mut vm = vm!();
        cairo_runner.initial_pc = Some(relocatable!(0, 1));
        cairo_runner.initial_ap = Some(relocatable!(1, 2));
        cairo_runner.initial_fp = Some(relocatable!(1, 2));
        cairo_runner.initialize_builtins(&mut vm).unwrap();
        cairo_runner.initialize_segments(&mut vm, None);
        vm.segments = segments![((2, 0), 23), ((2, 1), 233)];
        assert_eq!(vm.builtin_runners[0].0, RANGE_CHECK_BUILTIN_NAME);
        assert_eq!(vm.builtin_runners[0].1.base(), 2);
        cairo_runner.initialize_vm(&mut vm).unwrap();
        assert!(vm
            .segments
            .memory
            .validated_addresses
            .contains(&Relocatable::from((2, 0))));
        assert!(vm
            .segments
            .memory
            .validated_addresses
            .contains(&Relocatable::from((2, 1))));
        assert_eq!(vm.segments.memory.validated_addresses.len(), 2);
    }

    #[test]
    #[cfg_attr(target_arch = "wasm32", wasm_bindgen_test)]
    fn initialize_vm_with_range_check_invalid() {
        //This test works with basic Program definition, will later be updated to use Program::new() when fully defined
        let program = program!(builtins = vec![BuiltinName::range_check], main = Some(1),);
        let mut cairo_runner = cairo_runner!(program);
        let mut vm = vm!();
        cairo_runner.initial_pc = Some(relocatable!(0, 1));
        cairo_runner.initial_ap = Some(relocatable!(1, 2));
        cairo_runner.initial_fp = Some(relocatable!(1, 2));
        cairo_runner.initialize_builtins(&mut vm).unwrap();
        cairo_runner.initialize_segments(&mut vm, None);
        vm.segments = segments![((2, 1), 23), ((2, 4), (-1))];

        assert_eq!(
            cairo_runner.initialize_vm(&mut vm),
            Err(RunnerError::MemoryValidationError(
                MemoryError::RangeCheckFoundNonInt((2, 0).into())
            ))
        );
    }

    //Integration tests for initialization phase

    #[test]
    #[cfg_attr(target_arch = "wasm32", wasm_bindgen_test)]
    /* Program used:
    func myfunc(a: felt) -> (r: felt):
        let b = a * 2
        return(b)
    end

    func main():
        let a = 1
        let b = myfunc(a)
        return()
    end

    main = 3
    data = [5207990763031199744, 2, 2345108766317314046, 5189976364521848832, 1, 1226245742482522112, 3618502788666131213697322783095070105623107215331596699973092056135872020476, 2345108766317314046]
    */
    fn initialization_phase_no_builtins() {
        let program = program!(
            data = vec_data!(
                (5207990763031199744_u64),
                (2),
                (2345108766317314046_u64),
                (5189976364521848832_u64),
                (1),
                (1226245742482522112_u64),
                ((
                    "3618502788666131213697322783095070105623107215331596699973092056135872020476",
                    10
                )),
                (2345108766317314046_i64)
            ),
            main = Some(3),
        );
        let mut cairo_runner = cairo_runner!(program);
        let mut vm = vm!();
        cairo_runner.initialize_segments(&mut vm, None);
        cairo_runner.initialize_main_entrypoint(&mut vm).unwrap();
        cairo_runner.initialize_vm(&mut vm).unwrap();

        assert_eq!(cairo_runner.program_base, Some(relocatable!(0, 0)));
        assert_eq!(cairo_runner.execution_base, Some(relocatable!(1, 0)));
        assert_eq!(cairo_runner.final_pc, Some(relocatable!(3, 0)));

        //RunContext check
        //Registers
        assert_eq!(vm.run_context.pc, relocatable!(0, 3));
        assert_eq!(vm.run_context.ap, 2);
        assert_eq!(vm.run_context.fp, 2);
        //Memory
        check_memory!(
            vm.segments.memory,
            ((0, 0), 5207990763031199744_u64),
            ((0, 1), 2),
            ((0, 2), 2345108766317314046_u64),
            ((0, 3), 5189976364521848832_u64),
            ((0, 4), 1),
            ((0, 5), 1226245742482522112_u64),
            (
                (0, 6),
                (
                    "3618502788666131213697322783095070105623107215331596699973092056135872020476",
                    10
                )
            ),
            ((0, 7), 2345108766317314046_u64),
            ((1, 0), (2, 0)),
            ((1, 1), (3, 0))
        );
    }

    #[test]
    #[cfg_attr(target_arch = "wasm32", wasm_bindgen_test)]
    /*Program used:
    %builtins output

    from starkware.cairo.common.serialize import serialize_word

    func main{output_ptr: felt*}():
        let a = 1
        serialize_word(a)
        return()
    end

    main = 4
    data = [4612671182993129469, 5198983563776393216, 1, 2345108766317314046, 5191102247248822272, 5189976364521848832, 1, 1226245742482522112, 3618502788666131213697322783095070105623107215331596699973092056135872020474, 2345108766317314046]
    */
    fn initialization_phase_output_builtin() {
        let program = program!(
            builtins = vec![BuiltinName::output],
            data = vec_data!(
                (4612671182993129469_u64),
                (5198983563776393216_u64),
                (1),
                (2345108766317314046_u64),
                (5191102247248822272_u64),
                (5189976364521848832_u64),
                (1),
                (1226245742482522112_u64),
                ((
                    "3618502788666131213697322783095070105623107215331596699973092056135872020474",
                    10
                )),
                (2345108766317314046_u64)
            ),
            main = Some(4),
        );
        let mut cairo_runner = cairo_runner!(program);
        let mut vm = vm!();

        cairo_runner.initialize_builtins(&mut vm).unwrap();
        cairo_runner.initialize_segments(&mut vm, None);
        cairo_runner.initialize_main_entrypoint(&mut vm).unwrap();
        cairo_runner.initialize_vm(&mut vm).unwrap();

        assert_eq!(cairo_runner.program_base, Some(relocatable!(0, 0)));
        assert_eq!(cairo_runner.execution_base, Some(relocatable!(1, 0)));
        assert_eq!(cairo_runner.final_pc, Some(relocatable!(4, 0)));

        //RunContext check
        //Registers
        assert_eq!(vm.run_context.pc, relocatable!(0, 4));
        assert_eq!(vm.run_context.ap, 3);
        assert_eq!(vm.run_context.fp, 3);
        //Memory
        check_memory!(
            vm.segments.memory,
            ((0, 0), 4612671182993129469_u64),
            ((0, 1), 5198983563776393216_u64),
            ((0, 2), 1),
            ((0, 3), 2345108766317314046_u64),
            ((0, 4), 5191102247248822272_u64),
            ((0, 5), 5189976364521848832_u64),
            ((0, 6), 1),
            ((0, 7), 1226245742482522112_u64),
            (
                (0, 8),
                (
                    "3618502788666131213697322783095070105623107215331596699973092056135872020474",
                    10
                )
            ),
            ((0, 9), 2345108766317314046_u64),
            ((1, 0), (2, 0)),
            ((1, 1), (3, 0)),
            ((1, 2), (4, 0))
        );
    }

    #[test]
    #[cfg_attr(target_arch = "wasm32", wasm_bindgen_test)]
    /*Program used:
    %builtins range_check

    func check_range{range_check_ptr}(num):

        # Check that 0 <= num < 2**64.
        [range_check_ptr] = num
        assert [range_check_ptr + 1] = 2 ** 64 - 1 - num
        let range_check_ptr = range_check_ptr + 2
        return()
    end

    func main{range_check_ptr}():
        check_range(7)
        return()
    end

    main = 8
    data = [4612671182993129469, 5189976364521848832, 18446744073709551615, 5199546496550207487, 4612389712311386111, 5198983563776393216, 2, 2345108766317314046, 5191102247248822272, 5189976364521848832, 7, 1226245742482522112, 3618502788666131213697322783095070105623107215331596699973092056135872020470, 2345108766317314046]
    */
    fn initialization_phase_range_check_builtin() {
        let program = program!(
            builtins = vec![BuiltinName::range_check],
            data = vec_data!(
                (4612671182993129469_u64),
                (5189976364521848832_u64),
                (18446744073709551615_u128),
                (5199546496550207487_u64),
                (4612389712311386111_u64),
                (5198983563776393216_u64),
                (2),
                (2345108766317314046_u64),
                (5191102247248822272_u64),
                (5189976364521848832_u64),
                (7),
                (1226245742482522112_u64),
                ((
                    "3618502788666131213697322783095070105623107215331596699973092056135872020474",
                    10
                )),
                (2345108766317314046_u64)
            ),
            main = Some(8),
        );

        let mut cairo_runner = cairo_runner!(program);
        let mut vm = vm!();

        cairo_runner.initialize_builtins(&mut vm).unwrap();
        cairo_runner.initialize_segments(&mut vm, None);
        cairo_runner.initialize_main_entrypoint(&mut vm).unwrap();
        cairo_runner.initialize_vm(&mut vm).unwrap();

        assert_eq!(cairo_runner.program_base, Some(relocatable!(0, 0)));
        assert_eq!(cairo_runner.execution_base, Some(relocatable!(1, 0)));
        assert_eq!(cairo_runner.final_pc, Some(relocatable!(4, 0)));

        //RunContext check
        //Registers
        assert_eq!(vm.run_context.pc, relocatable!(0, 8));
        assert_eq!(vm.run_context.ap, 3);
        assert_eq!(vm.run_context.fp, 3);
        //Memory
        check_memory!(
            vm.segments.memory,
            ((0, 0), 4612671182993129469_u64),
            ((0, 1), 5189976364521848832_u64),
            ((0, 2), 18446744073709551615_u128),
            ((0, 3), 5199546496550207487_u64),
            ((0, 4), 4612389712311386111_u64),
            ((0, 5), 5198983563776393216_u64),
            ((0, 6), 2),
            ((0, 7), 2345108766317314046_u64),
            ((0, 8), 5191102247248822272_u64),
            ((0, 9), 5189976364521848832_u64),
            ((0, 10), 7),
            ((0, 11), 1226245742482522112_u64),
            (
                (0, 12),
                (
                    "3618502788666131213697322783095070105623107215331596699973092056135872020474",
                    10
                )
            ),
            ((0, 13), 2345108766317314046_u64),
            ((1, 0), (2, 0)),
            ((1, 1), (3, 0)),
            ((1, 2), (4, 0))
        );
    }

    //Integration tests for initialization + execution phase

    #[test]
    #[cfg_attr(target_arch = "wasm32", wasm_bindgen_test)]
    /*Program used:
    func myfunc(a: felt) -> (r: felt):
        let b = a * 2
        return(b)
    end

    func main():
        let a = 1
        let b = myfunc(a)
        return()
    end

    main = 3
    data = [5207990763031199744, 2, 2345108766317314046, 5189976364521848832, 1, 1226245742482522112, 3618502788666131213697322783095070105623107215331596699973092056135872020476, 2345108766317314046]
    */
    fn initialize_and_run_function_call() {
        //Initialization Phase
        let program = program!(
            data = vec_data!(
                (5207990763031199744_i64),
                (2),
                (2345108766317314046_i64),
                (5189976364521848832_i64),
                (1),
                (1226245742482522112_i64),
                ((
                    "3618502788666131213697322783095070105623107215331596699973092056135872020476",
                    10
                )),
                (2345108766317314046_i64)
            ),
            main = Some(3),
        );
        let mut hint_processor = BuiltinHintProcessor::new_empty();
        let mut cairo_runner = cairo_runner!(program);
        let mut vm = vm!(true);
        cairo_runner.initialize_segments(&mut vm, None);
        let end = cairo_runner.initialize_main_entrypoint(&mut vm).unwrap();
        assert_eq!(end, Relocatable::from((3, 0)));
        cairo_runner.initialize_vm(&mut vm).unwrap();
        //Execution Phase
        assert_matches!(
            cairo_runner.run_until_pc(end, &mut vm, &mut hint_processor),
            Ok(())
        );
        //Check final values against Python VM
        //Check final register values
        assert_eq!(vm.run_context.pc, Relocatable::from((3, 0)));

        assert_eq!(vm.run_context.ap, 6);

        assert_eq!(vm.run_context.fp, 0);

        //Check each TraceEntry in trace
        let trace = vm.trace.unwrap();
        assert_eq!(trace.len(), 5);
        trace_check!(
            trace,
            [
                ((0, 3), (1, 2), (1, 2)),
                ((0, 5), (1, 3), (1, 2)),
                ((0, 0), (1, 5), (1, 5)),
                ((0, 2), (1, 6), (1, 5)),
                ((0, 7), (1, 6), (1, 2))
            ]
        );
    }

    #[test]
    #[cfg_attr(target_arch = "wasm32", wasm_bindgen_test)]
    /*Program used:
    %builtins range_check

    func check_range{range_check_ptr}(num):

        # Check that 0 <= num < 2**64.
        [range_check_ptr] = num
        assert [range_check_ptr + 1] = 2 ** 64 - 1 - num
        let range_check_ptr = range_check_ptr + 2
        return()
    end

    func main{range_check_ptr}():
        check_range(7)
        return()
    end

    main = 8
    data = [4612671182993129469, 5189976364521848832, 18446744073709551615, 5199546496550207487, 4612389712311386111, 5198983563776393216, 2, 2345108766317314046, 5191102247248822272, 5189976364521848832, 7, 1226245742482522112, 3618502788666131213697322783095070105623107215331596699973092056135872020470, 2345108766317314046]
    */
    fn initialize_and_run_range_check_builtin() {
        //Initialization Phase
        let program = program!(
            builtins = vec![BuiltinName::range_check],
            data = vec_data!(
                (4612671182993129469_i64),
                (5189976364521848832_i64),
                (18446744073709551615_i128),
                (5199546496550207487_i64),
                (4612389712311386111_i64),
                (5198983563776393216_i64),
                (2),
                (2345108766317314046_i64),
                (5191102247248822272_i64),
                (5189976364521848832_i64),
                (7),
                (1226245742482522112_i64),
                ((
                    "3618502788666131213697322783095070105623107215331596699973092056135872020470",
                    10
                )),
                (2345108766317314046_i64)
            ),
            main = Some(8),
        );
        let mut hint_processor = BuiltinHintProcessor::new_empty();
        let mut cairo_runner = cairo_runner!(program);
        let mut vm = vm!(true);
        cairo_runner.initialize_builtins(&mut vm).unwrap();
        cairo_runner.initialize_segments(&mut vm, None);
        let end = cairo_runner.initialize_main_entrypoint(&mut vm).unwrap();
        cairo_runner.initialize_vm(&mut vm).unwrap();
        //Execution Phase
        assert_matches!(
            cairo_runner.run_until_pc(end, &mut vm, &mut hint_processor),
            Ok(())
        );
        //Check final values against Python VM
        //Check final register values
        assert_eq!(vm.run_context.pc, Relocatable::from((4, 0)));

        assert_eq!(vm.run_context.ap, 10);

        assert_eq!(vm.run_context.fp, 0);

        //Check each TraceEntry in trace
        let trace = vm.trace.unwrap();
        assert_eq!(trace.len(), 10);
        trace_check!(
            trace,
            [
                ((0, 8), (1, 3), (1, 3)),
                ((0, 9), (1, 4), (1, 3)),
                ((0, 11), (1, 5), (1, 3)),
                ((0, 0), (1, 7), (1, 7)),
                ((0, 1), (1, 7), (1, 7)),
                ((0, 3), (1, 8), (1, 7)),
                ((0, 4), (1, 9), (1, 7)),
                ((0, 5), (1, 9), (1, 7)),
                ((0, 7), (1, 10), (1, 7)),
                ((0, 13), (1, 10), (1, 3))
            ]
        );
        //Check the range_check builtin segment
        assert_eq!(vm.builtin_runners[0].0, RANGE_CHECK_BUILTIN_NAME);
        assert_eq!(vm.builtin_runners[0].1.base(), 2);

        check_memory!(
            vm.segments.memory,
            ((2, 0), 7),
            ((2, 1), 18446744073709551608_i128)
        );
        assert!(vm
            .segments
            .memory
            .get(&MaybeRelocatable::from((2, 2)))
            .is_none());
    }

    #[test]
    #[cfg_attr(target_arch = "wasm32", wasm_bindgen_test)]
    /*Program used:
    %builtins output

    from starkware.cairo.common.serialize import serialize_word

    func main{output_ptr: felt*}():
        let a = 1
        serialize_word(a)
        let b = 17 * a
        serialize_word(b)
        return()
    end

    main = 4
    data = [
    4612671182993129469,
    5198983563776393216,
    1,
    2345108766317314046,
    5191102247248822272,
    5189976364521848832,
    1,
    1226245742482522112,
    3618502788666131213697322783095070105623107215331596699973092056135872020474,
    5189976364521848832,
    17,
    1226245742482522112,
    3618502788666131213697322783095070105623107215331596699973092056135872020470,
    2345108766317314046
    ]
    */
    fn initialize_and_run_output_builtin() {
        //Initialization Phase
        let program = program!(
            builtins = vec![BuiltinName::output],
            data = vec_data!(
                (4612671182993129469_i64),
                (5198983563776393216_i64),
                (1),
                (2345108766317314046_i64),
                (5191102247248822272_i64),
                (5189976364521848832_i64),
                (1),
                (1226245742482522112_i64),
                ((
                    "3618502788666131213697322783095070105623107215331596699973092056135872020474",
                    10
                )),
                (5189976364521848832_i64),
                (17),
                (1226245742482522112_i64),
                ((
                    "3618502788666131213697322783095070105623107215331596699973092056135872020470",
                    10
                )),
                (2345108766317314046_i64)
            ),
            main = Some(4),
        );
        let mut hint_processor = BuiltinHintProcessor::new_empty();
        let mut cairo_runner = cairo_runner!(program);
        let mut vm = vm!(true);
        cairo_runner.initialize_builtins(&mut vm).unwrap();
        cairo_runner.initialize_segments(&mut vm, None);
        let end = cairo_runner.initialize_main_entrypoint(&mut vm).unwrap();
        cairo_runner.initialize_vm(&mut vm).unwrap();
        //Execution Phase
        assert_matches!(
            cairo_runner.run_until_pc(end, &mut vm, &mut hint_processor),
            Ok(())
        );
        //Check final values against Python VM
        //Check final register values
        //todo
        assert_eq!(vm.run_context.pc, Relocatable::from((4, 0)));

        assert_eq!(vm.run_context.ap, 12);

        assert_eq!(vm.run_context.fp, 0);

        //Check each TraceEntry in trace
        let trace = vm.trace.unwrap();
        assert_eq!(trace.len(), 12);
        trace_check!(
            trace,
            [
                ((0, 4), (1, 3), (1, 3)),
                ((0, 5), (1, 4), (1, 3)),
                ((0, 7), (1, 5), (1, 3)),
                ((0, 0), (1, 7), (1, 7)),
                ((0, 1), (1, 7), (1, 7)),
                ((0, 3), (1, 8), (1, 7)),
                ((0, 9), (1, 8), (1, 3)),
                ((0, 11), (1, 9), (1, 3)),
                ((0, 0), (1, 11), (1, 11)),
                ((0, 1), (1, 11), (1, 11)),
                ((0, 3), (1, 12), (1, 11)),
                ((0, 13), (1, 12), (1, 3))
            ]
        );
        //Check that the output to be printed is correct
        assert_eq!(vm.builtin_runners[0].0, OUTPUT_BUILTIN_NAME);
        assert_eq!(vm.builtin_runners[0].1.base(), 2);
        check_memory!(vm.segments.memory, ((2, 0), 1), ((2, 1), 17));
        assert!(vm
            .segments
            .memory
            .get(&MaybeRelocatable::from((2, 2)))
            .is_none());
    }

    #[test]
    #[cfg_attr(target_arch = "wasm32", wasm_bindgen_test)]
    /*Program used:
    %builtins output range_check

    from starkware.cairo.common.serialize import serialize_word

    func check_range{range_check_ptr}(num) -> (num : felt):

        # Check that 0 <= num < 2**64.
        [range_check_ptr] = num
        assert [range_check_ptr + 1] = 2 ** 64 - 1 - num
        let range_check_ptr = range_check_ptr + 2
        return(num)
    end

    func main{output_ptr: felt*, range_check_ptr: felt}():
        let num: felt = check_range(7)
        serialize_word(num)
        return()
    end

    main = 13
    data = [
    4612671182993129469,
    5198983563776393216,
    1,
    2345108766317314046,
    4612671182993129469,
    5189976364521848832,
    18446744073709551615,
    5199546496550207487,
    4612389712311386111,
    5198983563776393216,
    2,
    5191102247248822272,
    2345108766317314046,
    5191102247248822272,
    5189976364521848832,
    7,
    1226245742482522112,
    3618502788666131213697322783095070105623107215331596699973092056135872020469,
    5191102242953854976,
    5193354051357474816,
    1226245742482522112,
    3618502788666131213697322783095070105623107215331596699973092056135872020461,
    5193354029882638336,
    2345108766317314046]
    */
    fn initialize_and_run_output_range_check_builtin() {
        //Initialization Phase
        let program = program!(
            builtins = vec![BuiltinName::output, BuiltinName::range_check],
            data = vec_data!(
                (4612671182993129469_i64),
                (5198983563776393216_i64),
                (1),
                (2345108766317314046_i64),
                (4612671182993129469_i64),
                (5189976364521848832_i64),
                (18446744073709551615_i128),
                (5199546496550207487_i64),
                (4612389712311386111_i64),
                (5198983563776393216_i64),
                (2),
                (5191102247248822272_i64),
                (2345108766317314046_i64),
                (5191102247248822272_i64),
                (5189976364521848832_i64),
                (7),
                (1226245742482522112_i64),
                ((
                    "3618502788666131213697322783095070105623107215331596699973092056135872020469",
                    10
                )),
                (5191102242953854976_i64),
                (5193354051357474816_i64),
                (1226245742482522112_i64),
                ((
                    "3618502788666131213697322783095070105623107215331596699973092056135872020461",
                    10
                )),
                (5193354029882638336_i64),
                (2345108766317314046_i64)
            ),
            main = Some(13),
        );
        let mut hint_processor = BuiltinHintProcessor::new_empty();
        let mut cairo_runner = cairo_runner!(program);
        let mut vm = vm!(true);
        cairo_runner.initialize_builtins(&mut vm).unwrap();
        cairo_runner.initialize_segments(&mut vm, None);
        let end = cairo_runner.initialize_main_entrypoint(&mut vm).unwrap();
        cairo_runner.initialize_vm(&mut vm).unwrap();
        //Execution Phase
        assert_matches!(
            cairo_runner.run_until_pc(end, &mut vm, &mut hint_processor),
            Ok(())
        );
        //Check final values against Python VM
        //Check final register values
        assert_eq!(vm.run_context.pc, Relocatable::from((5, 0)));

        assert_eq!(vm.run_context.ap, 18);

        assert_eq!(vm.run_context.fp, 0);

        //Check each TraceEntry in trace
        let trace = vm.trace.unwrap();
        assert_eq!(trace.len(), 18);
        trace_check!(
            trace,
            [
                ((0, 13), (1, 4), (1, 4)),
                ((0, 14), (1, 5), (1, 4)),
                ((0, 16), (1, 6), (1, 4)),
                ((0, 4), (1, 8), (1, 8)),
                ((0, 5), (1, 8), (1, 8)),
                ((0, 7), (1, 9), (1, 8)),
                ((0, 8), (1, 10), (1, 8)),
                ((0, 9), (1, 10), (1, 8)),
                ((0, 11), (1, 11), (1, 8)),
                ((0, 12), (1, 12), (1, 8)),
                ((0, 18), (1, 12), (1, 4)),
                ((0, 19), (1, 13), (1, 4)),
                ((0, 20), (1, 14), (1, 4)),
                ((0, 0), (1, 16), (1, 16)),
                ((0, 1), (1, 16), (1, 16)),
                ((0, 3), (1, 17), (1, 16)),
                ((0, 22), (1, 17), (1, 4)),
                ((0, 23), (1, 18), (1, 4))
            ]
        );
        //Check the range_check builtin segment
        assert_eq!(vm.builtin_runners[1].0, RANGE_CHECK_BUILTIN_NAME);
        assert_eq!(vm.builtin_runners[1].1.base(), 3);

        check_memory!(
            vm.segments.memory,
            ((3, 0), 7),
            ((3, 1), 18446744073709551608_i128)
        );
        assert!(vm
            .segments
            .memory
            .get(&MaybeRelocatable::from((2, 2)))
            .is_none());

        //Check the output segment
        assert_eq!(vm.builtin_runners[0].0, OUTPUT_BUILTIN_NAME);
        assert_eq!(vm.builtin_runners[0].1.base(), 2);

        check_memory!(vm.segments.memory, ((2, 0), 7));
        assert!(vm
            .segments
            .memory
            .get(&(MaybeRelocatable::from((2, 1))))
            .is_none());
    }

    #[test]
    #[cfg_attr(target_arch = "wasm32", wasm_bindgen_test)]
    /*Memory from this test is taken from a cairo program execution
    Program used:
        func main():
        let a = 1
        [ap + 3] = 5
        return()

    end
    Final Memory:
    {RelocatableValue(segment_index=0, offset=0): 4613515612218425347,
     RelocatableValue(segment_index=0, offset=1): 5,
     RelocatableValue(segment_index=0, offset=2): 2345108766317314046,
     RelocatableValue(segment_index=1, offset=0): RelocatableValue(segment_index=2, offset=0),
     RelocatableValue(segment_index=1, offset=1): RelocatableValue(segment_index=3, offset=0),
     RelocatableValue(segment_index=1, offset=5): 5}
    Relocated Memory:
        1     4613515612218425347
        2     5
        3     2345108766317314046
        4     10
        5     10
        ⋮
        9     5
    */
    fn relocate_memory_with_gap() {
        let program = program!();
        let mut cairo_runner = cairo_runner!(program);
        let mut vm = vm!(true);
        for _ in 0..4 {
            vm.segments.add();
        }
        // Memory initialization without macro
        vm.segments
            .memory
            .insert(
                &MaybeRelocatable::from((0, 0)),
                &MaybeRelocatable::from(Felt::new(4613515612218425347_i64)),
            )
            .unwrap();
        vm.segments
            .memory
            .insert(
                &MaybeRelocatable::from((0, 1)),
                &MaybeRelocatable::from(Felt::new(5)),
            )
            .unwrap();
        vm.segments
            .memory
            .insert(
                &MaybeRelocatable::from((0, 2)),
                &MaybeRelocatable::from(Felt::new(2345108766317314046_i64)),
            )
            .unwrap();
        vm.segments
            .memory
            .insert(
                &MaybeRelocatable::from((1, 0)),
                &MaybeRelocatable::from((2, 0)),
            )
            .unwrap();
        vm.segments
            .memory
            .insert(
                &MaybeRelocatable::from((1, 1)),
                &MaybeRelocatable::from((3, 0)),
            )
            .unwrap();
        vm.segments
            .memory
            .insert(
                &MaybeRelocatable::from((1, 5)),
                &MaybeRelocatable::from(Felt::new(5)),
            )
            .unwrap();
        vm.segments.compute_effective_sizes();
        let rel_table = vm
            .segments
            .relocate_segments()
            .expect("Couldn't relocate after compute effective sizes");
        assert_eq!(cairo_runner.relocate_memory(&mut vm, &rel_table), Ok(()));
        assert_eq!(cairo_runner.relocated_memory[0], None);
        assert_eq!(
            cairo_runner.relocated_memory[1],
            Some(Felt::new(4613515612218425347_i64))
        );
        assert_eq!(cairo_runner.relocated_memory[2], Some(Felt::new(5)));
        assert_eq!(
            cairo_runner.relocated_memory[3],
            Some(Felt::new(2345108766317314046_i64))
        );
        assert_eq!(cairo_runner.relocated_memory[4], Some(Felt::new(10)));
        assert_eq!(cairo_runner.relocated_memory[5], Some(Felt::new(10)));
        assert_eq!(cairo_runner.relocated_memory[6], None);
        assert_eq!(cairo_runner.relocated_memory[7], None);
        assert_eq!(cairo_runner.relocated_memory[8], None);
        assert_eq!(cairo_runner.relocated_memory[9], Some(Felt::new(5)));
    }

    #[test]
    #[cfg_attr(target_arch = "wasm32", wasm_bindgen_test)]
    /* Program used:
    %builtins output

    from starkware.cairo.common.serialize import serialize_word

    func main{output_ptr: felt*}():
        let a = 1
        serialize_word(a)
        let b = 17 * a
        serialize_word(b)
        return()
    end
    Relocated Memory:
        1     4612671182993129469
        2     5198983563776393216
        3     1
        4     2345108766317314046
        5     5191102247248822272
        6     5189976364521848832
        7     1
        8     1226245742482522112
        9     -7
        10    5189976364521848832
        11    17
        12    1226245742482522112
        13    -11
        14    2345108766317314046
        15    27
        16    29
        17    29
        18    27
        19    1
        20    18
        21    10
        22    28
        23    17
        24    18
        25    14
        26    29
        27    1
        28    17
     */
    fn initialize_run_and_relocate_output_builtin() {
        let program = program!(
            builtins = vec![BuiltinName::output],
            data = vec_data!(
                (4612671182993129469_i64),
                (5198983563776393216_i64),
                (1),
                (2345108766317314046_i64),
                (5191102247248822272_i64),
                (5189976364521848832_i64),
                (1),
                (1226245742482522112_i64),
                ((
                    "3618502788666131213697322783095070105623107215331596699973092056135872020474",
                    10
                )),
                (5189976364521848832_i64),
                (17),
                (1226245742482522112_i64),
                ((
                    "3618502788666131213697322783095070105623107215331596699973092056135872020470",
                    10
                )),
                (2345108766317314046_i64)
            ),
            main = Some(4),
        );
        let mut hint_processor = BuiltinHintProcessor::new_empty();
        let mut cairo_runner = cairo_runner!(program);
        let mut vm = vm!(true);
        cairo_runner.initialize_builtins(&mut vm).unwrap();
        cairo_runner.initialize_segments(&mut vm, None);
        let end = cairo_runner.initialize_main_entrypoint(&mut vm).unwrap();
        cairo_runner.initialize_vm(&mut vm).unwrap();
        assert_matches!(
            cairo_runner.run_until_pc(end, &mut vm, &mut hint_processor),
            Ok(())
        );
        vm.segments.compute_effective_sizes();
        let rel_table = vm
            .segments
            .relocate_segments()
            .expect("Couldn't relocate after compute effective sizes");
        assert_eq!(cairo_runner.relocate_memory(&mut vm, &rel_table), Ok(()));
        assert_eq!(cairo_runner.relocated_memory[0], None);
        assert_eq!(
            cairo_runner.relocated_memory[1],
            Some(Felt::new(4612671182993129469_i64))
        );
        assert_eq!(
            cairo_runner.relocated_memory[2],
            Some(Felt::new(5198983563776393216_i64))
        );
        assert_eq!(cairo_runner.relocated_memory[3], Some(Felt::one()));
        assert_eq!(
            cairo_runner.relocated_memory[4],
            Some(Felt::new(2345108766317314046_i64))
        );
        assert_eq!(
            cairo_runner.relocated_memory[5],
            Some(Felt::new(5191102247248822272_i64))
        );
        assert_eq!(
            cairo_runner.relocated_memory[6],
            Some(Felt::new(5189976364521848832_i64))
        );
        assert_eq!(cairo_runner.relocated_memory[7], Some(Felt::one()));
        assert_eq!(
            cairo_runner.relocated_memory[8],
            Some(Felt::new(1226245742482522112_i64))
        );
        assert_eq!(
            cairo_runner.relocated_memory[9],
            Some(felt_str!(
                "3618502788666131213697322783095070105623107215331596699973092056135872020474"
            ))
        );
        assert_eq!(
            cairo_runner.relocated_memory[10],
            Some(Felt::new(5189976364521848832_i64))
        );
        assert_eq!(cairo_runner.relocated_memory[11], Some(Felt::new(17)));
        assert_eq!(
            cairo_runner.relocated_memory[12],
            Some(Felt::new(1226245742482522112_i64))
        );
        assert_eq!(
            cairo_runner.relocated_memory[13],
            Some(felt_str!(
                "3618502788666131213697322783095070105623107215331596699973092056135872020470"
            ))
        );
        assert_eq!(
            cairo_runner.relocated_memory[14],
            Some(Felt::new(2345108766317314046_i64))
        );
        assert_eq!(cairo_runner.relocated_memory[15], Some(Felt::new(27_i32)));
        assert_eq!(cairo_runner.relocated_memory[16], Some(Felt::new(29)));
        assert_eq!(cairo_runner.relocated_memory[17], Some(Felt::new(29)));
        assert_eq!(cairo_runner.relocated_memory[18], Some(Felt::new(27)));
        assert_eq!(cairo_runner.relocated_memory[19], Some(Felt::one()));
        assert_eq!(cairo_runner.relocated_memory[20], Some(Felt::new(18)));
        assert_eq!(cairo_runner.relocated_memory[21], Some(Felt::new(10)));
        assert_eq!(cairo_runner.relocated_memory[22], Some(Felt::new(28)));
        assert_eq!(cairo_runner.relocated_memory[23], Some(Felt::new(17)));
        assert_eq!(cairo_runner.relocated_memory[24], Some(Felt::new(18)));
        assert_eq!(cairo_runner.relocated_memory[25], Some(Felt::new(14)));
        assert_eq!(cairo_runner.relocated_memory[26], Some(Felt::new(29)));
        assert_eq!(cairo_runner.relocated_memory[27], Some(Felt::one()));
        assert_eq!(cairo_runner.relocated_memory[28], Some(Felt::new(17)));
    }

    #[test]
    #[cfg_attr(target_arch = "wasm32", wasm_bindgen_test)]
    /* Program used:
    %builtins output

    from starkware.cairo.common.serialize import serialize_word

    func main{output_ptr: felt*}():
        let a = 1
        serialize_word(a)
        let b = 17 * a
        serialize_word(b)
        return()
    end

    Relocated Trace:
    [TraceEntry(pc=5, ap=18, fp=18),
     TraceEntry(pc=6, ap=19, fp=18),
     TraceEntry(pc=8, ap=20, fp=18),
     TraceEntry(pc=1, ap=22, fp=22),
     TraceEntry(pc=2, ap=22, fp=22),
     TraceEntry(pc=4, ap=23, fp=22),
     TraceEntry(pc=10, ap=23, fp=18),
    */
    fn relocate_trace_output_builtin() {
        let program = program!(
            builtins = vec![BuiltinName::output],
            data = vec_data!(
                (4612671182993129469_i64),
                (5198983563776393216_i64),
                (1),
                (2345108766317314046_i64),
                (5191102247248822272_i64),
                (5189976364521848832_i64),
                (1),
                (1226245742482522112_i64),
                ((
                    "3618502788666131213697322783095070105623107215331596699973092056135872020474",
                    10
                )),
                (5189976364521848832_i64),
                (17),
                (1226245742482522112_i64),
                ((
                    "3618502788666131213697322783095070105623107215331596699973092056135872020470",
                    10
                )),
                (2345108766317314046_i64)
            ),
            main = Some(4),
        );
        let mut hint_processor = BuiltinHintProcessor::new_empty();
        let mut cairo_runner = cairo_runner!(program);
        let mut vm = vm!(true);
        cairo_runner.initialize_builtins(&mut vm).unwrap();
        cairo_runner.initialize_segments(&mut vm, None);
        let end = cairo_runner.initialize_main_entrypoint(&mut vm).unwrap();
        cairo_runner.initialize_vm(&mut vm).unwrap();
        assert_matches!(
            cairo_runner.run_until_pc(end, &mut vm, &mut hint_processor),
            Ok(())
        );
        vm.segments.compute_effective_sizes();
        let rel_table = vm
            .segments
            .relocate_segments()
            .expect("Couldn't relocate after compute effective sizes");
        cairo_runner.relocate_trace(&mut vm, &rel_table).unwrap();
        let relocated_trace = cairo_runner.relocated_trace.unwrap();
        assert_eq!(relocated_trace.len(), 12);
        assert_eq!(
            relocated_trace[0],
            RelocatedTraceEntry {
                pc: 5,
                ap: 18,
                fp: 18
            }
        );
        assert_eq!(
            relocated_trace[1],
            RelocatedTraceEntry {
                pc: 6,
                ap: 19,
                fp: 18
            }
        );
        assert_eq!(
            relocated_trace[2],
            RelocatedTraceEntry {
                pc: 8,
                ap: 20,
                fp: 18
            }
        );
        assert_eq!(
            relocated_trace[3],
            RelocatedTraceEntry {
                pc: 1,
                ap: 22,
                fp: 22
            }
        );
        assert_eq!(
            relocated_trace[4],
            RelocatedTraceEntry {
                pc: 2,
                ap: 22,
                fp: 22
            }
        );
        assert_eq!(
            relocated_trace[5],
            RelocatedTraceEntry {
                pc: 4,
                ap: 23,
                fp: 22
            }
        );
        assert_eq!(
            relocated_trace[6],
            RelocatedTraceEntry {
                pc: 10,
                ap: 23,
                fp: 18
            }
        );
        assert_eq!(
            relocated_trace[7],
            RelocatedTraceEntry {
                pc: 12,
                ap: 24,
                fp: 18
            }
        );
        assert_eq!(
            relocated_trace[8],
            RelocatedTraceEntry {
                pc: 1,
                ap: 26,
                fp: 26
            }
        );
        assert_eq!(
            relocated_trace[9],
            RelocatedTraceEntry {
                pc: 2,
                ap: 26,
                fp: 26
            }
        );
        assert_eq!(
            relocated_trace[10],
            RelocatedTraceEntry {
                pc: 4,
                ap: 27,
                fp: 26
            }
        );
        assert_eq!(
            relocated_trace[11],
            RelocatedTraceEntry {
                pc: 14,
                ap: 27,
                fp: 18
            }
        );
    }

    #[test]
    #[cfg_attr(target_arch = "wasm32", wasm_bindgen_test)]
    fn write_output_from_preset_memory() {
        let program = program![BuiltinName::output];
        let mut cairo_runner = cairo_runner!(program);
        let mut vm = vm!();
        cairo_runner.initialize_builtins(&mut vm).unwrap();
        cairo_runner.initialize_segments(&mut vm, None);
        assert_eq!(vm.builtin_runners[0].0, OUTPUT_BUILTIN_NAME);
        assert_eq!(vm.builtin_runners[0].1.base(), 2);

        vm.segments = segments![((2, 0), 1), ((2, 1), 2)];
        vm.segments.segment_used_sizes = Some(vec![0, 0, 2]);

        let mut output_buffer = String::new();
        vm.write_output(&mut output_buffer).unwrap();
        assert_eq!(&output_buffer, "1\n2\n");
    }

    #[test]
    #[cfg_attr(target_arch = "wasm32", wasm_bindgen_test)]
    /*Program used:
    %builtins output

    from starkware.cairo.common.serialize import serialize_word

    func main{output_ptr: felt*}():
        let a = 1
        serialize_word(a)
        return()
    end */
    fn get_output_from_program() {
        //Initialization Phase
        let program = program!(
            builtins = vec![BuiltinName::output],
            data = vec_data!(
                (4612671182993129469_i64),
                (5198983563776393216_i64),
                (1),
                (2345108766317314046_i64),
                (5191102247248822272_i64),
                (5189976364521848832_i64),
                (1),
                (1226245742482522112_i64),
                ((
                    "3618502788666131213697322783095070105623107215331596699973092056135872020474",
                    10
                )),
                (5189976364521848832_i64),
                (17),
                (1226245742482522112_i64),
                ((
                    "3618502788666131213697322783095070105623107215331596699973092056135872020470",
                    10
                )),
                (2345108766317314046_i64)
            ),
            main = Some(4),
        );
        let mut cairo_runner = cairo_runner!(program);
        let mut vm = vm!();
        cairo_runner.initialize_builtins(&mut vm).unwrap();
        cairo_runner.initialize_segments(&mut vm, None);
        let end = cairo_runner.initialize_main_entrypoint(&mut vm).unwrap();
        cairo_runner.initialize_vm(&mut vm).unwrap();
        //Execution Phase
        let mut hint_processor = BuiltinHintProcessor::new_empty();
        assert_matches!(
            cairo_runner.run_until_pc(end, &mut vm, &mut hint_processor),
            Ok(())
        );

        let mut output_buffer = String::new();
        vm.write_output(&mut output_buffer).unwrap();
        assert_eq!(&output_buffer, "1\n17\n");
    }

    #[test]
    #[cfg_attr(target_arch = "wasm32", wasm_bindgen_test)]
    /*Program used:
    %builtins output

    func main{output_ptr: felt*}() {
        //Memory Gap + Relocatable value
        assert [output_ptr + 1] = cast(output_ptr, felt);
        let output_ptr = output_ptr + 2;
        return ();
    }*/
    fn write_output_from_program_gap_relocatable_output() {
        //Initialization Phase
        let program = program!(
            builtins = vec![BuiltinName::output],
            data = vec_data!(
                (4612671187288162301),
                (5198983563776458752),
                (2),
                (2345108766317314046)
            ),
            main = Some(0),
        );
        let mut cairo_runner = cairo_runner!(program);
        let mut vm = vm!();
        cairo_runner.initialize_builtins(&mut vm).unwrap();
        cairo_runner.initialize_segments(&mut vm, None);
        let end = cairo_runner.initialize_main_entrypoint(&mut vm).unwrap();
        cairo_runner.initialize_vm(&mut vm).unwrap();
        //Execution Phase
        let mut hint_processor = BuiltinHintProcessor::new_empty();
        assert_matches!(
            cairo_runner.run_until_pc(end, &mut vm, &mut hint_processor),
            Ok(())
        );

        let mut output_buffer = String::new();
        vm.write_output(&mut output_buffer).unwrap();
        assert_eq!(&output_buffer, "<missing>\n2:0\n");
    }

    #[test]
    #[cfg_attr(target_arch = "wasm32", wasm_bindgen_test)]
    fn write_output_from_preset_memory_neg_output() {
        let program = program![BuiltinName::output];
        let mut cairo_runner = cairo_runner!(program);
        let mut vm = vm!();
        cairo_runner.initialize_builtins(&mut vm).unwrap();
        cairo_runner.initialize_segments(&mut vm, None);
        assert_eq!(vm.builtin_runners[0].0, OUTPUT_BUILTIN_NAME);
        assert_eq!(vm.builtin_runners[0].1.base(), 2);
        vm.segments = segments![(
            (2, 0),
            (
                "800000000000011000000000000000000000000000000000000000000000000",
                16
            )
        )];
        vm.segments.segment_used_sizes = Some(vec![0, 0, 1]);

        let mut output_buffer = String::new();
        vm.write_output(&mut output_buffer).unwrap();
        assert_eq!(&output_buffer, "-1\n");
    }

    /// Test that `get_output()` works when the `output` builtin is not the first one.
    #[test]
    #[cfg_attr(target_arch = "wasm32", wasm_bindgen_test)]
    fn get_output_unordered_builtins() {
        //Initialization Phase
        let program = program!(
            builtins = vec![BuiltinName::output, BuiltinName::bitwise],
            data = vec_data!(
                (4612671182993129469_i64),
                (5198983563776393216_i64),
                (1),
                (2345108766317314046_i64),
                (5191102247248822272_i64),
                (5189976364521848832_i64),
                (1),
                (1226245742482522112_i64),
                ((
                    "3618502788666131213697322783095070105623107215331596699973092056135872020474",
                    10
                )),
                (5189976364521848832_i64),
                (17),
                (1226245742482522112_i64),
                ((
                    "3618502788666131213697322783095070105623107215331596699973092056135872020470",
                    10
                )),
                (2345108766317314046_i64)
            ),
            main = Some(4),
        );

        let mut cairo_runner = cairo_runner!(program);
        let mut vm = vm!();

        cairo_runner
            .initialize_builtins(&mut vm)
            .expect("Couldn't initialize builtins.");

        // Swap the first and second builtins (first should be `output`).
        vm.builtin_runners.swap(0, 1);

        cairo_runner.initialize_segments(&mut vm, None);

        let end = cairo_runner
            .initialize_main_entrypoint(&mut vm)
            .expect("Couldn't initialize the main entrypoint.");
        cairo_runner
            .initialize_vm(&mut vm)
            .expect("Couldn't initialize the VM.");

        let mut hint_processor = BuiltinHintProcessor::new_empty();
        assert_matches!(
            cairo_runner.run_until_pc(end, &mut vm, &mut hint_processor),
            Ok(())
        );

        let mut output_buffer = String::new();
        vm.write_output(&mut output_buffer).unwrap();
        assert_eq!(&output_buffer, "1\n17\n");
    }

    #[test]
    #[cfg_attr(target_arch = "wasm32", wasm_bindgen_test)]
    fn insert_all_builtins_in_order() {
        let program = program![
            BuiltinName::output,
            BuiltinName::pedersen,
            BuiltinName::range_check,
            BuiltinName::bitwise,
            BuiltinName::ec_op
        ];
        let cairo_runner = cairo_runner!(program);
        let mut vm = vm!();
        cairo_runner.initialize_builtins(&mut vm).unwrap();
        assert_eq!(vm.builtin_runners[0].0, OUTPUT_BUILTIN_NAME);
        assert_eq!(vm.builtin_runners[1].0, HASH_BUILTIN_NAME);
        assert_eq!(vm.builtin_runners[2].0, RANGE_CHECK_BUILTIN_NAME);
        assert_eq!(vm.builtin_runners[3].0, BITWISE_BUILTIN_NAME);
        assert_eq!(vm.builtin_runners[4].0, EC_OP_BUILTIN_NAME);
    }

    #[test]
    #[cfg_attr(target_arch = "wasm32", wasm_bindgen_test)]
    /*Program used:
    %builtins range_check

    func check_range{range_check_ptr}(num):
        # Check that 0 <= num < 2**64.
        [range_check_ptr] = num
        assert [range_check_ptr + 1] = 2 ** 64 - 1 - num
        let range_check_ptr = range_check_ptr + 2
        return()
    end

    func main{range_check_ptr}():
        check_range(7)
        return()
    end

    main = 8
    data = [4612671182993129469, 5189976364521848832, 18446744073709551615, 5199546496550207487, 4612389712311386111, 5198983563776393216, 2, 2345108766317314046, 5191102247248822272, 5189976364521848832, 7, 1226245742482522112, 3618502788666131213697322783095070105623107215331596699973092056135872020470, 2345108766317314046]
    */
    fn run_for_steps() {
        let program = program!(
            builtins = vec![BuiltinName::range_check],
            data = vec_data!(
                (4612671182993129469_i64),
                (5189976364521848832_i64),
                (18446744073709551615_i128),
                (5199546496550207487_i64),
                (4612389712311386111_i64),
                (5198983563776393216_i64),
                (2),
                (2345108766317314046_i64),
                (5191102247248822272_i64),
                (5189976364521848832_i64),
                (7),
                (1226245742482522112_i64),
                ((
                    "3618502788666131213697322783095070105623107215331596699973092056135872020470",
                    10
                )),
                (2345108766317314046_i64)
            ),
            main = Some(8),
        );

        let mut hint_processor = BuiltinHintProcessor::new_empty();
        let mut cairo_runner = cairo_runner!(&program);

        let mut vm = vm!(true);
        cairo_runner.initialize_builtins(&mut vm).unwrap();
        cairo_runner.initialize_segments(&mut vm, None);

        cairo_runner.initialize_main_entrypoint(&mut vm).unwrap();
        cairo_runner.initialize_vm(&mut vm).unwrap();

        // Full takes 10 steps.
        assert_matches!(
            cairo_runner.run_for_steps(8, &mut vm, &mut hint_processor),
            Ok(())
        );
        assert_matches!(
            cairo_runner.run_for_steps(8, &mut vm, &mut hint_processor),
            Err(VirtualMachineError::EndOfProgram(x)) if x == 8 - 2
        );
    }

    #[test]
    #[cfg_attr(target_arch = "wasm32", wasm_bindgen_test)]
    /*Program used:
    %builtins range_check

    func check_range{range_check_ptr}(num):
        # Check that 0 <= num < 2**64.
        [range_check_ptr] = num
        assert [range_check_ptr + 1] = 2 ** 64 - 1 - num
        let range_check_ptr = range_check_ptr + 2
        return()
    end

    func main{range_check_ptr}():
        check_range(7)
        return()
    end

    main = 8
    data = [4612671182993129469, 5189976364521848832, 18446744073709551615, 5199546496550207487, 4612389712311386111, 5198983563776393216, 2, 2345108766317314046, 5191102247248822272, 5189976364521848832, 7, 1226245742482522112, 3618502788666131213697322783095070105623107215331596699973092056135872020470, 2345108766317314046]
    */
    fn run_until_steps() {
        let program = program!(
            builtins = vec![BuiltinName::range_check],
            data = vec_data!(
                (4612671182993129469_i64),
                (5189976364521848832_i64),
                (18446744073709551615_i128),
                (5199546496550207487_i64),
                (4612389712311386111_i64),
                (5198983563776393216_i64),
                (2),
                (2345108766317314046_i64),
                (5191102247248822272_i64),
                (5189976364521848832_i64),
                (7),
                (1226245742482522112_i64),
                ((
                    "3618502788666131213697322783095070105623107215331596699973092056135872020470",
                    10
                )),
                (2345108766317314046_i64)
            ),
            main = Some(8),
        );

        let mut hint_processor = BuiltinHintProcessor::new_empty();
        let mut cairo_runner = cairo_runner!(&program);

        let mut vm = vm!(true);
        cairo_runner.initialize_builtins(&mut vm).unwrap();
        cairo_runner.initialize_segments(&mut vm, None);

        cairo_runner.initialize_main_entrypoint(&mut vm).unwrap();
        cairo_runner.initialize_vm(&mut vm).unwrap();

        // Full takes 10 steps.
        assert_matches!(
            cairo_runner.run_until_steps(8, &mut vm, &mut hint_processor),
            Ok(())
        );
        assert_matches!(
            cairo_runner.run_until_steps(10, &mut vm, &mut hint_processor),
            Ok(())
        );
        assert_matches!(
            cairo_runner.run_until_steps(11, &mut vm, &mut hint_processor),
            Err(VirtualMachineError::EndOfProgram(1))
        );
    }

    #[test]
    #[cfg_attr(target_arch = "wasm32", wasm_bindgen_test)]
    /*Program used:
    %builtins range_check

    func check_range{range_check_ptr}(num):
        # Check that 0 <= num < 2**64.
        [range_check_ptr] = num
        assert [range_check_ptr + 1] = 2 ** 64 - 1 - num
        let range_check_ptr = range_check_ptr + 2
        return()
    end

    func main{range_check_ptr}():
        check_range(7)
        return()
    end

    main = 8
    data = [4612671182993129469, 5189976364521848832, 18446744073709551615, 5199546496550207487, 4612389712311386111, 5198983563776393216, 2, 2345108766317314046, 5191102247248822272, 5189976364521848832, 7, 1226245742482522112, 3618502788666131213697322783095070105623107215331596699973092056135872020470, 2345108766317314046]
    */
    /// Verify that run_until_next_power_2() executes steps until the current
    /// step reaches a power of two, or an error occurs.
    fn run_until_next_power_of_2() {
        let program = program!(
            builtins = vec![BuiltinName::range_check],
            data = vec_data!(
                (4612671182993129469_i64),
                (5189976364521848832_i64),
                (18446744073709551615_i128),
                (5199546496550207487_i64),
                (4612389712311386111_i64),
                (5198983563776393216_i64),
                (2),
                (2345108766317314046_i64),
                (5191102247248822272_i64),
                (5189976364521848832_i64),
                (7),
                (1226245742482522112_i64),
                ((
                    "3618502788666131213697322783095070105623107215331596699973092056135872020470",
                    10
                )),
                (2345108766317314046_i64)
            ),
            main = Some(8),
        );

        let mut hint_processor = BuiltinHintProcessor::new_empty();
        let mut cairo_runner = cairo_runner!(&program);

        let mut vm = vm!(true);
        cairo_runner.initialize_builtins(&mut vm).unwrap();
        cairo_runner.initialize_segments(&mut vm, None);

        cairo_runner.initialize_main_entrypoint(&mut vm).unwrap();
        cairo_runner.initialize_vm(&mut vm).unwrap();

        // Full takes 10 steps.
        assert_matches!(
            cairo_runner.run_for_steps(1, &mut vm, &mut hint_processor),
            Ok(())
        );
        assert_matches!(
            cairo_runner.run_until_next_power_of_2(&mut vm, &mut hint_processor),
            Ok(())
        );
        assert_eq!(vm.current_step, 1);

        assert_matches!(
            cairo_runner.run_for_steps(1, &mut vm, &mut hint_processor),
            Ok(())
        );
        assert_matches!(
            cairo_runner.run_until_next_power_of_2(&mut vm, &mut hint_processor),
            Ok(())
        );
        assert_eq!(vm.current_step, 2);

        assert_matches!(
            cairo_runner.run_for_steps(1, &mut vm, &mut hint_processor),
            Ok(())
        );
        assert_matches!(
            cairo_runner.run_until_next_power_of_2(&mut vm, &mut hint_processor),
            Ok(())
        );
        assert_eq!(vm.current_step, 4);

        assert_matches!(
            cairo_runner.run_for_steps(1, &mut vm, &mut hint_processor),
            Ok(())
        );
        assert_matches!(
            cairo_runner.run_until_next_power_of_2(&mut vm, &mut hint_processor),
            Ok(())
        );
        assert_eq!(vm.current_step, 8);

        assert_matches!(
            cairo_runner.run_for_steps(1, &mut vm, &mut hint_processor),
            Ok(())
        );
        assert_matches!(
            cairo_runner.run_until_next_power_of_2(&mut vm, &mut hint_processor),
            Err(VirtualMachineError::EndOfProgram(6))
        );
        assert_eq!(vm.current_step, 10);
    }

    #[test]
    #[cfg_attr(target_arch = "wasm32", wasm_bindgen_test)]
    fn get_constants() {
        let program_constants = HashMap::from([
            ("MAX".to_string(), Felt::new(300)),
            ("MIN".to_string(), Felt::new(20)),
        ]);
        let program = program!(constants = program_constants.clone(),);
        let cairo_runner = cairo_runner!(program);
        assert_eq!(cairo_runner.get_constants(), &program_constants);
    }

    #[test]
    #[cfg_attr(target_arch = "wasm32", wasm_bindgen_test)]
    fn get_memory_holes_missing_segment_used_sizes() {
        let program = program!();

        let cairo_runner = cairo_runner!(program);
        let mut vm = vm!();
        // Add element into memory and mark it as accessed so that get_memory_holes tries to access a segment size
        vm.segments.memory = memory![((0, 0), 9)];
        vm.segments.memory.mark_as_accessed((0, 0).into());

        vm.builtin_runners = Vec::new();
        assert_eq!(
            cairo_runner.get_memory_holes(&vm),
            Err(MemoryError::MissingSegmentUsedSizes),
        );
    }

    #[test]
    #[cfg_attr(target_arch = "wasm32", wasm_bindgen_test)]
    fn get_memory_holes_empty() {
        let program = program!();

        let cairo_runner = cairo_runner!(program);
        let mut vm = vm!();

        vm.builtin_runners = Vec::new();
        vm.segments.segment_used_sizes = Some(Vec::new());
        assert_eq!(cairo_runner.get_memory_holes(&vm), Ok(0));
    }

    #[test]
    #[cfg_attr(target_arch = "wasm32", wasm_bindgen_test)]
    fn get_memory_holes_empty_builtins() {
        let program = program!();

        let cairo_runner = cairo_runner!(program);
        let mut vm = vm!();
        vm.segments.memory = memory![((0, 0), 0), ((0, 2), 0)];
        vm.segments.memory.mark_as_accessed((0, 0).into());
        vm.segments.memory.mark_as_accessed((0, 2).into());
        vm.builtin_runners = Vec::new();
        vm.segments.segment_used_sizes = Some(vec![4]);
        assert_eq!(cairo_runner.get_memory_holes(&vm), Ok(2));
    }

    #[test]
    #[cfg_attr(target_arch = "wasm32", wasm_bindgen_test)]
    fn get_memory_holes_empty_accesses() {
        let program = program!();

        let cairo_runner = cairo_runner!(program);
        let mut vm = vm!();

        vm.builtin_runners = vec![{
            let mut builtin_runner: BuiltinRunner = OutputBuiltinRunner::new(true).into();
            builtin_runner.initialize_segments(&mut vm.segments);

            (BuiltinName::output.name(), builtin_runner)
        }];
        vm.segments.segment_used_sizes = Some(vec![4]);
        assert_eq!(cairo_runner.get_memory_holes(&vm), Ok(0));
    }

    #[test]
    #[cfg_attr(target_arch = "wasm32", wasm_bindgen_test)]
    fn get_memory_holes() {
        let program = program!();

        let cairo_runner = cairo_runner!(program);
        let mut vm = vm!();
        vm.segments.memory = memory![((1, 0), 0), ((1, 2), 2)];
        vm.segments.memory.mark_as_accessed((1, 0).into());
        vm.segments.memory.mark_as_accessed((1, 2).into());
        vm.builtin_runners = vec![{
            let mut builtin_runner: BuiltinRunner = OutputBuiltinRunner::new(true).into();
            builtin_runner.initialize_segments(&mut vm.segments);

            (BuiltinName::output.name(), builtin_runner)
        }];
        vm.segments.segment_used_sizes = Some(vec![4, 4]);
        assert_eq!(cairo_runner.get_memory_holes(&vm), Ok(2));
    }

    /// Test that check_diluted_check_usage() works without a diluted pool
    /// instance.
    #[test]
    #[cfg_attr(target_arch = "wasm32", wasm_bindgen_test)]
    fn check_diluted_check_usage_without_pool_instance() {
        let program = program!();

        let mut cairo_runner = cairo_runner!(program);
        let vm = vm!();

        cairo_runner.layout.diluted_pool_instance_def = None;
        assert_matches!(cairo_runner.check_diluted_check_usage(&vm), Ok(()));
    }

    /// Test that check_diluted_check_usage() works without builtin runners.
    #[test]
    #[cfg_attr(target_arch = "wasm32", wasm_bindgen_test)]
    fn check_diluted_check_usage_without_builtin_runners() {
        let program = program!();

        let cairo_runner = cairo_runner!(program);
        let mut vm = vm!();

        vm.current_step = 10000;
        vm.builtin_runners = vec![];
        assert_matches!(cairo_runner.check_diluted_check_usage(&vm), Ok(()));
    }

    /// Test that check_diluted_check_usage() fails when there aren't enough
    /// allocated units.
    #[test]
    #[cfg_attr(target_arch = "wasm32", wasm_bindgen_test)]
    fn check_diluted_check_usage_insufficient_allocated_cells() {
        let program = program!();

        let cairo_runner = cairo_runner!(program);
        let mut vm = vm!();

        vm.current_step = 100;
        vm.builtin_runners = vec![];
        assert_matches!(
            cairo_runner.check_diluted_check_usage(&vm),
            Err(VirtualMachineError::Memory(
                MemoryError::InsufficientAllocatedCells(_)
            ))
        );
    }

    /// Test that check_diluted_check_usage() succeeds when all the conditions
    /// are met.
    #[test]
    #[cfg_attr(target_arch = "wasm32", wasm_bindgen_test)]
    fn check_diluted_check_usage() {
        let program = program!();

        let cairo_runner = cairo_runner!(program);
        let mut vm = vm!();

        vm.current_step = 8192;
        vm.builtin_runners = vec![(
            BuiltinName::bitwise.name(),
            BitwiseBuiltinRunner::new(&BitwiseInstanceDef::default(), true).into(),
        )];
        assert_matches!(cairo_runner.check_diluted_check_usage(&vm), Ok(()));
    }

    #[test]
    #[cfg_attr(target_arch = "wasm32", wasm_bindgen_test)]
    fn end_run_run_already_finished() {
        let program = program!();

        let mut hint_processor = BuiltinHintProcessor::new_empty();
        let mut cairo_runner = cairo_runner!(program);
        let mut vm = vm!();

        cairo_runner.run_ended = true;
        assert_matches!(
            cairo_runner.end_run(true, false, &mut vm, &mut hint_processor),
            Err(VirtualMachineError::RunnerError(
                RunnerError::EndRunCalledTwice
            ))
        );
    }

    #[test]
    #[cfg_attr(target_arch = "wasm32", wasm_bindgen_test)]
    fn end_run() {
        let program = program!();

        let mut hint_processor = BuiltinHintProcessor::new_empty();
        let mut cairo_runner = cairo_runner!(program);
        let mut vm = vm!();

        assert_matches!(
            cairo_runner.end_run(true, false, &mut vm, &mut hint_processor),
            Ok(())
        );

        cairo_runner.run_ended = false;
        cairo_runner.relocated_memory.clear();
        assert_matches!(
            cairo_runner.end_run(true, true, &mut vm, &mut hint_processor),
            Ok(())
        );
        assert!(!cairo_runner.run_ended);
    }

    #[test]
    #[cfg_attr(target_arch = "wasm32", wasm_bindgen_test)]
    fn end_run_proof_mode_insufficient_allocated_cells() {
        let program = Program::from_bytes(
            include_bytes!("../../../cairo_programs/proof_programs/fibonacci.json"),
            Some("main"),
        )
        .unwrap();

        let mut hint_processor = BuiltinHintProcessor::new_empty();
        let mut cairo_runner = cairo_runner!(program, "all_cairo", true);
        let mut vm = vm!(true);

        let end = cairo_runner.initialize(&mut vm).unwrap();
        cairo_runner
            .run_until_pc(end, &mut vm, &mut hint_processor)
            .expect("Call to `CairoRunner::run_until_pc()` failed.");
        assert_matches!(
            cairo_runner.end_run(false, false, &mut vm, &mut hint_processor),
            Ok(())
        );
    }

    #[test]
    #[cfg_attr(target_arch = "wasm32", wasm_bindgen_test)]
    fn get_builtin_segments_info_empty() {
        let program = program!();

        let cairo_runner = cairo_runner!(program);
        let vm = vm!();

        assert_eq!(cairo_runner.get_builtin_segments_info(&vm), Ok(Vec::new()),);
    }

    #[test]
    #[cfg_attr(target_arch = "wasm32", wasm_bindgen_test)]
    fn get_builtin_segments_info_base_not_finished() {
        let program = program!();

        let cairo_runner = cairo_runner!(program);
        let mut vm = vm!();

        vm.builtin_runners = vec![(
            BuiltinName::output.name(),
            BuiltinRunner::Output(OutputBuiltinRunner::new(true)),
        )];
        assert_eq!(
            cairo_runner.get_builtin_segments_info(&vm),
            Err(RunnerError::NoStopPointer(BuiltinName::output.name())),
        );
    }

    #[test]
    #[cfg_attr(target_arch = "wasm32", wasm_bindgen_test)]
    fn get_execution_resources_trace_not_enabled() {
        let program = program!();

        let cairo_runner = cairo_runner!(program);
        let mut vm = vm!();

        vm.segments.segment_used_sizes = Some(vec![4]);
        assert_eq!(
            cairo_runner.get_execution_resources(&vm),
            Ok(ExecutionResources {
                n_steps: 0,
                n_memory_holes: 0,
                builtin_instance_counter: HashMap::new(),
            }),
        );
    }

    #[test]
    #[cfg_attr(target_arch = "wasm32", wasm_bindgen_test)]
    fn get_execution_resources_empty_builtins() {
        let program = program!();

        let mut cairo_runner = cairo_runner!(program);
        let mut vm = vm!();

        cairo_runner.original_steps = Some(10);
        vm.segments.segment_used_sizes = Some(vec![4]);
        assert_eq!(
            cairo_runner.get_execution_resources(&vm),
            Ok(ExecutionResources {
                n_steps: 10,
                n_memory_holes: 0,
                builtin_instance_counter: HashMap::new(),
            }),
        );
    }

    #[test]
    #[cfg_attr(target_arch = "wasm32", wasm_bindgen_test)]
    fn get_execution_resources() {
        let program = program!();

        let mut cairo_runner = cairo_runner!(program);
        let mut vm = vm!();

        cairo_runner.original_steps = Some(10);
        vm.segments.segment_used_sizes = Some(vec![4]);
        vm.builtin_runners = vec![{
            let mut builtin = OutputBuiltinRunner::new(true);
            builtin.initialize_segments(&mut vm.segments);

            (BuiltinName::output.name(), BuiltinRunner::Output(builtin))
        }];
        assert_eq!(
            cairo_runner.get_execution_resources(&vm),
            Ok(ExecutionResources {
                n_steps: 10,
                n_memory_holes: 0,
                builtin_instance_counter: HashMap::from([(
                    BuiltinName::output.name().to_string(),
                    4
                )]),
            }),
        );
    }

    #[test]
    #[cfg_attr(target_arch = "wasm32", wasm_bindgen_test)]
    fn finalize_segments_run_not_ended() {
        let program = program!();
        let mut cairo_runner = cairo_runner!(program);
        let mut vm = vm!();
        assert_eq!(
            cairo_runner.finalize_segments(&mut vm),
            Err(RunnerError::FinalizeNoEndRun)
        )
    }

    #[test]
    #[cfg_attr(target_arch = "wasm32", wasm_bindgen_test)]
    fn finalize_segments_run_ended_empty_no_prog_base() {
        let program = program!();
        let mut cairo_runner = cairo_runner!(program);
        cairo_runner.execution_base = Some(Relocatable::from((1, 0)));
        cairo_runner.run_ended = true;
        let mut vm = vm!();
        assert_eq!(
            cairo_runner.finalize_segments(&mut vm),
            Err(RunnerError::NoProgBase)
        )
    }

    #[test]
    #[cfg_attr(target_arch = "wasm32", wasm_bindgen_test)]
    fn finalize_segments_run_ended_empty_no_exec_base() {
        let program = program!();
        let mut cairo_runner = cairo_runner!(program);
        cairo_runner.proof_mode = true;
        cairo_runner.program_base = Some(Relocatable::from((0, 0)));
        cairo_runner.run_ended = true;
        let mut vm = vm!();
        assert_eq!(
            cairo_runner.finalize_segments(&mut vm),
            Err(RunnerError::NoExecBase)
        )
    }

    #[test]
    #[cfg_attr(target_arch = "wasm32", wasm_bindgen_test)]
    fn finalize_segments_run_ended_empty_noproof_mode() {
        let program = program!();
        let mut cairo_runner = cairo_runner!(program);
        cairo_runner.program_base = Some(Relocatable::from((0, 0)));
        cairo_runner.execution_base = Some(Relocatable::from((1, 0)));
        cairo_runner.run_ended = true;
        let mut vm = vm!();
        assert_eq!(
            cairo_runner.finalize_segments(&mut vm),
            Err(RunnerError::FinalizeSegmentsNoProofMode)
        )
    }

    #[test]
    #[cfg_attr(target_arch = "wasm32", wasm_bindgen_test)]
    fn finalize_segments_run_ended_emptyproof_mode() {
        let program = program!();
        let mut cairo_runner = cairo_runner!(program, "plain", true);
        cairo_runner.program_base = Some(Relocatable::from((0, 0)));
        cairo_runner.execution_base = Some(Relocatable::from((1, 0)));
        cairo_runner.run_ended = true;
        let mut vm = vm!();
        assert_eq!(cairo_runner.finalize_segments(&mut vm), Ok(()));
        assert!(cairo_runner.segments_finalized);
        assert!(cairo_runner.execution_public_memory.unwrap().is_empty())
    }

    #[test]
    #[cfg_attr(target_arch = "wasm32", wasm_bindgen_test)]
    fn finalize_segments_run_ended_not_emptyproof_mode_empty_execution_public_memory() {
        let mut program = program!();
        program.data = vec_data![(1), (2), (3), (4), (5), (6), (7), (8)];
        //Program data len = 8
        let mut cairo_runner = cairo_runner!(program, "plain", true);
        cairo_runner.program_base = Some(Relocatable::from((0, 0)));
        cairo_runner.execution_base = Some(Relocatable::from((1, 0)));
        cairo_runner.run_ended = true;
        let mut vm = vm!();
        assert_eq!(cairo_runner.finalize_segments(&mut vm), Ok(()));
        assert!(cairo_runner.segments_finalized);
        //Check values written by first call to segments.finalize()
        assert_eq!(vm.segments.segment_sizes.get(&0), Some(&8_usize));
        assert_eq!(
            vm.segments.public_memory_offsets.get(&0),
            Some(&vec![
                (0_usize, 0_usize),
                (1_usize, 0_usize),
                (2_usize, 0_usize),
                (3_usize, 0_usize),
                (4_usize, 0_usize),
                (5_usize, 0_usize),
                (6_usize, 0_usize),
                (7_usize, 0_usize)
            ])
        );
        //Check values written by second call to segments.finalize()
        assert_eq!(vm.segments.segment_sizes.get(&1), None);
        assert_eq!(vm.segments.public_memory_offsets.get(&1), Some(&vec![]));
    }

    #[test]
    #[cfg_attr(target_arch = "wasm32", wasm_bindgen_test)]
    fn finalize_segments_run_ended_not_emptyproof_mode_with_execution_public_memory() {
        let mut program = program!();
        program.data = vec_data![(1), (2), (3), (4)];
        //Program data len = 4
        let mut cairo_runner = cairo_runner!(program, "plain", true);
        cairo_runner.program_base = Some(Relocatable::from((0, 0)));
        cairo_runner.execution_base = Some(Relocatable::from((1, 1)));
        cairo_runner.execution_public_memory = Some(vec![1_usize, 3_usize, 5_usize, 4_usize]);
        cairo_runner.run_ended = true;
        let mut vm = vm!();
        assert_eq!(cairo_runner.finalize_segments(&mut vm), Ok(()));
        assert!(cairo_runner.segments_finalized);
        //Check values written by first call to segments.finalize()
        assert_eq!(vm.segments.segment_sizes.get(&0), Some(&4_usize));
        assert_eq!(
            vm.segments.public_memory_offsets.get(&0),
            Some(&vec![
                (0_usize, 0_usize),
                (1_usize, 0_usize),
                (2_usize, 0_usize),
                (3_usize, 0_usize)
            ])
        );
        //Check values written by second call to segments.finalize()
        assert_eq!(vm.segments.segment_sizes.get(&1), None);
        assert_eq!(
            vm.segments.public_memory_offsets.get(&1),
            Some(&vec![
                (2_usize, 0_usize),
                (4_usize, 0_usize),
                (6_usize, 0_usize),
                (5_usize, 0_usize)
            ])
        );
    }

    /// Test that ensures get_perm_range_check_limits() returns an error when
    /// trace is not enabled.
    #[test]
    #[cfg_attr(target_arch = "wasm32", wasm_bindgen_test)]
    fn get_perm_range_check_limits_trace_not_enabled() {
        let program = program!();

        let cairo_runner = cairo_runner!(program);
        let vm = vm!();

        assert_matches!(
            cairo_runner.get_perm_range_check_limits(&vm),
            Err(VirtualMachineError::TracerError(
                TraceError::TraceNotEnabled
            ))
        );
    }

    /// Test that ensures get_perm_range_check_limits() returns None when the
    /// trace is empty (get_perm_range_check_limits returns None).
    #[test]
    #[cfg_attr(target_arch = "wasm32", wasm_bindgen_test)]
    fn get_perm_range_check_limits_empty() {
        let program = program!();

        let cairo_runner = cairo_runner!(program);
        let mut vm = vm!();
        vm.trace = Some(vec![]);

        assert_matches!(cairo_runner.get_perm_range_check_limits(&vm), Ok(None));
    }

    /// Test that get_perm_range_check_limits() works correctly when there are
    /// no builtins.
    #[test]
    #[cfg_attr(target_arch = "wasm32", wasm_bindgen_test)]
    fn get_perm_range_check_limits_no_builtins() {
        let program = program!();

        let cairo_runner = cairo_runner!(program);
        let mut vm = vm!();

        vm.trace = Some(vec![
            TraceEntry {
                pc: (0, 0).into(),
                ap: (0, 0).into(),
                fp: (0, 0).into(),
            },
            TraceEntry {
                pc: (0, 1).into(),
                ap: (0, 0).into(),
                fp: (0, 0).into(),
            },
            TraceEntry {
                pc: (0, 2).into(),
                ap: (0, 0).into(),
                fp: (0, 0).into(),
            },
        ]);
        vm.segments.memory.data = vec![vec![
            Some(MemoryCell::new(Felt::new(0x80FF_8000_0530u64).into())),
            Some(MemoryCell::new(Felt::new(0xBFFF_8000_0620u64).into())),
            Some(MemoryCell::new(Felt::new(0x8FFF_8000_0750u64).into())),
        ]];

        assert_matches!(
            cairo_runner.get_perm_range_check_limits(&vm),
            Ok(Some((-31440, 16383)))
        );
    }

    /// Test that get_perm_range_check_limits() works correctly when there are
    /// builtins.
    #[test]
    #[cfg_attr(target_arch = "wasm32", wasm_bindgen_test)]
    fn get_perm_range_check_limits() {
        let program = program!();

        let cairo_runner = cairo_runner!(program);
        let mut vm = vm!();

        vm.trace = Some(vec![TraceEntry {
            pc: (0, 0).into(),
            ap: (0, 0).into(),
            fp: (0, 0).into(),
        }]);
        vm.segments.memory.data = vec![vec![Some(MemoryCell::new(mayberelocatable!(
            0x80FF_8000_0530u64
        )))]];
        vm.builtin_runners = vec![(
            RANGE_CHECK_BUILTIN_NAME,
            RangeCheckBuiltinRunner::new(Some(12), 5, true).into(),
        )];

        assert_matches!(
            cairo_runner.get_perm_range_check_limits(&vm),
            Ok(Some((-31440, 1328)))
        );
    }

    /// Test that check_range_check_usage() returns successfully when trace is
    /// not enabled.
    #[test]
    #[cfg_attr(target_arch = "wasm32", wasm_bindgen_test)]
    fn check_range_check_usage_perm_range_limits_none() {
        let program = program!();

        let cairo_runner = cairo_runner!(program);
        let mut vm = vm!();
        vm.trace = Some(vec![]);

        assert_matches!(cairo_runner.check_range_check_usage(&vm), Ok(()));
    }

    /// Test that check_range_check_usage() returns successfully when all the
    /// conditions are met.
    #[test]
    #[cfg_attr(target_arch = "wasm32", wasm_bindgen_test)]
    fn check_range_check_usage_without_builtins() {
        let program = program!();

        let cairo_runner = cairo_runner!(program, "plain");
        let mut vm = vm!();
        vm.builtin_runners = vec![];
        vm.current_step = 10000;
        vm.segments.memory.data = vec![vec![Some(MemoryCell::new(mayberelocatable!(
            0x80FF_8000_0530u64
        )))]];
        vm.trace = Some(vec![TraceEntry {
            pc: (0, 0).into(),
            ap: (0, 0).into(),
            fp: (0, 0).into(),
        }]);

        assert_matches!(cairo_runner.check_range_check_usage(&vm), Ok(()));
    }

    /// Test that check_range_check_usage() returns an error if there are
    /// insufficient allocated cells.
    #[test]
    #[cfg_attr(target_arch = "wasm32", wasm_bindgen_test)]
    fn check_range_check_usage_insufficient_allocated_cells() {
        let program = program!();

        let cairo_runner = cairo_runner!(program);
        let mut vm = vm!();
        vm.builtin_runners = vec![(
            RANGE_CHECK_BUILTIN_NAME,
            RangeCheckBuiltinRunner::new(Some(8), 8, true).into(),
        )];
        vm.segments.memory.data = vec![vec![Some(MemoryCell::new(mayberelocatable!(
            0x80FF_8000_0530u64
        )))]];
        vm.trace = Some(vec![TraceEntry {
            pc: (0, 0).into(),
            ap: (0, 0).into(),
            fp: (0, 0).into(),
        }]);
        vm.segments.compute_effective_sizes();

        assert_matches!(
            cairo_runner.check_range_check_usage(&vm),
            Err(VirtualMachineError::Memory(
                MemoryError::InsufficientAllocatedCells(_)
            ))
        );
    }

    #[test]
    #[cfg_attr(target_arch = "wasm32", wasm_bindgen_test)]
    fn get_initial_fp_is_none_without_initialization() {
        let program = program!();

        let runner = cairo_runner!(program);

        assert_eq!(None, runner.get_initial_fp());
    }

    #[test]
    #[cfg_attr(target_arch = "wasm32", wasm_bindgen_test)]
    fn get_initial_fp_can_be_obtained() {
        //This test works with basic Program definition, will later be updated to use Program::new() when fully defined
        let program = program![BuiltinName::output];
        let mut cairo_runner = cairo_runner!(program);
        let mut vm = vm!();
        for _ in 0..2 {
            vm.segments.add();
        }
        cairo_runner.program_base = Some(relocatable!(0, 0));
        cairo_runner.execution_base = Some(relocatable!(1, 0));
        let return_fp = Felt::new(9_i32).into();
        cairo_runner
            .initialize_function_entrypoint(&mut vm, 0, vec![], return_fp)
            .unwrap();
        assert_eq!(Some(relocatable!(1, 2)), cairo_runner.get_initial_fp());
    }

    #[test]
    #[cfg_attr(target_arch = "wasm32", wasm_bindgen_test)]
    fn check_used_cells_valid_case() {
        let program = program![BuiltinName::range_check, BuiltinName::output];
        let mut cairo_runner = cairo_runner!(program);
        let mut vm = vm!();
        vm.segments.segment_used_sizes = Some(vec![4]);
        vm.trace = Some(vec![]);
        cairo_runner.layout.diluted_pool_instance_def = None;

        assert_matches!(cairo_runner.check_used_cells(&vm), Ok(()));
    }

    #[test]
    #[cfg_attr(target_arch = "wasm32", wasm_bindgen_test)]
    fn check_used_cells_get_used_cells_and_allocated_size_error() {
        let program = program!();

        let cairo_runner = cairo_runner!(program);
        let mut vm = vm!();
        vm.builtin_runners = vec![(
            RANGE_CHECK_BUILTIN_NAME,
            RangeCheckBuiltinRunner::new(Some(8), 8, true).into(),
        )];
        vm.segments.memory.data = vec![vec![Some(MemoryCell::new(mayberelocatable!(
            0x80FF_8000_0530u64
        )))]];
        vm.trace = Some(vec![TraceEntry {
            pc: (0, 0).into(),
            ap: (0, 0).into(),
            fp: (0, 0).into(),
        }]);
        vm.segments.compute_effective_sizes();
        assert_matches!(
            cairo_runner.check_used_cells(&vm),
            Err(VirtualMachineError::Memory(
                MemoryError::InsufficientAllocatedCells(_)
            ))
        );
    }

    #[test]
    #[cfg_attr(target_arch = "wasm32", wasm_bindgen_test)]
    fn check_used_cells_check_memory_usage_error() {
        let program = program!();

        let cairo_runner = cairo_runner!(program);
        let mut vm = vm!();
        vm.segments.memory.mark_as_accessed((1, 0).into());
        vm.segments.memory.mark_as_accessed((1, 3).into());
        vm.builtin_runners = vec![{
            let mut builtin_runner: BuiltinRunner = OutputBuiltinRunner::new(true).into();
            builtin_runner.initialize_segments(&mut vm.segments);

            (BuiltinName::output.name(), builtin_runner)
        }];
        vm.segments.segment_used_sizes = Some(vec![4, 12]);
        vm.trace = Some(vec![]);

        assert_matches!(
            cairo_runner.check_used_cells(&vm),
            Err(VirtualMachineError::Memory(
                MemoryError::InsufficientAllocatedCells(_)
            ))
        );
    }

    #[test]
    #[cfg_attr(target_arch = "wasm32", wasm_bindgen_test)]
    fn check_used_cells_check_diluted_check_usage_error() {
        let program = program![BuiltinName::range_check, BuiltinName::output];
        let cairo_runner = cairo_runner!(program);
        let mut vm = vm!();
        vm.segments.segment_used_sizes = Some(vec![4]);
        vm.trace = Some(vec![]);

        assert_matches!(
            cairo_runner.check_used_cells(&vm),
            Err(VirtualMachineError::Memory(
                MemoryError::InsufficientAllocatedCells(_)
            ))
        );
    }

    #[test]
    #[cfg_attr(target_arch = "wasm32", wasm_bindgen_test)]
    fn initialize_all_builtins() {
        let program = program!();

        let cairo_runner = cairo_runner!(program);
        let mut vm = vm!();

        cairo_runner
            .initialize_all_builtins(&mut vm)
            .expect("Builtin initialization failed.");

        let given_output = vm.get_builtin_runners();

        assert_eq!(given_output[0].0, HASH_BUILTIN_NAME);
        assert_eq!(given_output[1].0, RANGE_CHECK_BUILTIN_NAME);
        assert_eq!(given_output[2].0, OUTPUT_BUILTIN_NAME);
        assert_eq!(given_output[3].0, SIGNATURE_BUILTIN_NAME);
        assert_eq!(given_output[4].0, BITWISE_BUILTIN_NAME);
        assert_eq!(given_output[5].0, EC_OP_BUILTIN_NAME);
        assert_eq!(given_output[6].0, KECCAK_BUILTIN_NAME);
    }

    #[test]
    #[cfg_attr(target_arch = "wasm32", wasm_bindgen_test)]
    fn initialize_all_builtins_maintain_program_order() {
        let program = program![
            BuiltinName::pedersen,
            BuiltinName::range_check,
            BuiltinName::ecdsa
        ];

        let cairo_runner = cairo_runner!(program);
        let mut vm = vm!();

        cairo_runner
            .initialize_all_builtins(&mut vm)
            .expect("Builtin initialization failed.");

        let given_output = vm.get_builtin_runners();

        assert_eq!(given_output[0].0, HASH_BUILTIN_NAME);
        assert_eq!(given_output[1].0, RANGE_CHECK_BUILTIN_NAME);
        assert_eq!(given_output[2].0, SIGNATURE_BUILTIN_NAME);
        assert_eq!(given_output[3].0, OUTPUT_BUILTIN_NAME);
        assert_eq!(given_output[4].0, BITWISE_BUILTIN_NAME);
        assert_eq!(given_output[5].0, EC_OP_BUILTIN_NAME);
        assert_eq!(given_output[6].0, KECCAK_BUILTIN_NAME);
    }

    #[test]
    #[cfg_attr(target_arch = "wasm32", wasm_bindgen_test)]
    fn initialize_function_runner() {
        let program = program!();

        let mut cairo_runner = cairo_runner!(program);
        let mut vm = vm!();

        cairo_runner
            .initialize_function_runner(&mut vm)
            .expect("initialize_function_runner failed.");

        let builtin_runners = vm.get_builtin_runners();

        assert_eq!(builtin_runners[0].0, HASH_BUILTIN_NAME);
        assert_eq!(builtin_runners[1].0, RANGE_CHECK_BUILTIN_NAME);
        assert_eq!(builtin_runners[2].0, OUTPUT_BUILTIN_NAME);
        assert_eq!(builtin_runners[3].0, SIGNATURE_BUILTIN_NAME);
        assert_eq!(builtin_runners[4].0, BITWISE_BUILTIN_NAME);
        assert_eq!(builtin_runners[5].0, EC_OP_BUILTIN_NAME);
        assert_eq!(builtin_runners[6].0, KECCAK_BUILTIN_NAME);
        assert_eq!(builtin_runners[7].0, POSEIDON_BUILTIN_NAME);

        assert_eq!(
            cairo_runner.program_base,
            Some(Relocatable {
                segment_index: 0,
                offset: 0,
            })
        );
        assert_eq!(
            cairo_runner.execution_base,
            Some(Relocatable {
                segment_index: 1,
                offset: 0,
            })
        );
        assert_eq!(vm.segments.num_segments(), 10);
    }

    #[test]
    #[cfg_attr(target_arch = "wasm32", wasm_bindgen_test)]
    fn initialize_segments_incorrect_layout_plain_one_builtin() {
        let program = program![BuiltinName::output];
        let mut vm = vm!();
        let cairo_runner = cairo_runner!(program, "plain");
        assert_eq!(
            cairo_runner.initialize_builtins(&mut vm),
            Err(RunnerError::NoBuiltinForInstance(
                HashSet::from([BuiltinName::output.name()]),
                String::from("plain")
            ))
        );
    }

    #[test]
    #[cfg_attr(target_arch = "wasm32", wasm_bindgen_test)]
    fn initialize_segments_incorrect_layout_plain_two_builtins() {
        let program = program![BuiltinName::output, BuiltinName::pedersen];
        let mut vm = vm!();
        let cairo_runner = cairo_runner!(program, "plain");
        assert_eq!(
            cairo_runner.initialize_builtins(&mut vm),
            Err(RunnerError::NoBuiltinForInstance(
                HashSet::from([BuiltinName::output.name(), HASH_BUILTIN_NAME]),
                String::from("plain")
            ))
        );
    }

    #[test]
    #[cfg_attr(target_arch = "wasm32", wasm_bindgen_test)]
    fn initialize_segments_incorrect_layout_small_two_builtins() {
        let program = program![BuiltinName::output, BuiltinName::bitwise];
        let mut vm = vm!();
        let cairo_runner = cairo_runner!(program, "small");
        assert_eq!(
            cairo_runner.initialize_builtins(&mut vm),
            Err(RunnerError::NoBuiltinForInstance(
                HashSet::from([BuiltinName::bitwise.name()]),
                String::from("small")
            ))
        );
    }
    #[test]
    #[cfg_attr(target_arch = "wasm32", wasm_bindgen_test)]
    fn initialize_main_entrypoint_proof_mode_empty_program() {
        let program = program!(start = Some(0), end = Some(0), main = Some(8),);
        let mut runner = cairo_runner!(program);
        runner.proof_mode = true;
        let mut vm = vm!();
        runner.initialize_segments(&mut vm, None);
        assert_eq!(runner.execution_base, Some(Relocatable::from((1, 0))));
        assert_eq!(runner.program_base, Some(Relocatable::from((0, 0))));
        assert_eq!(
            runner.initialize_main_entrypoint(&mut vm),
            Ok(Relocatable::from((0, 0)))
        );
        assert_eq!(runner.initial_ap, Some(Relocatable::from((1, 2))));
        assert_eq!(runner.initial_fp, runner.initial_ap);
        assert_eq!(runner.execution_public_memory, Some(vec![0, 1]));
    }

    #[test]
    #[cfg_attr(target_arch = "wasm32", wasm_bindgen_test)]
    fn initialize_main_entrypoint_proof_mode_empty_program_two_builtins() {
        let program = program!(
            start = Some(0),
            end = Some(0),
            main = Some(8),
            builtins = vec![BuiltinName::output, BuiltinName::ec_op],
        );
        let mut runner = cairo_runner!(program);
        runner.proof_mode = true;
        let mut vm = vm!();
        runner.initialize_builtins(&mut vm).unwrap();
        runner.initialize_segments(&mut vm, None);
        assert_eq!(runner.execution_base, Some(Relocatable::from((1, 0))));
        assert_eq!(runner.program_base, Some(Relocatable::from((0, 0))));
        assert_eq!(
            runner.initialize_main_entrypoint(&mut vm),
            Ok(Relocatable::from((0, 0)))
        );
        assert_eq!(runner.initial_ap, Some(Relocatable::from((1, 2))));
        assert_eq!(runner.initial_fp, runner.initial_ap);
        assert_eq!(runner.execution_public_memory, Some(vec![0, 1, 2, 3]));
    }

    #[test]
    #[cfg_attr(target_arch = "wasm32", wasm_bindgen_test)]
    fn can_get_the_runner_program_builtins() {
        let program = program!(
            start = Some(0),
            end = Some(0),
            main = Some(8),
            builtins = vec![BuiltinName::output, BuiltinName::ec_op],
        );
        let runner = cairo_runner!(program);

        assert_eq!(&program.builtins, runner.get_program_builtins());
    }

    #[test]
    #[cfg_attr(target_arch = "wasm32", wasm_bindgen_test)]
    fn set_entrypoint_main_default() {
        let program = program!();
        let mut cairo_runner = cairo_runner!(program);

        cairo_runner.program.identifiers = [(
            "__main__.main",
            Identifier {
                pc: Some(0),
                type_: None,
                value: None,
                full_name: None,
                members: None,
                cairo_type: None,
            },
        )]
        .into_iter()
        .map(|(k, v)| (k.to_string(), v))
        .collect();

        cairo_runner
            .set_entrypoint(None)
            .expect("Call to `set_entrypoint()` failed.");
        assert_eq!(cairo_runner.program.main, Some(0));
    }

    #[test]
    #[cfg_attr(target_arch = "wasm32", wasm_bindgen_test)]
    fn set_entrypoint_main() {
        let program = program!();
        let mut cairo_runner = cairo_runner!(program);

        cairo_runner.program.identifiers = [
            (
                "__main__.main",
                Identifier {
                    pc: Some(0),
                    type_: None,
                    value: None,
                    full_name: None,
                    members: None,
                    cairo_type: None,
                },
            ),
            (
                "__main__.alternate_main",
                Identifier {
                    pc: Some(1),
                    type_: None,
                    value: None,
                    full_name: None,
                    members: None,
                    cairo_type: None,
                },
            ),
        ]
        .into_iter()
        .map(|(k, v)| (k.to_string(), v))
        .collect();

        cairo_runner
            .set_entrypoint(Some("alternate_main"))
            .expect("Call to `set_entrypoint()` failed.");
        assert_eq!(cairo_runner.program.main, Some(1));
    }

    /// Test that set_entrypoint() fails when the entrypoint doesn't exist.
    #[test]
    #[cfg_attr(target_arch = "wasm32", wasm_bindgen_test)]
    fn set_entrypoint_main_non_existent() {
        let program = program!();
        let mut cairo_runner = cairo_runner!(program);

        cairo_runner.program.identifiers = [(
            "__main__.main",
            Identifier {
                pc: Some(0),
                type_: None,
                value: None,
                full_name: None,
                members: None,
                cairo_type: None,
            },
        )]
        .into_iter()
        .map(|(k, v)| (k.to_string(), v))
        .collect();

        cairo_runner
            .set_entrypoint(Some("nonexistent_main"))
            .expect_err("Call to `set_entrypoint()` succeeded (should've failed).");
        assert_eq!(cairo_runner.program.main, None);
    }

    #[test]
    #[cfg_attr(target_arch = "wasm32", wasm_bindgen_test)]
    fn read_return_values_test() {
        let mut program = program!();
        program.data = vec_data![(1), (2), (3), (4), (5), (6), (7), (8)];
        //Program data len = 8
        let mut cairo_runner = cairo_runner!(program, "plain", true);
        cairo_runner.program_base = Some(Relocatable::from((0, 0)));
        cairo_runner.execution_base = Some(Relocatable::from((1, 0)));
        cairo_runner.run_ended = true;
        cairo_runner.segments_finalized = false;
        let mut vm = vm!();
        //Check values written by first call to segments.finalize()

        assert_eq!(cairo_runner.read_return_values(&mut vm), Ok(()));
        assert_eq!(
            cairo_runner
                .execution_public_memory
                .expect("missing execution public memory"),
            Vec::<usize>::new()
        );
    }

    #[test]
    #[cfg_attr(target_arch = "wasm32", wasm_bindgen_test)]
    fn read_return_values_test_with_run_not_ended() {
        let mut program = program!();
        program.data = vec_data![(1), (2), (3), (4), (5), (6), (7), (8)];
        //Program data len = 8
        let mut cairo_runner = cairo_runner!(program, "plain", true);
        cairo_runner.program_base = Some(Relocatable::from((0, 0)));
        cairo_runner.execution_base = Some(Relocatable::from((1, 0)));
        cairo_runner.run_ended = false;
        let mut vm = vm!();
        assert_eq!(
            cairo_runner.read_return_values(&mut vm),
            Err(RunnerError::ReadReturnValuesNoEndRun)
        );
    }

    #[test]
    #[cfg_attr(target_arch = "wasm32", wasm_bindgen_test)]
    fn read_return_values_test_with_segments_finalized() {
        let mut program = program!();
        program.data = vec_data![(1), (2), (3), (4), (5), (6), (7), (8)];
        //Program data len = 8
        let mut cairo_runner = cairo_runner!(program, "plain", true);
        cairo_runner.program_base = Some(Relocatable::from((0, 0)));
        cairo_runner.execution_base = Some(Relocatable::from((1, 0)));
        cairo_runner.run_ended = true;
        cairo_runner.segments_finalized = true;
        let mut vm = vm!();
        assert_eq!(
            cairo_runner.read_return_values(&mut vm),
            Err(RunnerError::FailedAddingReturnValues)
        );
    }

    #[test]
    #[cfg_attr(target_arch = "wasm32", wasm_bindgen_test)]
    fn read_return_values_updates_builtin_stop_ptr_one_builtin_empty() {
        let mut program = program![BuiltinName::output];
        program.data = vec_data![(1), (2), (3), (4), (5), (6), (7), (8)];
        //Program data len = 8
        let mut cairo_runner = cairo_runner!(program, "all_cairo", true);
        cairo_runner.program_base = Some(Relocatable::from((0, 0)));
        cairo_runner.execution_base = Some(Relocatable::from((1, 0)));
        cairo_runner.run_ended = true;
        cairo_runner.segments_finalized = false;
        let mut vm = vm!();
        let output_builtin = OutputBuiltinRunner::new(true);
        vm.builtin_runners
            .push((BuiltinName::output.name(), output_builtin.into()));
        vm.segments.memory.data = vec![
            vec![],
            vec![Some(MemoryCell::new(MaybeRelocatable::from((0, 0))))],
            vec![],
        ];
        vm.set_ap(1);
        vm.segments.segment_used_sizes = Some(vec![0, 1, 0]);
        //Check values written by first call to segments.finalize()
        assert_eq!(cairo_runner.read_return_values(&mut vm), Ok(()));
        let output_builtin = match &vm.builtin_runners[0].1 {
            BuiltinRunner::Output(runner) => runner,
            _ => unreachable!(),
        };
        assert_eq!(output_builtin.stop_ptr, Some(0))
    }

    #[test]
    #[cfg_attr(target_arch = "wasm32", wasm_bindgen_test)]
    fn read_return_values_updates_builtin_stop_ptr_one_builtin_one_element() {
        let mut program = program![BuiltinName::output];
        program.data = vec_data![(1), (2), (3), (4), (5), (6), (7), (8)];
        //Program data len = 8
        let mut cairo_runner = cairo_runner!(program, "all_cairo", true);
        cairo_runner.program_base = Some(Relocatable::from((0, 0)));
        cairo_runner.execution_base = Some(Relocatable::from((1, 0)));
        cairo_runner.run_ended = true;
        cairo_runner.segments_finalized = false;
        let mut vm = vm!();
        let output_builtin = OutputBuiltinRunner::new(true);
        vm.builtin_runners
            .push((BuiltinName::output.name(), output_builtin.into()));
        vm.segments.memory.data = vec![
            vec![Some(MemoryCell::new(MaybeRelocatable::from((0, 0))))],
            vec![Some(MemoryCell::new(MaybeRelocatable::from((0, 1))))],
            vec![],
        ];
        vm.set_ap(1);
        vm.segments.segment_used_sizes = Some(vec![1, 1, 0]);
        //Check values written by first call to segments.finalize()
        assert_eq!(cairo_runner.read_return_values(&mut vm), Ok(()));
        let output_builtin = match &vm.builtin_runners[0].1 {
            BuiltinRunner::Output(runner) => runner,
            _ => unreachable!(),
        };
        assert_eq!(output_builtin.stop_ptr, Some(1))
    }

    #[test]
    #[cfg_attr(target_arch = "wasm32", wasm_bindgen_test)]
    fn read_return_values_updates_builtin_stop_ptr_two_builtins() {
        let mut program = program![BuiltinName::output, BuiltinName::bitwise];
        program.data = vec_data![(1), (2), (3), (4), (5), (6), (7), (8)];
        //Program data len = 8
        let mut cairo_runner = cairo_runner!(program, "all_cairo", true);
        cairo_runner.program_base = Some(Relocatable::from((0, 0)));
        cairo_runner.execution_base = Some(Relocatable::from((1, 0)));
        cairo_runner.run_ended = true;
        cairo_runner.segments_finalized = false;
        let mut vm = vm!();
        let output_builtin = OutputBuiltinRunner::new(true);
        let bitwise_builtin = BitwiseBuiltinRunner::new(&BitwiseInstanceDef::default(), true);
        vm.builtin_runners
            .push((BuiltinName::output.name(), output_builtin.into()));
        vm.builtin_runners
            .push((BuiltinName::bitwise.name(), bitwise_builtin.into()));
        cairo_runner.initialize_segments(&mut vm, None);
        vm.segments.memory.data = vec![
            vec![Some(MemoryCell::new(MaybeRelocatable::from((0, 0))))],
            vec![
                Some(MemoryCell::new(MaybeRelocatable::from((2, 0)))),
                Some(MemoryCell::new(MaybeRelocatable::from((3, 5)))),
            ],
            vec![],
        ];
        vm.set_ap(2);
        // We use 5 as bitwise builtin's segment size as a bitwise instance is 5 cells
        vm.segments.segment_used_sizes = Some(vec![0, 2, 0, 5]);
        //Check values written by first call to segments.finalize()
        assert_eq!(cairo_runner.read_return_values(&mut vm), Ok(()));
        let output_builtin = match &vm.builtin_runners[0].1 {
            BuiltinRunner::Output(runner) => runner,
            _ => unreachable!(),
        };
        assert_eq!(output_builtin.stop_ptr, Some(0));
        assert_eq!(cairo_runner.read_return_values(&mut vm), Ok(()));
        let bitwise_builtin = match &vm.builtin_runners[1].1 {
            BuiltinRunner::Bitwise(runner) => runner,
            _ => unreachable!(),
        };
        assert_eq!(bitwise_builtin.stop_ptr, Some(5));
    }

    /// Test that add_additional_hash_builtin() creates an additional builtin.
    #[test]
    #[cfg_attr(target_arch = "wasm32", wasm_bindgen_test)]
    fn add_additional_hash_builtin() {
        let program = program!();
        let cairo_runner = cairo_runner!(program);
        let mut vm = vm!();

        let num_builtins = vm.builtin_runners.len();
        cairo_runner.add_additional_hash_builtin(&mut vm);
        assert_eq!(vm.builtin_runners.len(), num_builtins + 1);

        let (key, value) = vm
            .builtin_runners
            .last()
            .expect("missing last builtin runner");
        assert_eq!(key, &"hash_builtin");
        match value {
            BuiltinRunner::Hash(builtin) => {
                assert_eq!(builtin.base(), 0);
                assert_eq!(builtin.ratio(), Some(32));
                assert!(builtin.included);
            }
            _ => unreachable!(),
        }
    }

    /// Test that add_additional_hash_builtin() replaces the created runner if called multiple
    /// times.
    #[test]
    #[cfg_attr(target_arch = "wasm32", wasm_bindgen_test)]
    fn add_additional_hash_builtin_replace() {
        let program = program!();
        let cairo_runner = cairo_runner!(program);
        let mut vm = vm!();

        let num_builtins = vm.builtin_runners.len();
        cairo_runner.add_additional_hash_builtin(&mut vm);
        cairo_runner.add_additional_hash_builtin(&mut vm);
        assert_eq!(vm.builtin_runners.len(), num_builtins + 1);

        let (key, value) = vm
            .builtin_runners
            .last()
            .expect("missing last builtin runner");
        assert_eq!(key, &"hash_builtin");
        match value {
            BuiltinRunner::Hash(builtin) => {
                assert_eq!(builtin.base(), 1);
                assert_eq!(builtin.ratio(), Some(32));
                assert!(builtin.included);
            }
            _ => unreachable!(),
        }
    }

    #[test]
    #[cfg_attr(target_arch = "wasm32", wasm_bindgen_test)]
    fn run_from_entrypoint_custom_program_test() {
        let program = Program::from_bytes(
            include_bytes!("../../../cairo_programs/example_program.json"),
            None,
        )
        .unwrap();
        let mut cairo_runner = cairo_runner!(program);
        let mut vm = vm!(true); //this true expression dictates that the trace is enabled
        let mut hint_processor = BuiltinHintProcessor::new_empty();

        //this entrypoint tells which function to run in the cairo program
        let main_entrypoint = program
            .identifiers
            .get("__main__.main")
            .unwrap()
            .pc
            .unwrap();

        cairo_runner.initialize_builtins(&mut vm).unwrap();
        cairo_runner.initialize_segments(&mut vm, None);
        assert_matches!(
            cairo_runner.run_from_entrypoint(
                main_entrypoint,
                &[
                    &mayberelocatable!(2).into(),
                    &MaybeRelocatable::from((2, 0)).into()
                ], //range_check_ptr
                true,
                &mut vm,
                &mut hint_processor,
            ),
            Ok(())
        );

        let mut new_cairo_runner = cairo_runner!(program);
        let mut new_vm = vm!(true); //this true expression dictates that the trace is enabled
        let mut hint_processor = BuiltinHintProcessor::new_empty();

        new_cairo_runner.initialize_builtins(&mut new_vm).unwrap();
        new_cairo_runner.initialize_segments(&mut new_vm, None);

        let fib_entrypoint = program
            .identifiers
            .get("__main__.evaluate_fib")
            .unwrap()
            .pc
            .unwrap();

        assert_matches!(
            new_cairo_runner.run_from_entrypoint(
                fib_entrypoint,
                &[
                    &mayberelocatable!(2).into(),
                    &MaybeRelocatable::from((2, 0)).into()
                ],
                true,
                &mut new_vm,
                &mut hint_processor,
            ),
            Ok(())
        );
    }

    #[test]
    #[cfg_attr(target_arch = "wasm32", wasm_bindgen_test)]
    fn cairo_arg_from_single() {
        let expected = CairoArg::Single(MaybeRelocatable::from((0, 0)));
        let value = MaybeRelocatable::from((0, 0));
        assert_eq!(expected, value.into())
    }

    #[test]
    #[cfg_attr(target_arch = "wasm32", wasm_bindgen_test)]
    fn cairo_arg_from_array() {
        let expected = CairoArg::Array(vec![MaybeRelocatable::from((0, 0))]);
        let value = vec![MaybeRelocatable::from((0, 0))];
        assert_eq!(expected, value.into())
    }

    fn setup_execution_resources() -> (ExecutionResources, ExecutionResources) {
        let mut builtin_instance_counter: HashMap<String, usize> = HashMap::new();
        builtin_instance_counter.insert(BuiltinName::output.name().to_string(), 8);

        let execution_resources_1 = ExecutionResources {
            n_steps: 100,
            n_memory_holes: 5,
            builtin_instance_counter: builtin_instance_counter.clone(),
        };

        //Test that the combined Execution Resources only contains the shared builtins
        builtin_instance_counter.insert(RANGE_CHECK_BUILTIN_NAME.to_string(), 8);

        let execution_resources_2 = ExecutionResources {
            n_steps: 100,
            n_memory_holes: 5,
            builtin_instance_counter,
        };

        (execution_resources_1, execution_resources_2)
    }

    #[test]
    #[cfg_attr(target_arch = "wasm32", wasm_bindgen_test)]
    fn execution_resources_add() {
        let (execution_resources_1, execution_resources_2) = setup_execution_resources();
        let combined_resources = execution_resources_1 + execution_resources_2;

        assert_eq!(combined_resources.n_steps, 200);
        assert_eq!(combined_resources.n_memory_holes, 10);
        assert_eq!(
            combined_resources
                .builtin_instance_counter
                .get(BuiltinName::output.name())
                .unwrap(),
            &16
        );
        assert!(!combined_resources
            .builtin_instance_counter
            .contains_key(RANGE_CHECK_BUILTIN_NAME));
    }

    #[test]
    #[cfg_attr(target_arch = "wasm32", wasm_bindgen_test)]
    fn execution_resources_sub() {
        let (execution_resources_1, execution_resources_2) = setup_execution_resources();

        let combined_resources = execution_resources_1 - execution_resources_2;

        assert_eq!(combined_resources.n_steps, 0);
        assert_eq!(combined_resources.n_memory_holes, 0);
        assert_eq!(
            combined_resources
                .builtin_instance_counter
                .get(BuiltinName::output.name())
                .unwrap(),
            &0
        );
        assert!(!combined_resources
            .builtin_instance_counter
            .contains_key(RANGE_CHECK_BUILTIN_NAME));
    }

    #[test]
    #[cfg_attr(target_arch = "wasm32", wasm_bindgen_test)]
    fn run_from_entrypoint_substitute_error_message_test() {
        let program = Program::from_bytes(
            include_bytes!("../../../cairo_programs/bad_programs/error_msg_function.json"),
            None,
        )
        .unwrap();
        let mut cairo_runner = cairo_runner!(program);
        let mut vm = vm!(true); //this true expression dictates that the trace is enabled
        let mut hint_processor = BuiltinHintProcessor::new_empty();

        //this entrypoint tells which function to run in the cairo program
        let main_entrypoint = program
            .identifiers
            .get("__main__.main")
            .unwrap()
            .pc
            .unwrap();

        cairo_runner.initialize_builtins(&mut vm).unwrap();
        cairo_runner.initialize_segments(&mut vm, None);

        let result = cairo_runner.run_from_entrypoint(
            main_entrypoint,
            &[],
            true,
            &mut vm,
            &mut hint_processor,
        );
        match result {
            Err(CairoRunError::VmException(exception)) => {
                assert_eq!(
                    exception.error_attr_value,
                    Some(String::from("Error message: Test error\n"))
                )
            }
            Err(_) => panic!("Wrong error returned, expected VmException"),
            Ok(_) => panic!("Expected run to fail"),
        }
    }

    #[test]
    #[cfg_attr(target_arch = "wasm32", wasm_bindgen_test)]
    fn get_builtins_final_stack_range_check_builtin() {
        let program = Program::from_bytes(
            include_bytes!("../../../cairo_programs/assert_le_felt_hint.json"),
            Some("main"),
        )
        .unwrap();
        let mut runner = cairo_runner!(program);
        let mut vm = vm!();
        let end = runner.initialize(&mut vm).unwrap();
        runner
            .run_until_pc(end, &mut vm, &mut BuiltinHintProcessor::new_empty())
            .unwrap();
        vm.segments.compute_effective_sizes();
        let initial_pointer = vm.get_ap();
        let expected_pointer = (vm.get_ap() - 1).unwrap();
        assert_eq!(
            runner.get_builtins_final_stack(&mut vm, initial_pointer),
            Ok(expected_pointer)
        );
    }

    #[test]
    #[cfg_attr(target_arch = "wasm32", wasm_bindgen_test)]
    fn get_builtins_final_stack_4_builtins() {
        let program = Program::from_bytes(
            include_bytes!("../../../cairo_programs/integration.json"),
            Some("main"),
        )
        .unwrap();
        let mut runner = cairo_runner!(program);
        let mut vm = vm!();
        let end = runner.initialize(&mut vm).unwrap();
        runner
            .run_until_pc(end, &mut vm, &mut BuiltinHintProcessor::new_empty())
            .unwrap();
        vm.segments.compute_effective_sizes();
        let initial_pointer = vm.get_ap();
        let expected_pointer = (vm.get_ap() - 4).unwrap();
        assert_eq!(
            runner.get_builtins_final_stack(&mut vm, initial_pointer),
            Ok(expected_pointer)
        );
    }

    #[test]
    #[cfg_attr(target_arch = "wasm32", wasm_bindgen_test)]
    fn get_builtins_final_stack_no_builtins() {
        let program = Program::from_bytes(
            include_bytes!("../../../cairo_programs/fibonacci.json"),
            Some("main"),
        )
        .unwrap();
        let mut runner = cairo_runner!(program);
        let mut vm = vm!();
        let end = runner.initialize(&mut vm).unwrap();
        runner
            .run_until_pc(end, &mut vm, &mut BuiltinHintProcessor::new_empty())
            .unwrap();
        vm.segments.compute_effective_sizes();
        let initial_pointer = vm.get_ap();
        let expected_pointer = vm.get_ap();
        assert_eq!(
            runner.get_builtins_final_stack(&mut vm, initial_pointer),
            Ok(expected_pointer)
        );
    }

    #[test]
    #[cfg_attr(target_arch = "wasm32", wasm_bindgen_test)]

    fn filter_unused_builtins_test() {
        let program = Program::from_bytes(
            include_bytes!("../../../cairo_programs/integration.json"),
            Some("main"),
        )
        .unwrap();
        let mut runner = cairo_runner!(program);
        let mut vm = vm!();
        let end = runner.initialize(&mut vm).unwrap();
        runner
            .run_until_pc(end, &mut vm, &mut BuiltinHintProcessor::new_empty())
            .unwrap();
        vm.segments.compute_effective_sizes();
        let mut exec = runner.get_execution_resources(&vm).unwrap();
        exec.builtin_instance_counter
            .insert("output_builtin".to_string(), 0);
        assert_eq!(exec.builtin_instance_counter.len(), 5);
        let rsc = exec.filter_unused_builtins();
        assert_eq!(rsc.builtin_instance_counter.len(), 4);
    }
}<|MERGE_RESOLUTION|>--- conflicted
+++ resolved
@@ -1,8 +1,11 @@
-use crate::stdlib::{
-    any::Any,
-    collections::{HashMap, HashSet},
-    ops::{Add, Sub},
-    prelude::*,
+use crate::{
+    stdlib::{
+        any::Any,
+        collections::{HashMap, HashSet},
+        ops::{Add, Sub},
+        prelude::*,
+    },
+    types::instance_definitions::keccak_instance_def::KeccakInstanceDef,
 };
 
 use crate::{
@@ -279,57 +282,35 @@
             match name {
                 BuiltinName::pedersen => vm
                     .builtin_runners
-<<<<<<< HEAD
-                    .push((name, HashBuiltinRunner::new(Some(32), true).into())),
-                RANGE_CHECK_BUILTIN_NAME => vm
-                    .builtin_runners
-                    .push((name, RangeCheckBuiltinRunner::new(Some(1), 8, true).into())),
-                OUTPUT_BUILTIN_NAME => vm
-                    .builtin_runners
-                    .push((name, OutputBuiltinRunner::new(true).into())),
-                SIGNATURE_BUILTIN_NAME => vm.builtin_runners.push((
-                    name,
-                    SignatureBuiltinRunner::new(&EcdsaInstanceDef::new(Some(1)), true).into(),
+                    .push((name.name(), HashBuiltinRunner::new(Some(32), true).into())),
+                BuiltinName::range_check => vm.builtin_runners.push((
+                    name.name(),
+                    RangeCheckBuiltinRunner::new(Some(1), 8, true).into(),
                 )),
-                BITWISE_BUILTIN_NAME => vm.builtin_runners.push((
-                    name,
-                    BitwiseBuiltinRunner::new(&BitwiseInstanceDef::new(Some(1)), true).into(),
-                )),
-                EC_OP_BUILTIN_NAME => vm.builtin_runners.push((
-                    name,
-                    EcOpBuiltinRunner::new(&EcOpInstanceDef::new(Some(1)), true).into(),
-                )),
-                KECCAK_BUILTIN_NAME => vm.builtin_runners.push((
-                    name,
-                    EcOpBuiltinRunner::new(&EcOpInstanceDef::new(Some(1)), true).into(),
-=======
-                    .push((name.name(), HashBuiltinRunner::new(32, true).into())),
-                BuiltinName::range_check => vm
-                    .builtin_runners
-                    .push((name.name(), RangeCheckBuiltinRunner::new(1, 8, true).into())),
                 BuiltinName::output => vm
                     .builtin_runners
                     .push((name.name(), OutputBuiltinRunner::new(true).into())),
                 BuiltinName::ecdsa => vm.builtin_runners.push((
                     name.name(),
-                    SignatureBuiltinRunner::new(&EcdsaInstanceDef::new(1), true).into(),
+                    SignatureBuiltinRunner::new(&EcdsaInstanceDef::new(Some(1)), true).into(),
                 )),
                 BuiltinName::bitwise => vm.builtin_runners.push((
                     name.name(),
-                    BitwiseBuiltinRunner::new(&BitwiseInstanceDef::new(1), true).into(),
+                    BitwiseBuiltinRunner::new(&BitwiseInstanceDef::new(Some(1)), true).into(),
                 )),
                 BuiltinName::ec_op => vm.builtin_runners.push((
                     name.name(),
-                    EcOpBuiltinRunner::new(&EcOpInstanceDef::new(1), true).into(),
+                    EcOpBuiltinRunner::new(&EcOpInstanceDef::new(Some(1)), true).into(),
                 )),
                 BuiltinName::keccak => vm.builtin_runners.push((
                     name.name(),
-                    EcOpBuiltinRunner::new(&EcOpInstanceDef::new(1), true).into(),
->>>>>>> 673afeb8
+                    KeccakBuiltinRunner::new(&KeccakInstanceDef::new(Some(1), vec![200; 8]), true)
+                        .into(),
                 )),
-                BuiltinName::poseidon => vm
-                    .builtin_runners
-                    .push((name.name(), PoseidonBuiltinRunner::new(1, true).into())),
+                BuiltinName::poseidon => vm.builtin_runners.push((
+                    name.name(),
+                    PoseidonBuiltinRunner::new(Some(1), true).into(),
+                )),
             }
         }
 
