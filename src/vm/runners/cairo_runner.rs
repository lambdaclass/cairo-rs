use crate::{
    hint_processor::hint_processor_definition::{HintProcessor, HintReference},
    math_utils::safe_div_usize,
    serde::deserialize_program::OffsetValue,
    types::{
        errors::program_errors::ProgramError,
        exec_scope::ExecutionScopes,
        instance_definitions::{
            bitwise_instance_def::BitwiseInstanceDef, ec_op_instance_def::EcOpInstanceDef,
            ecdsa_instance_def::EcdsaInstanceDef,
        },
        instruction::Register,
        layout::CairoLayout,
        program::Program,
        relocatable::{relocate_address, relocate_value, MaybeRelocatable, Relocatable},
    },
    utils::is_subsequence,
    vm::{
        errors::{
            memory_errors::MemoryError, runner_errors::RunnerError, trace_errors::TraceError,
            vm_errors::VirtualMachineError,
        },
        security::verify_secure_runner,
        trace::get_perm_range_check_limits,
        vm_memory::{memory::RelocateValue, memory_segments::gen_typed_args},
        {
            runners::builtin_runner::{
                BitwiseBuiltinRunner, BuiltinRunner, EcOpBuiltinRunner, HashBuiltinRunner,
                OutputBuiltinRunner, RangeCheckBuiltinRunner, SignatureBuiltinRunner,
            },
            trace::trace_entry::{relocate_trace_register, RelocatedTraceEntry},
            vm_core::VirtualMachine,
        },
    },
};
use felt::{Felt, FeltOps};
use num_integer::div_rem;
use num_traits::Zero;
use std::{
    any::Any,
    collections::{HashMap, HashSet},
    io,
};

use super::builtin_runner::KeccakBuiltinRunner;

#[derive(Clone, Debug, Eq, PartialEq)]
pub enum CairoArg {
    Single(MaybeRelocatable),
    Array(Vec<MaybeRelocatable>),
}

impl From<MaybeRelocatable> for CairoArg {
    fn from(other: MaybeRelocatable) -> Self {
        CairoArg::Single(other)
    }
}

impl From<Vec<MaybeRelocatable>> for CairoArg {
    fn from(other: Vec<MaybeRelocatable>) -> Self {
        CairoArg::Array(other)
    }
}

pub struct CairoRunner {
    pub(crate) program: Program,
    layout: CairoLayout,
    final_pc: Option<Relocatable>,
    pub(crate) program_base: Option<Relocatable>,
    execution_base: Option<Relocatable>,
    initial_ap: Option<Relocatable>,
    initial_fp: Option<Relocatable>,
    initial_pc: Option<Relocatable>,
    run_ended: bool,
    segments_finalized: bool,
    execution_public_memory: Option<Vec<usize>>,
    proof_mode: bool,
    pub original_steps: Option<usize>,
    pub relocated_memory: Vec<Option<Felt>>,
    pub relocated_trace: Option<Vec<RelocatedTraceEntry>>,
    pub exec_scopes: ExecutionScopes,
}

impl CairoRunner {
    pub fn new(
        program: &Program,
        layout: &str,
        proof_mode: bool,
    ) -> Result<CairoRunner, RunnerError> {
        let cairo_layout = match layout {
            "plain" => CairoLayout::plain_instance(),
            "small" => CairoLayout::small_instance(),
            "dex" => CairoLayout::dex_instance(),
            "perpetual_with_bitwise" => CairoLayout::perpetual_with_bitwise_instance(),
            "bitwise" => CairoLayout::bitwise_instance(),
            "recursive" => CairoLayout::recursive_instance(),
            "all" => CairoLayout::all_instance(),
            name => return Err(RunnerError::InvalidLayoutName(name.to_string())),
        };
        Ok(CairoRunner {
            program: program.clone(),
            layout: cairo_layout,
            final_pc: None,
            program_base: None,
            execution_base: None,
            initial_ap: None,
            initial_fp: None,
            initial_pc: None,
            run_ended: false,
            segments_finalized: false,
            proof_mode,
            original_steps: None,
            relocated_memory: Vec::new(),
            relocated_trace: None,
            exec_scopes: ExecutionScopes::new(),
            execution_public_memory: if proof_mode { Some(Vec::new()) } else { None },
        })
    }

    pub fn initialize(&mut self, vm: &mut VirtualMachine) -> Result<Relocatable, RunnerError> {
        self.initialize_builtins(vm)?;
        self.initialize_segments(vm, None);
        let end = self.initialize_main_entrypoint(vm)?;
        self.initialize_vm(vm)?;
        Ok(end)
    }

    pub fn initialize_builtins(&self, vm: &mut VirtualMachine) -> Result<(), RunnerError> {
        let builtin_ordered_list = vec![
            String::from("output"),
            String::from("pedersen"),
            String::from("range_check"),
            String::from("ecdsa"),
            String::from("bitwise"),
            String::from("ec_op"),
            String::from("keccak"),
        ];
        if !is_subsequence(&self.program.builtins, &builtin_ordered_list) {
            return Err(RunnerError::DisorderedBuiltins);
        };
        let mut builtin_runners = Vec::<(String, BuiltinRunner)>::new();

        if self.layout.builtins._output {
            let included = self.program.builtins.contains(&"output".to_string());
            if included || self.proof_mode {
                builtin_runners.push((
                    "output".to_string(),
                    OutputBuiltinRunner::new(included).into(),
                ));
            }
        }

        if let Some(instance_def) = self.layout.builtins.pedersen.as_ref() {
            let included = self.program.builtins.contains(&"pedersen".to_string());
            if included || self.proof_mode {
                builtin_runners.push((
                    "pedersen".to_string(),
                    HashBuiltinRunner::new(instance_def.ratio, included).into(),
                ));
            }
        }

        if let Some(instance_def) = self.layout.builtins.range_check.as_ref() {
            let included = self.program.builtins.contains(&"range_check".to_string());
            if included || self.proof_mode {
                builtin_runners.push((
                    "range_check".to_string(),
                    RangeCheckBuiltinRunner::new(
                        instance_def.ratio,
                        instance_def.n_parts,
                        included,
                    )
                    .into(),
                ));
            }
        }

        if let Some(instance_def) = self.layout.builtins._ecdsa.as_ref() {
            let included = self.program.builtins.contains(&"ecdsa".to_string());
            if included || self.proof_mode {
                builtin_runners.push((
                    "ecdsa".to_string(),
                    SignatureBuiltinRunner::new(instance_def, included).into(),
                ));
            }
        }

        if let Some(instance_def) = self.layout.builtins.bitwise.as_ref() {
            let included = self.program.builtins.contains(&"bitwise".to_string());
            if included || self.proof_mode {
                builtin_runners.push((
                    "bitwise".to_string(),
                    BitwiseBuiltinRunner::new(instance_def, included).into(),
                ));
            }
        }

        if let Some(instance_def) = self.layout.builtins.ec_op.as_ref() {
            let included = self.program.builtins.contains(&"ec_op".to_string());
            if included || self.proof_mode {
                builtin_runners.push((
                    "ec_op".to_string(),
                    EcOpBuiltinRunner::new(instance_def, included).into(),
                ));
            }
        }

        if let Some(instance_def) = self.layout.builtins.keccak.as_ref() {
            let included = self.program.builtins.contains(&"keccak".to_string());
            if included || self.proof_mode {
                builtin_runners.push((
                    "keccak".to_string(),
                    KeccakBuiltinRunner::new(instance_def, included).into(),
                ));
            }
        }

        let inserted_builtins = builtin_runners
            .iter()
            .map(|x| &x.0)
            .collect::<HashSet<&String>>();
        let program_builtins: HashSet<&String> =
            self.program.builtins.iter().collect::<HashSet<&String>>();
        // Get the builtins that belong to the program but weren't inserted (those who dont belong to the instance)
        if !program_builtins.is_subset(&inserted_builtins) {
            return Err(RunnerError::NoBuiltinForInstance(
                program_builtins
                    .difference(&inserted_builtins)
                    .map(|x| (**x).clone())
                    .collect(),
                self.layout._name.clone(),
            ));
        }

        vm.builtin_runners = builtin_runners;
        Ok(())
    }

    // Initialize all the builtins. Values used are the original one from the CairoFunctionRunner
    // Values extracted from here: https://github.com/starkware-libs/cairo-lang/blob/4fb83010ab77aa7ead0c9df4b0c05e030bc70b87/src/starkware/cairo/common/cairo_function_runner.py#L28
    fn initialize_all_builtins(&self, vm: &mut VirtualMachine) -> Result<(), RunnerError> {
        let starknet_preset_builtins = vec![
            String::from("pedersen"),
            String::from("range_check"),
            String::from("output"),
            String::from("ecdsa"),
            String::from("bitwise"),
            String::from("ec_op"),
            String::from("keccak"),
        ];

        fn initialize_builtin(name: &str, vm: &mut VirtualMachine) {
            match name {
                "pedersen" => vm
                    .builtin_runners
                    .push((name.to_string(), HashBuiltinRunner::new(32, true).into())),
                "range_check" => vm.builtin_runners.push((
                    name.to_string(),
                    RangeCheckBuiltinRunner::new(1, 8, true).into(),
                )),
                "output" => vm
                    .builtin_runners
                    .push((name.to_string(), OutputBuiltinRunner::new(true).into())),
                "ecdsa" => vm.builtin_runners.push((
                    name.to_string(),
                    SignatureBuiltinRunner::new(&EcdsaInstanceDef::new(1), true).into(),
                )),
                "bitwise" => vm.builtin_runners.push((
                    name.to_string(),
                    BitwiseBuiltinRunner::new(&BitwiseInstanceDef::new(1), true).into(),
                )),
                "ec_op" => vm.builtin_runners.push((
                    name.to_string(),
                    EcOpBuiltinRunner::new(&EcOpInstanceDef::new(1), true).into(),
                )),
                "keccak" => vm.builtin_runners.push((
                    name.to_string(),
                    EcOpBuiltinRunner::new(&EcOpInstanceDef::new(1), true).into(),
                )),
                _ => {}
            }
        }

        for builtin_name in &self.program.builtins {
            initialize_builtin(builtin_name, vm);
        }
        for builtin_name in starknet_preset_builtins {
            if !self.program.builtins.contains(&builtin_name) {
                initialize_builtin(&builtin_name, vm)
            }
        }
        Ok(())
    }

    ///Creates the necessary segments for the program, execution, and each builtin on the MemorySegmentManager and stores the first adress of each of this new segments as each owner's base
    pub fn initialize_segments(
        &mut self,
        vm: &mut VirtualMachine,
        program_base: Option<Relocatable>,
    ) {
        self.program_base = match program_base {
            Some(base) => Some(base),
            None => Some(vm.segments.add(&mut vm.memory)),
        };
        self.execution_base = Some(vm.segments.add(&mut vm.memory));
        for (_key, builtin_runner) in vm.builtin_runners.iter_mut() {
            builtin_runner.initialize_segments(&mut vm.segments, &mut vm.memory);
        }
    }

    fn initialize_state(
        &mut self,
        vm: &mut VirtualMachine,
        entrypoint: usize,
        stack: Vec<MaybeRelocatable>,
    ) -> Result<(), RunnerError> {
        if let Some(prog_base) = self.program_base {
            let initial_pc = Relocatable {
                segment_index: prog_base.segment_index,
                offset: prog_base.offset + entrypoint,
            };
            self.initial_pc = Some(initial_pc);
            vm.segments
                .load_data(
                    &mut vm.memory,
                    &MaybeRelocatable::RelocatableValue(prog_base),
                    &self.program.data,
                )
                .map_err(RunnerError::MemoryInitializationError)?;
        }
        if let Some(exec_base) = self.execution_base {
            vm.segments
                .load_data(
                    &mut vm.memory,
                    &MaybeRelocatable::RelocatableValue(exec_base),
                    &stack,
                )
                .map_err(RunnerError::MemoryInitializationError)?;
        } else {
            return Err(RunnerError::NoProgBase);
        }
        Ok(())
    }

    pub fn initialize_function_entrypoint(
        &mut self,
        vm: &mut VirtualMachine,
        entrypoint: usize,
        mut stack: Vec<MaybeRelocatable>,
        return_fp: MaybeRelocatable,
    ) -> Result<Relocatable, RunnerError> {
        let end = vm.segments.add(&mut vm.memory);
        stack.append(&mut vec![
            return_fp,
            MaybeRelocatable::RelocatableValue(end),
        ]);
        if let Some(base) = &self.execution_base {
            self.initial_fp = Some(Relocatable {
                segment_index: base.segment_index,
                offset: base.offset + stack.len(),
            });
            self.initial_ap = self.initial_fp;
        } else {
            return Err(RunnerError::NoExecBaseForEntrypoint);
        }
        self.initialize_state(vm, entrypoint, stack)?;
        self.final_pc = Some(end);
        Ok(end)
    }

    ///Initializes state for running a program from the main() entrypoint.
    ///If self.proof_mode == True, the execution starts from the start label rather then the main() function.
    ///Returns the value of the program counter after returning from main.
    fn initialize_main_entrypoint(
        &mut self,
        vm: &mut VirtualMachine,
    ) -> Result<Relocatable, RunnerError> {
        let mut stack = Vec::new();
        for (_name, builtin_runner) in vm.builtin_runners.iter() {
            stack.append(&mut builtin_runner.initial_stack());
        }
        //Different process if proof_mode is enabled
        if self.proof_mode {
            // Add the dummy last fp and pc to the public memory, so that the verifier can enforce [fp - 2] = fp.
            let mut stack_prefix = vec![
                Into::<MaybeRelocatable>::into(
                    self.execution_base
                        .as_ref()
                        .ok_or(RunnerError::NoExecBase)?
                        + 2,
                ),
                MaybeRelocatable::from(Felt::zero()),
            ];
            stack_prefix.extend(stack);
            self.execution_public_memory = Some(Vec::from_iter(0..stack_prefix.len()));
            self.initialize_state(
                vm,
                self.program.start.ok_or(RunnerError::NoProgramStart)?,
                stack_prefix,
            )?;
            self.initial_fp = Some(
                self.execution_base
                    .as_ref()
                    .ok_or(RunnerError::NoExecBase)?
                    + 2,
            );
            self.initial_ap = self.initial_fp;
            return Ok(self.program_base.as_ref().ok_or(RunnerError::NoProgBase)?
                + self.program.end.ok_or(RunnerError::NoProgramEnd)?);
        }
        let return_fp = vm.segments.add(&mut vm.memory);
        if let Some(main) = &self.program.main {
            let main_clone = *main;
            Ok(self.initialize_function_entrypoint(
                vm,
                main_clone,
                stack,
                MaybeRelocatable::RelocatableValue(return_fp),
            )?)
        } else {
            Err(RunnerError::MissingMain)
        }
    }

    pub fn initialize_vm(&mut self, vm: &mut VirtualMachine) -> Result<(), RunnerError> {
        vm.run_context.pc = *self.initial_pc.as_ref().ok_or(RunnerError::NoPC)?;
        vm.run_context.ap = self.initial_ap.as_ref().ok_or(RunnerError::NoAP)?.offset;
        vm.run_context.fp = self.initial_fp.as_ref().ok_or(RunnerError::NoFP)?.offset;
        vm._program_base = Some(MaybeRelocatable::from(
            self.program_base.as_ref().ok_or(RunnerError::NoProgBase)?,
        ));
        for (_, builtin) in vm.builtin_runners.iter() {
            builtin.add_validation_rule(&mut vm.memory)?;
        }

        // Mark all addresses from the program segment as accessed
        let prog_segment_index = self
            .program_base
            .as_ref()
            .unwrap_or(&Relocatable::from((0, 0)))
            .segment_index;

        let initial_accessed_addresses = (0..self.program.data.len())
            .map(|offset| Relocatable::from((prog_segment_index, offset)))
            .collect();

        vm.accessed_addresses = Some(initial_accessed_addresses);

        vm.memory
            .validate_existing_memory()
            .map_err(RunnerError::MemoryValidationError)
    }

    pub fn get_initial_fp(&self) -> Option<Relocatable> {
        self.initial_fp
    }

    pub fn get_reference_list(&self) -> HashMap<usize, HintReference> {
        let mut references = HashMap::<usize, HintReference>::new();

        for (i, reference) in self.program.reference_manager.references.iter().enumerate() {
            references.insert(
                i,
                HintReference {
                    offset1: reference.value_address.offset1.clone(),
                    offset2: reference.value_address.offset2.clone(),
                    dereference: reference.value_address.dereference,
                    // only store `ap` tracking data if the reference is referred to it
                    ap_tracking_data: match (
                        &reference.value_address.offset1,
                        &reference.value_address.offset2,
                    ) {
                        (OffsetValue::Reference(Register::AP, _, _), _)
                        | (_, OffsetValue::Reference(Register::AP, _, _)) => {
                            Some(reference.ap_tracking_data.clone())
                        }
                        _ => None,
                    },
                    cairo_type: Some(reference.value_address.value_type.clone()),
                },
            );
        }
        references
    }

    /// Gets the data used by the HintProcessor to execute each hint
    pub fn get_hint_data_dictionary(
        &self,
        references: &HashMap<usize, HintReference>,
        hint_executor: &mut dyn HintProcessor,
    ) -> Result<HashMap<usize, Vec<Box<dyn Any>>>, VirtualMachineError> {
        let mut hint_data_dictionary = HashMap::<usize, Vec<Box<dyn Any>>>::new();
        for (hint_index, hints) in self.program.hints.iter() {
            for hint in hints {
                let hint_data = hint_executor.compile_hint(
                    &hint.code,
                    &hint.flow_tracking_data.ap_tracking,
                    &hint.flow_tracking_data.reference_ids,
                    references,
                );
                hint_data_dictionary.entry(*hint_index).or_default().push(
                    hint_data
                        .map_err(|_| VirtualMachineError::CompileHintFail(hint.code.clone()))?,
                );
            }
        }
        Ok(hint_data_dictionary)
    }

    pub fn get_constants(&self) -> &HashMap<String, Felt> {
        &self.program.constants
    }

    pub fn get_program_builtins(&self) -> &Vec<String> {
        &self.program.builtins
    }

    pub fn run_until_pc(
        &mut self,
        address: Relocatable,
        vm: &mut VirtualMachine,
        hint_processor: &mut dyn HintProcessor,
    ) -> Result<(), VirtualMachineError> {
        let references = self.get_reference_list();
        let hint_data_dictionary = self.get_hint_data_dictionary(&references, hint_processor)?;
        while vm.run_context.pc != address {
            vm.step(
                hint_processor,
                &mut self.exec_scopes,
                &hint_data_dictionary,
                &self.program.constants,
            )?;
        }
        Ok(())
    }

    /// Execute an exact number of steps on the program from the actual position.
    pub fn run_for_steps(
        &mut self,
        steps: usize,
        vm: &mut VirtualMachine,
        hint_processor: &mut dyn HintProcessor,
    ) -> Result<(), VirtualMachineError> {
        let references = self.get_reference_list();
        let hint_data_dictionary = self.get_hint_data_dictionary(&references, hint_processor)?;

        for remaining_steps in (1..=steps).rev() {
            if self.final_pc.as_ref() == Some(&vm.run_context.pc) {
                return Err(VirtualMachineError::EndOfProgram(remaining_steps));
            }

            vm.step(
                hint_processor,
                &mut self.exec_scopes,
                &hint_data_dictionary,
                &self.program.constants,
            )?;
        }

        Ok(())
    }

    /// Execute steps until a number of steps since the start of the program is reached.
    pub fn run_until_steps(
        &mut self,
        steps: usize,
        vm: &mut VirtualMachine,
        hint_processor: &mut dyn HintProcessor,
    ) -> Result<(), VirtualMachineError> {
        self.run_for_steps(steps.saturating_sub(vm.current_step), vm, hint_processor)
    }

    /// Execute steps until the step counter reaches a power of two.
    pub fn run_until_next_power_of_2(
        &mut self,
        vm: &mut VirtualMachine,
        hint_processor: &mut dyn HintProcessor,
    ) -> Result<(), VirtualMachineError> {
        self.run_until_steps(vm.current_step.next_power_of_two(), vm, hint_processor)
    }

    pub fn get_perm_range_check_limits(
        &self,
        vm: &VirtualMachine,
    ) -> Result<Option<(isize, isize)>, VirtualMachineError> {
        let limits = get_perm_range_check_limits(
            vm.trace.as_ref().ok_or(VirtualMachineError::TracerError(
                TraceError::TraceNotEnabled,
            ))?,
            &vm.memory,
        )?;

        match limits {
            Some((mut rc_min, mut rc_max)) => {
                for (_, runner) in &vm.builtin_runners {
                    let (runner_min, runner_max) = match runner.get_range_check_usage(&vm.memory) {
                        Some(x) => x,
                        None => continue,
                    };

                    rc_min = rc_min.min(runner_min as isize);
                    rc_max = rc_max.max(runner_max as isize);
                }

                Ok(Some((rc_min, rc_max)))
            }
            None => Ok(None),
        }
    }

    /// Checks that there are enough trace cells to fill the entire range check
    /// range.
    pub fn check_range_check_usage(&self, vm: &VirtualMachine) -> Result<(), VirtualMachineError> {
        let (rc_min, rc_max) = match self.get_perm_range_check_limits(vm)? {
            Some(x) => x,
            None => return Ok(()),
        };

        let mut rc_units_used_by_builtins = 0;
        for (_, builtin_runner) in &vm.builtin_runners {
            rc_units_used_by_builtins += builtin_runner.get_used_perm_range_check_units(vm)?;
        }

        let unused_rc_units =
            (self.layout.rc_units as usize - 3) * vm.current_step - rc_units_used_by_builtins;
        if unused_rc_units < (rc_max - rc_min) as usize {
            return Err(MemoryError::InsufficientAllocatedCells.into());
        }

        Ok(())
    }

    /// Count the number of holes present in the segments.
    pub fn get_memory_holes(&self, vm: &VirtualMachine) -> Result<usize, MemoryError> {
        let program_addresses =
            (0..self.program.data.len()).map(|offset| Relocatable::from((0, offset)));

        let accessed_addresses = vm
            .accessed_addresses
            .as_ref()
            .ok_or(MemoryError::MissingAccessedAddresses)?
            .iter()
            .map(|addr| vm.memory.relocate_value(*addr));

        let builtin_addresses = vm
            .builtin_runners
            .iter()
            .map(|(_, runner)| runner.base())
            .collect::<Vec<_>>()
            .into_iter()
            .flat_map(|base| {
                let size = vm.segments.get_segment_size(base as usize).unwrap();
                (0..size).map(move |offset| Relocatable::from((base, offset)))
            });

        let addresses = program_addresses
            .chain(accessed_addresses)
            .chain(builtin_addresses);
        vm.segments.get_memory_holes(addresses)
    }

    /// Check if there are enough trace cells to fill the entire diluted checks.
    pub fn check_diluted_check_usage(
        &self,
        vm: &VirtualMachine,
    ) -> Result<(), VirtualMachineError> {
        let diluted_pool_instance = match &self.layout.diluted_pool_instance_def {
            Some(x) => x,
            None => return Ok(()),
        };

        let mut used_units_by_builtins = 0;
        for (_, builtin_runner) in &vm.builtin_runners {
            let used_units = builtin_runner.get_used_diluted_check_units(
                diluted_pool_instance.spacing,
                diluted_pool_instance.n_bits,
            );

            let multiplier = safe_div_usize(
                vm.current_step,
                builtin_runner.ratio().unwrap_or(1) as usize,
            )?;
            used_units_by_builtins += used_units * multiplier;
        }

        let diluted_units = diluted_pool_instance.units_per_step as usize * vm.current_step;
        let unused_diluted_units = diluted_units - used_units_by_builtins;

        let diluted_usage_upper_bound = 1usize << diluted_pool_instance.n_bits;
        if unused_diluted_units < diluted_usage_upper_bound {
            return Err(MemoryError::InsufficientAllocatedCells.into());
        }

        Ok(())
    }

    pub fn end_run(
        &mut self,
        disable_trace_padding: bool,
        disable_finalize_all: bool,
        vm: &mut VirtualMachine,
        hint_processor: &mut dyn HintProcessor,
    ) -> Result<(), VirtualMachineError> {
        if self.run_ended {
            return Err(RunnerError::RunAlreadyFinished.into());
        }

        vm.memory.relocate_memory()?;
        vm.end_run(&self.exec_scopes)?;

        if disable_finalize_all {
            return Ok(());
        }

        vm.segments.compute_effective_sizes(&vm.memory);
        if self.proof_mode && !disable_trace_padding {
            self.run_until_next_power_of_2(vm, hint_processor)?;
            loop {
                match self.check_used_cells(vm) {
                    Ok(_) => break,
                    Err(e) => match e {
                        VirtualMachineError::MemoryError(
                            MemoryError::InsufficientAllocatedCells,
                        ) => {}
                        e => return Err(e),
                    },
                }

                self.run_for_steps(1, vm, hint_processor)?;
                self.run_until_next_power_of_2(vm, hint_processor)?;
            }
        }

        self.run_ended = true;
        Ok(())
    }

    /// Relocates the VM's memory, turning bidimensional indexes into contiguous numbers, and values
    /// into Felts. Uses the relocation_table to asign each index a number according to the value
    /// on its segment number.
    fn relocate_memory(
        &mut self,
        vm: &mut VirtualMachine,
        relocation_table: &Vec<usize>,
    ) -> Result<(), MemoryError> {
        if !(self.relocated_memory.is_empty()) {
            return Err(MemoryError::Relocation);
        }
        //Relocated addresses start at 1
        self.relocated_memory.push(None);
        for (index, segment) in vm.memory.data.iter().enumerate() {
            for (seg_offset, element) in segment.iter().enumerate() {
                match element {
                    Some(elem) => {
                        let relocated_addr = relocate_address(
                            Relocatable::from((index as isize, seg_offset)),
                            relocation_table,
                        )?;
                        let value = relocate_value(elem.clone(), relocation_table)?;
                        if self.relocated_memory.len() <= relocated_addr {
                            self.relocated_memory.resize(relocated_addr + 1, None);
                        }
                        self.relocated_memory[relocated_addr] = Some(value);
                    }
                    None => self.relocated_memory.push(None),
                }
            }
        }
        Ok(())
    }

    ///Relocates the VM's trace, turning relocatable registers to numbered ones
    fn relocate_trace(
        &mut self,
        vm: &mut VirtualMachine,
        relocation_table: &Vec<usize>,
    ) -> Result<(), TraceError> {
        if self.relocated_trace.is_some() {
            return Err(TraceError::AlreadyRelocated);
        }

        let trace = vm.trace.as_ref().ok_or(TraceError::TraceNotEnabled)?.iter();
        let mut relocated_trace = Vec::<RelocatedTraceEntry>::with_capacity(trace.len());
        for entry in trace {
            relocated_trace.push(RelocatedTraceEntry {
                pc: relocate_trace_register(&entry.pc, relocation_table)?,
                ap: relocate_trace_register(&entry.ap, relocation_table)?,
                fp: relocate_trace_register(&entry.fp, relocation_table)?,
            })
        }
        self.relocated_trace = Some(relocated_trace);
        Ok(())
    }

    pub fn relocate(&mut self, vm: &mut VirtualMachine) -> Result<(), TraceError> {
        vm.segments.compute_effective_sizes(&vm.memory);
        // relocate_segments can fail if compute_effective_sizes is not called before.
        // The expect should be unreachable.
        let relocation_table = vm
            .segments
            .relocate_segments()
            .expect("compute_effective_sizes called but relocate_memory still returned error");
        if let Err(memory_error) = self.relocate_memory(vm, &relocation_table) {
            return Err(TraceError::MemoryError(memory_error));
        }
        if vm.trace.is_some() {
            self.relocate_trace(vm, &relocation_table)?;
        }
        Ok(())
    }

    pub fn get_builtin_segments_info(
        &self,
        vm: &VirtualMachine,
    ) -> Result<HashMap<&'static str, SegmentInfo>, RunnerError> {
        let mut builtin_segments = HashMap::new();

        for (_, builtin) in &vm.builtin_runners {
            let (name, segment_address) = builtin.get_memory_segment_addresses();
            if builtin_segments.contains_key(&name) {
                return Err(RunnerError::BuiltinSegmentNameCollision(name));
            }

            let index = segment_address.0;
            let size = segment_address.1.ok_or(RunnerError::BaseNotFinished)?;

            builtin_segments.insert(name, SegmentInfo { index, size });
        }

        Ok(builtin_segments)
    }

    pub fn get_execution_resources(
        &self,
        vm: &VirtualMachine,
    ) -> Result<ExecutionResources, TraceError> {
        let n_steps = match self.original_steps {
            Some(x) => x,
            None => vm.trace.as_ref().map(|x| x.len()).unwrap_or(0),
        };
        let n_memory_holes = self.get_memory_holes(vm)?;

        let mut builtin_instance_counter = HashMap::new();
        for (builtin_name, builtin_runner) in &vm.builtin_runners {
            builtin_instance_counter.insert(
                builtin_name.to_string(),
                builtin_runner.get_used_instances(vm)?,
            );
        }

        Ok(ExecutionResources {
            n_steps,
            n_memory_holes,
            builtin_instance_counter,
        })
    }

    pub fn get_output(&mut self, vm: &mut VirtualMachine) -> Result<String, RunnerError> {
        let mut output = Vec::<u8>::new();
        self.write_output(vm, &mut output)?;
        let output = String::from_utf8(output).map_err(|_| RunnerError::FailedStringConversion)?;
        Ok(output)
    }

    /// Writes the values hosted in the output builtin's segment.
    /// Does nothing if the output builtin is not present in the program.
    pub fn write_output(
        &mut self,
        vm: &mut VirtualMachine,
        stdout: &mut dyn io::Write,
    ) -> Result<(), RunnerError> {
        let builtin = vm
            .builtin_runners
            .iter_mut()
            .find_map(|(k, v)| match k.as_str() {
                "output" => Some(v),
                _ => None,
            });
        let builtin = match builtin {
            Some(x) => x,
            _ => return Ok(()),
        };

        let segment_used_sizes = vm.segments.compute_effective_sizes(&vm.memory);
        let base = builtin.base();

        let segment_index: usize = base
            .try_into()
            .map_err(|_| RunnerError::RunnerInTemporarySegment(base))?;

        for i in 0..segment_used_sizes[segment_index] {
            let value = vm
                .memory
                .get_integer(&(base, i).into())
                .map_err(|_| RunnerError::MemoryGet((base, i).into()))?
                .to_bigint();
            writeln!(stdout, "{}", value).map_err(|_| RunnerError::WriteFail)?;
        }

        Ok(())
    }

    // Finalizes the segments.
    //     Note:
    //     1.  end_run() must precede a call to this method.
    //     2.  Call read_return_values() *before* finalize_segments(), otherwise the return values
    //         will not be included in the public memory.
    pub fn finalize_segments(&mut self, vm: &mut VirtualMachine) -> Result<(), RunnerError> {
        if self.segments_finalized {
            return Ok(());
        }
        if !self.run_ended {
            return Err(RunnerError::FinalizeNoEndRun);
        }
        let size = self.program.data.len();
        let mut public_memory = Vec::with_capacity(size);
        for i in 0..size {
            public_memory.push((i, 0_usize))
        }
        vm.segments.finalize(
            Some(size),
            self.program_base
                .as_ref()
                .ok_or(RunnerError::NoProgBase)?
                .segment_index as usize,
            Some(&public_memory),
        );
        let mut public_memory = Vec::with_capacity(size);
        let exec_base = self
            .execution_base
            .as_ref()
            .ok_or(RunnerError::NoExecBase)?;
        for elem in self
            .execution_public_memory
            .as_ref()
            .ok_or(RunnerError::FinalizeSegmentsNoProofMode)?
            .iter()
        {
            public_memory.push((elem + exec_base.offset, 0))
        }
        vm.segments
            .finalize(None, exec_base.segment_index as usize, Some(&public_memory));
        for (_, builtin_runner) in vm.builtin_runners.iter() {
            let (_, size) = builtin_runner
                .get_used_cells_and_allocated_size(vm)
                .map_err(RunnerError::FinalizeSegements)?;
            vm.segments
                .finalize(Some(size), builtin_runner.base() as usize, None)
        }
        self.segments_finalized = true;
        Ok(())
    }

    #[allow(clippy::too_many_arguments)]
    pub fn run_from_entrypoint(
        &mut self,
        entrypoint: usize,
        args: &[&CairoArg],
        verify_secure: bool,
        vm: &mut VirtualMachine,
        hint_processor: &mut dyn HintProcessor,
    ) -> Result<(), VirtualMachineError> {
<<<<<<< HEAD
        let stack = args
            .iter()
            .map(|arg| vm.segments.gen_cairo_arg(arg, &mut vm.memory))
            .collect::<Result<Vec<MaybeRelocatable>, VirtualMachineError>>()?;
=======
        let stack = if typed_args {
            if args.len() != 1 {
                return Err(VirtualMachineError::InvalidArgCount(1, args.len()));
            }

            gen_typed_args(args)?
        } else {
            let mut stack = Vec::new();
            for arg in args {
                stack.push(vm.segments.gen_arg(arg, &mut vm.memory)?);
            }

            stack
        };

>>>>>>> fe02a364
        let return_fp = vm.segments.add(&mut vm.memory);
        let end = self.initialize_function_entrypoint(vm, entrypoint, stack, return_fp.into())?;

        self.initialize_vm(vm)?;

        self.run_until_pc(end, vm, hint_processor)?;
        self.end_run(true, false, vm, hint_processor)?;

        if verify_secure {
            verify_secure_runner(self, false, vm)?;
        }

        Ok(())
    }

    // Returns Ok(()) if there are enough allocated cells for the builtins.
    // If not, the number of steps should be increased or a different layout should be used.
    pub fn check_used_cells(&self, vm: &VirtualMachine) -> Result<(), VirtualMachineError> {
        vm.builtin_runners
            .iter()
            .map(|(_builtin_runner_name, builtin_runner)| {
                builtin_runner.get_used_cells_and_allocated_size(vm)
            })
            .collect::<Result<Vec<(usize, usize)>, MemoryError>>()?;
        self.check_range_check_usage(vm)?;
        self.check_memory_usage(vm)?;
        self.check_diluted_check_usage(vm)?;
        Ok(())
    }

    // Checks that there are enough trace cells to fill the entire memory range.
    pub fn check_memory_usage(&self, vm: &VirtualMachine) -> Result<(), VirtualMachineError> {
        let instance = &self.layout;

        let builtins_memory_units: usize = vm
            .builtin_runners
            .iter()
            .map(|(_builtin_runner_name, builtin_runner)| {
                builtin_runner.get_allocated_memory_units(vm)
            })
            .collect::<Result<Vec<usize>, MemoryError>>()?
            .iter()
            .sum();

        let builtins_memory_units = builtins_memory_units as u32;

        let vm_current_step_u32 = vm.current_step as u32;

        // Out of the memory units available per step, a fraction is used for public memory, and
        // four are used for the instruction.
        let total_memory_units = instance._memory_units_per_step * vm_current_step_u32;
        let (public_memory_units, rem) =
            div_rem(total_memory_units, instance._public_memory_fraction);
        if rem != 0 {
            return Err(VirtualMachineError::SafeDivFailU32(
                total_memory_units,
                instance._public_memory_fraction,
            ));
        }

        let instruction_memory_units = 4 * vm_current_step_u32;

        let unused_memory_units = total_memory_units
            - (public_memory_units + instruction_memory_units + builtins_memory_units);
        let memory_address_holes = self.get_memory_holes(vm)?;
        if unused_memory_units < memory_address_holes as u32 {
            Err(MemoryError::InsufficientAllocatedCells)?
        }
        Ok(())
    }

    pub fn initialize_function_runner(
        &mut self,
        vm: &mut VirtualMachine,
    ) -> Result<(), RunnerError> {
        self.initialize_all_builtins(vm)?;
        self.initialize_segments(vm, self.program_base);
        Ok(())
    }

    /// Overrides the previous entrypoint with a custom one, or "main" if none
    /// is specified.
    pub fn set_entrypoint(&mut self, new_entrypoint: Option<&str>) -> Result<(), ProgramError> {
        let new_entrypoint = new_entrypoint.unwrap_or("main");
        self.program.main = Some(
            self.program
                .identifiers
                .get(&format!("__main__.{new_entrypoint}"))
                .and_then(|x| x.pc)
                .ok_or_else(|| ProgramError::EntrypointNotFound(new_entrypoint.to_string()))?,
        );

        Ok(())
    }

    pub fn read_return_values(&mut self, vm: &VirtualMachine) -> Result<(), RunnerError> {
        if !self.run_ended {
            return Err(RunnerError::FinalizeNoEndRun);
        }
        let mut pointer = vm.get_ap();
        for builtin_name in self.program.builtins.iter().rev() {
            let builtin_runner = vm
                .builtin_runners
                .iter()
                .find(|(name, _builtin)| builtin_name == name);

            match builtin_runner {
                None => return Err(RunnerError::MissingBuiltin(builtin_name.to_string())),
                Some((_, builtin)) => {
                    let (new_pointer, _) = builtin.final_stack(vm, pointer)?;
                    pointer = new_pointer;
                }
            }
        }
        if self.segments_finalized {
            return Err(RunnerError::FailedAddingReturnValues);
        }
        let exec_base = *self
            .execution_base
            .as_ref()
            .ok_or(RunnerError::NoExecBase)?;
        let begin = pointer.offset - exec_base.offset;
        let ap = vm.get_ap();
        let end = ap.offset - exec_base.offset;
        self.execution_public_memory
            .as_mut()
            .ok_or(RunnerError::NoExecPublicMemory)?
            .extend(begin..end);
        Ok(())
    }

    /// Add (or replace if already present) a custom hash builtin. Returns a Relocatable
    /// with the new builtin base as the segment index.
    pub fn add_additional_hash_builtin(&self, vm: &mut VirtualMachine) -> Relocatable {
        // Remove the custom hash runner if it was already present.
        vm.builtin_runners
            .retain(|(name, _)| name != "hash_builtin");

        // Create, initialize and insert the new custom hash runner.
        let mut builtin: BuiltinRunner = HashBuiltinRunner::new(32, true).into();
        builtin.initialize_segments(&mut vm.segments, &mut vm.memory);
        let segment_index = builtin.base();
        vm.builtin_runners
            .push(("hash_builtin".to_string(), builtin));

        Relocatable {
            segment_index,
            offset: 0,
        }
    }
}

#[derive(Clone, Debug, Eq, PartialEq)]
pub struct SegmentInfo {
    pub index: isize,
    pub size: usize,
}

#[derive(Clone, Debug, Eq, PartialEq, Default)]
pub struct ExecutionResources {
    pub n_steps: usize,
    pub n_memory_holes: usize,
    pub builtin_instance_counter: HashMap<String, usize>,
}

#[cfg(test)]
mod tests {
    use super::*;
    use crate::{
        hint_processor::builtin_hint_processor::builtin_hint_processor_definition::BuiltinHintProcessor,
        relocatable,
        serde::deserialize_program::{Identifier, ReferenceManager},
        types::instance_definitions::bitwise_instance_def::BitwiseInstanceDef,
        utils::test_utils::*,
        vm::{trace::trace_entry::TraceEntry, vm_memory::memory::Memory},
    };
    use felt::{felt_str, NewFelt};
    use num_traits::One;
    use std::{
        collections::{HashMap, HashSet},
        path::Path,
    };

    #[test]
    fn check_memory_usage_ok_case() {
        //This test works with basic Program definition, will later be updated to use Program::new() when fully defined
        let program = program!["range_check", "output"];
        let cairo_runner = cairo_runner!(program);
        let mut vm = vm!();
        vm.segments.segment_used_sizes = Some(vec![4]);

        assert_eq!(cairo_runner.check_memory_usage(&vm), Ok(()));
    }

    #[test]
    fn check_memory_usage_err_case() {
        let program = program!();

        let cairo_runner = cairo_runner!(program);
        let mut vm = vm!();

        vm.accessed_addresses = Some(vec![(1, 0).into(), (1, 3).into()]);
        vm.builtin_runners = vec![{
            let mut builtin_runner: BuiltinRunner = OutputBuiltinRunner::new(true).into();
            builtin_runner.initialize_segments(&mut vm.segments, &mut vm.memory);

            ("output".to_string(), builtin_runner)
        }];
        vm.segments.segment_used_sizes = Some(vec![4, 12]);
        assert_eq!(
            cairo_runner.check_memory_usage(&vm),
            Err(VirtualMachineError::MemoryError(
                MemoryError::InsufficientAllocatedCells
            ))
        );
    }

    #[test]
    fn initialize_builtins_with_disordered_builtins() {
        //This test works with basic Program definition, will later be updated to use Program::new() when fully defined
        let program = program!["range_check", "output"];
        let cairo_runner = cairo_runner!(program);
        let mut vm = vm!();
        assert!(cairo_runner.initialize_builtins(&mut vm).is_err());
    }

    #[test]
    fn create_cairo_runner_with_ordered_but_missing_builtins() {
        //This test works with basic Program definition, will later be updated to use Program::new() when fully defined
        let program = program!["output", "ecdsa"];
        //We only check that the creation doesnt panic
        let _cairo_runner = cairo_runner!(program);
    }

    #[test]
    fn initialize_segments_with_base() {
        //This test works with basic Program definition, will later be updated to use Program::new() when fully defined
        let program = program!["output"];
        let mut cairo_runner = cairo_runner!(program);
        let mut vm = vm!();
        let program_base = Some(Relocatable {
            segment_index: 5,
            offset: 9,
        });
        vm.segments.num_segments = 6;
        cairo_runner.initialize_builtins(&mut vm).unwrap();
        cairo_runner.initialize_segments(&mut vm, program_base);
        assert_eq!(
            cairo_runner.program_base,
            Some(Relocatable {
                segment_index: 5,
                offset: 9,
            })
        );
        assert_eq!(
            cairo_runner.execution_base,
            Some(Relocatable {
                segment_index: 6,
                offset: 0,
            })
        );
        assert_eq!(vm.builtin_runners[0].0, String::from("output"));
        assert_eq!(vm.builtin_runners[0].1.base(), 7);

        assert_eq!(vm.segments.num_segments, 8);
    }

    #[test]
    fn initialize_segments_no_base() {
        //This test works with basic Program definition, will later be updated to use Program::new() when fully defined
        let program = program!["output"];
        let mut cairo_runner = cairo_runner!(program);
        let mut vm = vm!();
        cairo_runner.initialize_builtins(&mut vm).unwrap();
        cairo_runner.initialize_segments(&mut vm, None);
        assert_eq!(
            cairo_runner.program_base,
            Some(Relocatable {
                segment_index: 0,
                offset: 0
            })
        );
        assert_eq!(
            cairo_runner.execution_base,
            Some(Relocatable {
                segment_index: 1,
                offset: 0
            })
        );
        assert_eq!(vm.builtin_runners[0].0, String::from("output"));
        assert_eq!(vm.builtin_runners[0].1.base(), 2);

        assert_eq!(vm.segments.num_segments, 3);
    }

    #[test]
    fn initialize_state_empty_data_and_stack() {
        //This test works with basic Program definition, will later be updated to use Program::new() when fully defined
        let program = program!["output"];
        let mut cairo_runner = cairo_runner!(program);
        let mut vm = vm!();
        cairo_runner.program_base = Some(relocatable!(1, 0));
        cairo_runner.execution_base = Some(relocatable!(2, 0));
        let stack = Vec::new();
        cairo_runner.initialize_builtins(&mut vm).unwrap();
        cairo_runner.initialize_state(&mut vm, 1, stack).unwrap();
        assert_eq!(
            cairo_runner.initial_pc,
            Some(Relocatable {
                segment_index: 1,
                offset: 1
            })
        );
    }

    #[test]
    fn initialize_state_some_data_empty_stack() {
        //This test works with basic Program definition, will later be updated to use Program::new() when fully defined
        let program = program!(
            builtins = vec![String::from("output")],
            data = vec_data!((4), (6)),
        );
        let mut cairo_runner = cairo_runner!(program);
        let mut vm = vm!();
        for _ in 0..2 {
            vm.segments.add(&mut vm.memory);
        }
        cairo_runner.program_base = Some(Relocatable {
            segment_index: 1,
            offset: 0,
        });
        cairo_runner.execution_base = Some(relocatable!(2, 0));
        let stack = Vec::new();
        cairo_runner.initialize_state(&mut vm, 1, stack).unwrap();
        check_memory!(vm.memory, ((1, 0), 4), ((1, 1), 6));
    }

    #[test]
    fn initialize_state_empty_data_some_stack() {
        //This test works with basic Program definition, will later be updated to use Program::new() when fully defined
        let program = program!["output"];
        let mut cairo_runner = cairo_runner!(program);
        let mut vm = vm!();
        for _ in 0..3 {
            vm.segments.add(&mut vm.memory);
        }
        cairo_runner.program_base = Some(relocatable!(1, 0));
        cairo_runner.execution_base = Some(relocatable!(2, 0));
        let stack = vec![mayberelocatable!(4), mayberelocatable!(6)];
        cairo_runner.initialize_state(&mut vm, 1, stack).unwrap();
        check_memory!(vm.memory, ((2, 0), 4), ((2, 1), 6));
    }

    #[test]
    fn initialize_state_no_program_base() {
        //This test works with basic Program definition, will later be updated to use Program::new() when fully defined
        let program = program!["output"];
        let mut cairo_runner = cairo_runner!(program);
        let mut vm = vm!();
        for _ in 0..2 {
            vm.segments.add(&mut vm.memory);
        }
        cairo_runner.execution_base = Some(Relocatable {
            segment_index: 2,
            offset: 0,
        });
        let stack = vec![
            MaybeRelocatable::from(Felt::new(4_i32)),
            MaybeRelocatable::from(Felt::new(6_i32)),
        ];
        assert!(cairo_runner.initialize_state(&mut vm, 1, stack).is_err());
    }

    #[test]
    #[should_panic]
    fn initialize_state_no_execution_base() {
        //This test works with basic Program definition, will later be updated to use Program::new() when fully defined
        let program = program!["output"];
        let mut cairo_runner = cairo_runner!(program);
        let mut vm = vm!();
        for _ in 0..2 {
            vm.segments.add(&mut vm.memory);
        }
        cairo_runner.program_base = Some(relocatable!(1, 0));
        let stack = vec![
            MaybeRelocatable::from(Felt::new(4_i32)),
            MaybeRelocatable::from(Felt::new(6_i32)),
        ];
        cairo_runner.initialize_state(&mut vm, 1, stack).unwrap();
    }

    #[test]
    fn initialize_function_entrypoint_empty_stack() {
        //This test works with basic Program definition, will later be updated to use Program::new() when fully defined
        let program = program!["output"];
        let mut cairo_runner = cairo_runner!(program);
        let mut vm = vm!();
        for _ in 0..2 {
            vm.segments.add(&mut vm.memory);
        }
        cairo_runner.program_base = Some(relocatable!(0, 0));
        cairo_runner.execution_base = Some(relocatable!(1, 0));
        let stack = Vec::new();
        let return_fp = MaybeRelocatable::from(Felt::new(9_i32));
        cairo_runner
            .initialize_function_entrypoint(&mut vm, 0, stack, return_fp)
            .unwrap();
        assert_eq!(cairo_runner.initial_fp, cairo_runner.initial_ap);
        assert_eq!(cairo_runner.initial_fp, Some(relocatable!(1, 2)));
        check_memory!(vm.memory, ((1, 0), 9), ((1, 1), (2, 0)));
    }

    #[test]
    fn initialize_function_entrypoint_some_stack() {
        //This test works with basic Program definition, will later be updated to use Program::new() when fully defined
        let program = program!["output"];
        let mut cairo_runner = cairo_runner!(program);
        let mut vm = vm!();
        for _ in 0..2 {
            vm.segments.add(&mut vm.memory);
        }
        cairo_runner.program_base = Some(relocatable!(0, 0));
        cairo_runner.execution_base = Some(relocatable!(1, 0));
        let stack = vec![MaybeRelocatable::from(Felt::new(7_i32))];
        let return_fp = MaybeRelocatable::from(Felt::new(9_i32));
        cairo_runner
            .initialize_function_entrypoint(&mut vm, 1, stack, return_fp)
            .unwrap();
        assert_eq!(cairo_runner.initial_fp, cairo_runner.initial_ap);
        assert_eq!(cairo_runner.initial_fp, Some(relocatable!(1, 3)));
        check_memory!(vm.memory, ((1, 0), 7), ((1, 1), 9), ((1, 2), (2, 0)));
    }

    #[test]
    #[should_panic]
    fn initialize_function_entrypoint_no_execution_base() {
        //This test works with basic Program definition, will later be updated to use Program::new() when fully defined
        let program = program!["output"];
        let mut cairo_runner = cairo_runner!(program);
        let mut vm = vm!();
        let stack = vec![MaybeRelocatable::from(Felt::new(7_i32))];
        let return_fp = MaybeRelocatable::from(Felt::new(9_i32));
        cairo_runner
            .initialize_function_entrypoint(&mut vm, 1, stack, return_fp)
            .unwrap();
    }

    #[test]
    #[should_panic]
    fn initialize_main_entrypoint_no_main() {
        //This test works with basic Program definition, will later be updated to use Program::new() when fully defined
        let program = program!["output"];
        let mut cairo_runner = cairo_runner!(program);
        let mut vm = vm!();
        cairo_runner.initialize_main_entrypoint(&mut vm).unwrap();
    }

    #[test]
    fn initialize_main_entrypoint() {
        //This test works with basic Program definition, will later be updated to use Program::new() when fully defined
        let program = program!(main = Some(1),);
        let mut cairo_runner = cairo_runner!(program);
        let mut vm = vm!();
        cairo_runner.program_base = Some(relocatable!(0, 0));
        cairo_runner.execution_base = Some(relocatable!(0, 0));
        let return_pc = cairo_runner.initialize_main_entrypoint(&mut vm).unwrap();
        assert_eq!(return_pc, Relocatable::from((1, 0)));
    }

    #[test]
    fn initialize_vm_program_segment_accessed_addrs() {
        // This test checks that all addresses from the program segment are marked as accessed at VM initialization.
        // The fibonacci program has 24 instructions, so there should be 24 accessed addresses,
        // from (0, 0) to (0, 23).
        let program = Program::from_file(Path::new("cairo_programs/fibonacci.json"), Some("main"))
            .expect("Call to `Program::from_file()` failed.");

        let mut cairo_runner = cairo_runner!(program);
        cairo_runner.program_base = Some(relocatable!(0, 0));
        cairo_runner.initial_pc = Some(relocatable!(0, 1));
        cairo_runner.initial_ap = Some(relocatable!(1, 2));
        cairo_runner.initial_fp = Some(relocatable!(1, 2));

        let mut vm = vm!();

        // Add some arbitrary values to the VM's memory to check they are not being accessed
        vm.memory = memory![((1, 0), 1)];

        let expected_accessed_addresses: Vec<Relocatable> = (0..24)
            .map(|offset| Relocatable::from((0, offset)))
            .collect();

        cairo_runner.initialize_vm(&mut vm).unwrap();

        assert_eq!(
            vm.accessed_addresses.as_ref().unwrap(),
            &expected_accessed_addresses
        );
        assert!(!vm
            .accessed_addresses
            .unwrap()
            .contains(&Relocatable::from((1, 0))));
    }

    #[test]
    fn initialize_vm_no_builtins() {
        //This test works with basic Program definition, will later be updated to use Program::new() when fully defined
        let program = program!(main = Some(1),);
        let mut cairo_runner = cairo_runner!(program);
        let mut vm = vm!();
        cairo_runner.program_base = Some(relocatable!(0, 0));
        cairo_runner.initial_pc = Some(relocatable!(0, 1));
        cairo_runner.initial_ap = Some(relocatable!(1, 2));
        cairo_runner.initial_fp = Some(relocatable!(1, 2));
        cairo_runner.initialize_vm(&mut vm).unwrap();
        assert_eq!(vm.run_context.pc, relocatable!(0, 1));
        assert_eq!(vm.run_context.ap, 2);
        assert_eq!(vm.run_context.fp, 2);
        assert_eq!(vm._program_base, Some(MaybeRelocatable::from((0, 0))));
    }

    #[test]
    fn initialize_vm_with_range_check_valid() {
        //This test works with basic Program definition, will later be updated to use Program::new() when fully defined
        let program = program!(builtins = vec![String::from("range_check")], main = Some(1),);
        let mut cairo_runner = cairo_runner!(program);
        let mut vm = vm!();
        cairo_runner.initial_pc = Some(relocatable!(0, 1));
        cairo_runner.initial_ap = Some(relocatable!(1, 2));
        cairo_runner.initial_fp = Some(relocatable!(1, 2));
        cairo_runner.initialize_builtins(&mut vm).unwrap();
        cairo_runner.initialize_segments(&mut vm, None);
        vm.memory = memory![((2, 0), 23), ((2, 1), 233)];
        assert_eq!(vm.builtin_runners[0].0, String::from("range_check"));
        assert_eq!(vm.builtin_runners[0].1.base(), 2);
        cairo_runner.initialize_vm(&mut vm).unwrap();
        assert!(vm
            .memory
            .validated_addresses
            .contains(&MaybeRelocatable::from((2, 0))));
        assert!(vm
            .memory
            .validated_addresses
            .contains(&MaybeRelocatable::from((2, 1))));
        assert_eq!(vm.memory.validated_addresses.len(), 2);
    }

    #[test]
    fn initialize_vm_with_range_check_invalid() {
        //This test works with basic Program definition, will later be updated to use Program::new() when fully defined
        let program = program!(builtins = vec![String::from("range_check")], main = Some(1),);
        let mut cairo_runner = cairo_runner!(program);
        let mut vm = vm!();
        cairo_runner.initial_pc = Some(relocatable!(0, 1));
        cairo_runner.initial_ap = Some(relocatable!(1, 2));
        cairo_runner.initial_fp = Some(relocatable!(1, 2));
        cairo_runner.initialize_builtins(&mut vm).unwrap();
        cairo_runner.initialize_segments(&mut vm, None);
        vm.memory = memory![((2, 1), 23), ((2, 4), (-1))];

        assert_eq!(
            cairo_runner.initialize_vm(&mut vm),
            Err(RunnerError::MemoryValidationError(MemoryError::FoundNonInt))
        );
    }

    //Integration tests for initialization phase

    #[test]
    /* Program used:
    func myfunc(a: felt) -> (r: felt):
        let b = a * 2
        return(b)
    end

    func main():
        let a = 1
        let b = myfunc(a)
        return()
    end

    main = 3
    data = [5207990763031199744, 2, 2345108766317314046, 5189976364521848832, 1, 1226245742482522112, 3618502788666131213697322783095070105623107215331596699973092056135872020476, 2345108766317314046]
    */
    fn initialization_phase_no_builtins() {
        let program = program!(
            data = vec_data!(
                (5207990763031199744_u64),
                (2),
                (2345108766317314046_u64),
                (5189976364521848832_u64),
                (1),
                (1226245742482522112_u64),
                ((
                    "3618502788666131213697322783095070105623107215331596699973092056135872020476",
                    10
                )),
                (2345108766317314046_i64)
            ),
            main = Some(3),
        );
        let mut cairo_runner = cairo_runner!(program);
        let mut vm = vm!();
        cairo_runner.initialize_segments(&mut vm, None);
        cairo_runner.initialize_main_entrypoint(&mut vm).unwrap();
        cairo_runner.initialize_vm(&mut vm).unwrap();

        assert_eq!(cairo_runner.program_base, Some(relocatable!(0, 0)));
        assert_eq!(cairo_runner.execution_base, Some(relocatable!(1, 0)));
        assert_eq!(cairo_runner.final_pc, Some(relocatable!(3, 0)));

        //RunContext check
        //Registers
        assert_eq!(vm.run_context.pc, relocatable!(0, 3));
        assert_eq!(vm.run_context.ap, 2);
        assert_eq!(vm.run_context.fp, 2);
        //Memory
        check_memory!(
            vm.memory,
            ((0, 0), 5207990763031199744_u64),
            ((0, 1), 2),
            ((0, 2), 2345108766317314046_u64),
            ((0, 3), 5189976364521848832_u64),
            ((0, 4), 1),
            ((0, 5), 1226245742482522112_u64),
            (
                (0, 6),
                (
                    "3618502788666131213697322783095070105623107215331596699973092056135872020476",
                    10
                )
            ),
            ((0, 7), 2345108766317314046_u64),
            ((1, 0), (2, 0)),
            ((1, 1), (3, 0))
        );
    }

    #[test]
    /*Program used:
    %builtins output

    from starkware.cairo.common.serialize import serialize_word

    func main{output_ptr: felt*}():
        let a = 1
        serialize_word(a)
        return()
    end

    main = 4
    data = [4612671182993129469, 5198983563776393216, 1, 2345108766317314046, 5191102247248822272, 5189976364521848832, 1, 1226245742482522112, 3618502788666131213697322783095070105623107215331596699973092056135872020474, 2345108766317314046]
    */
    fn initialization_phase_output_builtin() {
        let program = program!(
            builtins = vec![String::from("output")],
            data = vec_data!(
                (4612671182993129469_u64),
                (5198983563776393216_u64),
                (1),
                (2345108766317314046_u64),
                (5191102247248822272_u64),
                (5189976364521848832_u64),
                (1),
                (1226245742482522112_u64),
                ((
                    "3618502788666131213697322783095070105623107215331596699973092056135872020474",
                    10
                )),
                (2345108766317314046_u64)
            ),
            main = Some(4),
        );
        let mut cairo_runner = cairo_runner!(program);
        let mut vm = vm!();

        cairo_runner.initialize_builtins(&mut vm).unwrap();
        cairo_runner.initialize_segments(&mut vm, None);
        cairo_runner.initialize_main_entrypoint(&mut vm).unwrap();
        cairo_runner.initialize_vm(&mut vm).unwrap();

        assert_eq!(cairo_runner.program_base, Some(relocatable!(0, 0)));
        assert_eq!(cairo_runner.execution_base, Some(relocatable!(1, 0)));
        assert_eq!(cairo_runner.final_pc, Some(relocatable!(4, 0)));

        //RunContext check
        //Registers
        assert_eq!(vm.run_context.pc, relocatable!(0, 4));
        assert_eq!(vm.run_context.ap, 3);
        assert_eq!(vm.run_context.fp, 3);
        //Memory
        check_memory!(
            vm.memory,
            ((0, 0), 4612671182993129469_u64),
            ((0, 1), 5198983563776393216_u64),
            ((0, 2), 1),
            ((0, 3), 2345108766317314046_u64),
            ((0, 4), 5191102247248822272_u64),
            ((0, 5), 5189976364521848832_u64),
            ((0, 6), 1),
            ((0, 7), 1226245742482522112_u64),
            (
                (0, 8),
                (
                    "3618502788666131213697322783095070105623107215331596699973092056135872020474",
                    10
                )
            ),
            ((0, 9), 2345108766317314046_u64),
            ((1, 0), (2, 0)),
            ((1, 1), (3, 0)),
            ((1, 2), (4, 0))
        );
    }

    #[test]
    /*Program used:
    %builtins range_check

    func check_range{range_check_ptr}(num):

        # Check that 0 <= num < 2**64.
        [range_check_ptr] = num
        assert [range_check_ptr + 1] = 2 ** 64 - 1 - num
        let range_check_ptr = range_check_ptr + 2
        return()
    end

    func main{range_check_ptr}():
        check_range(7)
        return()
    end

    main = 8
    data = [4612671182993129469, 5189976364521848832, 18446744073709551615, 5199546496550207487, 4612389712311386111, 5198983563776393216, 2, 2345108766317314046, 5191102247248822272, 5189976364521848832, 7, 1226245742482522112, 3618502788666131213697322783095070105623107215331596699973092056135872020470, 2345108766317314046]
    */
    fn initialization_phase_range_check_builtin() {
        let program = program!(
            builtins = vec![String::from("range_check")],
            data = vec_data!(
                (4612671182993129469_u64),
                (5189976364521848832_u64),
                (18446744073709551615_u128),
                (5199546496550207487_u64),
                (4612389712311386111_u64),
                (5198983563776393216_u64),
                (2),
                (2345108766317314046_u64),
                (5191102247248822272_u64),
                (5189976364521848832_u64),
                (7),
                (1226245742482522112_u64),
                ((
                    "3618502788666131213697322783095070105623107215331596699973092056135872020474",
                    10
                )),
                (2345108766317314046_u64)
            ),
            main = Some(8),
        );

        let mut cairo_runner = cairo_runner!(program);
        let mut vm = vm!();

        cairo_runner.initialize_builtins(&mut vm).unwrap();
        cairo_runner.initialize_segments(&mut vm, None);
        cairo_runner.initialize_main_entrypoint(&mut vm).unwrap();
        cairo_runner.initialize_vm(&mut vm).unwrap();

        assert_eq!(cairo_runner.program_base, Some(relocatable!(0, 0)));
        assert_eq!(cairo_runner.execution_base, Some(relocatable!(1, 0)));
        assert_eq!(cairo_runner.final_pc, Some(relocatable!(4, 0)));

        //RunContext check
        //Registers
        assert_eq!(vm.run_context.pc, relocatable!(0, 8));
        assert_eq!(vm.run_context.ap, 3);
        assert_eq!(vm.run_context.fp, 3);
        //Memory
        check_memory!(
            vm.memory,
            ((0, 0), 4612671182993129469_u64),
            ((0, 1), 5189976364521848832_u64),
            ((0, 2), 18446744073709551615_u128),
            ((0, 3), 5199546496550207487_u64),
            ((0, 4), 4612389712311386111_u64),
            ((0, 5), 5198983563776393216_u64),
            ((0, 6), 2),
            ((0, 7), 2345108766317314046_u64),
            ((0, 8), 5191102247248822272_u64),
            ((0, 9), 5189976364521848832_u64),
            ((0, 10), 7),
            ((0, 11), 1226245742482522112_u64),
            (
                (0, 12),
                (
                    "3618502788666131213697322783095070105623107215331596699973092056135872020474",
                    10
                )
            ),
            ((0, 13), 2345108766317314046_u64),
            ((1, 0), (2, 0)),
            ((1, 1), (3, 0)),
            ((1, 2), (4, 0))
        );
    }

    //Integration tests for initialization + execution phase

    #[test]
    /*Program used:
    func myfunc(a: felt) -> (r: felt):
        let b = a * 2
        return(b)
    end

    func main():
        let a = 1
        let b = myfunc(a)
        return()
    end

    main = 3
    data = [5207990763031199744, 2, 2345108766317314046, 5189976364521848832, 1, 1226245742482522112, 3618502788666131213697322783095070105623107215331596699973092056135872020476, 2345108766317314046]
    */
    fn initialize_and_run_function_call() {
        //Initialization Phase
        let program = program!(
            data = vec_data!(
                (5207990763031199744_i64),
                (2),
                (2345108766317314046_i64),
                (5189976364521848832_i64),
                (1),
                (1226245742482522112_i64),
                ((
                    "3618502788666131213697322783095070105623107215331596699973092056135872020476",
                    10
                )),
                (2345108766317314046_i64)
            ),
            main = Some(3),
        );
        let mut hint_processor = BuiltinHintProcessor::new_empty();
        let mut cairo_runner = cairo_runner!(program);
        let mut vm = vm!(true);
        cairo_runner.initialize_segments(&mut vm, None);
        let end = cairo_runner.initialize_main_entrypoint(&mut vm).unwrap();
        assert_eq!(end, Relocatable::from((3, 0)));
        cairo_runner.initialize_vm(&mut vm).unwrap();
        //Execution Phase
        assert_eq!(
            cairo_runner.run_until_pc(end, &mut vm, &mut hint_processor),
            Ok(())
        );
        //Check final values against Python VM
        //Check final register values
        assert_eq!(vm.run_context.pc, Relocatable::from((3, 0)));

        assert_eq!(vm.run_context.ap, 6);

        assert_eq!(vm.run_context.fp, 0);

        //Check each TraceEntry in trace
        let trace = vm.trace.unwrap();
        assert_eq!(trace.len(), 5);
        trace_check!(
            trace,
            [
                ((0, 3), (1, 2), (1, 2)),
                ((0, 5), (1, 3), (1, 2)),
                ((0, 0), (1, 5), (1, 5)),
                ((0, 2), (1, 6), (1, 5)),
                ((0, 7), (1, 6), (1, 2))
            ]
        );
    }

    #[test]
    /*Program used:
    %builtins range_check

    func check_range{range_check_ptr}(num):

        # Check that 0 <= num < 2**64.
        [range_check_ptr] = num
        assert [range_check_ptr + 1] = 2 ** 64 - 1 - num
        let range_check_ptr = range_check_ptr + 2
        return()
    end

    func main{range_check_ptr}():
        check_range(7)
        return()
    end

    main = 8
    data = [4612671182993129469, 5189976364521848832, 18446744073709551615, 5199546496550207487, 4612389712311386111, 5198983563776393216, 2, 2345108766317314046, 5191102247248822272, 5189976364521848832, 7, 1226245742482522112, 3618502788666131213697322783095070105623107215331596699973092056135872020470, 2345108766317314046]
    */
    fn initialize_and_run_range_check_builtin() {
        //Initialization Phase
        let program = program!(
            builtins = vec![String::from("range_check")],
            data = vec_data!(
                (4612671182993129469_i64),
                (5189976364521848832_i64),
                (18446744073709551615_i128),
                (5199546496550207487_i64),
                (4612389712311386111_i64),
                (5198983563776393216_i64),
                (2),
                (2345108766317314046_i64),
                (5191102247248822272_i64),
                (5189976364521848832_i64),
                (7),
                (1226245742482522112_i64),
                ((
                    "3618502788666131213697322783095070105623107215331596699973092056135872020470",
                    10
                )),
                (2345108766317314046_i64)
            ),
            main = Some(8),
        );
        let mut hint_processor = BuiltinHintProcessor::new_empty();
        let mut cairo_runner = cairo_runner!(program);
        let mut vm = vm!(true);
        cairo_runner.initialize_builtins(&mut vm).unwrap();
        cairo_runner.initialize_segments(&mut vm, None);
        let end = cairo_runner.initialize_main_entrypoint(&mut vm).unwrap();
        cairo_runner.initialize_vm(&mut vm).unwrap();
        //Execution Phase
        assert_eq!(
            cairo_runner.run_until_pc(end, &mut vm, &mut hint_processor),
            Ok(())
        );
        //Check final values against Python VM
        //Check final register values
        assert_eq!(vm.run_context.pc, Relocatable::from((4, 0)));

        assert_eq!(vm.run_context.ap, 10);

        assert_eq!(vm.run_context.fp, 0);

        //Check each TraceEntry in trace
        let trace = vm.trace.unwrap();
        assert_eq!(trace.len(), 10);
        trace_check!(
            trace,
            [
                ((0, 8), (1, 3), (1, 3)),
                ((0, 9), (1, 4), (1, 3)),
                ((0, 11), (1, 5), (1, 3)),
                ((0, 0), (1, 7), (1, 7)),
                ((0, 1), (1, 7), (1, 7)),
                ((0, 3), (1, 8), (1, 7)),
                ((0, 4), (1, 9), (1, 7)),
                ((0, 5), (1, 9), (1, 7)),
                ((0, 7), (1, 10), (1, 7)),
                ((0, 13), (1, 10), (1, 3))
            ]
        );
        //Check the range_check builtin segment
        assert_eq!(vm.builtin_runners[0].0, String::from("range_check"));
        assert_eq!(vm.builtin_runners[0].1.base(), 2);

        check_memory!(vm.memory, ((2, 0), 7), ((2, 1), 18446744073709551608_i128));
        assert_eq!(vm.memory.get(&MaybeRelocatable::from((2, 2))), Ok(None));
    }

    #[test]
    /*Program used:
    %builtins output

    from starkware.cairo.common.serialize import serialize_word

    func main{output_ptr: felt*}():
        let a = 1
        serialize_word(a)
        let b = 17 * a
        serialize_word(b)
        return()
    end

    main = 4
    data = [
    4612671182993129469,
    5198983563776393216,
    1,
    2345108766317314046,
    5191102247248822272,
    5189976364521848832,
    1,
    1226245742482522112,
    3618502788666131213697322783095070105623107215331596699973092056135872020474,
    5189976364521848832,
    17,
    1226245742482522112,
    3618502788666131213697322783095070105623107215331596699973092056135872020470,
    2345108766317314046
    ]
    */
    fn initialize_and_run_output_builtin() {
        //Initialization Phase
        let program = program!(
            builtins = vec![String::from("output")],
            data = vec_data!(
                (4612671182993129469_i64),
                (5198983563776393216_i64),
                (1),
                (2345108766317314046_i64),
                (5191102247248822272_i64),
                (5189976364521848832_i64),
                (1),
                (1226245742482522112_i64),
                ((
                    "3618502788666131213697322783095070105623107215331596699973092056135872020474",
                    10
                )),
                (5189976364521848832_i64),
                (17),
                (1226245742482522112_i64),
                ((
                    "3618502788666131213697322783095070105623107215331596699973092056135872020470",
                    10
                )),
                (2345108766317314046_i64)
            ),
            main = Some(4),
        );
        let mut hint_processor = BuiltinHintProcessor::new_empty();
        let mut cairo_runner = cairo_runner!(program);
        let mut vm = vm!(true);
        cairo_runner.initialize_builtins(&mut vm).unwrap();
        cairo_runner.initialize_segments(&mut vm, None);
        let end = cairo_runner.initialize_main_entrypoint(&mut vm).unwrap();
        cairo_runner.initialize_vm(&mut vm).unwrap();
        //Execution Phase
        assert_eq!(
            cairo_runner.run_until_pc(end, &mut vm, &mut hint_processor),
            Ok(())
        );
        //Check final values against Python VM
        //Check final register values
        //todo
        assert_eq!(vm.run_context.pc, Relocatable::from((4, 0)));

        assert_eq!(vm.run_context.ap, 12);

        assert_eq!(vm.run_context.fp, 0);

        //Check each TraceEntry in trace
        let trace = vm.trace.unwrap();
        assert_eq!(trace.len(), 12);
        trace_check!(
            trace,
            [
                ((0, 4), (1, 3), (1, 3)),
                ((0, 5), (1, 4), (1, 3)),
                ((0, 7), (1, 5), (1, 3)),
                ((0, 0), (1, 7), (1, 7)),
                ((0, 1), (1, 7), (1, 7)),
                ((0, 3), (1, 8), (1, 7)),
                ((0, 9), (1, 8), (1, 3)),
                ((0, 11), (1, 9), (1, 3)),
                ((0, 0), (1, 11), (1, 11)),
                ((0, 1), (1, 11), (1, 11)),
                ((0, 3), (1, 12), (1, 11)),
                ((0, 13), (1, 12), (1, 3))
            ]
        );
        //Check that the output to be printed is correct
        assert_eq!(vm.builtin_runners[0].0, String::from("output"));
        assert_eq!(vm.builtin_runners[0].1.base(), 2);
        check_memory!(vm.memory, ((2, 0), 1), ((2, 1), 17));
        assert_eq!(vm.memory.get(&MaybeRelocatable::from((2, 2))), Ok(None));
    }

    #[test]
    /*Program used:
    %builtins output range_check

    from starkware.cairo.common.serialize import serialize_word

    func check_range{range_check_ptr}(num) -> (num : felt):

        # Check that 0 <= num < 2**64.
        [range_check_ptr] = num
        assert [range_check_ptr + 1] = 2 ** 64 - 1 - num
        let range_check_ptr = range_check_ptr + 2
        return(num)
    end

    func main{output_ptr: felt*, range_check_ptr: felt}():
        let num: felt = check_range(7)
        serialize_word(num)
        return()
    end

    main = 13
    data = [
    4612671182993129469,
    5198983563776393216,
    1,
    2345108766317314046,
    4612671182993129469,
    5189976364521848832,
    18446744073709551615,
    5199546496550207487,
    4612389712311386111,
    5198983563776393216,
    2,
    5191102247248822272,
    2345108766317314046,
    5191102247248822272,
    5189976364521848832,
    7,
    1226245742482522112,
    3618502788666131213697322783095070105623107215331596699973092056135872020469,
    5191102242953854976,
    5193354051357474816,
    1226245742482522112,
    3618502788666131213697322783095070105623107215331596699973092056135872020461,
    5193354029882638336,
    2345108766317314046]
    */
    fn initialize_and_run_output_range_check_builtin() {
        //Initialization Phase
        let program = program!(
            builtins = vec![String::from("output"), String::from("range_check")],
            data = vec_data!(
                (4612671182993129469_i64),
                (5198983563776393216_i64),
                (1),
                (2345108766317314046_i64),
                (4612671182993129469_i64),
                (5189976364521848832_i64),
                (18446744073709551615_i128),
                (5199546496550207487_i64),
                (4612389712311386111_i64),
                (5198983563776393216_i64),
                (2),
                (5191102247248822272_i64),
                (2345108766317314046_i64),
                (5191102247248822272_i64),
                (5189976364521848832_i64),
                (7),
                (1226245742482522112_i64),
                ((
                    "3618502788666131213697322783095070105623107215331596699973092056135872020469",
                    10
                )),
                (5191102242953854976_i64),
                (5193354051357474816_i64),
                (1226245742482522112_i64),
                ((
                    "3618502788666131213697322783095070105623107215331596699973092056135872020461",
                    10
                )),
                (5193354029882638336_i64),
                (2345108766317314046_i64)
            ),
            main = Some(13),
        );
        let mut hint_processor = BuiltinHintProcessor::new_empty();
        let mut cairo_runner = cairo_runner!(program);
        let mut vm = vm!(true);
        cairo_runner.initialize_builtins(&mut vm).unwrap();
        cairo_runner.initialize_segments(&mut vm, None);
        let end = cairo_runner.initialize_main_entrypoint(&mut vm).unwrap();
        cairo_runner.initialize_vm(&mut vm).unwrap();
        //Execution Phase
        assert_eq!(
            cairo_runner.run_until_pc(end, &mut vm, &mut hint_processor),
            Ok(())
        );
        //Check final values against Python VM
        //Check final register values
        assert_eq!(vm.run_context.pc, Relocatable::from((5, 0)));

        assert_eq!(vm.run_context.ap, 18);

        assert_eq!(vm.run_context.fp, 0);

        //Check each TraceEntry in trace
        let trace = vm.trace.unwrap();
        assert_eq!(trace.len(), 18);
        trace_check!(
            trace,
            [
                ((0, 13), (1, 4), (1, 4)),
                ((0, 14), (1, 5), (1, 4)),
                ((0, 16), (1, 6), (1, 4)),
                ((0, 4), (1, 8), (1, 8)),
                ((0, 5), (1, 8), (1, 8)),
                ((0, 7), (1, 9), (1, 8)),
                ((0, 8), (1, 10), (1, 8)),
                ((0, 9), (1, 10), (1, 8)),
                ((0, 11), (1, 11), (1, 8)),
                ((0, 12), (1, 12), (1, 8)),
                ((0, 18), (1, 12), (1, 4)),
                ((0, 19), (1, 13), (1, 4)),
                ((0, 20), (1, 14), (1, 4)),
                ((0, 0), (1, 16), (1, 16)),
                ((0, 1), (1, 16), (1, 16)),
                ((0, 3), (1, 17), (1, 16)),
                ((0, 22), (1, 17), (1, 4)),
                ((0, 23), (1, 18), (1, 4))
            ]
        );
        //Check the range_check builtin segment
        assert_eq!(vm.builtin_runners[1].0, String::from("range_check"));
        assert_eq!(vm.builtin_runners[1].1.base(), 3);

        check_memory!(vm.memory, ((3, 0), 7), ((3, 1), 18446744073709551608_i128));
        assert_eq!(
            vm.memory.get(&MaybeRelocatable::from((2, 2))).unwrap(),
            None
        );

        //Check the output segment
        assert_eq!(vm.builtin_runners[0].0, String::from("output"));
        assert_eq!(vm.builtin_runners[0].1.base(), 2);

        check_memory!(vm.memory, ((2, 0), 7));
        assert_eq!(
            vm.memory.get(&(MaybeRelocatable::from((2, 1)))).unwrap(),
            None
        );
    }

    #[test]
    /*Memory from this test is taken from a cairo program execution
    Program used:
        func main():
        let a = 1
        [ap + 3] = 5
        return()

    end
    Final Memory:
    {RelocatableValue(segment_index=0, offset=0): 4613515612218425347,
     RelocatableValue(segment_index=0, offset=1): 5,
     RelocatableValue(segment_index=0, offset=2): 2345108766317314046,
     RelocatableValue(segment_index=1, offset=0): RelocatableValue(segment_index=2, offset=0),
     RelocatableValue(segment_index=1, offset=1): RelocatableValue(segment_index=3, offset=0),
     RelocatableValue(segment_index=1, offset=5): 5}
    Relocated Memory:
        1     4613515612218425347
        2     5
        3     2345108766317314046
        4     10
        5     10
        ⋮
        9     5
    */
    fn relocate_memory_with_gap() {
        let program = program!();
        let mut cairo_runner = cairo_runner!(program);
        let mut vm = vm!(true);
        for _ in 0..4 {
            vm.segments.add(&mut vm.memory);
        }
        // Memory initialization without macro
        vm.memory
            .insert(
                &MaybeRelocatable::from((0, 0)),
                &MaybeRelocatable::from(Felt::new(4613515612218425347_i64)),
            )
            .unwrap();
        vm.memory
            .insert(
                &MaybeRelocatable::from((0, 1)),
                &MaybeRelocatable::from(Felt::new(5)),
            )
            .unwrap();
        vm.memory
            .insert(
                &MaybeRelocatable::from((0, 2)),
                &MaybeRelocatable::from(Felt::new(2345108766317314046_i64)),
            )
            .unwrap();
        vm.memory
            .insert(
                &MaybeRelocatable::from((1, 0)),
                &MaybeRelocatable::from((2, 0)),
            )
            .unwrap();
        vm.memory
            .insert(
                &MaybeRelocatable::from((1, 1)),
                &MaybeRelocatable::from((3, 0)),
            )
            .unwrap();
        vm.memory
            .insert(
                &MaybeRelocatable::from((1, 5)),
                &MaybeRelocatable::from(Felt::new(5)),
            )
            .unwrap();
        vm.segments.compute_effective_sizes(&vm.memory);
        let rel_table = vm
            .segments
            .relocate_segments()
            .expect("Couldn't relocate after compute effective sizes");
        assert_eq!(cairo_runner.relocate_memory(&mut vm, &rel_table), Ok(()));
        assert_eq!(cairo_runner.relocated_memory[0], None);
        assert_eq!(
            cairo_runner.relocated_memory[1],
            Some(Felt::new(4613515612218425347_i64))
        );
        assert_eq!(cairo_runner.relocated_memory[2], Some(Felt::new(5)));
        assert_eq!(
            cairo_runner.relocated_memory[3],
            Some(Felt::new(2345108766317314046_i64))
        );
        assert_eq!(cairo_runner.relocated_memory[4], Some(Felt::new(10)));
        assert_eq!(cairo_runner.relocated_memory[5], Some(Felt::new(10)));
        assert_eq!(cairo_runner.relocated_memory[6], None);
        assert_eq!(cairo_runner.relocated_memory[7], None);
        assert_eq!(cairo_runner.relocated_memory[8], None);
        assert_eq!(cairo_runner.relocated_memory[9], Some(Felt::new(5)));
    }

    #[test]
    /* Program used:
    %builtins output

    from starkware.cairo.common.serialize import serialize_word

    func main{output_ptr: felt*}():
        let a = 1
        serialize_word(a)
        let b = 17 * a
        serialize_word(b)
        return()
    end
    Relocated Memory:
        1     4612671182993129469
        2     5198983563776393216
        3     1
        4     2345108766317314046
        5     5191102247248822272
        6     5189976364521848832
        7     1
        8     1226245742482522112
        9     -7
        10    5189976364521848832
        11    17
        12    1226245742482522112
        13    -11
        14    2345108766317314046
        15    27
        16    29
        17    29
        18    27
        19    1
        20    18
        21    10
        22    28
        23    17
        24    18
        25    14
        26    29
        27    1
        28    17
     */
    fn initialize_run_and_relocate_output_builtin() {
        let program = program!(
            builtins = vec![String::from("output")],
            data = vec_data!(
                (4612671182993129469_i64),
                (5198983563776393216_i64),
                (1),
                (2345108766317314046_i64),
                (5191102247248822272_i64),
                (5189976364521848832_i64),
                (1),
                (1226245742482522112_i64),
                ((
                    "3618502788666131213697322783095070105623107215331596699973092056135872020474",
                    10
                )),
                (5189976364521848832_i64),
                (17),
                (1226245742482522112_i64),
                ((
                    "3618502788666131213697322783095070105623107215331596699973092056135872020470",
                    10
                )),
                (2345108766317314046_i64)
            ),
            main = Some(4),
        );
        let mut hint_processor = BuiltinHintProcessor::new_empty();
        let mut cairo_runner = cairo_runner!(program);
        let mut vm = vm!(true);
        cairo_runner.initialize_builtins(&mut vm).unwrap();
        cairo_runner.initialize_segments(&mut vm, None);
        let end = cairo_runner.initialize_main_entrypoint(&mut vm).unwrap();
        cairo_runner.initialize_vm(&mut vm).unwrap();
        assert_eq!(
            cairo_runner.run_until_pc(end, &mut vm, &mut hint_processor),
            Ok(())
        );
        vm.segments.compute_effective_sizes(&vm.memory);
        let rel_table = vm
            .segments
            .relocate_segments()
            .expect("Couldn't relocate after compute effective sizes");
        assert_eq!(cairo_runner.relocate_memory(&mut vm, &rel_table), Ok(()));
        assert_eq!(cairo_runner.relocated_memory[0], None);
        assert_eq!(
            cairo_runner.relocated_memory[1],
            Some(Felt::new(4612671182993129469_i64))
        );
        assert_eq!(
            cairo_runner.relocated_memory[2],
            Some(Felt::new(5198983563776393216_i64))
        );
        assert_eq!(cairo_runner.relocated_memory[3], Some(Felt::one()));
        assert_eq!(
            cairo_runner.relocated_memory[4],
            Some(Felt::new(2345108766317314046_i64))
        );
        assert_eq!(
            cairo_runner.relocated_memory[5],
            Some(Felt::new(5191102247248822272_i64))
        );
        assert_eq!(
            cairo_runner.relocated_memory[6],
            Some(Felt::new(5189976364521848832_i64))
        );
        assert_eq!(cairo_runner.relocated_memory[7], Some(Felt::one()));
        assert_eq!(
            cairo_runner.relocated_memory[8],
            Some(Felt::new(1226245742482522112_i64))
        );
        assert_eq!(
            cairo_runner.relocated_memory[9],
            Some(felt_str!(
                "3618502788666131213697322783095070105623107215331596699973092056135872020474"
            ))
        );
        assert_eq!(
            cairo_runner.relocated_memory[10],
            Some(Felt::new(5189976364521848832_i64))
        );
        assert_eq!(cairo_runner.relocated_memory[11], Some(Felt::new(17)));
        assert_eq!(
            cairo_runner.relocated_memory[12],
            Some(Felt::new(1226245742482522112_i64))
        );
        assert_eq!(
            cairo_runner.relocated_memory[13],
            Some(felt_str!(
                "3618502788666131213697322783095070105623107215331596699973092056135872020470"
            ))
        );
        assert_eq!(
            cairo_runner.relocated_memory[14],
            Some(Felt::new(2345108766317314046_i64))
        );
        assert_eq!(cairo_runner.relocated_memory[15], Some(Felt::new(27_i32)));
        assert_eq!(cairo_runner.relocated_memory[16], Some(Felt::new(29)));
        assert_eq!(cairo_runner.relocated_memory[17], Some(Felt::new(29)));
        assert_eq!(cairo_runner.relocated_memory[18], Some(Felt::new(27)));
        assert_eq!(cairo_runner.relocated_memory[19], Some(Felt::one()));
        assert_eq!(cairo_runner.relocated_memory[20], Some(Felt::new(18)));
        assert_eq!(cairo_runner.relocated_memory[21], Some(Felt::new(10)));
        assert_eq!(cairo_runner.relocated_memory[22], Some(Felt::new(28)));
        assert_eq!(cairo_runner.relocated_memory[23], Some(Felt::new(17)));
        assert_eq!(cairo_runner.relocated_memory[24], Some(Felt::new(18)));
        assert_eq!(cairo_runner.relocated_memory[25], Some(Felt::new(14)));
        assert_eq!(cairo_runner.relocated_memory[26], Some(Felt::new(29)));
        assert_eq!(cairo_runner.relocated_memory[27], Some(Felt::one()));
        assert_eq!(cairo_runner.relocated_memory[28], Some(Felt::new(17)));
    }

    #[test]
    /* Program used:
    %builtins output

    from starkware.cairo.common.serialize import serialize_word

    func main{output_ptr: felt*}():
        let a = 1
        serialize_word(a)
        let b = 17 * a
        serialize_word(b)
        return()
    end

    Relocated Trace:
    [TraceEntry(pc=5, ap=18, fp=18),
     TraceEntry(pc=6, ap=19, fp=18),
     TraceEntry(pc=8, ap=20, fp=18),
     TraceEntry(pc=1, ap=22, fp=22),
     TraceEntry(pc=2, ap=22, fp=22),
     TraceEntry(pc=4, ap=23, fp=22),
     TraceEntry(pc=10, ap=23, fp=18),
    */
    fn relocate_trace_output_builtin() {
        let program = program!(
            builtins = vec![String::from("output")],
            data = vec_data!(
                (4612671182993129469_i64),
                (5198983563776393216_i64),
                (1),
                (2345108766317314046_i64),
                (5191102247248822272_i64),
                (5189976364521848832_i64),
                (1),
                (1226245742482522112_i64),
                ((
                    "3618502788666131213697322783095070105623107215331596699973092056135872020474",
                    10
                )),
                (5189976364521848832_i64),
                (17),
                (1226245742482522112_i64),
                ((
                    "3618502788666131213697322783095070105623107215331596699973092056135872020470",
                    10
                )),
                (2345108766317314046_i64)
            ),
            main = Some(4),
        );
        let mut hint_processor = BuiltinHintProcessor::new_empty();
        let mut cairo_runner = cairo_runner!(program);
        let mut vm = vm!(true);
        cairo_runner.initialize_builtins(&mut vm).unwrap();
        cairo_runner.initialize_segments(&mut vm, None);
        let end = cairo_runner.initialize_main_entrypoint(&mut vm).unwrap();
        cairo_runner.initialize_vm(&mut vm).unwrap();
        assert_eq!(
            cairo_runner.run_until_pc(end, &mut vm, &mut hint_processor),
            Ok(())
        );
        vm.segments.compute_effective_sizes(&vm.memory);
        let rel_table = vm
            .segments
            .relocate_segments()
            .expect("Couldn't relocate after compute effective sizes");
        cairo_runner.relocate_trace(&mut vm, &rel_table).unwrap();
        let relocated_trace = cairo_runner.relocated_trace.unwrap();
        assert_eq!(relocated_trace.len(), 12);
        assert_eq!(
            relocated_trace[0],
            RelocatedTraceEntry {
                pc: 5,
                ap: 18,
                fp: 18
            }
        );
        assert_eq!(
            relocated_trace[1],
            RelocatedTraceEntry {
                pc: 6,
                ap: 19,
                fp: 18
            }
        );
        assert_eq!(
            relocated_trace[2],
            RelocatedTraceEntry {
                pc: 8,
                ap: 20,
                fp: 18
            }
        );
        assert_eq!(
            relocated_trace[3],
            RelocatedTraceEntry {
                pc: 1,
                ap: 22,
                fp: 22
            }
        );
        assert_eq!(
            relocated_trace[4],
            RelocatedTraceEntry {
                pc: 2,
                ap: 22,
                fp: 22
            }
        );
        assert_eq!(
            relocated_trace[5],
            RelocatedTraceEntry {
                pc: 4,
                ap: 23,
                fp: 22
            }
        );
        assert_eq!(
            relocated_trace[6],
            RelocatedTraceEntry {
                pc: 10,
                ap: 23,
                fp: 18
            }
        );
        assert_eq!(
            relocated_trace[7],
            RelocatedTraceEntry {
                pc: 12,
                ap: 24,
                fp: 18
            }
        );
        assert_eq!(
            relocated_trace[8],
            RelocatedTraceEntry {
                pc: 1,
                ap: 26,
                fp: 26
            }
        );
        assert_eq!(
            relocated_trace[9],
            RelocatedTraceEntry {
                pc: 2,
                ap: 26,
                fp: 26
            }
        );
        assert_eq!(
            relocated_trace[10],
            RelocatedTraceEntry {
                pc: 4,
                ap: 27,
                fp: 26
            }
        );
        assert_eq!(
            relocated_trace[11],
            RelocatedTraceEntry {
                pc: 14,
                ap: 27,
                fp: 18
            }
        );
    }

    #[test]
    fn write_output_from_preset_memory() {
        let program = program!["output"];
        let mut cairo_runner = cairo_runner!(program);
        let mut vm = vm!();
        cairo_runner.initialize_builtins(&mut vm).unwrap();
        cairo_runner.initialize_segments(&mut vm, None);
        assert_eq!(vm.builtin_runners[0].0, String::from("output"));
        assert_eq!(vm.builtin_runners[0].1.base(), 2);

        vm.memory = memory![((2, 0), 1), ((2, 1), 2)];
        vm.segments.segment_used_sizes = Some(vec![0, 0, 2]);
        let mut stdout = Vec::<u8>::new();
        cairo_runner.write_output(&mut vm, &mut stdout).unwrap();
        assert_eq!(String::from_utf8(stdout), Ok(String::from("1\n2\n")));
    }

    #[test]
    /*Program used:
    %builtins output

    from starkware.cairo.common.serialize import serialize_word

    func main{output_ptr: felt*}():
        let a = 1
        serialize_word(a)
        return()
    end */
    fn write_output_from_program() {
        //Initialization Phase
        let program = program!(
            builtins = vec![String::from("output")],
            data = vec_data!(
                (4612671182993129469_i64),
                (5198983563776393216_i64),
                (1),
                (2345108766317314046_i64),
                (5191102247248822272_i64),
                (5189976364521848832_i64),
                (1),
                (1226245742482522112_i64),
                ((
                    "3618502788666131213697322783095070105623107215331596699973092056135872020474",
                    10
                )),
                (5189976364521848832_i64),
                (17),
                (1226245742482522112_i64),
                ((
                    "3618502788666131213697322783095070105623107215331596699973092056135872020470",
                    10
                )),
                (2345108766317314046_i64)
            ),
            main = Some(4),
        );
        let mut cairo_runner = cairo_runner!(program);
        let mut vm = vm!();
        cairo_runner.initialize_builtins(&mut vm).unwrap();
        cairo_runner.initialize_segments(&mut vm, None);
        let end = cairo_runner.initialize_main_entrypoint(&mut vm).unwrap();
        cairo_runner.initialize_vm(&mut vm).unwrap();
        //Execution Phase
        let mut hint_processor = BuiltinHintProcessor::new_empty();
        assert_eq!(
            cairo_runner.run_until_pc(end, &mut vm, &mut hint_processor),
            Ok(())
        );

        let mut stdout = Vec::<u8>::new();
        cairo_runner.write_output(&mut vm, &mut stdout).unwrap();
        assert_eq!(String::from_utf8(stdout), Ok(String::from("1\n17\n")));
    }

    #[test]
    fn write_output_from_preset_memory_neg_output() {
        let program = program!["output"];
        let mut cairo_runner = cairo_runner!(program);
        let mut vm = vm!();
        cairo_runner.initialize_builtins(&mut vm).unwrap();
        cairo_runner.initialize_segments(&mut vm, None);
        assert_eq!(vm.builtin_runners[0].0, String::from("output"));
        assert_eq!(vm.builtin_runners[0].1.base(), 2);
        vm.memory = memory![(
            (2, 0),
            (
                "800000000000011000000000000000000000000000000000000000000000000",
                16
            )
        )];
        vm.segments.segment_used_sizes = Some(vec![0, 0, 1]);
        let mut stdout = Vec::<u8>::new();
        cairo_runner.write_output(&mut vm, &mut stdout).unwrap();
        assert_eq!(String::from_utf8(stdout), Ok(String::from("-1\n")));
    }

    /// Test that `write_output()` works when the `output` builtin is not the first one.
    #[test]
    fn write_output_unordered_builtins() {
        //Initialization Phase
        let program = program!(
            builtins = vec!["output".to_string(), "bitwise".to_string()],
            data = vec_data!(
                (4612671182993129469_i64),
                (5198983563776393216_i64),
                (1),
                (2345108766317314046_i64),
                (5191102247248822272_i64),
                (5189976364521848832_i64),
                (1),
                (1226245742482522112_i64),
                ((
                    "3618502788666131213697322783095070105623107215331596699973092056135872020474",
                    10
                )),
                (5189976364521848832_i64),
                (17),
                (1226245742482522112_i64),
                ((
                    "3618502788666131213697322783095070105623107215331596699973092056135872020470",
                    10
                )),
                (2345108766317314046_i64)
            ),
            main = Some(4),
        );

        let mut cairo_runner = cairo_runner!(program);
        let mut vm = vm!();

        cairo_runner
            .initialize_builtins(&mut vm)
            .expect("Couldn't initialize builtins.");

        // Swap the first and second builtins (first should be `output`).
        vm.builtin_runners.swap(0, 1);

        cairo_runner.initialize_segments(&mut vm, None);

        let end = cairo_runner
            .initialize_main_entrypoint(&mut vm)
            .expect("Couldn't initialize the main entrypoint.");
        cairo_runner
            .initialize_vm(&mut vm)
            .expect("Couldn't initialize the VM.");

        let mut hint_processor = BuiltinHintProcessor::new_empty();
        assert_eq!(
            cairo_runner.run_until_pc(end, &mut vm, &mut hint_processor),
            Ok(())
        );

        let mut stdout = Vec::<u8>::new();
        cairo_runner
            .write_output(&mut vm, &mut stdout)
            .expect("Call to `write_output()` failed.");
        assert_eq!(String::from_utf8(stdout), Ok(String::from("1\n17\n")));
    }

    #[test]
    fn insert_all_builtins_in_order() {
        let program = program!["output", "pedersen", "range_check", "bitwise", "ec_op"];
        let cairo_runner = cairo_runner!(program);
        let mut vm = vm!();
        cairo_runner.initialize_builtins(&mut vm).unwrap();
        assert_eq!(vm.builtin_runners[0].0, String::from("output"));
        assert_eq!(vm.builtin_runners[1].0, String::from("pedersen"));
        assert_eq!(vm.builtin_runners[2].0, String::from("range_check"));
        assert_eq!(vm.builtin_runners[3].0, String::from("bitwise"));
        assert_eq!(vm.builtin_runners[4].0, String::from("ec_op"));
    }

    #[test]
    /*Program used:
    %builtins range_check

    func check_range{range_check_ptr}(num):
        # Check that 0 <= num < 2**64.
        [range_check_ptr] = num
        assert [range_check_ptr + 1] = 2 ** 64 - 1 - num
        let range_check_ptr = range_check_ptr + 2
        return()
    end

    func main{range_check_ptr}():
        check_range(7)
        return()
    end

    main = 8
    data = [4612671182993129469, 5189976364521848832, 18446744073709551615, 5199546496550207487, 4612389712311386111, 5198983563776393216, 2, 2345108766317314046, 5191102247248822272, 5189976364521848832, 7, 1226245742482522112, 3618502788666131213697322783095070105623107215331596699973092056135872020470, 2345108766317314046]
    */
    fn run_for_steps() {
        let program = program!(
            builtins = vec![String::from("range_check")],
            data = vec_data!(
                (4612671182993129469_i64),
                (5189976364521848832_i64),
                (18446744073709551615_i128),
                (5199546496550207487_i64),
                (4612389712311386111_i64),
                (5198983563776393216_i64),
                (2),
                (2345108766317314046_i64),
                (5191102247248822272_i64),
                (5189976364521848832_i64),
                (7),
                (1226245742482522112_i64),
                ((
                    "3618502788666131213697322783095070105623107215331596699973092056135872020470",
                    10
                )),
                (2345108766317314046_i64)
            ),
            main = Some(8),
        );

        let mut hint_processor = BuiltinHintProcessor::new_empty();
        let mut cairo_runner = cairo_runner!(&program);

        let mut vm = vm!(true);
        cairo_runner.initialize_builtins(&mut vm).unwrap();
        cairo_runner.initialize_segments(&mut vm, None);

        cairo_runner.initialize_main_entrypoint(&mut vm).unwrap();
        cairo_runner.initialize_vm(&mut vm).unwrap();

        // Full takes 10 steps.
        assert_eq!(
            cairo_runner.run_for_steps(8, &mut vm, &mut hint_processor),
            Ok(())
        );
        assert_eq!(
            cairo_runner.run_for_steps(8, &mut vm, &mut hint_processor),
            Err(VirtualMachineError::EndOfProgram(8 - 2))
        );
    }

    #[test]
    /*Program used:
    %builtins range_check

    func check_range{range_check_ptr}(num):
        # Check that 0 <= num < 2**64.
        [range_check_ptr] = num
        assert [range_check_ptr + 1] = 2 ** 64 - 1 - num
        let range_check_ptr = range_check_ptr + 2
        return()
    end

    func main{range_check_ptr}():
        check_range(7)
        return()
    end

    main = 8
    data = [4612671182993129469, 5189976364521848832, 18446744073709551615, 5199546496550207487, 4612389712311386111, 5198983563776393216, 2, 2345108766317314046, 5191102247248822272, 5189976364521848832, 7, 1226245742482522112, 3618502788666131213697322783095070105623107215331596699973092056135872020470, 2345108766317314046]
    */
    fn run_until_steps() {
        let program = program!(
            builtins = vec![String::from("range_check")],
            data = vec_data!(
                (4612671182993129469_i64),
                (5189976364521848832_i64),
                (18446744073709551615_i128),
                (5199546496550207487_i64),
                (4612389712311386111_i64),
                (5198983563776393216_i64),
                (2),
                (2345108766317314046_i64),
                (5191102247248822272_i64),
                (5189976364521848832_i64),
                (7),
                (1226245742482522112_i64),
                ((
                    "3618502788666131213697322783095070105623107215331596699973092056135872020470",
                    10
                )),
                (2345108766317314046_i64)
            ),
            main = Some(8),
        );

        let mut hint_processor = BuiltinHintProcessor::new_empty();
        let mut cairo_runner = cairo_runner!(&program);

        let mut vm = vm!(true);
        cairo_runner.initialize_builtins(&mut vm).unwrap();
        cairo_runner.initialize_segments(&mut vm, None);

        cairo_runner.initialize_main_entrypoint(&mut vm).unwrap();
        cairo_runner.initialize_vm(&mut vm).unwrap();

        // Full takes 10 steps.
        assert_eq!(
            cairo_runner.run_until_steps(8, &mut vm, &mut hint_processor),
            Ok(())
        );
        assert_eq!(
            cairo_runner.run_until_steps(10, &mut vm, &mut hint_processor),
            Ok(())
        );
        assert_eq!(
            cairo_runner.run_until_steps(11, &mut vm, &mut hint_processor),
            Err(VirtualMachineError::EndOfProgram(1)),
        );
    }

    #[test]
    /*Program used:
    %builtins range_check

    func check_range{range_check_ptr}(num):
        # Check that 0 <= num < 2**64.
        [range_check_ptr] = num
        assert [range_check_ptr + 1] = 2 ** 64 - 1 - num
        let range_check_ptr = range_check_ptr + 2
        return()
    end

    func main{range_check_ptr}():
        check_range(7)
        return()
    end

    main = 8
    data = [4612671182993129469, 5189976364521848832, 18446744073709551615, 5199546496550207487, 4612389712311386111, 5198983563776393216, 2, 2345108766317314046, 5191102247248822272, 5189976364521848832, 7, 1226245742482522112, 3618502788666131213697322783095070105623107215331596699973092056135872020470, 2345108766317314046]
    */
    /// Verify that run_until_next_power_2() executes steps until the current
    /// step reaches a power of two, or an error occurs.
    fn run_until_next_power_of_2() {
        let program = program!(
            builtins = vec![String::from("range_check")],
            data = vec_data!(
                (4612671182993129469_i64),
                (5189976364521848832_i64),
                (18446744073709551615_i128),
                (5199546496550207487_i64),
                (4612389712311386111_i64),
                (5198983563776393216_i64),
                (2),
                (2345108766317314046_i64),
                (5191102247248822272_i64),
                (5189976364521848832_i64),
                (7),
                (1226245742482522112_i64),
                ((
                    "3618502788666131213697322783095070105623107215331596699973092056135872020470",
                    10
                )),
                (2345108766317314046_i64)
            ),
            main = Some(8),
        );

        let mut hint_processor = BuiltinHintProcessor::new_empty();
        let mut cairo_runner = cairo_runner!(&program);

        let mut vm = vm!(true);
        cairo_runner.initialize_builtins(&mut vm).unwrap();
        cairo_runner.initialize_segments(&mut vm, None);

        cairo_runner.initialize_main_entrypoint(&mut vm).unwrap();
        cairo_runner.initialize_vm(&mut vm).unwrap();

        // Full takes 10 steps.
        assert_eq!(
            cairo_runner.run_for_steps(1, &mut vm, &mut hint_processor),
            Ok(()),
        );
        assert_eq!(
            cairo_runner.run_until_next_power_of_2(&mut vm, &mut hint_processor),
            Ok(())
        );
        assert_eq!(vm.current_step, 1);

        assert_eq!(
            cairo_runner.run_for_steps(1, &mut vm, &mut hint_processor),
            Ok(()),
        );
        assert_eq!(
            cairo_runner.run_until_next_power_of_2(&mut vm, &mut hint_processor),
            Ok(())
        );
        assert_eq!(vm.current_step, 2);

        assert_eq!(
            cairo_runner.run_for_steps(1, &mut vm, &mut hint_processor),
            Ok(()),
        );
        assert_eq!(
            cairo_runner.run_until_next_power_of_2(&mut vm, &mut hint_processor),
            Ok(())
        );
        assert_eq!(vm.current_step, 4);

        assert_eq!(
            cairo_runner.run_for_steps(1, &mut vm, &mut hint_processor),
            Ok(()),
        );
        assert_eq!(
            cairo_runner.run_until_next_power_of_2(&mut vm, &mut hint_processor),
            Ok(())
        );
        assert_eq!(vm.current_step, 8);

        assert_eq!(
            cairo_runner.run_for_steps(1, &mut vm, &mut hint_processor),
            Ok(()),
        );
        assert_eq!(
            cairo_runner.run_until_next_power_of_2(&mut vm, &mut hint_processor),
            Err(VirtualMachineError::EndOfProgram(6)),
        );
        assert_eq!(vm.current_step, 10);
    }

    #[test]
    fn get_constants() {
        let program_constants = HashMap::from([
            ("MAX".to_string(), Felt::new(300)),
            ("MIN".to_string(), Felt::new(20)),
        ]);
        let program = program!(constants = program_constants.clone(),);
        let cairo_runner = cairo_runner!(program);
        assert_eq!(cairo_runner.get_constants(), &program_constants);
    }

    #[test]
    fn get_memory_holes_missing_accessed_addresses() {
        let program = program!();

        let cairo_runner = cairo_runner!(program);
        let mut vm = vm!();
        vm.accessed_addresses = None;

        assert_eq!(
            cairo_runner.get_memory_holes(&vm),
            Err(MemoryError::MissingAccessedAddresses),
        );
    }

    #[test]
    fn get_memory_holes_missing_segment_used_sizes() {
        let program = program!();

        let cairo_runner = cairo_runner!(program);
        let mut vm = vm!();

        vm.builtin_runners = Vec::new();
        assert_eq!(
            cairo_runner.get_memory_holes(&vm),
            Err(MemoryError::MissingSegmentUsedSizes),
        );
    }

    #[test]
    fn get_memory_holes_empty() {
        let program = program!();

        let cairo_runner = cairo_runner!(program);
        let mut vm = vm!();

        vm.builtin_runners = Vec::new();
        vm.segments.segment_used_sizes = Some(Vec::new());
        assert_eq!(cairo_runner.get_memory_holes(&vm), Ok(0));
    }

    #[test]
    fn get_memory_holes_empty_builtins() {
        let program = program!();

        let cairo_runner = cairo_runner!(program);
        let mut vm = vm!();

        vm.accessed_addresses = Some(vec![(0, 0).into(), (0, 2).into()]);
        vm.builtin_runners = Vec::new();
        vm.segments.segment_used_sizes = Some(vec![4]);
        assert_eq!(cairo_runner.get_memory_holes(&vm), Ok(2));
    }

    #[test]
    fn get_memory_holes_empty_accesses() {
        let program = program!();

        let cairo_runner = cairo_runner!(program);
        let mut vm = vm!();

        vm.builtin_runners = vec![{
            let mut builtin_runner: BuiltinRunner = OutputBuiltinRunner::new(true).into();
            builtin_runner.initialize_segments(&mut vm.segments, &mut vm.memory);

            ("output".to_string(), builtin_runner)
        }];
        vm.segments.segment_used_sizes = Some(vec![4]);
        assert_eq!(cairo_runner.get_memory_holes(&vm), Ok(0));
    }

    #[test]
    fn get_memory_holes() {
        let program = program!();

        let cairo_runner = cairo_runner!(program);
        let mut vm = vm!();

        vm.accessed_addresses = Some(vec![(1, 0).into(), (1, 2).into()]);
        vm.builtin_runners = vec![{
            let mut builtin_runner: BuiltinRunner = OutputBuiltinRunner::new(true).into();
            builtin_runner.initialize_segments(&mut vm.segments, &mut vm.memory);

            ("output".to_string(), builtin_runner)
        }];
        vm.segments.segment_used_sizes = Some(vec![4, 4]);
        assert_eq!(cairo_runner.get_memory_holes(&vm), Ok(2));
    }

    /// Test that check_diluted_check_usage() works without a diluted pool
    /// instance.
    #[test]
    fn check_diluted_check_usage_without_pool_instance() {
        let program = program!();

        let mut cairo_runner = cairo_runner!(program);
        let vm = vm!();

        cairo_runner.layout.diluted_pool_instance_def = None;
        assert_eq!(cairo_runner.check_diluted_check_usage(&vm), Ok(()));
    }

    /// Test that check_diluted_check_usage() works without builtin runners.
    #[test]
    fn check_diluted_check_usage_without_builtin_runners() {
        let program = program!();

        let cairo_runner = cairo_runner!(program);
        let mut vm = vm!();

        vm.current_step = 10000;
        vm.builtin_runners = vec![];
        assert_eq!(cairo_runner.check_diluted_check_usage(&vm), Ok(()));
    }

    /// Test that check_diluted_check_usage() fails when there aren't enough
    /// allocated units.
    #[test]
    fn check_diluted_check_usage_insufficient_allocated_cells() {
        let program = program!();

        let cairo_runner = cairo_runner!(program);
        let mut vm = vm!();

        vm.current_step = 100;
        vm.builtin_runners = vec![];
        assert_eq!(
            cairo_runner.check_diluted_check_usage(&vm),
            Err(MemoryError::InsufficientAllocatedCells.into()),
        );
    }

    /// Test that check_diluted_check_usage() succeeds when all the conditions
    /// are met.
    #[test]
    fn check_diluted_check_usage() {
        let program = program!();

        let cairo_runner = cairo_runner!(program);
        let mut vm = vm!();

        vm.current_step = 8192;
        vm.builtin_runners = vec![(
            "bitwise".to_string(),
            BitwiseBuiltinRunner::new(&BitwiseInstanceDef::default(), true).into(),
        )];
        assert_eq!(cairo_runner.check_diluted_check_usage(&vm), Ok(()),);
    }

    #[test]
    fn end_run_run_already_finished() {
        let program = program!();

        let mut hint_processor = BuiltinHintProcessor::new_empty();
        let mut cairo_runner = cairo_runner!(program);
        let mut vm = vm!();

        cairo_runner.run_ended = true;
        assert_eq!(
            cairo_runner.end_run(true, false, &mut vm, &mut hint_processor),
            Err(RunnerError::RunAlreadyFinished.into()),
        );
    }

    #[test]
    fn end_run() {
        let program = program!();

        let mut hint_processor = BuiltinHintProcessor::new_empty();
        let mut cairo_runner = cairo_runner!(program);
        let mut vm = vm!();

        vm.accessed_addresses = Some(Vec::new());
        assert_eq!(
            cairo_runner.end_run(true, false, &mut vm, &mut hint_processor),
            Ok(()),
        );

        cairo_runner.run_ended = false;
        cairo_runner.relocated_memory.clear();
        assert_eq!(
            cairo_runner.end_run(true, true, &mut vm, &mut hint_processor),
            Ok(()),
        );
        assert!(!cairo_runner.run_ended);
    }

    #[test]
    fn end_run_proof_mode_insufficient_allocated_cells() {
        let program = Program::from_file(
            Path::new("cairo_programs/proof_programs/fibonacci.json"),
            Some("main"),
        )
        .expect("Call to `Program::from_file()` failed.");

        let mut hint_processor = BuiltinHintProcessor::new_empty();
        let mut cairo_runner = cairo_runner!(program, "all", true);
        let mut vm = vm!(true);

        let end = cairo_runner.initialize(&mut vm).unwrap();
        cairo_runner
            .run_until_pc(end, &mut vm, &mut hint_processor)
            .expect("Call to `CairoRunner::run_until_pc()` failed.");
        assert_eq!(
            cairo_runner.end_run(false, false, &mut vm, &mut hint_processor),
            Ok(()),
        );
    }

    #[test]
    fn get_builtin_segments_info_empty() {
        let program = program!();

        let cairo_runner = cairo_runner!(program);
        let vm = vm!();

        assert_eq!(
            cairo_runner.get_builtin_segments_info(&vm),
            Ok(HashMap::new()),
        );
    }

    #[test]
    fn get_builtin_segments_info_base_not_finished() {
        let program = program!();

        let cairo_runner = cairo_runner!(program);
        let mut vm = vm!();

        vm.builtin_runners = vec![(
            "output".to_string(),
            BuiltinRunner::Output(OutputBuiltinRunner::new(true)),
        )];
        assert_eq!(
            cairo_runner.get_builtin_segments_info(&vm),
            Err(RunnerError::BaseNotFinished),
        );
    }

    #[test]
    fn get_execution_resources_trace_not_enabled() {
        let program = program!();

        let cairo_runner = cairo_runner!(program);
        let mut vm = vm!();

        vm.segments.segment_used_sizes = Some(vec![4]);
        assert_eq!(
            cairo_runner.get_execution_resources(&vm),
            Ok(ExecutionResources {
                n_steps: 0,
                n_memory_holes: 0,
                builtin_instance_counter: HashMap::new(),
            }),
        );
    }

    #[test]
    fn get_execution_resources_empty_builtins() {
        let program = program!();

        let mut cairo_runner = cairo_runner!(program);
        let mut vm = vm!();

        cairo_runner.original_steps = Some(10);
        vm.segments.segment_used_sizes = Some(vec![4]);
        assert_eq!(
            cairo_runner.get_execution_resources(&vm),
            Ok(ExecutionResources {
                n_steps: 10,
                n_memory_holes: 0,
                builtin_instance_counter: HashMap::new(),
            }),
        );
    }

    #[test]
    fn get_execution_resources() {
        let program = program!();

        let mut cairo_runner = cairo_runner!(program);
        let mut vm = vm!();

        cairo_runner.original_steps = Some(10);
        vm.segments.segment_used_sizes = Some(vec![4]);
        vm.builtin_runners = vec![{
            let mut builtin = OutputBuiltinRunner::new(true);
            builtin.initialize_segments(&mut vm.segments, &mut vm.memory);

            ("output".to_string(), BuiltinRunner::Output(builtin))
        }];
        assert_eq!(
            cairo_runner.get_execution_resources(&vm),
            Ok(ExecutionResources {
                n_steps: 10,
                n_memory_holes: 0,
                builtin_instance_counter: HashMap::from([("output".to_string(), 4)]),
            }),
        );
    }

    #[test]
    fn finalize_segments_run_not_ended() {
        let program = program!();
        let mut cairo_runner = cairo_runner!(program);
        let mut vm = vm!();
        assert_eq!(
            cairo_runner.finalize_segments(&mut vm),
            Err(RunnerError::FinalizeNoEndRun)
        )
    }

    #[test]
    fn finalize_segments_run_ended_empty_no_prog_base() {
        let program = program!();
        let mut cairo_runner = cairo_runner!(program);
        cairo_runner.execution_base = Some(Relocatable::from((1, 0)));
        cairo_runner.run_ended = true;
        let mut vm = vm!();
        assert_eq!(
            cairo_runner.finalize_segments(&mut vm),
            Err(RunnerError::NoProgBase)
        )
    }

    #[test]
    fn finalize_segments_run_ended_empty_no_exec_base() {
        let program = program!();
        let mut cairo_runner = cairo_runner!(program);
        cairo_runner.proof_mode = true;
        cairo_runner.program_base = Some(Relocatable::from((0, 0)));
        cairo_runner.run_ended = true;
        let mut vm = vm!();
        assert_eq!(
            cairo_runner.finalize_segments(&mut vm),
            Err(RunnerError::NoExecBase)
        )
    }

    #[test]
    fn finalize_segments_run_ended_empty_noproof_mode() {
        let program = program!();
        let mut cairo_runner = cairo_runner!(program);
        cairo_runner.program_base = Some(Relocatable::from((0, 0)));
        cairo_runner.execution_base = Some(Relocatable::from((1, 0)));
        cairo_runner.run_ended = true;
        let mut vm = vm!();
        assert_eq!(
            cairo_runner.finalize_segments(&mut vm),
            Err(RunnerError::FinalizeSegmentsNoProofMode)
        )
    }

    #[test]
    fn finalize_segments_run_ended_emptyproof_mode() {
        let program = program!();
        let mut cairo_runner = cairo_runner!(program, "plain", true);
        cairo_runner.program_base = Some(Relocatable::from((0, 0)));
        cairo_runner.execution_base = Some(Relocatable::from((1, 0)));
        cairo_runner.run_ended = true;
        let mut vm = vm!();
        assert_eq!(cairo_runner.finalize_segments(&mut vm), Ok(()));
        assert!(cairo_runner.segments_finalized);
        assert!(cairo_runner.execution_public_memory.unwrap().is_empty())
    }

    #[test]
    fn finalize_segments_run_ended_not_emptyproof_mode_empty_execution_public_memory() {
        let mut program = program!();
        program.data = vec_data![(1), (2), (3), (4), (5), (6), (7), (8)];
        //Program data len = 8
        let mut cairo_runner = cairo_runner!(program, "plain", true);
        cairo_runner.program_base = Some(Relocatable::from((0, 0)));
        cairo_runner.execution_base = Some(Relocatable::from((1, 0)));
        cairo_runner.run_ended = true;
        let mut vm = vm!();
        assert_eq!(cairo_runner.finalize_segments(&mut vm), Ok(()));
        assert!(cairo_runner.segments_finalized);
        //Check values written by first call to segments.finalize()
        assert_eq!(vm.segments.segment_sizes.get(&0), Some(&8_usize));
        assert_eq!(
            vm.segments.public_memory_offsets.get(&0),
            Some(&vec![
                (0_usize, 0_usize),
                (1_usize, 0_usize),
                (2_usize, 0_usize),
                (3_usize, 0_usize),
                (4_usize, 0_usize),
                (5_usize, 0_usize),
                (6_usize, 0_usize),
                (7_usize, 0_usize)
            ])
        );
        //Check values written by second call to segments.finalize()
        assert_eq!(vm.segments.segment_sizes.get(&1), None);
        assert_eq!(vm.segments.public_memory_offsets.get(&1), Some(&vec![]));
    }

    #[test]
    fn finalize_segments_run_ended_not_emptyproof_mode_with_execution_public_memory() {
        let mut program = program!();
        program.data = vec_data![(1), (2), (3), (4)];
        //Program data len = 4
        let mut cairo_runner = cairo_runner!(program, "plain", true);
        cairo_runner.program_base = Some(Relocatable::from((0, 0)));
        cairo_runner.execution_base = Some(Relocatable::from((1, 1)));
        cairo_runner.execution_public_memory = Some(vec![1_usize, 3_usize, 5_usize, 4_usize]);
        cairo_runner.run_ended = true;
        let mut vm = vm!();
        assert_eq!(cairo_runner.finalize_segments(&mut vm), Ok(()));
        assert!(cairo_runner.segments_finalized);
        //Check values written by first call to segments.finalize()
        assert_eq!(vm.segments.segment_sizes.get(&0), Some(&4_usize));
        assert_eq!(
            vm.segments.public_memory_offsets.get(&0),
            Some(&vec![
                (0_usize, 0_usize),
                (1_usize, 0_usize),
                (2_usize, 0_usize),
                (3_usize, 0_usize)
            ])
        );
        //Check values written by second call to segments.finalize()
        assert_eq!(vm.segments.segment_sizes.get(&1), None);
        assert_eq!(
            vm.segments.public_memory_offsets.get(&1),
            Some(&vec![
                (2_usize, 0_usize),
                (4_usize, 0_usize),
                (6_usize, 0_usize),
                (5_usize, 0_usize)
            ])
        );
    }

    /// Test that ensures get_perm_range_check_limits() returns an error when
    /// trace is not enabled.
    #[test]
    fn get_perm_range_check_limits_trace_not_enabled() {
        let program = program!();

        let cairo_runner = cairo_runner!(program);
        let vm = vm!();

        assert_eq!(
            cairo_runner.get_perm_range_check_limits(&vm),
            Err(TraceError::TraceNotEnabled.into()),
        );
    }

    /// Test that ensures get_perm_range_check_limits() returns None when the
    /// trace is empty (get_perm_range_check_limits returns None).
    #[test]
    fn get_perm_range_check_limits_empty() {
        let program = program!();

        let cairo_runner = cairo_runner!(program);
        let mut vm = vm!();
        vm.trace = Some(vec![]);

        assert_eq!(cairo_runner.get_perm_range_check_limits(&vm), Ok(None));
    }

    /// Test that get_perm_range_check_limits() works correctly when there are
    /// no builtins.
    #[test]
    fn get_perm_range_check_limits_no_builtins() {
        let program = program!();

        let cairo_runner = cairo_runner!(program);
        let mut vm = vm!();

        vm.trace = Some(vec![
            TraceEntry {
                pc: (0, 0).into(),
                ap: (0, 0).into(),
                fp: (0, 0).into(),
            },
            TraceEntry {
                pc: (0, 1).into(),
                ap: (0, 0).into(),
                fp: (0, 0).into(),
            },
            TraceEntry {
                pc: (0, 2).into(),
                ap: (0, 0).into(),
                fp: (0, 0).into(),
            },
        ]);
        vm.memory.data = vec![vec![
            Some(Felt::new(0x80FF_8000_0530u64).into()),
            Some(Felt::new(0xBFFF_8000_0620u64).into()),
            Some(Felt::new(0x8FFF_8000_0750u64).into()),
        ]];

        assert_eq!(
            cairo_runner.get_perm_range_check_limits(&vm),
            Ok(Some((-31440, 16383))),
        );
    }

    /// Test that get_perm_range_check_limits() works correctly when there are
    /// builtins.
    #[test]
    fn get_perm_range_check_limits() {
        let program = program!();

        let cairo_runner = cairo_runner!(program);
        let mut vm = vm!();

        vm.trace = Some(vec![TraceEntry {
            pc: (0, 0).into(),
            ap: (0, 0).into(),
            fp: (0, 0).into(),
        }]);
        vm.memory.data = vec![vec![mayberelocatable!(0x80FF_8000_0530u64).into()]];
        vm.builtin_runners = vec![(
            "range_check".to_string(),
            RangeCheckBuiltinRunner::new(12, 5, true).into(),
        )];

        assert_eq!(
            cairo_runner.get_perm_range_check_limits(&vm),
            Ok(Some((-31440, 1328))),
        );
    }

    /// Test that check_range_check_usage() returns successfully when trace is
    /// not enabled.
    #[test]
    fn check_range_check_usage_perm_range_limits_none() {
        let program = program!();

        let cairo_runner = cairo_runner!(program);
        let mut vm = vm!();
        vm.trace = Some(vec![]);

        assert_eq!(cairo_runner.check_range_check_usage(&vm), Ok(()));
    }

    /// Test that check_range_check_usage() returns successfully when all the
    /// conditions are met.
    #[test]
    fn check_range_check_usage_without_builtins() {
        let program = program!();

        let cairo_runner = cairo_runner!(program);
        let mut vm = vm!();
        vm.builtin_runners = vec![];
        vm.current_step = 10000;
        vm.memory.data = vec![vec![Some(mayberelocatable!(0x80FF_8000_0530u64))]];
        vm.trace = Some(vec![TraceEntry {
            pc: (0, 0).into(),
            ap: (0, 0).into(),
            fp: (0, 0).into(),
        }]);

        assert_eq!(cairo_runner.check_range_check_usage(&vm), Ok(()),);
    }

    /// Test that check_range_check_usage() returns an error if there are
    /// insufficient allocated cells.
    #[test]
    fn check_range_check_usage_insufficient_allocated_cells() {
        let program = program!();

        let cairo_runner = cairo_runner!(program);
        let mut vm = vm!();
        vm.builtin_runners = vec![(
            "range_check".to_string(),
            RangeCheckBuiltinRunner::new(8, 8, true).into(),
        )];
        vm.memory.data = vec![vec![Some(mayberelocatable!(0x80FF_8000_0530u64))]];
        vm.trace = Some(vec![TraceEntry {
            pc: (0, 0).into(),
            ap: (0, 0).into(),
            fp: (0, 0).into(),
        }]);

        assert_eq!(
            cairo_runner.check_range_check_usage(&vm),
            Err(MemoryError::InsufficientAllocatedCells.into()),
        );
    }

    #[test]
    fn get_initial_fp_is_none_without_initialization() {
        let program = program!();

        let runner = cairo_runner!(program);

        assert_eq!(None, runner.get_initial_fp());
    }

    #[test]
    fn get_initial_fp_can_be_obtained() {
        //This test works with basic Program definition, will later be updated to use Program::new() when fully defined
        let program = program!["output"];
        let mut cairo_runner = cairo_runner!(program);
        let mut vm = vm!();
        for _ in 0..2 {
            vm.segments.add(&mut vm.memory);
        }
        cairo_runner.program_base = Some(relocatable!(0, 0));
        cairo_runner.execution_base = Some(relocatable!(1, 0));
        let return_fp = Felt::new(9_i32).into();
        cairo_runner
            .initialize_function_entrypoint(&mut vm, 0, vec![], return_fp)
            .unwrap();
        assert_eq!(Some(relocatable!(1, 2)), cairo_runner.get_initial_fp());
    }

    #[test]
    fn check_used_cells_valid_case() {
        let program = program!["range_check", "output"];
        let mut cairo_runner = cairo_runner!(program);
        let mut vm = vm!();
        vm.segments.segment_used_sizes = Some(vec![4]);
        vm.trace = Some(vec![]);
        cairo_runner.layout.diluted_pool_instance_def = None;

        assert_eq!(cairo_runner.check_used_cells(&vm), Ok(()));
    }

    #[test]
    fn check_used_cells_get_used_cells_and_allocated_size_error() {
        let program = program!();

        let cairo_runner = cairo_runner!(program);
        let mut vm = vm!();
        vm.builtin_runners = vec![(
            "range_check".to_string(),
            RangeCheckBuiltinRunner::new(8, 8, true).into(),
        )];
        vm.memory.data = vec![vec![Some(mayberelocatable!(0x80FF_8000_0530u64))]];
        vm.trace = Some(vec![TraceEntry {
            pc: (0, 0).into(),
            ap: (0, 0).into(),
            fp: (0, 0).into(),
        }]);

        assert_eq!(
            cairo_runner.check_used_cells(&vm),
            Err(VirtualMachineError::MemoryError(
                MemoryError::InsufficientAllocatedCells
            ))
        );
    }

    #[test]
    fn check_used_cells_check_memory_usage_error() {
        let program = program!();

        let cairo_runner = cairo_runner!(program);
        let mut vm = vm!();

        vm.accessed_addresses = Some(vec![(1, 0).into(), (1, 3).into()]);
        vm.builtin_runners = vec![{
            let mut builtin_runner: BuiltinRunner = OutputBuiltinRunner::new(true).into();
            builtin_runner.initialize_segments(&mut vm.segments, &mut vm.memory);

            ("output".to_string(), builtin_runner)
        }];
        vm.segments.segment_used_sizes = Some(vec![4, 12]);
        vm.trace = Some(vec![]);

        assert_eq!(
            cairo_runner.check_used_cells(&vm),
            Err(VirtualMachineError::MemoryError(
                MemoryError::InsufficientAllocatedCells
            ))
        );
    }

    #[test]
    fn check_used_cells_check_diluted_check_usage_error() {
        let program = program!["range_check", "output"];
        let cairo_runner = cairo_runner!(program);
        let mut vm = vm!();
        vm.segments.segment_used_sizes = Some(vec![4]);
        vm.trace = Some(vec![]);

        assert_eq!(
            cairo_runner.check_used_cells(&vm),
            Err(VirtualMachineError::MemoryError(
                MemoryError::InsufficientAllocatedCells
            ))
        );
    }

    #[test]
    fn initialize_all_builtins() {
        let program = program!();

        let cairo_runner = cairo_runner!(program);
        let mut vm = vm!();

        cairo_runner
            .initialize_all_builtins(&mut vm)
            .expect("Builtin initialization failed.");

        let given_output = vm.get_builtin_runners();

        assert_eq!(given_output[0].0, "pedersen");
        assert_eq!(given_output[1].0, "range_check");
        assert_eq!(given_output[2].0, "output");
        assert_eq!(given_output[3].0, "ecdsa");
        assert_eq!(given_output[4].0, "bitwise");
        assert_eq!(given_output[5].0, "ec_op");
        assert_eq!(given_output[6].0, "keccak");
    }

    #[test]
    fn initialize_all_builtins_maintain_program_order() {
        let program = program!["pedersen", "range_check", "ecdsa"];

        let cairo_runner = cairo_runner!(program);
        let mut vm = vm!();

        cairo_runner
            .initialize_all_builtins(&mut vm)
            .expect("Builtin initialization failed.");

        let given_output = vm.get_builtin_runners();

        assert_eq!(given_output[0].0, "pedersen");
        assert_eq!(given_output[1].0, "range_check");
        assert_eq!(given_output[2].0, "ecdsa");
        assert_eq!(given_output[3].0, "output");
        assert_eq!(given_output[4].0, "bitwise");
        assert_eq!(given_output[5].0, "ec_op");
        assert_eq!(given_output[6].0, "keccak");
    }

    #[test]
    fn initialize_function_runner() {
        let program = program!();

        let mut cairo_runner = cairo_runner!(program);
        let mut vm = vm!();

        cairo_runner
            .initialize_function_runner(&mut vm)
            .expect("initialize_function_runner failed.");

        let builtin_runners = vm.get_builtin_runners();

        assert_eq!(builtin_runners[0].0, "pedersen");
        assert_eq!(builtin_runners[1].0, "range_check");
        assert_eq!(builtin_runners[2].0, "output");
        assert_eq!(builtin_runners[3].0, "ecdsa");
        assert_eq!(builtin_runners[4].0, "bitwise");
        assert_eq!(builtin_runners[5].0, "ec_op");
        assert_eq!(builtin_runners[6].0, "keccak");

        assert_eq!(
            cairo_runner.program_base,
            Some(Relocatable {
                segment_index: 0,
                offset: 0,
            })
        );
        assert_eq!(
            cairo_runner.execution_base,
            Some(Relocatable {
                segment_index: 1,
                offset: 0,
            })
        );
        assert_eq!(vm.segments.num_segments, 9);
    }

    #[test]
    fn initialize_segments_incorrect_layout_plain_one_builtin() {
        let program = program!["output"];
        let mut vm = vm!();
        let cairo_runner = cairo_runner!(program, "plain");
        assert_eq!(
            cairo_runner.initialize_builtins(&mut vm),
            Err(RunnerError::NoBuiltinForInstance(
                HashSet::from([String::from("output")]),
                String::from("plain")
            ))
        );
    }

    #[test]
    fn initialize_segments_incorrect_layout_plain_two_builtins() {
        let program = program!["output", "pedersen"];
        let mut vm = vm!();
        let cairo_runner = cairo_runner!(program, "plain");
        assert_eq!(
            cairo_runner.initialize_builtins(&mut vm),
            Err(RunnerError::NoBuiltinForInstance(
                HashSet::from([String::from("output"), String::from("pedersen")]),
                String::from("plain")
            ))
        );
    }

    #[test]
    fn initialize_segments_incorrect_layout_small_two_builtins() {
        let program = program!["output", "bitwise"];
        let mut vm = vm!();
        let cairo_runner = cairo_runner!(program, "small");
        assert_eq!(
            cairo_runner.initialize_builtins(&mut vm),
            Err(RunnerError::NoBuiltinForInstance(
                HashSet::from([String::from("bitwise")]),
                String::from("small")
            ))
        );
    }
    #[test]
    fn initialize_main_entrypoint_proof_mode_empty_program() {
        let program = program!(start = Some(0), end = Some(0), main = Some(8),);
        let mut runner = cairo_runner!(program);
        runner.proof_mode = true;
        let mut vm = vm!();
        runner.initialize_segments(&mut vm, None);
        assert_eq!(runner.execution_base, Some(Relocatable::from((1, 0))));
        assert_eq!(runner.program_base, Some(Relocatable::from((0, 0))));
        assert_eq!(
            runner.initialize_main_entrypoint(&mut vm),
            Ok(Relocatable::from((0, 0)))
        );
        assert_eq!(runner.initial_ap, Some(Relocatable::from((1, 2))));
        assert_eq!(runner.initial_fp, runner.initial_ap);
        assert_eq!(runner.execution_public_memory, Some(vec![0, 1]));
    }

    #[test]
    fn initialize_main_entrypoint_proof_mode_empty_program_two_builtins() {
        let program = program!(
            start = Some(0),
            end = Some(0),
            main = Some(8),
            builtins = vec!["output".to_string(), "ec_op".to_string()],
        );
        let mut runner = cairo_runner!(program);
        runner.proof_mode = true;
        let mut vm = vm!();
        runner.initialize_builtins(&mut vm).unwrap();
        runner.initialize_segments(&mut vm, None);
        assert_eq!(runner.execution_base, Some(Relocatable::from((1, 0))));
        assert_eq!(runner.program_base, Some(Relocatable::from((0, 0))));
        assert_eq!(
            runner.initialize_main_entrypoint(&mut vm),
            Ok(Relocatable::from((0, 0)))
        );
        assert_eq!(runner.initial_ap, Some(Relocatable::from((1, 2))));
        assert_eq!(runner.initial_fp, runner.initial_ap);
        assert_eq!(runner.execution_public_memory, Some(vec![0, 1, 2, 3]));
    }

    #[test]
    fn can_get_the_runner_program_builtins() {
        let program = program!(
            start = Some(0),
            end = Some(0),
            main = Some(8),
            builtins = vec!["output".to_string(), "ec_op".to_string()],
        );
        let runner = cairo_runner!(program);

        assert_eq!(&program.builtins, runner.get_program_builtins());
    }

    #[test]
    fn set_entrypoint_main_default() {
        let program = program!();
        let mut cairo_runner = cairo_runner!(program);

        cairo_runner.program.identifiers = [(
            "__main__.main",
            Identifier {
                pc: Some(0),
                type_: None,
                value: None,
                full_name: None,
                members: None,
            },
        )]
        .into_iter()
        .map(|(k, v)| (k.to_string(), v))
        .collect();

        cairo_runner
            .set_entrypoint(None)
            .expect("Call to `set_entrypoint()` failed.");
        assert_eq!(cairo_runner.program.main, Some(0));
    }

    #[test]
    fn set_entrypoint_main() {
        let program = program!();
        let mut cairo_runner = cairo_runner!(program);

        cairo_runner.program.identifiers = [
            (
                "__main__.main",
                Identifier {
                    pc: Some(0),
                    type_: None,
                    value: None,
                    full_name: None,
                    members: None,
                },
            ),
            (
                "__main__.alternate_main",
                Identifier {
                    pc: Some(1),
                    type_: None,
                    value: None,
                    full_name: None,
                    members: None,
                },
            ),
        ]
        .into_iter()
        .map(|(k, v)| (k.to_string(), v))
        .collect();

        cairo_runner
            .set_entrypoint(Some("alternate_main"))
            .expect("Call to `set_entrypoint()` failed.");
        assert_eq!(cairo_runner.program.main, Some(1));
    }

    /// Test that set_entrypoint() fails when the entrypoint doesn't exist.
    #[test]
    fn set_entrypoint_main_non_existent() {
        let program = program!();
        let mut cairo_runner = cairo_runner!(program);

        cairo_runner.program.identifiers = [(
            "__main__.main",
            Identifier {
                pc: Some(0),
                type_: None,
                value: None,
                full_name: None,
                members: None,
            },
        )]
        .into_iter()
        .map(|(k, v)| (k.to_string(), v))
        .collect();

        cairo_runner
            .set_entrypoint(Some("nonexistent_main"))
            .expect_err("Call to `set_entrypoint()` succeeded (should've failed).");
        assert_eq!(cairo_runner.program.main, None);
    }

    #[test]
    fn read_return_values_test() {
        let mut program = program!();
        program.data = vec_data![(1), (2), (3), (4), (5), (6), (7), (8)];
        //Program data len = 8
        let mut cairo_runner = cairo_runner!(program, "plain", true);
        cairo_runner.program_base = Some(Relocatable::from((0, 0)));
        cairo_runner.execution_base = Some(Relocatable::from((1, 0)));
        cairo_runner.run_ended = true;
        cairo_runner.segments_finalized = false;
        let vm = vm!();
        //Check values written by first call to segments.finalize()

        assert_eq!(cairo_runner.read_return_values(&vm), Ok(()));
        assert_eq!(
            cairo_runner
                .execution_public_memory
                .expect("missing execution public memory"),
            Vec::<usize>::new()
        );
    }

    #[test]
    fn read_return_values_test_with_run_not_ended() {
        let mut program = program!();
        program.data = vec_data![(1), (2), (3), (4), (5), (6), (7), (8)];
        //Program data len = 8
        let mut cairo_runner = cairo_runner!(program, "plain", true);
        cairo_runner.program_base = Some(Relocatable::from((0, 0)));
        cairo_runner.execution_base = Some(Relocatable::from((1, 0)));
        cairo_runner.run_ended = false;
        let vm = vm!();
        assert_eq!(
            cairo_runner.read_return_values(&vm),
            Err(RunnerError::FinalizeNoEndRun)
        );
    }

    #[test]
    fn read_return_values_test_with_segments_finalized() {
        let mut program = program!();
        program.data = vec_data![(1), (2), (3), (4), (5), (6), (7), (8)];
        //Program data len = 8
        let mut cairo_runner = cairo_runner!(program, "plain", true);
        cairo_runner.program_base = Some(Relocatable::from((0, 0)));
        cairo_runner.execution_base = Some(Relocatable::from((1, 0)));
        cairo_runner.run_ended = true;
        cairo_runner.segments_finalized = true;
        let vm = vm!();
        assert_eq!(
            cairo_runner.read_return_values(&vm),
            Err(RunnerError::FailedAddingReturnValues)
        );
    }

    /// Test that add_additional_hash_builtin() creates an additional builtin.
    #[test]
    fn add_additional_hash_builtin() {
        let program = program!();
        let cairo_runner = cairo_runner!(program);
        let mut vm = vm!();

        let num_builtins = vm.builtin_runners.len();
        cairo_runner.add_additional_hash_builtin(&mut vm);
        assert_eq!(vm.builtin_runners.len(), num_builtins + 1);

        let (key, value) = vm
            .builtin_runners
            .last()
            .expect("missing last builtin runner");
        assert_eq!(key, "hash_builtin");
        match value {
            BuiltinRunner::Hash(builtin) => {
                assert_eq!(builtin.base(), 0);
                assert_eq!(builtin.ratio(), 32);
                assert!(builtin._included);
            }
            _ => unreachable!(),
        }
    }

    /// Test that add_additional_hash_builtin() replaces the created runner if called multiple
    /// times.
    #[test]
    fn add_additional_hash_builtin_replace() {
        let program = program!();
        let cairo_runner = cairo_runner!(program);
        let mut vm = vm!();

        let num_builtins = vm.builtin_runners.len();
        cairo_runner.add_additional_hash_builtin(&mut vm);
        cairo_runner.add_additional_hash_builtin(&mut vm);
        assert_eq!(vm.builtin_runners.len(), num_builtins + 1);

        let (key, value) = vm
            .builtin_runners
            .last()
            .expect("missing last builtin runner");
        assert_eq!(key, "hash_builtin");
        match value {
            BuiltinRunner::Hash(builtin) => {
                assert_eq!(builtin.base(), 1);
                assert_eq!(builtin.ratio(), 32);
                assert!(builtin._included);
            }
            _ => unreachable!(),
        }
    }

    #[test]
    fn run_from_entrypoint_custom_program_test() {
        let program =
            Program::from_file(Path::new("cairo_programs/example_program.json"), None).unwrap();
        let mut cairo_runner = cairo_runner!(program);
        let mut vm = vm!(true); //this true expression dictates that the trace is enabled
        let mut hint_processor = BuiltinHintProcessor::new_empty();

        //this entrypoint tells which function to run in the cairo program
        let main_entrypoint = program
            .identifiers
            .get("__main__.main")
            .unwrap()
            .pc
            .unwrap();

        vm.accessed_addresses = Some(Vec::new());
        cairo_runner.initialize_builtins(&mut vm).unwrap();
        cairo_runner.initialize_segments(&mut vm, None);
        assert_eq!(
            cairo_runner.run_from_entrypoint(
                main_entrypoint,
                &vec![
                    &mayberelocatable!(2).into(),
                    &MaybeRelocatable::from((2, 0)).into()
                ], //range_check_ptr
                true,
                &mut vm,
                &mut hint_processor,
            ),
            Ok(()),
        );

        let mut new_cairo_runner = cairo_runner!(program);
        let mut new_vm = vm!(true); //this true expression dictates that the trace is enabled
        let mut hint_processor = BuiltinHintProcessor::new_empty();

        new_vm.accessed_addresses = Some(Vec::new());
        new_cairo_runner.initialize_builtins(&mut new_vm).unwrap();
        new_cairo_runner.initialize_segments(&mut new_vm, None);

        let fib_entrypoint = program
            .identifiers
            .get("__main__.evaluate_fib")
            .unwrap()
            .pc
            .unwrap();

        assert_eq!(
            new_cairo_runner.run_from_entrypoint(
                fib_entrypoint,
                &vec![
                    &mayberelocatable!(2).into(),
                    &MaybeRelocatable::from((2, 0)).into()
                ],
                true,
                &mut new_vm,
                &mut hint_processor,
            ),
            Ok(()),
        );
    }

    #[test]
    fn cairo_arg_from_single() {
        let expected = CairoArg::Single(MaybeRelocatable::from((0, 0)));
        let value = MaybeRelocatable::from((0, 0));
        assert_eq!(expected, value.into())
    }

    #[test]
    fn cairo_arg_from_array() {
        let expected = CairoArg::Array(vec![MaybeRelocatable::from((0, 0))]);
        let value = vec![MaybeRelocatable::from((0, 0))];
        assert_eq!(expected, value.into())
    }
}<|MERGE_RESOLUTION|>--- conflicted
+++ resolved
@@ -22,7 +22,7 @@
         },
         security::verify_secure_runner,
         trace::get_perm_range_check_limits,
-        vm_memory::{memory::RelocateValue, memory_segments::gen_typed_args},
+        vm_memory::memory::RelocateValue,
         {
             runners::builtin_runner::{
                 BitwiseBuiltinRunner, BuiltinRunner, EcOpBuiltinRunner, HashBuiltinRunner,
@@ -960,28 +960,10 @@
         vm: &mut VirtualMachine,
         hint_processor: &mut dyn HintProcessor,
     ) -> Result<(), VirtualMachineError> {
-<<<<<<< HEAD
         let stack = args
             .iter()
             .map(|arg| vm.segments.gen_cairo_arg(arg, &mut vm.memory))
             .collect::<Result<Vec<MaybeRelocatable>, VirtualMachineError>>()?;
-=======
-        let stack = if typed_args {
-            if args.len() != 1 {
-                return Err(VirtualMachineError::InvalidArgCount(1, args.len()));
-            }
-
-            gen_typed_args(args)?
-        } else {
-            let mut stack = Vec::new();
-            for arg in args {
-                stack.push(vm.segments.gen_arg(arg, &mut vm.memory)?);
-            }
-
-            stack
-        };
-
->>>>>>> fe02a364
         let return_fp = vm.segments.add(&mut vm.memory);
         let end = self.initialize_function_entrypoint(vm, entrypoint, stack, return_fp.into())?;
 
