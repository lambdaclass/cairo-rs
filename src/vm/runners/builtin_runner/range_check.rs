--- conflicted
+++ resolved
@@ -8,11 +8,6 @@
 use crate::types::relocatable::{MaybeRelocatable, Relocatable};
 use crate::vm::errors::memory_errors::MemoryError;
 use crate::vm::errors::runner_errors::RunnerError;
-<<<<<<< HEAD
-use crate::vm::runners::builtin_runner::BuiltinRunner;
-use crate::vm::vm_core::VirtualMachine;
-=======
->>>>>>> 74cf2a81
 use crate::vm::vm_memory::memory::{Memory, ValidationRule};
 use crate::vm::vm_memory::memory_segments::MemorySegmentManager;
 
@@ -94,22 +89,16 @@
     ) -> Result<Option<MaybeRelocatable>, RunnerError> {
         Ok(None)
     }
-<<<<<<< HEAD
-
-    fn as_any(&self) -> &dyn Any {
-        self
-    }
-
-    fn get_used_instances(&self, vm: &VirtualMachine) -> Result<usize, MemoryError> {
-        self.get_used_cells(vm)
-    }
-=======
->>>>>>> 74cf2a81
 }
 
 #[cfg(test)]
 mod tests {
     use super::*;
+    use crate::{
+        utils::test_utils::vm,
+        vm::{runners::builtin_runner::BuiltinRunner, vm_core::VirtualMachine},
+    };
+    use num_bigint::Sign;
 
     #[test]
     fn initialize_segments_for_range_check() {
@@ -131,11 +120,10 @@
         );
         assert_eq!(initial_stack.len(), 1);
     }
-<<<<<<< HEAD
 
     #[test]
     fn get_memory_accesses_missing_segment_used_sizes() {
-        let builtin = RangeCheckBuiltinRunner::new(bigint!(256), 8);
+        let builtin = BuiltinRunner::RangeCheck(RangeCheckBuiltinRunner::new(bigint!(256), 8));
         let vm = vm!();
 
         assert_eq!(
@@ -146,7 +134,7 @@
 
     #[test]
     fn get_memory_accesses_empty() {
-        let builtin = RangeCheckBuiltinRunner::new(bigint!(256), 8);
+        let builtin = BuiltinRunner::RangeCheck(RangeCheckBuiltinRunner::new(bigint!(256), 8));
         let mut vm = vm!();
 
         vm.segments.segment_used_sizes = Some(vec![0]);
@@ -155,24 +143,24 @@
 
     #[test]
     fn get_memory_accesses() {
-        let builtin = RangeCheckBuiltinRunner::new(bigint!(256), 8);
+        let builtin = BuiltinRunner::RangeCheck(RangeCheckBuiltinRunner::new(bigint!(256), 8));
         let mut vm = vm!();
 
         vm.segments.segment_used_sizes = Some(vec![4]);
         assert_eq!(
             builtin.get_memory_accesses(&vm),
             Ok(vec![
-                (builtin.base, 0).into(),
-                (builtin.base, 1).into(),
-                (builtin.base, 2).into(),
-                (builtin.base, 3).into(),
+                (builtin.base(), 0).into(),
+                (builtin.base(), 1).into(),
+                (builtin.base(), 2).into(),
+                (builtin.base(), 3).into(),
             ]),
         );
     }
 
     #[test]
     fn get_used_cells_missing_segment_used_sizes() {
-        let builtin = RangeCheckBuiltinRunner::new(bigint!(256), 8);
+        let builtin = BuiltinRunner::RangeCheck(RangeCheckBuiltinRunner::new(bigint!(256), 8));
         let vm = vm!();
 
         assert_eq!(
@@ -183,7 +171,7 @@
 
     #[test]
     fn get_used_cells_empty() {
-        let builtin = RangeCheckBuiltinRunner::new(bigint!(256), 8);
+        let builtin = BuiltinRunner::RangeCheck(RangeCheckBuiltinRunner::new(bigint!(256), 8));
         let mut vm = vm!();
 
         vm.segments.segment_used_sizes = Some(vec![0]);
@@ -192,12 +180,10 @@
 
     #[test]
     fn get_used_cells() {
-        let builtin = RangeCheckBuiltinRunner::new(bigint!(256), 8);
+        let builtin = BuiltinRunner::RangeCheck(RangeCheckBuiltinRunner::new(bigint!(256), 8));
         let mut vm = vm!();
 
         vm.segments.segment_used_sizes = Some(vec![4]);
         assert_eq!(builtin.get_used_cells(&vm), Ok(4));
     }
-=======
->>>>>>> 74cf2a81
 }