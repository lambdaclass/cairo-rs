use crate::{
    math_utils::safe_div_usize,
    types::{
        instance_definitions::range_check_instance_def::CELLS_PER_RANGE_CHECK,
        relocatable::{MaybeRelocatable, Relocatable},
    },
    vm::{
        errors::{memory_errors::MemoryError, runner_errors::RunnerError},
        vm_core::VirtualMachine,
        vm_memory::{
            memory::{Memory, ValidationRule},
            memory_segments::MemorySegmentManager,
        },
    },
};
use felt::{Felt, NewFelt};
use num_integer::Integer;
<<<<<<< HEAD
use num_traits::{Signed, ToPrimitive};
use std::cmp::{max, min};
=======
use num_traits::{One, ToPrimitive, Zero};
use std::{
    cmp::{max, min},
    ops::Shl,
};
>>>>>>> 93210553

#[derive(Debug, Clone)]
pub struct RangeCheckBuiltinRunner {
    ratio: u32,
    base: isize,
    pub(crate) stop_ptr: Option<usize>,
    pub(crate) cells_per_instance: u32,
    pub(crate) n_input_cells: u32,
    inner_rc_bound: usize,
    pub _bound: Option<Felt>,
    pub(crate) _included: bool,
    n_parts: u32,
    instances_per_component: u32,
}

impl RangeCheckBuiltinRunner {
    pub fn new(ratio: u32, n_parts: u32, included: bool) -> RangeCheckBuiltinRunner {
        let inner_rc_bound = 1_usize << 16;

        let bound = Felt::one().shl(16 * n_parts);
        let _bound = if n_parts != 0 && bound.is_zero() {
            None
        } else {
            Some(Felt::new(bound))
        };

        RangeCheckBuiltinRunner {
            ratio,
            base: 0,
            stop_ptr: None,
            cells_per_instance: CELLS_PER_RANGE_CHECK,
            n_input_cells: CELLS_PER_RANGE_CHECK,
            inner_rc_bound,
            _bound,
            _included: included,
            n_parts,
            instances_per_component: 1,
        }
    }

    pub fn initialize_segments(
        &mut self,
        segments: &mut MemorySegmentManager,
        memory: &mut Memory,
    ) {
        self.base = segments.add(memory).segment_index
    }

    pub fn initial_stack(&self) -> Vec<MaybeRelocatable> {
        if self._included {
            vec![MaybeRelocatable::from((self.base, 0))]
        } else {
            vec![]
        }
    }

    pub fn base(&self) -> isize {
        self.base
    }

    pub fn ratio(&self) -> u32 {
        self.ratio
    }

    pub fn add_validation_rule(&self, memory: &mut Memory) -> Result<(), RunnerError> {
        let rule: ValidationRule = ValidationRule(Box::new(
            |memory: &Memory,
             address: &MaybeRelocatable|
             -> Result<Vec<MaybeRelocatable>, MemoryError> {
                if let MaybeRelocatable::Int(ref num) = memory
                    .get(address)?
                    .ok_or(MemoryError::FoundNonInt)?
                    .into_owned()
                {
<<<<<<< HEAD
                    if !num.is_negative() && num.bits() <= 128u64 {
=======
                    if &Felt::zero() <= num && num < &Felt::one().shl(128_usize) {
>>>>>>> 93210553
                        Ok(vec![address.to_owned()])
                    } else {
                        Err(MemoryError::NumOutOfBounds)
                    }
                } else {
                    Err(MemoryError::FoundNonInt)
                }
            },
        ));
        memory.add_validation_rule(
            self.base
                .to_usize()
                .ok_or(RunnerError::RunnerInTemporarySegment(self.base))?,
            rule,
        );
        Ok(())
    }

    pub fn deduce_memory_cell(
        &self,
        _address: &Relocatable,
        _memory: &Memory,
    ) -> Result<Option<MaybeRelocatable>, RunnerError> {
        Ok(None)
    }

    pub fn get_allocated_memory_units(&self, vm: &VirtualMachine) -> Result<usize, MemoryError> {
        let value = safe_div_usize(vm.current_step, self.ratio as usize)
            .map_err(|_| MemoryError::ErrorCalculatingMemoryUnits)?;
        Ok(self.cells_per_instance as usize * value)
    }

    pub fn get_memory_segment_addresses(&self) -> (&'static str, (isize, Option<usize>)) {
        ("range_check", (self.base, self.stop_ptr))
    }

    pub fn get_used_cells(&self, vm: &VirtualMachine) -> Result<usize, MemoryError> {
        let base = self.base();
        vm.segments
            .get_segment_used_size(
                base.try_into()
                    .map_err(|_| MemoryError::AddressInTemporarySegment(base))?,
            )
            .ok_or(MemoryError::MissingSegmentUsedSizes)
    }

    pub fn get_used_cells_and_allocated_size(
        &self,
        vm: &VirtualMachine,
    ) -> Result<(usize, usize), MemoryError> {
        let ratio = self.ratio as usize;
        let cells_per_instance = self.cells_per_instance;
        let min_step = ratio * self.instances_per_component as usize;
        if vm.current_step < min_step {
            Err(MemoryError::InsufficientAllocatedCells)
        } else {
            let used = self.get_used_cells(vm)?;
            let size = cells_per_instance as usize
                * safe_div_usize(vm.current_step, ratio)
                    .map_err(|_| MemoryError::InsufficientAllocatedCells)?;
            if used > size {
                return Err(MemoryError::InsufficientAllocatedCells);
            }
            Ok((used, size))
        }
    }

    pub fn get_range_check_usage(&self, memory: &Memory) -> Option<(usize, usize)> {
        let mut rc_bounds: Option<(usize, usize)> = None;
        let range_check_segment = memory.data.get(self.base as usize)?;
        let inner_rc_bound = Felt::new(self.inner_rc_bound);
        for value in range_check_segment {
            //Split val into n_parts parts.
            for _ in 0..self.n_parts {
                let part_val = value
                    .as_ref()?
                    .get_int_ref()
                    .ok()?
                    .mod_floor(&inner_rc_bound)
                    .to_usize()?;
                rc_bounds = Some(match rc_bounds {
                    None => (part_val, part_val),
                    Some((rc_min, rc_max)) => {
                        let rc_min = min(rc_min, part_val);
                        let rc_max = max(rc_max, part_val);

                        (rc_min, rc_max)
                    }
                });
            }
        }
        rc_bounds
    }

    pub fn get_used_instances(&self, vm: &VirtualMachine) -> Result<usize, MemoryError> {
        self.get_used_cells(vm)
    }

    pub fn final_stack(
        &self,
        vm: &VirtualMachine,
        pointer: Relocatable,
    ) -> Result<(Relocatable, usize), RunnerError> {
        if self._included {
            if let Ok(stop_pointer) =
                vm.get_relocatable(&(pointer.sub_usize(1)).map_err(|_| RunnerError::FinalStack)?)
            {
                if self.base() != stop_pointer.segment_index {
                    return Err(RunnerError::InvalidStopPointer("range_check".to_string()));
                }
                let stop_ptr = stop_pointer.offset;
                let num_instances = self
                    .get_used_instances(vm)
                    .map_err(|_| RunnerError::FinalStack)?;
                let used_cells = num_instances * self.cells_per_instance as usize;
                if stop_ptr != used_cells {
                    return Err(RunnerError::InvalidStopPointer("range_check".to_string()));
                }

                Ok((
                    pointer.sub_usize(1).map_err(|_| RunnerError::FinalStack)?,
                    stop_ptr,
                ))
            } else {
                Err(RunnerError::FinalStack)
            }
        } else {
            let stop_ptr = self.base() as usize;
            Ok((pointer, stop_ptr))
        }
    }

    /// Returns the number of range check units used by the builtin.
    pub fn get_used_perm_range_check_units(
        &self,
        vm: &VirtualMachine,
    ) -> Result<usize, MemoryError> {
        let (used_cells, _) = self.get_used_cells_and_allocated_size(vm)?;
        Ok(used_cells * self.n_parts as usize)
    }
}

#[cfg(test)]
mod tests {
    use super::*;
    use crate::{
        hint_processor::builtin_hint_processor::builtin_hint_processor_definition::BuiltinHintProcessor,
        types::program::Program,
        utils::test_utils::*,
        vm::{
            runners::{builtin_runner::BuiltinRunner, cairo_runner::CairoRunner},
            vm_core::VirtualMachine,
        },
    };

    #[test]
    fn get_used_instances() {
        let builtin = RangeCheckBuiltinRunner::new(10, 12, true);

        let mut vm = vm!();

        vm.memory = memory![
            ((0, 0), (0, 0)),
            ((0, 1), (0, 1)),
            ((2, 0), (0, 0)),
            ((2, 1), (0, 0))
        ];

        vm.segments.segment_used_sizes = Some(vec![1]);

        assert_eq!(builtin.get_used_instances(&vm), Ok(1));
    }

    #[test]
    fn final_stack() {
        let builtin = RangeCheckBuiltinRunner::new(10, 12, true);

        let mut vm = vm!();

        vm.memory = memory![
            ((0, 0), (0, 0)),
            ((0, 1), (0, 1)),
            ((2, 0), (0, 0)),
            ((2, 1), (0, 0))
        ];

        vm.segments.segment_used_sizes = Some(vec![0]);

        let pointer = Relocatable::from((2, 2));

        assert_eq!(
            builtin.final_stack(&vm, pointer).unwrap(),
            (Relocatable::from((2, 1)), 0)
        );
    }

    #[test]
    fn final_stack_error_stop_pointer() {
        let builtin = RangeCheckBuiltinRunner::new(10, 12, true);

        let mut vm = vm!();

        vm.memory = memory![
            ((0, 0), (0, 0)),
            ((0, 1), (0, 1)),
            ((2, 0), (0, 0)),
            ((2, 1), (0, 0))
        ];

        vm.segments.segment_used_sizes = Some(vec![999]);

        let pointer = Relocatable::from((2, 2));

        assert_eq!(
            builtin.final_stack(&vm, pointer),
            Err(RunnerError::InvalidStopPointer("range_check".to_string()))
        );
    }

    #[test]
    fn final_stack_error_when_not_included() {
        let builtin = RangeCheckBuiltinRunner::new(10, 12, false);

        let mut vm = vm!();

        vm.memory = memory![
            ((0, 0), (0, 0)),
            ((0, 1), (0, 1)),
            ((2, 0), (0, 0)),
            ((2, 1), (0, 0))
        ];

        vm.segments.segment_used_sizes = Some(vec![0]);

        let pointer = Relocatable::from((2, 2));

        assert_eq!(
            builtin.final_stack(&vm, pointer).unwrap(),
            (Relocatable::from((2, 2)), 0)
        );
    }

    #[test]
    fn final_stack_error_non_relocatable() {
        let builtin = RangeCheckBuiltinRunner::new(10, 12, true);

        let mut vm = vm!();

        vm.memory = memory![
            ((0, 0), (0, 0)),
            ((0, 1), (0, 1)),
            ((2, 0), (0, 0)),
            ((2, 1), 2)
        ];

        vm.segments.segment_used_sizes = Some(vec![0]);

        let pointer = Relocatable::from((2, 2));

        assert_eq!(
            builtin.final_stack(&vm, pointer),
            Err(RunnerError::FinalStack)
        );
    }

    #[test]
    fn get_used_cells_and_allocated_size_test() {
        let builtin: BuiltinRunner = RangeCheckBuiltinRunner::new(10, 12, true).into();

        let mut vm = vm!();

        vm.segments.segment_used_sizes = Some(vec![0]);

        let program = program!(
            builtins = vec![String::from("pedersen")],
            data = vec_data!(
                (4612671182993129469_i64),
                (5189976364521848832_i64),
                (18446744073709551615_i128),
                (5199546496550207487_i64),
                (4612389712311386111_i64),
                (5198983563776393216_i64),
                (2),
                (2345108766317314046_i64),
                (5191102247248822272_i64),
                (5189976364521848832_i64),
                (7),
                (1226245742482522112_i64),
                ((
                    "3618502788666131213697322783095070105623107215331596699973092056135872020470",
                    10
                )),
                (2345108766317314046_i64)
            ),
            main = Some(8),
        );

        let mut cairo_runner = cairo_runner!(program);

        let mut hint_processor = BuiltinHintProcessor::new_empty();

        let address = cairo_runner.initialize(&mut vm).unwrap();

        cairo_runner
            .run_until_pc(address, &mut vm, &mut hint_processor)
            .unwrap();

        assert_eq!(builtin.get_used_cells_and_allocated_size(&vm), Ok((0, 1)));
    }

    #[test]
    fn get_allocated_memory_units() {
        let builtin = RangeCheckBuiltinRunner::new(10, 12, true);

        let mut vm = vm!();

        let program = program!(
            builtins = vec![String::from("pedersen")],
            data = vec_data!(
                (4612671182993129469_i64),
                (5189976364521848832_i64),
                (18446744073709551615_i128),
                (5199546496550207487_i64),
                (4612389712311386111_i64),
                (5198983563776393216_i64),
                (2),
                (2345108766317314046_i64),
                (5191102247248822272_i64),
                (5189976364521848832_i64),
                (7),
                (1226245742482522112_i64),
                ((
                    "3618502788666131213697322783095070105623107215331596699973092056135872020470",
                    10
                )),
                (2345108766317314046_i64)
            ),
            main = Some(8),
        );

        let mut cairo_runner = cairo_runner!(program);

        let mut hint_processor = BuiltinHintProcessor::new_empty();

        let address = cairo_runner.initialize(&mut vm).unwrap();

        cairo_runner
            .run_until_pc(address, &mut vm, &mut hint_processor)
            .unwrap();

        assert_eq!(builtin.get_allocated_memory_units(&vm), Ok(1));
    }

    #[test]
    fn initialize_segments_for_range_check() {
        let mut builtin = RangeCheckBuiltinRunner::new(8, 8, true);
        let mut segments = MemorySegmentManager::new();
        let mut memory = Memory::new();
        builtin.initialize_segments(&mut segments, &mut memory);
        assert_eq!(builtin.base, 0);
    }

    #[test]
    fn get_initial_stack_for_range_check_with_base() {
        let mut builtin = RangeCheckBuiltinRunner::new(8, 8, true);
        builtin.base = 1;
        let initial_stack = builtin.initial_stack();
        assert_eq!(
            initial_stack[0].clone(),
            MaybeRelocatable::RelocatableValue((builtin.base(), 0).into())
        );
        assert_eq!(initial_stack.len(), 1);
    }

    #[test]
    fn get_memory_segment_addresses() {
        let builtin = RangeCheckBuiltinRunner::new(8, 8, true);

        assert_eq!(
            builtin.get_memory_segment_addresses(),
            ("range_check", (0, None)),
        );
    }

    #[test]
    fn get_memory_accesses_missing_segment_used_sizes() {
        let builtin = BuiltinRunner::RangeCheck(RangeCheckBuiltinRunner::new(256, 8, true));
        let vm = vm!();

        assert_eq!(
            builtin.get_memory_accesses(&vm),
            Err(MemoryError::MissingSegmentUsedSizes),
        );
    }

    #[test]
    fn get_memory_accesses_empty() {
        let builtin = BuiltinRunner::RangeCheck(RangeCheckBuiltinRunner::new(256, 8, true));
        let mut vm = vm!();

        vm.segments.segment_used_sizes = Some(vec![0]);
        assert_eq!(builtin.get_memory_accesses(&vm), Ok(vec![]));
    }

    #[test]
    fn get_memory_accesses() {
        let builtin = BuiltinRunner::RangeCheck(RangeCheckBuiltinRunner::new(256, 8, true));
        let mut vm = vm!();

        vm.segments.segment_used_sizes = Some(vec![4]);
        assert_eq!(
            builtin.get_memory_accesses(&vm),
            Ok(vec![
                (builtin.base(), 0).into(),
                (builtin.base(), 1).into(),
                (builtin.base(), 2).into(),
                (builtin.base(), 3).into(),
            ]),
        );
    }

    #[test]
    fn get_used_cells_missing_segment_used_sizes() {
        let builtin = BuiltinRunner::RangeCheck(RangeCheckBuiltinRunner::new(256, 8, true));
        let vm = vm!();

        assert_eq!(
            builtin.get_used_cells(&vm),
            Err(MemoryError::MissingSegmentUsedSizes)
        );
    }

    #[test]
    fn get_used_cells_empty() {
        let builtin = BuiltinRunner::RangeCheck(RangeCheckBuiltinRunner::new(256, 8, true));
        let mut vm = vm!();

        vm.segments.segment_used_sizes = Some(vec![0]);
        assert_eq!(builtin.get_used_cells(&vm), Ok(0));
    }

    #[test]
    fn get_used_cells() {
        let builtin = BuiltinRunner::RangeCheck(RangeCheckBuiltinRunner::new(256, 8, true));
        let mut vm = vm!();

        vm.segments.segment_used_sizes = Some(vec![4]);
        assert_eq!(builtin.get_used_cells(&vm), Ok(4));
    }

    #[test]
    fn get_range_check_usage_succesful_a() {
        let builtin = RangeCheckBuiltinRunner::new(8, 8, true);
        let memory = memory![((0, 0), 1), ((0, 1), 2), ((0, 2), 3), ((0, 3), 4)];
        assert_eq!(builtin.get_range_check_usage(&memory), Some((1, 4)));
    }

    #[test]
    fn get_range_check_usage_succesful_b() {
        let builtin = RangeCheckBuiltinRunner::new(8, 8, true);
        let memory = memory![
            ((0, 0), 1465218365),
            ((0, 1), 2134570341),
            ((0, 2), 31349610736_i64),
            ((0, 3), 413468326585859_i64)
        ];
        assert_eq!(builtin.get_range_check_usage(&memory), Some((6384, 62821)));
    }

    #[test]
    fn get_range_check_usage_succesful_c() {
        let builtin = RangeCheckBuiltinRunner::new(8, 8, true);
        let memory = memory![
            ((0, 0), 634834751465218365_i64),
            ((0, 1), 42876922134570341_i64),
            ((0, 2), 23469831349610736_i64),
            ((0, 3), 23468413468326585859_i128),
            ((0, 4), 75346043276073460326_i128),
            ((0, 5), 87234598724867609478353436890268_i128)
        ];
        assert_eq!(builtin.get_range_check_usage(&memory), Some((10480, 42341)));
    }

    #[test]
    fn get_range_check_empty_memory() {
        let builtin = RangeCheckBuiltinRunner::new(8, 8, true);
        let memory = Memory::new();
        assert_eq!(builtin.get_range_check_usage(&memory), None);
    }

    /// Test that the method get_used_perm_range_check_units works as intended.
    #[test]
    fn get_used_perm_range_check_units() {
        let builtin_runner = RangeCheckBuiltinRunner::new(8, 8, true);
        let mut vm = vm!();

        vm.current_step = 8;
        vm.segments.segment_used_sizes = Some(vec![1]);
        assert_eq!(builtin_runner.get_used_perm_range_check_units(&vm), Ok(8));
    }
}<|MERGE_RESOLUTION|>--- conflicted
+++ resolved
@@ -13,18 +13,11 @@
         },
     },
 };
-use felt::{Felt, NewFelt};
+use felt::{Felt, FeltOps, NewFelt};
 use num_integer::Integer;
-<<<<<<< HEAD
-use num_traits::{Signed, ToPrimitive};
+use num_traits::{One, Signed, ToPrimitive, Zero};
 use std::cmp::{max, min};
-=======
-use num_traits::{One, ToPrimitive, Zero};
-use std::{
-    cmp::{max, min},
-    ops::Shl,
-};
->>>>>>> 93210553
+use std::ops::Shl;
 
 #[derive(Debug, Clone)]
 pub struct RangeCheckBuiltinRunner {
@@ -99,11 +92,7 @@
                     .ok_or(MemoryError::FoundNonInt)?
                     .into_owned()
                 {
-<<<<<<< HEAD
                     if !num.is_negative() && num.bits() <= 128u64 {
-=======
-                    if &Felt::zero() <= num && num < &Felt::one().shl(128_usize) {
->>>>>>> 93210553
                         Ok(vec![address.to_owned()])
                     } else {
                         Err(MemoryError::NumOutOfBounds)
