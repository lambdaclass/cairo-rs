use num_bigint::BigInt;
use num_integer::Integer;
use num_traits::{One, ToPrimitive, Zero};
use std::borrow::Cow;
use std::cmp::{max, min};
use std::ops::Shl;

use crate::bigint;
use crate::math_utils::safe_div;
use crate::types::instance_definitions::range_check_instance_def::CELLS_PER_RANGE_CHECK;
use crate::types::relocatable::{MaybeRelocatable, Relocatable};
use crate::vm::errors::memory_errors::MemoryError;
use crate::vm::errors::runner_errors::RunnerError;
use crate::vm::vm_core::VirtualMachine;
use crate::vm::vm_memory::memory::{Memory, ValidationRule};
use crate::vm::vm_memory::memory_segments::MemorySegmentManager;

<<<<<<< HEAD
=======
#[derive(Debug)]
>>>>>>> e836a353
pub struct RangeCheckBuiltinRunner {
    ratio: u32,
    base: isize,
    stop_ptr: Option<usize>,
    pub(crate) cells_per_instance: u32,
    pub(crate) n_input_cells: u32,
    inner_rc_bound: usize,
    pub _bound: BigInt,
    pub(crate) _included: bool,
    n_parts: u32,
    instances_per_component: u32,
}

impl RangeCheckBuiltinRunner {
<<<<<<< HEAD
    pub fn new(ratio: u32, n_parts: u32) -> RangeCheckBuiltinRunner {
        let inner_rc_bound = 1usize << 16;
=======
    pub fn new(ratio: u32, n_parts: u32, included: bool) -> RangeCheckBuiltinRunner {
        let inner_rc_bound = bigint!(1i32 << 16);
>>>>>>> e836a353
        RangeCheckBuiltinRunner {
            ratio,
            base: 0,
            stop_ptr: None,
            cells_per_instance: CELLS_PER_RANGE_CHECK,
            n_input_cells: CELLS_PER_RANGE_CHECK,
<<<<<<< HEAD
            inner_rc_bound,
            _bound: bigint!(inner_rc_bound).pow(n_parts),
=======
            inner_rc_bound: inner_rc_bound.clone(),
            _bound: inner_rc_bound.pow(n_parts),
            _included: included,
>>>>>>> e836a353
            n_parts,
            instances_per_component: 1,
        }
    }

    pub fn initialize_segments(
        &mut self,
        segments: &mut MemorySegmentManager,
        memory: &mut Memory,
    ) {
        self.base = segments.add(memory).segment_index
    }

    pub fn initial_stack(&self) -> Vec<MaybeRelocatable> {
        if self._included {
            vec![MaybeRelocatable::from((self.base, 0))]
        } else {
            vec![]
        }
    }

    pub fn base(&self) -> isize {
        self.base
    }

    pub fn add_validation_rule(&self, memory: &mut Memory) -> Result<(), RunnerError> {
        let rule: ValidationRule = ValidationRule(Box::new(
            |memory: &Memory,
             address: &MaybeRelocatable|
             -> Result<MaybeRelocatable, MemoryError> {
                match memory.get(address)? {
                    Some(Cow::Owned(MaybeRelocatable::Int(ref num)))
                    | Some(Cow::Borrowed(MaybeRelocatable::Int(ref num))) => {
                        if &BigInt::zero() <= num && num < &BigInt::one().shl(128u8) {
                            Ok(address.to_owned())
                        } else {
                            Err(MemoryError::NumOutOfBounds)
                        }
                    }
                    _ => Err(MemoryError::FoundNonInt),
                }
            },
        ));

        let segment_index: usize = self
            .base
            .try_into()
            .map_err(|_| RunnerError::RunnerInTemporarySegment(self.base))?;

        memory.add_validation_rule(segment_index, rule);

        Ok(())
    }

    pub fn deduce_memory_cell(
        &mut self,
        _address: &Relocatable,
        _memory: &Memory,
    ) -> Result<Option<MaybeRelocatable>, RunnerError> {
        Ok(None)
    }

    pub fn get_allocated_memory_units(&self, vm: &VirtualMachine) -> Result<usize, MemoryError> {
        let value = safe_div(&bigint!(vm.current_step), &bigint!(self.ratio))
            .map_err(|_| MemoryError::ErrorCalculatingMemoryUnits)?;
        match (self.cells_per_instance * value).to_usize() {
            Some(result) => Ok(result),
            _ => Err(MemoryError::ErrorCalculatingMemoryUnits),
        }
    }

    pub fn get_memory_segment_addresses(&self) -> (&'static str, (isize, Option<usize>)) {
        ("range_check", (self.base, self.stop_ptr))
    }

    pub fn get_used_cells(&self, vm: &VirtualMachine) -> Result<usize, MemoryError> {
        let base = self.base();
        vm.segments
            .get_segment_used_size(
                base.try_into()
                    .map_err(|_| MemoryError::AddressInTemporarySegment(base))?,
            )
            .ok_or(MemoryError::MissingSegmentUsedSizes)
    }

    pub fn get_used_cells_and_allocated_size(
        &self,
        vm: &VirtualMachine,
    ) -> Result<(usize, usize), MemoryError> {
        let ratio = self.ratio as usize;
        let cells_per_instance = self.cells_per_instance;
        let min_step = ratio * self.instances_per_component as usize;
        if vm.current_step < min_step {
            Err(MemoryError::InsufficientAllocatedCells)
        } else {
            let used = self.get_used_cells(vm)?;
<<<<<<< HEAD
            let size = cells_per_instance
=======
            let size = (cells_per_instance
>>>>>>> e836a353
                * safe_div(&bigint!(vm.current_step), &bigint!(ratio))
                    .map_err(|_| MemoryError::InsufficientAllocatedCells)?)
            .to_usize()
            .ok_or(MemoryError::InsufficientAllocatedCells)?;
            Ok((used, size))
        }
    }

    pub fn get_range_check_usage(&self, memory: &Memory) -> Option<(usize, usize)> {
        let mut rc_bounds: Option<(usize, usize)> = None;
        let range_check_segment = memory.data.get(self.base as usize)?;
        let inner_rc_bound = bigint!(self.inner_rc_bound);
        for value in range_check_segment {
            //Split val into n_parts parts.
            for _ in 0..self.n_parts {
                let part_val = value
                    .as_ref()?
                    .get_int_ref()
                    .ok()?
                    .mod_floor(&inner_rc_bound)
                    .to_usize()?;
                rc_bounds = Some(match rc_bounds {
                    None => (part_val, part_val),
                    Some((rc_min, rc_max)) => {
                        let rc_min = min(rc_min, part_val);
                        let rc_max = max(rc_max, part_val);

                        (rc_min, rc_max)
                    }
                });
            }
        }
        rc_bounds
    }

    /// Returns the number of range check units used by the builtin.
    pub fn get_used_perm_range_check_units(
        &self,
        vm: &VirtualMachine,
    ) -> Result<usize, MemoryError> {
        let (used_cells, _) = self.get_used_cells_and_allocated_size(vm)?;
        Ok(used_cells * self.n_parts as usize)
    }
}

#[cfg(test)]
mod tests {
    use std::collections::HashMap;

    use super::*;
    use crate::hint_processor::builtin_hint_processor::builtin_hint_processor_definition::BuiltinHintProcessor;
    use crate::serde::deserialize_program::ReferenceManager;
    use crate::types::program::Program;
    use crate::vm::runners::cairo_runner::CairoRunner;
    use crate::{bigint, utils::test_utils::*};
    use crate::{
        utils::test_utils::vm, vm::runners::builtin_runner::BuiltinRunner,
        vm::vm_core::VirtualMachine,
    };
    use num_bigint::Sign;

    #[test]
    fn get_used_cells_and_allocated_size_test() {
        let builtin = RangeCheckBuiltinRunner::new(10, 12, true);

        let mut vm = vm!();

        vm.segments.segment_used_sizes = Some(vec![0]);

        let program = Program {
            builtins: vec![String::from("pedersen")],
            prime: bigint!(17),
            data: vec_data!(
                (4612671182993129469_i64),
                (5189976364521848832_i64),
                (18446744073709551615_i128),
                (5199546496550207487_i64),
                (4612389712311386111_i64),
                (5198983563776393216_i64),
                (2),
                (2345108766317314046_i64),
                (5191102247248822272_i64),
                (5189976364521848832_i64),
                (7),
                (1226245742482522112_i64),
                ((
                    b"3618502788666131213697322783095070105623107215331596699973092056135872020470",
                    10
                )),
                (2345108766317314046_i64)
            ),
            constants: HashMap::new(),
            main: Some(8),
            hints: HashMap::new(),
            reference_manager: ReferenceManager {
                references: Vec::new(),
            },
            identifiers: HashMap::new(),
        };

        let mut cairo_runner = CairoRunner::new(&program, "all").unwrap();

        let hint_processor = BuiltinHintProcessor::new_empty();

        let address = cairo_runner.initialize(&mut vm).unwrap();

        cairo_runner
            .run_until_pc(address, &mut vm, &hint_processor)
            .unwrap();

        assert_eq!(builtin.get_used_cells_and_allocated_size(&vm), Ok((0, 1)));
    }

    #[test]
    fn get_allocated_memory_units() {
        let builtin = RangeCheckBuiltinRunner::new(10, 12, true);

        let mut vm = vm!();

        let program = Program {
            builtins: vec![String::from("pedersen")],
            prime: bigint!(17),
            data: vec_data!(
                (4612671182993129469_i64),
                (5189976364521848832_i64),
                (18446744073709551615_i128),
                (5199546496550207487_i64),
                (4612389712311386111_i64),
                (5198983563776393216_i64),
                (2),
                (2345108766317314046_i64),
                (5191102247248822272_i64),
                (5189976364521848832_i64),
                (7),
                (1226245742482522112_i64),
                ((
                    b"3618502788666131213697322783095070105623107215331596699973092056135872020470",
                    10
                )),
                (2345108766317314046_i64)
            ),
            constants: HashMap::new(),
            main: Some(8),
            hints: HashMap::new(),
            reference_manager: ReferenceManager {
                references: Vec::new(),
            },
            identifiers: HashMap::new(),
        };

        let mut cairo_runner = cairo_runner!(program);

        let hint_processor = BuiltinHintProcessor::new_empty();

        let address = cairo_runner.initialize(&mut vm).unwrap();

        cairo_runner
            .run_until_pc(address, &mut vm, &hint_processor)
            .unwrap();

        assert_eq!(builtin.get_allocated_memory_units(&vm), Ok(1));
    }

    #[test]
    fn initialize_segments_for_range_check() {
        let mut builtin = RangeCheckBuiltinRunner::new(8, 8, true);
        let mut segments = MemorySegmentManager::new();
        let mut memory = Memory::new();
        builtin.initialize_segments(&mut segments, &mut memory);
        assert_eq!(builtin.base, 0);
    }

    #[test]
    fn get_initial_stack_for_range_check_with_base() {
        let mut builtin = RangeCheckBuiltinRunner::new(8, 8, true);
        builtin.base = 1;
        let initial_stack = builtin.initial_stack();
        assert_eq!(
            initial_stack[0].clone(),
            MaybeRelocatable::RelocatableValue((builtin.base(), 0).into())
        );
        assert_eq!(initial_stack.len(), 1);
    }

    #[test]
    fn get_memory_segment_addresses() {
        let builtin = RangeCheckBuiltinRunner::new(8, 8, true);

        assert_eq!(
            builtin.get_memory_segment_addresses(),
            ("range_check", (0, None)),
        );
    }

    #[test]
    fn get_memory_accesses_missing_segment_used_sizes() {
        let builtin = BuiltinRunner::RangeCheck(RangeCheckBuiltinRunner::new(256, 8, true));
        let vm = vm!();

        assert_eq!(
            builtin.get_memory_accesses(&vm),
            Err(MemoryError::MissingSegmentUsedSizes),
        );
    }

    #[test]
    fn get_memory_accesses_empty() {
        let builtin = BuiltinRunner::RangeCheck(RangeCheckBuiltinRunner::new(256, 8, true));
        let mut vm = vm!();

        vm.segments.segment_used_sizes = Some(vec![0]);
        assert_eq!(builtin.get_memory_accesses(&vm), Ok(vec![]));
    }

    #[test]
    fn get_memory_accesses() {
        let builtin = BuiltinRunner::RangeCheck(RangeCheckBuiltinRunner::new(256, 8, true));
        let mut vm = vm!();

        vm.segments.segment_used_sizes = Some(vec![4]);
        assert_eq!(
            builtin.get_memory_accesses(&vm),
            Ok(vec![
                (builtin.base(), 0).into(),
                (builtin.base(), 1).into(),
                (builtin.base(), 2).into(),
                (builtin.base(), 3).into(),
            ]),
        );
    }

    #[test]
    fn get_used_cells_missing_segment_used_sizes() {
        let builtin = BuiltinRunner::RangeCheck(RangeCheckBuiltinRunner::new(256, 8, true));
        let vm = vm!();

        assert_eq!(
            builtin.get_used_cells(&vm),
            Err(MemoryError::MissingSegmentUsedSizes)
        );
    }

    #[test]
    fn get_used_cells_empty() {
        let builtin = BuiltinRunner::RangeCheck(RangeCheckBuiltinRunner::new(256, 8, true));
        let mut vm = vm!();

        vm.segments.segment_used_sizes = Some(vec![0]);
        assert_eq!(builtin.get_used_cells(&vm), Ok(0));
    }

    #[test]
    fn get_used_cells() {
        let builtin = BuiltinRunner::RangeCheck(RangeCheckBuiltinRunner::new(256, 8, true));
        let mut vm = vm!();

        vm.segments.segment_used_sizes = Some(vec![4]);
        assert_eq!(builtin.get_used_cells(&vm), Ok(4));
    }

    #[test]
    fn get_range_check_usage_succesful_a() {
        let builtin = RangeCheckBuiltinRunner::new(8, 8, true);
        let memory = memory![((0, 0), 1), ((0, 1), 2), ((0, 2), 3), ((0, 3), 4)];
        assert_eq!(builtin.get_range_check_usage(&memory), Some((1, 4)));
    }

    #[test]
    fn get_range_check_usage_succesful_b() {
        let builtin = RangeCheckBuiltinRunner::new(8, 8, true);
        let memory = memory![
            ((0, 0), 1465218365),
            ((0, 1), 2134570341),
            ((0, 2), 31349610736_i64),
            ((0, 3), 413468326585859_i64)
        ];
        assert_eq!(builtin.get_range_check_usage(&memory), Some((6384, 62821)));
    }

    #[test]
    fn get_range_check_usage_succesful_c() {
        let builtin = RangeCheckBuiltinRunner::new(8, 8, true);
        let memory = memory![
            ((0, 0), 634834751465218365_i64),
            ((0, 1), 42876922134570341_i64),
            ((0, 2), 23469831349610736_i64),
            ((0, 3), 23468413468326585859_i128),
            ((0, 4), 75346043276073460326_i128),
            ((0, 5), 87234598724867609478353436890268_i128)
        ];
        assert_eq!(builtin.get_range_check_usage(&memory), Some((10480, 42341)));
    }

    #[test]
    fn get_range_check_empty_memory() {
        let builtin = RangeCheckBuiltinRunner::new(8, 8, true);
        let memory = Memory::new();
        assert_eq!(builtin.get_range_check_usage(&memory), None);
    }

    /// Test that the method get_used_perm_range_check_units works as intended.
    #[test]
    fn get_used_perm_range_check_units() {
        let builtin_runner = RangeCheckBuiltinRunner::new(8, 8);
        let mut vm = vm!();

        vm.current_step = 8;
        vm.segments.segment_used_sizes = Some(vec![5]);
        assert_eq!(builtin_runner.get_used_perm_range_check_units(&vm), Ok(40));
    }
}<|MERGE_RESOLUTION|>--- conflicted
+++ resolved
@@ -15,10 +15,7 @@
 use crate::vm::vm_memory::memory::{Memory, ValidationRule};
 use crate::vm::vm_memory::memory_segments::MemorySegmentManager;
 
-<<<<<<< HEAD
-=======
 #[derive(Debug)]
->>>>>>> e836a353
 pub struct RangeCheckBuiltinRunner {
     ratio: u32,
     base: isize,
@@ -33,27 +30,17 @@
 }
 
 impl RangeCheckBuiltinRunner {
-<<<<<<< HEAD
-    pub fn new(ratio: u32, n_parts: u32) -> RangeCheckBuiltinRunner {
+    pub fn new(ratio: u32, n_parts: u32, included: bool) -> RangeCheckBuiltinRunner {
         let inner_rc_bound = 1usize << 16;
-=======
-    pub fn new(ratio: u32, n_parts: u32, included: bool) -> RangeCheckBuiltinRunner {
-        let inner_rc_bound = bigint!(1i32 << 16);
->>>>>>> e836a353
         RangeCheckBuiltinRunner {
             ratio,
             base: 0,
             stop_ptr: None,
             cells_per_instance: CELLS_PER_RANGE_CHECK,
             n_input_cells: CELLS_PER_RANGE_CHECK,
-<<<<<<< HEAD
             inner_rc_bound,
             _bound: bigint!(inner_rc_bound).pow(n_parts),
-=======
-            inner_rc_bound: inner_rc_bound.clone(),
-            _bound: inner_rc_bound.pow(n_parts),
             _included: included,
->>>>>>> e836a353
             n_parts,
             instances_per_component: 1,
         }
@@ -150,11 +137,7 @@
             Err(MemoryError::InsufficientAllocatedCells)
         } else {
             let used = self.get_used_cells(vm)?;
-<<<<<<< HEAD
-            let size = cells_per_instance
-=======
             let size = (cells_per_instance
->>>>>>> e836a353
                 * safe_div(&bigint!(vm.current_step), &bigint!(ratio))
                     .map_err(|_| MemoryError::InsufficientAllocatedCells)?)
             .to_usize()
@@ -458,7 +441,7 @@
     /// Test that the method get_used_perm_range_check_units works as intended.
     #[test]
     fn get_used_perm_range_check_units() {
-        let builtin_runner = RangeCheckBuiltinRunner::new(8, 8);
+        let builtin_runner = RangeCheckBuiltinRunner::new(8, 8, true);
         let mut vm = vm!();
 
         vm.current_step = 8;
