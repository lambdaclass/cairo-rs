--- conflicted
+++ resolved
@@ -171,13 +171,8 @@
             for _ in 0..self.n_parts {
                 let part_val = value
                     .as_ref()?
-<<<<<<< HEAD
                     .get_value()
-                    .get_int_ref()
-                    .ok()?
-=======
                     .get_int_ref()?
->>>>>>> 763fc5f8
                     .mod_floor(&inner_rc_bound)
                     .to_usize()?;
                 rc_bounds = Some(match rc_bounds {
