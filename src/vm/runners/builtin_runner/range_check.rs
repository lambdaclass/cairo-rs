--- conflicted
+++ resolved
@@ -5,6 +5,7 @@
 use std::cmp::{max, min};
 use std::ops::Shl;
 
+use super::BuiltinRunner;
 use crate::bigint;
 use crate::math_utils::safe_div;
 use crate::types::instance_definitions::range_check_instance_def::CELLS_PER_RANGE_CHECK;
@@ -14,13 +15,8 @@
 use crate::vm::vm_core::VirtualMachine;
 use crate::vm::vm_memory::memory::{Memory, ValidationRule};
 use crate::vm::vm_memory::memory_segments::MemorySegmentManager;
-<<<<<<< HEAD
+
 #[derive(Debug)]
-=======
-
-use super::BuiltinRunner;
-
->>>>>>> 861557a5
 pub struct RangeCheckBuiltinRunner {
     ratio: u32,
     base: isize,
@@ -29,13 +25,9 @@
     pub(crate) n_input_cells: u32,
     inner_rc_bound: BigInt,
     pub _bound: BigInt,
-<<<<<<< HEAD
-    _n_parts: u32,
     pub(crate) _included: bool,
-=======
     n_parts: u32,
     instances_per_component: u32,
->>>>>>> 861557a5
 }
 
 impl RangeCheckBuiltinRunner {
@@ -49,13 +41,9 @@
             n_input_cells: CELLS_PER_RANGE_CHECK,
             inner_rc_bound: inner_rc_bound.clone(),
             _bound: inner_rc_bound.pow(n_parts),
-<<<<<<< HEAD
-            _n_parts: n_parts,
             _included: included,
-=======
             n_parts,
             instances_per_component: 1,
->>>>>>> 861557a5
         }
     }
 
@@ -153,7 +141,7 @@
         let range_check_segment = memory.data.get(self.base as usize)?;
         for value in range_check_segment {
             //Split val into n_parts parts.
-            for _ in 0..self._n_parts {
+            for _ in 0..self.n_parts {
                 let part_val = value
                     .as_ref()?
                     .get_int_ref()
@@ -192,7 +180,7 @@
 
     #[test]
     fn get_used_cells_and_allocated_size_test() {
-        let builtin = RangeCheckBuiltinRunner::new(10, 12);
+        let builtin = RangeCheckBuiltinRunner::new(10, 12, true);
 
         let mut vm = vm!();
 
