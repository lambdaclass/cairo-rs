use std::borrow::Cow;
use std::ops::Shl;

use num_bigint::BigInt;
use num_traits::{One, Zero};

use crate::bigint;
use crate::types::relocatable::{MaybeRelocatable, Relocatable};
use crate::vm::errors::memory_errors::MemoryError;
use crate::vm::errors::runner_errors::RunnerError;
use crate::vm::vm_memory::memory::{Memory, ValidationRule};
use crate::vm::vm_memory::memory_segments::MemorySegmentManager;

pub struct RangeCheckBuiltinRunner {
    _ratio: BigInt,
    base: isize,
    _stop_ptr: Option<Relocatable>,
    _cells_per_instance: i32,
    _n_input_cells: i32,
    _inner_rc_bound: BigInt,
    pub _bound: BigInt,
    _n_parts: u32,
}

impl RangeCheckBuiltinRunner {
    pub fn new(ratio: BigInt, n_parts: u32) -> RangeCheckBuiltinRunner {
        let inner_rc_bound = bigint!(1i32 << 16);
        RangeCheckBuiltinRunner {
            _ratio: ratio,
            base: 0,
            _stop_ptr: None,
            _cells_per_instance: 1,
            _n_input_cells: 1,
            _inner_rc_bound: inner_rc_bound.clone(),
            _bound: inner_rc_bound.pow(n_parts),
            _n_parts: n_parts,
        }
    }

    pub fn initialize_segments(
        &mut self,
        segments: &mut MemorySegmentManager,
        memory: &mut Memory,
    ) {
        self.base = segments.add(memory).segment_index
    }

    pub fn initial_stack(&self) -> Vec<MaybeRelocatable> {
        vec![MaybeRelocatable::from((self.base, 0))]
    }

<<<<<<< HEAD
    pub fn base(&self) -> Relocatable {
        Relocatable::from((self.base, 0))
=======
    fn base(&self) -> isize {
        self.base
>>>>>>> 1a82b62b
    }

    pub fn add_validation_rule(&self, memory: &mut Memory) -> Result<(), RunnerError> {
        let rule: ValidationRule = ValidationRule(Box::new(
            |memory: &Memory,
             address: &MaybeRelocatable|
             -> Result<MaybeRelocatable, MemoryError> {
                match memory.get(address)? {
                    Some(Cow::Owned(MaybeRelocatable::Int(ref num)))
                    | Some(Cow::Borrowed(MaybeRelocatable::Int(ref num))) => {
                        if &BigInt::zero() <= num && num < &BigInt::one().shl(128u8) {
                            Ok(address.to_owned())
                        } else {
                            Err(MemoryError::NumOutOfBounds)
                        }
                    }
                    _ => Err(MemoryError::FoundNonInt),
                }
            },
        ));

        let segment_index: usize = self
            .base
            .try_into()
            .map_err(|_| RunnerError::RunnerInTemporarySegment(self.base))?;

        memory.add_validation_rule(segment_index, rule);

        Ok(())
    }

    pub fn deduce_memory_cell(
        &mut self,
        _address: &Relocatable,
        _memory: &Memory,
    ) -> Result<Option<MaybeRelocatable>, RunnerError> {
        Ok(None)
    }
}

#[cfg(test)]
mod tests {
    use super::*;
    use crate::{utils::test_utils::vm, vm::vm_core::VirtualMachine};
    use num_bigint::Sign;

    #[test]
    fn initialize_segments_for_range_check() {
        let mut builtin = RangeCheckBuiltinRunner::new(bigint!(8), 8);
        let mut segments = MemorySegmentManager::new();
        let mut memory = Memory::new();
        builtin.initialize_segments(&mut segments, &mut memory);
        assert_eq!(builtin.base, 0);
    }

    #[test]
    fn get_initial_stack_for_range_check_with_base() {
        let mut builtin = RangeCheckBuiltinRunner::new(bigint!(8), 8);
        builtin.base = 1;
        let initial_stack = builtin.initial_stack();
        assert_eq!(
            initial_stack[0].clone(),
            MaybeRelocatable::RelocatableValue((builtin.base(), 0).into())
        );
        assert_eq!(initial_stack.len(), 1);
    }

    #[test]
    fn get_memory_accesses_missing_segment_used_sizes() {
        let builtin = RangeCheckBuiltinRunner::new(bigint!(256), 8);
        let vm = vm!();

        assert_eq!(
            builtin.get_memory_accesses(&vm),
            Err(MemoryError::MissingSegmentUsedSizes),
        );
    }

    #[test]
    fn get_memory_accesses_empty() {
        let builtin = RangeCheckBuiltinRunner::new(bigint!(256), 8);
        let mut vm = vm!();

        vm.segments.segment_used_sizes = Some(vec![0]);
        assert_eq!(builtin.get_memory_accesses(&vm), Ok(vec![]));
    }

    #[test]
    fn get_memory_accesses() {
        let builtin = RangeCheckBuiltinRunner::new(bigint!(256), 8);
        let mut vm = vm!();

        vm.segments.segment_used_sizes = Some(vec![4]);
        assert_eq!(
            builtin.get_memory_accesses(&vm),
            Ok(vec![
                (builtin.base, 0).into(),
                (builtin.base, 1).into(),
                (builtin.base, 2).into(),
                (builtin.base, 3).into(),
            ]),
        );
    }
}<|MERGE_RESOLUTION|>--- conflicted
+++ resolved
@@ -49,13 +49,8 @@
         vec![MaybeRelocatable::from((self.base, 0))]
     }
 
-<<<<<<< HEAD
-    pub fn base(&self) -> Relocatable {
-        Relocatable::from((self.base, 0))
-=======
-    fn base(&self) -> isize {
+    pub fn base(&self) -> isize {
         self.base
->>>>>>> 1a82b62b
     }
 
     pub fn add_validation_rule(&self, memory: &mut Memory) -> Result<(), RunnerError> {
@@ -99,8 +94,6 @@
 #[cfg(test)]
 mod tests {
     use super::*;
-    use crate::{utils::test_utils::vm, vm::vm_core::VirtualMachine};
-    use num_bigint::Sign;
 
     #[test]
     fn initialize_segments_for_range_check() {
@@ -122,41 +115,4 @@
         );
         assert_eq!(initial_stack.len(), 1);
     }
-
-    #[test]
-    fn get_memory_accesses_missing_segment_used_sizes() {
-        let builtin = RangeCheckBuiltinRunner::new(bigint!(256), 8);
-        let vm = vm!();
-
-        assert_eq!(
-            builtin.get_memory_accesses(&vm),
-            Err(MemoryError::MissingSegmentUsedSizes),
-        );
-    }
-
-    #[test]
-    fn get_memory_accesses_empty() {
-        let builtin = RangeCheckBuiltinRunner::new(bigint!(256), 8);
-        let mut vm = vm!();
-
-        vm.segments.segment_used_sizes = Some(vec![0]);
-        assert_eq!(builtin.get_memory_accesses(&vm), Ok(vec![]));
-    }
-
-    #[test]
-    fn get_memory_accesses() {
-        let builtin = RangeCheckBuiltinRunner::new(bigint!(256), 8);
-        let mut vm = vm!();
-
-        vm.segments.segment_used_sizes = Some(vec![4]);
-        assert_eq!(
-            builtin.get_memory_accesses(&vm),
-            Ok(vec![
-                (builtin.base, 0).into(),
-                (builtin.base, 1).into(),
-                (builtin.base, 2).into(),
-                (builtin.base, 3).into(),
-            ]),
-        );
-    }
 }