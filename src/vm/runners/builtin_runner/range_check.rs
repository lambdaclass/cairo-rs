use std::borrow::Cow;
use std::ops::Shl;

use num_bigint::BigInt;
use num_traits::{One, Zero};

use crate::bigint;
use crate::types::relocatable::{MaybeRelocatable, Relocatable};
use crate::vm::errors::memory_errors::MemoryError;
use crate::vm::errors::runner_errors::RunnerError;
<<<<<<< HEAD
use crate::vm::runners::builtin_runner::BuiltinRunner;
use crate::vm::vm_core::VirtualMachine;
=======
>>>>>>> 205006a9
use crate::vm::vm_memory::memory::{Memory, ValidationRule};
use crate::vm::vm_memory::memory_segments::MemorySegmentManager;

pub struct RangeCheckBuiltinRunner {
    _ratio: BigInt,
    base: isize,
    stop_ptr: Option<usize>,
    _cells_per_instance: i32,
    _n_input_cells: i32,
    _inner_rc_bound: BigInt,
    pub _bound: BigInt,
    _n_parts: u32,
}

impl RangeCheckBuiltinRunner {
    pub fn new(ratio: BigInt, n_parts: u32) -> RangeCheckBuiltinRunner {
        let inner_rc_bound = bigint!(1i32 << 16);
        RangeCheckBuiltinRunner {
            _ratio: ratio,
            base: 0,
            stop_ptr: None,
            _cells_per_instance: 1,
            _n_input_cells: 1,
            _inner_rc_bound: inner_rc_bound.clone(),
            _bound: inner_rc_bound.pow(n_parts),
            _n_parts: n_parts,
        }
    }

    pub fn initialize_segments(
        &mut self,
        segments: &mut MemorySegmentManager,
        memory: &mut Memory,
    ) {
        self.base = segments.add(memory).segment_index
    }

    pub fn initial_stack(&self) -> Vec<MaybeRelocatable> {
        vec![MaybeRelocatable::from((self.base, 0))]
    }

    pub fn base(&self) -> isize {
        self.base
    }

    pub fn add_validation_rule(&self, memory: &mut Memory) -> Result<(), RunnerError> {
        let rule: ValidationRule = ValidationRule(Box::new(
            |memory: &Memory,
             address: &MaybeRelocatable|
             -> Result<MaybeRelocatable, MemoryError> {
                match memory.get(address)? {
                    Some(Cow::Owned(MaybeRelocatable::Int(ref num)))
                    | Some(Cow::Borrowed(MaybeRelocatable::Int(ref num))) => {
                        if &BigInt::zero() <= num && num < &BigInt::one().shl(128u8) {
                            Ok(address.to_owned())
                        } else {
                            Err(MemoryError::NumOutOfBounds)
                        }
                    }
                    _ => Err(MemoryError::FoundNonInt),
                }
            },
        ));

        let segment_index: usize = self
            .base
            .try_into()
            .map_err(|_| RunnerError::RunnerInTemporarySegment(self.base))?;

        memory.add_validation_rule(segment_index, rule);

        Ok(())
    }

    pub fn deduce_memory_cell(
        &mut self,
        _address: &Relocatable,
        _memory: &Memory,
    ) -> Result<Option<MaybeRelocatable>, RunnerError> {
        Ok(None)
    }

    pub fn get_memory_segment_addresses(&self) -> (&'static str, (isize, Option<usize>)) {
        ("range_check", (self.base, self.stop_ptr))
    }

    fn get_used_instances(&self, vm: &VirtualMachine) -> Result<usize, MemoryError> {
        self.get_used_cells(vm)
    }
}

#[cfg(test)]
mod tests {
    use super::*;
    use crate::{
        utils::test_utils::vm, vm::runners::builtin_runner::BuiltinRunner,
        vm::vm_core::VirtualMachine,
    };
    use num_bigint::Sign;

    #[test]
    fn initialize_segments_for_range_check() {
        let mut builtin = RangeCheckBuiltinRunner::new(bigint!(8), 8);
        let mut segments = MemorySegmentManager::new();
        let mut memory = Memory::new();
        builtin.initialize_segments(&mut segments, &mut memory);
        assert_eq!(builtin.base, 0);
    }

    #[test]
    fn get_initial_stack_for_range_check_with_base() {
        let mut builtin = RangeCheckBuiltinRunner::new(bigint!(8), 8);
        builtin.base = 1;
        let initial_stack = builtin.initial_stack();
        assert_eq!(
            initial_stack[0].clone(),
            MaybeRelocatable::RelocatableValue((builtin.base(), 0).into())
        );
        assert_eq!(initial_stack.len(), 1);
    }

    #[test]
    fn get_memory_segment_addresses() {
        let builtin = RangeCheckBuiltinRunner::new(bigint!(8), 8);

        assert_eq!(
            builtin.get_memory_segment_addresses(),
            ("range_check", (0, None)),
        );
    }

    #[test]
    fn get_memory_accesses_missing_segment_used_sizes() {
        let builtin = BuiltinRunner::RangeCheck(RangeCheckBuiltinRunner::new(bigint!(256), 8));
        let vm = vm!();

        assert_eq!(
            builtin.get_memory_accesses(&vm),
            Err(MemoryError::MissingSegmentUsedSizes),
        );
    }

    #[test]
    fn get_memory_accesses_empty() {
        let builtin = BuiltinRunner::RangeCheck(RangeCheckBuiltinRunner::new(bigint!(256), 8));
        let mut vm = vm!();

        vm.segments.segment_used_sizes = Some(vec![0]);
        assert_eq!(builtin.get_memory_accesses(&vm), Ok(vec![]));
    }

    #[test]
    fn get_memory_accesses() {
        let builtin = BuiltinRunner::RangeCheck(RangeCheckBuiltinRunner::new(bigint!(256), 8));
        let mut vm = vm!();

        vm.segments.segment_used_sizes = Some(vec![4]);
        assert_eq!(
            builtin.get_memory_accesses(&vm),
            Ok(vec![
                (builtin.base(), 0).into(),
                (builtin.base(), 1).into(),
                (builtin.base(), 2).into(),
                (builtin.base(), 3).into(),
            ]),
        );
    }

    #[test]
    fn get_used_cells_missing_segment_used_sizes() {
<<<<<<< HEAD
        let builtin = RangeCheckBuiltinRunner::new(bigint!(256), 8);
=======
        let builtin = BuiltinRunner::RangeCheck(RangeCheckBuiltinRunner::new(bigint!(256), 8));
>>>>>>> 205006a9
        let vm = vm!();

        assert_eq!(
            builtin.get_used_cells(&vm),
            Err(MemoryError::MissingSegmentUsedSizes)
        );
    }

    #[test]
    fn get_used_cells_empty() {
<<<<<<< HEAD
        let builtin = RangeCheckBuiltinRunner::new(bigint!(256), 8);
=======
        let builtin = BuiltinRunner::RangeCheck(RangeCheckBuiltinRunner::new(bigint!(256), 8));
>>>>>>> 205006a9
        let mut vm = vm!();

        vm.segments.segment_used_sizes = Some(vec![0]);
        assert_eq!(builtin.get_used_cells(&vm), Ok(0));
    }

    #[test]
    fn get_used_cells() {
<<<<<<< HEAD
        let builtin = RangeCheckBuiltinRunner::new(bigint!(256), 8);
=======
        let builtin = BuiltinRunner::RangeCheck(RangeCheckBuiltinRunner::new(bigint!(256), 8));
>>>>>>> 205006a9
        let mut vm = vm!();

        vm.segments.segment_used_sizes = Some(vec![4]);
        assert_eq!(builtin.get_used_cells(&vm), Ok(4));
    }
}<|MERGE_RESOLUTION|>--- conflicted
+++ resolved
@@ -8,11 +8,6 @@
 use crate::types::relocatable::{MaybeRelocatable, Relocatable};
 use crate::vm::errors::memory_errors::MemoryError;
 use crate::vm::errors::runner_errors::RunnerError;
-<<<<<<< HEAD
-use crate::vm::runners::builtin_runner::BuiltinRunner;
-use crate::vm::vm_core::VirtualMachine;
-=======
->>>>>>> 205006a9
 use crate::vm::vm_memory::memory::{Memory, ValidationRule};
 use crate::vm::vm_memory::memory_segments::MemorySegmentManager;
 
@@ -98,10 +93,6 @@
     pub fn get_memory_segment_addresses(&self) -> (&'static str, (isize, Option<usize>)) {
         ("range_check", (self.base, self.stop_ptr))
     }
-
-    fn get_used_instances(&self, vm: &VirtualMachine) -> Result<usize, MemoryError> {
-        self.get_used_cells(vm)
-    }
 }
 
 #[cfg(test)]
@@ -183,11 +174,7 @@
 
     #[test]
     fn get_used_cells_missing_segment_used_sizes() {
-<<<<<<< HEAD
-        let builtin = RangeCheckBuiltinRunner::new(bigint!(256), 8);
-=======
-        let builtin = BuiltinRunner::RangeCheck(RangeCheckBuiltinRunner::new(bigint!(256), 8));
->>>>>>> 205006a9
+        let builtin = BuiltinRunner::RangeCheck(RangeCheckBuiltinRunner::new(bigint!(256), 8));
         let vm = vm!();
 
         assert_eq!(
@@ -198,11 +185,7 @@
 
     #[test]
     fn get_used_cells_empty() {
-<<<<<<< HEAD
-        let builtin = RangeCheckBuiltinRunner::new(bigint!(256), 8);
-=======
-        let builtin = BuiltinRunner::RangeCheck(RangeCheckBuiltinRunner::new(bigint!(256), 8));
->>>>>>> 205006a9
+        let builtin = BuiltinRunner::RangeCheck(RangeCheckBuiltinRunner::new(bigint!(256), 8));
         let mut vm = vm!();
 
         vm.segments.segment_used_sizes = Some(vec![0]);
@@ -211,11 +194,7 @@
 
     #[test]
     fn get_used_cells() {
-<<<<<<< HEAD
-        let builtin = RangeCheckBuiltinRunner::new(bigint!(256), 8);
-=======
-        let builtin = BuiltinRunner::RangeCheck(RangeCheckBuiltinRunner::new(bigint!(256), 8));
->>>>>>> 205006a9
+        let builtin = BuiltinRunner::RangeCheck(RangeCheckBuiltinRunner::new(bigint!(256), 8));
         let mut vm = vm!();
 
         vm.segments.segment_used_sizes = Some(vec![4]);
