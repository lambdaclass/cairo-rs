--- conflicted
+++ resolved
@@ -23,12 +23,8 @@
     pub(crate) n_input_cells: u32,
     inner_rc_bound: BigInt,
     pub _bound: BigInt,
-<<<<<<< HEAD
     _n_parts: u32,
     pub(crate) _included: bool,
-=======
-    n_parts: u32,
->>>>>>> 1eb6f345
 }
 
 impl RangeCheckBuiltinRunner {
@@ -42,12 +38,8 @@
             n_input_cells: CELLS_PER_RANGE_CHECK,
             inner_rc_bound: inner_rc_bound.clone(),
             _bound: inner_rc_bound.pow(n_parts),
-<<<<<<< HEAD
             _n_parts: n_parts,
             _included: included,
-=======
-            n_parts,
->>>>>>> 1eb6f345
         }
     }
 
@@ -126,7 +118,7 @@
         let range_check_segment = memory.data.get(self.base as usize)?;
         for value in range_check_segment {
             //Split val into n_parts parts.
-            for _ in 0..self.n_parts {
+            for _ in 0..self._n_parts {
                 let part_val = value
                     .as_ref()?
                     .get_int_ref()
@@ -312,7 +304,7 @@
 
     #[test]
     fn get_range_check_usage_succesful_a() {
-        let builtin = RangeCheckBuiltinRunner::new(8, 8);
+        let builtin = RangeCheckBuiltinRunner::new(8, 8, true);
         let memory = memory![((0, 0), 1), ((0, 1), 2), ((0, 2), 3), ((0, 3), 4)];
         assert_eq!(
             builtin.get_range_check_usage(&memory),
@@ -322,7 +314,7 @@
 
     #[test]
     fn get_range_check_usage_succesful_b() {
-        let builtin = RangeCheckBuiltinRunner::new(8, 8);
+        let builtin = RangeCheckBuiltinRunner::new(8, 8, true);
         let memory = memory![
             ((0, 0), 1465218365),
             ((0, 1), 2134570341),
@@ -337,7 +329,7 @@
 
     #[test]
     fn get_range_check_usage_succesful_c() {
-        let builtin = RangeCheckBuiltinRunner::new(8, 8);
+        let builtin = RangeCheckBuiltinRunner::new(8, 8, true);
         let memory = memory![
             ((0, 0), 634834751465218365_i64),
             ((0, 1), 42876922134570341_i64),
@@ -354,7 +346,7 @@
 
     #[test]
     fn get_range_check_empty_memory() {
-        let builtin = RangeCheckBuiltinRunner::new(8, 8);
+        let builtin = RangeCheckBuiltinRunner::new(8, 8, true);
         let memory = Memory::new();
         assert_eq!(builtin.get_range_check_usage(&memory), None);
     }
