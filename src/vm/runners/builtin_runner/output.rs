--- conflicted
+++ resolved
@@ -1,10 +1,3 @@
-<<<<<<< HEAD
-use num_bigint::BigInt;
-
-use super::BuiltinRunner;
-use crate::bigint;
-=======
->>>>>>> a8594178
 use crate::types::relocatable::{MaybeRelocatable, Relocatable};
 use crate::vm::errors::memory_errors::MemoryError;
 use crate::vm::errors::runner_errors::RunnerError;
@@ -12,10 +5,7 @@
 use crate::vm::vm_memory::memory::Memory;
 use crate::vm::vm_memory::memory_segments::MemorySegmentManager;
 
-<<<<<<< HEAD
 #[derive(Debug)]
-=======
->>>>>>> a8594178
 pub struct OutputBuiltinRunner {
     base: isize,
     stop_ptr: Option<usize>,
@@ -201,11 +191,7 @@
 
     #[test]
     fn get_used_cells_missing_segment_used_sizes() {
-<<<<<<< HEAD
-        let builtin = BuiltinRunner::Output(OutputBuiltinRunner::new(true));
-=======
-        let builtin = OutputBuiltinRunner::new();
->>>>>>> a8594178
+        let builtin = BuiltinRunner::Output(OutputBuiltinRunner::new(true));
         let vm = vm!();
 
         assert_eq!(
@@ -216,11 +202,7 @@
 
     #[test]
     fn get_used_cells_empty() {
-<<<<<<< HEAD
-        let builtin = BuiltinRunner::Output(OutputBuiltinRunner::new(true));
-=======
-        let builtin = OutputBuiltinRunner::new();
->>>>>>> a8594178
+        let builtin = BuiltinRunner::Output(OutputBuiltinRunner::new(true));
         let mut vm = vm!();
 
         vm.segments.segment_used_sizes = Some(vec![0]);
@@ -229,11 +211,7 @@
 
     #[test]
     fn get_used_cells() {
-<<<<<<< HEAD
-        let builtin = BuiltinRunner::Output(OutputBuiltinRunner::new(true));
-=======
-        let builtin = OutputBuiltinRunner::new();
->>>>>>> a8594178
+        let builtin = BuiltinRunner::Output(OutputBuiltinRunner::new(true));
         let mut vm = vm!();
 
         vm.segments.segment_used_sizes = Some(vec![4]);
