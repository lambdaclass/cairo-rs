--- conflicted
+++ resolved
@@ -1,9 +1,3 @@
-<<<<<<< HEAD
-use std::any::Any;
-use std::collections::HashMap;
-
-=======
->>>>>>> 377d109f
 use crate::types::relocatable::{MaybeRelocatable, Relocatable};
 use crate::vm::errors::runner_errors::RunnerError;
 use crate::vm::vm_memory::memory::Memory;
@@ -52,12 +46,6 @@
 
     pub fn get_memory_segment_addresses(&self) -> (&'static str, (isize, Option<usize>)) {
         ("output", (self.base, self.stop_ptr))
-    }
-
-    fn get_memory_segment_addresses(&self) -> HashMap<String, (isize, Option<usize>)> {
-        [("output".to_string(), (self.base, self.stop_ptr))]
-            .into_iter()
-            .collect()
     }
 }
 
