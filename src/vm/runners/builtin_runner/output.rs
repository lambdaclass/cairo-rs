use std::any::Any;

use crate::types::relocatable::{MaybeRelocatable, Relocatable};
use crate::vm::errors::memory_errors::MemoryError;
use crate::vm::errors::runner_errors::RunnerError;
use crate::vm::runners::builtin_runner::BuiltinRunner;
use crate::vm::vm_core::VirtualMachine;
use crate::vm::vm_memory::memory::Memory;
use crate::vm::vm_memory::memory_segments::MemorySegmentManager;

pub struct OutputBuiltinRunner {
    base: isize,
    _stop_ptr: Option<Relocatable>,
}

impl OutputBuiltinRunner {
    pub fn new() -> OutputBuiltinRunner {
        OutputBuiltinRunner {
            base: 0,
            _stop_ptr: None,
        }
    }
}

impl BuiltinRunner for OutputBuiltinRunner {
    fn initialize_segments(&mut self, segments: &mut MemorySegmentManager, memory: &mut Memory) {
        self.base = segments.add(memory).segment_index
    }

    fn initial_stack(&self) -> Vec<MaybeRelocatable> {
        vec![MaybeRelocatable::from((self.base, 0))]
    }

    fn base(&self) -> isize {
        self.base
    }

    fn add_validation_rule(&self, _memory: &mut Memory) -> Result<(), RunnerError> {
        Ok(())
    }

    fn deduce_memory_cell(
        &mut self,
        _address: &Relocatable,
        _memory: &Memory,
    ) -> Result<Option<MaybeRelocatable>, RunnerError> {
        Ok(None)
    }

    fn as_any(&self) -> &dyn Any {
        self
    }

    fn get_memory_accesses(&self, vm: &VirtualMachine) -> Result<Vec<Relocatable>, MemoryError> {
        let segment_size = vm
            .segments
            .get_segment_size(
                self.base
                    .try_into()
                    .map_err(|_| MemoryError::AddressInTemporarySegment(self.base))?,
            )
            .ok_or(MemoryError::MissingSegmentUsedSizes)?;

        Ok((0..segment_size).map(|i| (self.base, i).into()).collect())
    }

    fn get_used_cells(&self, vm: &VirtualMachine) -> Result<usize, MemoryError> {
        vm.segments
            .get_segment_used_size(
                self.base
                    .try_into()
                    .map_err(|_| MemoryError::AddressInTemporarySegment(self.base))?,
            )
            .ok_or(MemoryError::MissingSegmentUsedSizes)
    }

    fn get_used_instances(&self, vm: &VirtualMachine) -> Result<usize, MemoryError> {
        self.get_used_cells(vm)
    }
}

impl Default for OutputBuiltinRunner {
    fn default() -> Self {
        Self::new()
    }
}

#[cfg(test)]
mod tests {
    use super::*;
<<<<<<< HEAD
    use crate::utils::test_utils::vm;
=======
    use crate::{
        utils::test_utils::vm,
        vm::{errors::memory_errors::MemoryError, vm_core::VirtualMachine},
    };
>>>>>>> 1a82b62b
    use num_bigint::{BigInt, Sign};

    #[test]
    fn initialize_segments_for_output() {
        let mut builtin = OutputBuiltinRunner::new();
        let mut segments = MemorySegmentManager::new();
        let mut memory = Memory::new();
        builtin.initialize_segments(&mut segments, &mut memory);
        assert_eq!(builtin.base, 0);
    }

    #[test]
    fn get_initial_stack_for_output_with_base() {
        let mut builtin = OutputBuiltinRunner::new();
        builtin.base = 1;
        let initial_stack = builtin.initial_stack();
        assert_eq!(
            initial_stack[0].clone(),
            MaybeRelocatable::RelocatableValue((builtin.base(), 0).into())
        );
        assert_eq!(initial_stack.len(), 1);
    }

    #[test]
    fn get_memory_accesses_missing_segment_used_sizes() {
        let builtin = OutputBuiltinRunner::new();
        let vm = vm!();

        assert_eq!(
            builtin.get_memory_accesses(&vm),
            Err(MemoryError::MissingSegmentUsedSizes),
        );
    }

    #[test]
    fn get_memory_accesses_empty() {
        let builtin = OutputBuiltinRunner::new();
        let mut vm = vm!();

        vm.segments.segment_used_sizes = Some(vec![0]);
        assert_eq!(builtin.get_memory_accesses(&vm), Ok(vec![]));
    }

    #[test]
    fn get_memory_accesses() {
        let builtin = OutputBuiltinRunner::new();
        let mut vm = vm!();

        vm.segments.segment_used_sizes = Some(vec![4]);
        assert_eq!(
            builtin.get_memory_accesses(&vm),
            Ok(vec![
                (builtin.base, 0).into(),
                (builtin.base, 1).into(),
                (builtin.base, 2).into(),
                (builtin.base, 3).into(),
            ]),
        );
    }
<<<<<<< HEAD

    #[test]
    fn get_used_cells_missing_segment_used_sizes() {
        let builtin = OutputBuiltinRunner::new();
        let vm = vm!();

        assert_eq!(
            builtin.get_used_cells(&vm),
            Err(MemoryError::MissingSegmentUsedSizes)
        );
    }

    #[test]
    fn get_used_cells_empty() {
        let builtin = OutputBuiltinRunner::new();
        let mut vm = vm!();

        vm.segments.segment_used_sizes = Some(vec![0]);
        assert_eq!(builtin.get_used_cells(&vm), Ok(0));
    }

    #[test]
    fn get_used_cells() {
        let builtin = OutputBuiltinRunner::new();
        let mut vm = vm!();

        vm.segments.segment_used_sizes = Some(vec![4]);
        assert_eq!(builtin.get_used_cells(&vm), Ok(4));
    }
=======
>>>>>>> 1a82b62b
}<|MERGE_RESOLUTION|>--- conflicted
+++ resolved
@@ -88,14 +88,10 @@
 #[cfg(test)]
 mod tests {
     use super::*;
-<<<<<<< HEAD
-    use crate::utils::test_utils::vm;
-=======
     use crate::{
         utils::test_utils::vm,
         vm::{errors::memory_errors::MemoryError, vm_core::VirtualMachine},
     };
->>>>>>> 1a82b62b
     use num_bigint::{BigInt, Sign};
 
     #[test]
@@ -155,7 +151,6 @@
             ]),
         );
     }
-<<<<<<< HEAD
 
     #[test]
     fn get_used_cells_missing_segment_used_sizes() {
@@ -185,6 +180,4 @@
         vm.segments.segment_used_sizes = Some(vec![4]);
         assert_eq!(builtin.get_used_cells(&vm), Ok(4));
     }
-=======
->>>>>>> 1a82b62b
 }