--- conflicted
+++ resolved
@@ -4,11 +4,7 @@
 use crate::vm::errors::memory_errors::MemoryError;
 use crate::vm::errors::runner_errors::RunnerError;
 use crate::vm::runners::builtin_runner::BuiltinRunner;
-<<<<<<< HEAD
-use crate::vm::runners::cairo_runner::CairoRunner;
-=======
 use crate::vm::vm_core::VirtualMachine;
->>>>>>> e5d5f952
 use crate::vm::vm_memory::memory::Memory;
 use crate::vm::vm_memory::memory_segments::MemorySegmentManager;
 
@@ -55,14 +51,6 @@
         self
     }
 
-<<<<<<< HEAD
-    fn get_memory_accesses(&self, _runner: &CairoRunner) -> std::collections::HashSet<Relocatable> {
-        todo!()
-    }
-
-    fn get_used_instances(&self, _runner: &CairoRunner) -> usize {
-        todo!()
-=======
     fn get_memory_accesses(&self, vm: &VirtualMachine) -> Result<Vec<Relocatable>, MemoryError> {
         let segment_size = vm
             .segments
@@ -88,7 +76,10 @@
 
     fn get_used_instances(&self, vm: &VirtualMachine) -> Result<usize, MemoryError> {
         self.get_used_cells(vm)
->>>>>>> e5d5f952
+    }
+
+    fn get_used_instances(&self, _runner: &CairoRunner) -> usize {
+        todo!()
     }
 }
 
