--- conflicted
+++ resolved
@@ -16,16 +16,10 @@
 pub struct BitwiseBuiltinRunner {
     _ratio: u32,
     pub base: isize,
-    cells_per_instance: u32,
+    pub(crate) cells_per_instance: u32,
     _n_input_cells: u32,
     bitwise_builtin: BitwiseInstanceDef,
     stop_ptr: Option<usize>,
-<<<<<<< HEAD
-=======
-    pub(crate) cells_per_instance: usize,
-    _n_input_cells: usize,
-    total_n_bits: u32,
->>>>>>> 4a243e46
 }
 
 impl BitwiseBuiltinRunner {
@@ -213,7 +207,8 @@
 
     #[test]
     fn get_used_cells_missing_segment_used_sizes() {
-        let builtin = BuiltinRunner::Bitwise(BitwiseBuiltinRunner::new(256));
+        let builtin =
+            BuiltinRunner::Bitwise(BitwiseBuiltinRunner::new(&BitwiseInstanceDef::default()));
         let vm = vm!();
 
         assert_eq!(
@@ -224,7 +219,8 @@
 
     #[test]
     fn get_used_cells_empty() {
-        let builtin = BuiltinRunner::Bitwise(BitwiseBuiltinRunner::new(256));
+        let builtin =
+            BuiltinRunner::Bitwise(BitwiseBuiltinRunner::new(&BitwiseInstanceDef::default()));
         let mut vm = vm!();
 
         vm.segments.segment_used_sizes = Some(vec![0]);
@@ -233,7 +229,8 @@
 
     #[test]
     fn get_used_cells() {
-        let builtin = BuiltinRunner::Bitwise(BitwiseBuiltinRunner::new(256));
+        let builtin =
+            BuiltinRunner::Bitwise(BitwiseBuiltinRunner::new(&BitwiseInstanceDef::default()));
         let mut vm = vm!();
 
         vm.segments.segment_used_sizes = Some(vec![4]);
