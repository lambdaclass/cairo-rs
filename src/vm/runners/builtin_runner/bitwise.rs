use std::ops::Shl;

use nom::ToUsize;
use num_bigint::BigInt;
use num_integer::Integer;
use num_traits::ToPrimitive;

use crate::bigint;
<<<<<<< HEAD
use crate::types::instance_definitions::bitwise_instance_def::{
    BitwiseInstanceDef, CELLS_PER_BITWISE, INPUT_CELLS_PER_BITWISE,
};
=======
use crate::math_utils::safe_div;
>>>>>>> 6a97ef4a
use crate::types::relocatable::{MaybeRelocatable, Relocatable};
use crate::vm::errors::memory_errors::MemoryError;
use crate::vm::errors::runner_errors::RunnerError;
use crate::vm::vm_core::VirtualMachine;
use crate::vm::vm_memory::memory::Memory;
use crate::vm::vm_memory::memory_segments::MemorySegmentManager;

pub struct BitwiseBuiltinRunner {
    _ratio: u32,
    pub base: isize,
    pub(crate) cells_per_instance: u32,
    _n_input_cells: u32,
    bitwise_builtin: BitwiseInstanceDef,
    stop_ptr: Option<usize>,
}

impl BitwiseBuiltinRunner {
    pub(crate) fn new(instance_def: &BitwiseInstanceDef) -> Self {
        BitwiseBuiltinRunner {
            base: 0,
            _ratio: instance_def.ratio,
            cells_per_instance: CELLS_PER_BITWISE,
            _n_input_cells: INPUT_CELLS_PER_BITWISE,
            bitwise_builtin: instance_def.clone(),
            stop_ptr: None,
        }
    }

    pub fn initialize_segments(
        &mut self,
        segments: &mut MemorySegmentManager,
        memory: &mut Memory,
    ) {
        self.base = segments.add(memory).segment_index
    }

    pub fn initial_stack(&self) -> Vec<MaybeRelocatable> {
        vec![MaybeRelocatable::from((self.base, 0))]
    }

    pub fn base(&self) -> isize {
        self.base
    }

    pub fn add_validation_rule(&self, _memory: &mut Memory) -> Result<(), RunnerError> {
        Ok(())
    }

    pub fn deduce_memory_cell(
        &mut self,
        address: &Relocatable,
        memory: &Memory,
    ) -> Result<Option<MaybeRelocatable>, RunnerError> {
        let index = address
            .offset
            .mod_floor(&self.cells_per_instance.to_usize());
        if index == 0 || index == 1 {
            return Ok(None);
        }
        let x_addr = MaybeRelocatable::from((address.segment_index, address.offset - index));
        let y_addr = x_addr.add_usize_mod(1, None);

        let num_x = memory.get(&x_addr);
        let num_y = memory.get(&y_addr);
        if let (Ok(Some(MaybeRelocatable::Int(num_x))), Ok(Some(MaybeRelocatable::Int(num_y)))) = (
            num_x.as_ref().map(|x| x.as_ref().map(|x| x.as_ref())),
            num_y.as_ref().map(|x| x.as_ref().map(|x| x.as_ref())),
        ) {
            let _2_pow_bits = bigint!(1).shl(self.bitwise_builtin.total_n_bits);
            if num_x >= &_2_pow_bits {
                return Err(RunnerError::IntegerBiggerThanPowerOfTwo(
                    x_addr,
                    self.bitwise_builtin.total_n_bits,
                    num_x.clone(),
                ));
            };
            if num_y >= &_2_pow_bits {
                return Err(RunnerError::IntegerBiggerThanPowerOfTwo(
                    y_addr,
                    self.bitwise_builtin.total_n_bits,
                    num_y.clone(),
                ));
            };
            let res = match index {
                2 => Some(MaybeRelocatable::from(num_x & num_y)),
                3 => Some(MaybeRelocatable::from(num_x ^ num_y)),
                4 => Some(MaybeRelocatable::from(num_x | num_y)),
                _ => None,
            };
            return Ok(res);
        }
        Ok(None)
    }

    pub fn get_allocated_memory_units(&self, vm: &VirtualMachine) -> Result<usize, MemoryError> {
        let value = safe_div(&bigint!(vm.current_step), &bigint!(self._ratio))
            .map_err(|_| MemoryError::ErrorCalculatingMemoryUnits)?;
        match (self.cells_per_instance * value).to_usize() {
            Some(result) => Ok(result),
            _ => Err(MemoryError::ErrorCalculatingMemoryUnits),
        }
    }

    pub fn get_memory_segment_addresses(&self) -> (&'static str, (isize, Option<usize>)) {
        ("bitwise", (self.base, self.stop_ptr))
    }
}

#[cfg(test)]
mod tests {
    use std::collections::HashMap;

    use super::*;
    use crate::vm::errors::memory_errors::MemoryError;
    use crate::vm::{runners::builtin_runner::BuiltinRunner, vm_core::VirtualMachine};
    use crate::{
        hint_processor::builtin_hint_processor::builtin_hint_processor_definition::BuiltinHintProcessor,
        serde::deserialize_program::ReferenceManager, types::program::Program,
        utils::test_utils::*, vm::runners::cairo_runner::CairoRunner,
    };
    use num_bigint::Sign;

    #[test]
    fn get_allocated_memory_units() {
        let builtin = BitwiseBuiltinRunner::new(10);

        let mut vm = vm!();

        let program = Program {
            builtins: vec![String::from("output"), String::from("bitwise")],
            prime: bigint!(17),
            data: vec_data!(
                (4612671182993129469_i64),
                (5189976364521848832_i64),
                (18446744073709551615_i128),
                (5199546496550207487_i64),
                (4612389712311386111_i64),
                (5198983563776393216_i64),
                (2),
                (2345108766317314046_i64),
                (5191102247248822272_i64),
                (5189976364521848832_i64),
                (7),
                (1226245742482522112_i64),
                ((
                    b"3618502788666131213697322783095070105623107215331596699973092056135872020470",
                    10
                )),
                (2345108766317314046_i64)
            ),
            constants: HashMap::new(),
            main: Some(8),
            hints: HashMap::new(),
            reference_manager: ReferenceManager {
                references: Vec::new(),
            },
            identifiers: HashMap::new(),
        };

        let mut cairo_runner = CairoRunner::new(&program).unwrap();

        let hint_processor = BuiltinHintProcessor::new_empty();

        let address = cairo_runner.initialize(&mut vm).unwrap();

        cairo_runner
            .run_until_pc(address, &mut vm, &hint_processor)
            .unwrap();

        assert_eq!(builtin.get_allocated_memory_units(&vm), Ok(5));
    }

    #[test]
    fn deduce_memory_cell_bitwise_for_preset_memory_valid_and() {
        let memory = memory![((0, 5), 10), ((0, 6), 12), ((0, 7), 0)];
        let mut builtin = BitwiseBuiltinRunner::new(&BitwiseInstanceDef::default());
        let result = builtin.deduce_memory_cell(&Relocatable::from((0, 7)), &memory);
        assert_eq!(result, Ok(Some(MaybeRelocatable::from(bigint!(8)))));
    }

    #[test]
    fn deduce_memory_cell_bitwise_for_preset_memory_valid_xor() {
        let memory = memory![((0, 5), 10), ((0, 6), 12), ((0, 8), 0)];
        let mut builtin = BitwiseBuiltinRunner::new(&BitwiseInstanceDef::default());
        let result = builtin.deduce_memory_cell(&Relocatable::from((0, 8)), &memory);
        assert_eq!(result, Ok(Some(MaybeRelocatable::from(bigint!(6)))));
    }

    #[test]
    fn deduce_memory_cell_bitwise_for_preset_memory_valid_or() {
        let memory = memory![((0, 5), 10), ((0, 6), 12), ((0, 9), 0)];
        let mut builtin = BitwiseBuiltinRunner::new(&BitwiseInstanceDef::default());
        let result = builtin.deduce_memory_cell(&Relocatable::from((0, 9)), &memory);
        assert_eq!(result, Ok(Some(MaybeRelocatable::from(bigint!(14)))));
    }

    #[test]
    fn deduce_memory_cell_bitwise_for_preset_memory_incorrect_offset() {
        let memory = memory![((0, 3), 10), ((0, 4), 12), ((0, 5), 0)];
        let mut builtin = BitwiseBuiltinRunner::new(&BitwiseInstanceDef::default());
        let result = builtin.deduce_memory_cell(&Relocatable::from((0, 5)), &memory);
        assert_eq!(result, Ok(None));
    }

    #[test]
    fn deduce_memory_cell_bitwise_for_preset_memory_no_values_to_operate() {
        let memory = memory![((0, 5), 12), ((0, 7), 0)];
        let mut builtin = BitwiseBuiltinRunner::new(&BitwiseInstanceDef::default());
        let result = builtin.deduce_memory_cell(&Relocatable::from((0, 5)), &memory);
        assert_eq!(result, Ok(None));
    }

    #[test]
    fn get_memory_segment_addresses() {
        let builtin = BitwiseBuiltinRunner::new(&BitwiseInstanceDef::default());

        assert_eq!(
            builtin.get_memory_segment_addresses(),
            ("bitwise", (0, None)),
        );
    }

    #[test]
    fn get_memory_accesses_missing_segment_used_sizes() {
        let builtin =
            BuiltinRunner::Bitwise(BitwiseBuiltinRunner::new(&BitwiseInstanceDef::default()));
        let vm = vm!();

        assert_eq!(
            builtin.get_memory_accesses(&vm),
            Err(MemoryError::MissingSegmentUsedSizes),
        );
    }

    #[test]
    fn get_memory_accesses_empty() {
        let builtin =
            BuiltinRunner::Bitwise(BitwiseBuiltinRunner::new(&BitwiseInstanceDef::default()));
        let mut vm = vm!();

        vm.segments.segment_used_sizes = Some(vec![0]);
        assert_eq!(builtin.get_memory_accesses(&vm), Ok(vec![]));
    }

    #[test]
    fn get_memory_accesses() {
        let builtin =
            BuiltinRunner::Bitwise(BitwiseBuiltinRunner::new(&BitwiseInstanceDef::default()));
        let mut vm = vm!();

        vm.segments.segment_used_sizes = Some(vec![4]);
        assert_eq!(
            builtin.get_memory_accesses(&vm),
            Ok(vec![
                (builtin.base(), 0).into(),
                (builtin.base(), 1).into(),
                (builtin.base(), 2).into(),
                (builtin.base(), 3).into(),
            ]),
        );
    }

    #[test]
    fn get_used_cells_missing_segment_used_sizes() {
        let builtin =
            BuiltinRunner::Bitwise(BitwiseBuiltinRunner::new(&BitwiseInstanceDef::default()));
        let vm = vm!();

        assert_eq!(
            builtin.get_used_cells(&vm),
            Err(MemoryError::MissingSegmentUsedSizes)
        );
    }

    #[test]
    fn get_used_cells_empty() {
        let builtin =
            BuiltinRunner::Bitwise(BitwiseBuiltinRunner::new(&BitwiseInstanceDef::default()));
        let mut vm = vm!();

        vm.segments.segment_used_sizes = Some(vec![0]);
        assert_eq!(builtin.get_used_cells(&vm), Ok(0));
    }

    #[test]
    fn get_used_cells() {
        let builtin =
            BuiltinRunner::Bitwise(BitwiseBuiltinRunner::new(&BitwiseInstanceDef::default()));
        let mut vm = vm!();

        vm.segments.segment_used_sizes = Some(vec![4]);
        assert_eq!(builtin.get_used_cells(&vm), Ok(4));
    }
}<|MERGE_RESOLUTION|>--- conflicted
+++ resolved
@@ -1,18 +1,13 @@
-use std::ops::Shl;
-
-use nom::ToUsize;
 use num_bigint::BigInt;
 use num_integer::Integer;
 use num_traits::ToPrimitive;
+use std::ops::Shl;
 
 use crate::bigint;
-<<<<<<< HEAD
+use crate::math_utils::safe_div;
 use crate::types::instance_definitions::bitwise_instance_def::{
     BitwiseInstanceDef, CELLS_PER_BITWISE, INPUT_CELLS_PER_BITWISE,
 };
-=======
-use crate::math_utils::safe_div;
->>>>>>> 6a97ef4a
 use crate::types::relocatable::{MaybeRelocatable, Relocatable};
 use crate::vm::errors::memory_errors::MemoryError;
 use crate::vm::errors::runner_errors::RunnerError;
@@ -68,7 +63,7 @@
     ) -> Result<Option<MaybeRelocatable>, RunnerError> {
         let index = address
             .offset
-            .mod_floor(&self.cells_per_instance.to_usize());
+            .mod_floor(&(self.cells_per_instance as usize));
         if index == 0 || index == 1 {
             return Ok(None);
         }
@@ -137,7 +132,7 @@
 
     #[test]
     fn get_allocated_memory_units() {
-        let builtin = BitwiseBuiltinRunner::new(10);
+        let builtin = BitwiseBuiltinRunner::new(&BitwiseInstanceDef::new(10));
 
         let mut vm = vm!();
 
@@ -172,7 +167,7 @@
             identifiers: HashMap::new(),
         };
 
-        let mut cairo_runner = CairoRunner::new(&program).unwrap();
+        let mut cairo_runner = cairo_runner!(program);
 
         let hint_processor = BuiltinHintProcessor::new_empty();
 
