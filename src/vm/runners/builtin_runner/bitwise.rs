use std::any::Any;
use std::collections::HashMap;
use std::ops::Shl;

use num_bigint::BigInt;
use num_integer::Integer;

use crate::bigint;
use crate::types::relocatable::{MaybeRelocatable, Relocatable};
use crate::vm::errors::runner_errors::RunnerError;
use crate::vm::runners::builtin_runner::BuiltinRunner;
use crate::vm::vm_memory::memory::Memory;
use crate::vm::vm_memory::memory_segments::MemorySegmentManager;

pub struct BitwiseBuiltinRunner {
    _ratio: usize,
    pub base: isize,
    stop_ptr: Option<usize>,
    cells_per_instance: usize,
    _n_input_cells: usize,
    total_n_bits: u32,
}

impl BitwiseBuiltinRunner {
    pub fn new(ratio: usize) -> Self {
        BitwiseBuiltinRunner {
            base: 0,
            stop_ptr: None,

            _ratio: ratio,
            cells_per_instance: 5,
            _n_input_cells: 2,
            total_n_bits: 251,
        }
    }
}

impl BuiltinRunner for BitwiseBuiltinRunner {
    fn initialize_segments(&mut self, segments: &mut MemorySegmentManager, memory: &mut Memory) {
        self.base = segments.add(memory).segment_index
    }

    fn initial_stack(&self) -> Vec<MaybeRelocatable> {
        vec![MaybeRelocatable::from((self.base, 0))]
    }

    fn base(&self) -> isize {
        self.base
    }

    fn add_validation_rule(&self, _memory: &mut Memory) -> Result<(), RunnerError> {
        Ok(())
    }

    fn deduce_memory_cell(
        &mut self,
        address: &Relocatable,
        memory: &Memory,
    ) -> Result<Option<MaybeRelocatable>, RunnerError> {
        let index = address.offset.mod_floor(&self.cells_per_instance);
        if index == 0 || index == 1 {
            return Ok(None);
        }
        let x_addr = MaybeRelocatable::from((address.segment_index, address.offset - index));
        let y_addr = x_addr.add_usize_mod(1, None);

        let num_x = memory.get(&x_addr);
        let num_y = memory.get(&y_addr);
        if let (Ok(Some(MaybeRelocatable::Int(num_x))), Ok(Some(MaybeRelocatable::Int(num_y)))) = (
            num_x.as_ref().map(|x| x.as_ref().map(|x| x.as_ref())),
            num_y.as_ref().map(|x| x.as_ref().map(|x| x.as_ref())),
        ) {
            let _2_pow_bits = bigint!(1).shl(self.total_n_bits);
            if num_x >= &_2_pow_bits {
                return Err(RunnerError::IntegerBiggerThanPowerOfTwo(
                    x_addr,
                    self.total_n_bits,
                    num_x.clone(),
                ));
            };
            if num_y >= &_2_pow_bits {
                return Err(RunnerError::IntegerBiggerThanPowerOfTwo(
                    y_addr,
                    self.total_n_bits,
                    num_y.clone(),
                ));
            };
            let res = match index {
                2 => Some(MaybeRelocatable::from(num_x & num_y)),
                3 => Some(MaybeRelocatable::from(num_x ^ num_y)),
                4 => Some(MaybeRelocatable::from(num_x | num_y)),
                _ => None,
            };
            return Ok(res);
        }
        Ok(None)
    }

    fn as_any(&self) -> &dyn Any {
        self
    }

    fn get_memory_segment_addresses(&self) -> HashMap<String, (isize, Option<usize>)> {
        [("bitwise".to_string(), (self.base, self.stop_ptr))]
            .into_iter()
            .collect()
    }
}

#[cfg(test)]
mod tests {
    use super::*;
    use crate::utils::test_utils::*;
    use crate::vm::{errors::memory_errors::MemoryError, vm_core::VirtualMachine};
    use num_bigint::Sign;

    #[test]
    fn deduce_memory_cell_bitwise_for_preset_memory_valid_and() {
        let memory = memory![((0, 5), 10), ((0, 6), 12), ((0, 7), 0)];
        let mut builtin = BitwiseBuiltinRunner::new(256);
        let result = builtin.deduce_memory_cell(&Relocatable::from((0, 7)), &memory);
        assert_eq!(result, Ok(Some(MaybeRelocatable::from(bigint!(8)))));
    }

    #[test]
    fn deduce_memory_cell_bitwise_for_preset_memory_valid_xor() {
        let memory = memory![((0, 5), 10), ((0, 6), 12), ((0, 8), 0)];
        let mut builtin = BitwiseBuiltinRunner::new(256);
        let result = builtin.deduce_memory_cell(&Relocatable::from((0, 8)), &memory);
        assert_eq!(result, Ok(Some(MaybeRelocatable::from(bigint!(6)))));
    }

    #[test]
    fn deduce_memory_cell_bitwise_for_preset_memory_valid_or() {
        let memory = memory![((0, 5), 10), ((0, 6), 12), ((0, 9), 0)];
        let mut builtin = BitwiseBuiltinRunner::new(256);
        let result = builtin.deduce_memory_cell(&Relocatable::from((0, 9)), &memory);
        assert_eq!(result, Ok(Some(MaybeRelocatable::from(bigint!(14)))));
    }

    #[test]
    fn deduce_memory_cell_bitwise_for_preset_memory_incorrect_offset() {
        let memory = memory![((0, 3), 10), ((0, 4), 12), ((0, 5), 0)];
        let mut builtin = BitwiseBuiltinRunner::new(256);
        let result = builtin.deduce_memory_cell(&Relocatable::from((0, 5)), &memory);
        assert_eq!(result, Ok(None));
    }

    #[test]
    fn deduce_memory_cell_bitwise_for_preset_memory_no_values_to_operate() {
        let memory = memory![((0, 5), 12), ((0, 7), 0)];
        let mut builtin = BitwiseBuiltinRunner::new(256);
        let result = builtin.deduce_memory_cell(&Relocatable::from((0, 5)), &memory);
        assert_eq!(result, Ok(None));
    }

    #[test]
<<<<<<< HEAD
    fn get_memory_segment_addresses() {
        let builtin = BitwiseBuiltinRunner::new(256);

        assert_eq!(
            builtin.get_memory_segment_addresses(),
            [("bitwise".to_string(), (0, None))].into_iter().collect(),
=======
    fn get_memory_accesses_missing_segment_used_sizes() {
        let builtin = BitwiseBuiltinRunner::new(256);
        let vm = vm!();

        assert_eq!(
            builtin.get_memory_accesses(&vm),
            Err(MemoryError::MissingSegmentUsedSizes),
        );
    }

    #[test]
    fn get_memory_accesses_empty() {
        let builtin = BitwiseBuiltinRunner::new(256);
        let mut vm = vm!();

        vm.segments.segment_used_sizes = Some(vec![0]);
        assert_eq!(builtin.get_memory_accesses(&vm), Ok(vec![]));
    }

    #[test]
    fn get_memory_accesses() {
        let builtin = BitwiseBuiltinRunner::new(256);
        let mut vm = vm!();

        vm.segments.segment_used_sizes = Some(vec![4]);
        assert_eq!(
            builtin.get_memory_accesses(&vm),
            Ok(vec![
                (builtin.base, 0).into(),
                (builtin.base, 1).into(),
                (builtin.base, 2).into(),
                (builtin.base, 3).into(),
            ]),
>>>>>>> 278833da
        );
    }
}<|MERGE_RESOLUTION|>--- conflicted
+++ resolved
@@ -155,14 +155,6 @@
     }
 
     #[test]
-<<<<<<< HEAD
-    fn get_memory_segment_addresses() {
-        let builtin = BitwiseBuiltinRunner::new(256);
-
-        assert_eq!(
-            builtin.get_memory_segment_addresses(),
-            [("bitwise".to_string(), (0, None))].into_iter().collect(),
-=======
     fn get_memory_accesses_missing_segment_used_sizes() {
         let builtin = BitwiseBuiltinRunner::new(256);
         let vm = vm!();
@@ -196,7 +188,6 @@
                 (builtin.base, 2).into(),
                 (builtin.base, 3).into(),
             ]),
->>>>>>> 278833da
         );
     }
 }