--- conflicted
+++ resolved
@@ -1,17 +1,11 @@
 use std::ops::Shl;
 
 use num_bigint::BigInt;
-use num_integer::{div_ceil, Integer};
+use num_integer::Integer;
 
 use crate::bigint;
 use crate::types::relocatable::{MaybeRelocatable, Relocatable};
-use crate::vm::errors::memory_errors::MemoryError;
 use crate::vm::errors::runner_errors::RunnerError;
-<<<<<<< HEAD
-use crate::vm::runners::builtin_runner::BuiltinRunner;
-use crate::vm::vm_core::VirtualMachine;
-=======
->>>>>>> 205006a9
 use crate::vm::vm_memory::memory::Memory;
 use crate::vm::vm_memory::memory_segments::MemorySegmentManager;
 
@@ -104,24 +98,16 @@
     pub fn get_memory_segment_addresses(&self) -> (&'static str, (isize, Option<usize>)) {
         ("bitwise", (self.base, self.stop_ptr))
     }
-
-    fn get_used_instances(&self, vm: &VirtualMachine) -> Result<usize, MemoryError> {
-        Ok(div_ceil(self.get_used_cells(vm)?, self.cells_per_instance))
-    }
 }
 
 #[cfg(test)]
 mod tests {
     use super::*;
     use crate::utils::test_utils::*;
-<<<<<<< HEAD
-    use crate::vm::errors::memory_errors::MemoryError;
-=======
     use crate::vm::{
         errors::memory_errors::MemoryError, runners::builtin_runner::BuiltinRunner,
         vm_core::VirtualMachine,
     };
->>>>>>> 205006a9
     use num_bigint::Sign;
 
     #[test]
@@ -213,11 +199,7 @@
 
     #[test]
     fn get_used_cells_missing_segment_used_sizes() {
-<<<<<<< HEAD
-        let builtin = BitwiseBuiltinRunner::new(256);
-=======
-        let builtin = BuiltinRunner::Bitwise(BitwiseBuiltinRunner::new(256));
->>>>>>> 205006a9
+        let builtin = BuiltinRunner::Bitwise(BitwiseBuiltinRunner::new(256));
         let vm = vm!();
 
         assert_eq!(
@@ -228,11 +210,7 @@
 
     #[test]
     fn get_used_cells_empty() {
-<<<<<<< HEAD
-        let builtin = BitwiseBuiltinRunner::new(256);
-=======
-        let builtin = BuiltinRunner::Bitwise(BitwiseBuiltinRunner::new(256));
->>>>>>> 205006a9
+        let builtin = BuiltinRunner::Bitwise(BitwiseBuiltinRunner::new(256));
         let mut vm = vm!();
 
         vm.segments.segment_used_sizes = Some(vec![0]);
@@ -241,11 +219,7 @@
 
     #[test]
     fn get_used_cells() {
-<<<<<<< HEAD
-        let builtin = BitwiseBuiltinRunner::new(256);
-=======
-        let builtin = BuiltinRunner::Bitwise(BitwiseBuiltinRunner::new(256));
->>>>>>> 205006a9
+        let builtin = BuiltinRunner::Bitwise(BitwiseBuiltinRunner::new(256));
         let mut vm = vm!();
 
         vm.segments.segment_used_sizes = Some(vec![4]);
