use crate::math_utils::safe_div_usize;
use crate::stdlib::{collections::HashMap, prelude::*};
use crate::types::instance_definitions::keccak_instance_def::KeccakInstanceDef;
use crate::types::relocatable::{MaybeRelocatable, Relocatable};
use crate::vm::errors::memory_errors::{InsufficientAllocatedCellsError, MemoryError};
use crate::vm::errors::runner_errors::RunnerError;
use crate::vm::vm_core::VirtualMachine;
use crate::vm::vm_memory::memory::Memory;
use crate::vm::vm_memory::memory_segments::MemorySegmentManager;
<<<<<<< HEAD
use crate::with_std::cell::RefCell;
use felt::Felt;
use num_bigint::BigUint;
=======
use felt::Felt252;
>>>>>>> aa7cf92b
use num_integer::div_ceil;
use num_traits::One;

use super::KECCAK_BUILTIN_NAME;

const KECCAK_FELT_BYTE_SIZE: usize = 25; // 200 / 8

#[derive(Debug, Clone)]
pub struct KeccakBuiltinRunner {
    ratio: u32,
    pub base: usize,
    pub(crate) cells_per_instance: u32,
    pub(crate) n_input_cells: u32,
    pub(crate) stop_ptr: Option<usize>,
    pub(crate) included: bool,
    state_rep: Vec<u32>,
    instances_per_component: u32,
    cache: RefCell<HashMap<Relocatable, Felt>>,
}

impl KeccakBuiltinRunner {
    pub(crate) fn new(instance_def: &KeccakInstanceDef, included: bool) -> Self {
        KeccakBuiltinRunner {
            base: 0,
            ratio: instance_def._ratio,
            n_input_cells: instance_def._state_rep.len() as u32,
            cells_per_instance: instance_def.cells_per_builtin(),
            stop_ptr: None,
            included,
            instances_per_component: instance_def._instance_per_component,
            state_rep: instance_def._state_rep.clone(),
            cache: RefCell::new(HashMap::new()),
        }
    }

    pub fn initialize_segments(&mut self, segments: &mut MemorySegmentManager) {
        self.base = segments.add().segment_index as usize // segments.add() always returns a positive index
    }

    pub fn initial_stack(&self) -> Vec<MaybeRelocatable> {
        if self.included {
            vec![MaybeRelocatable::from((self.base as isize, 0))]
        } else {
            vec![]
        }
    }

    pub fn base(&self) -> usize {
        self.base
    }

    pub fn ratio(&self) -> u32 {
        self.ratio
    }

    pub fn add_validation_rule(&self, _memory: &mut Memory) {}

    pub fn deduce_memory_cell(
        &self,
        address: Relocatable,
        memory: &Memory,
    ) -> Result<Option<MaybeRelocatable>, RunnerError> {
        let index = address.offset % self.cells_per_instance as usize;
        if index < self.n_input_cells as usize {
            return Ok(None);
        }
        if let Some(felt) = self.cache.borrow().get(&address) {
            return Ok(Some(felt.into()));
        }
        let first_input_addr = (address - index)?;
        let first_output_addr = (first_input_addr + self.n_input_cells as usize)?;

        let mut input_felts = vec![];

        for i in 0..self.n_input_cells as usize {
            let val = match memory.get(&(first_input_addr + i)?) {
                Some(value) => {
                    let num = value
                        .get_int_ref()
                        .ok_or(RunnerError::BuiltinExpectedInteger(
                            KECCAK_BUILTIN_NAME,
                            (first_input_addr + i)?,
                        ))?;
                    if num >= &(Felt::one() << self.state_rep[i]) {
                        return Err(RunnerError::IntegerBiggerThanPowerOfTwo(
                            (first_input_addr + i)?,
                            self.state_rep[i],
                            num.clone(),
                        ));
                    }
                    num.clone()
                }
                _ => return Ok(None),
            };

            input_felts.push(val)
        }

<<<<<<< HEAD
        let input_message: Vec<u8> = input_felts
            .iter()
            .flat_map(|x| Self::right_pad(&x.to_biguint().to_bytes_le(), KECCAK_FELT_BYTE_SIZE))
            .collect();
        let keccak_result = Self::keccak_f(&input_message)?;

        let mut start_index = 0_usize;
        for (i, bits) in self.state_rep.iter().enumerate() {
            let end_index = start_index + *bits as usize / 8;
            self.cache.borrow_mut().insert(
                (first_output_addr + i)?,
                Felt::from(BigUint::from_bytes_le(
                    &keccak_result[start_index..end_index],
                )),
            );
            start_index = end_index;
=======
        if let Some((i, bits)) = self.state_rep.iter().enumerate().next() {
            let val = memory.get_integer((first_input_addr + i)?)?;
            if val.as_ref() >= &(Felt252::one() << *bits) {
                return Err(RunnerError::IntegerBiggerThanPowerOfTwo(
                    (first_input_addr + i)?.into(),
                    *bits,
                    val.into_owned(),
                ));
            }

            let len = input_felts_u64.len();
            let mut input_felts_u64 = left_pad_u64(&mut input_felts_u64, KECCAK_ARRAY_LEN - len)
                .try_into()
                .map_err(|_| RunnerError::SliceToArrayError)?;

            keccak::f1600(&mut input_felts_u64);

            return Ok(input_felts_u64
                .get(address.offset - 1)
                .map(|x| Felt252::from(*x).into()));
>>>>>>> aa7cf92b
        }
        Ok(self.cache.borrow().get(&address).map(|x| x.into()))
    }

    pub fn get_allocated_memory_units(&self, vm: &VirtualMachine) -> Result<usize, MemoryError> {
        let value = safe_div_usize(vm.current_step, self.ratio as usize)
            .map_err(|_| MemoryError::ErrorCalculatingMemoryUnits)?;
        Ok(self.cells_per_instance as usize * value)
    }

    pub fn get_memory_segment_addresses(&self) -> (usize, Option<usize>) {
        (self.base, self.stop_ptr)
    }

    pub fn get_used_cells(&self, segments: &MemorySegmentManager) -> Result<usize, MemoryError> {
        segments
            .get_segment_used_size(self.base())
            .ok_or(MemoryError::MissingSegmentUsedSizes)
    }

    pub fn get_used_cells_and_allocated_size(
        &self,
        vm: &VirtualMachine,
    ) -> Result<(usize, usize), MemoryError> {
        let ratio = self.ratio as usize;
        let min_step = ratio * self.instances_per_component as usize;
        if vm.current_step < min_step {
            Err(
                InsufficientAllocatedCellsError::MinStepNotReached(min_step, KECCAK_BUILTIN_NAME)
                    .into(),
            )
        } else {
            let used = self.get_used_cells(&vm.segments)?;
            let size = self.cells_per_instance as usize
                * safe_div_usize(vm.current_step, ratio).map_err(|_| {
                    InsufficientAllocatedCellsError::CurrentStepNotDivisibleByBuiltinRatio(
                        KECCAK_BUILTIN_NAME,
                        vm.current_step,
                        ratio,
                    )
                })?;
            if used > size {
                return Err(InsufficientAllocatedCellsError::BuiltinCells(
                    KECCAK_BUILTIN_NAME,
                    used,
                    size,
                )
                .into());
            }
            Ok((used, size))
        }
    }

    pub fn get_used_instances(
        &self,
        segments: &MemorySegmentManager,
    ) -> Result<usize, MemoryError> {
        let used_cells = self.get_used_cells(segments)?;
        Ok(div_ceil(used_cells, self.cells_per_instance as usize))
    }

    pub fn final_stack(
        &mut self,
        segments: &MemorySegmentManager,
        pointer: Relocatable,
    ) -> Result<Relocatable, RunnerError> {
        if self.included {
            let stop_pointer_addr =
                (pointer - 1).map_err(|_| RunnerError::NoStopPointer(KECCAK_BUILTIN_NAME))?;
            let stop_pointer = segments
                .memory
                .get_relocatable(stop_pointer_addr)
                .map_err(|_| RunnerError::NoStopPointer(KECCAK_BUILTIN_NAME))?;
            if self.base as isize != stop_pointer.segment_index {
                return Err(RunnerError::InvalidStopPointerIndex(
                    KECCAK_BUILTIN_NAME,
                    stop_pointer,
                    self.base,
                ));
            }
            let stop_ptr = stop_pointer.offset;
            let num_instances = self.get_used_instances(segments)?;
            let used = num_instances * self.cells_per_instance as usize;
            if stop_ptr != used {
                return Err(RunnerError::InvalidStopPointer(
                    KECCAK_BUILTIN_NAME,
                    Relocatable::from((self.base as isize, used)),
                    Relocatable::from((self.base as isize, stop_ptr)),
                ));
            }
            self.stop_ptr = Some(stop_ptr);
            Ok(stop_pointer_addr)
        } else {
            let stop_ptr = self.base;
            self.stop_ptr = Some(stop_ptr);
            Ok(pointer)
        }
    }

    pub fn get_memory_accesses(
        &self,
        vm: &VirtualMachine,
    ) -> Result<Vec<Relocatable>, MemoryError> {
        let segment_size = vm
            .segments
            .get_segment_size(self.base)
            .ok_or(MemoryError::MissingSegmentUsedSizes)?;

        Ok((0..segment_size)
            .map(|i| (self.base as isize, i).into())
            .collect())
    }

    pub fn get_used_diluted_check_units(&self, diluted_n_bits: u32) -> usize {
        // The diluted cells are:
        // state - 25 rounds times 1600 elements.
        // parity - 24 rounds times 1600/5 elements times 3 auxiliaries.
        // after_theta_rho_pi - 24 rounds times 1600 elements.
        // theta_aux - 24 rounds times 1600 elements.
        // chi_iota_aux - 24 rounds times 1600 elements times 2 auxiliaries.
        // In total 25 * 1600 + 24 * 320 * 3 + 24 * 1600 + 24 * 1600 + 24 * 1600 * 2 = 216640.
        // But we actually allocate 4 virtual columns, of dimensions 64 * 1024, in which we embed the
        // real cells, and we don't free the unused ones.
        // So the real number is 4 * 64 * 1024 = 262144.
        safe_div_usize(262144_usize, diluted_n_bits as usize).unwrap_or(0)
    }

    fn right_pad(bytes: &[u8], final_size: usize) -> Vec<u8> {
        let zeros: Vec<u8> = vec![0; final_size - bytes.len()];
        let mut bytes_vector = bytes.to_vec();
        bytes_vector.extend(zeros);
        bytes_vector
    }

    fn keccak_f(input_message: &[u8]) -> Result<Vec<u8>, RunnerError> {
        let bigint = BigUint::from_bytes_le(input_message);
        let mut keccak_input = bigint.to_u64_digits();
        keccak_input.resize(25, 0);
        // This unwrap wont fail as keccak_input's size is always 25
        let mut keccak_input: [u64; 25] = keccak_input.try_into().unwrap();
        keccak::f1600(&mut keccak_input);
        Ok(keccak_input.iter().flat_map(|x| x.to_le_bytes()).collect())
    }
}

#[cfg(test)]
mod tests {
    use num_traits::Num;

    use super::*;
    use crate::hint_processor::builtin_hint_processor::builtin_hint_processor_definition::BuiltinHintProcessor;
    use crate::relocatable;
    use crate::stdlib::collections::HashMap;
    use crate::types::program::Program;
    use crate::utils::test_utils::*;
    use crate::vm::runners::cairo_runner::CairoRunner;
    use crate::vm::vm_memory::memory::Memory;
    use crate::vm::{
        errors::{memory_errors::MemoryError, runner_errors::RunnerError},
        runners::builtin_runner::BuiltinRunner,
        vm_core::VirtualMachine,
    };

    #[cfg(target_arch = "wasm32")]
    use wasm_bindgen_test::*;

    #[test]
    #[cfg_attr(target_arch = "wasm32", wasm_bindgen_test)]
    fn get_used_instances() {
        let builtin: BuiltinRunner =
            KeccakBuiltinRunner::new(&KeccakInstanceDef::new(10, vec![200; 8]), true).into();

        let mut vm = vm!();
        vm.segments.segment_used_sizes = Some(vec![1]);

        assert_eq!(builtin.get_used_instances(&vm.segments), Ok(1));
    }

    #[test]
    #[cfg_attr(target_arch = "wasm32", wasm_bindgen_test)]
    fn final_stack() {
        let mut builtin = KeccakBuiltinRunner::new(&KeccakInstanceDef::new(10, vec![200; 8]), true);

        let mut vm = vm!();

        vm.segments = segments![
            ((0, 0), (0, 0)),
            ((0, 1), (0, 1)),
            ((2, 0), (0, 0)),
            ((2, 1), (0, 0))
        ];

        vm.segments.segment_used_sizes = Some(vec![0]);

        let pointer = Relocatable::from((2, 2));

        assert_eq!(
            builtin.final_stack(&vm.segments, pointer).unwrap(),
            Relocatable::from((2, 1))
        );
    }

    #[test]
    #[cfg_attr(target_arch = "wasm32", wasm_bindgen_test)]
    fn final_stack_error_stop_pointer() {
        let mut builtin = KeccakBuiltinRunner::new(&KeccakInstanceDef::new(10, vec![200; 8]), true);

        let mut vm = vm!();

        vm.segments = segments![
            ((0, 0), (0, 0)),
            ((0, 1), (0, 1)),
            ((2, 0), (0, 0)),
            ((2, 1), (0, 0))
        ];

        vm.segments.segment_used_sizes = Some(vec![992]);

        let pointer = Relocatable::from((2, 2));
        assert_eq!(
            builtin.final_stack(&vm.segments, pointer),
            Err(RunnerError::InvalidStopPointer(
                KECCAK_BUILTIN_NAME,
                relocatable!(0, 992),
                relocatable!(0, 0)
            ))
        );
    }

    #[test]
    #[cfg_attr(target_arch = "wasm32", wasm_bindgen_test)]
    fn final_stack_error_when_not_included() {
        let mut builtin =
            KeccakBuiltinRunner::new(&KeccakInstanceDef::new(10, vec![200; 8]), false);

        let mut vm = vm!();

        vm.segments = segments![
            ((0, 0), (0, 0)),
            ((0, 1), (0, 1)),
            ((2, 0), (0, 0)),
            ((2, 1), (0, 0))
        ];

        vm.segments.segment_used_sizes = Some(vec![0]);

        let pointer = Relocatable::from((2, 2));

        assert_eq!(
            builtin.final_stack(&vm.segments, pointer).unwrap(),
            Relocatable::from((2, 2))
        );
    }

    #[test]
    #[cfg_attr(target_arch = "wasm32", wasm_bindgen_test)]
    fn final_stack_error_non_relocatable() {
        let mut builtin = KeccakBuiltinRunner::new(&KeccakInstanceDef::new(10, vec![200; 8]), true);

        let mut vm = vm!();

        vm.segments = segments![
            ((0, 0), (0, 0)),
            ((0, 1), (0, 1)),
            ((2, 0), (0, 0)),
            ((2, 1), 2)
        ];

        vm.segments.segment_used_sizes = Some(vec![0]);

        let pointer = Relocatable::from((2, 2));

        assert_eq!(
            builtin.final_stack(&vm.segments, pointer),
            Err(RunnerError::NoStopPointer(KECCAK_BUILTIN_NAME))
        );
    }

    #[test]
    #[cfg_attr(target_arch = "wasm32", wasm_bindgen_test)]
    fn get_used_cells_and_allocated_size_test() {
        let builtin: BuiltinRunner =
            KeccakBuiltinRunner::new(&KeccakInstanceDef::new(10, vec![200; 8]), true).into();

        let mut vm = vm!();

        vm.segments.segment_used_sizes = Some(vec![0]);
        let program = Program::from_bytes(
            include_bytes!("../../../../cairo_programs/_keccak.json"),
            Some("main"),
        )
        .unwrap();

        let mut cairo_runner = cairo_runner!(program);

        let mut hint_processor = BuiltinHintProcessor::new_empty();

        let address = cairo_runner.initialize(&mut vm).unwrap();

        cairo_runner
            .run_until_pc(address, &mut vm, &mut hint_processor)
            .unwrap();

        assert_eq!(
            builtin.get_used_cells_and_allocated_size(&vm),
            Ok((0, 1072))
        );
    }

    #[test]
    #[cfg_attr(target_arch = "wasm32", wasm_bindgen_test)]
    fn get_allocated_memory_units() {
        let builtin: BuiltinRunner =
            KeccakBuiltinRunner::new(&KeccakInstanceDef::new(10, vec![200; 8]), true).into();

        let mut vm = vm!();
        vm.current_step = 10;

        assert_eq!(builtin.get_allocated_memory_units(&vm), Ok(16));
    }

    #[test]
    #[cfg_attr(target_arch = "wasm32", wasm_bindgen_test)]
    fn get_memory_segment_addresses() {
        let builtin = KeccakBuiltinRunner::new(&KeccakInstanceDef::default(), true);

        assert_eq!(builtin.get_memory_segment_addresses(), (0, None));
    }

    #[test]
    #[cfg_attr(target_arch = "wasm32", wasm_bindgen_test)]
    fn get_memory_accesses_missing_segment_used_sizes() {
        let builtin = KeccakBuiltinRunner::new(&KeccakInstanceDef::default(), true);
        let vm = vm!();

        assert_eq!(
            builtin.get_memory_accesses(&vm),
            Err(MemoryError::MissingSegmentUsedSizes),
        );
    }

    #[test]
    #[cfg_attr(target_arch = "wasm32", wasm_bindgen_test)]
    fn get_memory_accesses_empty() {
        let builtin = KeccakBuiltinRunner::new(&KeccakInstanceDef::default(), true);
        let mut vm = vm!();

        vm.segments.segment_used_sizes = Some(vec![0]);
        assert_eq!(builtin.get_memory_accesses(&vm), Ok(vec![]));
    }

    #[test]
    #[cfg_attr(target_arch = "wasm32", wasm_bindgen_test)]
    fn get_memory_accesses() {
        let builtin = KeccakBuiltinRunner::new(&KeccakInstanceDef::default(), true);
        let mut vm = vm!();

        vm.segments.segment_used_sizes = Some(vec![4]);
        assert_eq!(
            builtin.get_memory_accesses(&vm),
            Ok(vec![
                (builtin.base() as isize, 0).into(),
                (builtin.base() as isize, 1).into(),
                (builtin.base() as isize, 2).into(),
                (builtin.base() as isize, 3).into(),
            ]),
        );
    }

    #[test]
    #[cfg_attr(target_arch = "wasm32", wasm_bindgen_test)]
    fn get_used_cells_missing_segment_used_sizes() {
        let builtin: BuiltinRunner =
            KeccakBuiltinRunner::new(&KeccakInstanceDef::default(), true).into();
        let vm = vm!();

        assert_eq!(
            builtin.get_used_cells(&vm.segments),
            Err(MemoryError::MissingSegmentUsedSizes)
        );
    }

    #[test]
    #[cfg_attr(target_arch = "wasm32", wasm_bindgen_test)]
    fn get_used_cells_empty() {
        let builtin: BuiltinRunner =
            KeccakBuiltinRunner::new(&KeccakInstanceDef::default(), true).into();
        let mut vm = vm!();

        vm.segments.segment_used_sizes = Some(vec![0]);
        assert_eq!(builtin.get_used_cells(&vm.segments), Ok(0));
    }

    #[test]
    #[cfg_attr(target_arch = "wasm32", wasm_bindgen_test)]
    fn get_used_cells() {
        let builtin: BuiltinRunner =
            KeccakBuiltinRunner::new(&KeccakInstanceDef::default(), true).into();
        let mut vm = vm!();

        vm.segments.segment_used_sizes = Some(vec![4]);
        assert_eq!(builtin.get_used_cells(&vm.segments), Ok(4));
    }

    #[test]
    #[cfg_attr(target_arch = "wasm32", wasm_bindgen_test)]
    fn initial_stackincluded_test() {
        let keccak_builtin = KeccakBuiltinRunner::new(&KeccakInstanceDef::default(), true);
        assert_eq!(
            keccak_builtin.initial_stack(),
            vec![mayberelocatable!(0, 0)]
        )
    }

    #[test]
    #[cfg_attr(target_arch = "wasm32", wasm_bindgen_test)]
    fn initial_stack_notincluded_test() {
        let keccak_builtin = KeccakBuiltinRunner::new(&KeccakInstanceDef::default(), false);
        assert_eq!(keccak_builtin.initial_stack(), Vec::new())
    }

    #[test]
    #[cfg_attr(target_arch = "wasm32", wasm_bindgen_test)]
    fn deduce_memory_cell_memory_valid() {
        let memory = memory![
            ((0, 16), 43),
            ((0, 17), 199),
            ((0, 18), 0),
            ((0, 19), 0),
            ((0, 20), 0),
            ((0, 21), 0),
            ((0, 22), 0),
            ((0, 23), 1),
            ((0, 24), 0),
            ((0, 25), 0),
            ((0, 26), 43),
            ((0, 27), 199),
            ((0, 28), 0),
            ((0, 29), 0),
            ((0, 30), 0),
            ((0, 31), 0),
            ((0, 32), 0),
            ((0, 33), 1),
            ((0, 34), 0),
            ((0, 35), 0)
        ];
        let builtin = KeccakBuiltinRunner::new(&KeccakInstanceDef::default(), true);

        let result = builtin.deduce_memory_cell(Relocatable::from((0, 25)), &memory);
        assert_eq!(
            result,
<<<<<<< HEAD
            Ok(Some(MaybeRelocatable::from(
                Felt::from_str_radix(
                    "1006979841721999878391288827876533441431370448293338267890891",
                    10
                )
                .unwrap()
            )))
=======
            Ok(Some(MaybeRelocatable::from(Felt252::new(
                3086936446498698982_u64
            ))))
>>>>>>> aa7cf92b
        );
    }

    #[test]
    #[cfg_attr(target_arch = "wasm32", wasm_bindgen_test)]
    fn deduce_memory_cell_non_reloc_address_err() {
        let memory = memory![
            ((0, 4), 32),
            ((0, 5), 72),
            ((0, 6), 0),
            ((0, 7), 120),
            ((0, 8), 52)
        ];
        let builtin = KeccakBuiltinRunner::new(&KeccakInstanceDef::default(), true);
        let result = builtin.deduce_memory_cell(Relocatable::from((0, 1)), &memory);
        assert_eq!(result, Ok(None));
    }

    #[test]
    #[cfg_attr(target_arch = "wasm32", wasm_bindgen_test)]
    fn deduce_memory_cell_offset_lt_input_cell_length_none() {
        let memory = memory![((0, 4), 32)];
        let builtin = KeccakBuiltinRunner::new(&KeccakInstanceDef::default(), true);
        let result = builtin.deduce_memory_cell(Relocatable::from((0, 2)), &memory);
        assert_eq!(result, Ok(None));
    }

    #[test]
    #[cfg_attr(target_arch = "wasm32", wasm_bindgen_test)]
    fn deduce_memory_cell_expected_integer() {
        let memory = memory![((0, 0), (1, 2))];

        let mut builtin = KeccakBuiltinRunner::new(&KeccakInstanceDef::default(), true);

        builtin.n_input_cells = 1;
        builtin.cells_per_instance = 100;

        let result = builtin.deduce_memory_cell(Relocatable::from((0, 1)), &memory);

        assert_eq!(
            result,
            Err(RunnerError::BuiltinExpectedInteger(
                KECCAK_BUILTIN_NAME,
                (0, 0).into()
            ))
        );
    }

    #[test]
    #[cfg_attr(target_arch = "wasm32", wasm_bindgen_test)]
    fn deduce_memory_cell_missing_input_cells() {
        let memory = memory![((0, 1), (1, 2))];

        let mut builtin = KeccakBuiltinRunner::new(&KeccakInstanceDef::default(), true);

        builtin.n_input_cells = 1;
        builtin.cells_per_instance = 100;

        let result = builtin.deduce_memory_cell(Relocatable::from((0, 1)), &memory);

        assert_eq!(result, Ok(None));
    }

    #[test]
    #[cfg_attr(target_arch = "wasm32", wasm_bindgen_test)]
    fn deduce_memory_cell_input_cell() {
        let memory = memory![((0, 0), (1, 2))];

        let mut builtin = KeccakBuiltinRunner::new(&KeccakInstanceDef::default(), true);

        builtin.n_input_cells = 1;
        builtin.cells_per_instance = 100;

        let result = builtin.deduce_memory_cell(Relocatable::from((0, 0)), &memory);

        assert_eq!(result, Ok(None));
    }

    #[test]
    #[cfg_attr(target_arch = "wasm32", wasm_bindgen_test)]
    fn deduce_memory_cell_get_memory_err() {
        let memory = memory![((0, 35), 0)];

        let builtin = KeccakBuiltinRunner::new(&KeccakInstanceDef::default(), true);

        let result = builtin.deduce_memory_cell(Relocatable::from((0, 15)), &memory);

        assert_eq!(result, Ok(None));
    }

    #[test]
    #[cfg_attr(target_arch = "wasm32", wasm_bindgen_test)]
    fn deduce_memory_cell_memory_int_larger_than_bits() {
        let memory = memory![
            ((0, 16), 43),
            ((0, 17), 199),
            ((0, 18), 0),
            ((0, 19), 0),
            ((0, 20), 0),
            ((0, 21), 0),
            ((0, 22), 0),
            ((0, 23), 1),
            ((0, 24), 0),
            ((0, 25), 0),
            ((0, 26), 43),
            ((0, 27), 199),
            ((0, 28), 0),
            ((0, 29), 0),
            ((0, 30), 0),
            ((0, 31), 0),
            ((0, 32), 0),
            ((0, 33), 1),
            ((0, 34), 0),
            ((0, 35), 0)
        ];

        let keccak_instance = KeccakInstanceDef::new(2048, vec![1; 8]);
        let builtin = KeccakBuiltinRunner::new(&keccak_instance, true);

        let result = builtin.deduce_memory_cell(Relocatable::from((0, 25)), &memory);

        assert_eq!(
            result,
            Err(RunnerError::IntegerBiggerThanPowerOfTwo(
                (0, 16).into(),
                1,
                43.into()
            ))
        );
    }

    #[test]
    #[cfg_attr(target_arch = "wasm32", wasm_bindgen_test)]
    fn get_used_diluted_check_units_result() {
        let builtin = KeccakBuiltinRunner::new(&KeccakInstanceDef::default(), true);

        let result: usize = builtin.get_used_diluted_check_units(16);

        assert_eq!(result, 16384);
    }

    #[test]
    fn right_pad() {
        let num = [1_u8];
        let padded_num = KeccakBuiltinRunner::right_pad(&num, 5);
        assert_eq!(padded_num, vec![1, 0, 0, 0, 0]);
    }

    #[test]
    fn keccak_f() {
        let input_bytes = b"\x01\x00\x00\x00\x00\x00\x00\x00\x00\x00\x00\x00\x00\x00\x00\x00\x00\x00\x00\x00\x00\x00\x00\x00\x00\x02\x00\x00\x00\x00\x00\x00\x00\x00\x00\x00\x00\x00\x00\x00\x00\x00\x00\x00\x00\x00\x00\x00\x00\x00\x03\x00\x00\x00\x00\x00\x00\x00\x00\x00\x00\x00\x00\x00\x00\x00\x00\x00\x00\x00\x00\x00\x00\x00\x00\x04\x00\x00\x00\x00\x00\x00\x00\x00\x00\x00\x00\x00\x00\x00\x00\x00\x00\x00\x00\x00\x00\x00\x00\x00\x05\x00\x00\x00\x00\x00\x00\x00\x00\x00\x00\x00\x00\x00\x00\x00\x00\x00\x00\x00\x00\x00\x00\x00\x00\x06\x00\x00\x00\x00\x00\x00\x00\x00\x00\x00\x00\x00\x00\x00\x00\x00\x00\x00\x00\x00\x00\x00\x00\x00\x07\x00\x00\x00\x00\x00\x00\x00\x00\x00\x00\x00\x00\x00\x00\x00\x00\x00\x00\x00\x00\x00\x00\x00\x00\x08\x00\x00\x00\x00\x00\x00\x00\x00\x00\x00\x00\x00\x00\x00\x00\x00\x00\x00\x00\x00\x00\x00\x00\x00";
        let expected_output_bytes = b"\xf6\x98\x81\xe1\x00!\x1f.\xc4*\x8c\x0c\x7fF\xc8q8\xdf\xb9\xbe\x07H\xca7T1\xab\x16\x17\xa9\x11\xff-L\x87\xb2iY.\x96\x82x\xde\xbb\\up?uz:0\xee\x08\x1b\x15\xd6\n\xab\r\x0b\x87T:w\x0fH\xe7!f},\x08a\xe5\xbe8\x16\x13\x9a?\xad~<9\xf7\x03`\x8b\xd8\xa3F\x8aQ\xf9\n9\xcdD\xb7.X\xf7\x8e\x1f\x17\x9e \xe5i\x01rr\xdf\xaf\x99k\x9f\x8e\x84\\\xday`\xf1``\x02q+\x8e\xad\x96\xd8\xff\xff3<\xb6\x01o\xd7\xa6\x86\x9d\xea\xbc\xfb\x08\xe1\xa3\x1c\x06z\xab@\xa1\xc1\xb1xZ\x92\x96\xc0.\x01\x13g\x93\x87!\xa6\xa8z\x9c@\x0bY'\xe7\xa7Qr\xe5\xc1\xa3\xa6\x88H\xa5\xc0@9k:y\xd1Kw\xd5";
        let output_bytes = KeccakBuiltinRunner::keccak_f(input_bytes);
        assert_eq!(output_bytes, Ok(expected_output_bytes.to_vec()));
    }
}<|MERGE_RESOLUTION|>--- conflicted
+++ resolved
@@ -7,13 +7,9 @@
 use crate::vm::vm_core::VirtualMachine;
 use crate::vm::vm_memory::memory::Memory;
 use crate::vm::vm_memory::memory_segments::MemorySegmentManager;
-<<<<<<< HEAD
 use crate::with_std::cell::RefCell;
-use felt::Felt;
+use felt::Felt252;
 use num_bigint::BigUint;
-=======
-use felt::Felt252;
->>>>>>> aa7cf92b
 use num_integer::div_ceil;
 use num_traits::One;
 
@@ -31,7 +27,7 @@
     pub(crate) included: bool,
     state_rep: Vec<u32>,
     instances_per_component: u32,
-    cache: RefCell<HashMap<Relocatable, Felt>>,
+    cache: RefCell<HashMap<Relocatable, Felt252>>,
 }
 
 impl KeccakBuiltinRunner {
@@ -97,7 +93,7 @@
                             KECCAK_BUILTIN_NAME,
                             (first_input_addr + i)?,
                         ))?;
-                    if num >= &(Felt::one() << self.state_rep[i]) {
+                    if num >= &(Felt252::one() << self.state_rep[i]) {
                         return Err(RunnerError::IntegerBiggerThanPowerOfTwo(
                             (first_input_addr + i)?,
                             self.state_rep[i],
@@ -112,7 +108,6 @@
             input_felts.push(val)
         }
 
-<<<<<<< HEAD
         let input_message: Vec<u8> = input_felts
             .iter()
             .flat_map(|x| Self::right_pad(&x.to_biguint().to_bytes_le(), KECCAK_FELT_BYTE_SIZE))
@@ -124,33 +119,11 @@
             let end_index = start_index + *bits as usize / 8;
             self.cache.borrow_mut().insert(
                 (first_output_addr + i)?,
-                Felt::from(BigUint::from_bytes_le(
+                Felt252::from(BigUint::from_bytes_le(
                     &keccak_result[start_index..end_index],
                 )),
             );
             start_index = end_index;
-=======
-        if let Some((i, bits)) = self.state_rep.iter().enumerate().next() {
-            let val = memory.get_integer((first_input_addr + i)?)?;
-            if val.as_ref() >= &(Felt252::one() << *bits) {
-                return Err(RunnerError::IntegerBiggerThanPowerOfTwo(
-                    (first_input_addr + i)?.into(),
-                    *bits,
-                    val.into_owned(),
-                ));
-            }
-
-            let len = input_felts_u64.len();
-            let mut input_felts_u64 = left_pad_u64(&mut input_felts_u64, KECCAK_ARRAY_LEN - len)
-                .try_into()
-                .map_err(|_| RunnerError::SliceToArrayError)?;
-
-            keccak::f1600(&mut input_felts_u64);
-
-            return Ok(input_felts_u64
-                .get(address.offset - 1)
-                .map(|x| Felt252::from(*x).into()));
->>>>>>> aa7cf92b
         }
         Ok(self.cache.borrow().get(&address).map(|x| x.into()))
     }
@@ -602,19 +575,13 @@
         let result = builtin.deduce_memory_cell(Relocatable::from((0, 25)), &memory);
         assert_eq!(
             result,
-<<<<<<< HEAD
             Ok(Some(MaybeRelocatable::from(
-                Felt::from_str_radix(
+                Felt252::from_str_radix(
                     "1006979841721999878391288827876533441431370448293338267890891",
                     10
                 )
                 .unwrap()
             )))
-=======
-            Ok(Some(MaybeRelocatable::from(Felt252::new(
-                3086936446498698982_u64
-            ))))
->>>>>>> aa7cf92b
         );
     }
 
