use std::cell::RefCell;
use std::collections::HashMap;

use crate::math_utils::safe_div_usize;
use crate::types::instance_definitions::keccak_instance_def::KeccakInstanceDef;
use crate::types::relocatable::{MaybeRelocatable, Relocatable};
use crate::vm::errors::memory_errors::{InsufficientAllocatedCellsError, MemoryError};
use crate::vm::errors::runner_errors::RunnerError;
use crate::vm::vm_core::VirtualMachine;
use crate::vm::vm_memory::memory::Memory;
use crate::vm::vm_memory::memory_segments::MemorySegmentManager;
use felt::Felt;
use num_bigint::BigUint;
use num_integer::div_ceil;
use num_traits::One;

use super::KECCAK_BUILTIN_NAME;

const KECCAK_FELT_BYTE_SIZE: usize = 25; // 200 / 8

#[derive(Debug, Clone)]
pub struct KeccakBuiltinRunner {
    ratio: u32,
    pub base: usize,
    pub(crate) cells_per_instance: u32,
    pub(crate) n_input_cells: u32,
    pub(crate) stop_ptr: Option<usize>,
    pub(crate) included: bool,
    state_rep: Vec<u32>,
    instances_per_component: u32,
    cache: RefCell<HashMap<Relocatable, Felt>>,
}

impl KeccakBuiltinRunner {
    pub(crate) fn new(instance_def: &KeccakInstanceDef, included: bool) -> Self {
        KeccakBuiltinRunner {
            base: 0,
            ratio: instance_def._ratio,
            n_input_cells: instance_def._state_rep.len() as u32,
            cells_per_instance: instance_def.cells_per_builtin(),
            stop_ptr: None,
            included,
            instances_per_component: instance_def._instance_per_component,
            state_rep: instance_def._state_rep.clone(),
            cache: RefCell::new(HashMap::new()),
        }
    }

    pub fn initialize_segments(&mut self, segments: &mut MemorySegmentManager) {
        self.base = segments.add().segment_index as usize // segments.add() always returns a positive index
    }

    pub fn initial_stack(&self) -> Vec<MaybeRelocatable> {
        if self.included {
            vec![MaybeRelocatable::from((self.base as isize, 0))]
        } else {
            vec![]
        }
    }

    pub fn base(&self) -> usize {
        self.base
    }

    pub fn ratio(&self) -> u32 {
        self.ratio
    }

    pub fn add_validation_rule(&self, _memory: &mut Memory) {}

    pub fn deduce_memory_cell(
        &self,
        address: Relocatable,
        memory: &Memory,
    ) -> Result<Option<MaybeRelocatable>, RunnerError> {
        let index = address.offset % self.cells_per_instance as usize;
        if index < self.n_input_cells as usize {
            return Ok(None);
        }
<<<<<<< HEAD
        if let Some(felt) = self.cache.borrow().get(&address) {
            return Ok(Some(felt.into()));
        }
        // index will always be less than address.offset, so we can safely unwrap here
        let first_input_addr = address.sub_usize(index).unwrap();
        let first_output_addr = first_input_addr + self.n_input_cells as usize;

        let mut input_felts = vec![];

        for i in 0..self.n_input_cells as usize {
            let val = match memory.get(&(first_input_addr + i)) {
                Some(value) => {
                    let num = value
                        .get_int_ref()
                        .ok_or(RunnerError::BuiltinExpectedInteger(
                            KECCAK_BUILTIN_NAME,
                            first_input_addr + i,
                        ))?;
                    if num >= &(Felt::one() << self.state_rep[i]) {
                        return Err(RunnerError::IntegerBiggerThanPowerOfTwo(
                            first_input_addr + i,
                            self.state_rep[i],
                            num.clone(),
                        ));
                    }
                    num.clone()
                }
=======

        let first_input_addr = (address - index).map_err(|_| RunnerError::KeccakNoFirstInput)?;
        if self.verified_addresses.contains(&first_input_addr) {
            return Ok(None);
        }

        let mut input_felts_u64 = vec![];

        for i in 0..self.n_input_cells {
            let val = match memory.get(&(first_input_addr + i as usize)?) {
                Some(val) => val
                    .as_ref()
                    .get_int_ref()
                    .and_then(|x| x.to_u64())
                    .ok_or(RunnerError::KeccakInputCellsNotU64)?,
>>>>>>> 91bd6b0e
                _ => return Ok(None),
            };

            input_felts.push(val)
        }

<<<<<<< HEAD
        let input_message: Vec<u8> = input_felts
            .iter()
            .flat_map(|x| Self::right_pad(&x.to_biguint().to_bytes_le(), KECCAK_FELT_BYTE_SIZE))
            .collect();
        let keccak_result = Self::keccak_f(&input_message)?;

        let mut start_index = 0_usize;
        for (i, bits) in self.state_rep.iter().enumerate() {
            let end_index = start_index + *bits as usize / 8;
            self.cache.borrow_mut().insert(
                first_output_addr + i,
                Felt::from(BigUint::from_bytes_le(
                    &keccak_result[start_index..end_index],
                )),
            );
            start_index = end_index;
=======
        if let Some((i, bits)) = self.state_rep.iter().enumerate().next() {
            let val = memory.get_integer((first_input_addr + i)?)?;
            if val.as_ref() >= &(Felt::one() << *bits) {
                return Err(RunnerError::IntegerBiggerThanPowerOfTwo(
                    (first_input_addr + i)?.into(),
                    *bits,
                    val.into_owned(),
                ));
            }

            let len = input_felts_u64.len();
            let mut input_felts_u64 = left_pad_u64(&mut input_felts_u64, KECCAK_ARRAY_LEN - len)
                .try_into()
                .map_err(|_| RunnerError::SliceToArrayError)?;

            keccak::f1600(&mut input_felts_u64);

            return Ok(input_felts_u64
                .get(address.offset - 1)
                .map(|x| Felt::from(*x).into()));
>>>>>>> 91bd6b0e
        }
        Ok(self.cache.borrow().get(&address).map(|x| x.into()))
    }

    pub fn get_allocated_memory_units(&self, vm: &VirtualMachine) -> Result<usize, MemoryError> {
        let value = safe_div_usize(vm.current_step, self.ratio as usize)
            .map_err(|_| MemoryError::ErrorCalculatingMemoryUnits)?;
        Ok(self.cells_per_instance as usize * value)
    }

    pub fn get_memory_segment_addresses(&self) -> (usize, Option<usize>) {
        (self.base, self.stop_ptr)
    }

    pub fn get_used_cells(&self, segments: &MemorySegmentManager) -> Result<usize, MemoryError> {
        segments
            .get_segment_used_size(self.base())
            .ok_or(MemoryError::MissingSegmentUsedSizes)
    }

    pub fn get_used_cells_and_allocated_size(
        &self,
        vm: &VirtualMachine,
    ) -> Result<(usize, usize), MemoryError> {
        let ratio = self.ratio as usize;
        let min_step = ratio * self.instances_per_component as usize;
        if vm.current_step < min_step {
            Err(
                InsufficientAllocatedCellsError::MinStepNotReached(min_step, KECCAK_BUILTIN_NAME)
                    .into(),
            )
        } else {
            let used = self.get_used_cells(&vm.segments)?;
            let size = self.cells_per_instance as usize
                * safe_div_usize(vm.current_step, ratio).map_err(|_| {
                    InsufficientAllocatedCellsError::CurrentStepNotDivisibleByBuiltinRatio(
                        KECCAK_BUILTIN_NAME,
                        vm.current_step,
                        ratio,
                    )
                })?;
            if used > size {
                return Err(InsufficientAllocatedCellsError::BuiltinCells(
                    KECCAK_BUILTIN_NAME,
                    used,
                    size,
                )
                .into());
            }
            Ok((used, size))
        }
    }

    pub fn get_used_instances(
        &self,
        segments: &MemorySegmentManager,
    ) -> Result<usize, MemoryError> {
        let used_cells = self.get_used_cells(segments)?;
        Ok(div_ceil(used_cells, self.cells_per_instance as usize))
    }

    pub fn final_stack(
        &mut self,
        segments: &MemorySegmentManager,
        pointer: Relocatable,
    ) -> Result<Relocatable, RunnerError> {
        if self.included {
            let stop_pointer_addr =
                (pointer - 1).map_err(|_| RunnerError::NoStopPointer(KECCAK_BUILTIN_NAME))?;
            let stop_pointer = segments
                .memory
                .get_relocatable(stop_pointer_addr)
                .map_err(|_| RunnerError::NoStopPointer(KECCAK_BUILTIN_NAME))?;
            if self.base as isize != stop_pointer.segment_index {
                return Err(RunnerError::InvalidStopPointerIndex(
                    KECCAK_BUILTIN_NAME,
                    stop_pointer,
                    self.base,
                ));
            }
            let stop_ptr = stop_pointer.offset;
            let num_instances = self.get_used_instances(segments)?;
            let used = num_instances * self.cells_per_instance as usize;
            if stop_ptr != used {
                return Err(RunnerError::InvalidStopPointer(
                    KECCAK_BUILTIN_NAME,
                    Relocatable::from((self.base as isize, used)),
                    Relocatable::from((self.base as isize, stop_ptr)),
                ));
            }
            self.stop_ptr = Some(stop_ptr);
            Ok(stop_pointer_addr)
        } else {
            let stop_ptr = self.base;
            self.stop_ptr = Some(stop_ptr);
            Ok(pointer)
        }
    }

    pub fn get_memory_accesses(
        &self,
        vm: &VirtualMachine,
    ) -> Result<Vec<Relocatable>, MemoryError> {
        let segment_size = vm
            .segments
            .get_segment_size(self.base)
            .ok_or(MemoryError::MissingSegmentUsedSizes)?;

        Ok((0..segment_size)
            .map(|i| (self.base as isize, i).into())
            .collect())
    }

    pub fn get_used_diluted_check_units(&self, diluted_n_bits: u32) -> usize {
        // The diluted cells are:
        // state - 25 rounds times 1600 elements.
        // parity - 24 rounds times 1600/5 elements times 3 auxiliaries.
        // after_theta_rho_pi - 24 rounds times 1600 elements.
        // theta_aux - 24 rounds times 1600 elements.
        // chi_iota_aux - 24 rounds times 1600 elements times 2 auxiliaries.
        // In total 25 * 1600 + 24 * 320 * 3 + 24 * 1600 + 24 * 1600 + 24 * 1600 * 2 = 216640.
        // But we actually allocate 4 virtual columns, of dimensions 64 * 1024, in which we embed the
        // real cells, and we don't free the unused ones.
        // So the real number is 4 * 64 * 1024 = 262144.
        safe_div_usize(262144_usize, diluted_n_bits as usize).unwrap_or(0)
    }

    fn right_pad(bytes: &[u8], final_size: usize) -> Vec<u8> {
        let zeros: Vec<u8> = vec![0; final_size - bytes.len()];
        let mut bytes_vector = bytes.to_vec();
        bytes_vector.extend(zeros);
        bytes_vector
    }

    fn keccak_f(input_message: &[u8]) -> Result<Vec<u8>, RunnerError> {
        let bigint = BigUint::from_bytes_le(input_message);
        let mut keccak_input = bigint.to_u64_digits();
        keccak_input.resize(25, 0);
        // This unwrap wont fail as keccak_input's size is always 25
        let mut keccak_input: [u64; 25] = keccak_input.try_into().unwrap();
        keccak::f1600(&mut keccak_input);
        Ok(keccak_input.iter().flat_map(|x| x.to_le_bytes()).collect())
    }
}

#[cfg(test)]
mod tests {
    use num_traits::Num;

    use super::*;
    use crate::hint_processor::builtin_hint_processor::builtin_hint_processor_definition::BuiltinHintProcessor;
    use crate::relocatable;
    use crate::types::program::Program;
    use crate::utils::test_utils::*;
    use crate::vm::runners::cairo_runner::CairoRunner;
    use crate::vm::vm_memory::memory::Memory;
    use crate::vm::{
        errors::{memory_errors::MemoryError, runner_errors::RunnerError},
        runners::builtin_runner::BuiltinRunner,
        vm_core::VirtualMachine,
    };
    use std::collections::HashMap;
    use std::path::Path;

    #[test]
    fn get_used_instances() {
        let builtin: BuiltinRunner =
            KeccakBuiltinRunner::new(&KeccakInstanceDef::new(10, vec![200; 8]), true).into();

        let mut vm = vm!();
        vm.segments.segment_used_sizes = Some(vec![1]);

        assert_eq!(builtin.get_used_instances(&vm.segments), Ok(1));
    }

    #[test]
    fn final_stack() {
        let mut builtin = KeccakBuiltinRunner::new(&KeccakInstanceDef::new(10, vec![200; 8]), true);

        let mut vm = vm!();

        vm.segments = segments![
            ((0, 0), (0, 0)),
            ((0, 1), (0, 1)),
            ((2, 0), (0, 0)),
            ((2, 1), (0, 0))
        ];

        vm.segments.segment_used_sizes = Some(vec![0]);

        let pointer = Relocatable::from((2, 2));

        assert_eq!(
            builtin.final_stack(&vm.segments, pointer).unwrap(),
            Relocatable::from((2, 1))
        );
    }

    #[test]
    fn final_stack_error_stop_pointer() {
        let mut builtin = KeccakBuiltinRunner::new(&KeccakInstanceDef::new(10, vec![200; 8]), true);

        let mut vm = vm!();

        vm.segments = segments![
            ((0, 0), (0, 0)),
            ((0, 1), (0, 1)),
            ((2, 0), (0, 0)),
            ((2, 1), (0, 0))
        ];

        vm.segments.segment_used_sizes = Some(vec![992]);

        let pointer = Relocatable::from((2, 2));
        assert_eq!(
            builtin.final_stack(&vm.segments, pointer),
            Err(RunnerError::InvalidStopPointer(
                KECCAK_BUILTIN_NAME,
                relocatable!(0, 992),
                relocatable!(0, 0)
            ))
        );
    }

    #[test]
    fn final_stack_error_when_not_included() {
        let mut builtin =
            KeccakBuiltinRunner::new(&KeccakInstanceDef::new(10, vec![200; 8]), false);

        let mut vm = vm!();

        vm.segments = segments![
            ((0, 0), (0, 0)),
            ((0, 1), (0, 1)),
            ((2, 0), (0, 0)),
            ((2, 1), (0, 0))
        ];

        vm.segments.segment_used_sizes = Some(vec![0]);

        let pointer = Relocatable::from((2, 2));

        assert_eq!(
            builtin.final_stack(&vm.segments, pointer).unwrap(),
            Relocatable::from((2, 2))
        );
    }

    #[test]
    fn final_stack_error_non_relocatable() {
        let mut builtin = KeccakBuiltinRunner::new(&KeccakInstanceDef::new(10, vec![200; 8]), true);

        let mut vm = vm!();

        vm.segments = segments![
            ((0, 0), (0, 0)),
            ((0, 1), (0, 1)),
            ((2, 0), (0, 0)),
            ((2, 1), 2)
        ];

        vm.segments.segment_used_sizes = Some(vec![0]);

        let pointer = Relocatable::from((2, 2));

        assert_eq!(
            builtin.final_stack(&vm.segments, pointer),
            Err(RunnerError::NoStopPointer(KECCAK_BUILTIN_NAME))
        );
    }

    #[test]
    fn get_used_cells_and_allocated_size_test() {
        let builtin: BuiltinRunner =
            KeccakBuiltinRunner::new(&KeccakInstanceDef::new(10, vec![200; 8]), true).into();

        let mut vm = vm!();

        vm.segments.segment_used_sizes = Some(vec![0]);
        let program =
            Program::from_file(Path::new("cairo_programs/_keccak.json"), Some("main")).unwrap();

        let mut cairo_runner = cairo_runner!(program, "all");

        let mut hint_processor = BuiltinHintProcessor::new_empty();

        let address = cairo_runner.initialize(&mut vm).unwrap();

        cairo_runner
            .run_until_pc(address, &mut vm, &mut hint_processor)
            .unwrap();

        assert_eq!(
            builtin.get_used_cells_and_allocated_size(&vm),
            Ok((0, 1072))
        );
    }

    #[test]
    fn get_allocated_memory_units() {
        let builtin: BuiltinRunner =
            KeccakBuiltinRunner::new(&KeccakInstanceDef::new(10, vec![200; 8]), true).into();

        let mut vm = vm!();
        vm.current_step = 10;

        assert_eq!(builtin.get_allocated_memory_units(&vm), Ok(16));
    }

    #[test]
    fn get_memory_segment_addresses() {
        let builtin = KeccakBuiltinRunner::new(&KeccakInstanceDef::default(), true);

        assert_eq!(builtin.get_memory_segment_addresses(), (0, None));
    }

    #[test]
    fn get_memory_accesses_missing_segment_used_sizes() {
        let builtin = KeccakBuiltinRunner::new(&KeccakInstanceDef::default(), true);
        let vm = vm!();

        assert_eq!(
            builtin.get_memory_accesses(&vm),
            Err(MemoryError::MissingSegmentUsedSizes),
        );
    }

    #[test]
    fn get_memory_accesses_empty() {
        let builtin = KeccakBuiltinRunner::new(&KeccakInstanceDef::default(), true);
        let mut vm = vm!();

        vm.segments.segment_used_sizes = Some(vec![0]);
        assert_eq!(builtin.get_memory_accesses(&vm), Ok(vec![]));
    }

    #[test]
    fn get_memory_accesses() {
        let builtin = KeccakBuiltinRunner::new(&KeccakInstanceDef::default(), true);
        let mut vm = vm!();

        vm.segments.segment_used_sizes = Some(vec![4]);
        assert_eq!(
            builtin.get_memory_accesses(&vm),
            Ok(vec![
                (builtin.base() as isize, 0).into(),
                (builtin.base() as isize, 1).into(),
                (builtin.base() as isize, 2).into(),
                (builtin.base() as isize, 3).into(),
            ]),
        );
    }

    #[test]
    fn get_used_cells_missing_segment_used_sizes() {
        let builtin: BuiltinRunner =
            KeccakBuiltinRunner::new(&KeccakInstanceDef::default(), true).into();
        let vm = vm!();

        assert_eq!(
            builtin.get_used_cells(&vm.segments),
            Err(MemoryError::MissingSegmentUsedSizes)
        );
    }

    #[test]
    fn get_used_cells_empty() {
        let builtin: BuiltinRunner =
            KeccakBuiltinRunner::new(&KeccakInstanceDef::default(), true).into();
        let mut vm = vm!();

        vm.segments.segment_used_sizes = Some(vec![0]);
        assert_eq!(builtin.get_used_cells(&vm.segments), Ok(0));
    }

    #[test]
    fn get_used_cells() {
        let builtin: BuiltinRunner =
            KeccakBuiltinRunner::new(&KeccakInstanceDef::default(), true).into();
        let mut vm = vm!();

        vm.segments.segment_used_sizes = Some(vec![4]);
        assert_eq!(builtin.get_used_cells(&vm.segments), Ok(4));
    }

    #[test]
    fn initial_stackincluded_test() {
        let keccak_builtin = KeccakBuiltinRunner::new(&KeccakInstanceDef::default(), true);
        assert_eq!(
            keccak_builtin.initial_stack(),
            vec![mayberelocatable!(0, 0)]
        )
    }

    #[test]
    fn initial_stack_notincluded_test() {
        let keccak_builtin = KeccakBuiltinRunner::new(&KeccakInstanceDef::default(), false);
        assert_eq!(keccak_builtin.initial_stack(), Vec::new())
    }

    #[test]
    fn deduce_memory_cell_memory_valid() {
        let memory = memory![
            ((0, 16), 43),
            ((0, 17), 199),
            ((0, 18), 0),
            ((0, 19), 0),
            ((0, 20), 0),
            ((0, 21), 0),
            ((0, 22), 0),
            ((0, 23), 1),
            ((0, 24), 0),
            ((0, 25), 0),
            ((0, 26), 43),
            ((0, 27), 199),
            ((0, 28), 0),
            ((0, 29), 0),
            ((0, 30), 0),
            ((0, 31), 0),
            ((0, 32), 0),
            ((0, 33), 1),
            ((0, 34), 0),
            ((0, 35), 0)
        ];
        let builtin = KeccakBuiltinRunner::new(&KeccakInstanceDef::default(), true);

        let result = builtin.deduce_memory_cell(Relocatable::from((0, 25)), &memory);
        assert_eq!(
            result,
            Ok(Some(MaybeRelocatable::from(
                Felt::from_str_radix(
                    "1006979841721999878391288827876533441431370448293338267890891",
                    10
                )
                .unwrap()
            )))
        );
    }

    #[test]
    fn deduce_memory_cell_non_reloc_address_err() {
        let memory = memory![
            ((0, 4), 32),
            ((0, 5), 72),
            ((0, 6), 0),
            ((0, 7), 120),
            ((0, 8), 52)
        ];
        let builtin = KeccakBuiltinRunner::new(&KeccakInstanceDef::default(), true);
        let result = builtin.deduce_memory_cell(Relocatable::from((0, 1)), &memory);
        assert_eq!(result, Ok(None));
    }

    #[test]
    fn deduce_memory_cell_offset_lt_input_cell_length_none() {
        let memory = memory![((0, 4), 32)];
        let builtin = KeccakBuiltinRunner::new(&KeccakInstanceDef::default(), true);
        let result = builtin.deduce_memory_cell(Relocatable::from((0, 2)), &memory);
        assert_eq!(result, Ok(None));
    }

    #[test]
    fn deduce_memory_cell_expected_integer() {
        let memory = memory![((0, 0), (1, 2))];

        let mut builtin = KeccakBuiltinRunner::new(&KeccakInstanceDef::default(), true);

        builtin.n_input_cells = 1;
        builtin.cells_per_instance = 100;

        let result = builtin.deduce_memory_cell(Relocatable::from((0, 1)), &memory);

        assert_eq!(
            result,
            Err(RunnerError::BuiltinExpectedInteger(
                KECCAK_BUILTIN_NAME,
                (0, 0).into()
            ))
        );
    }

    #[test]
    fn deduce_memory_cell_missing_input_cells() {
        let memory = memory![((0, 1), (1, 2))];

        let mut builtin = KeccakBuiltinRunner::new(&KeccakInstanceDef::default(), true);

        builtin.n_input_cells = 1;
        builtin.cells_per_instance = 100;

        let result = builtin.deduce_memory_cell(Relocatable::from((0, 1)), &memory);

        assert_eq!(result, Ok(None));
    }

    #[test]
    fn deduce_memory_cell_input_cell() {
        let memory = memory![((0, 0), (1, 2))];

        let mut builtin = KeccakBuiltinRunner::new(&KeccakInstanceDef::default(), true);

        builtin.n_input_cells = 1;
        builtin.cells_per_instance = 100;

        let result = builtin.deduce_memory_cell(Relocatable::from((0, 0)), &memory);

        assert_eq!(result, Ok(None));
    }

    #[test]
    fn deduce_memory_cell_get_memory_err() {
        let memory = memory![((0, 35), 0)];

        let builtin = KeccakBuiltinRunner::new(&KeccakInstanceDef::default(), true);

        let result = builtin.deduce_memory_cell(Relocatable::from((0, 15)), &memory);

        assert_eq!(result, Ok(None));
    }

    #[test]
    fn deduce_memory_cell_memory_int_larger_than_bits() {
        let memory = memory![
            ((0, 16), 43),
            ((0, 17), 199),
            ((0, 18), 0),
            ((0, 19), 0),
            ((0, 20), 0),
            ((0, 21), 0),
            ((0, 22), 0),
            ((0, 23), 1),
            ((0, 24), 0),
            ((0, 25), 0),
            ((0, 26), 43),
            ((0, 27), 199),
            ((0, 28), 0),
            ((0, 29), 0),
            ((0, 30), 0),
            ((0, 31), 0),
            ((0, 32), 0),
            ((0, 33), 1),
            ((0, 34), 0),
            ((0, 35), 0)
        ];

        let keccak_instance = KeccakInstanceDef::new(2048, vec![1; 8]);
        let builtin = KeccakBuiltinRunner::new(&keccak_instance, true);

        let result = builtin.deduce_memory_cell(Relocatable::from((0, 25)), &memory);

        assert_eq!(
            result,
            Err(RunnerError::IntegerBiggerThanPowerOfTwo(
                (0, 16).into(),
                1,
                43.into()
            ))
        );
    }

    #[test]
    fn get_used_diluted_check_units_result() {
        let builtin = KeccakBuiltinRunner::new(&KeccakInstanceDef::default(), true);

        let result: usize = builtin.get_used_diluted_check_units(16);

        assert_eq!(result, 16384);
    }

    #[test]
    fn right_pad() {
        let num = [1_u8];
        let padded_num = KeccakBuiltinRunner::right_pad(&num, 5);
        assert_eq!(padded_num, vec![1, 0, 0, 0, 0]);
    }

    #[test]
    fn keccak_f() {
        let input_bytes = b"\x01\x00\x00\x00\x00\x00\x00\x00\x00\x00\x00\x00\x00\x00\x00\x00\x00\x00\x00\x00\x00\x00\x00\x00\x00\x02\x00\x00\x00\x00\x00\x00\x00\x00\x00\x00\x00\x00\x00\x00\x00\x00\x00\x00\x00\x00\x00\x00\x00\x00\x03\x00\x00\x00\x00\x00\x00\x00\x00\x00\x00\x00\x00\x00\x00\x00\x00\x00\x00\x00\x00\x00\x00\x00\x00\x04\x00\x00\x00\x00\x00\x00\x00\x00\x00\x00\x00\x00\x00\x00\x00\x00\x00\x00\x00\x00\x00\x00\x00\x00\x05\x00\x00\x00\x00\x00\x00\x00\x00\x00\x00\x00\x00\x00\x00\x00\x00\x00\x00\x00\x00\x00\x00\x00\x00\x06\x00\x00\x00\x00\x00\x00\x00\x00\x00\x00\x00\x00\x00\x00\x00\x00\x00\x00\x00\x00\x00\x00\x00\x00\x07\x00\x00\x00\x00\x00\x00\x00\x00\x00\x00\x00\x00\x00\x00\x00\x00\x00\x00\x00\x00\x00\x00\x00\x00\x08\x00\x00\x00\x00\x00\x00\x00\x00\x00\x00\x00\x00\x00\x00\x00\x00\x00\x00\x00\x00\x00\x00\x00\x00";
        let expected_output_bytes = b"\xf6\x98\x81\xe1\x00!\x1f.\xc4*\x8c\x0c\x7fF\xc8q8\xdf\xb9\xbe\x07H\xca7T1\xab\x16\x17\xa9\x11\xff-L\x87\xb2iY.\x96\x82x\xde\xbb\\up?uz:0\xee\x08\x1b\x15\xd6\n\xab\r\x0b\x87T:w\x0fH\xe7!f},\x08a\xe5\xbe8\x16\x13\x9a?\xad~<9\xf7\x03`\x8b\xd8\xa3F\x8aQ\xf9\n9\xcdD\xb7.X\xf7\x8e\x1f\x17\x9e \xe5i\x01rr\xdf\xaf\x99k\x9f\x8e\x84\\\xday`\xf1``\x02q+\x8e\xad\x96\xd8\xff\xff3<\xb6\x01o\xd7\xa6\x86\x9d\xea\xbc\xfb\x08\xe1\xa3\x1c\x06z\xab@\xa1\xc1\xb1xZ\x92\x96\xc0.\x01\x13g\x93\x87!\xa6\xa8z\x9c@\x0bY'\xe7\xa7Qr\xe5\xc1\xa3\xa6\x88H\xa5\xc0@9k:y\xd1Kw\xd5";
        let output_bytes = KeccakBuiltinRunner::keccak_f(input_bytes);
        assert_eq!(output_bytes, Ok(expected_output_bytes.to_vec()));
    }
}<|MERGE_RESOLUTION|>--- conflicted
+++ resolved
@@ -77,58 +77,38 @@
         if index < self.n_input_cells as usize {
             return Ok(None);
         }
-<<<<<<< HEAD
         if let Some(felt) = self.cache.borrow().get(&address) {
             return Ok(Some(felt.into()));
         }
-        // index will always be less than address.offset, so we can safely unwrap here
-        let first_input_addr = address.sub_usize(index).unwrap();
-        let first_output_addr = first_input_addr + self.n_input_cells as usize;
+        let first_input_addr = (address - index)?;
+        let first_output_addr = (first_input_addr + self.n_input_cells as usize)?;
 
         let mut input_felts = vec![];
 
         for i in 0..self.n_input_cells as usize {
-            let val = match memory.get(&(first_input_addr + i)) {
+            let val = match memory.get(&(first_input_addr + i)?) {
                 Some(value) => {
                     let num = value
                         .get_int_ref()
                         .ok_or(RunnerError::BuiltinExpectedInteger(
                             KECCAK_BUILTIN_NAME,
-                            first_input_addr + i,
+                            (first_input_addr + i)?,
                         ))?;
                     if num >= &(Felt::one() << self.state_rep[i]) {
                         return Err(RunnerError::IntegerBiggerThanPowerOfTwo(
-                            first_input_addr + i,
+                            (first_input_addr + i)?,
                             self.state_rep[i],
                             num.clone(),
                         ));
                     }
                     num.clone()
                 }
-=======
-
-        let first_input_addr = (address - index).map_err(|_| RunnerError::KeccakNoFirstInput)?;
-        if self.verified_addresses.contains(&first_input_addr) {
-            return Ok(None);
-        }
-
-        let mut input_felts_u64 = vec![];
-
-        for i in 0..self.n_input_cells {
-            let val = match memory.get(&(first_input_addr + i as usize)?) {
-                Some(val) => val
-                    .as_ref()
-                    .get_int_ref()
-                    .and_then(|x| x.to_u64())
-                    .ok_or(RunnerError::KeccakInputCellsNotU64)?,
->>>>>>> 91bd6b0e
                 _ => return Ok(None),
             };
 
             input_felts.push(val)
         }
 
-<<<<<<< HEAD
         let input_message: Vec<u8> = input_felts
             .iter()
             .flat_map(|x| Self::right_pad(&x.to_biguint().to_bytes_le(), KECCAK_FELT_BYTE_SIZE))
@@ -139,34 +119,12 @@
         for (i, bits) in self.state_rep.iter().enumerate() {
             let end_index = start_index + *bits as usize / 8;
             self.cache.borrow_mut().insert(
-                first_output_addr + i,
+                (first_output_addr + i)?,
                 Felt::from(BigUint::from_bytes_le(
                     &keccak_result[start_index..end_index],
                 )),
             );
             start_index = end_index;
-=======
-        if let Some((i, bits)) = self.state_rep.iter().enumerate().next() {
-            let val = memory.get_integer((first_input_addr + i)?)?;
-            if val.as_ref() >= &(Felt::one() << *bits) {
-                return Err(RunnerError::IntegerBiggerThanPowerOfTwo(
-                    (first_input_addr + i)?.into(),
-                    *bits,
-                    val.into_owned(),
-                ));
-            }
-
-            let len = input_felts_u64.len();
-            let mut input_felts_u64 = left_pad_u64(&mut input_felts_u64, KECCAK_ARRAY_LEN - len)
-                .try_into()
-                .map_err(|_| RunnerError::SliceToArrayError)?;
-
-            keccak::f1600(&mut input_felts_u64);
-
-            return Ok(input_felts_u64
-                .get(address.offset - 1)
-                .map(|x| Felt::from(*x).into()));
->>>>>>> 91bd6b0e
         }
         Ok(self.cache.borrow().get(&address).map(|x| x.into()))
     }
