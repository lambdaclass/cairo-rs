--- conflicted
+++ resolved
@@ -1,9 +1,3 @@
-<<<<<<< HEAD
-use std::any::Any;
-use std::collections::HashMap;
-
-=======
->>>>>>> 1a82b62b
 use crate::types::relocatable::{MaybeRelocatable, Relocatable};
 use crate::vm::errors::memory_errors::MemoryError;
 use crate::vm::errors::runner_errors::RunnerError;
@@ -11,6 +5,7 @@
 use crate::vm::vm_memory::memory::Memory;
 use crate::vm::vm_memory::memory_segments::MemorySegmentManager;
 use std::any::Any;
+use std::collections::HashMap;
 
 mod bitwise;
 mod ec_op;
@@ -38,9 +33,6 @@
     ) -> Result<Option<MaybeRelocatable>, RunnerError>;
     fn as_any(&self) -> &dyn Any;
 
-<<<<<<< HEAD
-    fn get_memory_segment_addresses(&self) -> HashMap<String, (isize, Option<usize>)>;
-=======
     fn get_memory_accesses(&self, vm: &VirtualMachine) -> Result<Vec<Relocatable>, MemoryError> {
         let base = self.base();
         let segment_size = vm
@@ -53,5 +45,6 @@
 
         Ok((0..segment_size).map(|i| (base, i).into()).collect())
     }
->>>>>>> 1a82b62b
+
+    fn get_memory_segment_addresses(&self) -> HashMap<String, (isize, Option<usize>)>;
 }