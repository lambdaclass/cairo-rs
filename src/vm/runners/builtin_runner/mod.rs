--- conflicted
+++ resolved
@@ -261,11 +261,7 @@
     }
 
     pub fn get_used_cells_and_allocated_size(
-<<<<<<< HEAD
-        self,
-=======
         &self,
->>>>>>> ff41dc7c
         vm: &VirtualMachine,
     ) -> Result<(usize, usize), MemoryError> {
         match self {
