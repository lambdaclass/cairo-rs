--- conflicted
+++ resolved
@@ -309,7 +309,6 @@
             Some(segment) => segment,
             None => return Ok(()),
         };
-<<<<<<< HEAD
         // The builtin segment's size - 1 is the maximum offset within the segment's addresses
         // Assumption: The last element is not a None value
         // It is safe to asume this for normal program execution
@@ -325,41 +324,6 @@
         // below is not too large.
         if n > div_floor(offset_len, n_input_cells) {
             return Err(MemoryError::MissingMemoryCells(self.name()).into());
-=======
-
-        let base = self.base();
-        let offsets = vm
-            .memory
-            .data
-            .get(
-                TryInto::<usize>::try_into(base)
-                    .map_err(|_| MemoryError::AddressInTemporarySegment(base))?,
-            )
-            .ok_or(MemoryError::NumOutOfBounds)?
-            .iter()
-            .enumerate()
-            .filter_map(|(offset, value)| match value {
-                Some(_) => Some(offset),
-                _ => None,
-            })
-            .collect::<Vec<_>>();
-
-        let n = offsets
-            .iter()
-            .max()
-            .map_or(0, |x| div_floor(*x, cells_per_instance as usize) + 1);
-        if n > div_floor(offsets.len(), n_input_cells as usize) {
-            return Err(MemoryError::MissingMemoryCells(match self {
-                BuiltinRunner::Bitwise(_) => "bitwise",
-                BuiltinRunner::EcOp(_) => "ec_op",
-                BuiltinRunner::Hash(_) => "hash",
-                BuiltinRunner::Output(_) => "output",
-                BuiltinRunner::RangeCheck(_) => "range_check",
-                BuiltinRunner::Keccak(_) => "keccak",
-                BuiltinRunner::Signature(_) => "ecdsa",
-            })
-            .into());
->>>>>>> ea566234
         }
         // Check that the two inputs (x and y) of each instance are set.
         let mut missing_offsets = Vec::with_capacity(n);
@@ -1184,16 +1148,9 @@
             mayberelocatable!(2).into(),
             mayberelocatable!(3).into(),
             None,
-<<<<<<< HEAD
-            mayberelocatable!(0, 5).into(),
-            mayberelocatable!(0, 17).into(),
-            mayberelocatable!(0, 22).into(),
-=======
             mayberelocatable!(5).into(),
             mayberelocatable!(17).into(),
             mayberelocatable!(22).into(),
-            None,
->>>>>>> ea566234
         ]];
 
         assert_eq!(
