--- conflicted
+++ resolved
@@ -32,11 +32,6 @@
     ) -> Result<Option<MaybeRelocatable>, RunnerError>;
     fn as_any(&self) -> &dyn Any;
 
-<<<<<<< HEAD
-    fn get_memory_accesses(&self, vm: &VirtualMachine) -> Result<Vec<Relocatable>, MemoryError>;
-    fn get_used_cells(&self, vm: &VirtualMachine) -> Result<usize, MemoryError>;
-    fn get_used_instances(&self, vm: &VirtualMachine) -> Result<usize, MemoryError>;
-=======
     fn get_memory_accesses(&self, vm: &VirtualMachine) -> Result<Vec<Relocatable>, MemoryError> {
         let base = self.base();
         let segment_size = vm
@@ -49,5 +44,7 @@
 
         Ok((0..segment_size).map(|i| (base, i).into()).collect())
     }
->>>>>>> 1a82b62b
+
+    fn get_used_cells(&self, vm: &VirtualMachine) -> Result<usize, MemoryError>;
+    fn get_used_instances(&self, vm: &VirtualMachine) -> Result<usize, MemoryError>;
 }