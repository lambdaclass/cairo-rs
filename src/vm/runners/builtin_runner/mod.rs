--- conflicted
+++ resolved
@@ -1,7 +1,3 @@
-<<<<<<< HEAD
-use super::cairo_runner::CairoRunner;
-=======
->>>>>>> e5d5f952
 use crate::types::relocatable::{MaybeRelocatable, Relocatable};
 use crate::vm::errors::memory_errors::MemoryError;
 use crate::vm::errors::runner_errors::RunnerError;
@@ -9,10 +5,6 @@
 use crate::vm::vm_memory::memory::Memory;
 use crate::vm::vm_memory::memory_segments::MemorySegmentManager;
 use std::any::Any;
-<<<<<<< HEAD
-use std::collections::HashSet;
-=======
->>>>>>> e5d5f952
 
 mod bitwise;
 mod ec_op;
@@ -40,12 +32,7 @@
     ) -> Result<Option<MaybeRelocatable>, RunnerError>;
     fn as_any(&self) -> &dyn Any;
 
-<<<<<<< HEAD
-    fn get_memory_accesses(&self, runner: &CairoRunner) -> HashSet<Relocatable>;
-    fn get_used_instances(&self, runner: &CairoRunner) -> usize;
-=======
     fn get_memory_accesses(&self, vm: &VirtualMachine) -> Result<Vec<Relocatable>, MemoryError>;
     fn get_used_cells(&self, vm: &VirtualMachine) -> Result<usize, MemoryError>;
     fn get_used_instances(&self, vm: &VirtualMachine) -> Result<usize, MemoryError>;
->>>>>>> e5d5f952
 }