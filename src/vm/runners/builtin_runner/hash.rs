--- conflicted
+++ resolved
@@ -212,7 +212,6 @@
             ]),
         );
     }
-<<<<<<< HEAD
 
     #[test]
     fn get_used_cells_missing_segment_used_sizes() {
@@ -242,6 +241,4 @@
         vm.segments.segment_used_sizes = Some(vec![4]);
         assert_eq!(builtin.get_used_cells(&vm), Ok(4));
     }
-=======
->>>>>>> 1a82b62b
 }