--- conflicted
+++ resolved
@@ -1,22 +1,16 @@
 use num_bigint::{BigInt, Sign};
-use num_integer::{div_ceil, Integer};
+use num_integer::Integer;
 use starknet_crypto::{pedersen_hash, FieldElement};
 
 use crate::types::relocatable::{MaybeRelocatable, Relocatable};
-use crate::vm::errors::memory_errors::MemoryError;
 use crate::vm::errors::runner_errors::RunnerError;
-<<<<<<< HEAD
-use crate::vm::runners::builtin_runner::BuiltinRunner;
-use crate::vm::vm_core::VirtualMachine;
-=======
->>>>>>> 74cf2a81
 use crate::vm::vm_memory::memory::Memory;
 use crate::vm::vm_memory::memory_segments::MemorySegmentManager;
 
 pub struct HashBuiltinRunner {
     pub base: isize,
     _ratio: usize,
-    cells_per_instance: usize,
+    pub(crate) cells_per_instance: usize,
     _n_input_cells: usize,
     _stop_ptr: Option<Relocatable>,
     verified_addresses: Vec<Relocatable>,
@@ -99,23 +93,15 @@
         }
         Ok(None)
     }
-<<<<<<< HEAD
-
-    fn as_any(&self) -> &dyn Any {
-        self
-    }
-
-    fn get_used_instances(&self, vm: &VirtualMachine) -> Result<usize, MemoryError> {
-        Ok(div_ceil(self.get_used_cells(vm)?, self.cells_per_instance))
-    }
-=======
->>>>>>> 74cf2a81
 }
 
 #[cfg(test)]
 mod tests {
     use super::*;
-    use crate::vm::errors::memory_errors::MemoryError;
+    use crate::vm::{
+        errors::memory_errors::MemoryError, runners::builtin_runner::BuiltinRunner,
+        vm_core::VirtualMachine,
+    };
     use crate::{bigint, bigint_str, utils::test_utils::*};
 
     #[test]
@@ -157,11 +143,10 @@
         let result = builtin.deduce_memory_cell(&Relocatable::from((0, 5)), &memory);
         assert_eq!(result, Ok(None));
     }
-<<<<<<< HEAD
 
     #[test]
     fn get_memory_accesses_missing_segment_used_sizes() {
-        let builtin = HashBuiltinRunner::new(256);
+        let builtin = BuiltinRunner::Hash(HashBuiltinRunner::new(256));
         let vm = vm!();
 
         assert_eq!(
@@ -172,7 +157,7 @@
 
     #[test]
     fn get_memory_accesses_empty() {
-        let builtin = HashBuiltinRunner::new(256);
+        let builtin = BuiltinRunner::Hash(HashBuiltinRunner::new(256));
         let mut vm = vm!();
 
         vm.segments.segment_used_sizes = Some(vec![0]);
@@ -181,24 +166,24 @@
 
     #[test]
     fn get_memory_accesses() {
-        let builtin = HashBuiltinRunner::new(256);
+        let builtin = BuiltinRunner::Hash(HashBuiltinRunner::new(256));
         let mut vm = vm!();
 
         vm.segments.segment_used_sizes = Some(vec![4]);
         assert_eq!(
             builtin.get_memory_accesses(&vm),
             Ok(vec![
-                (builtin.base, 0).into(),
-                (builtin.base, 1).into(),
-                (builtin.base, 2).into(),
-                (builtin.base, 3).into(),
+                (builtin.base(), 0).into(),
+                (builtin.base(), 1).into(),
+                (builtin.base(), 2).into(),
+                (builtin.base(), 3).into(),
             ]),
         );
     }
 
     #[test]
     fn get_used_cells_missing_segment_used_sizes() {
-        let builtin = HashBuiltinRunner::new(256);
+        let builtin = BuiltinRunner::Hash(HashBuiltinRunner::new(256));
         let vm = vm!();
 
         assert_eq!(
@@ -209,7 +194,7 @@
 
     #[test]
     fn get_used_cells_empty() {
-        let builtin = HashBuiltinRunner::new(256);
+        let builtin = BuiltinRunner::Hash(HashBuiltinRunner::new(256));
         let mut vm = vm!();
 
         vm.segments.segment_used_sizes = Some(vec![0]);
@@ -218,12 +203,10 @@
 
     #[test]
     fn get_used_cells() {
-        let builtin = HashBuiltinRunner::new(256);
+        let builtin = BuiltinRunner::Hash(HashBuiltinRunner::new(256));
         let mut vm = vm!();
 
         vm.segments.segment_used_sizes = Some(vec![4]);
         assert_eq!(builtin.get_used_cells(&vm), Ok(4));
     }
-=======
->>>>>>> 74cf2a81
 }