--- conflicted
+++ resolved
@@ -1,9 +1,3 @@
-<<<<<<< HEAD
-use std::any::Any;
-use std::collections::HashMap;
-
-=======
->>>>>>> 377d109f
 use num_bigint::{BigInt, Sign};
 use num_integer::Integer;
 use starknet_crypto::{pedersen_hash, FieldElement};
@@ -103,12 +97,6 @@
     pub fn get_memory_segment_addresses(&self) -> (&'static str, (isize, Option<usize>)) {
         ("pedersen", (self.base, self.stop_ptr))
     }
-
-    fn get_memory_segment_addresses(&self) -> HashMap<String, (isize, Option<usize>)> {
-        [("pedersen".to_string(), (self.base, self.stop_ptr))]
-            .into_iter()
-            .collect()
-    }
 }
 
 #[cfg(test)]
