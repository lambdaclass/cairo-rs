<<<<<<< HEAD
use std::any::Any;

use nom::ToUsize;
=======
>>>>>>> 377d109f
use num_bigint::{BigInt, Sign};
use num_integer::Integer;
use starknet_crypto::{pedersen_hash, FieldElement};

use crate::types::instance_definitions::pedersen_instance_def::{
    CELLS_PER_HASH, INPUT_CELLS_PER_HASH,
};
use crate::types::relocatable::{MaybeRelocatable, Relocatable};
use crate::vm::errors::runner_errors::RunnerError;
use crate::vm::vm_memory::memory::Memory;
use crate::vm::vm_memory::memory_segments::MemorySegmentManager;

pub struct HashBuiltinRunner {
    pub base: isize,
<<<<<<< HEAD
    _ratio: u32,
    cells_per_instance: u32,
    _n_input_cells: u32,
    _stop_ptr: Option<Relocatable>,
=======
    stop_ptr: Option<usize>,
    _ratio: usize,
    cells_per_instance: usize,
    _n_input_cells: usize,
>>>>>>> 377d109f
    verified_addresses: Vec<Relocatable>,
}

impl HashBuiltinRunner {
    pub fn new(ratio: u32) -> Self {
        HashBuiltinRunner {
            base: 0,
<<<<<<< HEAD
            _ratio: ratio,
            cells_per_instance: CELLS_PER_HASH,
            _n_input_cells: INPUT_CELLS_PER_HASH,
            _stop_ptr: None,
=======
            stop_ptr: None,

            _ratio: ratio,
            cells_per_instance: 3,
            _n_input_cells: 2,
>>>>>>> 377d109f
            verified_addresses: Vec::new(),
        }
    }

    pub fn initialize_segments(
        &mut self,
        segments: &mut MemorySegmentManager,
        memory: &mut Memory,
    ) {
        self.base = segments.add(memory).segment_index
    }

    pub fn initial_stack(&self) -> Vec<MaybeRelocatable> {
        vec![MaybeRelocatable::from((self.base, 0))]
    }

    pub fn base(&self) -> isize {
        self.base
    }

    pub fn add_validation_rule(&self, _memory: &mut Memory) -> Result<(), RunnerError> {
        Ok(())
    }

    pub fn deduce_memory_cell(
        &mut self,
        address: &Relocatable,
        memory: &Memory,
    ) -> Result<Option<MaybeRelocatable>, RunnerError> {
        if address
            .offset
            .mod_floor(&self.cells_per_instance.to_usize())
            != 2
            || self.verified_addresses.contains(address)
        {
            return Ok(None);
        };

        let num_a = memory.get(&MaybeRelocatable::RelocatableValue(Relocatable {
            segment_index: address.segment_index,
            offset: address.offset - 1,
        }));
        let num_b = memory.get(&MaybeRelocatable::RelocatableValue(Relocatable {
            segment_index: address.segment_index,
            offset: address.offset - 2,
        }));
        if let (Ok(Some(MaybeRelocatable::Int(num_a))), Ok(Some(MaybeRelocatable::Int(num_b)))) = (
            num_a.as_ref().map(|x| x.as_ref().map(|x| x.as_ref())),
            num_b.as_ref().map(|x| x.as_ref().map(|x| x.as_ref())),
        ) {
            self.verified_addresses.push(address.clone());

            //Convert MaybeRelocatable to FieldElement
            let a_string = num_a.to_str_radix(10);
            let b_string = num_b.to_str_radix(10);
            let (y, x) = match (
                FieldElement::from_dec_str(&a_string),
                FieldElement::from_dec_str(&b_string),
            ) {
                (Ok(field_element_a), Ok(field_element_b)) => (field_element_a, field_element_b),
                _ => return Err(RunnerError::FailedStringConversion),
            };
            //Compute pedersen Hash
            let fe_result = pedersen_hash(&x, &y);
            //Convert result from FieldElement to MaybeRelocatable
            let r_byte_slice = fe_result.to_bytes_be();
            let result = BigInt::from_bytes_be(Sign::Plus, &r_byte_slice);
            return Ok(Some(MaybeRelocatable::from(result)));
        }
        Ok(None)
    }

    pub fn get_memory_segment_addresses(&self) -> (&'static str, (isize, Option<usize>)) {
        ("pedersen", (self.base, self.stop_ptr))
    }
}

#[cfg(test)]
mod tests {
    use super::*;
    use crate::vm::{
        errors::memory_errors::MemoryError, runners::builtin_runner::BuiltinRunner,
        vm_core::VirtualMachine,
    };
    use crate::{bigint, bigint_str, utils::test_utils::*};

    #[test]
    fn deduce_memory_cell_pedersen_for_preset_memory_valid() {
        let memory = memory![((0, 3), 32), ((0, 4), 72), ((0, 5), 0)];
        let mut builtin = HashBuiltinRunner::new(8);

        let result = builtin.deduce_memory_cell(&Relocatable::from((0, 5)), &memory);
        assert_eq!(
            result,
            Ok(Some(MaybeRelocatable::from(bigint_str!(
                b"3270867057177188607814717243084834301278723532952411121381966378910183338911"
            ))))
        );
        assert_eq!(builtin.verified_addresses, vec![Relocatable::from((0, 5))]);
    }

    #[test]
    fn deduce_memory_cell_pedersen_for_preset_memory_incorrect_offset() {
        let memory = memory![((0, 4), 32), ((0, 5), 72), ((0, 6), 0)];
        let mut builtin = HashBuiltinRunner::new(8);
        let result = builtin.deduce_memory_cell(&Relocatable::from((0, 6)), &memory);
        assert_eq!(result, Ok(None));
    }

    #[test]
    fn deduce_memory_cell_pedersen_for_preset_memory_no_values_to_hash() {
        let memory = memory![((0, 4), 72), ((0, 5), 0)];
        let mut builtin = HashBuiltinRunner::new(8);
        let result = builtin.deduce_memory_cell(&Relocatable::from((0, 5)), &memory);
        assert_eq!(result, Ok(None));
    }

    #[test]
    fn deduce_memory_cell_pedersen_for_preset_memory_already_computed() {
        let memory = memory![((0, 3), 32), ((0, 4), 72), ((0, 5), 0)];
        let mut builtin = HashBuiltinRunner::new(8);
        builtin.verified_addresses = vec![Relocatable::from((0, 5))];
        let result = builtin.deduce_memory_cell(&Relocatable::from((0, 5)), &memory);
        assert_eq!(result, Ok(None));
    }

    #[test]
    fn get_memory_segment_addresses() {
        let builtin = HashBuiltinRunner::new(256);

        assert_eq!(
            builtin.get_memory_segment_addresses(),
            ("pedersen", (0, None)),
        );
    }

    #[test]
    fn get_memory_accesses_missing_segment_used_sizes() {
        let builtin = BuiltinRunner::Hash(HashBuiltinRunner::new(256));
        let vm = vm!();

        assert_eq!(
            builtin.get_memory_accesses(&vm),
            Err(MemoryError::MissingSegmentUsedSizes),
        );
    }

    #[test]
    fn get_memory_accesses_empty() {
        let builtin = BuiltinRunner::Hash(HashBuiltinRunner::new(256));
        let mut vm = vm!();

        vm.segments.segment_used_sizes = Some(vec![0]);
        assert_eq!(builtin.get_memory_accesses(&vm), Ok(vec![]));
    }

    #[test]
    fn get_memory_accesses() {
        let builtin = BuiltinRunner::Hash(HashBuiltinRunner::new(256));
        let mut vm = vm!();

        vm.segments.segment_used_sizes = Some(vec![4]);
        assert_eq!(
            builtin.get_memory_accesses(&vm),
            Ok(vec![
                (builtin.base(), 0).into(),
                (builtin.base(), 1).into(),
                (builtin.base(), 2).into(),
                (builtin.base(), 3).into(),
            ]),
        );
    }
}<|MERGE_RESOLUTION|>--- conflicted
+++ resolved
@@ -1,9 +1,4 @@
-<<<<<<< HEAD
-use std::any::Any;
-
 use nom::ToUsize;
-=======
->>>>>>> 377d109f
 use num_bigint::{BigInt, Sign};
 use num_integer::Integer;
 use starknet_crypto::{pedersen_hash, FieldElement};
@@ -18,17 +13,10 @@
 
 pub struct HashBuiltinRunner {
     pub base: isize,
-<<<<<<< HEAD
     _ratio: u32,
     cells_per_instance: u32,
     _n_input_cells: u32,
-    _stop_ptr: Option<Relocatable>,
-=======
     stop_ptr: Option<usize>,
-    _ratio: usize,
-    cells_per_instance: usize,
-    _n_input_cells: usize,
->>>>>>> 377d109f
     verified_addresses: Vec<Relocatable>,
 }
 
@@ -36,18 +24,10 @@
     pub fn new(ratio: u32) -> Self {
         HashBuiltinRunner {
             base: 0,
-<<<<<<< HEAD
             _ratio: ratio,
             cells_per_instance: CELLS_PER_HASH,
             _n_input_cells: INPUT_CELLS_PER_HASH,
-            _stop_ptr: None,
-=======
             stop_ptr: None,
-
-            _ratio: ratio,
-            cells_per_instance: 3,
-            _n_input_cells: 2,
->>>>>>> 377d109f
             verified_addresses: Vec::new(),
         }
     }
