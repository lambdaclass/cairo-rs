use std::borrow::Cow;

use num_bigint::BigInt;
use num_integer::Integer;

use crate::math_utils::{ec_add, ec_double};
use crate::types::relocatable::{MaybeRelocatable, Relocatable};
use crate::vm::errors::runner_errors::RunnerError;
use crate::vm::vm_memory::memory::Memory;
use crate::vm::vm_memory::memory_segments::MemorySegmentManager;
use crate::{bigint, bigint_str};

pub struct EcOpBuiltinRunner {
    _ratio: usize,
    pub base: isize,
<<<<<<< HEAD
    pub(crate) cells_per_instance: usize,
=======
    stop_ptr: Option<usize>,
    cells_per_instance: usize,
>>>>>>> ded4d46c
    n_input_cells: usize,
    scalar_height: usize,
    _scalar_bits: usize,
    scalar_limit: BigInt,
}

impl EcOpBuiltinRunner {
    pub fn new(ratio: usize) -> Self {
        EcOpBuiltinRunner {
            base: 0,
            stop_ptr: None,
            _ratio: ratio,
            n_input_cells: 5,
            cells_per_instance: 7,
            scalar_height: 256,
            _scalar_bits: 252,
            scalar_limit: bigint_str!(
                b"3618502788666131213697322783095070105623107215331596699973092056135872020481"
            ),
        }
    }
    ///Returns True if the point (x, y) is on the elliptic curve defined as
    ///y^2 = x^3 + alpha * x + beta (mod p)
    ///or False otherwise.
    fn point_on_curve(
        x: &BigInt,
        y: &BigInt,
        alpha: &BigInt,
        beta: &BigInt,
        prime: &BigInt,
    ) -> bool {
        (y.pow(2).mod_floor(prime)) == (x.pow(3) + alpha * x + beta).mod_floor(prime)
    }

    ///Returns the result of the EC operation P + m * Q.
    /// where P = (p_x, p_y), Q = (q_x, q_y) are points on the elliptic curve defined as
    /// y^2 = x^3 + alpha * x + beta (mod prime).
    /// Mimics the operation of the AIR, so that this function fails whenever the builtin AIR
    /// would not yield a correct result, i.e. when any part of the computation attempts to add
    /// two points with the same x coordinate.
    fn ec_op_impl(
        mut partial_sum: (BigInt, BigInt),
        mut doubled_point: (BigInt, BigInt),
        m: &BigInt,
        alpha: &BigInt,
        prime: &BigInt,
        height: usize,
    ) -> Result<(BigInt, BigInt), RunnerError> {
        let mut slope = m.clone();
        for _ in 0..height {
            if (doubled_point.0.clone() - partial_sum.0.clone()) % prime == bigint!(0) {
                return Err(RunnerError::EcOpSameXCoordinate(
                    partial_sum,
                    m.clone(),
                    doubled_point,
                ));
            };
            if slope.clone() & bigint!(1) != bigint!(0) {
                partial_sum = ec_add(partial_sum, doubled_point.clone(), prime);
            }
            doubled_point = ec_double(doubled_point, alpha, prime);
            slope = slope.clone() >> 1_i32;
        }
        Ok(partial_sum)
    }

    pub fn initialize_segments(
        &mut self,
        segments: &mut MemorySegmentManager,
        memory: &mut Memory,
    ) {
        self.base = segments.add(memory).segment_index
    }

    pub fn initial_stack(&self) -> Vec<MaybeRelocatable> {
        vec![MaybeRelocatable::from((self.base, 0))]
    }

    pub fn base(&self) -> isize {
        self.base
    }
    pub fn add_validation_rule(&self, _memory: &mut Memory) -> Result<(), RunnerError> {
        Ok(())
    }

    pub fn deduce_memory_cell(
        &mut self,
        address: &Relocatable,
        memory: &Memory,
    ) -> Result<Option<MaybeRelocatable>, RunnerError> {
        //Constant values declared here
        const EC_POINT_INDICES: [(usize, usize); 3] = [(0, 1), (2, 3), (5, 6)];
        const M_INDEX: usize = 4;
        const OUTPUT_INDICES: (usize, usize) = EC_POINT_INDICES[2];
        let alpha: BigInt = bigint!(1);
        let beta: BigInt = bigint_str!(
            b"3141592653589793238462643383279502884197169399375105820974944592307816406665"
        );
        let field_prime = bigint_str!(
            b"3618502788666131213697322783095070105623107215331596699973092056135872020481"
        );

        let index = address.offset.mod_floor(&self.cells_per_instance);
        //Index should be an output cell
        if index != OUTPUT_INDICES.0 && index != OUTPUT_INDICES.1 {
            return Ok(None);
        }
        let instance = MaybeRelocatable::from((address.segment_index, address.offset - index));
        //All input cells should be filled, and be integer values
        //If an input cell is not filled, return None
        let mut input_cells = Vec::<Cow<BigInt>>::with_capacity(self.n_input_cells);
        for i in 0..self.n_input_cells {
            match memory
                .get(&instance.add_usize_mod(i, None))
                .map_err(RunnerError::FailedMemoryGet)?
            {
                None => return Ok(None),
                Some(addr) => {
                    input_cells.push(match addr {
                        Cow::Borrowed(MaybeRelocatable::Int(num)) => Cow::Borrowed(num),
                        Cow::Owned(MaybeRelocatable::Int(num)) => Cow::Owned(num),
                        _ => {
                            return Err(RunnerError::ExpectedInteger(
                                instance.add_usize_mod(i, None),
                            ))
                        }
                    });
                }
            };
        }
        //Assert that m is under the limit defined by scalar_limit.
        if input_cells[M_INDEX].as_ref() >= &self.scalar_limit {
            return Err(RunnerError::EcOpBuiltinScalarLimit(
                self.scalar_limit.clone(),
            ));
        }

        // Assert that if the current address is part of a point, the point is on the curve
        for pair in &EC_POINT_INDICES[0..1] {
            if !EcOpBuiltinRunner::point_on_curve(
                input_cells[pair.0].as_ref(),
                input_cells[pair.1].as_ref(),
                &alpha,
                &beta,
                &field_prime,
            ) {
                return Err(RunnerError::PointNotOnCurve(*pair));
            };
        }
        let result = EcOpBuiltinRunner::ec_op_impl(
            (
                input_cells[0].to_owned().into_owned(),
                input_cells[1].to_owned().into_owned(),
            ),
            (
                input_cells[2].to_owned().into_owned(),
                input_cells[3].to_owned().into_owned(),
            ),
            input_cells[4].as_ref(),
            &alpha,
            &field_prime,
            self.scalar_height,
        )?;
        match index - self.n_input_cells {
            0 => Ok(Some(MaybeRelocatable::Int(result.0))),
            _ => Ok(Some(MaybeRelocatable::Int(result.1))),
            //Default case corresponds to 1, as there are no other possible cases
        }
    }

    pub fn get_memory_segment_addresses(&self) -> (&'static str, (isize, Option<usize>)) {
        ("ec_op", (self.base, self.stop_ptr))
    }
}

#[cfg(test)]
mod tests {
    use super::*;
    use crate::utils::test_utils::*;
    use crate::vm::{
        errors::{memory_errors::MemoryError, runner_errors::RunnerError},
        runners::builtin_runner::BuiltinRunner,
        vm_core::VirtualMachine,
    };
    use num_bigint::Sign;

    #[test]
    fn point_is_on_curve_a() {
        let x = bigint_str!(
            b"874739451078007766457464989774322083649278607533249481151382481072868806602"
        );
        let y = bigint_str!(
            b"152666792071518830868575557812948353041420400780739481342941381225525861407"
        );
        let alpha = bigint!(1);
        let beta = bigint_str!(
            b"3141592653589793238462643383279502884197169399375105820974944592307816406665"
        );
        let prime = bigint_str!(
            b"3618502788666131213697322783095070105623107215331596699973092056135872020481"
        );
        assert!(EcOpBuiltinRunner::point_on_curve(
            &x, &y, &alpha, &beta, &prime
        ));
    }

    #[test]
    fn point_is_on_curve_b() {
        let x = bigint_str!(
            b"3139037544796708144595053687182055617920475701120786241351436619796497072089"
        );
        let y = bigint_str!(
            b"2119589567875935397690285099786081818522144748339117565577200220779667999801"
        );
        let alpha = bigint!(1);
        let beta = bigint_str!(
            b"3141592653589793238462643383279502884197169399375105820974944592307816406665"
        );
        let prime = bigint_str!(
            b"3618502788666131213697322783095070105623107215331596699973092056135872020481"
        );
        assert!(EcOpBuiltinRunner::point_on_curve(
            &x, &y, &alpha, &beta, &prime
        ));
    }

    #[test]
    fn point_is_not_on_curve_a() {
        let x = bigint_str!(
            b"874739454078007766457464989774322083649278607533249481151382481072868806602"
        );
        let y = bigint_str!(
            b"152666792071518830868575557812948353041420400780739481342941381225525861407"
        );
        let alpha = bigint!(1);
        let beta = bigint_str!(
            b"3141592653589793238462643383279502884197169399375105820974944592307816406665"
        );
        let prime = bigint_str!(
            b"3618502788666131213697322783095070105623107215331596699973092056135872020481"
        );
        assert!(!EcOpBuiltinRunner::point_on_curve(
            &x, &y, &alpha, &beta, &prime
        ));
    }

    #[test]
    fn point_is_not_on_curve_b() {
        let x = bigint_str!(
            b"3139037544756708144595053687182055617927475701120786241351436619796497072089"
        );
        let y = bigint_str!(
            b"2119589567875935397690885099786081818522144748339117565577200220779667999801"
        );
        let alpha = bigint!(1);
        let beta = bigint_str!(
            b"3141592653589793238462643383279502884197169399375105820974944592307816406665"
        );
        let prime = bigint_str!(
            b"3618502788666131213697322783095070105623107215331596699973092056135872020481"
        );
        assert!(!EcOpBuiltinRunner::point_on_curve(
            &x, &y, &alpha, &beta, &prime
        ));
    }

    #[test]
    fn compute_ec_op_impl_valid_a() {
        let partial_sum = (
            bigint_str!(
                b"3139037544796708144595053687182055617920475701120786241351436619796497072089"
            ),
            bigint_str!(
                b"2119589567875935397690285099786081818522144748339117565577200220779667999801"
            ),
        );
        let doubled_point = (
            bigint_str!(
                b"874739451078007766457464989774322083649278607533249481151382481072868806602"
            ),
            bigint_str!(
                b"152666792071518830868575557812948353041420400780739481342941381225525861407"
            ),
        );
        let m = bigint!(34);
        let alpha = bigint!(1);
        let height = 256;
        let prime = bigint_str!(
            b"3618502788666131213697322783095070105623107215331596699973092056135872020481"
        );
        let result =
            EcOpBuiltinRunner::ec_op_impl(partial_sum, doubled_point, &m, &alpha, &prime, height);
        assert_eq!(
            result,
            Ok((
                bigint_str!(
                    b"1977874238339000383330315148209250828062304908491266318460063803060754089297"
                ),
                bigint_str!(
                    b"2969386888251099938335087541720168257053975603483053253007176033556822156706"
                )
            ))
        );
    }

    #[test]
    fn compute_ec_op_impl_valid_b() {
        let partial_sum = (
            bigint_str!(
                b"2962412995502985605007699495352191122971573493113767820301112397466445942584"
            ),
            bigint_str!(
                b"214950771763870898744428659242275426967582168179217139798831865603966154129"
            ),
        );
        let doubled_point = (
            bigint_str!(
                b"874739451078007766457464989774322083649278607533249481151382481072868806602"
            ),
            bigint_str!(
                b"152666792071518830868575557812948353041420400780739481342941381225525861407"
            ),
        );
        let m = bigint!(34);
        let alpha = bigint!(1);
        let height = 256;
        let prime = bigint_str!(
            b"3618502788666131213697322783095070105623107215331596699973092056135872020481"
        );
        let result =
            EcOpBuiltinRunner::ec_op_impl(partial_sum, doubled_point, &m, &alpha, &prime, height);
        assert_eq!(
            result,
            Ok((
                bigint_str!(
                    b"2778063437308421278851140253538604815869848682781135193774472480292420096757"
                ),
                bigint_str!(
                    b"3598390311618116577316045819420613574162151407434885460365915347732568210029"
                )
            ))
        );
    }

    #[test]
    /* Data taken from this program execution:
       %builtins output ec_op
       from starkware.cairo.common.cairo_builtins import EcOpBuiltin
       from starkware.cairo.common.serialize import serialize_word
       from starkware.cairo.common.ec_point import EcPoint
       from starkware.cairo.common.ec import ec_op

       func main{output_ptr: felt*, ec_op_ptr: EcOpBuiltin*}():
           let x: EcPoint = EcPoint(2089986280348253421170679821480865132823066470938446095505822317253594081284, 1713931329540660377023406109199410414810705867260802078187082345529207694986)

           let y: EcPoint = EcPoint(874739451078007766457464989774322083649278607533249481151382481072868806602,152666792071518830868575557812948353041420400780739481342941381225525861407)
           let z: EcPoint = ec_op(x,34, y)
           serialize_word(z.x)
           return()
           end
    */
    fn deduce_memory_cell_ec_op_for_preset_memory_valid() {
        let memory = memory![
            (
                (3, 0),
                (
                    b"2962412995502985605007699495352191122971573493113767820301112397466445942584",
                    10
                )
            ),
            (
                (3, 1),
                (
                    b"214950771763870898744428659242275426967582168179217139798831865603966154129",
                    10
                )
            ),
            (
                (3, 2),
                (
                    b"874739451078007766457464989774322083649278607533249481151382481072868806602",
                    10
                )
            ),
            (
                (3, 3),
                (
                    b"152666792071518830868575557812948353041420400780739481342941381225525861407",
                    10
                )
            ),
            ((3, 4), 34),
            (
                (3, 5),
                (
                    b"2778063437308421278851140253538604815869848682781135193774472480292420096757",
                    10
                )
            )
        ];
        let mut builtin = EcOpBuiltinRunner::new(256);

        let result = builtin.deduce_memory_cell(&Relocatable::from((3, 6)), &memory);
        assert_eq!(
            result,
            Ok(Some(MaybeRelocatable::from(bigint_str!(
                b"3598390311618116577316045819420613574162151407434885460365915347732568210029"
            ))))
        );
    }

    #[test]
    fn deduce_memory_cell_ec_op_for_preset_memory_unfilled_input_cells() {
        let memory = memory![
            (
                (3, 1),
                (
                    b"214950771763870898744428659242275426967582168179217139798831865603966154129",
                    10
                )
            ),
            (
                (3, 2),
                (
                    b"874739451078007766457464989774322083649278607533249481151382481072868806602",
                    10
                )
            ),
            (
                (3, 3),
                (
                    b"152666792071518830868575557812948353041420400780739481342941381225525861407",
                    10
                )
            ),
            ((3, 4), 34),
            (
                (3, 5),
                (
                    b"2778063437308421278851140253538604815869848682781135193774472480292420096757",
                    10
                )
            )
        ];

        let mut builtin = EcOpBuiltinRunner::new(256);
        let result = builtin.deduce_memory_cell(&Relocatable::from((3, 6)), &memory);
        assert_eq!(result, Ok(None));
    }

    #[test]
    fn deduce_memory_cell_ec_op_for_preset_memory_addr_not_an_output_cell() {
        let memory = memory![
            (
                (3, 0),
                (
                    b"2962412995502985605007699495352191122971573493113767820301112397466445942584",
                    10
                )
            ),
            (
                (3, 1),
                (
                    b"214950771763870898744428659242275426967582168179217139798831865603966154129",
                    10
                )
            ),
            (
                (3, 2),
                (
                    b"874739451078007766457464989774322083649278607533249481151382481072868806602",
                    10
                )
            ),
            (
                (3, 3),
                (
                    b"152666792071518830868575557812948353041420400780739481342941381225525861407",
                    10
                )
            ),
            ((3, 4), 34),
            (
                (3, 5),
                (
                    b"2778063437308421278851140253538604815869848682781135193774472480292420096757",
                    10
                )
            )
        ];
        let mut builtin = EcOpBuiltinRunner::new(256);

        let result = builtin.deduce_memory_cell(&Relocatable::from((3, 3)), &memory);
        assert_eq!(result, Ok(None));
    }

    #[test]
    fn deduce_memory_cell_ec_op_for_preset_memory_non_integer_input() {
        let memory = memory![
            (
                (3, 0),
                (
                    b"2962412995502985605007699495352191122971573493113767820301112397466445942584",
                    10
                )
            ),
            (
                (3, 1),
                (
                    b"214950771763870898744428659242275426967582168179217139798831865603966154129",
                    10
                )
            ),
            (
                (3, 2),
                (
                    b"874739451078007766457464989774322083649278607533249481151382481072868806602",
                    10
                )
            ),
            ((3, 3), (1, 2)),
            ((3, 4), 34),
            (
                (3, 5),
                (
                    b"2778063437308421278851140253538604815869848682781135193774472480292420096757",
                    10
                )
            )
        ];
        let mut builtin = EcOpBuiltinRunner::new(256);

        assert_eq!(
            builtin.deduce_memory_cell(&Relocatable::from((3, 6)), &memory),
            Err(RunnerError::ExpectedInteger(MaybeRelocatable::from((3, 3))))
        );
    }

    #[test]
    fn deduce_memory_cell_ec_op_for_preset_memory_m_over_scalar_limit() {
        let memory = memory![
            (
                (3, 0),
                (
                    b"2962412995502985605007699495352191122971573493113767820301112397466445942584",
                    10
                )
            ),
            (
                (3, 1),
                (
                    b"214950771763870898744428659242275426967582168179217139798831865603966154129",
                    10
                )
            ),
            (
                (3, 2),
                (
                    b"874739451078007766457464989774322083649278607533249481151382481072868806602",
                    10
                )
            ),
            (
                (3, 3),
                (
                    b"152666792071518830868575557812948353041420400780739481342941381225525861407",
                    10
                )
            ),
            //Scalar Limit + 1
            (
                (3, 4),
                (
                    b"3618502788666131213697322783095070105623107215331596699973092056135872020482",
                    10
                )
            ),
            (
                (3, 5),
                (
                    b"2778063437308421278851140253538604815869848682781135193774472480292420096757",
                    10
                )
            )
        ];
        let mut builtin = EcOpBuiltinRunner::new(256);

        let error = builtin.deduce_memory_cell(&Relocatable::from((3, 6)), &memory);
        assert_eq!(
            error,
            Err(RunnerError::EcOpBuiltinScalarLimit(
                builtin.scalar_limit.clone()
            ))
        );
    }

    #[test]
<<<<<<< HEAD
=======
    fn get_memory_segment_addresses() {
        let builtin = EcOpBuiltinRunner::new(256);

        assert_eq!(builtin.get_memory_segment_addresses(), ("ec_op", (0, None)));
    }

    #[test]
>>>>>>> ded4d46c
    fn get_memory_accesses_missing_segment_used_sizes() {
        let builtin = BuiltinRunner::EcOp(EcOpBuiltinRunner::new(256));
        let vm = vm!();

        assert_eq!(
            builtin.get_memory_accesses(&vm),
            Err(MemoryError::MissingSegmentUsedSizes),
        );
    }

    #[test]
    fn get_memory_accesses_empty() {
        let builtin = BuiltinRunner::EcOp(EcOpBuiltinRunner::new(256));
        let mut vm = vm!();

        vm.segments.segment_used_sizes = Some(vec![0]);
        assert_eq!(builtin.get_memory_accesses(&vm), Ok(vec![]));
    }

    #[test]
    fn get_memory_accesses() {
        let builtin = BuiltinRunner::EcOp(EcOpBuiltinRunner::new(256));
        let mut vm = vm!();

        vm.segments.segment_used_sizes = Some(vec![4]);
        assert_eq!(
            builtin.get_memory_accesses(&vm),
            Ok(vec![
                (builtin.base(), 0).into(),
                (builtin.base(), 1).into(),
                (builtin.base(), 2).into(),
                (builtin.base(), 3).into(),
            ]),
        );
    }
<<<<<<< HEAD

    #[test]
    fn get_used_cells_missing_segment_used_sizes() {
        let builtin = BuiltinRunner::EcOp(EcOpBuiltinRunner::new(256));
        let vm = vm!();

        assert_eq!(
            builtin.get_used_cells(&vm),
            Err(MemoryError::MissingSegmentUsedSizes)
        );
    }

    #[test]
    fn get_used_cells_empty() {
        let builtin = BuiltinRunner::EcOp(EcOpBuiltinRunner::new(256));
        let mut vm = vm!();

        vm.segments.segment_used_sizes = Some(vec![0]);
        assert_eq!(builtin.get_used_cells(&vm), Ok(0));
    }

    #[test]
    fn get_used_cells() {
        let builtin = BuiltinRunner::EcOp(EcOpBuiltinRunner::new(256));
        let mut vm = vm!();

        vm.segments.segment_used_sizes = Some(vec![4]);
        assert_eq!(builtin.get_used_cells(&vm), Ok(4));
    }
=======
>>>>>>> ded4d46c
}<|MERGE_RESOLUTION|>--- conflicted
+++ resolved
@@ -13,12 +13,8 @@
 pub struct EcOpBuiltinRunner {
     _ratio: usize,
     pub base: isize,
-<<<<<<< HEAD
+    stop_ptr: Option<usize>,
     pub(crate) cells_per_instance: usize,
-=======
-    stop_ptr: Option<usize>,
-    cells_per_instance: usize,
->>>>>>> ded4d46c
     n_input_cells: usize,
     scalar_height: usize,
     _scalar_bits: usize,
@@ -616,8 +612,6 @@
     }
 
     #[test]
-<<<<<<< HEAD
-=======
     fn get_memory_segment_addresses() {
         let builtin = EcOpBuiltinRunner::new(256);
 
@@ -625,7 +619,6 @@
     }
 
     #[test]
->>>>>>> ded4d46c
     fn get_memory_accesses_missing_segment_used_sizes() {
         let builtin = BuiltinRunner::EcOp(EcOpBuiltinRunner::new(256));
         let vm = vm!();
@@ -661,7 +654,6 @@
             ]),
         );
     }
-<<<<<<< HEAD
 
     #[test]
     fn get_used_cells_missing_segment_used_sizes() {
@@ -691,6 +683,4 @@
         vm.segments.segment_used_sizes = Some(vec![4]);
         assert_eq!(builtin.get_used_cells(&vm), Ok(4));
     }
-=======
->>>>>>> ded4d46c
 }