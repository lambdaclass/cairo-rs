--- conflicted
+++ resolved
@@ -618,14 +618,6 @@
     }
 
     #[test]
-<<<<<<< HEAD
-    fn get_memory_segment_addresses() {
-        let builtin = EcOpBuiltinRunner::new(256);
-
-        assert_eq!(
-            builtin.get_memory_segment_addresses(),
-            [("ec_op".to_string(), (0, None))].into_iter().collect(),
-=======
     fn get_memory_accesses_missing_segment_used_sizes() {
         let builtin = EcOpBuiltinRunner::new(256);
         let vm = vm!();
@@ -659,7 +651,6 @@
                 (builtin.base, 2).into(),
                 (builtin.base, 3).into(),
             ]),
->>>>>>> 278833da
         );
     }
 }