--- conflicted
+++ resolved
@@ -15,10 +15,7 @@
 use crate::vm::vm_memory::memory_segments::MemorySegmentManager;
 use crate::{bigint, bigint_str};
 
-<<<<<<< HEAD
-=======
 #[derive(Debug)]
->>>>>>> 0ad8f896
 pub struct EcOpBuiltinRunner {
     _ratio: u32,
     pub base: isize,
@@ -822,12 +819,8 @@
 
     #[test]
     fn get_used_cells_missing_segment_used_sizes() {
-<<<<<<< HEAD
-        let builtin = EcOpBuiltinRunner::new(&EcOpInstanceDef::default());
-=======
         let builtin =
             BuiltinRunner::EcOp(EcOpBuiltinRunner::new(&EcOpInstanceDef::default(), true));
->>>>>>> 0ad8f896
         let vm = vm!();
 
         assert_eq!(
@@ -838,12 +831,8 @@
 
     #[test]
     fn get_used_cells_empty() {
-<<<<<<< HEAD
-        let builtin = EcOpBuiltinRunner::new(&EcOpInstanceDef::default());
-=======
         let builtin =
             BuiltinRunner::EcOp(EcOpBuiltinRunner::new(&EcOpInstanceDef::default(), true));
->>>>>>> 0ad8f896
         let mut vm = vm!();
 
         vm.segments.segment_used_sizes = Some(vec![0]);
@@ -852,12 +841,8 @@
 
     #[test]
     fn get_used_cells() {
-<<<<<<< HEAD
-        let builtin = EcOpBuiltinRunner::new(&EcOpInstanceDef::default());
-=======
         let builtin =
             BuiltinRunner::EcOp(EcOpBuiltinRunner::new(&EcOpInstanceDef::default(), true));
->>>>>>> 0ad8f896
         let mut vm = vm!();
 
         vm.segments.segment_used_sizes = Some(vec![4]);
