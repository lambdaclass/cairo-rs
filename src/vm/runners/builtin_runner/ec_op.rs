use num_bigint::BigInt;
use num_integer::Integer;
use num_traits::ToPrimitive;
use std::borrow::Cow;

use crate::math_utils::{ec_add, ec_double, safe_div};
use crate::types::instance_definitions::ec_op_instance_def::{
    EcOpInstanceDef, CELLS_PER_EC_OP, INPUT_CELLS_PER_EC_OP,
};
use crate::types::relocatable::{MaybeRelocatable, Relocatable};
use crate::vm::errors::memory_errors::MemoryError;
use crate::vm::errors::runner_errors::RunnerError;
use crate::vm::vm_core::VirtualMachine;
use crate::vm::vm_memory::memory::Memory;
use crate::vm::vm_memory::memory_segments::MemorySegmentManager;
use crate::{bigint, bigint_str};

use super::BuiltinRunner;

pub struct EcOpBuiltinRunner {
    _ratio: u32,
    pub base: isize,
    pub(crate) cells_per_instance: u32,
    n_input_cells: u32,
    ec_op_builtin: EcOpInstanceDef,
    stop_ptr: Option<usize>,
<<<<<<< HEAD
    pub(crate) cells_per_instance: usize,
    n_input_cells: usize,
    scalar_height: usize,
    _scalar_bits: usize,
    scalar_limit: BigInt,
    instances_per_component: u32,
=======
>>>>>>> 9f11d2f0
}

impl EcOpBuiltinRunner {
    pub(crate) fn new(instance_def: &EcOpInstanceDef) -> Self {
        EcOpBuiltinRunner {
            base: 0,
            _ratio: instance_def.ratio,
            n_input_cells: INPUT_CELLS_PER_EC_OP,
            cells_per_instance: CELLS_PER_EC_OP,
            ec_op_builtin: instance_def.clone(),
            stop_ptr: None,
<<<<<<< HEAD
            _ratio: ratio,
            n_input_cells: 5,
            cells_per_instance: 7,
            scalar_height: 256,
            _scalar_bits: 252,
            scalar_limit: bigint_str!(
                b"3618502788666131213697322783095070105623107215331596699973092056135872020481"
            ),
            instances_per_component: 1,
=======
>>>>>>> 9f11d2f0
        }
    }
    ///Returns True if the point (x, y) is on the elliptic curve defined as
    ///y^2 = x^3 + alpha * x + beta (mod p)
    ///or False otherwise.
    fn point_on_curve(
        x: &BigInt,
        y: &BigInt,
        alpha: &BigInt,
        beta: &BigInt,
        prime: &BigInt,
    ) -> bool {
        (y.pow(2).mod_floor(prime)) == (x.pow(3) + alpha * x + beta).mod_floor(prime)
    }

    ///Returns the result of the EC operation P + m * Q.
    /// where P = (p_x, p_y), Q = (q_x, q_y) are points on the elliptic curve defined as
    /// y^2 = x^3 + alpha * x + beta (mod prime).
    /// Mimics the operation of the AIR, so that this function fails whenever the builtin AIR
    /// would not yield a correct result, i.e. when any part of the computation attempts to add
    /// two points with the same x coordinate.
    fn ec_op_impl(
        mut partial_sum: (BigInt, BigInt),
        mut doubled_point: (BigInt, BigInt),
        m: &BigInt,
        alpha: &BigInt,
        prime: &BigInt,
        height: u32,
    ) -> Result<(BigInt, BigInt), RunnerError> {
        let mut slope = m.clone();
        for _ in 0..height {
            if (doubled_point.0.clone() - partial_sum.0.clone()) % prime == bigint!(0) {
                return Err(RunnerError::EcOpSameXCoordinate(
                    partial_sum,
                    m.clone(),
                    doubled_point,
                ));
            };
            if slope.clone() & bigint!(1) != bigint!(0) {
                partial_sum = ec_add(partial_sum, doubled_point.clone(), prime);
            }
            doubled_point = ec_double(doubled_point, alpha, prime);
            slope = slope.clone() >> 1_i32;
        }
        Ok(partial_sum)
    }

    pub fn initialize_segments(
        &mut self,
        segments: &mut MemorySegmentManager,
        memory: &mut Memory,
    ) {
        self.base = segments.add(memory).segment_index
    }

    pub fn initial_stack(&self) -> Vec<MaybeRelocatable> {
        vec![MaybeRelocatable::from((self.base, 0))]
    }

    pub fn base(&self) -> isize {
        self.base
    }
    pub fn add_validation_rule(&self, _memory: &mut Memory) -> Result<(), RunnerError> {
        Ok(())
    }

    pub fn deduce_memory_cell(
        &mut self,
        address: &Relocatable,
        memory: &Memory,
    ) -> Result<Option<MaybeRelocatable>, RunnerError> {
        //Constant values declared here
        const EC_POINT_INDICES: [(usize, usize); 3] = [(0, 1), (2, 3), (5, 6)];
        const M_INDEX: usize = 4;
        const OUTPUT_INDICES: (usize, usize) = EC_POINT_INDICES[2];
        let alpha: BigInt = bigint!(1);
        let beta: BigInt = bigint_str!(
            b"3141592653589793238462643383279502884197169399375105820974944592307816406665"
        );
        let field_prime = bigint_str!(
            b"3618502788666131213697322783095070105623107215331596699973092056135872020481"
        );

        let index = address
            .offset
            .mod_floor(&(self.cells_per_instance as usize));
        //Index should be an output cell
        if index != OUTPUT_INDICES.0 && index != OUTPUT_INDICES.1 {
            return Ok(None);
        }
        let instance = MaybeRelocatable::from((address.segment_index, address.offset - index));
        //All input cells should be filled, and be integer values
        //If an input cell is not filled, return None
        let mut input_cells = Vec::<Cow<BigInt>>::with_capacity(self.n_input_cells as usize);
        for i in 0..self.n_input_cells as usize {
            match memory
                .get(&instance.add_usize_mod(i, None))
                .map_err(RunnerError::FailedMemoryGet)?
            {
                None => return Ok(None),
                Some(addr) => {
                    input_cells.push(match addr {
                        Cow::Borrowed(MaybeRelocatable::Int(num)) => Cow::Borrowed(num),
                        Cow::Owned(MaybeRelocatable::Int(num)) => Cow::Owned(num),
                        _ => {
                            return Err(RunnerError::ExpectedInteger(
                                instance.add_usize_mod(i, None),
                            ))
                        }
                    });
                }
            };
        }
        //Assert that m is under the limit defined by scalar_limit.
        if input_cells[M_INDEX].as_ref() >= &self.ec_op_builtin.scalar_limit {
            return Err(RunnerError::EcOpBuiltinScalarLimit(
                self.ec_op_builtin.scalar_limit.clone(),
            ));
        }

        // Assert that if the current address is part of a point, the point is on the curve
        for pair in &EC_POINT_INDICES[0..1] {
            if !EcOpBuiltinRunner::point_on_curve(
                input_cells[pair.0].as_ref(),
                input_cells[pair.1].as_ref(),
                &alpha,
                &beta,
                &field_prime,
            ) {
                return Err(RunnerError::PointNotOnCurve(*pair));
            };
        }
        let result = EcOpBuiltinRunner::ec_op_impl(
            (
                input_cells[0].to_owned().into_owned(),
                input_cells[1].to_owned().into_owned(),
            ),
            (
                input_cells[2].to_owned().into_owned(),
                input_cells[3].to_owned().into_owned(),
            ),
            input_cells[4].as_ref(),
            &alpha,
            &field_prime,
            self.ec_op_builtin.scalar_height,
        )?;
        match index - self.n_input_cells as usize {
            0 => Ok(Some(MaybeRelocatable::Int(result.0))),
            _ => Ok(Some(MaybeRelocatable::Int(result.1))),
            //Default case corresponds to 1, as there are no other possible cases
        }
    }

    pub fn get_allocated_memory_units(&self, vm: &VirtualMachine) -> Result<usize, MemoryError> {
        let value = safe_div(&bigint!(vm.current_step), &bigint!(self._ratio))
            .map_err(|_| MemoryError::ErrorCalculatingMemoryUnits)?;
        match (self.cells_per_instance * value).to_usize() {
            Some(result) => Ok(result),
            _ => Err(MemoryError::ErrorCalculatingMemoryUnits),
        }
    }

    pub fn get_memory_segment_addresses(&self) -> (&'static str, (isize, Option<usize>)) {
        ("ec_op", (self.base, self.stop_ptr))
    }

    pub fn get_used_cells_and_allocated_size(
        self,
        vm: &VirtualMachine,
    ) -> Result<(usize, BigInt), MemoryError> {
        let ratio = self
            ._ratio
            .to_usize()
            .ok_or(MemoryError::InsufficientAllocatedCells)?;
        let cells_per_instance = self.cells_per_instance;
        let min_step = ratio
            * self
                .instances_per_component
                .to_usize()
                .ok_or(MemoryError::InsufficientAllocatedCells)?;
        if vm.current_step < min_step {
            Err(MemoryError::InsufficientAllocatedCells)
        } else {
            let builtin = BuiltinRunner::EcOp(self);
            let used = builtin.get_used_cells(vm)?;
            let size = cells_per_instance
                * safe_div(&bigint!(vm.current_step), &bigint!(ratio))
                    .map_err(|_| MemoryError::InsufficientAllocatedCells)?;
            Ok((used, size))
        }
    }
}

#[cfg(test)]
mod tests {
    use std::collections::HashMap;

    use super::*;
    use crate::hint_processor::builtin_hint_processor::builtin_hint_processor_definition::BuiltinHintProcessor;
    use crate::serde::deserialize_program::ReferenceManager;
    use crate::types::program::Program;
    use crate::utils::test_utils::*;
    use crate::vm::runners::cairo_runner::CairoRunner;
    use crate::vm::{
        errors::{memory_errors::MemoryError, runner_errors::RunnerError},
        runners::builtin_runner::BuiltinRunner,
        vm_core::VirtualMachine,
    };
    use num_bigint::Sign;

    #[test]
    fn get_used_cells_and_allocated_size_test() {
        let builtin = EcOpBuiltinRunner::new(10);

        let mut vm = vm!();

        vm.segments.segment_used_sizes = Some(vec![0]);

        let program = Program {
            builtins: vec![String::from("pedersen")],
            prime: bigint!(17),
            data: vec_data!(
                (4612671182993129469_i64),
                (5189976364521848832_i64),
                (18446744073709551615_i128),
                (5199546496550207487_i64),
                (4612389712311386111_i64),
                (5198983563776393216_i64),
                (2),
                (2345108766317314046_i64),
                (5191102247248822272_i64),
                (5189976364521848832_i64),
                (7),
                (1226245742482522112_i64),
                ((
                    b"3618502788666131213697322783095070105623107215331596699973092056135872020470",
                    10
                )),
                (2345108766317314046_i64)
            ),
            constants: HashMap::new(),
            main: Some(8),
            hints: HashMap::new(),
            reference_manager: ReferenceManager {
                references: Vec::new(),
            },
            identifiers: HashMap::new(),
        };

        let mut cairo_runner = CairoRunner::new(&program).unwrap();

        let hint_processor = BuiltinHintProcessor::new_empty();

        let address = cairo_runner.initialize(&mut vm).unwrap();

        cairo_runner
            .run_until_pc(address, &mut vm, &hint_processor)
            .unwrap();

        assert_eq!(
            builtin.get_used_cells_and_allocated_size(&vm),
            Ok((0_usize, bigint!(7)))
        );
    }

    #[test]
    fn get_allocated_memory_units() {
        let builtin = EcOpBuiltinRunner::new(&EcOpInstanceDef::new(10));

        let mut vm = vm!();

        let program = Program {
            builtins: vec![String::from("ec_op")],
            prime: bigint!(17),
            data: vec_data!(
                (4612671182993129469_i64),
                (5189976364521848832_i64),
                (18446744073709551615_i128),
                (5199546496550207487_i64),
                (4612389712311386111_i64),
                (5198983563776393216_i64),
                (2),
                (2345108766317314046_i64),
                (5191102247248822272_i64),
                (5189976364521848832_i64),
                (7),
                (1226245742482522112_i64),
                ((
                    b"3618502788666131213697322783095070105623107215331596699973092056135872020470",
                    10
                )),
                (2345108766317314046_i64)
            ),
            constants: HashMap::new(),
            main: Some(8),
            hints: HashMap::new(),
            reference_manager: ReferenceManager {
                references: Vec::new(),
            },
            identifiers: HashMap::new(),
        };

        let mut cairo_runner = cairo_runner!(program);

        let hint_processor = BuiltinHintProcessor::new_empty();

        let address = cairo_runner.initialize(&mut vm).unwrap();

        cairo_runner
            .run_until_pc(address, &mut vm, &hint_processor)
            .unwrap();

        assert_eq!(builtin.get_allocated_memory_units(&vm), Ok(7));
    }

    #[test]
    fn point_is_on_curve_a() {
        let x = bigint_str!(
            b"874739451078007766457464989774322083649278607533249481151382481072868806602"
        );
        let y = bigint_str!(
            b"152666792071518830868575557812948353041420400780739481342941381225525861407"
        );
        let alpha = bigint!(1);
        let beta = bigint_str!(
            b"3141592653589793238462643383279502884197169399375105820974944592307816406665"
        );
        let prime = bigint_str!(
            b"3618502788666131213697322783095070105623107215331596699973092056135872020481"
        );
        assert!(EcOpBuiltinRunner::point_on_curve(
            &x, &y, &alpha, &beta, &prime
        ));
    }

    #[test]
    fn point_is_on_curve_b() {
        let x = bigint_str!(
            b"3139037544796708144595053687182055617920475701120786241351436619796497072089"
        );
        let y = bigint_str!(
            b"2119589567875935397690285099786081818522144748339117565577200220779667999801"
        );
        let alpha = bigint!(1);
        let beta = bigint_str!(
            b"3141592653589793238462643383279502884197169399375105820974944592307816406665"
        );
        let prime = bigint_str!(
            b"3618502788666131213697322783095070105623107215331596699973092056135872020481"
        );
        assert!(EcOpBuiltinRunner::point_on_curve(
            &x, &y, &alpha, &beta, &prime
        ));
    }

    #[test]
    fn point_is_not_on_curve_a() {
        let x = bigint_str!(
            b"874739454078007766457464989774322083649278607533249481151382481072868806602"
        );
        let y = bigint_str!(
            b"152666792071518830868575557812948353041420400780739481342941381225525861407"
        );
        let alpha = bigint!(1);
        let beta = bigint_str!(
            b"3141592653589793238462643383279502884197169399375105820974944592307816406665"
        );
        let prime = bigint_str!(
            b"3618502788666131213697322783095070105623107215331596699973092056135872020481"
        );
        assert!(!EcOpBuiltinRunner::point_on_curve(
            &x, &y, &alpha, &beta, &prime
        ));
    }

    #[test]
    fn point_is_not_on_curve_b() {
        let x = bigint_str!(
            b"3139037544756708144595053687182055617927475701120786241351436619796497072089"
        );
        let y = bigint_str!(
            b"2119589567875935397690885099786081818522144748339117565577200220779667999801"
        );
        let alpha = bigint!(1);
        let beta = bigint_str!(
            b"3141592653589793238462643383279502884197169399375105820974944592307816406665"
        );
        let prime = bigint_str!(
            b"3618502788666131213697322783095070105623107215331596699973092056135872020481"
        );
        assert!(!EcOpBuiltinRunner::point_on_curve(
            &x, &y, &alpha, &beta, &prime
        ));
    }

    #[test]
    fn compute_ec_op_impl_valid_a() {
        let partial_sum = (
            bigint_str!(
                b"3139037544796708144595053687182055617920475701120786241351436619796497072089"
            ),
            bigint_str!(
                b"2119589567875935397690285099786081818522144748339117565577200220779667999801"
            ),
        );
        let doubled_point = (
            bigint_str!(
                b"874739451078007766457464989774322083649278607533249481151382481072868806602"
            ),
            bigint_str!(
                b"152666792071518830868575557812948353041420400780739481342941381225525861407"
            ),
        );
        let m = bigint!(34);
        let alpha = bigint!(1);
        let height = 256;
        let prime = bigint_str!(
            b"3618502788666131213697322783095070105623107215331596699973092056135872020481"
        );
        let result =
            EcOpBuiltinRunner::ec_op_impl(partial_sum, doubled_point, &m, &alpha, &prime, height);
        assert_eq!(
            result,
            Ok((
                bigint_str!(
                    b"1977874238339000383330315148209250828062304908491266318460063803060754089297"
                ),
                bigint_str!(
                    b"2969386888251099938335087541720168257053975603483053253007176033556822156706"
                )
            ))
        );
    }

    #[test]
    fn compute_ec_op_impl_valid_b() {
        let partial_sum = (
            bigint_str!(
                b"2962412995502985605007699495352191122971573493113767820301112397466445942584"
            ),
            bigint_str!(
                b"214950771763870898744428659242275426967582168179217139798831865603966154129"
            ),
        );
        let doubled_point = (
            bigint_str!(
                b"874739451078007766457464989774322083649278607533249481151382481072868806602"
            ),
            bigint_str!(
                b"152666792071518830868575557812948353041420400780739481342941381225525861407"
            ),
        );
        let m = bigint!(34);
        let alpha = bigint!(1);
        let height = 256;
        let prime = bigint_str!(
            b"3618502788666131213697322783095070105623107215331596699973092056135872020481"
        );
        let result =
            EcOpBuiltinRunner::ec_op_impl(partial_sum, doubled_point, &m, &alpha, &prime, height);
        assert_eq!(
            result,
            Ok((
                bigint_str!(
                    b"2778063437308421278851140253538604815869848682781135193774472480292420096757"
                ),
                bigint_str!(
                    b"3598390311618116577316045819420613574162151407434885460365915347732568210029"
                )
            ))
        );
    }

    #[test]
    /* Data taken from this program execution:
       %builtins output ec_op
       from starkware.cairo.common.cairo_builtins import EcOpBuiltin
       from starkware.cairo.common.serialize import serialize_word
       from starkware.cairo.common.ec_point import EcPoint
       from starkware.cairo.common.ec import ec_op

       func main{output_ptr: felt*, ec_op_ptr: EcOpBuiltin*}():
           let x: EcPoint = EcPoint(2089986280348253421170679821480865132823066470938446095505822317253594081284, 1713931329540660377023406109199410414810705867260802078187082345529207694986)

           let y: EcPoint = EcPoint(874739451078007766457464989774322083649278607533249481151382481072868806602,152666792071518830868575557812948353041420400780739481342941381225525861407)
           let z: EcPoint = ec_op(x,34, y)
           serialize_word(z.x)
           return()
           end
    */
    fn deduce_memory_cell_ec_op_for_preset_memory_valid() {
        let memory = memory![
            (
                (3, 0),
                (
                    b"2962412995502985605007699495352191122971573493113767820301112397466445942584",
                    10
                )
            ),
            (
                (3, 1),
                (
                    b"214950771763870898744428659242275426967582168179217139798831865603966154129",
                    10
                )
            ),
            (
                (3, 2),
                (
                    b"874739451078007766457464989774322083649278607533249481151382481072868806602",
                    10
                )
            ),
            (
                (3, 3),
                (
                    b"152666792071518830868575557812948353041420400780739481342941381225525861407",
                    10
                )
            ),
            ((3, 4), 34),
            (
                (3, 5),
                (
                    b"2778063437308421278851140253538604815869848682781135193774472480292420096757",
                    10
                )
            )
        ];
        let mut builtin = EcOpBuiltinRunner::new(&EcOpInstanceDef::default());

        let result = builtin.deduce_memory_cell(&Relocatable::from((3, 6)), &memory);
        assert_eq!(
            result,
            Ok(Some(MaybeRelocatable::from(bigint_str!(
                b"3598390311618116577316045819420613574162151407434885460365915347732568210029"
            ))))
        );
    }

    #[test]
    fn deduce_memory_cell_ec_op_for_preset_memory_unfilled_input_cells() {
        let memory = memory![
            (
                (3, 1),
                (
                    b"214950771763870898744428659242275426967582168179217139798831865603966154129",
                    10
                )
            ),
            (
                (3, 2),
                (
                    b"874739451078007766457464989774322083649278607533249481151382481072868806602",
                    10
                )
            ),
            (
                (3, 3),
                (
                    b"152666792071518830868575557812948353041420400780739481342941381225525861407",
                    10
                )
            ),
            ((3, 4), 34),
            (
                (3, 5),
                (
                    b"2778063437308421278851140253538604815869848682781135193774472480292420096757",
                    10
                )
            )
        ];

        let mut builtin = EcOpBuiltinRunner::new(&EcOpInstanceDef::default());
        let result = builtin.deduce_memory_cell(&Relocatable::from((3, 6)), &memory);
        assert_eq!(result, Ok(None));
    }

    #[test]
    fn deduce_memory_cell_ec_op_for_preset_memory_addr_not_an_output_cell() {
        let memory = memory![
            (
                (3, 0),
                (
                    b"2962412995502985605007699495352191122971573493113767820301112397466445942584",
                    10
                )
            ),
            (
                (3, 1),
                (
                    b"214950771763870898744428659242275426967582168179217139798831865603966154129",
                    10
                )
            ),
            (
                (3, 2),
                (
                    b"874739451078007766457464989774322083649278607533249481151382481072868806602",
                    10
                )
            ),
            (
                (3, 3),
                (
                    b"152666792071518830868575557812948353041420400780739481342941381225525861407",
                    10
                )
            ),
            ((3, 4), 34),
            (
                (3, 5),
                (
                    b"2778063437308421278851140253538604815869848682781135193774472480292420096757",
                    10
                )
            )
        ];
        let mut builtin = EcOpBuiltinRunner::new(&EcOpInstanceDef::default());

        let result = builtin.deduce_memory_cell(&Relocatable::from((3, 3)), &memory);
        assert_eq!(result, Ok(None));
    }

    #[test]
    fn deduce_memory_cell_ec_op_for_preset_memory_non_integer_input() {
        let memory = memory![
            (
                (3, 0),
                (
                    b"2962412995502985605007699495352191122971573493113767820301112397466445942584",
                    10
                )
            ),
            (
                (3, 1),
                (
                    b"214950771763870898744428659242275426967582168179217139798831865603966154129",
                    10
                )
            ),
            (
                (3, 2),
                (
                    b"874739451078007766457464989774322083649278607533249481151382481072868806602",
                    10
                )
            ),
            ((3, 3), (1, 2)),
            ((3, 4), 34),
            (
                (3, 5),
                (
                    b"2778063437308421278851140253538604815869848682781135193774472480292420096757",
                    10
                )
            )
        ];
        let mut builtin = EcOpBuiltinRunner::new(&EcOpInstanceDef::default());

        assert_eq!(
            builtin.deduce_memory_cell(&Relocatable::from((3, 6)), &memory),
            Err(RunnerError::ExpectedInteger(MaybeRelocatable::from((3, 3))))
        );
    }

    #[test]
    fn deduce_memory_cell_ec_op_for_preset_memory_m_over_scalar_limit() {
        let memory = memory![
            (
                (3, 0),
                (
                    b"2962412995502985605007699495352191122971573493113767820301112397466445942584",
                    10
                )
            ),
            (
                (3, 1),
                (
                    b"214950771763870898744428659242275426967582168179217139798831865603966154129",
                    10
                )
            ),
            (
                (3, 2),
                (
                    b"874739451078007766457464989774322083649278607533249481151382481072868806602",
                    10
                )
            ),
            (
                (3, 3),
                (
                    b"152666792071518830868575557812948353041420400780739481342941381225525861407",
                    10
                )
            ),
            //Scalar Limit + 1
            (
                (3, 4),
                (
                    b"3618502788666131213697322783095070105623107215331596699973092056135872020482",
                    10
                )
            ),
            (
                (3, 5),
                (
                    b"2778063437308421278851140253538604815869848682781135193774472480292420096757",
                    10
                )
            )
        ];
        let mut builtin = EcOpBuiltinRunner::new(&EcOpInstanceDef::default());

        let error = builtin.deduce_memory_cell(&Relocatable::from((3, 6)), &memory);
        assert_eq!(
            error,
            Err(RunnerError::EcOpBuiltinScalarLimit(
                builtin.ec_op_builtin.scalar_limit.clone()
            ))
        );
    }

    #[test]
    fn get_memory_segment_addresses() {
        let builtin = EcOpBuiltinRunner::new(&EcOpInstanceDef::default());

        assert_eq!(builtin.get_memory_segment_addresses(), ("ec_op", (0, None)));
    }

    #[test]
    fn get_memory_accesses_missing_segment_used_sizes() {
        let builtin = BuiltinRunner::EcOp(EcOpBuiltinRunner::new(&EcOpInstanceDef::default()));
        let vm = vm!();

        assert_eq!(
            builtin.get_memory_accesses(&vm),
            Err(MemoryError::MissingSegmentUsedSizes),
        );
    }

    #[test]
    fn get_memory_accesses_empty() {
        let builtin = BuiltinRunner::EcOp(EcOpBuiltinRunner::new(&EcOpInstanceDef::default()));
        let mut vm = vm!();

        vm.segments.segment_used_sizes = Some(vec![0]);
        assert_eq!(builtin.get_memory_accesses(&vm), Ok(vec![]));
    }

    #[test]
    fn get_memory_accesses() {
        let builtin = BuiltinRunner::EcOp(EcOpBuiltinRunner::new(&EcOpInstanceDef::default()));
        let mut vm = vm!();

        vm.segments.segment_used_sizes = Some(vec![4]);
        assert_eq!(
            builtin.get_memory_accesses(&vm),
            Ok(vec![
                (builtin.base(), 0).into(),
                (builtin.base(), 1).into(),
                (builtin.base(), 2).into(),
                (builtin.base(), 3).into(),
            ]),
        );
    }

    #[test]
    fn get_used_cells_missing_segment_used_sizes() {
        let builtin = BuiltinRunner::EcOp(EcOpBuiltinRunner::new(&EcOpInstanceDef::default()));
        let vm = vm!();

        assert_eq!(
            builtin.get_used_cells(&vm),
            Err(MemoryError::MissingSegmentUsedSizes)
        );
    }

    #[test]
    fn get_used_cells_empty() {
        let builtin = BuiltinRunner::EcOp(EcOpBuiltinRunner::new(&EcOpInstanceDef::default()));
        let mut vm = vm!();

        vm.segments.segment_used_sizes = Some(vec![0]);
        assert_eq!(builtin.get_used_cells(&vm), Ok(0));
    }

    #[test]
    fn get_used_cells() {
        let builtin = BuiltinRunner::EcOp(EcOpBuiltinRunner::new(&EcOpInstanceDef::default()));
        let mut vm = vm!();

        vm.segments.segment_used_sizes = Some(vec![4]);
        assert_eq!(builtin.get_used_cells(&vm), Ok(4));
    }
}<|MERGE_RESOLUTION|>--- conflicted
+++ resolved
@@ -24,15 +24,7 @@
     n_input_cells: u32,
     ec_op_builtin: EcOpInstanceDef,
     stop_ptr: Option<usize>,
-<<<<<<< HEAD
-    pub(crate) cells_per_instance: usize,
-    n_input_cells: usize,
-    scalar_height: usize,
-    _scalar_bits: usize,
-    scalar_limit: BigInt,
     instances_per_component: u32,
-=======
->>>>>>> 9f11d2f0
 }
 
 impl EcOpBuiltinRunner {
@@ -44,18 +36,7 @@
             cells_per_instance: CELLS_PER_EC_OP,
             ec_op_builtin: instance_def.clone(),
             stop_ptr: None,
-<<<<<<< HEAD
-            _ratio: ratio,
-            n_input_cells: 5,
-            cells_per_instance: 7,
-            scalar_height: 256,
-            _scalar_bits: 252,
-            scalar_limit: bigint_str!(
-                b"3618502788666131213697322783095070105623107215331596699973092056135872020481"
-            ),
             instances_per_component: 1,
-=======
->>>>>>> 9f11d2f0
         }
     }
     ///Returns True if the point (x, y) is on the elliptic curve defined as
@@ -226,17 +207,21 @@
         self,
         vm: &VirtualMachine,
     ) -> Result<(usize, BigInt), MemoryError> {
+        println!("asd");
         let ratio = self
             ._ratio
             .to_usize()
             .ok_or(MemoryError::InsufficientAllocatedCells)?;
+        println!("asd");
         let cells_per_instance = self.cells_per_instance;
         let min_step = ratio
             * self
                 .instances_per_component
                 .to_usize()
                 .ok_or(MemoryError::InsufficientAllocatedCells)?;
+        println!("asd");
         if vm.current_step < min_step {
+            println!("asd");
             Err(MemoryError::InsufficientAllocatedCells)
         } else {
             let builtin = BuiltinRunner::EcOp(self);
@@ -268,7 +253,7 @@
 
     #[test]
     fn get_used_cells_and_allocated_size_test() {
-        let builtin = EcOpBuiltinRunner::new(10);
+        let builtin = EcOpBuiltinRunner::new(&EcOpInstanceDef::new(10));
 
         let mut vm = vm!();
 
@@ -304,8 +289,7 @@
             },
             identifiers: HashMap::new(),
         };
-
-        let mut cairo_runner = CairoRunner::new(&program).unwrap();
+        let mut cairo_runner = CairoRunner::new(&program, "all".to_string()).unwrap();
 
         let hint_processor = BuiltinHintProcessor::new_empty();
 
@@ -358,7 +342,7 @@
             identifiers: HashMap::new(),
         };
 
-        let mut cairo_runner = cairo_runner!(program);
+        let mut cairo_runner = CairoRunner::new(&program, "all".to_string()).unwrap();
 
         let hint_processor = BuiltinHintProcessor::new_empty();
 
