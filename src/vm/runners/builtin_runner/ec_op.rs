use super::BuiltinRunner;
use crate::math_utils::{ec_add, ec_double, safe_div_usize};
use crate::types::instance_definitions::ec_op_instance_def::{
    EcOpInstanceDef, CELLS_PER_EC_OP, INPUT_CELLS_PER_EC_OP,
};
use crate::types::relocatable::{MaybeRelocatable, Relocatable};
use crate::vm::errors::memory_errors::MemoryError;
use crate::vm::errors::runner_errors::RunnerError;
use crate::vm::vm_core::VirtualMachine;
use crate::vm::vm_memory::memory::Memory;
use crate::vm::vm_memory::memory_segments::MemorySegmentManager;
use crate::{bigint, bigint_str};
<<<<<<< HEAD
use num_bigint::BigInt;
use num_integer::Integer;
use std::borrow::Cow;

=======

#[derive(Debug)]
>>>>>>> 845bbe25
pub struct EcOpBuiltinRunner {
    ratio: u32,
    pub base: isize,
    pub(crate) cells_per_instance: u32,
    pub(crate) n_input_cells: u32,
    ec_op_builtin: EcOpInstanceDef,
    stop_ptr: Option<usize>,
    _included: bool,
    instances_per_component: u32,
}

impl EcOpBuiltinRunner {
    pub(crate) fn new(instance_def: &EcOpInstanceDef, included: bool) -> Self {
        EcOpBuiltinRunner {
            base: 0,
            ratio: instance_def.ratio,
            n_input_cells: INPUT_CELLS_PER_EC_OP,
            cells_per_instance: CELLS_PER_EC_OP,
            ec_op_builtin: instance_def.clone(),
            stop_ptr: None,
            _included: included,
            instances_per_component: 1,
        }
    }
    ///Returns True if the point (x, y) is on the elliptic curve defined as
    ///y^2 = x^3 + alpha * x + beta (mod p)
    ///or False otherwise.
    fn point_on_curve(
        x: &BigInt,
        y: &BigInt,
        alpha: &BigInt,
        beta: &BigInt,
        prime: &BigInt,
    ) -> bool {
        (y.pow(2).mod_floor(prime)) == (x.pow(3) + alpha * x + beta).mod_floor(prime)
    }

    ///Returns the result of the EC operation P + m * Q.
    /// where P = (p_x, p_y), Q = (q_x, q_y) are points on the elliptic curve defined as
    /// y^2 = x^3 + alpha * x + beta (mod prime).
    /// Mimics the operation of the AIR, so that this function fails whenever the builtin AIR
    /// would not yield a correct result, i.e. when any part of the computation attempts to add
    /// two points with the same x coordinate.
    fn ec_op_impl(
        mut partial_sum: (BigInt, BigInt),
        mut doubled_point: (BigInt, BigInt),
        m: &BigInt,
        alpha: &BigInt,
        prime: &BigInt,
        height: u32,
    ) -> Result<(BigInt, BigInt), RunnerError> {
        let mut slope = m.clone();
        for _ in 0..height {
            if (doubled_point.0.clone() - partial_sum.0.clone()) % prime == bigint!(0) {
                return Err(RunnerError::EcOpSameXCoordinate(
                    partial_sum,
                    m.clone(),
                    doubled_point,
                ));
            };
            if slope.clone() & bigint!(1) != bigint!(0) {
                partial_sum = ec_add(partial_sum, doubled_point.clone(), prime);
            }
            doubled_point = ec_double(doubled_point, alpha, prime);
            slope = slope.clone() >> 1_i32;
        }
        Ok(partial_sum)
    }

    pub fn initialize_segments(
        &mut self,
        segments: &mut MemorySegmentManager,
        memory: &mut Memory,
    ) {
        self.base = segments.add(memory).segment_index
    }

    pub fn initial_stack(&self) -> Vec<MaybeRelocatable> {
        if self._included {
            vec![MaybeRelocatable::from((self.base, 0))]
        } else {
            vec![]
        }
    }

    pub fn base(&self) -> isize {
        self.base
    }

    pub fn ratio(&self) -> u32 {
        self.ratio
    }

    pub fn add_validation_rule(&self, _memory: &mut Memory) -> Result<(), RunnerError> {
        Ok(())
    }

    pub fn deduce_memory_cell(
        &mut self,
        address: &Relocatable,
        memory: &Memory,
    ) -> Result<Option<MaybeRelocatable>, RunnerError> {
        //Constant values declared here
        const EC_POINT_INDICES: [(usize, usize); 3] = [(0, 1), (2, 3), (5, 6)];
        const M_INDEX: usize = 4;
        const OUTPUT_INDICES: (usize, usize) = EC_POINT_INDICES[2];
        let alpha: BigInt = bigint!(1);
        let beta: BigInt = bigint_str!(
            b"3141592653589793238462643383279502884197169399375105820974944592307816406665"
        );
        let field_prime = bigint_str!(
            b"3618502788666131213697322783095070105623107215331596699973092056135872020481"
        );

        let index = address
            .offset
            .mod_floor(&(self.cells_per_instance as usize));
        //Index should be an output cell
        if index != OUTPUT_INDICES.0 && index != OUTPUT_INDICES.1 {
            return Ok(None);
        }
        let instance = MaybeRelocatable::from((address.segment_index, address.offset - index));
        //All input cells should be filled, and be integer values
        //If an input cell is not filled, return None
        let mut input_cells = Vec::<Cow<BigInt>>::with_capacity(self.n_input_cells as usize);
        for i in 0..self.n_input_cells as usize {
            match memory
                .get(&instance.add_usize_mod(i, None))
                .map_err(RunnerError::FailedMemoryGet)?
            {
                None => return Ok(None),
                Some(addr) => {
                    input_cells.push(match addr {
                        Cow::Borrowed(MaybeRelocatable::Int(num)) => Cow::Borrowed(num),
                        Cow::Owned(MaybeRelocatable::Int(num)) => Cow::Owned(num),
                        _ => {
                            return Err(RunnerError::ExpectedInteger(
                                instance.add_usize_mod(i, None),
                            ))
                        }
                    });
                }
            };
        }
        //Assert that m is under the limit defined by scalar_limit.
        if input_cells[M_INDEX].as_ref() >= &self.ec_op_builtin.scalar_limit {
            return Err(RunnerError::EcOpBuiltinScalarLimit(
                self.ec_op_builtin.scalar_limit.clone(),
            ));
        }

        // Assert that if the current address is part of a point, the point is on the curve
        for pair in &EC_POINT_INDICES[0..1] {
            if !EcOpBuiltinRunner::point_on_curve(
                input_cells[pair.0].as_ref(),
                input_cells[pair.1].as_ref(),
                &alpha,
                &beta,
                &field_prime,
            ) {
                return Err(RunnerError::PointNotOnCurve(*pair));
            };
        }
        let result = EcOpBuiltinRunner::ec_op_impl(
            (
                input_cells[0].to_owned().into_owned(),
                input_cells[1].to_owned().into_owned(),
            ),
            (
                input_cells[2].to_owned().into_owned(),
                input_cells[3].to_owned().into_owned(),
            ),
            input_cells[4].as_ref(),
            &alpha,
            &field_prime,
            self.ec_op_builtin.scalar_height,
        )?;
        match index - self.n_input_cells as usize {
            0 => Ok(Some(MaybeRelocatable::Int(result.0))),
            _ => Ok(Some(MaybeRelocatable::Int(result.1))),
            //Default case corresponds to 1, as there are no other possible cases
        }
    }

    pub fn get_allocated_memory_units(&self, vm: &VirtualMachine) -> Result<usize, MemoryError> {
        let value = safe_div_usize(vm.current_step, self.ratio as usize)
            .map_err(|_| MemoryError::ErrorCalculatingMemoryUnits)?;
        Ok(self.cells_per_instance as usize * value)
    }

    pub fn get_memory_segment_addresses(&self) -> (&'static str, (isize, Option<usize>)) {
        ("ec_op", (self.base, self.stop_ptr))
    }

    pub fn get_used_cells(&self, vm: &VirtualMachine) -> Result<usize, MemoryError> {
        let base = self.base();
        vm.segments
            .get_segment_used_size(
                base.try_into()
                    .map_err(|_| MemoryError::AddressInTemporarySegment(base))?,
            )
            .ok_or(MemoryError::MissingSegmentUsedSizes)
    }

    pub fn get_used_cells_and_allocated_size(
        &self,
        vm: &VirtualMachine,
    ) -> Result<(usize, usize), MemoryError> {
<<<<<<< HEAD
        let ratio = self.ratio as usize;
=======
        let ratio = self._ratio as usize;
>>>>>>> 845bbe25
        let cells_per_instance = self.cells_per_instance;
        let min_step = ratio * self.instances_per_component as usize;
        if vm.current_step < min_step {
            Err(MemoryError::InsufficientAllocatedCells)
        } else {
<<<<<<< HEAD
            let builtin = BuiltinRunner::EcOp(self);
            let used = builtin.get_used_cells(vm)?;
            let size = cells_per_instance as usize
                * safe_div_usize(vm.current_step, ratio)
                    .map_err(|_| MemoryError::InsufficientAllocatedCells)?;
=======
            let used = self.get_used_cells(vm)?;
            let size = (cells_per_instance
                * safe_div(&bigint!(vm.current_step), &bigint!(ratio))
                    .map_err(|_| MemoryError::InsufficientAllocatedCells)?)
            .to_usize()
            .ok_or(MemoryError::InsufficientAllocatedCells)?;
>>>>>>> 845bbe25
            Ok((used, size))
        }
    }
}

#[cfg(test)]
mod tests {
    use std::collections::HashMap;

    use super::*;
    use crate::hint_processor::builtin_hint_processor::builtin_hint_processor_definition::BuiltinHintProcessor;
    use crate::serde::deserialize_program::ReferenceManager;
    use crate::types::program::Program;
    use crate::utils::test_utils::*;
    use crate::vm::runners::cairo_runner::CairoRunner;
    use crate::vm::{
        errors::{memory_errors::MemoryError, runner_errors::RunnerError},
        runners::builtin_runner::BuiltinRunner,
        vm_core::VirtualMachine,
    };
    use num_bigint::Sign;

    #[test]
    fn get_used_cells_and_allocated_size_test() {
        let builtin = EcOpBuiltinRunner::new(&EcOpInstanceDef::new(10), true);

        let mut vm = vm!();

        vm.segments.segment_used_sizes = Some(vec![0]);

        let program = Program {
            builtins: vec![String::from("pedersen")],
            prime: bigint!(17),
            data: vec_data!(
                (4612671182993129469_i64),
                (5189976364521848832_i64),
                (18446744073709551615_i128),
                (5199546496550207487_i64),
                (4612389712311386111_i64),
                (5198983563776393216_i64),
                (2),
                (2345108766317314046_i64),
                (5191102247248822272_i64),
                (5189976364521848832_i64),
                (7),
                (1226245742482522112_i64),
                ((
                    b"3618502788666131213697322783095070105623107215331596699973092056135872020470",
                    10
                )),
                (2345108766317314046_i64)
            ),
            constants: HashMap::new(),
            main: Some(8),
            hints: HashMap::new(),
            reference_manager: ReferenceManager {
                references: Vec::new(),
            },
            identifiers: HashMap::new(),
        };
        let mut cairo_runner = CairoRunner::new(&program, "all").unwrap();

        let hint_processor = BuiltinHintProcessor::new_empty();

        let address = cairo_runner.initialize(&mut vm).unwrap();

        cairo_runner
            .run_until_pc(address, &mut vm, &hint_processor)
            .unwrap();

<<<<<<< HEAD
        assert_eq!(builtin.get_used_cells_and_allocated_size(&vm), Ok((0, 7)));
=======
        assert_eq!(
            builtin.get_used_cells_and_allocated_size(&vm),
            Ok((0_usize, 7))
        );
>>>>>>> 845bbe25
    }

    #[test]
    fn get_allocated_memory_units() {
        let builtin = EcOpBuiltinRunner::new(&EcOpInstanceDef::new(10), true);

        let mut vm = vm!();

        let program = Program {
            builtins: vec![String::from("ec_op")],
            prime: bigint!(17),
            data: vec_data!(
                (4612671182993129469_i64),
                (5189976364521848832_i64),
                (18446744073709551615_i128),
                (5199546496550207487_i64),
                (4612389712311386111_i64),
                (5198983563776393216_i64),
                (2),
                (2345108766317314046_i64),
                (5191102247248822272_i64),
                (5189976364521848832_i64),
                (7),
                (1226245742482522112_i64),
                ((
                    b"3618502788666131213697322783095070105623107215331596699973092056135872020470",
                    10
                )),
                (2345108766317314046_i64)
            ),
            constants: HashMap::new(),
            main: Some(8),
            hints: HashMap::new(),
            reference_manager: ReferenceManager {
                references: Vec::new(),
            },
            identifiers: HashMap::new(),
        };

        let mut cairo_runner = CairoRunner::new(&program, "all").unwrap();

        let hint_processor = BuiltinHintProcessor::new_empty();

        let address = cairo_runner.initialize(&mut vm).unwrap();

        cairo_runner
            .run_until_pc(address, &mut vm, &hint_processor)
            .unwrap();

        assert_eq!(builtin.get_allocated_memory_units(&vm), Ok(7));
    }

    #[test]
    fn point_is_on_curve_a() {
        let x = bigint_str!(
            b"874739451078007766457464989774322083649278607533249481151382481072868806602"
        );
        let y = bigint_str!(
            b"152666792071518830868575557812948353041420400780739481342941381225525861407"
        );
        let alpha = bigint!(1);
        let beta = bigint_str!(
            b"3141592653589793238462643383279502884197169399375105820974944592307816406665"
        );
        let prime = bigint_str!(
            b"3618502788666131213697322783095070105623107215331596699973092056135872020481"
        );
        assert!(EcOpBuiltinRunner::point_on_curve(
            &x, &y, &alpha, &beta, &prime
        ));
    }

    #[test]
    fn point_is_on_curve_b() {
        let x = bigint_str!(
            b"3139037544796708144595053687182055617920475701120786241351436619796497072089"
        );
        let y = bigint_str!(
            b"2119589567875935397690285099786081818522144748339117565577200220779667999801"
        );
        let alpha = bigint!(1);
        let beta = bigint_str!(
            b"3141592653589793238462643383279502884197169399375105820974944592307816406665"
        );
        let prime = bigint_str!(
            b"3618502788666131213697322783095070105623107215331596699973092056135872020481"
        );
        assert!(EcOpBuiltinRunner::point_on_curve(
            &x, &y, &alpha, &beta, &prime
        ));
    }

    #[test]
    fn point_is_not_on_curve_a() {
        let x = bigint_str!(
            b"874739454078007766457464989774322083649278607533249481151382481072868806602"
        );
        let y = bigint_str!(
            b"152666792071518830868575557812948353041420400780739481342941381225525861407"
        );
        let alpha = bigint!(1);
        let beta = bigint_str!(
            b"3141592653589793238462643383279502884197169399375105820974944592307816406665"
        );
        let prime = bigint_str!(
            b"3618502788666131213697322783095070105623107215331596699973092056135872020481"
        );
        assert!(!EcOpBuiltinRunner::point_on_curve(
            &x, &y, &alpha, &beta, &prime
        ));
    }

    #[test]
    fn point_is_not_on_curve_b() {
        let x = bigint_str!(
            b"3139037544756708144595053687182055617927475701120786241351436619796497072089"
        );
        let y = bigint_str!(
            b"2119589567875935397690885099786081818522144748339117565577200220779667999801"
        );
        let alpha = bigint!(1);
        let beta = bigint_str!(
            b"3141592653589793238462643383279502884197169399375105820974944592307816406665"
        );
        let prime = bigint_str!(
            b"3618502788666131213697322783095070105623107215331596699973092056135872020481"
        );
        assert!(!EcOpBuiltinRunner::point_on_curve(
            &x, &y, &alpha, &beta, &prime
        ));
    }

    #[test]
    fn compute_ec_op_impl_valid_a() {
        let partial_sum = (
            bigint_str!(
                b"3139037544796708144595053687182055617920475701120786241351436619796497072089"
            ),
            bigint_str!(
                b"2119589567875935397690285099786081818522144748339117565577200220779667999801"
            ),
        );
        let doubled_point = (
            bigint_str!(
                b"874739451078007766457464989774322083649278607533249481151382481072868806602"
            ),
            bigint_str!(
                b"152666792071518830868575557812948353041420400780739481342941381225525861407"
            ),
        );
        let m = bigint!(34);
        let alpha = bigint!(1);
        let height = 256;
        let prime = bigint_str!(
            b"3618502788666131213697322783095070105623107215331596699973092056135872020481"
        );
        let result =
            EcOpBuiltinRunner::ec_op_impl(partial_sum, doubled_point, &m, &alpha, &prime, height);
        assert_eq!(
            result,
            Ok((
                bigint_str!(
                    b"1977874238339000383330315148209250828062304908491266318460063803060754089297"
                ),
                bigint_str!(
                    b"2969386888251099938335087541720168257053975603483053253007176033556822156706"
                )
            ))
        );
    }

    #[test]
    fn compute_ec_op_impl_valid_b() {
        let partial_sum = (
            bigint_str!(
                b"2962412995502985605007699495352191122971573493113767820301112397466445942584"
            ),
            bigint_str!(
                b"214950771763870898744428659242275426967582168179217139798831865603966154129"
            ),
        );
        let doubled_point = (
            bigint_str!(
                b"874739451078007766457464989774322083649278607533249481151382481072868806602"
            ),
            bigint_str!(
                b"152666792071518830868575557812948353041420400780739481342941381225525861407"
            ),
        );
        let m = bigint!(34);
        let alpha = bigint!(1);
        let height = 256;
        let prime = bigint_str!(
            b"3618502788666131213697322783095070105623107215331596699973092056135872020481"
        );
        let result =
            EcOpBuiltinRunner::ec_op_impl(partial_sum, doubled_point, &m, &alpha, &prime, height);
        assert_eq!(
            result,
            Ok((
                bigint_str!(
                    b"2778063437308421278851140253538604815869848682781135193774472480292420096757"
                ),
                bigint_str!(
                    b"3598390311618116577316045819420613574162151407434885460365915347732568210029"
                )
            ))
        );
    }

    #[test]
    /* Data taken from this program execution:
       %builtins output ec_op
       from starkware.cairo.common.cairo_builtins import EcOpBuiltin
       from starkware.cairo.common.serialize import serialize_word
       from starkware.cairo.common.ec_point import EcPoint
       from starkware.cairo.common.ec import ec_op

       func main{output_ptr: felt*, ec_op_ptr: EcOpBuiltin*}():
           let x: EcPoint = EcPoint(2089986280348253421170679821480865132823066470938446095505822317253594081284, 1713931329540660377023406109199410414810705867260802078187082345529207694986)

           let y: EcPoint = EcPoint(874739451078007766457464989774322083649278607533249481151382481072868806602,152666792071518830868575557812948353041420400780739481342941381225525861407)
           let z: EcPoint = ec_op(x,34, y)
           serialize_word(z.x)
           return()
           end
    */
    fn deduce_memory_cell_ec_op_for_preset_memory_valid() {
        let memory = memory![
            (
                (3, 0),
                (
                    b"2962412995502985605007699495352191122971573493113767820301112397466445942584",
                    10
                )
            ),
            (
                (3, 1),
                (
                    b"214950771763870898744428659242275426967582168179217139798831865603966154129",
                    10
                )
            ),
            (
                (3, 2),
                (
                    b"874739451078007766457464989774322083649278607533249481151382481072868806602",
                    10
                )
            ),
            (
                (3, 3),
                (
                    b"152666792071518830868575557812948353041420400780739481342941381225525861407",
                    10
                )
            ),
            ((3, 4), 34),
            (
                (3, 5),
                (
                    b"2778063437308421278851140253538604815869848682781135193774472480292420096757",
                    10
                )
            )
        ];
        let mut builtin = EcOpBuiltinRunner::new(&EcOpInstanceDef::default(), true);

        let result = builtin.deduce_memory_cell(&Relocatable::from((3, 6)), &memory);
        assert_eq!(
            result,
            Ok(Some(MaybeRelocatable::from(bigint_str!(
                b"3598390311618116577316045819420613574162151407434885460365915347732568210029"
            ))))
        );
    }

    #[test]
    fn deduce_memory_cell_ec_op_for_preset_memory_unfilled_input_cells() {
        let memory = memory![
            (
                (3, 1),
                (
                    b"214950771763870898744428659242275426967582168179217139798831865603966154129",
                    10
                )
            ),
            (
                (3, 2),
                (
                    b"874739451078007766457464989774322083649278607533249481151382481072868806602",
                    10
                )
            ),
            (
                (3, 3),
                (
                    b"152666792071518830868575557812948353041420400780739481342941381225525861407",
                    10
                )
            ),
            ((3, 4), 34),
            (
                (3, 5),
                (
                    b"2778063437308421278851140253538604815869848682781135193774472480292420096757",
                    10
                )
            )
        ];

        let mut builtin = EcOpBuiltinRunner::new(&EcOpInstanceDef::default(), true);
        let result = builtin.deduce_memory_cell(&Relocatable::from((3, 6)), &memory);
        assert_eq!(result, Ok(None));
    }

    #[test]
    fn deduce_memory_cell_ec_op_for_preset_memory_addr_not_an_output_cell() {
        let memory = memory![
            (
                (3, 0),
                (
                    b"2962412995502985605007699495352191122971573493113767820301112397466445942584",
                    10
                )
            ),
            (
                (3, 1),
                (
                    b"214950771763870898744428659242275426967582168179217139798831865603966154129",
                    10
                )
            ),
            (
                (3, 2),
                (
                    b"874739451078007766457464989774322083649278607533249481151382481072868806602",
                    10
                )
            ),
            (
                (3, 3),
                (
                    b"152666792071518830868575557812948353041420400780739481342941381225525861407",
                    10
                )
            ),
            ((3, 4), 34),
            (
                (3, 5),
                (
                    b"2778063437308421278851140253538604815869848682781135193774472480292420096757",
                    10
                )
            )
        ];
        let mut builtin = EcOpBuiltinRunner::new(&EcOpInstanceDef::default(), true);

        let result = builtin.deduce_memory_cell(&Relocatable::from((3, 3)), &memory);
        assert_eq!(result, Ok(None));
    }

    #[test]
    fn deduce_memory_cell_ec_op_for_preset_memory_non_integer_input() {
        let memory = memory![
            (
                (3, 0),
                (
                    b"2962412995502985605007699495352191122971573493113767820301112397466445942584",
                    10
                )
            ),
            (
                (3, 1),
                (
                    b"214950771763870898744428659242275426967582168179217139798831865603966154129",
                    10
                )
            ),
            (
                (3, 2),
                (
                    b"874739451078007766457464989774322083649278607533249481151382481072868806602",
                    10
                )
            ),
            ((3, 3), (1, 2)),
            ((3, 4), 34),
            (
                (3, 5),
                (
                    b"2778063437308421278851140253538604815869848682781135193774472480292420096757",
                    10
                )
            )
        ];
        let mut builtin = EcOpBuiltinRunner::new(&EcOpInstanceDef::default(), true);

        assert_eq!(
            builtin.deduce_memory_cell(&Relocatable::from((3, 6)), &memory),
            Err(RunnerError::ExpectedInteger(MaybeRelocatable::from((3, 3))))
        );
    }

    #[test]
    fn deduce_memory_cell_ec_op_for_preset_memory_m_over_scalar_limit() {
        let memory = memory![
            (
                (3, 0),
                (
                    b"2962412995502985605007699495352191122971573493113767820301112397466445942584",
                    10
                )
            ),
            (
                (3, 1),
                (
                    b"214950771763870898744428659242275426967582168179217139798831865603966154129",
                    10
                )
            ),
            (
                (3, 2),
                (
                    b"874739451078007766457464989774322083649278607533249481151382481072868806602",
                    10
                )
            ),
            (
                (3, 3),
                (
                    b"152666792071518830868575557812948353041420400780739481342941381225525861407",
                    10
                )
            ),
            //Scalar Limit + 1
            (
                (3, 4),
                (
                    b"3618502788666131213697322783095070105623107215331596699973092056135872020482",
                    10
                )
            ),
            (
                (3, 5),
                (
                    b"2778063437308421278851140253538604815869848682781135193774472480292420096757",
                    10
                )
            )
        ];
        let mut builtin = EcOpBuiltinRunner::new(&EcOpInstanceDef::default(), true);

        let error = builtin.deduce_memory_cell(&Relocatable::from((3, 6)), &memory);
        assert_eq!(
            error,
            Err(RunnerError::EcOpBuiltinScalarLimit(
                builtin.ec_op_builtin.scalar_limit.clone()
            ))
        );
    }

    #[test]
    fn get_memory_segment_addresses() {
        let builtin = EcOpBuiltinRunner::new(&EcOpInstanceDef::default(), true);

        assert_eq!(builtin.get_memory_segment_addresses(), ("ec_op", (0, None)));
    }

    #[test]
    fn get_memory_accesses_missing_segment_used_sizes() {
        let builtin =
            BuiltinRunner::EcOp(EcOpBuiltinRunner::new(&EcOpInstanceDef::default(), true));
        let vm = vm!();

        assert_eq!(
            builtin.get_memory_accesses(&vm),
            Err(MemoryError::MissingSegmentUsedSizes),
        );
    }

    #[test]
    fn get_memory_accesses_empty() {
        let builtin =
            BuiltinRunner::EcOp(EcOpBuiltinRunner::new(&EcOpInstanceDef::default(), true));
        let mut vm = vm!();

        vm.segments.segment_used_sizes = Some(vec![0]);
        assert_eq!(builtin.get_memory_accesses(&vm), Ok(vec![]));
    }

    #[test]
    fn get_memory_accesses() {
        let builtin =
            BuiltinRunner::EcOp(EcOpBuiltinRunner::new(&EcOpInstanceDef::default(), true));
        let mut vm = vm!();

        vm.segments.segment_used_sizes = Some(vec![4]);
        assert_eq!(
            builtin.get_memory_accesses(&vm),
            Ok(vec![
                (builtin.base(), 0).into(),
                (builtin.base(), 1).into(),
                (builtin.base(), 2).into(),
                (builtin.base(), 3).into(),
            ]),
        );
    }

    #[test]
    fn get_used_cells_missing_segment_used_sizes() {
        let builtin =
            BuiltinRunner::EcOp(EcOpBuiltinRunner::new(&EcOpInstanceDef::default(), true));
        let vm = vm!();

        assert_eq!(
            builtin.get_used_cells(&vm),
            Err(MemoryError::MissingSegmentUsedSizes)
        );
    }

    #[test]
    fn get_used_cells_empty() {
        let builtin =
            BuiltinRunner::EcOp(EcOpBuiltinRunner::new(&EcOpInstanceDef::default(), true));
        let mut vm = vm!();

        vm.segments.segment_used_sizes = Some(vec![0]);
        assert_eq!(builtin.get_used_cells(&vm), Ok(0));
    }

    #[test]
    fn get_used_cells() {
        let builtin =
            BuiltinRunner::EcOp(EcOpBuiltinRunner::new(&EcOpInstanceDef::default(), true));
        let mut vm = vm!();

        vm.segments.segment_used_sizes = Some(vec![4]);
        assert_eq!(builtin.get_used_cells(&vm), Ok(4));
    }
}<|MERGE_RESOLUTION|>--- conflicted
+++ resolved
@@ -1,4 +1,3 @@
-use super::BuiltinRunner;
 use crate::math_utils::{ec_add, ec_double, safe_div_usize};
 use crate::types::instance_definitions::ec_op_instance_def::{
     EcOpInstanceDef, CELLS_PER_EC_OP, INPUT_CELLS_PER_EC_OP,
@@ -10,15 +9,11 @@
 use crate::vm::vm_memory::memory::Memory;
 use crate::vm::vm_memory::memory_segments::MemorySegmentManager;
 use crate::{bigint, bigint_str};
-<<<<<<< HEAD
 use num_bigint::BigInt;
 use num_integer::Integer;
 use std::borrow::Cow;
 
-=======
-
 #[derive(Debug)]
->>>>>>> 845bbe25
 pub struct EcOpBuiltinRunner {
     ratio: u32,
     pub base: isize,
@@ -227,30 +222,16 @@
         &self,
         vm: &VirtualMachine,
     ) -> Result<(usize, usize), MemoryError> {
-<<<<<<< HEAD
         let ratio = self.ratio as usize;
-=======
-        let ratio = self._ratio as usize;
->>>>>>> 845bbe25
         let cells_per_instance = self.cells_per_instance;
         let min_step = ratio * self.instances_per_component as usize;
         if vm.current_step < min_step {
             Err(MemoryError::InsufficientAllocatedCells)
         } else {
-<<<<<<< HEAD
-            let builtin = BuiltinRunner::EcOp(self);
-            let used = builtin.get_used_cells(vm)?;
+            let used = self.get_used_cells(vm)?;
             let size = cells_per_instance as usize
                 * safe_div_usize(vm.current_step, ratio)
                     .map_err(|_| MemoryError::InsufficientAllocatedCells)?;
-=======
-            let used = self.get_used_cells(vm)?;
-            let size = (cells_per_instance
-                * safe_div(&bigint!(vm.current_step), &bigint!(ratio))
-                    .map_err(|_| MemoryError::InsufficientAllocatedCells)?)
-            .to_usize()
-            .ok_or(MemoryError::InsufficientAllocatedCells)?;
->>>>>>> 845bbe25
             Ok((used, size))
         }
     }
@@ -321,14 +302,7 @@
             .run_until_pc(address, &mut vm, &hint_processor)
             .unwrap();
 
-<<<<<<< HEAD
         assert_eq!(builtin.get_used_cells_and_allocated_size(&vm), Ok((0, 7)));
-=======
-        assert_eq!(
-            builtin.get_used_cells_and_allocated_size(&vm),
-            Ok((0_usize, 7))
-        );
->>>>>>> 845bbe25
     }
 
     #[test]
