use crate::{
    types::relocatable::{MaybeRelocatable, Relocatable},
    vm::errors::{
        exec_scope_errors::ExecScopeError, memory_errors::MemoryError, runner_errors::RunnerError,
        trace_errors::TraceError,
    },
};
use felt::Felt;
use num_bigint::BigInt;
use thiserror::Error;

#[derive(Debug, PartialEq, Error)]
pub enum VirtualMachineError {
    #[error("Instruction should be an int")]
    InvalidInstructionEncoding,
    #[error("Invalid op1_register value: {0}")]
    InvalidOp1Reg(i64),
    #[error("In immediate mode, off2 should be 1")]
    ImmShouldBe1,
    #[error("op0 must be known in double dereference")]
    UnknownOp0,
    #[error("Invalid ap_update value: {0}")]
    InvalidApUpdate(i64),
    #[error("Invalid pc_update value: {0}")]
    InvalidPcUpdate(i64),
    #[error("Res.UNCONSTRAINED cannot be used with ApUpdate.ADD")]
    UnconstrainedResAdd,
    #[error("Res.UNCONSTRAINED cannot be used with PcUpdate.JUMP")]
    UnconstrainedResJump,
    #[error("Res.UNCONSTRAINED cannot be used with PcUpdate.JUMP_REL")]
    UnconstrainedResJumpRel,
    #[error("Res.UNCONSTRAINED cannot be used with Opcode.ASSERT_EQ")]
    UnconstrainedResAssertEq,
    #[error("An ASSERT_EQ instruction failed: {0} != {1}.")]
    DiffAssertValues(MaybeRelocatable, MaybeRelocatable),
    #[error("Call failed to write return-pc (inconsistent op0): {0} != {1}. Did you forget to increment ap?")]
    CantWriteReturnPc(MaybeRelocatable, MaybeRelocatable),
    #[error("Call failed to write return-fp (inconsistent dst): {0} != {1}. Did you forget to increment ap?")]
    CantWriteReturnFp(MaybeRelocatable, MaybeRelocatable),
    #[error("Couldn't get or load dst")]
    NoDst,
    #[error("Pure Value Error")]
    PureValue,
    #[error("Invalid res value: {0}")]
    InvalidRes(i64),
    #[error("Invalid opcode value: {0}")]
    InvalidOpcode(i64),
    #[error("Cannot add two relocatable values")]
    RelocatableAdd,
    #[error("Offset {0} exeeds maximum offset value")]
    OffsetExceeded(Felt),
    #[error("This is not implemented")]
    NotImplemented,
    #[error("Can only subtract two relocatable values of the same segment")]
    DiffIndexSub,
    #[error("Inconsistent auto-deduction for builtin {0}, expected {1}, got {2:?}")]
    InconsistentAutoDeduction(String, MaybeRelocatable, Option<MaybeRelocatable>),
    #[error(transparent)]
    RunnerError(#[from] RunnerError),
    #[error("Invalid hint encoding at pc: {0}")]
    InvalidHintEncoding(MaybeRelocatable),
    #[error(transparent)]
    MemoryError(#[from] MemoryError),
    #[error("Expected range_check builtin to be present")]
    NoRangeCheckBuiltin,
    #[error("Expected ecdsa builtin to be present")]
    NoSignatureBuiltin,
    #[error("Failed to retrieve value from address {0}")]
    MemoryGet(MaybeRelocatable),
    #[error("Expected integer at address {0}")]
    ExpectedInteger(MaybeRelocatable),
    #[error("Expected relocatable at address {0}")]
    ExpectedRelocatable(MaybeRelocatable),
    #[error("Failed to get ids for hint execution")]
    FailedToGetIds,
    #[error("Assertion failed, {0}, is not less or equal to {1}")]
    NonLeFelt(Felt, Felt),
    #[error("Div out of range: 0 < {0} <= {1}")]
<<<<<<< HEAD
    OutOfValidRange(Felt, Felt),
    #[error("Assertion failed, 0 <= ids.a % PRIME < range_check_builtin.bound \n a = {0:?} is out of range")]
    ValueOutOfRange(Felt),
=======
    OutOfValidRange(BigInt, BigInt),
    #[error("Assertion failed, 0 <= ids.a % PRIME < range_check_builtin.bound \n a = {0} is out of range")]
    ValueOutOfRange(BigInt),
>>>>>>> c71d95e9
    #[error("Value: {0} should be positive")]
    ValueNotPositive(Felt),
    #[error("Unknown Hint: {0}")]
    UnknownHint(String),
    #[error("Value: {0} is outside valid range")]
    ValueOutsideValidRange(Felt),
    #[error("split_int(): value is out of range")]
    SplitIntNotZero,
    #[error("split_int(): Limb {0} is out of range.")]
<<<<<<< HEAD
    SplitIntLimbOutOfRange(Felt),
    #[error("Failed to compare {0:?} and {1:?}, cant compare a relocatable to an integer value")]
=======
    SplitIntLimbOutOfRange(BigInt),
    #[error("Failed to compare {0} and {1}, cant compare a relocatable to an integer value")]
>>>>>>> c71d95e9
    DiffTypeComparison(MaybeRelocatable, MaybeRelocatable),
    #[error("assert_not_equal failed: {0} =  {1}")]
    AssertNotEqualFail(MaybeRelocatable, MaybeRelocatable),
    #[error("Failed to compare {0} and  {1}, cant compare two relocatable values of different segment indexes")]
    DiffIndexComp(Relocatable, Relocatable),
    #[error("Value: {0} is outside of the range [0, 2**250)")]
    ValueOutside250BitRange(Felt),
    #[error("Can't calculate the square root of negative number: {0})")]
    SqrtNegative(BigInt),
    #[error("{0} is not divisible by {1}")]
    SafeDivFail(Felt, Felt),
    #[error("{0} is not divisible by {1}")]
    SafeDivFailBigInt(BigInt, BigInt),
    #[error("{0} is not divisible by {1}")]
    SafeDivFailUsize(usize, usize),
    #[error("Attempted to divide by zero")]
    DividedByZero,
    #[error("Failed to calculate the square root of: {0})")]
    FailedToGetSqrt(BigInt),
    #[error("Assertion failed, {0} % PRIME is equal to 0")]
    AssertNotZero(Felt),
    #[error(transparent)]
    MainScopeError(#[from] ExecScopeError),
    #[error("Failed to get scope variables")]
    ScopeError,
    #[error("Variable {0} not present in current execution scope")]
    VariableNotInScopeError(String),
    #[error("DictManagerError: Tried to create tracker for a dictionary on segment: {0} when there is already a tracker for a dictionary on this segment")]
    CantCreateDictionaryOnTakenSegment(isize),
    #[error("Dict Error: No dict tracker found for segment {0}")]
    NoDictTracker(isize),
    #[error("ict Error: No value found for key: {0}")]
    NoValueForKey(Felt),
    #[error("Assertion failed, a = {0} % PRIME is not less than b = {1} % PRIME")]
    AssertLtFelt(Felt, Felt),
    #[error("find_element() can only be used with n_elms <= {0}.\nGot: n_elms = {1}")]
    FindElemMaxSize(Felt, Felt),
    #[error(
        "Invalid index found in find_element_index. Index: {0}.\nExpected key: {1}, found_key {2}"
    )]
    InvalidIndex(Felt, Felt, Felt),
    #[error("Found Key is None")]
    KeyNotFound,
    #[error("AP tracking data is None; could not apply correction to address")]
    NoneApTrackingData,
    #[error("Tracking groups should be the same, got {0} and {1}")]
    InvalidTrackingGroup(usize, usize),
    #[error("Expected relocatable for ap, got {0}")]
    InvalidApValue(MaybeRelocatable),
    #[error("Dict Error: Tried to create a dict whithout an initial dict")]
    NoInitialDict,
    #[error("squash_dict_inner fail: couldnt find key {0} in accesses_indices")]
    NoKeyInAccessIndices(Felt),
    #[error("squash_dict_inner fail: local accessed_indices is empty")]
    EmptyAccessIndices,
    #[error("squash_dict_inner fail: local current_accessed_indices is empty")]
    EmptyCurrentAccessIndices,
    #[error("squash_dict_inner fail: local current_accessed_indices not empty, loop ended with remaining unaccounted elements")]
    CurrentAccessIndicesNotEmpty,
    #[error("Dict Error: Got the wrong value for dict_update, expected value: {0}, got: {1} for key: {2}")]
    WrongPrevValue(Felt, Felt, Felt),
    #[error("squash_dict_inner fail: Number of used accesses:{0} doesnt match the lengh: {1} of the access_indices at key: {2}")]
    NumUsedAccessesAssertFail(Felt, usize, Felt),
    #[error("squash_dict_inner fail: local keys is not empty")]
    KeysNotEmpty,
    #[error("squash_dict_inner fail: No keys left but remaining_accesses > 0")]
    EmptyKeys,
    #[error("squash_dict fail: Accesses array size must be divisible by DictAccess.SIZE")]
    PtrDiffNotDivisibleByDictAccessSize,
    #[error("squash_dict() can only be used with n_accesses<={0}. ' \nGot: n_accesses={1}")]
    SquashDictMaxSizeExceeded(Felt, Felt),
    #[error("squash_dict fail: n_accesses: {0} is too big to be converted into an iterator")]
    NAccessesTooBig(Felt),
    #[error("Couldn't convert Felt to usize")]
    BigintToUsizeFail,
    #[error("Couldn't convert Felt to u64")]
    BigintToU64Fail,
    #[error("Couldn't convert Felt to u32")]
    BigintToU32Fail,
    #[error("Couldn't convert usize to u32")]
    UsizeToU32Fail,
    #[error("usort() can only be used with input_len<={0}. Got: input_len={1}.")]
    UsortOutOfRange(u64, Felt),
    #[error("unexpected usort fail: positions_dict or key value pair not found")]
    UnexpectedPositionsDictFail,
    #[error("unexpected verify multiplicity fail: positions not found")]
    PositionsNotFound,
    #[error("unexpected verify multiplicity fail: positions length != 0")]
    PositionsLengthNotZero,
    #[error("unexpected verify multiplicity fail: couldn't pop positions")]
    CouldntPopPositions,
    #[error("unexpected verify multiplicity fail: last_pos not found")]
    LastPosNotFound,
    #[error("Set's starting point {0} is bigger it's ending point {1}")]
    InvalidSetRange(MaybeRelocatable, MaybeRelocatable),
    #[error("Failed to construct a fixed size array of size: {0}")]
    FixedSizeArrayFail(usize),
    #[error("{0}")]
    AssertionFailed(String),
    #[error("Wrong dict pointer supplied. Got {0}, expected {1}.")]
    MismatchedDictPtr(Relocatable, Relocatable),
    #[error("Integer must be postive or zero, got: {0}")]
    SecpSplitNegative(BigInt),
    #[error("Integer: {0} out of range")]
    SecpSplitutOfRange(BigInt),
    #[error("verify_zero: Invalid input {0}")]
    SecpVerifyZero(BigInt),
    #[error("Cant substract {0} from offset {1}, offsets cant be negative")]
    CantSubOffset(usize, usize),
    #[error("unsafe_keccak() can only be used with length<={0}. Got: length={1}")]
    KeccakMaxSize(Felt, Felt),
    #[error("Invalid word size: {0}")]
    InvalidWordSize(Felt),
    #[error("Invalid input length, Got: length={0}")]
    InvalidKeccakInputLength(Felt),
    #[error("None value was found in memory range cell")]
    NoneInMemoryRange,
    #[error("Expected integer, found: {0:?}")]
    ExpectedIntAtRange(Option<MaybeRelocatable>),
    #[error("Expected size to be in the range from [0, 100), got: {0}")]
    InvalidKeccakStateSizeFelts(Felt),
    #[error("Expected size to be in range from [0, 10), got: {0}")]
    InvalidBlockSize(Felt),
    #[error("Could not convert slice to array")]
    SliceToArrayError,
    #[error("HintProcessor failed retrieve the compiled data necessary for hint execution")]
    WrongHintData,
    #[error("Failed to compile hint: {0}")]
    CompileHintFail(String),
    #[error("op1_addr is Op1Addr.IMM, but no immediate was given")]
    NoImm,
    #[error("Tried to compute an address but there was no register in the reference.")]
    NoRegisterInReference,
    #[error("Couldn't compute operand {0} at address {1}")]
    FailedToComputeOperands(String, Relocatable),
    #[error("Custom Hint Error: {0}")]
    CustomHint(String),
    #[error("Arc too big, {0} must be <= {1} and {2} <= {3}")]
    ArcTooBig(Felt, Felt, Felt, Felt),
    #[error("Excluded is supposed to be 2, got {0}")]
    ExcludedNot2(Felt),
    #[error("Execution reached the end of the program. Requested remaining steps: {0}.")]
    EndOfProgram(usize),
    #[error("Missing constant: {0}")]
    MissingConstant(&'static str),
    #[error("Fail to get constants for hint execution")]
    FailedToGetConstant,
    #[error(transparent)]
    TracerError(#[from] TraceError),
    #[error("Current run is not finished")]
    RunNotFinished,
    #[error("Invalid argument count, expected {0} but got {1}")]
    InvalidArgCount(usize, usize),
    #[error("Couldn't parse prime: {0}")]
    CouldntParsePrime(String),
    #[error("{0}, {1}")]
    ErrorMessageAttribute(String, Box<VirtualMachineError>),
}<|MERGE_RESOLUTION|>--- conflicted
+++ resolved
@@ -76,15 +76,9 @@
     #[error("Assertion failed, {0}, is not less or equal to {1}")]
     NonLeFelt(Felt, Felt),
     #[error("Div out of range: 0 < {0} <= {1}")]
-<<<<<<< HEAD
     OutOfValidRange(Felt, Felt),
-    #[error("Assertion failed, 0 <= ids.a % PRIME < range_check_builtin.bound \n a = {0:?} is out of range")]
+    #[error("Assertion failed, 0 <= ids.a % PRIME < range_check_builtin.bound \n a = {0} is out of range")]
     ValueOutOfRange(Felt),
-=======
-    OutOfValidRange(BigInt, BigInt),
-    #[error("Assertion failed, 0 <= ids.a % PRIME < range_check_builtin.bound \n a = {0} is out of range")]
-    ValueOutOfRange(BigInt),
->>>>>>> c71d95e9
     #[error("Value: {0} should be positive")]
     ValueNotPositive(Felt),
     #[error("Unknown Hint: {0}")]
@@ -94,13 +88,8 @@
     #[error("split_int(): value is out of range")]
     SplitIntNotZero,
     #[error("split_int(): Limb {0} is out of range.")]
-<<<<<<< HEAD
     SplitIntLimbOutOfRange(Felt),
-    #[error("Failed to compare {0:?} and {1:?}, cant compare a relocatable to an integer value")]
-=======
-    SplitIntLimbOutOfRange(BigInt),
     #[error("Failed to compare {0} and {1}, cant compare a relocatable to an integer value")]
->>>>>>> c71d95e9
     DiffTypeComparison(MaybeRelocatable, MaybeRelocatable),
     #[error("assert_not_equal failed: {0} =  {1}")]
     AssertNotEqualFail(MaybeRelocatable, MaybeRelocatable),
