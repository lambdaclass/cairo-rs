--- conflicted
+++ resolved
@@ -127,13 +127,10 @@
     RunNotFinished,
     #[error("Invalid argument count, expected {0} but got {1}")]
     InvalidArgCount(usize, usize),
-<<<<<<< HEAD
-=======
     #[error("Couldn't parse prime: {0}")]
     CouldntParsePrime(String),
     #[error("{0}, {1}")]
     ErrorMessageAttribute(String, Box<VirtualMachineError>),
->>>>>>> 9bf61ea5
     #[error("Got an exception while executing a hint: {1}")]
     Hint(usize, Box<HintError>),
     #[error("Unexpected Failure")]
