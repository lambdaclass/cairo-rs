use crate::vm::errors::memory_errors::MemoryError;
use num_bigint::BigInt;
use std::fmt;

use crate::types::relocatable::{MaybeRelocatable, Relocatable};
use crate::vm::errors::runner_errors::RunnerError;

use super::exec_scope_errors::ExecScopeError;

#[derive(Debug, PartialEq)]
pub enum VirtualMachineError {
    InvalidInstructionEncoding,
    InvalidOp1Reg(i64),
    ImmShouldBe1,
    UnknownOp0,
    InvalidApUpdate(i64),
    InvalidPcUpdate(i64),
    UnconstrainedResAdd,
    UnconstrainedResJump,
    UnconstrainedResJumpRel,
    UnconstrainedResAssertEq,
    DiffAssertValues(BigInt, BigInt),
    CantWriteReturnPc(BigInt, BigInt),
    CantWriteReturnFp(BigInt, BigInt),
    NoDst,
    PureValue,
    InvalidRes(i64),
    InvalidOpcode(i64),
    RelocatableAdd,
    OffsetExceeded(BigInt),
    NotImplemented,
    DiffIndexSub,
    InconsistentAutoDeduction(String, MaybeRelocatable, Option<MaybeRelocatable>),
    RunnerError(RunnerError),
    InvalidHintEncoding(MaybeRelocatable),
    MemoryError(MemoryError),
    NoRangeCheckBuiltin,
    IncorrectIds(Vec<String>, Vec<String>),
    MemoryGet(MaybeRelocatable),
    ExpectedInteger(MaybeRelocatable),
    ExpectedRelocatable(MaybeRelocatable),
    ExpectedRelocatableAtAddr(MaybeRelocatable),
    FailedToGetIds,
    NonLeFelt(BigInt, BigInt),
    OutOfValidRange(BigInt, BigInt),
    FailedToGetReference(BigInt),
    ValueOutOfRange(BigInt),
    ValueNotPositive(BigInt),
    UnknownHint(String),
    ValueOutsideValidRange(BigInt),
    SplitIntNotZero,
    SplitIntLimbOutOfRange(BigInt),
    DiffTypeComparison(MaybeRelocatable, MaybeRelocatable),
    AssertNotEqualFail(MaybeRelocatable, MaybeRelocatable),
    DiffIndexComp(Relocatable, Relocatable),
    ValueOutside250BitRange(BigInt),
    SqrtNegative(BigInt),
    FailedToGetSqrt(BigInt),
    AssertNotZero(BigInt, BigInt),
    MainScopeError(ExecScopeError),
    ScopeError,
    VariableNotInScopeError(String),
    CantCreateDictionaryOnTakenSegment(usize),
    NoDictTracker(usize),
    NoValueForKey(BigInt),
    AssertLtFelt(BigInt, BigInt),
    FindElemMaxSize(BigInt, BigInt),
    InvalidIndex(BigInt, MaybeRelocatable, MaybeRelocatable),
    KeyNotFound,
    NoneApTrackingData,
    InvalidTrackingGroup(usize, usize),
    InvalidApValue(MaybeRelocatable),
    NoInitialDict,
    NoLocalVariable(String),
    NoKeyInAccessIndices(BigInt),
    EmptyAccessIndices,
    EmptyCurrentAccessIndices,
    CurrentAccessIndicesNotEmpty,
    WrongPrevValue(BigInt, Option<BigInt>, BigInt),
    NumUsedAccessesAssertFail(BigInt, usize, BigInt),
    KeysNotEmpty,
    EmptyKeys,
    PtrDiffNotDivisibleByDictAccessSize,
    SquashDictMaxSizeExceeded(BigInt, BigInt),
    NAccessesTooBig(BigInt),
    BigintToUsizeFail,
<<<<<<< HEAD
    BigintToU64Fail,
=======
    BigintToU32Fail,
>>>>>>> 7a903b4e
    InvalidSetRange(MaybeRelocatable, MaybeRelocatable),
    UnexpectMemoryGap,
    FixedSizeArrayFail(usize),
    AssertionFailed(String),
    MismatchedDictPtr(Relocatable, Relocatable),
    CantSubOffset(usize, usize),
<<<<<<< HEAD
=======
    KeccakMaxSize(BigInt, BigInt),
    InvalidWordSize(BigInt),
    InvalidKeccakInputLength(BigInt),
>>>>>>> 7a903b4e
}

impl fmt::Display for VirtualMachineError {
    fn fmt(&self, f: &mut fmt::Formatter) -> fmt::Result {
        match self {
            VirtualMachineError::InvalidInstructionEncoding => {
                write!(f, "Instruction should be an int. Found:")
            }
            VirtualMachineError::InvalidOp1Reg(n) => write!(f, "Invalid op1_register value: {}", n),
            VirtualMachineError::ImmShouldBe1 => {
                write!(f, "In immediate mode, off2 should be 1")
            }
            VirtualMachineError::UnknownOp0 => {
                write!(f, "op0 must be known in double dereference")
            }
            VirtualMachineError::InvalidApUpdate(n) => write!(f, "Invalid ap_update value: {}", n),
            VirtualMachineError::InvalidPcUpdate(n) => write!(f, "Invalid pc_update value: {}", n),
            VirtualMachineError::UnconstrainedResAdd => {
                write!(f, "Res.UNCONSTRAINED cannot be used with ApUpdate.ADD")
            }
            VirtualMachineError::UnconstrainedResJump => {
                write!(f, "Res.UNCONSTRAINED cannot be used with PcUpdate.JUMP")
            }
            VirtualMachineError::UnconstrainedResJumpRel => {
                write!(f, "Res.UNCONSTRAINED cannot be used with PcUpdate.JUMP_REL")
            }
            VirtualMachineError::UnconstrainedResAssertEq => {
                write!(f, "Res.UNCONSTRAINED cannot be used with Opcode.ASSERT_EQ")
            }
            VirtualMachineError::DiffAssertValues(res, dst) => write!(f, "ASSERT_EQ instruction failed; res:{} != dst:{}", res, dst),
            VirtualMachineError::CantWriteReturnPc(op0, ret_pc) => write!(f, "Call failed to write return-pc (inconsistent op0): {} != {}. Did you forget to increment ap?", op0, ret_pc),
            VirtualMachineError::CantWriteReturnFp(dst, ret_fp) => write!(f, "Call failed to write return-fp (inconsistent dst): {} != {}. Did you forget to increment ap?", dst, ret_fp),
            VirtualMachineError::NoDst => write!(f,  "Couldn't get or load dst"),
            VirtualMachineError::InvalidRes(n) => write!(f, "Invalid res value: {}", n),
            VirtualMachineError::InvalidOpcode(n) => write!(f, "Invalid opcode value: {}", n),
            VirtualMachineError::RelocatableAdd => {
                write!(f, "Cannot add two relocatable values")
            }
            VirtualMachineError::OffsetExceeded(n) => write!(f, "Offset {} exeeds maximum offset value", n),
            VirtualMachineError::NotImplemented => write!(f, "This is not implemented"),
            VirtualMachineError::PureValue => Ok(()),
            VirtualMachineError::DiffIndexSub => write!(
                f,
                "Can only subtract two relocatable values of the same segment"
            ),
            VirtualMachineError::InconsistentAutoDeduction(builtin_name, expected_value, current_value) => {
                write!(f, "Inconsistent auto-deduction for builtin {}, expected {:?}, got {:?}", builtin_name, expected_value, current_value)
            },
            VirtualMachineError::RunnerError(runner_error) => runner_error.fmt(f),
            VirtualMachineError::InvalidHintEncoding(address) => write!(f, "Invalid hint encoding at pc: {:?}", address),
            VirtualMachineError::NoRangeCheckBuiltin => {
                write!(f, "Expected range_check builtin to be present")
            },
            VirtualMachineError::IncorrectIds(expected, existing) => {
                write!(f, "Expected ids to contain {:?}, got: {:?}", expected, existing)
            },
            VirtualMachineError::MemoryGet(addr) => {
                write!(f, "Failed to retrieve value from address {:?}", addr)
            },
            VirtualMachineError::ExpectedInteger(addr) => {
                write!(f, "Expected integer at address {:?}", addr)
            },
            VirtualMachineError::ExpectedRelocatableAtAddr(addr) => {
                write!(f, "Expected relocatable at address {:?}", addr)
            }
            VirtualMachineError::ExpectedRelocatable(mayberelocatable) => {
                write!(f, "Expected address to be a Relocatable, got {:?}", mayberelocatable)
            },
            VirtualMachineError::FailedToGetIds => {
                write!(f, "Failed to get ids from memory")
            },
            VirtualMachineError::NonLeFelt(a, b) => {
                write!(f, "Assertion failed, {}, is not less or equal to {}", a, b)
            },
            VirtualMachineError::OutOfValidRange(div, max) => {
                write!(f, "Div out of range: 0 < {} <= {}", div, max)
            },
            VirtualMachineError::FailedToGetReference(reference_id) => {
                write!(f, "Failed to get reference for id {}", reference_id)
            },
            VirtualMachineError::ValueOutOfRange(a) => {
                write!(f, "Assertion failed, 0 <= ids.a % PRIME < range_check_builtin.bound \n a = {:?} is out of range", a)
            },
            VirtualMachineError::UnknownHint(hint_code) => write!(f, "Unknown Hint: {:?}", hint_code),
            VirtualMachineError::MemoryError(memory_error) => memory_error.fmt(f),
            VirtualMachineError::ValueOutsideValidRange(value) => write!(f, "Value: {:?} is outside valid range", value),
            VirtualMachineError::ValueNotPositive(value) => write!(f, "Value: {:?} should be positive", value),
            VirtualMachineError::SplitIntNotZero => write!(f,"split_int(): value is out of range"),
            VirtualMachineError::SplitIntLimbOutOfRange(limb) => write!(f, "split_int(): Limb {:?} is out of range.", limb),
            VirtualMachineError::DiffTypeComparison(a, b) => {
                write!(f, "Failed to compare {:?} and  {:?}, cant compare a relocatable to an integer value", a, b)
            },
            VirtualMachineError::AssertNotEqualFail(a, b) => {
                write!(f, "assert_not_equal failed: {:?} =  {:?}", a, b)
            },
            VirtualMachineError::DiffIndexComp(a, b) => {
                write!(f, "Failed to compare {:?} and  {:?}, cant compare two relocatable values of different segment indexes", a, b)
            },
            VirtualMachineError::ValueOutside250BitRange(value) => write!(f, "Value: {:?} is outside of the range [0, 2**250)", value),
            VirtualMachineError::SqrtNegative(value) => write!(f, "Can't calculate the square root of negative number: {:?})", value),
            VirtualMachineError::FailedToGetSqrt(value) => write!(f, "Failed to calculate the square root of: {:?})", value),
            VirtualMachineError::AssertNotZero(value, prime) => {
                write!(f, "Assertion failed, {} % {} is equal to 0", value, prime)
            },
            VirtualMachineError::MainScopeError(error) => {
                write!(f, "Got scope error {}", error)
            },
            VirtualMachineError::VariableNotInScopeError(var_name) => {
                write!(f, "Variable {} not in local scope", var_name)
            },
            VirtualMachineError::ScopeError => write!(f, "Failed to get scope variables"),
            VirtualMachineError::CantCreateDictionaryOnTakenSegment(index) => {
                write!(f, "DictManagerError: Tried to create tracker for a dictionary on segment: {:?} when there is already a tracker for a dictionary on this segment", index)
            },
            VirtualMachineError::NoDictTracker(index) => {
                write!(f, "Dict Error: No dict tracker found for segment {:?}", index)
            },
            VirtualMachineError::NoValueForKey(key) => {
                write!(f, "Dict Error: No value found for key: {:?}", key)},
            VirtualMachineError::AssertLtFelt(a, b) => {
                write!(f, "Assertion failed, a = {} % PRIME is not less than b = {} % PRIME", a, b)
            },
            VirtualMachineError::NoInitialDict => {
                write!(f, "Dict Error: Tried to create a dict whithout an initial dict")
            },
            VirtualMachineError::NoLocalVariable(name) => {
                write!(f, "Hint Exception: Couldnt find local variable '{:?}'", name)
            },
            VirtualMachineError::NoKeyInAccessIndices(key) => {
                write!(f, "squash_dict_inner fail: couldnt find key {:?} in accesses_indices", key)
            },
            VirtualMachineError::EmptyAccessIndices =>{
                write!(f, "squash_dict_inner fail: local accessed_indices is empty")
            },
            VirtualMachineError::EmptyCurrentAccessIndices =>{
                write!(f, "squash_dict_inner fail: local current_accessed_indices is empty")
            },
            VirtualMachineError::CurrentAccessIndicesNotEmpty =>{
                write!(f, "squash_dict_inner fail: local current_accessed_indices not empty, loop ended with remaining unaccounted elements")
            },
            VirtualMachineError::WrongPrevValue(prev, current, key) => {
                write!(f, "Dict Error: Got the wrong value for dict_update, expected value: {:?}, got: {:?} for key: {:?}", prev, current, key)
            },
            VirtualMachineError::NoneApTrackingData => {
                write!(f, "AP tracking data is None; could not apply correction to address")
            },
            VirtualMachineError::InvalidTrackingGroup(group1, group2) => {
                write!(f, "Tracking groups should be the same, got {} and {}", group1, group2)
            },
            VirtualMachineError::InvalidApValue(addr) => {
                write!(f, "Expected relocatable for ap, got {:?}", addr)
            },
            VirtualMachineError::NumUsedAccessesAssertFail(used, len, key) => {
                write!(f, "squash_dict_inner fail: Number of used accesses:{:?} doesnt match the lengh: {:?} of the access_indices at key: {:?}", used, len, key)
            },
            VirtualMachineError::KeysNotEmpty =>{
                write!(f, "squash_dict_inner fail: local keys is not empty")
            },
            VirtualMachineError::EmptyKeys =>{
                write!(f, "squash_dict_inner fail: No keys left but remaining_accesses > 0")
            },
            VirtualMachineError::PtrDiffNotDivisibleByDictAccessSize =>{
                write!(f, "squash_dict fail: Accesses array size must be divisible by DictAccess.SIZE")
            },
            VirtualMachineError::SquashDictMaxSizeExceeded(max_size, n_accesses) =>{
                write!(f, "squash_dict() can only be used with n_accesses<={:?}. ' \nGot: n_accesses={:?}", max_size, n_accesses)
            },
            VirtualMachineError::NAccessesTooBig(n_accesses) => {
                write!(f, "squash_dict fail: n_accesses: {:?} is too big to be converted into an iterator", n_accesses)
            },
            VirtualMachineError::BigintToUsizeFail => write!(f, "Couldn't convert BigInt to usize"),
<<<<<<< HEAD
            VirtualMachineError::BigintToU64Fail => write!(f, "Couldn't convert BigInt to u64"),
=======
            VirtualMachineError::BigintToU32Fail => write!(f, "Couldn't convert BigInt to u64"),
>>>>>>> 7a903b4e
            VirtualMachineError::InvalidSetRange(start, end) => write!(f, "Set starting point {:?} is bigger it's ending point {:?}", start, end),
            VirtualMachineError::FindElemMaxSize(find_elem_max_size, n_elms) => write!(f, "find_elem() can only be used with n_elms <= {:?}.\nGot: n_elms = {:?}", find_elem_max_size, n_elms),
            VirtualMachineError::InvalidIndex(find_element_index, key, found_key) => write!(f, "Invalid index found in find_element_index. Index: {:?}.\nExpected key: {:?}, found_key {:?}", find_element_index, key, found_key),
            VirtualMachineError::KeyNotFound => write!(f, "Found Key is None"),
            VirtualMachineError::UnexpectMemoryGap => write!(f, "Encountered unexpected memory gap"),
            VirtualMachineError::FixedSizeArrayFail(size) => write!(f, "Failed to construct a fixed size array of size: {:?}", size),
            VirtualMachineError::AssertionFailed(error_msg) => write!(f, "{}",error_msg),
            VirtualMachineError::MismatchedDictPtr(current_ptr, dict_ptr) => write!(f, "Wrong dict pointer supplied. Got {:?}, expected {:?}.", dict_ptr, current_ptr),
            VirtualMachineError::CantSubOffset(offset , sub) => write!(f, "Cant substract {} from offset {}, offsets cant be negative", sub, offset),
<<<<<<< HEAD
=======
            VirtualMachineError::KeccakMaxSize(length, keccak_max_size) => write!(f, "unsafe_keccak() can only be used with length<={:?}. Got: length={:?}", keccak_max_size, length),
            VirtualMachineError::InvalidWordSize(word) => write!(f, "Invalid word size: {:?}", word),
            VirtualMachineError::InvalidKeccakInputLength(length) => write!(f, "Invalid input length, Got: length={:?}", length),
>>>>>>> 7a903b4e
        }
    }
}<|MERGE_RESOLUTION|>--- conflicted
+++ resolved
@@ -84,23 +84,16 @@
     SquashDictMaxSizeExceeded(BigInt, BigInt),
     NAccessesTooBig(BigInt),
     BigintToUsizeFail,
-<<<<<<< HEAD
-    BigintToU64Fail,
-=======
     BigintToU32Fail,
->>>>>>> 7a903b4e
     InvalidSetRange(MaybeRelocatable, MaybeRelocatable),
     UnexpectMemoryGap,
     FixedSizeArrayFail(usize),
     AssertionFailed(String),
     MismatchedDictPtr(Relocatable, Relocatable),
     CantSubOffset(usize, usize),
-<<<<<<< HEAD
-=======
     KeccakMaxSize(BigInt, BigInt),
     InvalidWordSize(BigInt),
     InvalidKeccakInputLength(BigInt),
->>>>>>> 7a903b4e
 }
 
 impl fmt::Display for VirtualMachineError {
@@ -272,11 +265,7 @@
                 write!(f, "squash_dict fail: n_accesses: {:?} is too big to be converted into an iterator", n_accesses)
             },
             VirtualMachineError::BigintToUsizeFail => write!(f, "Couldn't convert BigInt to usize"),
-<<<<<<< HEAD
-            VirtualMachineError::BigintToU64Fail => write!(f, "Couldn't convert BigInt to u64"),
-=======
             VirtualMachineError::BigintToU32Fail => write!(f, "Couldn't convert BigInt to u64"),
->>>>>>> 7a903b4e
             VirtualMachineError::InvalidSetRange(start, end) => write!(f, "Set starting point {:?} is bigger it's ending point {:?}", start, end),
             VirtualMachineError::FindElemMaxSize(find_elem_max_size, n_elms) => write!(f, "find_elem() can only be used with n_elms <= {:?}.\nGot: n_elms = {:?}", find_elem_max_size, n_elms),
             VirtualMachineError::InvalidIndex(find_element_index, key, found_key) => write!(f, "Invalid index found in find_element_index. Index: {:?}.\nExpected key: {:?}, found_key {:?}", find_element_index, key, found_key),
@@ -286,12 +275,9 @@
             VirtualMachineError::AssertionFailed(error_msg) => write!(f, "{}",error_msg),
             VirtualMachineError::MismatchedDictPtr(current_ptr, dict_ptr) => write!(f, "Wrong dict pointer supplied. Got {:?}, expected {:?}.", dict_ptr, current_ptr),
             VirtualMachineError::CantSubOffset(offset , sub) => write!(f, "Cant substract {} from offset {}, offsets cant be negative", sub, offset),
-<<<<<<< HEAD
-=======
             VirtualMachineError::KeccakMaxSize(length, keccak_max_size) => write!(f, "unsafe_keccak() can only be used with length<={:?}. Got: length={:?}", keccak_max_size, length),
             VirtualMachineError::InvalidWordSize(word) => write!(f, "Invalid word size: {:?}", word),
             VirtualMachineError::InvalidKeccakInputLength(length) => write!(f, "Invalid input length, Got: length={:?}", length),
->>>>>>> 7a903b4e
         }
     }
 }