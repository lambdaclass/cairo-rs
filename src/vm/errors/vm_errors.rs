use super::exec_scope_errors::ExecScopeError;
use super::trace_errors::TraceError;
use crate::types::relocatable::{MaybeRelocatable, Relocatable};
use crate::vm::errors::memory_errors::MemoryError;
use crate::vm::errors::runner_errors::RunnerError;
use num_bigint::BigInt;
use thiserror::Error;

#[derive(Debug, PartialEq, Error)]
pub enum VirtualMachineError {
    #[error("Instruction should be an int")]
    InvalidInstructionEncoding,
    #[error("Invalid op1_register value: {0}")]
    InvalidOp1Reg(i64),
    #[error("In immediate mode, off2 should be 1")]
    ImmShouldBe1,
    #[error("op0 must be known in double dereference")]
    UnknownOp0,
    #[error("Invalid ap_update value: {0}")]
    InvalidApUpdate(i64),
    #[error("Invalid pc_update value: {0}")]
    InvalidPcUpdate(i64),
    #[error("Res.UNCONSTRAINED cannot be used with ApUpdate.ADD")]
    UnconstrainedResAdd,
    #[error("Res.UNCONSTRAINED cannot be used with PcUpdate.JUMP")]
    UnconstrainedResJump,
    #[error("Res.UNCONSTRAINED cannot be used with PcUpdate.JUMP_REL")]
    UnconstrainedResJumpRel,
    #[error("Res.UNCONSTRAINED cannot be used with Opcode.ASSERT_EQ")]
    UnconstrainedResAssertEq,
    #[error("ASSERT_EQ instruction failed; res:{0} != dst:{1}")]
    DiffAssertValues(BigInt, BigInt),
    #[error("Call failed to write return-pc (inconsistent op0): {0:?} != {1:?}. Did you forget to increment ap?")]
    CantWriteReturnPc(MaybeRelocatable, MaybeRelocatable),
    #[error("Call failed to write return-fp (inconsistent dst): {0:?} != {1:?}. Did you forget to increment ap?")]
    CantWriteReturnFp(MaybeRelocatable, MaybeRelocatable),
    #[error("Couldn't get or load dst")]
    NoDst,
    #[error("Pure Value Error")]
    PureValue,
    #[error("Invalid res value: {0}")]
    InvalidRes(i64),
    #[error("Invalid opcode value: {0}")]
    InvalidOpcode(i64),
    #[error("Cannot add two relocatable values")]
    RelocatableAdd,
    #[error("Offset {0} exeeds maximum offset value")]
    OffsetExceeded(BigInt),
    #[error("This is not implemented")]
    NotImplemented,
    #[error("Can only subtract two relocatable values of the same segment")]
    DiffIndexSub,
    #[error("Inconsistent auto-deduction for builtin {0}, expected {1:?}, got {2:?}")]
    InconsistentAutoDeduction(String, MaybeRelocatable, Option<MaybeRelocatable>),
    #[error(transparent)]
    RunnerError(#[from] RunnerError),
    #[error("Invalid hint encoding at pc: {0:?}")]
    InvalidHintEncoding(MaybeRelocatable),
    #[error(transparent)]
    MemoryError(#[from] MemoryError),
    #[error("Expected range_check builtin to be present")]
    NoRangeCheckBuiltin,
    #[error("Failed to retrieve value from address {0:?}")]
    MemoryGet(MaybeRelocatable),
    #[error("Expected integer at address {0:?}")]
    ExpectedInteger(MaybeRelocatable),
    #[error("Expected relocatable at address {0:?}")]
    ExpectedRelocatable(MaybeRelocatable),
    #[error("Failed to get ids for hint execution")]
    FailedToGetIds,
    #[error("Assertion failed, {0}, is not less or equal to {1}")]
    NonLeFelt(BigInt, BigInt),
    #[error("Div out of range: 0 < {0} <= {1}")]
    OutOfValidRange(BigInt, BigInt),
    #[error("Assertion failed, 0 <= ids.a % PRIME < range_check_builtin.bound \n a = {0:?} is out of range")]
    ValueOutOfRange(BigInt),
    #[error("Value: {0} should be positive")]
    ValueNotPositive(BigInt),
    #[error("Unknown Hint: {0}")]
    UnknownHint(String),
    #[error("Value: {0} is outside valid range")]
    ValueOutsideValidRange(BigInt),
    #[error("split_int(): value is out of range")]
    SplitIntNotZero,
    #[error("split_int(): Limb {0} is out of range.")]
    SplitIntLimbOutOfRange(BigInt),
    #[error("Failed to compare {0:?} and {1:?}, cant compare a relocatable to an integer value")]
    DiffTypeComparison(MaybeRelocatable, MaybeRelocatable),
    #[error("assert_not_equal failed: {0:?} =  {1:?}")]
    AssertNotEqualFail(MaybeRelocatable, MaybeRelocatable),
    #[error("Failed to compare {0:?} and  {1:?}, cant compare two relocatable values of different segment indexes")]
    DiffIndexComp(Relocatable, Relocatable),
    #[error("Value: {0} is outside of the range [0, 2**250)")]
    ValueOutside250BitRange(BigInt),
    #[error("Can't calculate the square root of negative number: {0})")]
    SqrtNegative(BigInt),
    #[error("{0} is not divisible by {1}")]
    SafeDivFail(BigInt, BigInt),
    #[error("Attempted to devide by zero")]
    DividedByZero,
    #[error("Failed to calculate the square root of: {0})")]
    FailedToGetSqrt(BigInt),
    #[error("Assertion failed, {0} % {1} is equal to 0")]
    AssertNotZero(BigInt, BigInt),
    #[error(transparent)]
    MainScopeError(#[from] ExecScopeError),
    #[error("Failed to get scope variables")]
    ScopeError,
    #[error("Variable {0} not present in current execution scope")]
    VariableNotInScopeError(String),
    #[error("DictManagerError: Tried to create tracker for a dictionary on segment: {0} when there is already a tracker for a dictionary on this segment")]
    CantCreateDictionaryOnTakenSegment(isize),
    #[error("Dict Error: No dict tracker found for segment {0}")]
    NoDictTracker(isize),
    #[error("ict Error: No value found for key: {0}")]
    NoValueForKey(BigInt),
    #[error("Assertion failed, a = {0} % PRIME is not less than b = {1} % PRIME")]
    AssertLtFelt(BigInt, BigInt),
    #[error("find_elem() can only be used with n_elms <= {0}.\nGot: n_elms = {1}")]
    FindElemMaxSize(BigInt, BigInt),
    #[error(
        "Invalid index found in find_element_index. Index: {0}.\nExpected key: {1}, found_key {2}"
    )]
    InvalidIndex(BigInt, BigInt, BigInt),
    #[error("Found Key is None")]
    KeyNotFound,
    #[error("AP tracking data is None; could not apply correction to address")]
    NoneApTrackingData,
    #[error("Tracking groups should be the same, got {0} and {1}")]
    InvalidTrackingGroup(usize, usize),
    #[error("Expected relocatable for ap, got {0:?}")]
    InvalidApValue(MaybeRelocatable),
    #[error("Dict Error: Tried to create a dict whithout an initial dict")]
    NoInitialDict,
    #[error("squash_dict_inner fail: couldnt find key {0} in accesses_indices")]
    NoKeyInAccessIndices(BigInt),
    #[error("squash_dict_inner fail: local accessed_indices is empty")]
    EmptyAccessIndices,
    #[error("squash_dict_inner fail: local current_accessed_indices is empty")]
    EmptyCurrentAccessIndices,
    #[error("squash_dict_inner fail: local current_accessed_indices not empty, loop ended with remaining unaccounted elements")]
    CurrentAccessIndicesNotEmpty,
    #[error("Dict Error: Got the wrong value for dict_update, expected value: {0}, got: {1} for key: {2}")]
    WrongPrevValue(BigInt, BigInt, BigInt),
    #[error("squash_dict_inner fail: Number of used accesses:{0} doesnt match the lengh: {1} of the access_indices at key: {2}")]
    NumUsedAccessesAssertFail(BigInt, usize, BigInt),
    #[error("squash_dict_inner fail: local keys is not empty")]
    KeysNotEmpty,
    #[error("squash_dict_inner fail: No keys left but remaining_accesses > 0")]
    EmptyKeys,
    #[error("squash_dict fail: Accesses array size must be divisible by DictAccess.SIZE")]
    PtrDiffNotDivisibleByDictAccessSize,
    #[error("squash_dict() can only be used with n_accesses<={0}. ' \nGot: n_accesses={1}")]
    SquashDictMaxSizeExceeded(BigInt, BigInt),
    #[error("squash_dict fail: n_accesses: {0} is too big to be converted into an iterator")]
    NAccessesTooBig(BigInt),
    #[error("Couldn't convert BigInt to usize")]
    BigintToUsizeFail,
    #[error("Couldn't convert BigInt to u64")]
    BigintToU64Fail,
    #[error("Couldn't convert BigInt to u32")]
    BigintToU32Fail,
    #[error("usort() can only be used with input_len<={0}. Got: input_len={1}.")]
    UsortOutOfRange(u64, BigInt),
    #[error("unexpected usort fail: positions_dict or key value pair not found")]
    UnexpectedPositionsDictFail,
    #[error("unexpected verify multiplicity fail: positions not found")]
    PositionsNotFound,
    #[error("unexpected verify multiplicity fail: positions length != 0")]
    PositionsLengthNotZero,
    #[error("unexpected verify multiplicity fail: couldn't pop positions")]
    CouldntPopPositions,
    #[error("unexpected verify multiplicity fail: last_pos not found")]
    LastPosNotFound,
    #[error("Set starting point {0:?} is bigger it's ending point {1:?}")]
    InvalidSetRange(MaybeRelocatable, MaybeRelocatable),
    #[error("Failed to construct a fixed size array of size: {0}")]
    FixedSizeArrayFail(usize),
    #[error("{0}")]
    AssertionFailed(String),
    #[error("Wrong dict pointer supplied. Got {0:?}, expected {1:?}.")]
    MismatchedDictPtr(Relocatable, Relocatable),
    #[error("Integer must be postive or zero, got: {0}")]
    SecpSplitNegative(BigInt),
    #[error("Integer: {0} out of range")]
    SecpSplitutOfRange(BigInt),
    #[error("verify_zero: Invalid input {0}")]
    SecpVerifyZero(BigInt),
    #[error("Cant substract {0} from offset {1}, offsets cant be negative")]
    CantSubOffset(usize, usize),
    #[error("unsafe_keccak() can only be used with length<={0}. Got: length={1}")]
    KeccakMaxSize(BigInt, BigInt),
    #[error("Invalid word size: {0}")]
    InvalidWordSize(BigInt),
    #[error("Invalid input length, Got: length={0}")]
    InvalidKeccakInputLength(BigInt),
    #[error("None value was found in memory range cell")]
    NoneInMemoryRange,
    #[error("Expected integer, found: {0:?}")]
    ExpectedIntAtRange(Option<MaybeRelocatable>),
    #[error("Expected size to be in the range from [0, 100), got: {0}")]
    InvalidKeccakStateSizeFelts(BigInt),
    #[error("Expected size to be in range from [0, 10), got: {0}")]
    InvalidBlockSize(BigInt),
    #[error("Could not convert slice to array")]
    SliceToArrayError,
    #[error("HintProcessor failed retrieve the compiled data necessary for hint execution")]
    WrongHintData,
    #[error("Failed to compile hint: {0}")]
    CompileHintFail(String),
    #[error("op1_addr is Op1Addr.IMM, but no immediate given")]
    NoImm,
    #[error("Tried to compute an address but there was no register in the reference.")]
    NoRegisterInReference,
    #[error("Couldn't compute operands")]
    FailedToComputeOperands,
    #[error("Custom Hint Error: {0}")]
    CustomHint(String),
    #[error("Missing constant: {0}")]
    MissingConstant(&'static str),
<<<<<<< HEAD
    #[error(transparent)]
    TracerError(#[from] TraceError),
=======
    #[error("Fail to get constants for hint execution")]
    FailedToGetConstant,
>>>>>>> 74cf2a81
    #[error("Current run is not finished")]
    RunNotFinished,
}<|MERGE_RESOLUTION|>--- conflicted
+++ resolved
@@ -218,13 +218,10 @@
     CustomHint(String),
     #[error("Missing constant: {0}")]
     MissingConstant(&'static str),
-<<<<<<< HEAD
-    #[error(transparent)]
-    TracerError(#[from] TraceError),
-=======
     #[error("Fail to get constants for hint execution")]
     FailedToGetConstant,
->>>>>>> 74cf2a81
+    #[error(transparent)]
+    TracerError(#[from] TraceError),
     #[error("Current run is not finished")]
     RunNotFinished,
 }