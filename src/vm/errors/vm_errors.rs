use crate::vm::errors::memory_errors::MemoryError;
use num_bigint::BigInt;
use std::fmt;

use crate::types::relocatable::{MaybeRelocatable, Relocatable};
use crate::vm::errors::runner_errors::RunnerError;

use super::exec_scope_errors::ExecScopeError;

#[derive(Debug, PartialEq)]
pub enum VirtualMachineError {
    InvalidInstructionEncoding,
    InvalidOp1Reg(i64),
    ImmShouldBe1,
    UnknownOp0,
    InvalidApUpdate(i64),
    InvalidPcUpdate(i64),
    UnconstrainedResAdd,
    UnconstrainedResJump,
    UnconstrainedResJumpRel,
    UnconstrainedResAssertEq,
    DiffAssertValues(BigInt, BigInt),
    CantWriteReturnPc(BigInt, BigInt),
    CantWriteReturnFp(BigInt, BigInt),
    NoDst,
    PureValue,
    InvalidRes(i64),
    InvalidOpcode(i64),
    RelocatableAdd,
    OffsetExceeded(BigInt),
    NotImplemented,
    DiffIndexSub,
    InconsistentAutoDeduction(String, MaybeRelocatable, Option<MaybeRelocatable>),
    RunnerError(RunnerError),
    InvalidHintEncoding(MaybeRelocatable),
    MemoryError(MemoryError),
    NoRangeCheckBuiltin,
    IncorrectIds(Vec<String>, Vec<String>),
    MemoryGet(MaybeRelocatable),
    ExpectedInteger(MaybeRelocatable),
    ExpectedRelocatable(MaybeRelocatable),
    ExpectedRelocatableAtAddr(MaybeRelocatable),
    FailedToGetIds,
    NonLeFelt(BigInt, BigInt),
    OutOfValidRange(BigInt, BigInt),
    FailedToGetReference(BigInt),
    ValueOutOfRange(BigInt),
    ValueNotPositive(BigInt),
    UnknownHint(String),
    ValueOutsideValidRange(BigInt),
    SplitIntNotZero,
    SplitIntLimbOutOfRange(BigInt),
    DiffTypeComparison(MaybeRelocatable, MaybeRelocatable),
    AssertNotEqualFail(MaybeRelocatable, MaybeRelocatable),
    DiffIndexComp(Relocatable, Relocatable),
    ValueOutside250BitRange(BigInt),
    SqrtNegative(BigInt),
    FailedToGetSqrt(BigInt),
    AssertNotZero(BigInt, BigInt),
    MainScopeError(ExecScopeError),
    ScopeError,
    VariableNotInScopeError(String),
    CantCreateDictionaryOnTakenSegment(usize),
    NoDictTracker(usize),
    NoValueForKey(BigInt),
    AssertLtFelt(BigInt, BigInt),
    FindElemMaxSize(BigInt, BigInt),
    InvalidIndex(BigInt, MaybeRelocatable, MaybeRelocatable),
    KeyNotFound,
    NoneApTrackingData,
    InvalidTrackingGroup(usize, usize),
    InvalidApValue(MaybeRelocatable),
    NoInitialDict,
    NoLocalVariable(String),
    NoKeyInAccessIndices(BigInt),
    EmptyAccessIndices,
    EmptyCurrentAccessIndices,
    CurrentAccessIndicesNotEmpty,
    WrongPrevValue(BigInt, Option<BigInt>, BigInt),
    NumUsedAccessesAssertFail(BigInt, usize, BigInt),
    KeysNotEmpty,
    EmptyKeys,
    PtrDiffNotDivisibleByDictAccessSize,
    SquashDictMaxSizeExceeded(BigInt, BigInt),
    NAccessesTooBig(BigInt),
    BigintToUsizeFail,
    BigintToU64Fail,
    InvalidSetRange(MaybeRelocatable, MaybeRelocatable),
    UnexpectMemoryGap,
    FixedSizeArrayFail(usize),
    AssertionFailed(String),
    MismatchedDictPtr(Relocatable, Relocatable),
<<<<<<< HEAD
    CantSubOffset(usize, usize),
=======
    KeccakMaxSize(BigInt, BigInt),
    InvalidWordSize(BigInt),
    InvalidKeccakInputLength(BigInt),
>>>>>>> 7556eb05
}

impl fmt::Display for VirtualMachineError {
    fn fmt(&self, f: &mut fmt::Formatter) -> fmt::Result {
        match self {
            VirtualMachineError::InvalidInstructionEncoding => {
                write!(f, "Instruction should be an int. Found:")
            }
            VirtualMachineError::InvalidOp1Reg(n) => write!(f, "Invalid op1_register value: {}", n),
            VirtualMachineError::ImmShouldBe1 => {
                write!(f, "In immediate mode, off2 should be 1")
            }
            VirtualMachineError::UnknownOp0 => {
                write!(f, "op0 must be known in double dereference")
            }
            VirtualMachineError::InvalidApUpdate(n) => write!(f, "Invalid ap_update value: {}", n),
            VirtualMachineError::InvalidPcUpdate(n) => write!(f, "Invalid pc_update value: {}", n),
            VirtualMachineError::UnconstrainedResAdd => {
                write!(f, "Res.UNCONSTRAINED cannot be used with ApUpdate.ADD")
            }
            VirtualMachineError::UnconstrainedResJump => {
                write!(f, "Res.UNCONSTRAINED cannot be used with PcUpdate.JUMP")
            }
            VirtualMachineError::UnconstrainedResJumpRel => {
                write!(f, "Res.UNCONSTRAINED cannot be used with PcUpdate.JUMP_REL")
            }
            VirtualMachineError::UnconstrainedResAssertEq => {
                write!(f, "Res.UNCONSTRAINED cannot be used with Opcode.ASSERT_EQ")
            }
            VirtualMachineError::DiffAssertValues(res, dst) => write!(f, "ASSERT_EQ instruction failed; res:{} != dst:{}", res, dst),
            VirtualMachineError::CantWriteReturnPc(op0, ret_pc) => write!(f, "Call failed to write return-pc (inconsistent op0): {} != {}. Did you forget to increment ap?", op0, ret_pc),
            VirtualMachineError::CantWriteReturnFp(dst, ret_fp) => write!(f, "Call failed to write return-fp (inconsistent dst): {} != {}. Did you forget to increment ap?", dst, ret_fp),
            VirtualMachineError::NoDst => write!(f,  "Couldn't get or load dst"),
            VirtualMachineError::InvalidRes(n) => write!(f, "Invalid res value: {}", n),
            VirtualMachineError::InvalidOpcode(n) => write!(f, "Invalid opcode value: {}", n),
            VirtualMachineError::RelocatableAdd => {
                write!(f, "Cannot add two relocatable values")
            }
            VirtualMachineError::OffsetExceeded(n) => write!(f, "Offset {} exeeds maximum offset value", n),
            VirtualMachineError::NotImplemented => write!(f, "This is not implemented"),
            VirtualMachineError::PureValue => Ok(()),
            VirtualMachineError::DiffIndexSub => write!(
                f,
                "Can only subtract two relocatable values of the same segment"
            ),
            VirtualMachineError::InconsistentAutoDeduction(builtin_name, expected_value, current_value) => {
                write!(f, "Inconsistent auto-deduction for builtin {}, expected {:?}, got {:?}", builtin_name, expected_value, current_value)
            },
            VirtualMachineError::RunnerError(runner_error) => runner_error.fmt(f),
            VirtualMachineError::InvalidHintEncoding(address) => write!(f, "Invalid hint encoding at pc: {:?}", address),
            VirtualMachineError::NoRangeCheckBuiltin => {
                write!(f, "Expected range_check builtin to be present")
            },
            VirtualMachineError::IncorrectIds(expected, existing) => {
                write!(f, "Expected ids to contain {:?}, got: {:?}", expected, existing)
            },
            VirtualMachineError::MemoryGet(addr) => {
                write!(f, "Failed to retrieve value from address {:?}", addr)
            },
            VirtualMachineError::ExpectedInteger(addr) => {
                write!(f, "Expected integer at address {:?}", addr)
            },
            VirtualMachineError::ExpectedRelocatableAtAddr(addr) => {
                write!(f, "Expected relocatable at address {:?}", addr)
            }
            VirtualMachineError::ExpectedRelocatable(mayberelocatable) => {
                write!(f, "Expected address to be a Relocatable, got {:?}", mayberelocatable)
            },
            VirtualMachineError::FailedToGetIds => {
                write!(f, "Failed to get ids from memory")
            },
            VirtualMachineError::NonLeFelt(a, b) => {
                write!(f, "Assertion failed, {}, is not less or equal to {}", a, b)
            },
            VirtualMachineError::OutOfValidRange(div, max) => {
                write!(f, "Div out of range: 0 < {} <= {}", div, max)
            },
            VirtualMachineError::FailedToGetReference(reference_id) => {
                write!(f, "Failed to get reference for id {}", reference_id)
            },
            VirtualMachineError::ValueOutOfRange(a) => {
                write!(f, "Assertion failed, 0 <= ids.a % PRIME < range_check_builtin.bound \n a = {:?} is out of range", a)
            },
            VirtualMachineError::UnknownHint(hint_code) => write!(f, "Unknown Hint: {:?}", hint_code),
            VirtualMachineError::MemoryError(memory_error) => memory_error.fmt(f),
            VirtualMachineError::ValueOutsideValidRange(value) => write!(f, "Value: {:?} is outside valid range", value),
            VirtualMachineError::ValueNotPositive(value) => write!(f, "Value: {:?} should be positive", value),
            VirtualMachineError::SplitIntNotZero => write!(f,"split_int(): value is out of range"),
            VirtualMachineError::SplitIntLimbOutOfRange(limb) => write!(f, "split_int(): Limb {:?} is out of range.", limb),
            VirtualMachineError::DiffTypeComparison(a, b) => {
                write!(f, "Failed to compare {:?} and  {:?}, cant compare a relocatable to an integer value", a, b)
            },
            VirtualMachineError::AssertNotEqualFail(a, b) => {
                write!(f, "assert_not_equal failed: {:?} =  {:?}", a, b)
            },
            VirtualMachineError::DiffIndexComp(a, b) => {
                write!(f, "Failed to compare {:?} and  {:?}, cant compare two relocatable values of different segment indexes", a, b)
            },
            VirtualMachineError::ValueOutside250BitRange(value) => write!(f, "Value: {:?} is outside of the range [0, 2**250)", value),
            VirtualMachineError::SqrtNegative(value) => write!(f, "Can't calculate the square root of negative number: {:?})", value),
            VirtualMachineError::FailedToGetSqrt(value) => write!(f, "Failed to calculate the square root of: {:?})", value),
            VirtualMachineError::AssertNotZero(value, prime) => {
                write!(f, "Assertion failed, {} % {} is equal to 0", value, prime)
            },
            VirtualMachineError::MainScopeError(error) => {
                write!(f, "Got scope error {}", error)
            },
            VirtualMachineError::VariableNotInScopeError(var_name) => {
                write!(f, "Variable {} not in local scope", var_name)
            },
            VirtualMachineError::ScopeError => write!(f, "Failed to get scope variables"),
            VirtualMachineError::CantCreateDictionaryOnTakenSegment(index) => {
                write!(f, "DictManagerError: Tried to create tracker for a dictionary on segment: {:?} when there is already a tracker for a dictionary on this segment", index)
            },
            VirtualMachineError::NoDictTracker(index) => {
                write!(f, "Dict Error: No dict tracker found for segment {:?}", index)
            },
            VirtualMachineError::NoValueForKey(key) => {
                write!(f, "Dict Error: No value found for key: {:?}", key)},
            VirtualMachineError::AssertLtFelt(a, b) => {
                write!(f, "Assertion failed, a = {} % PRIME is not less than b = {} % PRIME", a, b)
            },
            VirtualMachineError::NoInitialDict => {
                write!(f, "Dict Error: Tried to create a dict whithout an initial dict")
            },
            VirtualMachineError::NoLocalVariable(name) => {
                write!(f, "Hint Exception: Couldnt find local variable '{:?}'", name)
            },
            VirtualMachineError::NoKeyInAccessIndices(key) => {
                write!(f, "squash_dict_inner fail: couldnt find key {:?} in accesses_indices", key)
            },
            VirtualMachineError::EmptyAccessIndices =>{
                write!(f, "squash_dict_inner fail: local accessed_indices is empty")
            },
            VirtualMachineError::EmptyCurrentAccessIndices =>{
                write!(f, "squash_dict_inner fail: local current_accessed_indices is empty")
            },
            VirtualMachineError::CurrentAccessIndicesNotEmpty =>{
                write!(f, "squash_dict_inner fail: local current_accessed_indices not empty, loop ended with remaining unaccounted elements")
            },
            VirtualMachineError::WrongPrevValue(prev, current, key) => {
                write!(f, "Dict Error: Got the wrong value for dict_update, expected value: {:?}, got: {:?} for key: {:?}", prev, current, key)
            },
            VirtualMachineError::NoneApTrackingData => {
                write!(f, "AP tracking data is None; could not apply correction to address")
            },
            VirtualMachineError::InvalidTrackingGroup(group1, group2) => {
                write!(f, "Tracking groups should be the same, got {} and {}", group1, group2)
            },
            VirtualMachineError::InvalidApValue(addr) => {
                write!(f, "Expected relocatable for ap, got {:?}", addr)
            },
            VirtualMachineError::NumUsedAccessesAssertFail(used, len, key) => {
                write!(f, "squash_dict_inner fail: Number of used accesses:{:?} doesnt match the lengh: {:?} of the access_indices at key: {:?}", used, len, key)
            },
            VirtualMachineError::KeysNotEmpty =>{
                write!(f, "squash_dict_inner fail: local keys is not empty")
            },
            VirtualMachineError::EmptyKeys =>{
                write!(f, "squash_dict_inner fail: No keys left but remaining_accesses > 0")
            },
            VirtualMachineError::PtrDiffNotDivisibleByDictAccessSize =>{
                write!(f, "squash_dict fail: Accesses array size must be divisible by DictAccess.SIZE")
            },
            VirtualMachineError::SquashDictMaxSizeExceeded(max_size, n_accesses) =>{
                write!(f, "squash_dict() can only be used with n_accesses<={:?}. ' \nGot: n_accesses={:?}", max_size, n_accesses)
            },
            VirtualMachineError::NAccessesTooBig(n_accesses) => {
                write!(f, "squash_dict fail: n_accesses: {:?} is too big to be converted into an iterator", n_accesses)
            },
            VirtualMachineError::BigintToUsizeFail => write!(f, "Couldn't convert BigInt to usize"),
            VirtualMachineError::BigintToU64Fail => write!(f, "Couldn't convert BigInt to u64"),
            VirtualMachineError::InvalidSetRange(start, end) => write!(f, "Set starting point {:?} is bigger it's ending point {:?}", start, end),
            VirtualMachineError::FindElemMaxSize(find_elem_max_size, n_elms) => write!(f, "find_elem() can only be used with n_elms <= {:?}.\nGot: n_elms = {:?}", find_elem_max_size, n_elms),
            VirtualMachineError::InvalidIndex(find_element_index, key, found_key) => write!(f, "Invalid index found in find_element_index. Index: {:?}.\nExpected key: {:?}, found_key {:?}", find_element_index, key, found_key),
            VirtualMachineError::KeyNotFound => write!(f, "Found Key is None"),
            VirtualMachineError::UnexpectMemoryGap => write!(f, "Encountered unexpected memory gap"),
            VirtualMachineError::FixedSizeArrayFail(size) => write!(f, "Failed to construct a fixed size array of size: {:?}", size),
            VirtualMachineError::AssertionFailed(error_msg) => write!(f, "{}",error_msg),
            VirtualMachineError::MismatchedDictPtr(current_ptr, dict_ptr) => write!(f, "Wrong dict pointer supplied. Got {:?}, expected {:?}.", dict_ptr, current_ptr),
<<<<<<< HEAD
            VirtualMachineError::CantSubOffset(offset , sub) => write!(f, "Cant substract {} from offset {}, offsets cant be negative", sub, offset),
=======
            VirtualMachineError::KeccakMaxSize(length, keccak_max_size) => write!(f, "unsafe_keccak() can only be used with length<={:?}. Got: length={:?}", keccak_max_size, length),
            VirtualMachineError::InvalidWordSize(word) => write!(f, "Invalid word size: {:?}", word),
            VirtualMachineError::InvalidKeccakInputLength(length) => write!(f, "Invalid input length, Got: length={:?}", length),
>>>>>>> 7556eb05
        }
    }
}<|MERGE_RESOLUTION|>--- conflicted
+++ resolved
@@ -90,13 +90,10 @@
     FixedSizeArrayFail(usize),
     AssertionFailed(String),
     MismatchedDictPtr(Relocatable, Relocatable),
-<<<<<<< HEAD
     CantSubOffset(usize, usize),
-=======
     KeccakMaxSize(BigInt, BigInt),
     InvalidWordSize(BigInt),
     InvalidKeccakInputLength(BigInt),
->>>>>>> 7556eb05
 }
 
 impl fmt::Display for VirtualMachineError {
@@ -277,13 +274,10 @@
             VirtualMachineError::FixedSizeArrayFail(size) => write!(f, "Failed to construct a fixed size array of size: {:?}", size),
             VirtualMachineError::AssertionFailed(error_msg) => write!(f, "{}",error_msg),
             VirtualMachineError::MismatchedDictPtr(current_ptr, dict_ptr) => write!(f, "Wrong dict pointer supplied. Got {:?}, expected {:?}.", dict_ptr, current_ptr),
-<<<<<<< HEAD
             VirtualMachineError::CantSubOffset(offset , sub) => write!(f, "Cant substract {} from offset {}, offsets cant be negative", sub, offset),
-=======
             VirtualMachineError::KeccakMaxSize(length, keccak_max_size) => write!(f, "unsafe_keccak() can only be used with length<={:?}. Got: length={:?}", keccak_max_size, length),
             VirtualMachineError::InvalidWordSize(word) => write!(f, "Invalid word size: {:?}", word),
             VirtualMachineError::InvalidKeccakInputLength(length) => write!(f, "Invalid input length, Got: length={:?}", length),
->>>>>>> 7556eb05
         }
     }
 }