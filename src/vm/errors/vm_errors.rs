--- conflicted
+++ resolved
@@ -84,21 +84,17 @@
     SquashDictMaxSizeExceeded(BigInt, BigInt),
     NAccessesTooBig(BigInt),
     BigintToUsizeFail,
-<<<<<<< HEAD
     BigintToU64Fail,
-    InvalidSetRange(MaybeRelocatable, MaybeRelocatable),
+    BigintToU32Fail,
     UsortOutOfRange(u64, BigInt),
     UnexpectedPositionsDictFail,
     PositionsNotFound,
     PositionsLengthNotZero,
     CouldntPopPositions,
     LastPosNotFound,
-=======
-    BigintToU32Fail,
     InvalidSetRange(MaybeRelocatable, MaybeRelocatable),
     UnexpectMemoryGap,
     FixedSizeArrayFail(usize),
->>>>>>> 7a903b4e
     AssertionFailed(String),
     MismatchedDictPtr(Relocatable, Relocatable),
     CantSubOffset(usize, usize),
@@ -276,11 +272,8 @@
                 write!(f, "squash_dict fail: n_accesses: {:?} is too big to be converted into an iterator", n_accesses)
             },
             VirtualMachineError::BigintToUsizeFail => write!(f, "Couldn't convert BigInt to usize"),
-<<<<<<< HEAD
             VirtualMachineError::BigintToU64Fail => write!(f, "Couldn't convert BigInt to u64"),
-=======
             VirtualMachineError::BigintToU32Fail => write!(f, "Couldn't convert BigInt to u64"),
->>>>>>> 7a903b4e
             VirtualMachineError::InvalidSetRange(start, end) => write!(f, "Set starting point {:?} is bigger it's ending point {:?}", start, end),
             VirtualMachineError::FindElemMaxSize(find_elem_max_size, n_elms) => write!(f, "find_elem() can only be used with n_elms <= {:?}.\nGot: n_elms = {:?}", find_elem_max_size, n_elms),
             VirtualMachineError::InvalidIndex(find_element_index, key, found_key) => write!(f, "Invalid index found in find_element_index. Index: {:?}.\nExpected key: {:?}, found_key {:?}", find_element_index, key, found_key),
