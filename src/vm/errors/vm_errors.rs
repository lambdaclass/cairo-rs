<<<<<<< HEAD
use crate::{
    types::relocatable::{MaybeRelocatable, Relocatable},
    vm::errors::{
        exec_scope_errors::ExecScopeError, memory_errors::MemoryError, runner_errors::RunnerError,
        trace_errors::TraceError,
    },
};
use felt::Felt;
use num_bigint::{BigInt, BigUint};
=======
use super::exec_scope_errors::ExecScopeError;
use super::hint_errors::HintError;
use super::trace_errors::TraceError;
use crate::types::relocatable::{MaybeRelocatable, Relocatable};
use crate::vm::errors::memory_errors::MemoryError;
use crate::vm::errors::runner_errors::RunnerError;
use num_bigint::BigInt;
>>>>>>> e29e0004
use thiserror::Error;

#[derive(Debug, PartialEq, Error)]
pub enum VirtualMachineError {
    #[error("Instruction should be an int")]
    InvalidInstructionEncoding,
    #[error("Invalid op1_register value: {0}")]
    InvalidOp1Reg(i64),
    #[error("In immediate mode, off2 should be 1")]
    ImmShouldBe1,
    #[error("op0 must be known in double dereference")]
    UnknownOp0,
    #[error("Invalid ap_update value: {0}")]
    InvalidApUpdate(i64),
    #[error("Invalid pc_update value: {0}")]
    InvalidPcUpdate(i64),
    #[error("Res.UNCONSTRAINED cannot be used with ApUpdate.ADD")]
    UnconstrainedResAdd,
    #[error("Res.UNCONSTRAINED cannot be used with PcUpdate.JUMP")]
    UnconstrainedResJump,
    #[error("Res.UNCONSTRAINED cannot be used with PcUpdate.JUMP_REL")]
    UnconstrainedResJumpRel,
    #[error("Res.UNCONSTRAINED cannot be used with Opcode.ASSERT_EQ")]
    UnconstrainedResAssertEq,
    #[error("Couldn't compute operand {0} at address {1}")]
    FailedToComputeOperands(String, Relocatable),
    #[error("An ASSERT_EQ instruction failed: {0} != {1}.")]
    DiffAssertValues(MaybeRelocatable, MaybeRelocatable),
    #[error("Call failed to write return-pc (inconsistent op0): {0} != {1}. Did you forget to increment ap?")]
    CantWriteReturnPc(MaybeRelocatable, MaybeRelocatable),
    #[error("Call failed to write return-fp (inconsistent dst): {0} != {1}. Did you forget to increment ap?")]
    CantWriteReturnFp(MaybeRelocatable, MaybeRelocatable),
    #[error("Couldn't get or load dst")]
    NoDst,
    #[error("Pure Value Error")]
    PureValue,
    #[error("Invalid res value: {0}")]
    InvalidRes(i64),
    #[error("Invalid opcode value: {0}")]
    InvalidOpcode(i64),
    #[error("Cannot add two relocatable values")]
    RelocatableAdd,
    #[error("Offset {0} exeeds maximum offset value")]
    OffsetExceeded(Felt),
    #[error("This is not implemented")]
    NotImplemented,
    #[error("Can only subtract two relocatable values of the same segment")]
    DiffIndexSub,
    #[error("Inconsistent auto-deduction for builtin {0}, expected {1}, got {2:?}")]
    InconsistentAutoDeduction(String, MaybeRelocatable, Option<MaybeRelocatable>),
    #[error(transparent)]
    RunnerError(#[from] RunnerError),
    #[error("Invalid hint encoding at pc: {0}")]
    InvalidHintEncoding(MaybeRelocatable),
    #[error(transparent)]
    MemoryError(#[from] MemoryError),
    #[error("Expected range_check builtin to be present")]
    NoRangeCheckBuiltin,
    #[error("Expected ecdsa builtin to be present")]
    NoSignatureBuiltin,
    #[error("Failed to retrieve value from address {0}")]
    MemoryGet(MaybeRelocatable),
    #[error("Expected integer at address {0}")]
    ExpectedInteger(MaybeRelocatable),
    #[error("Expected relocatable at address {0}")]
    ExpectedRelocatable(MaybeRelocatable),
<<<<<<< HEAD
    #[error("Failed to get ids for hint execution")]
    FailedToGetIds,
    #[error("Assertion failed, {0}, is not less or equal to {1}")]
    NonLeFelt(Felt, Felt),
    #[error("Div out of range: 0 < {0} <= {1}")]
    OutOfValidRange(Felt, Felt),
    #[error("Assertion failed, 0 <= ids.a % PRIME < range_check_builtin.bound \n a = {0} is out of range")]
    ValueOutOfRange(Felt),
    #[error("Value: {0} should be positive")]
    ValueNotPositive(Felt),
    #[error("Unknown Hint: {0}")]
    UnknownHint(String),
    #[error("Value: {0} is outside valid range")]
    ValueOutsideValidRange(Felt),
    #[error("split_int(): value is out of range")]
    SplitIntNotZero,
    #[error("split_int(): Limb {0} is out of range.")]
    SplitIntLimbOutOfRange(Felt),
=======
    #[error("Value: {0} should be positive")]
    ValueNotPositive(BigInt),
    #[error("Div out of range: 0 < {0} <= {1}")]
    OutOfValidRange(BigInt, BigInt),
>>>>>>> e29e0004
    #[error("Failed to compare {0} and {1}, cant compare a relocatable to an integer value")]
    DiffTypeComparison(MaybeRelocatable, MaybeRelocatable),
    #[error("Failed to compare {0} and  {1}, cant compare two relocatable values of different segment indexes")]
    DiffIndexComp(Relocatable, Relocatable),
<<<<<<< HEAD
    #[error("Value: {0} is outside of the range [0, 2**250)")]
    ValueOutside250BitRange(Felt),
    #[error("Can't calculate the square root of negative number: {0})")]
    SqrtNegative(BigInt),
    #[error("{0} is not divisible by {1}")]
    SafeDivFailFelt(Felt, Felt),
    #[error("{0} is not divisible by {1}")]
    SafeDivFail(u32, u32),
    #[error("{0} is not divisible by {1}")]
    SafeDivFailBigUint(BigUint, BigUint),
    #[error("{0} is not divisible by {1}")]
    SafeDivFailBigInt(BigInt, BigInt),
    #[error("{0} is not divisible by {1}")]
    SafeDivFailUsize(usize, usize),
    #[error("Attempted to divide by zero")]
    DividedByZero,
    #[error("Failed to calculate the square root of: {0})")]
    FailedToGetSqrt(BigUint),
    #[error("Assertion failed, {0} % PRIME is equal to 0")]
    AssertNotZero(Felt),
    #[error(transparent)]
    MainScopeError(#[from] ExecScopeError),
    #[error("Failed to get scope variables")]
    ScopeError,
    #[error("Variable {0} not present in current execution scope")]
    VariableNotInScopeError(String),
    #[error("DictManagerError: Tried to create tracker for a dictionary on segment: {0} when there is already a tracker for a dictionary on this segment")]
    CantCreateDictionaryOnTakenSegment(isize),
    #[error("Dict Error: No dict tracker found for segment {0}")]
    NoDictTracker(isize),
    #[error("ict Error: No value found for key: {0}")]
    NoValueForKey(Felt),
    #[error("Assertion failed, a = {0} % PRIME is not less than b = {1} % PRIME")]
    AssertLtFelt(Felt, Felt),
    #[error("find_element() can only be used with n_elms <= {0}.\nGot: n_elms = {1}")]
    FindElemMaxSize(Felt, Felt),
    #[error(
        "Invalid index found in find_element_index. Index: {0}.\nExpected key: {1}, found_key {2}"
    )]
    InvalidIndex(Felt, Felt, Felt),
    #[error("Found Key is None")]
    KeyNotFound,
    #[error("AP tracking data is None; could not apply correction to address")]
    NoneApTrackingData,
    #[error("Tracking groups should be the same, got {0} and {1}")]
    InvalidTrackingGroup(usize, usize),
    #[error("Expected relocatable for ap, got {0}")]
    InvalidApValue(MaybeRelocatable),
    #[error("Dict Error: Tried to create a dict whithout an initial dict")]
    NoInitialDict,
    #[error("squash_dict_inner fail: couldnt find key {0} in accesses_indices")]
    NoKeyInAccessIndices(Felt),
    #[error("squash_dict_inner fail: local accessed_indices is empty")]
    EmptyAccessIndices,
    #[error("squash_dict_inner fail: local current_accessed_indices is empty")]
    EmptyCurrentAccessIndices,
    #[error("squash_dict_inner fail: local current_accessed_indices not empty, loop ended with remaining unaccounted elements")]
    CurrentAccessIndicesNotEmpty,
    #[error("Dict Error: Got the wrong value for dict_update, expected value: {0}, got: {1} for key: {2}")]
    WrongPrevValue(Felt, Felt, Felt),
    #[error("squash_dict_inner fail: Number of used accesses:{0} doesnt match the lengh: {1} of the access_indices at key: {2}")]
    NumUsedAccessesAssertFail(Felt, usize, Felt),
    #[error("squash_dict_inner fail: local keys is not empty")]
    KeysNotEmpty,
    #[error("squash_dict_inner fail: No keys left but remaining_accesses > 0")]
    EmptyKeys,
    #[error("squash_dict fail: Accesses array size must be divisible by DictAccess.SIZE")]
    PtrDiffNotDivisibleByDictAccessSize,
    #[error("squash_dict() can only be used with n_accesses<={0}. ' \nGot: n_accesses={1}")]
    SquashDictMaxSizeExceeded(Felt, Felt),
    #[error("squash_dict fail: n_accesses: {0} is too big to be converted into an iterator")]
    NAccessesTooBig(Felt),
    #[error("Couldn't convert Felt to usize")]
=======
    #[error("Couldn't convert BigInt to usize")]
>>>>>>> e29e0004
    BigintToUsizeFail,
    #[error("Couldn't convert Felt to u64")]
    BigintToU64Fail,
    #[error("Couldn't convert Felt to u32")]
    BigintToU32Fail,
    #[error("Couldn't convert usize to u32")]
    UsizeToU32Fail,
<<<<<<< HEAD
    #[error("usort() can only be used with input_len<={0}. Got: input_len={1}.")]
    UsortOutOfRange(u64, Felt),
    #[error("unexpected usort fail: positions_dict or key value pair not found")]
    UnexpectedPositionsDictFail,
    #[error("unexpected verify multiplicity fail: positions not found")]
    PositionsNotFound,
    #[error("unexpected verify multiplicity fail: positions length != 0")]
    PositionsLengthNotZero,
    #[error("unexpected verify multiplicity fail: couldn't pop positions")]
    CouldntPopPositions,
    #[error("unexpected verify multiplicity fail: last_pos not found")]
    LastPosNotFound,
    #[error("Set's starting point {0} is bigger it's ending point {1}")]
    InvalidSetRange(MaybeRelocatable, MaybeRelocatable),
    #[error("Failed to construct a fixed size array of size: {0}")]
    FixedSizeArrayFail(usize),
    #[error("{0}")]
    AssertionFailed(String),
    #[error("Wrong dict pointer supplied. Got {0}, expected {1}.")]
    MismatchedDictPtr(Relocatable, Relocatable),
    #[error("Integer: {0} out of range")]
    SecpSplitutOfRange(BigUint),
    #[error("verify_zero: Invalid input {0}")]
    SecpVerifyZero(BigInt),
    #[error("Cant substract {0} from offset {1}, offsets cant be negative")]
    CantSubOffset(usize, usize),
    #[error("unsafe_keccak() can only be used with length<={0}. Got: length={1}")]
    KeccakMaxSize(Felt, Felt),
    #[error("Invalid word size: {0}")]
    InvalidWordSize(Felt),
    #[error("Invalid input length, Got: length={0}")]
    InvalidKeccakInputLength(Felt),
=======
>>>>>>> e29e0004
    #[error("None value was found in memory range cell")]
    NoneInMemoryRange,
    #[error("Can't calculate the square root of negative number: {0})")]
    SqrtNegative(BigInt),
    #[error("{0} is not divisible by {1}")]
    SafeDivFail(BigInt, BigInt),
    #[error("{0} is not divisible by {1}")]
    SafeDivFailUsize(usize, usize),
    #[error("Attempted to divide by zero")]
    DividedByZero,
    #[error("Failed to calculate the square root of: {0})")]
    FailedToGetSqrt(BigInt),
    #[error("Expected integer, found: {0:?}")]
    ExpectedIntAtRange(Option<MaybeRelocatable>),
<<<<<<< HEAD
    #[error("Expected size to be in the range from [0, 100), got: {0}")]
    InvalidKeccakStateSizeFelts(Felt),
    #[error("Expected size to be in range from [0, 10), got: {0}")]
    InvalidBlockSize(Felt),
=======
>>>>>>> e29e0004
    #[error("Could not convert slice to array")]
    SliceToArrayError,
    #[error("Failed to compile hint: {0}")]
    CompileHintFail(String),
    #[error("op1_addr is Op1Addr.IMM, but no immediate was given")]
    NoImm,
<<<<<<< HEAD
    #[error("Tried to compute an address but there was no register in the reference.")]
    NoRegisterInReference,
    #[error("Couldn't compute operand {0} at address {1}")]
    FailedToComputeOperands(String, Relocatable),
    #[error("Custom Hint Error: {0}")]
    CustomHint(String),
    #[error("Arc too big, {0} must be <= {1} and {2} <= {3}")]
    ArcTooBig(Felt, Felt, Felt, Felt),
    #[error("Excluded is supposed to be 2, got {0}")]
    ExcludedNot2(Felt),
=======
    #[error("Cant substract {0} from offset {1}, offsets cant be negative")]
    CantSubOffset(usize, usize),
>>>>>>> e29e0004
    #[error("Execution reached the end of the program. Requested remaining steps: {0}.")]
    EndOfProgram(usize),
    #[error(transparent)]
    TracerError(#[from] TraceError),
    #[error(transparent)]
    MainScopeError(#[from] ExecScopeError),
    #[error("Current run is not finished")]
    RunNotFinished,
    #[error("Invalid argument count, expected {0} but got {1}")]
    InvalidArgCount(usize, usize),
    #[error("Couldn't parse prime: {0}")]
    CouldntParsePrime(String),
    #[error("{0}, {1}")]
    ErrorMessageAttribute(String, Box<VirtualMachineError>),
    #[error("Got an exception while executing a hint: {1}")]
<<<<<<< HEAD
    Hint(usize, Box<VirtualMachineError>),
    #[error("BigInt to BigUint failed, BigInt is negative")]
    BigIntToBigUintFail,
=======
    Hint(usize, Box<HintError>),
    #[error("Unexpected Failure")]
    Unexpected,
>>>>>>> e29e0004
}<|MERGE_RESOLUTION|>--- conflicted
+++ resolved
@@ -1,22 +1,12 @@
-<<<<<<< HEAD
 use crate::{
     types::relocatable::{MaybeRelocatable, Relocatable},
     vm::errors::{
-        exec_scope_errors::ExecScopeError, memory_errors::MemoryError, runner_errors::RunnerError,
-        trace_errors::TraceError,
+        exec_scope_errors::ExecScopeError, hint_errors::HintError, memory_errors::MemoryError,
+        runner_errors::RunnerError, trace_errors::TraceError,
     },
 };
 use felt::Felt;
 use num_bigint::{BigInt, BigUint};
-=======
-use super::exec_scope_errors::ExecScopeError;
-use super::hint_errors::HintError;
-use super::trace_errors::TraceError;
-use crate::types::relocatable::{MaybeRelocatable, Relocatable};
-use crate::vm::errors::memory_errors::MemoryError;
-use crate::vm::errors::runner_errors::RunnerError;
-use num_bigint::BigInt;
->>>>>>> e29e0004
 use thiserror::Error;
 
 #[derive(Debug, PartialEq, Error)]
@@ -83,196 +73,50 @@
     ExpectedInteger(MaybeRelocatable),
     #[error("Expected relocatable at address {0}")]
     ExpectedRelocatable(MaybeRelocatable),
-<<<<<<< HEAD
-    #[error("Failed to get ids for hint execution")]
-    FailedToGetIds,
-    #[error("Assertion failed, {0}, is not less or equal to {1}")]
-    NonLeFelt(Felt, Felt),
+    #[error("Value: {0} should be positive")]
+    ValueNotPositive(Felt),
     #[error("Div out of range: 0 < {0} <= {1}")]
     OutOfValidRange(Felt, Felt),
-    #[error("Assertion failed, 0 <= ids.a % PRIME < range_check_builtin.bound \n a = {0} is out of range")]
-    ValueOutOfRange(Felt),
-    #[error("Value: {0} should be positive")]
-    ValueNotPositive(Felt),
-    #[error("Unknown Hint: {0}")]
-    UnknownHint(String),
-    #[error("Value: {0} is outside valid range")]
-    ValueOutsideValidRange(Felt),
-    #[error("split_int(): value is out of range")]
-    SplitIntNotZero,
-    #[error("split_int(): Limb {0} is out of range.")]
-    SplitIntLimbOutOfRange(Felt),
-=======
-    #[error("Value: {0} should be positive")]
-    ValueNotPositive(BigInt),
-    #[error("Div out of range: 0 < {0} <= {1}")]
-    OutOfValidRange(BigInt, BigInt),
->>>>>>> e29e0004
     #[error("Failed to compare {0} and {1}, cant compare a relocatable to an integer value")]
     DiffTypeComparison(MaybeRelocatable, MaybeRelocatable),
     #[error("Failed to compare {0} and  {1}, cant compare two relocatable values of different segment indexes")]
     DiffIndexComp(Relocatable, Relocatable),
-<<<<<<< HEAD
-    #[error("Value: {0} is outside of the range [0, 2**250)")]
-    ValueOutside250BitRange(Felt),
+    #[error("Couldn't convert BigInt to usize")]
+    BigintToUsizeFail,
+    #[error("Couldn't convert BigInt to u64")]
+    BigintToU64Fail,
+    #[error("Couldn't convert BigInt to u32")]
+    BigintToU32Fail,
+    #[error("Couldn't convert usize to u32")]
+    NoneInMemoryRange,
+    #[error("Couldn't convert usize to u32")]
+    UsizeToU32Fail,
     #[error("Can't calculate the square root of negative number: {0})")]
-    SqrtNegative(BigInt),
+    SqrtNegative(Felt),
     #[error("{0} is not divisible by {1}")]
-    SafeDivFailFelt(Felt, Felt),
+    SafeDivFail(Felt, Felt),
     #[error("{0} is not divisible by {1}")]
-    SafeDivFail(u32, u32),
+    SafeDivFailBigInt(BigInt, BigInt),
     #[error("{0} is not divisible by {1}")]
     SafeDivFailBigUint(BigUint, BigUint),
     #[error("{0} is not divisible by {1}")]
-    SafeDivFailBigInt(BigInt, BigInt),
-    #[error("{0} is not divisible by {1}")]
+    SafeDivFailU32(u32, u32),
+    #[error("Attempted to divide by zero")]
     SafeDivFailUsize(usize, usize),
     #[error("Attempted to divide by zero")]
     DividedByZero,
     #[error("Failed to calculate the square root of: {0})")]
     FailedToGetSqrt(BigUint),
-    #[error("Assertion failed, {0} % PRIME is equal to 0")]
-    AssertNotZero(Felt),
-    #[error(transparent)]
-    MainScopeError(#[from] ExecScopeError),
-    #[error("Failed to get scope variables")]
-    ScopeError,
-    #[error("Variable {0} not present in current execution scope")]
-    VariableNotInScopeError(String),
-    #[error("DictManagerError: Tried to create tracker for a dictionary on segment: {0} when there is already a tracker for a dictionary on this segment")]
-    CantCreateDictionaryOnTakenSegment(isize),
-    #[error("Dict Error: No dict tracker found for segment {0}")]
-    NoDictTracker(isize),
-    #[error("ict Error: No value found for key: {0}")]
-    NoValueForKey(Felt),
-    #[error("Assertion failed, a = {0} % PRIME is not less than b = {1} % PRIME")]
-    AssertLtFelt(Felt, Felt),
-    #[error("find_element() can only be used with n_elms <= {0}.\nGot: n_elms = {1}")]
-    FindElemMaxSize(Felt, Felt),
-    #[error(
-        "Invalid index found in find_element_index. Index: {0}.\nExpected key: {1}, found_key {2}"
-    )]
-    InvalidIndex(Felt, Felt, Felt),
-    #[error("Found Key is None")]
-    KeyNotFound,
-    #[error("AP tracking data is None; could not apply correction to address")]
-    NoneApTrackingData,
-    #[error("Tracking groups should be the same, got {0} and {1}")]
-    InvalidTrackingGroup(usize, usize),
-    #[error("Expected relocatable for ap, got {0}")]
-    InvalidApValue(MaybeRelocatable),
-    #[error("Dict Error: Tried to create a dict whithout an initial dict")]
-    NoInitialDict,
-    #[error("squash_dict_inner fail: couldnt find key {0} in accesses_indices")]
-    NoKeyInAccessIndices(Felt),
-    #[error("squash_dict_inner fail: local accessed_indices is empty")]
-    EmptyAccessIndices,
-    #[error("squash_dict_inner fail: local current_accessed_indices is empty")]
-    EmptyCurrentAccessIndices,
-    #[error("squash_dict_inner fail: local current_accessed_indices not empty, loop ended with remaining unaccounted elements")]
-    CurrentAccessIndicesNotEmpty,
-    #[error("Dict Error: Got the wrong value for dict_update, expected value: {0}, got: {1} for key: {2}")]
-    WrongPrevValue(Felt, Felt, Felt),
-    #[error("squash_dict_inner fail: Number of used accesses:{0} doesnt match the lengh: {1} of the access_indices at key: {2}")]
-    NumUsedAccessesAssertFail(Felt, usize, Felt),
-    #[error("squash_dict_inner fail: local keys is not empty")]
-    KeysNotEmpty,
-    #[error("squash_dict_inner fail: No keys left but remaining_accesses > 0")]
-    EmptyKeys,
-    #[error("squash_dict fail: Accesses array size must be divisible by DictAccess.SIZE")]
-    PtrDiffNotDivisibleByDictAccessSize,
-    #[error("squash_dict() can only be used with n_accesses<={0}. ' \nGot: n_accesses={1}")]
-    SquashDictMaxSizeExceeded(Felt, Felt),
-    #[error("squash_dict fail: n_accesses: {0} is too big to be converted into an iterator")]
-    NAccessesTooBig(Felt),
-    #[error("Couldn't convert Felt to usize")]
-=======
-    #[error("Couldn't convert BigInt to usize")]
->>>>>>> e29e0004
-    BigintToUsizeFail,
-    #[error("Couldn't convert Felt to u64")]
-    BigintToU64Fail,
-    #[error("Couldn't convert Felt to u32")]
-    BigintToU32Fail,
-    #[error("Couldn't convert usize to u32")]
-    UsizeToU32Fail,
-<<<<<<< HEAD
-    #[error("usort() can only be used with input_len<={0}. Got: input_len={1}.")]
-    UsortOutOfRange(u64, Felt),
-    #[error("unexpected usort fail: positions_dict or key value pair not found")]
-    UnexpectedPositionsDictFail,
-    #[error("unexpected verify multiplicity fail: positions not found")]
-    PositionsNotFound,
-    #[error("unexpected verify multiplicity fail: positions length != 0")]
-    PositionsLengthNotZero,
-    #[error("unexpected verify multiplicity fail: couldn't pop positions")]
-    CouldntPopPositions,
-    #[error("unexpected verify multiplicity fail: last_pos not found")]
-    LastPosNotFound,
-    #[error("Set's starting point {0} is bigger it's ending point {1}")]
-    InvalidSetRange(MaybeRelocatable, MaybeRelocatable),
-    #[error("Failed to construct a fixed size array of size: {0}")]
-    FixedSizeArrayFail(usize),
-    #[error("{0}")]
-    AssertionFailed(String),
-    #[error("Wrong dict pointer supplied. Got {0}, expected {1}.")]
-    MismatchedDictPtr(Relocatable, Relocatable),
-    #[error("Integer: {0} out of range")]
-    SecpSplitutOfRange(BigUint),
-    #[error("verify_zero: Invalid input {0}")]
-    SecpVerifyZero(BigInt),
-    #[error("Cant substract {0} from offset {1}, offsets cant be negative")]
-    CantSubOffset(usize, usize),
-    #[error("unsafe_keccak() can only be used with length<={0}. Got: length={1}")]
-    KeccakMaxSize(Felt, Felt),
-    #[error("Invalid word size: {0}")]
-    InvalidWordSize(Felt),
-    #[error("Invalid input length, Got: length={0}")]
-    InvalidKeccakInputLength(Felt),
-=======
->>>>>>> e29e0004
-    #[error("None value was found in memory range cell")]
-    NoneInMemoryRange,
-    #[error("Can't calculate the square root of negative number: {0})")]
-    SqrtNegative(BigInt),
-    #[error("{0} is not divisible by {1}")]
-    SafeDivFail(BigInt, BigInt),
-    #[error("{0} is not divisible by {1}")]
-    SafeDivFailUsize(usize, usize),
-    #[error("Attempted to divide by zero")]
-    DividedByZero,
-    #[error("Failed to calculate the square root of: {0})")]
-    FailedToGetSqrt(BigInt),
     #[error("Expected integer, found: {0:?}")]
     ExpectedIntAtRange(Option<MaybeRelocatable>),
-<<<<<<< HEAD
-    #[error("Expected size to be in the range from [0, 100), got: {0}")]
-    InvalidKeccakStateSizeFelts(Felt),
-    #[error("Expected size to be in range from [0, 10), got: {0}")]
-    InvalidBlockSize(Felt),
-=======
->>>>>>> e29e0004
     #[error("Could not convert slice to array")]
     SliceToArrayError,
     #[error("Failed to compile hint: {0}")]
     CompileHintFail(String),
     #[error("op1_addr is Op1Addr.IMM, but no immediate was given")]
     NoImm,
-<<<<<<< HEAD
-    #[error("Tried to compute an address but there was no register in the reference.")]
-    NoRegisterInReference,
-    #[error("Couldn't compute operand {0} at address {1}")]
-    FailedToComputeOperands(String, Relocatable),
-    #[error("Custom Hint Error: {0}")]
-    CustomHint(String),
-    #[error("Arc too big, {0} must be <= {1} and {2} <= {3}")]
-    ArcTooBig(Felt, Felt, Felt, Felt),
-    #[error("Excluded is supposed to be 2, got {0}")]
-    ExcludedNot2(Felt),
-=======
     #[error("Cant substract {0} from offset {1}, offsets cant be negative")]
     CantSubOffset(usize, usize),
->>>>>>> e29e0004
     #[error("Execution reached the end of the program. Requested remaining steps: {0}.")]
     EndOfProgram(usize),
     #[error(transparent)]
@@ -288,13 +132,7 @@
     #[error("{0}, {1}")]
     ErrorMessageAttribute(String, Box<VirtualMachineError>),
     #[error("Got an exception while executing a hint: {1}")]
-<<<<<<< HEAD
-    Hint(usize, Box<VirtualMachineError>),
-    #[error("BigInt to BigUint failed, BigInt is negative")]
-    BigIntToBigUintFail,
-=======
     Hint(usize, Box<HintError>),
     #[error("Unexpected Failure")]
     Unexpected,
->>>>>>> e29e0004
 }