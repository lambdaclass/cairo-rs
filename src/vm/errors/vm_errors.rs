// The `(*.0).0` syntax of thiserror falsely triggers this clippy warning
#![allow(clippy::explicit_auto_deref)]

use crate::stdlib::prelude::*;

#[cfg(feature = "std")]
use thiserror::Error;
#[cfg(not(feature = "std"))]
use thiserror_no_std::Error;

use crate::{
    types::{
        errors::math_errors::MathError,
        relocatable::{MaybeRelocatable, Relocatable},
    },
    vm::errors::{
        exec_scope_errors::ExecScopeError, hint_errors::HintError, memory_errors::MemoryError,
        runner_errors::RunnerError, trace_errors::TraceError,
    },
};
use felt::Felt252;

#[derive(Debug, Error)]
pub enum VirtualMachineError {
    #[error(transparent)]
    RunnerError(#[from] RunnerError),
    #[error(transparent)]
    Memory(#[from] MemoryError),
    #[error(transparent)]
    Math(#[from] MathError),
    #[error(transparent)]
    TracerError(#[from] TraceError),
    #[error(transparent)]
    MainScopeError(#[from] ExecScopeError),
    #[error(transparent)]
    Other(anyhow::Error),
    #[error("Instruction MSB should be 0")]
    InstructionNonZeroHighBit,
    #[error("Instruction should be an int")]
    InvalidInstructionEncoding,
    #[error("Invalid op1_register value: {0}")]
    InvalidOp1Reg(u64),
    #[error("In immediate mode, off2 should be 1")]
    ImmShouldBe1,
    #[error("op0 must be known in double dereference")]
    UnknownOp0,
    #[error("Invalid ap_update value: {0}")]
    InvalidApUpdate(u64),
    #[error("Invalid pc_update value: {0}")]
    InvalidPcUpdate(u64),
    #[error("Res.UNCONSTRAINED cannot be used with ApUpdate.ADD")]
    UnconstrainedResAdd,
    #[error("Res.UNCONSTRAINED cannot be used with PcUpdate.JUMP")]
    UnconstrainedResJump,
    #[error("Res.UNCONSTRAINED cannot be used with PcUpdate.JUMP_REL")]
    UnconstrainedResJumpRel,
    #[error("Res.UNCONSTRAINED cannot be used with Opcode.ASSERT_EQ")]
    UnconstrainedResAssertEq,
    #[error("An integer value as Res cannot be used with PcUpdate.JUMP_REL")]
    JumpRelNotInt,
    #[error(
        "Failed to compute Res.MUL: Could not complete computation of non pure values {} * {}", (*.0).0, (*.0).1
    )]
    ComputeResRelocatableMul(Box<(MaybeRelocatable, MaybeRelocatable)>),
    #[error("Couldn't compute operand {}. Unknown value for memory cell {}", (*.0).0, (*.0).1)]
    FailedToComputeOperands(Box<(String, Relocatable)>),
    #[error("An ASSERT_EQ instruction failed: {} != {}.", (*.0).0, (*.0).1)]
    DiffAssertValues(Box<(MaybeRelocatable, MaybeRelocatable)>),
    #[error("Call failed to write return-pc (inconsistent op0): {} != {}. Did you forget to increment ap?", (*.0).0, (*.0).1)]
    CantWriteReturnPc(Box<(MaybeRelocatable, MaybeRelocatable)>),
    #[error("Call failed to write return-fp (inconsistent dst): {} != {}. Did you forget to increment ap?", (*.0).0, (*.0).1)]
    CantWriteReturnFp(Box<(MaybeRelocatable, MaybeRelocatable)>),
    #[error("Couldn't get or load dst")]
    NoDst,
    #[error("Invalid res value: {0}")]
    InvalidRes(u64),
    #[error("Invalid opcode value: {0}")]
    InvalidOpcode(u64),
    #[error("This is not implemented")]
    NotImplemented,
    #[error("Inconsistent auto-deduction for builtin {}, expected {}, got {:?}", (*.0).0, (*.0).1, (*.0).2)]
    InconsistentAutoDeduction(Box<(&'static str, MaybeRelocatable, Option<MaybeRelocatable>)>),
    #[error("Invalid hint encoding at pc: {0}")]
    InvalidHintEncoding(Box<MaybeRelocatable>),
    #[error("Expected range_check builtin to be present")]
    NoRangeCheckBuiltin,
    #[error("Expected ecdsa builtin to be present")]
    NoSignatureBuiltin,
    #[error("Div out of range: 0 < {} <= {}", (*.0).0, (*.0).1)]
    OutOfValidRange(Box<(Felt252, Felt252)>),
    #[error("Failed to compare {} and {}, cant compare a relocatable to an integer value", (*.0).0, (*.0).1)]
    DiffTypeComparison(Box<(MaybeRelocatable, MaybeRelocatable)>),
    #[error("Failed to compare {} and  {}, cant compare two relocatable values of different segment indexes", (*.0).0, (*.0).1)]
    DiffIndexComp(Box<(Relocatable, Relocatable)>),
    #[error("Couldn't convert usize to u32")]
    NoneInMemoryRange,
    #[error("Expected integer, found: {0:?}")]
    ExpectedIntAtRange(Box<Option<MaybeRelocatable>>),
    #[error("Could not convert slice to array")]
    SliceToArrayError,
    #[error("Failed to compile hint: {0}")]
    CompileHintFail(Box<str>),
    #[error("op1_addr is Op1Addr.IMM, but no immediate was given")]
    NoImm,
    #[error("Execution reached the end of the program. Requested remaining steps: {0}.")]
    EndOfProgram(usize),
    #[error("Could not reach the end of the program. Executed steps: {0}.")]
    StepsLimit(u64),
<<<<<<< HEAD
    #[error("Could not reach the end of the program. RunResources has no remaining steps.")]
    UnfinishedExecution,
    #[error(transparent)]
    TracerError(#[from] TraceError),
    #[error(transparent)]
    MainScopeError(#[from] ExecScopeError),
=======
>>>>>>> de6a2327
    #[error("Current run is not finished")]
    RunNotFinished,
    #[error("Invalid argument count, expected {} but got {}", (*.0).0, (*.0).1)]
    InvalidArgCount(Box<(usize, usize)>),
    #[error("Couldn't parse prime: {0}")]
    CouldntParsePrime(Box<str>),
    #[error("Got an exception while executing a hint: {}", (*.0).1)]
    Hint(Box<(usize, HintError)>),
    #[error("Unexpected Failure")]
    Unexpected,
    #[error("Out of bounds access to builtin segment")]
    OutOfBoundsBuiltinSegmentAccess,
    #[error("Out of bounds access to program segment")]
    OutOfBoundsProgramSegmentAccess,
    #[error("Security Error: Invalid Memory Value: temporary address not relocated: {0}")]
    InvalidMemoryValueTemporaryAddress(Box<Relocatable>),
    #[error("accessed_addresses is None.")]
    MissingAccessedAddresses,
    #[error("Failed to write the output builtin content")]
    FailedToWriteOutput,
}

#[cfg(test)]
mod tests {
    use super::*;

    #[test]
    // Test to catch possible enum size regressions
    fn test_vm_error_size() {
        let size = crate::stdlib::mem::size_of::<VirtualMachineError>();
        assert!(size <= 32, "{size}")
    }
}<|MERGE_RESOLUTION|>--- conflicted
+++ resolved
@@ -106,15 +106,8 @@
     EndOfProgram(usize),
     #[error("Could not reach the end of the program. Executed steps: {0}.")]
     StepsLimit(u64),
-<<<<<<< HEAD
     #[error("Could not reach the end of the program. RunResources has no remaining steps.")]
     UnfinishedExecution,
-    #[error(transparent)]
-    TracerError(#[from] TraceError),
-    #[error(transparent)]
-    MainScopeError(#[from] ExecScopeError),
-=======
->>>>>>> de6a2327
     #[error("Current run is not finished")]
     RunNotFinished,
     #[error("Invalid argument count, expected {} but got {}", (*.0).0, (*.0).1)]
