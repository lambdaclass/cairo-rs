--- conflicted
+++ resolved
@@ -73,11 +73,8 @@
     MsgNonInt(Relocatable),
     #[error("Failed to convert String: {0} to FieldElement")]
     FailedStringToFieldElementConversion(String),
-<<<<<<< HEAD
-=======
     #[error("Failed to fetch {0} return values, ap is only {1}")]
     FailedToGetReturnValues(usize, Relocatable),
->>>>>>> 998ce5f7
     #[error(transparent)]
     InsufficientAllocatedCells(#[from] InsufficientAllocatedCellsError),
 }
