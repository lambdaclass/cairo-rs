use super::memory_errors::MemoryError;
use crate::types::relocatable::MaybeRelocatable;
use num_bigint::BigInt;
use thiserror::Error;

#[derive(Debug, PartialEq, Error)]
pub enum RunnerError {
    #[error("Can't initialize state without an execution base")]
    NoExecBase,
    #[error("Can't initialize the function entrypoint without an execution base")]
    NoExecBaseForEntrypoint,
    #[error("Initialization failure: No program base")]
    NoProgBase,
    #[error("Missing main()")]
    MissingMain,
    #[error("Uninitialized base for builtin")]
    UninitializedBase,
    #[error("Base for builtin is not finished")]
    BaseNotFinished,
    #[error("Failed to write program output")]
    WriteFail,
    #[error("Found None PC during VM initialization")]
    NoPC,
    #[error("Found None AP during VM initialization")]
    NoAP,
    #[error("Found None FP during VM initialization")]
    NoFP,
    #[error("Memory validation failed during VM initialization: {0}")]
    MemoryValidationError(MemoryError),
    #[error("Memory loading failed during state initialization: {0}")]
    MemoryInitializationError(MemoryError),
    #[error("Memory addresses must be relocatable")]
    NonRelocatableAddress,
    #[error("Runner base mustn't be in a TemporarySegment, segment: {0}")]
    RunnerInTemporarySegment(isize),
    #[error("Failed to convert string to FieldElement")]
    FailedStringConversion,
    #[error("Expected integer at address {0:?}")]
    ExpectedInteger(MaybeRelocatable),
    #[error("Failed to retrieve value from address {0:?}")]
    MemoryGet(MaybeRelocatable),
    #[error(transparent)]
    FailedMemoryGet(MemoryError),
    #[error("EcOpBuiltin: m should be at most {0}")]
    EcOpBuiltinScalarLimit(BigInt),
    #[error("Given builtins are not in appropiate order")]
    DisorderedBuiltins,
    #[error("Expected integer at address {0:?} to be smaller than 2^{1}, Got {2}")]
    IntegerBiggerThanPowerOfTwo(MaybeRelocatable, u32, BigInt),
    #[error(
        "Cannot apply EC operation: computation reched two points with the same x coordinate. \n
    Attempting to compute P + m * Q where:\n
    P = {0:?} \n
    m = {1}\n
    Q = {2:?}."
    )]
    EcOpSameXCoordinate((BigInt, BigInt), BigInt, (BigInt, BigInt)),
    #[error("EcOpBuiltin: point {0:?} is not on the curve")]
    PointNotOnCurve((usize, usize)),
    #[error("Builtin {0} is not present in layout {1}")]
    NoBuiltinForInstance(String, String),
    #[error("Invalid layout {0}")]
    InvalidLayoutName(String),
    #[error("Run has already ended.")]
    RunAlreadyFinished,
<<<<<<< HEAD
    #[error("Run must be ended before calling finalize_segments.")]
    FinalizeNoEndRun,
=======
    #[error("Builtin segment name collision on '{0}'")]
    BuiltinSegmentNameCollision(&'static str),
>>>>>>> 861557a5
}<|MERGE_RESOLUTION|>--- conflicted
+++ resolved
@@ -63,11 +63,8 @@
     InvalidLayoutName(String),
     #[error("Run has already ended.")]
     RunAlreadyFinished,
-<<<<<<< HEAD
     #[error("Run must be ended before calling finalize_segments.")]
     FinalizeNoEndRun,
-=======
     #[error("Builtin segment name collision on '{0}'")]
     BuiltinSegmentNameCollision(&'static str),
->>>>>>> 861557a5
 }