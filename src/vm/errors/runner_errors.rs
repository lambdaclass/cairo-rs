--- conflicted
+++ resolved
@@ -91,15 +91,12 @@
     FailedAddingReturnValues,
     #[error("Missing execution public memory")]
     NoExecPublicMemory,
-<<<<<<< HEAD
     #[error("Could not convert vec with Maybe Relocatables into u64 array")]
     MaybeRelocVecToU64ArrayError,
     #[error("Expected Maybe Relocatable with Int value but get one with Relocatable")]
     FoundNonInt,
     #[error("{0} is not divisible by {1}")]
     SafeDivFailUsize(usize, usize),
-=======
     #[error(transparent)]
     MemoryError(#[from] MemoryError),
->>>>>>> 7af80a0a
 }