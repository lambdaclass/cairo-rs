--- conflicted
+++ resolved
@@ -78,11 +78,8 @@
         if let Some(ref attr) = get_error_attr_value(traceback_pc.offset, runner) {
             traceback.push_str(attr)
         }
-<<<<<<< HEAD
+      
         match get_location(traceback_pc.offset, runner, None) {
-=======
-        match get_location(traceback_pc.offset, runner) {
->>>>>>> c71d95e9
             Some(location) => traceback.push_str(&format!(
                 "{}\n",
                 location.to_string_with_content(&format!("(pc=0:{})", traceback_pc.offset))
@@ -675,7 +672,6 @@
         let vm_excepction = VmException::from_vm_error(&cairo_runner, &vm, error);
         assert_eq!(vm_excepction.to_string(), expected_error_string);
     }
-<<<<<<< HEAD
 
     #[test]
     fn run_bad_usort_and_check_error_displayed() {
@@ -711,6 +707,4 @@
         let vm_excepction = VmException::from_vm_error(&cairo_runner, &vm, error);
         assert_eq!(vm_excepction.to_string(), expected_error_string);
     }
-=======
->>>>>>> c71d95e9
 }