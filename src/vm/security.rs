--- conflicted
+++ resolved
@@ -113,13 +113,8 @@
         let mut vm = vm!();
 
         runner.initialize(&mut vm).unwrap();
-<<<<<<< HEAD
         vm.segments.compute_effective_sizes();
-        assert_eq!(verify_secure_runner(&runner, true, &mut vm), Ok(()));
-=======
-        vm.segments.compute_effective_sizes(&vm.memory);
-        assert_matches!(verify_secure_runner(&runner, true, &mut vm), Ok(()));
->>>>>>> 8e6c9531
+        assert_matches!(verify_secure_runner(&runner, true, &mut vm), Ok(()));
     }
 
     #[test]
