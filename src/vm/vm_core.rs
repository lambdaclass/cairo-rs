use crate::{
    hint_processor::hint_processor_definition::HintProcessor,
    serde::deserialize_program::{ApTracking, Attribute},
    types::{
        exec_scope::ExecutionScopes,
        instruction::{
            is_call_instruction, ApUpdate, FpUpdate, Instruction, Opcode, PcUpdate, Res,
        },
        relocatable::{MaybeRelocatable, Relocatable},
    },
    vm::{
        context::run_context::RunContext,
        decoding::decoder::decode_instruction,
        errors::{
            exec_scope_errors::ExecScopeError, memory_errors::MemoryError,
            vm_errors::VirtualMachineError,
        },
        runners::builtin_runner::{BuiltinRunner, RangeCheckBuiltinRunner, SignatureBuiltinRunner},
        trace::trace_entry::TraceEntry,
        vm_memory::{memory::Memory, memory_segments::MemorySegmentManager},
    },
};
use felt::Felt;
use num_traits::{ToPrimitive, Zero};
use std::{any::Any, borrow::Cow, collections::HashMap};

const MAX_TRACEBACK_ENTRIES: u32 = 20;

#[derive(PartialEq, Debug)]
pub struct Operands {
    dst: MaybeRelocatable,
    res: Option<MaybeRelocatable>,
    op0: MaybeRelocatable,
    op1: MaybeRelocatable,
}

#[derive(PartialEq, Debug)]
pub struct OperandsAddresses {
    dst_addr: Relocatable,
    op0_addr: Relocatable,
    op1_addr: Relocatable,
}

#[derive(Default, Debug, Clone, Copy)]
pub struct DeducedOperands(u8);

impl DeducedOperands {
    fn set_dst(&mut self, value: bool) {
        self.0 |= value as u8;
    }
    fn set_op0(&mut self, value: bool) {
        self.0 |= (value as u8) << 1;
    }
    fn set_op1(&mut self, value: bool) {
        self.0 |= (value as u8) << 2;
    }

    fn was_dest_deducted(&self) -> bool {
        self.0 & 1 != 0
    }
    fn was_op0_deducted(&self) -> bool {
        self.0 & 1 << 1 != 0
    }
    fn was_op1_deducted(&self) -> bool {
        self.0 & 1 << 2 != 0
    }
}

#[derive(Clone, Debug)]
pub struct HintData {
    pub hint_code: String,
    //Maps the name of the variable to its reference id
    pub ids: HashMap<String, usize>,
    pub ap_tracking_data: ApTracking,
}

pub struct VirtualMachine {
    pub(crate) run_context: RunContext,
    pub(crate) builtin_runners: Vec<(String, BuiltinRunner)>,
    pub(crate) segments: MemorySegmentManager,
    pub(crate) _program_base: Option<MaybeRelocatable>,
    pub(crate) memory: Memory,
    pub(crate) accessed_addresses: Option<Vec<Relocatable>>,
    pub(crate) trace: Option<Vec<TraceEntry>>,
    pub(crate) current_step: usize,
    pub(crate) error_message_attributes: Vec<Attribute>,
    skip_instruction_execution: bool,
    run_finished: bool,
}

impl HintData {
    pub fn new(
        hint_code: &str,
        ids: HashMap<String, usize>,
        ap_tracking_data: ApTracking,
    ) -> HintData {
        HintData {
            hint_code: hint_code.to_string(),
            ids,
            ap_tracking_data,
        }
    }
}

impl VirtualMachine {
    pub fn new(trace_enabled: bool, error_message_attributes: Vec<Attribute>) -> VirtualMachine {
        let run_context = RunContext {
            pc: Relocatable::from((0, 0)),
            ap: 0,
            fp: 0,
        };

        let trace = if trace_enabled {
            Some(Vec::<TraceEntry>::new())
        } else {
            None
        };

        VirtualMachine {
            run_context,
            builtin_runners: Vec::new(),
            _program_base: None,
            memory: Memory::new(),
            // We had to change this from None to this Some because when calling run_from_entrypoint from cairo-rs-py
            // we could not change this value and faced an Error. This is the behaviour that the original VM implements also.
            accessed_addresses: Some(Vec::new()),
            trace,
            current_step: 0,
            skip_instruction_execution: false,
            segments: MemorySegmentManager::new(),
            error_message_attributes,
            run_finished: false,
        }
    }

    ///Returns the encoded instruction (the value at pc) and the immediate value (the value at pc + 1, if it exists in the memory).
    fn get_instruction_encoding(
        &self,
    ) -> Result<(Cow<Felt>, Option<Cow<MaybeRelocatable>>), VirtualMachineError> {
        let encoding_ref = match self.memory.get(&self.run_context.pc) {
            Ok(Some(Cow::Owned(MaybeRelocatable::Int(encoding)))) => Cow::Owned(encoding),
            Ok(Some(Cow::Borrowed(MaybeRelocatable::Int(encoding)))) => Cow::Borrowed(encoding),
            _ => return Err(VirtualMachineError::InvalidInstructionEncoding),
        };

        let imm_addr = &self.run_context.pc + 1_i32;

        if let Ok(optional_imm) = self.memory.get(&imm_addr) {
            Ok((encoding_ref, optional_imm))
        } else {
            Err(VirtualMachineError::InvalidInstructionEncoding)
        }
    }

    fn update_fp(
        &mut self,
        instruction: &Instruction,
        operands: &Operands,
    ) -> Result<(), VirtualMachineError> {
        let new_fp_offset: usize = match instruction.fp_update {
            FpUpdate::APPlus2 => self.run_context.ap + 2,
            FpUpdate::Dst => match operands.dst {
                MaybeRelocatable::RelocatableValue(ref rel) => rel.offset,
                MaybeRelocatable::Int(ref num) => num
                    .to_usize()
                    .ok_or(VirtualMachineError::BigintToUsizeFail)?,
            },
            FpUpdate::Regular => return Ok(()),
        };
        self.run_context.fp = new_fp_offset;
        Ok(())
    }

    fn update_ap(
        &mut self,
        instruction: &Instruction,
        operands: &Operands,
    ) -> Result<(), VirtualMachineError> {
        let new_ap: Relocatable = match instruction.ap_update {
            ApUpdate::Add => match operands.res.clone() {
                Some(res) => self.run_context.get_ap().add_maybe(&res)?,
                None => return Err(VirtualMachineError::UnconstrainedResAdd),
            },
            ApUpdate::Add1 => self.run_context.get_ap() + 1_i32,
            ApUpdate::Add2 => self.run_context.get_ap() + 2_i32,
            ApUpdate::Regular => return Ok(()),
        };
        self.run_context.ap = new_ap.offset;
        Ok(())
    }

    fn update_pc(
        &mut self,
        instruction: &Instruction,
        operands: &Operands,
    ) -> Result<(), VirtualMachineError> {
        let new_pc: Relocatable = match instruction.pc_update {
            PcUpdate::Regular => self.run_context.pc + instruction.size(),
            PcUpdate::Jump => match &operands.res {
                Some(ref res) => res.get_relocatable()?,
                None => return Err(VirtualMachineError::UnconstrainedResJump),
            },
            PcUpdate::JumpRel => match operands.res.clone() {
                Some(res) => match res {
                    MaybeRelocatable::Int(num_res) => self.run_context.pc.add_int(&num_res)?,

                    _ => return Err(VirtualMachineError::PureValue),
                },
                None => return Err(VirtualMachineError::UnconstrainedResJumpRel),
            },
            PcUpdate::Jnz => match VirtualMachine::is_zero(&operands.dst)? {
                true => self.run_context.pc + instruction.size(),
                false => (self.run_context.pc.add_maybe(&operands.op1))?,
            },
        };
        self.run_context.pc = new_pc;
        Ok(())
    }

    fn update_registers(
        &mut self,
        instruction: Instruction,
        operands: Operands,
    ) -> Result<(), VirtualMachineError> {
        self.update_fp(&instruction, &operands)?;
        self.update_ap(&instruction, &operands)?;
        self.update_pc(&instruction, &operands)?;
        Ok(())
    }

    /// Returns true if the value is zero
    /// Used for JNZ instructions
    fn is_zero(addr: &MaybeRelocatable) -> Result<bool, VirtualMachineError> {
        match addr {
            MaybeRelocatable::Int(num) => Ok(num.is_zero()),
            MaybeRelocatable::RelocatableValue(rel_value) if rel_value.offset > 0 => Ok(false),
            _ => Err(VirtualMachineError::PureValue),
        }
    }

    ///Returns a tuple (deduced_op0, deduced_res).
    ///Deduces the value of op0 if possible (based on dst and op1). Otherwise, returns None.
    ///If res was already deduced, returns its deduced value as well.
    fn deduce_op0(
        &self,
        instruction: &Instruction,
        dst: Option<&MaybeRelocatable>,
        op1: Option<&MaybeRelocatable>,
    ) -> Result<(Option<MaybeRelocatable>, Option<MaybeRelocatable>), VirtualMachineError> {
        match instruction.opcode {
            Opcode::Call => {
                return Ok((
                    Some(MaybeRelocatable::from(
                        self.run_context.pc + instruction.size(),
                    )),
                    None,
                ))
            }
            Opcode::AssertEq => {
                match instruction.res {
                    Res::Add => {
                        if let (Some(dst_addr), Some(op1_addr)) = (dst, op1) {
                            return Ok((Some(dst_addr.sub(op1_addr)?), Some(dst_addr.clone())));
                        }
                    }
                    Res::Mul => {
                        if let (Some(dst_addr), Some(op1_addr)) = (dst, op1) {
                            if let (
                                MaybeRelocatable::Int(num_dst),
                                MaybeRelocatable::Int(ref num_op1_ref),
                            ) = (dst_addr, op1_addr)
                            {
                                let num_op1 = Clone::clone(num_op1_ref);
                                if num_op1 != Felt::zero() {
                                    return Ok((
                                        Some(MaybeRelocatable::Int(num_dst / num_op1)),
                                        Some(dst_addr.clone()),
                                    ));
                                }
                            }
                        }
                    }
                    _ => (),
                };
            }
            _ => (),
        };
        Ok((None, None))
    }

    /// Returns a tuple (deduced_op1, deduced_res).
    ///Deduces the value of op1 if possible (based on dst and op0). Otherwise, returns None.
    ///If res was already deduced, returns its deduced value as well.
    fn deduce_op1(
        &self,
        instruction: &Instruction,
        dst: Option<&MaybeRelocatable>,
        op0: Option<MaybeRelocatable>,
    ) -> Result<(Option<MaybeRelocatable>, Option<MaybeRelocatable>), VirtualMachineError> {
        if let Opcode::AssertEq = instruction.opcode {
            match instruction.res {
                Res::Op1 => {
                    if let Some(dst_addr) = dst {
                        return Ok((Some(dst_addr.clone()), Some(dst_addr.clone())));
                    }
                }
                Res::Add => {
                    if let (Some(dst_addr), Some(op0_addr)) = (dst, op0) {
                        return Ok((Some(dst_addr.sub(&op0_addr)?), Some(dst_addr.clone())));
                    }
                }
                Res::Mul => {
                    if let (Some(dst_addr), Some(op0_addr)) = (dst, op0) {
                        if let (MaybeRelocatable::Int(num_dst), MaybeRelocatable::Int(num_op0)) =
                            (dst_addr, op0_addr)
                        {
                            if num_op0 != Felt::zero() {
                                return Ok((
                                    Some(MaybeRelocatable::Int(num_dst / num_op0)),
                                    Some(dst_addr.clone()),
                                ));
                            }
                        }
                    }
                }
                _ => (),
            };
        };
        Ok((None, None))
    }

    fn deduce_memory_cell(
        &self,
        address: &Relocatable,
    ) -> Result<Option<MaybeRelocatable>, VirtualMachineError> {
        for (_, builtin) in self.builtin_runners.iter() {
            if builtin.base() == address.segment_index {
                match builtin.deduce_memory_cell(address, &self.memory) {
                    Ok(maybe_reloc) => return Ok(maybe_reloc),
                    Err(error) => return Err(VirtualMachineError::RunnerError(error)),
                };
            }
        }
        Ok(None)
    }

    ///Computes the value of res if possible
    fn compute_res(
        &self,
        instruction: &Instruction,
        op0: &MaybeRelocatable,
        op1: &MaybeRelocatable,
    ) -> Result<Option<MaybeRelocatable>, VirtualMachineError> {
        match instruction.res {
            Res::Op1 => Ok(Some(op1.clone())),
            Res::Add => Ok(Some(op0.add(op1)?)),
            Res::Mul => {
                if let (MaybeRelocatable::Int(num_op0), MaybeRelocatable::Int(num_op1)) = (op0, op1)
                {
                    return Ok(Some(MaybeRelocatable::Int(num_op0 * num_op1)));
                }
                Err(VirtualMachineError::PureValue)
            }
            Res::Unconstrained => Ok(None),
        }
    }

    fn deduce_dst(
        &self,
        instruction: &Instruction,
        res: Option<&MaybeRelocatable>,
    ) -> Option<MaybeRelocatable> {
        match instruction.opcode {
            Opcode::AssertEq => {
                if let Some(res_addr) = res {
                    return Some(res_addr.clone());
                }
            }
            Opcode::Call => return Some(MaybeRelocatable::from(self.run_context.get_fp())),
            _ => (),
        };
        None
    }

    fn opcode_assertions(
        &self,
        instruction: &Instruction,
        operands: &Operands,
    ) -> Result<(), VirtualMachineError> {
        match instruction.opcode {
            Opcode::AssertEq => {
                match &operands.res {
                    None => return Err(VirtualMachineError::UnconstrainedResAssertEq),
                    Some(res) => {
                        if res != &operands.dst {
                            return Err(VirtualMachineError::DiffAssertValues(
                                operands.dst.clone(),
                                res.clone(),
                            ));
                        };
                    }
                };
                Ok(())
            }
            Opcode::Call => {
                let return_pc = MaybeRelocatable::from(self.run_context.pc + instruction.size());
                if operands.op0 != return_pc {
                    return Err(VirtualMachineError::CantWriteReturnPc(
                        operands.op0.clone(),
                        return_pc,
                    ));
                };

                if MaybeRelocatable::from(self.run_context.get_fp()) != operands.dst {
                    return Err(VirtualMachineError::CantWriteReturnFp(
                        operands.dst.clone(),
                        MaybeRelocatable::from(self.run_context.get_fp()),
                    ));
                };
                Ok(())
            }
            _ => Ok(()),
        }
    }

    fn insert_deduced_operands(
        &mut self,
        deduced_operands: DeducedOperands,
        operands: &Operands,
        operands_addresses: &OperandsAddresses,
    ) -> Result<(), VirtualMachineError> {
        if deduced_operands.was_op0_deducted() {
            self.memory
                .insert(&operands_addresses.op0_addr, &operands.op0)
                .map_err(VirtualMachineError::MemoryError)?;
        }
        if deduced_operands.was_op1_deducted() {
            self.memory
                .insert(&operands_addresses.op1_addr, &operands.op1)
                .map_err(VirtualMachineError::MemoryError)?;
        }
        if deduced_operands.was_dest_deducted() {
            self.memory
                .insert(&operands_addresses.dst_addr, &operands.dst)
                .map_err(VirtualMachineError::MemoryError)?;
        }

        Ok(())
    }

    fn run_instruction(&mut self, instruction: Instruction) -> Result<(), VirtualMachineError> {
        let (operands, operands_addresses, deduced_operands) =
            self.compute_operands(&instruction)?;
        self.insert_deduced_operands(deduced_operands, &operands, &operands_addresses)?;
        self.opcode_assertions(&instruction, &operands)?;

        if let Some(ref mut trace) = &mut self.trace {
            trace.push(TraceEntry {
                pc: self.run_context.pc,
                ap: self.run_context.get_ap(),
                fp: self.run_context.get_fp(),
            });
        }

        if let Some(ref mut accessed_addresses) = self.accessed_addresses {
            let op_addrs = operands_addresses;
            let addresses = [op_addrs.dst_addr, op_addrs.op0_addr, op_addrs.op1_addr];
            accessed_addresses.extend(addresses.into_iter());
        }

        self.update_registers(instruction, operands)?;
        self.current_step += 1;
        Ok(())
    }

    fn decode_current_instruction(&self) -> Result<Instruction, VirtualMachineError> {
        let (instruction_ref, imm) = self.get_instruction_encoding()?;
        match instruction_ref.to_i64() {
            Some(instruction) => {
                if let Some(MaybeRelocatable::Int(imm_ref)) = imm.as_ref().map(|x| x.as_ref()) {
                    let decoded_instruction = decode_instruction(instruction, Some(imm_ref))?;
                    return Ok(decoded_instruction);
                }
                let decoded_instruction = decode_instruction(instruction, None)?;
                Ok(decoded_instruction)
            }
            None => Err(VirtualMachineError::InvalidInstructionEncoding),
        }
    }

    pub fn step_hint(
        &mut self,
        hint_executor: &mut dyn HintProcessor,
        exec_scopes: &mut ExecutionScopes,
        hint_data_dictionary: &HashMap<usize, Vec<Box<dyn Any>>>,
        constants: &HashMap<String, Felt>,
    ) -> Result<(), VirtualMachineError> {
        if let Some(hint_list) = hint_data_dictionary.get(&self.run_context.pc.offset) {
            for (hint_index, hint_data) in hint_list.iter().enumerate() {
                hint_executor
                    .execute_hint(self, exec_scopes, hint_data, constants)
                    .map_err(|err| VirtualMachineError::Hint(hint_index, Box::new(err)))?
            }
        }
        Ok(())
    }

    pub fn step_instruction(&mut self) -> Result<(), VirtualMachineError> {
        let instruction = self.decode_current_instruction()?;
        self.run_instruction(instruction).map_err(|err| {
            let pc = &self.get_pc().offset;
            let attr_error_msg = &self
                .error_message_attributes
                .iter()
                .find(|attr| attr.start_pc <= *pc && attr.end_pc >= *pc);
            match attr_error_msg {
                Some(attr) => VirtualMachineError::ErrorMessageAttribute(
                    attr.value.to_string(),
                    Box::new(err),
                ),
                _ => err,
            }
        })?;
        self.skip_instruction_execution = false;
        Ok(())
    }

    pub fn step(
        &mut self,
        hint_executor: &mut dyn HintProcessor,
        exec_scopes: &mut ExecutionScopes,
        hint_data_dictionary: &HashMap<usize, Vec<Box<dyn Any>>>,
        constants: &HashMap<String, Felt>,
    ) -> Result<(), VirtualMachineError> {
        self.step_hint(hint_executor, exec_scopes, hint_data_dictionary, constants)?;
        self.step_instruction()
    }

    fn compute_op0_deductions(
        &self,
        op0_addr: &Relocatable,
        res: &mut Option<MaybeRelocatable>,
        instruction: &Instruction,
        dst_op: &Option<MaybeRelocatable>,
        op1_op: &Option<MaybeRelocatable>,
    ) -> Result<MaybeRelocatable, VirtualMachineError> {
        let op0_op = match self.deduce_memory_cell(op0_addr)? {
            None => {
                let op0;
                (op0, *res) = self.deduce_op0(instruction, dst_op.as_ref(), op1_op.as_ref())?;
                op0
            }
            deduced_memory_cell => deduced_memory_cell,
        };
        let op0 = op0_op.ok_or_else(|| {
            VirtualMachineError::FailedToComputeOperands("op0".to_string(), *op0_addr)
        })?;
        Ok(op0)
    }

    fn compute_op1_deductions(
        &self,
        op1_addr: &Relocatable,
        res: &mut Option<MaybeRelocatable>,
        instruction: &Instruction,
        dst_op: &Option<MaybeRelocatable>,
        op0: &MaybeRelocatable,
    ) -> Result<MaybeRelocatable, VirtualMachineError> {
        let op1_op = match self.deduce_memory_cell(op1_addr)? {
            None => {
                let (op1, deduced_res) =
                    self.deduce_op1(instruction, dst_op.as_ref(), Some(op0.clone()))?;
                if res.is_none() {
                    *res = deduced_res
                }
                op1
            }
            deduced_memory_cell => deduced_memory_cell,
        };
        let op1 = op1_op.ok_or_else(|| {
            VirtualMachineError::FailedToComputeOperands("op1".to_string(), *op1_addr)
        })?;
        Ok(op1)
    }

    fn compute_dst_deductions(
        &self,
        instruction: &Instruction,
        res: &Option<MaybeRelocatable>,
    ) -> Result<MaybeRelocatable, VirtualMachineError> {
        let dst_op = match instruction.opcode {
            Opcode::AssertEq if res.is_some() => Option::clone(res),
            Opcode::Call => Some(MaybeRelocatable::from(self.run_context.get_fp())),
            _ => self.deduce_dst(instruction, res.as_ref()),
        };
        let dst = dst_op.ok_or(VirtualMachineError::NoDst)?;
        Ok(dst)
    }

    /// Compute operands and result, trying to deduce them if normal memory access returns a None
    /// value.
    pub fn compute_operands(
        &self,
        instruction: &Instruction,
    ) -> Result<(Operands, OperandsAddresses, DeducedOperands), VirtualMachineError> {
        //Get operands from memory
        let dst_addr = self.run_context.compute_dst_addr(instruction)?;
        let dst_op = self
            .memory
            .get(&dst_addr)
            .map_err(VirtualMachineError::MemoryError)?
            .map(Cow::into_owned);

        let op0_addr = self.run_context.compute_op0_addr(instruction)?;
        let op0_op = self
            .memory
            .get(&op0_addr)
            .map_err(VirtualMachineError::MemoryError)?
            .map(Cow::into_owned);

        let op1_addr = self
            .run_context
            .compute_op1_addr(instruction, op0_op.as_ref())?;
        let op1_op = self
            .memory
            .get(&op1_addr)
            .map_err(VirtualMachineError::MemoryError)?
            .map(Cow::into_owned);

        let mut res: Option<MaybeRelocatable> = None;

        let mut deduced_operands = DeducedOperands::default();

        //Deduce op0 if it wasnt previously computed
        let op0 = match op0_op {
            Some(op0) => op0,
            None => {
                deduced_operands.set_op0(true);
                self.compute_op0_deductions(&op0_addr, &mut res, instruction, &dst_op, &op1_op)?
            }
        };

        //Deduce op1 if it wasnt previously computed
        let op1 = match op1_op {
            Some(op1) => op1,
            None => {
                deduced_operands.set_op1(true);
                self.compute_op1_deductions(&op1_addr, &mut res, instruction, &dst_op, &op0)?
            }
        };

        //Compute res if it wasnt previously deduced
        if res.is_none() {
            res = self.compute_res(instruction, &op0, &op1)?;
        }

        //Deduce dst if it wasnt previously computed
        let dst = match dst_op {
            Some(dst) => dst,
            None => {
                deduced_operands.set_dst(true);
                self.compute_dst_deductions(instruction, &res)?
            }
        };
        let accessed_addresses = OperandsAddresses {
            dst_addr,
            op0_addr,
            op1_addr,
        };
        Ok((
            Operands { dst, op0, op1, res },
            accessed_addresses,
            deduced_operands,
        ))
    }

    ///Makes sure that all assigned memory cells are consistent with their auto deduction rules.
    pub fn verify_auto_deductions(&mut self) -> Result<(), VirtualMachineError> {
        for (name, builtin) in self.builtin_runners.iter_mut() {
            let index: usize = builtin
                .base()
                .try_into()
                .map_err(|_| MemoryError::AddressInTemporarySegment(builtin.base()))?;
            for (offset, value) in self.memory.data[index].iter().enumerate() {
                if let Some(deduced_memory_cell) = builtin
                    .deduce_memory_cell(&Relocatable::from((index as isize, offset)), &self.memory)
                    .map_err(VirtualMachineError::RunnerError)?
                {
                    if Some(&deduced_memory_cell) != value.as_ref() && value != &None {
                        return Err(VirtualMachineError::InconsistentAutoDeduction(
                            name.to_owned(),
                            deduced_memory_cell,
                            value.to_owned(),
                        ));
                    }
                }
            }
        }
        Ok(())
    }

    pub fn end_run(&mut self, exec_scopes: &ExecutionScopes) -> Result<(), VirtualMachineError> {
        self.verify_auto_deductions()?;
        self.run_finished = true;
        match exec_scopes.data.len() {
            1 => Ok(()),
            _ => Err(ExecScopeError::NoScopeError.into()),
        }
    }

    pub fn mark_address_range_as_accessed(
        &mut self,
        base: Relocatable,
        len: usize,
    ) -> Result<(), VirtualMachineError> {
        if !self.run_finished {
            return Err(VirtualMachineError::RunNotFinished);
        }
        self.accessed_addresses
            .as_mut()
            .ok_or(VirtualMachineError::RunNotFinished)?
            .extend((0..len).map(|i: usize| base + i));
        Ok(())
    }

    // Returns the values (fp, pc) corresponding to each call instruction in the traceback.
    // Returns the most recent call last.
    pub(crate) fn get_traceback_entries(&self) -> Vec<(Relocatable, Relocatable)> {
        let mut entries = Vec::<(Relocatable, Relocatable)>::new();
        let mut fp = Relocatable::from((1, self.run_context.fp));
        // Fetch the fp and pc traceback entries
        for _ in 0..MAX_TRACEBACK_ENTRIES {
            // Get return pc
            let ret_pc = match fp
                .sub_usize(1)
                .ok()
                .map(|ref r| self.memory.get_relocatable(r))
            {
                Some(Ok(opt_pc)) => opt_pc,
                _ => break,
            };
            // Get fp traceback
            match fp
                .sub_usize(2)
                .ok()
                .map(|ref r| self.memory.get_relocatable(r))
            {
                Some(Ok(opt_fp)) if opt_fp != fp => fp = opt_fp,
                _ => break,
            }
            // Try to check if the call instruction is (instruction0, instruction1) or just
            // instruction1 (with no immediate).
            let call_pc = match ret_pc
                .sub_usize(1)
                .ok()
                .map(|ref r| self.memory.get_integer(r))
            {
                Some(Ok(instruction1)) => {
                    match is_call_instruction(&instruction1, None) {
                        true => ret_pc.sub_usize(1).unwrap(), // This unwrap wont fail as it is checked before
                        false => {
                            match ret_pc
                                .sub_usize(2)
                                .ok()
                                .map(|ref r| self.memory.get_integer(r))
                            {
                                Some(Ok(instruction0)) => {
                                    match is_call_instruction(&instruction0, Some(&instruction1)) {
                                        true => ret_pc.sub_usize(2).unwrap(), // This unwrap wont fail as it is checked before
                                        false => break,
                                    }
                                }
                                _ => break,
                            }
                        }
                    }
                }
                _ => break,
            };
            // Append traceback entries
            entries.push((fp, call_pc))
        }
        entries.reverse();
        entries
    }

    ///Adds a new segment and to the VirtualMachine.memory returns its starting location as a RelocatableValue.
    pub fn add_memory_segment(&mut self) -> Relocatable {
        self.segments.add(&mut self.memory)
    }

    pub fn get_ap(&self) -> Relocatable {
        self.run_context.get_ap()
    }

    pub fn get_fp(&self) -> Relocatable {
        self.run_context.get_fp()
    }

    pub fn get_pc(&self) -> &Relocatable {
        self.run_context.get_pc()
    }

    ///Gets the integer value corresponding to the Relocatable address
    pub fn get_integer(&self, key: &Relocatable) -> Result<Cow<Felt>, VirtualMachineError> {
        self.memory.get_integer(key)
    }

    ///Gets the relocatable value corresponding to the Relocatable address
    pub fn get_relocatable(&self, key: &Relocatable) -> Result<Relocatable, VirtualMachineError> {
        self.memory.get_relocatable(key)
    }

    ///Gets a MaybeRelocatable value from memory indicated by a generic address
    pub fn get_maybe<'a, 'b: 'a, K: 'a>(
        &'b self,
        key: &'a K,
    ) -> Result<Option<MaybeRelocatable>, MemoryError>
    where
        Relocatable: TryFrom<&'a K>,
    {
        match self.memory.get(key) {
            Ok(Some(cow)) => Ok(Some(cow.into_owned())),
            Ok(None) => Ok(None),
            Err(error) => Err(error),
        }
    }

    /// Returns a reference to the vector with all builtins present in the virtual machine
    pub fn get_builtin_runners(&self) -> &Vec<(String, BuiltinRunner)> {
        &self.builtin_runners
    }

    pub fn get_builtin_runners_as_mut(&mut self) -> &mut Vec<(String, BuiltinRunner)> {
        &mut self.builtin_runners
    }

    ///Inserts a value into a memory address given by a Relocatable value
    pub fn insert_value<T: Into<MaybeRelocatable>>(
        &mut self,
        key: &Relocatable,
        val: T,
    ) -> Result<(), VirtualMachineError> {
        self.memory.insert_value(key, val)
    }

    ///Writes data into the memory at address ptr and returns the first address after the data.
    pub fn load_data(
        &mut self,
        ptr: &MaybeRelocatable,
        data: &Vec<MaybeRelocatable>,
    ) -> Result<MaybeRelocatable, MemoryError> {
        self.segments.load_data(&mut self.memory, ptr, data)
    }

    /// Writes args into the memory at address ptr and returns the first address after the data.
    /// Perfroms modulo on each element
    pub fn write_arg(
        &mut self,
        ptr: &Relocatable,
        arg: &dyn Any,
    ) -> Result<MaybeRelocatable, MemoryError> {
        self.segments.write_arg(&mut self.memory, ptr, arg)
    }

    ///Gets `n_ret` return values from memory
    pub fn get_return_values(&self, n_ret: usize) -> Result<Vec<MaybeRelocatable>, MemoryError> {
        let addr = &self
            .run_context
            .get_ap()
            .sub_usize(n_ret)
            .map_err(|_| MemoryError::NumOutOfBounds)?;
        self.memory.get_continuous_range(&addr.into(), n_ret)
    }

    ///Gets n elements from memory starting from addr (n being size)
    pub fn get_range(
        &self,
        addr: &MaybeRelocatable,
        size: usize,
    ) -> Result<Vec<Option<Cow<MaybeRelocatable>>>, MemoryError> {
        self.memory.get_range(addr, size)
    }

    ///Gets n elements from memory starting from addr (n being size)
    pub fn get_continuous_range(
        &self,
        addr: &MaybeRelocatable,
        size: usize,
    ) -> Result<Vec<MaybeRelocatable>, MemoryError> {
        self.memory.get_continuous_range(addr, size)
    }

    ///Gets n integer values from memory starting from addr (n being size),
    pub fn get_integer_range(
        &self,
        addr: &Relocatable,
        size: usize,
    ) -> Result<Vec<Cow<Felt>>, VirtualMachineError> {
        self.memory.get_integer_range(addr, size)
    }

    pub fn get_range_check_builtin(&self) -> Result<&RangeCheckBuiltinRunner, VirtualMachineError> {
        for (name, builtin) in &self.builtin_runners {
            if name == &String::from("range_check") {
                if let BuiltinRunner::RangeCheck(range_check_builtin) = builtin {
                    return Ok(range_check_builtin);
                };
            }
        }
        Err(VirtualMachineError::NoRangeCheckBuiltin)
    }

    pub fn get_signature_builtin(
        &mut self,
    ) -> Result<&mut SignatureBuiltinRunner, VirtualMachineError> {
        for (name, builtin) in self.get_builtin_runners_as_mut() {
            if name == &String::from("ecdsa") {
                if let BuiltinRunner::Signature(signature_builtin) = builtin {
                    return Ok(signature_builtin);
                };
            }
        }

        Err(VirtualMachineError::NoSignatureBuiltin)
    }
    pub fn disable_trace(&mut self) {
        self.trace = None
    }

    #[doc(hidden)]
    pub fn set_ap(&mut self, ap: usize) {
        self.run_context.set_ap(ap)
    }

    #[doc(hidden)]
    pub fn set_fp(&mut self, fp: usize) {
        self.run_context.set_fp(fp)
    }

    #[doc(hidden)]
    pub fn set_pc(&mut self, pc: Relocatable) {
        self.run_context.set_pc(pc)
    }

    pub fn get_segment_used_size(&self, index: usize) -> Option<usize> {
        self.segments.get_segment_used_size(index)
    }

    pub fn add_temporary_segment(&mut self) -> Relocatable {
        self.segments.add_temporary_segment(&mut self.memory)
    }

    /// Add a new relocation rule.
    ///
    /// Will return an error if any of the following conditions are not met:
    ///   - Source address's segment must be negative (temporary).
    ///   - Source address's offset must be zero.
    ///   - There shouldn't already be relocation at the source segment.
    pub fn add_relocation_rule(
        &mut self,
        src_ptr: Relocatable,
        dst_ptr: Relocatable,
    ) -> Result<(), MemoryError> {
        self.memory.add_relocation_rule(src_ptr, dst_ptr)
    }

<<<<<<< HEAD
    pub fn gen_arg(
        &mut self,
        arg: &dyn Any,
        prime: Option<&BigInt>,
    ) -> Result<MaybeRelocatable, VirtualMachineError> {
        self.segments.gen_arg(arg, prime, &mut self.memory)
=======
    pub fn gen_typed_args(
        &self,
        args: Vec<&dyn Any>,
    ) -> Result<Vec<MaybeRelocatable>, VirtualMachineError> {
        self.segments.gen_typed_args(args, self)
    }

    pub fn gen_arg(&mut self, arg: &dyn Any) -> Result<MaybeRelocatable, VirtualMachineError> {
        self.segments.gen_arg(arg, &mut self.memory)
>>>>>>> 0b34376d
    }

    /// Proxy to MemorySegmentManager::compute_effective_sizes() to make it accessible from outside
    /// cairo-rs.
    pub fn compute_effective_sizes(&mut self) -> &Vec<usize> {
        self.segments.compute_effective_sizes(&self.memory)
    }
}

#[cfg(test)]
mod tests {
    use super::*;
    use crate::{
        any_box,
        hint_processor::builtin_hint_processor::builtin_hint_processor_definition::{
            BuiltinHintProcessor, HintProcessorData,
        },
        relocatable,
        types::{
            instance_definitions::{
                bitwise_instance_def::BitwiseInstanceDef, ec_op_instance_def::EcOpInstanceDef,
            },
            instruction::{Op1Addr, Register},
            program::Program,
            relocatable::Relocatable,
        },
        utils::test_utils::*,
        vm::{
            errors::memory_errors::MemoryError,
            runners::{
                builtin_runner::{BitwiseBuiltinRunner, EcOpBuiltinRunner, HashBuiltinRunner},
                cairo_runner::CairoRunner,
            },
        },
    };

    use felt::{felt_str, NewFelt};
    use std::{collections::HashSet, path::Path};

    #[test]
    fn get_instruction_encoding_successful_without_imm() {
        let mut vm = vm!();
        vm.memory = memory![((0, 0), 5)];
        assert_eq!((Felt::new(5), None), {
            let value = vm.get_instruction_encoding().unwrap();
            (value.0.into_owned(), value.1)
        });
    }

    #[test]
    fn get_instruction_encoding_successful_with_imm() {
        let mut vm = vm!();

        vm.memory = memory![((0, 0), 5), ((0, 1), 6)];

        let (num, imm) = vm
            .get_instruction_encoding()
            .expect("Unexpected error on get_instruction_encoding");
        assert_eq!(num.as_ref(), &Felt::new(5));
        assert_eq!(
            imm.map(Cow::into_owned),
            Some(MaybeRelocatable::Int(Felt::new(6)))
        );
    }

    #[test]
    fn get_instruction_encoding_unsuccesful() {
        let vm = vm!();
        assert_eq!(
            vm.get_instruction_encoding(),
            Err(VirtualMachineError::InvalidInstructionEncoding)
        );
    }

    #[test]
    fn update_fp_ap_plus2() {
        let instruction = Instruction {
            off0: 1,
            off1: 2,
            off2: 3,
            imm: None,
            dst_register: Register::FP,
            op0_register: Register::AP,
            op1_addr: Op1Addr::AP,
            res: Res::Add,
            pc_update: PcUpdate::Regular,
            ap_update: ApUpdate::Regular,
            fp_update: FpUpdate::APPlus2,
            opcode: Opcode::NOp,
        };

        let operands = Operands {
            dst: MaybeRelocatable::Int(Felt::new(11)),
            res: Some(MaybeRelocatable::Int(Felt::new(8))),
            op0: MaybeRelocatable::Int(Felt::new(9)),
            op1: MaybeRelocatable::Int(Felt::new(10)),
        };

        let mut vm = vm!();
        run_context!(vm, 4, 5, 6);

        assert_eq!(Ok(()), vm.update_fp(&instruction, &operands));
        assert_eq!(vm.run_context.fp, 7)
    }

    #[test]
    fn update_fp_dst() {
        let instruction = Instruction {
            off0: 1,
            off1: 2,
            off2: 3,
            imm: None,
            dst_register: Register::FP,
            op0_register: Register::AP,
            op1_addr: Op1Addr::AP,
            res: Res::Add,
            pc_update: PcUpdate::Regular,
            ap_update: ApUpdate::Regular,
            fp_update: FpUpdate::Dst,
            opcode: Opcode::NOp,
        };

        let operands = Operands {
            dst: mayberelocatable!(1, 6),
            res: Some(mayberelocatable!(8)),
            op0: mayberelocatable!(9),
            op1: mayberelocatable!(10),
        };

        let mut vm = vm!();

        assert_eq!(Ok(()), vm.update_fp(&instruction, &operands));
        assert_eq!(vm.run_context.fp, 6)
    }

    #[test]
    fn update_fp_regular() {
        let instruction = Instruction {
            off0: 1,
            off1: 2,
            off2: 3,
            imm: None,
            dst_register: Register::FP,
            op0_register: Register::AP,
            op1_addr: Op1Addr::AP,
            res: Res::Add,
            pc_update: PcUpdate::Regular,
            ap_update: ApUpdate::Regular,
            fp_update: FpUpdate::Regular,
            opcode: Opcode::NOp,
        };

        let operands = Operands {
            dst: MaybeRelocatable::Int(Felt::new(11)),
            res: Some(MaybeRelocatable::Int(Felt::new(8))),
            op0: MaybeRelocatable::Int(Felt::new(9)),
            op1: MaybeRelocatable::Int(Felt::new(10)),
        };

        let mut vm = vm!();

        assert_eq!(Ok(()), vm.update_fp(&instruction, &operands));
        assert_eq!(vm.run_context.fp, 0)
    }

    #[test]
    fn update_fp_dst_num() {
        let instruction = Instruction {
            off0: 1,
            off1: 2,
            off2: 3,
            imm: None,
            dst_register: Register::FP,
            op0_register: Register::AP,
            op1_addr: Op1Addr::AP,
            res: Res::Add,
            pc_update: PcUpdate::Regular,
            ap_update: ApUpdate::Regular,
            fp_update: FpUpdate::Dst,
            opcode: Opcode::NOp,
        };

        let operands = Operands {
            dst: MaybeRelocatable::Int(Felt::new(11)),
            res: Some(MaybeRelocatable::Int(Felt::new(8))),
            op0: MaybeRelocatable::Int(Felt::new(9)),
            op1: MaybeRelocatable::Int(Felt::new(10)),
        };

        let mut vm = vm!();
        run_context!(vm, 4, 5, 6);

        assert_eq!(Ok(()), vm.update_fp(&instruction, &operands));
        assert_eq!(vm.run_context.fp, 11)
    }

    #[test]
    fn update_ap_add_with_res() {
        let instruction = Instruction {
            off0: 1,
            off1: 2,
            off2: 3,
            imm: None,
            dst_register: Register::FP,
            op0_register: Register::AP,
            op1_addr: Op1Addr::AP,
            res: Res::Add,
            pc_update: PcUpdate::Regular,
            ap_update: ApUpdate::Add,
            fp_update: FpUpdate::Regular,
            opcode: Opcode::NOp,
        };

        let operands = Operands {
            dst: MaybeRelocatable::Int(Felt::new(11)),
            res: Some(MaybeRelocatable::Int(Felt::new(8))),
            op0: MaybeRelocatable::Int(Felt::new(9)),
            op1: MaybeRelocatable::Int(Felt::new(10)),
        };

        let mut vm = VirtualMachine::new(false, Vec::new());
        vm.run_context.pc = Relocatable::from((0, 4));
        vm.run_context.ap = 5;
        vm.run_context.fp = 6;

        assert_eq!(Ok(()), vm.update_ap(&instruction, &operands));
        assert_eq!(vm.run_context.ap, 13);
    }

    #[test]
    fn update_ap_add_without_res() {
        let instruction = Instruction {
            off0: 1,
            off1: 2,
            off2: 3,
            imm: None,
            dst_register: Register::FP,
            op0_register: Register::AP,
            op1_addr: Op1Addr::AP,
            res: Res::Add,
            pc_update: PcUpdate::Regular,
            ap_update: ApUpdate::Add,
            fp_update: FpUpdate::Regular,
            opcode: Opcode::NOp,
        };

        let operands = Operands {
            dst: MaybeRelocatable::Int(Felt::new(11)),
            res: None,
            op0: MaybeRelocatable::Int(Felt::new(9)),
            op1: MaybeRelocatable::Int(Felt::new(10)),
        };

        let mut vm = vm!();
        vm.run_context.pc = Relocatable::from((0, 4));
        vm.run_context.ap = 5;
        vm.run_context.fp = 6;

        assert_eq!(
            vm.update_ap(&instruction, &operands),
            Err(VirtualMachineError::UnconstrainedResAdd)
        );
    }

    #[test]
    fn update_ap_add1() {
        let instruction = Instruction {
            off0: 1,
            off1: 2,
            off2: 3,
            imm: None,
            dst_register: Register::FP,
            op0_register: Register::AP,
            op1_addr: Op1Addr::AP,
            res: Res::Add,
            pc_update: PcUpdate::Regular,
            ap_update: ApUpdate::Add1,
            fp_update: FpUpdate::Regular,
            opcode: Opcode::NOp,
        };

        let operands = Operands {
            dst: MaybeRelocatable::Int(Felt::new(11)),
            res: Some(MaybeRelocatable::Int(Felt::new(8))),
            op0: MaybeRelocatable::Int(Felt::new(9)),
            op1: MaybeRelocatable::Int(Felt::new(10)),
        };

        let mut vm = vm!();
        vm.run_context.pc = Relocatable::from((0, 4));
        vm.run_context.ap = 5;
        vm.run_context.fp = 6;

        assert_eq!(Ok(()), vm.update_ap(&instruction, &operands));
        assert_eq!(vm.run_context.ap, 6);
    }

    #[test]
    fn update_ap_add2() {
        let instruction = Instruction {
            off0: 1,
            off1: 2,
            off2: 3,
            imm: None,
            dst_register: Register::FP,
            op0_register: Register::AP,
            op1_addr: Op1Addr::AP,
            res: Res::Add,
            pc_update: PcUpdate::Regular,
            ap_update: ApUpdate::Add2,
            fp_update: FpUpdate::Regular,
            opcode: Opcode::NOp,
        };

        let operands = Operands {
            dst: MaybeRelocatable::Int(Felt::new(11)),
            res: Some(MaybeRelocatable::Int(Felt::new(8))),
            op0: MaybeRelocatable::Int(Felt::new(9)),
            op1: MaybeRelocatable::Int(Felt::new(10)),
        };

        let mut vm = vm!();
        vm.run_context.pc = Relocatable::from((0, 4));
        vm.run_context.ap = 5;
        vm.run_context.fp = 6;

        assert_eq!(Ok(()), vm.update_ap(&instruction, &operands));
        assert_eq!(vm.run_context.ap, 7);
    }

    #[test]
    fn update_ap_regular() {
        let instruction = Instruction {
            off0: 1,
            off1: 2,
            off2: 3,
            imm: None,
            dst_register: Register::FP,
            op0_register: Register::AP,
            op1_addr: Op1Addr::AP,
            res: Res::Add,
            pc_update: PcUpdate::Regular,
            ap_update: ApUpdate::Regular,
            fp_update: FpUpdate::Regular,
            opcode: Opcode::NOp,
        };

        let operands = Operands {
            dst: MaybeRelocatable::Int(Felt::new(11)),
            res: Some(MaybeRelocatable::Int(Felt::new(8))),
            op0: MaybeRelocatable::Int(Felt::new(9)),
            op1: MaybeRelocatable::Int(Felt::new(10)),
        };

        let mut vm = vm!();
        vm.run_context.pc = Relocatable::from((0, 4));
        vm.run_context.ap = 5;
        vm.run_context.fp = 6;

        assert_eq!(Ok(()), vm.update_ap(&instruction, &operands));
        assert_eq!(vm.run_context.ap, 5);
    }

    #[test]
    fn update_pc_regular_instruction_no_imm() {
        let instruction = Instruction {
            off0: 1,
            off1: 2,
            off2: 3,
            imm: None,
            dst_register: Register::FP,
            op0_register: Register::AP,
            op1_addr: Op1Addr::AP,
            res: Res::Add,
            pc_update: PcUpdate::Regular,
            ap_update: ApUpdate::Regular,
            fp_update: FpUpdate::Regular,
            opcode: Opcode::NOp,
        };

        let operands = Operands {
            dst: MaybeRelocatable::Int(Felt::new(11)),
            res: Some(MaybeRelocatable::Int(Felt::new(8))),
            op0: MaybeRelocatable::Int(Felt::new(9)),
            op1: MaybeRelocatable::Int(Felt::new(10)),
        };

        let mut vm = vm!();

        assert_eq!(Ok(()), vm.update_pc(&instruction, &operands));
        assert_eq!(vm.run_context.pc, Relocatable::from((0, 1)));
    }

    #[test]
    fn update_pc_regular_instruction_has_imm() {
        let instruction = Instruction {
            off0: 1,
            off1: 2,
            off2: 3,
            imm: Some(Felt::new(5)),
            dst_register: Register::FP,
            op0_register: Register::AP,
            op1_addr: Op1Addr::AP,
            res: Res::Add,
            pc_update: PcUpdate::Regular,
            ap_update: ApUpdate::Regular,
            fp_update: FpUpdate::Regular,
            opcode: Opcode::NOp,
        };

        let operands = Operands {
            dst: MaybeRelocatable::Int(Felt::new(11)),
            res: Some(MaybeRelocatable::Int(Felt::new(8))),
            op0: MaybeRelocatable::Int(Felt::new(9)),
            op1: MaybeRelocatable::Int(Felt::new(10)),
        };

        let mut vm = vm!();

        assert_eq!(Ok(()), vm.update_pc(&instruction, &operands));
        assert_eq!(vm.run_context.pc, Relocatable::from((0, 2)));
    }

    #[test]
    fn update_pc_jump_with_res() {
        let instruction = Instruction {
            off0: 1,
            off1: 2,
            off2: 3,
            imm: None,
            dst_register: Register::FP,
            op0_register: Register::AP,
            op1_addr: Op1Addr::AP,
            res: Res::Add,
            pc_update: PcUpdate::Jump,
            ap_update: ApUpdate::Regular,
            fp_update: FpUpdate::Regular,
            opcode: Opcode::NOp,
        };

        let operands = Operands {
            dst: mayberelocatable!(1, 11),
            res: Some(mayberelocatable!(0, 8)),
            op0: MaybeRelocatable::Int(Felt::new(9)),
            op1: MaybeRelocatable::Int(Felt::new(10)),
        };

        let mut vm = vm!();

        assert_eq!(Ok(()), vm.update_pc(&instruction, &operands));
        assert_eq!(vm.run_context.pc, Relocatable::from((0, 8)));
    }

    #[test]
    fn update_pc_jump_without_res() {
        let instruction = Instruction {
            off0: 1,
            off1: 2,
            off2: 3,
            imm: None,
            dst_register: Register::FP,
            op0_register: Register::AP,
            op1_addr: Op1Addr::AP,
            res: Res::Add,
            pc_update: PcUpdate::Jump,
            ap_update: ApUpdate::Regular,
            fp_update: FpUpdate::Regular,
            opcode: Opcode::NOp,
        };

        let operands = Operands {
            dst: MaybeRelocatable::Int(Felt::new(11)),
            res: None,
            op0: MaybeRelocatable::Int(Felt::new(9)),
            op1: MaybeRelocatable::Int(Felt::new(10)),
        };

        let mut vm = vm!();
        vm.run_context.pc = Relocatable::from((0, 4));
        vm.run_context.ap = 5;
        vm.run_context.fp = 6;

        assert_eq!(
            vm.update_pc(&instruction, &operands),
            Err(VirtualMachineError::UnconstrainedResJump)
        );
    }

    #[test]
    fn update_pc_jump_rel_with_int_res() {
        let instruction = Instruction {
            off0: 1,
            off1: 2,
            off2: 3,
            imm: None,
            dst_register: Register::FP,
            op0_register: Register::AP,
            op1_addr: Op1Addr::AP,
            res: Res::Add,
            pc_update: PcUpdate::JumpRel,
            ap_update: ApUpdate::Regular,
            fp_update: FpUpdate::Regular,
            opcode: Opcode::NOp,
        };

        let operands = Operands {
            dst: MaybeRelocatable::Int(Felt::new(11)),
            res: Some(MaybeRelocatable::Int(Felt::new(8))),
            op0: MaybeRelocatable::Int(Felt::new(9)),
            op1: MaybeRelocatable::Int(Felt::new(10)),
        };

        let mut vm = vm!();
        run_context!(vm, 1, 1, 1);

        assert_eq!(Ok(()), vm.update_pc(&instruction, &operands));
        assert_eq!(vm.run_context.pc, Relocatable::from((0, 9)));
    }

    #[test]
    fn update_pc_jump_rel_without_res() {
        let instruction = Instruction {
            off0: 1,
            off1: 2,
            off2: 3,
            imm: None,
            dst_register: Register::FP,
            op0_register: Register::AP,
            op1_addr: Op1Addr::AP,
            res: Res::Add,
            pc_update: PcUpdate::JumpRel,
            ap_update: ApUpdate::Regular,
            fp_update: FpUpdate::Regular,
            opcode: Opcode::NOp,
        };

        let operands = Operands {
            dst: MaybeRelocatable::Int(Felt::new(11)),
            res: None,
            op0: MaybeRelocatable::Int(Felt::new(9)),
            op1: MaybeRelocatable::Int(Felt::new(10)),
        };

        let mut vm = vm!();

        assert_eq!(
            vm.update_pc(&instruction, &operands),
            Err(VirtualMachineError::UnconstrainedResJumpRel)
        );
    }

    #[test]
    fn update_pc_jump_rel_with_non_int_res() {
        let instruction = Instruction {
            off0: 1,
            off1: 2,
            off2: 3,
            imm: None,
            dst_register: Register::FP,
            op0_register: Register::AP,
            op1_addr: Op1Addr::AP,
            res: Res::Add,
            pc_update: PcUpdate::JumpRel,
            ap_update: ApUpdate::Regular,
            fp_update: FpUpdate::Regular,
            opcode: Opcode::NOp,
        };

        let operands = Operands {
            dst: MaybeRelocatable::Int(Felt::new(11)),
            res: Some(MaybeRelocatable::from((1, 4))),
            op0: MaybeRelocatable::Int(Felt::new(9)),
            op1: MaybeRelocatable::Int(Felt::new(10)),
        };

        let mut vm = vm!();

        assert_eq!(
            Err(VirtualMachineError::PureValue),
            vm.update_pc(&instruction, &operands)
        );
    }

    #[test]
    fn update_pc_jnz_dst_is_zero() {
        let instruction = Instruction {
            off0: 1,
            off1: 2,
            off2: 3,
            imm: None,
            dst_register: Register::FP,
            op0_register: Register::AP,
            op1_addr: Op1Addr::AP,
            res: Res::Add,
            pc_update: PcUpdate::Jnz,
            ap_update: ApUpdate::Regular,
            fp_update: FpUpdate::Regular,
            opcode: Opcode::NOp,
        };

        let operands = Operands {
            dst: MaybeRelocatable::Int(Felt::new(0)),
            res: Some(MaybeRelocatable::Int(Felt::new(0))),
            op0: MaybeRelocatable::Int(Felt::new(9)),
            op1: MaybeRelocatable::Int(Felt::new(10)),
        };

        let mut vm = vm!();

        assert_eq!(Ok(()), vm.update_pc(&instruction, &operands));
        assert_eq!(vm.run_context.pc, Relocatable::from((0, 1)));
    }

    #[test]
    fn update_pc_jnz_dst_is_not_zero() {
        let instruction = Instruction {
            off0: 1,
            off1: 2,
            off2: 3,
            imm: None,
            dst_register: Register::FP,
            op0_register: Register::AP,
            op1_addr: Op1Addr::AP,
            res: Res::Add,
            pc_update: PcUpdate::Jnz,
            ap_update: ApUpdate::Regular,
            fp_update: FpUpdate::Regular,
            opcode: Opcode::NOp,
        };

        let operands = Operands {
            dst: MaybeRelocatable::Int(Felt::new(11)),
            res: Some(MaybeRelocatable::Int(Felt::new(8))),
            op0: MaybeRelocatable::Int(Felt::new(9)),
            op1: MaybeRelocatable::Int(Felt::new(10)),
        };

        let mut vm = vm!();

        assert_eq!(Ok(()), vm.update_pc(&instruction, &operands));
        assert_eq!(vm.run_context.pc, Relocatable::from((0, 10)));
    }

    #[test]
    fn update_registers_all_regular() {
        let instruction = Instruction {
            off0: 1,
            off1: 2,
            off2: 3,
            imm: None,
            dst_register: Register::FP,
            op0_register: Register::AP,
            op1_addr: Op1Addr::AP,
            res: Res::Add,
            pc_update: PcUpdate::Regular,
            ap_update: ApUpdate::Regular,
            fp_update: FpUpdate::Regular,
            opcode: Opcode::NOp,
        };

        let operands = Operands {
            dst: MaybeRelocatable::Int(Felt::new(11)),
            res: Some(MaybeRelocatable::Int(Felt::new(8))),
            op0: MaybeRelocatable::Int(Felt::new(9)),
            op1: MaybeRelocatable::Int(Felt::new(10)),
        };

        let mut vm = vm!();
        vm.run_context.pc = Relocatable::from((0, 4));
        vm.run_context.ap = 5;
        vm.run_context.fp = 6;

        assert_eq!(Ok(()), vm.update_registers(instruction, operands));
        assert_eq!(vm.run_context.pc, Relocatable::from((0, 5)));
        assert_eq!(vm.run_context.ap, 5);
        assert_eq!(vm.run_context.fp, 6);
    }

    #[test]
    fn update_registers_mixed_types() {
        let instruction = Instruction {
            off0: 1,
            off1: 2,
            off2: 3,
            imm: None,
            dst_register: Register::FP,
            op0_register: Register::AP,
            op1_addr: Op1Addr::AP,
            res: Res::Add,
            pc_update: PcUpdate::JumpRel,
            ap_update: ApUpdate::Add2,
            fp_update: FpUpdate::Dst,
            opcode: Opcode::NOp,
        };

        let operands = Operands {
            dst: MaybeRelocatable::from((1, 11)),
            res: Some(MaybeRelocatable::Int(Felt::new(8))),
            op0: MaybeRelocatable::Int(Felt::new(9)),
            op1: MaybeRelocatable::Int(Felt::new(10)),
        };

        let mut vm = vm!();
        run_context!(vm, 4, 5, 6);

        assert_eq!(Ok(()), vm.update_registers(instruction, operands));
        assert_eq!(vm.run_context.pc, Relocatable::from((0, 12)));
        assert_eq!(vm.run_context.ap, 7);
        assert_eq!(vm.run_context.fp, 11);
    }

    #[test]
    fn is_zero_int_value() {
        let value = MaybeRelocatable::Int(Felt::new(1));
        assert_eq!(Ok(false), VirtualMachine::is_zero(&value));
    }

    #[test]
    fn is_zero_relocatable_value() {
        let value = MaybeRelocatable::from((1, 2));
        assert_eq!(Ok(false), VirtualMachine::is_zero(&value));
    }

    #[test]
    fn is_zero_relocatable_value_negative() {
        let value = MaybeRelocatable::from((1, 0));
        assert_eq!(
            Err(VirtualMachineError::PureValue),
            VirtualMachine::is_zero(&value)
        );
    }

    #[test]
    fn deduce_op0_opcode_call() {
        let instruction = Instruction {
            off0: 1,
            off1: 2,
            off2: 3,
            imm: None,
            dst_register: Register::FP,
            op0_register: Register::AP,
            op1_addr: Op1Addr::AP,
            res: Res::Add,
            pc_update: PcUpdate::Jump,
            ap_update: ApUpdate::Regular,
            fp_update: FpUpdate::Regular,
            opcode: Opcode::Call,
        };

        let vm = vm!();

        assert_eq!(
            Ok((Some(MaybeRelocatable::from((0, 1))), None)),
            vm.deduce_op0(&instruction, None, None)
        );
    }

    #[test]
    fn deduce_op0_opcode_assert_eq_res_add_with_optionals() {
        let instruction = Instruction {
            off0: 1,
            off1: 2,
            off2: 3,
            imm: None,
            dst_register: Register::FP,
            op0_register: Register::AP,
            op1_addr: Op1Addr::AP,
            res: Res::Add,
            pc_update: PcUpdate::Jump,
            ap_update: ApUpdate::Regular,
            fp_update: FpUpdate::Regular,
            opcode: Opcode::AssertEq,
        };

        let vm = vm!();

        let dst = MaybeRelocatable::Int(Felt::new(3));
        let op1 = MaybeRelocatable::Int(Felt::new(2));
        assert_eq!(
            Ok((
                Some(MaybeRelocatable::Int(Felt::new(1))),
                Some(MaybeRelocatable::Int(Felt::new(3)))
            )),
            vm.deduce_op0(&instruction, Some(&dst), Some(&op1))
        );
    }

    #[test]
    fn deduce_op0_opcode_assert_eq_res_add_without_optionals() {
        let instruction = Instruction {
            off0: 1,
            off1: 2,
            off2: 3,
            imm: None,
            dst_register: Register::FP,
            op0_register: Register::AP,
            op1_addr: Op1Addr::AP,
            res: Res::Add,
            pc_update: PcUpdate::Jump,
            ap_update: ApUpdate::Regular,
            fp_update: FpUpdate::Regular,
            opcode: Opcode::AssertEq,
        };

        let vm = vm!();

        assert_eq!(Ok((None, None)), vm.deduce_op0(&instruction, None, None));
    }

    #[test]
    fn deduce_op0_opcode_assert_eq_res_mul_non_zero_op1() {
        let instruction = Instruction {
            off0: 1,
            off1: 2,
            off2: 3,
            imm: None,
            dst_register: Register::FP,
            op0_register: Register::AP,
            op1_addr: Op1Addr::AP,
            res: Res::Mul,
            pc_update: PcUpdate::Jump,
            ap_update: ApUpdate::Regular,
            fp_update: FpUpdate::Regular,
            opcode: Opcode::AssertEq,
        };

        let vm = vm!();

        let dst = MaybeRelocatable::Int(Felt::new(4));
        let op1 = MaybeRelocatable::Int(Felt::new(2));
        assert_eq!(
            Ok((
                Some(MaybeRelocatable::Int(Felt::new(2))),
                Some(MaybeRelocatable::Int(Felt::new(4)))
            )),
            vm.deduce_op0(&instruction, Some(&dst), Some(&op1))
        );
    }

    #[test]
    fn deduce_op0_opcode_assert_eq_res_mul_zero_op1() {
        let instruction = Instruction {
            off0: 1,
            off1: 2,
            off2: 3,
            imm: None,
            dst_register: Register::FP,
            op0_register: Register::AP,
            op1_addr: Op1Addr::AP,
            res: Res::Mul,
            pc_update: PcUpdate::Jump,
            ap_update: ApUpdate::Regular,
            fp_update: FpUpdate::Regular,
            opcode: Opcode::AssertEq,
        };

        let vm = vm!();

        let dst = MaybeRelocatable::Int(Felt::new(4));
        let op1 = MaybeRelocatable::Int(Felt::new(0));
        assert_eq!(
            Ok((None, None)),
            vm.deduce_op0(&instruction, Some(&dst), Some(&op1))
        );
    }

    #[test]
    fn deduce_op0_opcode_assert_eq_res_op1() {
        let instruction = Instruction {
            off0: 1,
            off1: 2,
            off2: 3,
            imm: None,
            dst_register: Register::FP,
            op0_register: Register::AP,
            op1_addr: Op1Addr::AP,
            res: Res::Op1,
            pc_update: PcUpdate::Jump,
            ap_update: ApUpdate::Regular,
            fp_update: FpUpdate::Regular,
            opcode: Opcode::AssertEq,
        };

        let vm = vm!();

        let dst = MaybeRelocatable::Int(Felt::new(4));
        let op1 = MaybeRelocatable::Int(Felt::new(0));
        assert_eq!(
            Ok((None, None)),
            vm.deduce_op0(&instruction, Some(&dst), Some(&op1))
        );
    }

    #[test]
    fn deduce_op0_opcode_ret() {
        let instruction = Instruction {
            off0: 1,
            off1: 2,
            off2: 3,
            imm: None,
            dst_register: Register::FP,
            op0_register: Register::AP,
            op1_addr: Op1Addr::AP,
            res: Res::Mul,
            pc_update: PcUpdate::Jump,
            ap_update: ApUpdate::Regular,
            fp_update: FpUpdate::Regular,
            opcode: Opcode::Ret,
        };

        let vm = vm!();

        let dst = MaybeRelocatable::Int(Felt::new(4));
        let op1 = MaybeRelocatable::Int(Felt::new(0));
        assert_eq!(
            Ok((None, None)),
            vm.deduce_op0(&instruction, Some(&dst), Some(&op1))
        );
    }

    #[test]
    fn deduce_op1_opcode_call() {
        let instruction = Instruction {
            off0: 1,
            off1: 2,
            off2: 3,
            imm: None,
            dst_register: Register::FP,
            op0_register: Register::AP,
            op1_addr: Op1Addr::AP,
            res: Res::Add,
            pc_update: PcUpdate::Jump,
            ap_update: ApUpdate::Regular,
            fp_update: FpUpdate::Regular,
            opcode: Opcode::Call,
        };

        let vm = vm!();

        assert_eq!(Ok((None, None)), vm.deduce_op1(&instruction, None, None));
    }

    #[test]
    fn deduce_op1_opcode_assert_eq_res_add_with_optionals() {
        let instruction = Instruction {
            off0: 1,
            off1: 2,
            off2: 3,
            imm: None,
            dst_register: Register::FP,
            op0_register: Register::AP,
            op1_addr: Op1Addr::AP,
            res: Res::Add,
            pc_update: PcUpdate::Jump,
            ap_update: ApUpdate::Regular,
            fp_update: FpUpdate::Regular,
            opcode: Opcode::AssertEq,
        };

        let vm = vm!();

        let dst = MaybeRelocatable::Int(Felt::new(3));
        let op0 = MaybeRelocatable::Int(Felt::new(2));
        assert_eq!(
            Ok((
                Some(MaybeRelocatable::Int(Felt::new(1))),
                Some(MaybeRelocatable::Int(Felt::new(3)))
            )),
            vm.deduce_op1(&instruction, Some(&dst), Some(op0))
        );
    }

    #[test]
    fn deduce_op1_opcode_assert_eq_res_add_without_optionals() {
        let instruction = Instruction {
            off0: 1,
            off1: 2,
            off2: 3,
            imm: None,
            dst_register: Register::FP,
            op0_register: Register::AP,
            op1_addr: Op1Addr::AP,
            res: Res::Add,
            pc_update: PcUpdate::Jump,
            ap_update: ApUpdate::Regular,
            fp_update: FpUpdate::Regular,
            opcode: Opcode::AssertEq,
        };

        let vm = vm!();

        assert_eq!(Ok((None, None)), vm.deduce_op1(&instruction, None, None));
    }

    #[test]
    fn deduce_op1_opcode_assert_eq_res_mul_non_zero_op0() {
        let instruction = Instruction {
            off0: 1,
            off1: 2,
            off2: 3,
            imm: None,
            dst_register: Register::FP,
            op0_register: Register::AP,
            op1_addr: Op1Addr::AP,
            res: Res::Mul,
            pc_update: PcUpdate::Jump,
            ap_update: ApUpdate::Regular,
            fp_update: FpUpdate::Regular,
            opcode: Opcode::AssertEq,
        };

        let vm = vm!();

        let dst = MaybeRelocatable::Int(Felt::new(4));
        let op0 = MaybeRelocatable::Int(Felt::new(2));
        assert_eq!(
            Ok((
                Some(MaybeRelocatable::Int(Felt::new(2))),
                Some(MaybeRelocatable::Int(Felt::new(4)))
            )),
            vm.deduce_op1(&instruction, Some(&dst), Some(op0))
        );
    }

    #[test]
    fn deduce_op1_opcode_assert_eq_res_mul_zero_op0() {
        let instruction = Instruction {
            off0: 1,
            off1: 2,
            off2: 3,
            imm: None,
            dst_register: Register::FP,
            op0_register: Register::AP,
            op1_addr: Op1Addr::AP,
            res: Res::Mul,
            pc_update: PcUpdate::Jump,
            ap_update: ApUpdate::Regular,
            fp_update: FpUpdate::Regular,
            opcode: Opcode::AssertEq,
        };

        let vm = vm!();

        let dst = MaybeRelocatable::Int(Felt::new(4));
        let op0 = MaybeRelocatable::Int(Felt::new(0));
        assert_eq!(
            Ok((None, None)),
            vm.deduce_op1(&instruction, Some(&dst), Some(op0))
        );
    }

    #[test]
    fn deduce_op1_opcode_assert_eq_res_op1_without_dst() {
        let instruction = Instruction {
            off0: 1,
            off1: 2,
            off2: 3,
            imm: None,
            dst_register: Register::FP,
            op0_register: Register::AP,
            op1_addr: Op1Addr::AP,
            res: Res::Op1,
            pc_update: PcUpdate::Jump,
            ap_update: ApUpdate::Regular,
            fp_update: FpUpdate::Regular,
            opcode: Opcode::AssertEq,
        };

        let vm = vm!();

        let op0 = MaybeRelocatable::Int(Felt::new(0));
        assert_eq!(
            Ok((None, None)),
            vm.deduce_op1(&instruction, None, Some(op0))
        );
    }

    #[test]
    fn deduce_op1_opcode_assert_eq_res_op1_with_dst() {
        let instruction = Instruction {
            off0: 1,
            off1: 2,
            off2: 3,
            imm: None,
            dst_register: Register::FP,
            op0_register: Register::AP,
            op1_addr: Op1Addr::AP,
            res: Res::Op1,
            pc_update: PcUpdate::Jump,
            ap_update: ApUpdate::Regular,
            fp_update: FpUpdate::Regular,
            opcode: Opcode::AssertEq,
        };

        let vm = vm!();

        let dst = MaybeRelocatable::Int(Felt::new(7));
        assert_eq!(
            Ok((
                Some(MaybeRelocatable::Int(Felt::new(7))),
                Some(MaybeRelocatable::Int(Felt::new(7)))
            )),
            vm.deduce_op1(&instruction, Some(&dst), None)
        );
    }

    #[test]
    fn compute_res_op1() {
        let instruction = Instruction {
            off0: 1,
            off1: 2,
            off2: 3,
            imm: None,
            dst_register: Register::FP,
            op0_register: Register::AP,
            op1_addr: Op1Addr::AP,
            res: Res::Op1,
            pc_update: PcUpdate::Jump,
            ap_update: ApUpdate::Regular,
            fp_update: FpUpdate::Regular,
            opcode: Opcode::AssertEq,
        };

        let vm = vm!();

        let op1 = MaybeRelocatable::Int(Felt::new(7));
        let op0 = MaybeRelocatable::Int(Felt::new(9));
        assert_eq!(
            Ok(Some(MaybeRelocatable::Int(Felt::new(7)))),
            vm.compute_res(&instruction, &op0, &op1)
        );
    }

    #[test]
    fn compute_res_add() {
        let instruction = Instruction {
            off0: 1,
            off1: 2,
            off2: 3,
            imm: None,
            dst_register: Register::FP,
            op0_register: Register::AP,
            op1_addr: Op1Addr::AP,
            res: Res::Add,
            pc_update: PcUpdate::Jump,
            ap_update: ApUpdate::Regular,
            fp_update: FpUpdate::Regular,
            opcode: Opcode::AssertEq,
        };

        let vm = vm!();

        let op1 = MaybeRelocatable::Int(Felt::new(7));
        let op0 = MaybeRelocatable::Int(Felt::new(9));
        assert_eq!(
            Ok(Some(MaybeRelocatable::Int(Felt::new(16)))),
            vm.compute_res(&instruction, &op0, &op1)
        );
    }

    #[test]
    fn compute_res_mul_int_operands() {
        let instruction = Instruction {
            off0: 1,
            off1: 2,
            off2: 3,
            imm: None,
            dst_register: Register::FP,
            op0_register: Register::AP,
            op1_addr: Op1Addr::AP,
            res: Res::Mul,
            pc_update: PcUpdate::Jump,
            ap_update: ApUpdate::Regular,
            fp_update: FpUpdate::Regular,
            opcode: Opcode::AssertEq,
        };

        let vm = vm!();

        let op1 = MaybeRelocatable::Int(Felt::new(7));
        let op0 = MaybeRelocatable::Int(Felt::new(9));
        assert_eq!(
            Ok(Some(MaybeRelocatable::Int(Felt::new(63)))),
            vm.compute_res(&instruction, &op0, &op1)
        );
    }

    #[test]
    fn compute_res_mul_relocatable_values() {
        let instruction = Instruction {
            off0: 1,
            off1: 2,
            off2: 3,
            imm: None,
            dst_register: Register::FP,
            op0_register: Register::AP,
            op1_addr: Op1Addr::AP,
            res: Res::Mul,
            pc_update: PcUpdate::Jump,
            ap_update: ApUpdate::Regular,
            fp_update: FpUpdate::Regular,
            opcode: Opcode::AssertEq,
        };

        let vm = vm!();

        let op1 = MaybeRelocatable::from((2, 3));
        let op0 = MaybeRelocatable::from((2, 6));
        assert_eq!(
            Err(VirtualMachineError::PureValue),
            vm.compute_res(&instruction, &op0, &op1)
        );
    }

    #[test]
    fn compute_res_unconstrained() {
        let instruction = Instruction {
            off0: 1,
            off1: 2,
            off2: 3,
            imm: None,
            dst_register: Register::FP,
            op0_register: Register::AP,
            op1_addr: Op1Addr::AP,
            res: Res::Unconstrained,
            pc_update: PcUpdate::Jump,
            ap_update: ApUpdate::Regular,
            fp_update: FpUpdate::Regular,
            opcode: Opcode::AssertEq,
        };

        let vm = vm!();

        let op1 = MaybeRelocatable::Int(Felt::new(7));
        let op0 = MaybeRelocatable::Int(Felt::new(9));
        assert_eq!(Ok(None), vm.compute_res(&instruction, &op0, &op1));
    }

    #[test]
    fn deduce_dst_opcode_assert_eq_with_res() {
        let instruction = Instruction {
            off0: 1,
            off1: 2,
            off2: 3,
            imm: None,
            dst_register: Register::FP,
            op0_register: Register::AP,
            op1_addr: Op1Addr::AP,
            res: Res::Unconstrained,
            pc_update: PcUpdate::Jump,
            ap_update: ApUpdate::Regular,
            fp_update: FpUpdate::Regular,
            opcode: Opcode::AssertEq,
        };

        let vm = vm!();

        let res = MaybeRelocatable::Int(Felt::new(7));
        assert_eq!(
            Some(MaybeRelocatable::Int(Felt::new(7))),
            vm.deduce_dst(&instruction, Some(&res))
        );
    }

    #[test]
    fn deduce_dst_opcode_assert_eq_without_res() {
        let instruction = Instruction {
            off0: 1,
            off1: 2,
            off2: 3,
            imm: None,
            dst_register: Register::FP,
            op0_register: Register::AP,
            op1_addr: Op1Addr::AP,
            res: Res::Unconstrained,
            pc_update: PcUpdate::Jump,
            ap_update: ApUpdate::Regular,
            fp_update: FpUpdate::Regular,
            opcode: Opcode::AssertEq,
        };

        let vm = vm!();

        assert_eq!(None, vm.deduce_dst(&instruction, None));
    }

    #[test]
    fn deduce_dst_opcode_call() {
        let instruction = Instruction {
            off0: 1,
            off1: 2,
            off2: 3,
            imm: None,
            dst_register: Register::FP,
            op0_register: Register::AP,
            op1_addr: Op1Addr::AP,
            res: Res::Unconstrained,
            pc_update: PcUpdate::Jump,
            ap_update: ApUpdate::Regular,
            fp_update: FpUpdate::Regular,
            opcode: Opcode::Call,
        };

        let vm = vm!();

        assert_eq!(
            Some(MaybeRelocatable::from((1, 0))),
            vm.deduce_dst(&instruction, None)
        );
    }

    #[test]
    fn deduce_dst_opcode_ret() {
        let instruction = Instruction {
            off0: 1,
            off1: 2,
            off2: 3,
            imm: None,
            dst_register: Register::FP,
            op0_register: Register::AP,
            op1_addr: Op1Addr::AP,
            res: Res::Unconstrained,
            pc_update: PcUpdate::Jump,
            ap_update: ApUpdate::Regular,
            fp_update: FpUpdate::Regular,
            opcode: Opcode::Ret,
        };

        let vm = vm!();

        assert_eq!(None, vm.deduce_dst(&instruction, None));
    }

    #[test]
    fn compute_operands_add_ap() {
        let inst = Instruction {
            off0: 0,
            off1: 1,
            off2: 2,
            imm: None,
            dst_register: Register::AP,
            op0_register: Register::AP,
            op1_addr: Op1Addr::AP,
            res: Res::Add,
            pc_update: PcUpdate::Regular,
            ap_update: ApUpdate::Regular,
            fp_update: FpUpdate::Regular,
            opcode: Opcode::NOp,
        };

        let mut vm = vm!();
        vm.accessed_addresses = Some(Vec::new());
        for _ in 0..2 {
            vm.segments.add(&mut vm.memory);
        }

        vm.memory.data.push(Vec::new());
        let dst_addr = MaybeRelocatable::from((1, 0));
        let dst_addr_value = MaybeRelocatable::Int(Felt::new(5));
        let op0_addr = MaybeRelocatable::from((1, 1));
        let op0_addr_value = MaybeRelocatable::Int(Felt::new(2));
        let op1_addr = MaybeRelocatable::from((1, 2));
        let op1_addr_value = MaybeRelocatable::Int(Felt::new(3));
        vm.memory.insert(&dst_addr, &dst_addr_value).unwrap();
        vm.memory.insert(&op0_addr, &op0_addr_value).unwrap();
        vm.memory.insert(&op1_addr, &op1_addr_value).unwrap();

        let expected_operands = Operands {
            dst: dst_addr_value.clone(),
            res: Some(dst_addr_value.clone()),
            op0: op0_addr_value.clone(),
            op1: op1_addr_value.clone(),
        };

        let expected_addresses = OperandsAddresses {
            dst_addr: dst_addr.get_relocatable().unwrap(),
            op0_addr: op0_addr.get_relocatable().unwrap(),
            op1_addr: op1_addr.get_relocatable().unwrap(),
        };

        let (operands, addresses, _) = vm.compute_operands(&inst).unwrap();
        assert!(operands == expected_operands);
        assert!(addresses == expected_addresses);
    }

    #[test]
    fn compute_operands_mul_fp() {
        let inst = Instruction {
            off0: 0,
            off1: 1,
            off2: 2,
            imm: None,
            dst_register: Register::FP,
            op0_register: Register::FP,
            op1_addr: Op1Addr::FP,
            res: Res::Mul,
            pc_update: PcUpdate::Regular,
            ap_update: ApUpdate::Regular,
            fp_update: FpUpdate::Regular,
            opcode: Opcode::NOp,
        };
        let mut vm = vm!();
        //Create program and execution segments
        for _ in 0..2 {
            vm.segments.add(&mut vm.memory);
        }
        vm.accessed_addresses = Some(Vec::new());
        vm.memory.data.push(Vec::new());
        let dst_addr = mayberelocatable!(1, 0);
        let dst_addr_value = mayberelocatable!(6);
        let op0_addr = mayberelocatable!(1, 1);
        let op0_addr_value = mayberelocatable!(2);
        let op1_addr = mayberelocatable!(1, 2);
        let op1_addr_value = mayberelocatable!(3);
        vm.memory.insert(&dst_addr, &dst_addr_value).unwrap();
        vm.memory.insert(&op0_addr, &op0_addr_value).unwrap();
        vm.memory.insert(&op1_addr, &op1_addr_value).unwrap();

        let expected_operands = Operands {
            dst: dst_addr_value.clone(),
            res: Some(dst_addr_value.clone()),
            op0: op0_addr_value.clone(),
            op1: op1_addr_value.clone(),
        };

        let expected_addresses = OperandsAddresses {
            dst_addr: dst_addr.get_relocatable().unwrap(),
            op0_addr: op0_addr.get_relocatable().unwrap(),
            op1_addr: op1_addr.get_relocatable().unwrap(),
        };

        let (operands, addresses, _) = vm.compute_operands(&inst).unwrap();
        assert!(operands == expected_operands);
        assert!(addresses == expected_addresses);
    }

    #[test]
    fn compute_jnz() {
        let instruction = Instruction {
            off0: 1,
            off1: 1,
            off2: 1,
            imm: Some(Felt::new(4)),
            dst_register: Register::AP,
            op0_register: Register::AP,
            op1_addr: Op1Addr::Imm,
            res: Res::Unconstrained,
            pc_update: PcUpdate::Jnz,
            ap_update: ApUpdate::Regular,
            fp_update: FpUpdate::Regular,
            opcode: Opcode::NOp,
        };

        let mut vm = vm!();
        vm.accessed_addresses = Some(Vec::new());
        vm.memory = memory![
            ((0, 0), 0x206800180018001_i64),
            ((1, 1), 0x4),
            ((0, 1), 0x4)
        ];

        let expected_operands = Operands {
            dst: mayberelocatable!(4),
            res: None,
            op0: mayberelocatable!(4),
            op1: mayberelocatable!(4),
        };

        let expected_addresses = OperandsAddresses {
            dst_addr: relocatable!(1, 1),
            op0_addr: relocatable!(1, 1),
            op1_addr: relocatable!(0, 1),
        };

        let (operands, addresses, _) = vm.compute_operands(&instruction).unwrap();
        assert!(operands == expected_operands);
        assert!(addresses == expected_addresses);
        let mut hint_processor = BuiltinHintProcessor::new_empty();
        assert_eq!(
            vm.step(
                &mut hint_processor,
                exec_scopes_ref!(),
                &HashMap::new(),
                &HashMap::new()
            ),
            Ok(())
        );
        assert_eq!(vm.run_context.pc, relocatable!(0, 4));
    }

    #[test]
    fn compute_operands_deduce_dst_none() {
        let instruction = Instruction {
            off0: 2,
            off1: 0,
            off2: 0,
            imm: None,
            dst_register: Register::FP,
            op0_register: Register::AP,
            op1_addr: Op1Addr::AP,
            res: Res::Unconstrained,
            pc_update: PcUpdate::Regular,
            ap_update: ApUpdate::Regular,
            fp_update: FpUpdate::Regular,
            opcode: Opcode::NOp,
        };

        let mut vm = vm!();

        vm.memory = memory!(((1, 0), 145944781867024385_i64));

        let error = vm.compute_operands(&instruction).unwrap_err();
        assert_eq!(error, VirtualMachineError::NoDst);
    }

    #[test]
    fn opcode_assertions_res_unconstrained() {
        let instruction = Instruction {
            off0: 1,
            off1: 2,
            off2: 3,
            imm: None,
            dst_register: Register::FP,
            op0_register: Register::AP,
            op1_addr: Op1Addr::AP,
            res: Res::Add,
            pc_update: PcUpdate::Regular,
            ap_update: ApUpdate::Regular,
            fp_update: FpUpdate::APPlus2,
            opcode: Opcode::AssertEq,
        };

        let operands = Operands {
            dst: MaybeRelocatable::Int(Felt::new(8)),
            res: None,
            op0: MaybeRelocatable::Int(Felt::new(9)),
            op1: MaybeRelocatable::Int(Felt::new(10)),
        };

        let vm = vm!();

        let error = vm.opcode_assertions(&instruction, &operands);
        assert_eq!(error, Err(VirtualMachineError::UnconstrainedResAssertEq));
    }

    #[test]
    fn opcode_assertions_instruction_failed() {
        let instruction = Instruction {
            off0: 1,
            off1: 2,
            off2: 3,
            imm: None,
            dst_register: Register::FP,
            op0_register: Register::AP,
            op1_addr: Op1Addr::AP,
            res: Res::Add,
            pc_update: PcUpdate::Regular,
            ap_update: ApUpdate::Regular,
            fp_update: FpUpdate::APPlus2,
            opcode: Opcode::AssertEq,
        };

        let operands = Operands {
            dst: MaybeRelocatable::Int(Felt::new(9_i32)),
            res: Some(MaybeRelocatable::Int(Felt::new(8_i32))),
            op0: MaybeRelocatable::Int(Felt::new(9_i32)),
            op1: MaybeRelocatable::Int(Felt::new(10_i32)),
        };

        let vm = vm!();

        assert_eq!(
            vm.opcode_assertions(&instruction, &operands),
            Err(VirtualMachineError::DiffAssertValues(
                MaybeRelocatable::Int(Felt::new(9_i32)),
                MaybeRelocatable::Int(Felt::new(8_i32))
            ))
        );
    }

    #[test]
    fn opcode_assertions_instruction_failed_relocatables() {
        let instruction = Instruction {
            off0: 1,
            off1: 2,
            off2: 3,
            imm: None,
            dst_register: Register::FP,
            op0_register: Register::AP,
            op1_addr: Op1Addr::AP,
            res: Res::Add,
            pc_update: PcUpdate::Regular,
            ap_update: ApUpdate::Regular,
            fp_update: FpUpdate::APPlus2,
            opcode: Opcode::AssertEq,
        };

        let operands = Operands {
            dst: MaybeRelocatable::from((1, 1)),
            res: Some(MaybeRelocatable::from((1, 2))),
            op0: MaybeRelocatable::Int(Felt::new(9_i32)),
            op1: MaybeRelocatable::Int(Felt::new(10_i32)),
        };

        let vm = vm!();

        assert_eq!(
            vm.opcode_assertions(&instruction, &operands),
            Err(VirtualMachineError::DiffAssertValues(
                MaybeRelocatable::from((1, 1)),
                MaybeRelocatable::from((1, 2))
            ))
        );
    }

    #[test]
    fn opcode_assertions_inconsistent_op0() {
        let instruction = Instruction {
            off0: 1,
            off1: 2,
            off2: 3,
            imm: None,
            dst_register: Register::FP,
            op0_register: Register::AP,
            op1_addr: Op1Addr::AP,
            res: Res::Add,
            pc_update: PcUpdate::Regular,
            ap_update: ApUpdate::Regular,
            fp_update: FpUpdate::APPlus2,
            opcode: Opcode::Call,
        };

        let operands = Operands {
            dst: mayberelocatable!(0, 8),
            res: Some(mayberelocatable!(8)),
            op0: mayberelocatable!(9),
            op1: mayberelocatable!(10),
        };

        let mut vm = vm!();
        vm.run_context.pc = relocatable!(0, 4);

        assert_eq!(
            vm.opcode_assertions(&instruction, &operands),
            Err(VirtualMachineError::CantWriteReturnPc(
                mayberelocatable!(9),
                mayberelocatable!(0, 5),
            ))
        );
    }

    #[test]
    fn opcode_assertions_inconsistent_dst() {
        let instruction = Instruction {
            off0: 1,
            off1: 2,
            off2: 3,
            imm: None,
            dst_register: Register::FP,
            op0_register: Register::AP,
            op1_addr: Op1Addr::AP,
            res: Res::Add,
            pc_update: PcUpdate::Regular,
            ap_update: ApUpdate::Regular,
            fp_update: FpUpdate::APPlus2,
            opcode: Opcode::Call,
        };

        let operands = Operands {
            dst: mayberelocatable!(8),
            res: Some(mayberelocatable!(8)),
            op0: mayberelocatable!(0, 1),
            op1: mayberelocatable!(10),
        };
        let mut vm = vm!();
        vm.run_context.fp = 6;

        assert_eq!(
            vm.opcode_assertions(&instruction, &operands),
            Err(VirtualMachineError::CantWriteReturnFp(
                mayberelocatable!(8),
                mayberelocatable!(1, 6)
            ))
        );
    }

    #[test]
    /// Test for a simple program execution
    /// Used program code:
    /// func main():
    ///     let a = 1
    ///     let b = 2
    ///     let c = a + b
    ///     return()
    /// end
    /// Memory taken from original vm
    /// {RelocatableValue(segment_index=0, offset=0): 2345108766317314046,
    ///  RelocatableValue(segment_index=1, offset=0): RelocatableValue(segment_index=2, offset=0),
    ///  RelocatableValue(segment_index=1, offset=1): RelocatableValue(segment_index=3, offset=0)}
    /// Current register values:
    /// AP 1:2
    /// FP 1:2
    /// PC 0:0
    fn test_step_for_preset_memory() {
        let mut vm = vm!(true);
        vm.accessed_addresses = Some(Vec::new());

        let mut hint_processor = BuiltinHintProcessor::new_empty();

        run_context!(vm, 0, 2, 2);

        vm.memory = memory![
            ((0, 0), 2345108766317314046_u64),
            ((1, 0), (2, 0)),
            ((1, 1), (3, 0))
        ];

        assert_eq!(
            vm.step(
                &mut hint_processor,
                exec_scopes_ref!(),
                &HashMap::new(),
                &HashMap::new()
            ),
            Ok(())
        );
        let trace = vm.trace.unwrap();
        trace_check!(trace, [((0, 0), (1, 2), (1, 2))]);

        assert_eq!(vm.run_context.pc, Relocatable::from((3, 0)));
        assert_eq!(vm.run_context.ap, 2);
        assert_eq!(vm.run_context.fp, 0);

        let accessed_addresses = vm.accessed_addresses.as_ref().unwrap();
        assert!(accessed_addresses.contains(&Relocatable::from((1, 0))));
        assert!(accessed_addresses.contains(&Relocatable::from((1, 1))));
    }

    #[test]
    /*
    Test for a simple program execution
    Used program code:
        func myfunc(a: felt) -> (r: felt):
            let b = a * 2
            return(b)
        end
        func main():
            let a = 1
            let b = myfunc(a)
            return()
        end
    Memory taken from original vm:
    {RelocatableValue(segment_index=0, offset=0): 5207990763031199744,
    RelocatableValue(segment_index=0, offset=1): 2,
    RelocatableValue(segment_index=0, offset=2): 2345108766317314046,
    RelocatableValue(segment_index=0, offset=3): 5189976364521848832,
    RelocatableValue(segment_index=0, offset=4): 1,
    RelocatableValue(segment_index=0, offset=5): 1226245742482522112,
    RelocatableValue(segment_index=0, offset=6): 3618502788666131213697322783095070105623107215331596699973092056135872020476,
    RelocatableValue(segment_index=0, offset=7): 2345108766317314046,
    RelocatableValue(segment_index=1, offset=0): RelocatableValue(segment_index=2, offset=0),
    RelocatableValue(segment_index=1, offset=1): RelocatableValue(segment_index=3, offset=0)}
    Current register values:
    AP 1:2
    FP 1:2
    PC 0:3
    Final Pc (not executed): 3:0
    This program consists of 5 steps
    */
    fn test_step_for_preset_memory_function_call() {
        let mut vm = vm!(true);
        vm.accessed_addresses = Some(Vec::new());

        run_context!(vm, 3, 2, 2);

        //Insert values into memory
        vm.memory =
            memory![
            ((0, 0), 5207990763031199744_i64),
            ((0, 1), 2),
            ((0, 2), 2345108766317314046_i64),
            ((0, 3), 5189976364521848832_i64),
            ((0, 4), 1),
            ((0, 5), 1226245742482522112_i64),
            (
                (0, 6),
                ("3618502788666131213697322783095070105623107215331596699973092056135872020476",10)
            ),
            ((0, 7), 2345108766317314046_i64),
            ((1, 0), (2, 0)),
            ((1, 1), (3, 0))
        ];

        let final_pc = Relocatable::from((3, 0));
        let mut hint_processor = BuiltinHintProcessor::new_empty();
        //Run steps
        while vm.run_context.pc != final_pc {
            assert_eq!(
                vm.step(
                    &mut hint_processor,
                    exec_scopes_ref!(),
                    &HashMap::new(),
                    &HashMap::new()
                ),
                Ok(())
            );
        }

        //Check final register values
        assert_eq!(vm.run_context.pc, Relocatable::from((3, 0)));

        assert_eq!(vm.run_context.ap, 6);

        assert_eq!(vm.run_context.fp, 0);
        //Check each TraceEntry in trace
        let trace = vm.trace.unwrap();
        assert_eq!(trace.len(), 5);
        trace_check!(
            trace,
            [
                ((0, 3), (1, 2), (1, 2)),
                ((0, 5), (1, 3), (1, 2)),
                ((0, 0), (1, 5), (1, 5)),
                ((0, 2), (1, 6), (1, 5)),
                ((0, 7), (1, 6), (1, 2))
            ]
        );
        //Check accessed_addresses
        //Order will differ from python vm execution, (due to python version using set's update() method)
        //We will instead check that all elements are contained and not duplicated
        let accessed_addresses = vm
            .accessed_addresses
            .unwrap()
            .into_iter()
            .collect::<HashSet<Relocatable>>();
        assert_eq!(accessed_addresses.len(), 9);
        //Check each element individually
        assert!(accessed_addresses.contains(&Relocatable::from((0, 1))));
        assert!(accessed_addresses.contains(&Relocatable::from((1, 2))));
        assert!(accessed_addresses.contains(&Relocatable::from((0, 4))));
        assert!(accessed_addresses.contains(&Relocatable::from((1, 5))));
        assert!(accessed_addresses.contains(&Relocatable::from((1, 1))));
        assert!(accessed_addresses.contains(&Relocatable::from((1, 4))));
        assert!(accessed_addresses.contains(&Relocatable::from((0, 6))));
        assert!(accessed_addresses.contains(&Relocatable::from((1, 0))));
        assert!(accessed_addresses.contains(&Relocatable::from((1, 3))));
    }

    #[test]
    /// Test the following program:
    /// ...
    /// [ap] = 4
    /// ap += 1
    /// [ap] = 5; ap++
    /// [ap] = [ap - 1] * [ap - 2]
    /// ...
    /// Original vm memory:
    /// RelocatableValue(segment_index=0, offset=0): '0x400680017fff8000',
    /// RelocatableValue(segment_index=0, offset=1): '0x4',
    /// RelocatableValue(segment_index=0, offset=2): '0x40780017fff7fff',
    /// RelocatableValue(segment_index=0, offset=3): '0x1',
    /// RelocatableValue(segment_index=0, offset=4): '0x480680017fff8000',
    /// RelocatableValue(segment_index=0, offset=5): '0x5',
    /// RelocatableValue(segment_index=0, offset=6): '0x40507ffe7fff8000',
    /// RelocatableValue(segment_index=0, offset=7): '0x208b7fff7fff7ffe',
    /// RelocatableValue(segment_index=1, offset=0): RelocatableValue(segment_index=2, offset=0),
    /// RelocatableValue(segment_index=1, offset=1): RelocatableValue(segment_index=3, offset=0),
    /// RelocatableValue(segment_index=1, offset=2): '0x4',
    /// RelocatableValue(segment_index=1, offset=3): '0x5',
    /// RelocatableValue(segment_index=1, offset=4): '0x14'
    fn multiplication_and_different_ap_increase() {
        let mut vm = vm!();
        vm.memory = memory![
            ((0, 0), 0x400680017fff8000_i64),
            ((0, 1), 0x4),
            ((0, 2), 0x40780017fff7fff_i64),
            ((0, 3), 0x1),
            ((0, 4), 0x480680017fff8000_i64),
            ((0, 5), 0x5),
            ((0, 6), 0x40507ffe7fff8000_i64),
            ((0, 7), 0x208b7fff7fff7ffe_i64),
            ((1, 0), (2, 0)),
            ((1, 1), (3, 0)),
            ((1, 2), 0x4),
            ((1, 3), 0x5),
            ((1, 4), 0x14)
        ];

        run_context!(vm, 0, 2, 2);

        assert_eq!(vm.run_context.pc, Relocatable::from((0, 0)));
        assert_eq!(vm.run_context.ap, 2);
        let mut hint_processor = BuiltinHintProcessor::new_empty();
        assert_eq!(
            vm.step(
                &mut hint_processor,
                exec_scopes_ref!(),
                &HashMap::new(),
                &HashMap::new()
            ),
            Ok(())
        );
        assert_eq!(vm.run_context.pc, Relocatable::from((0, 2)));
        assert_eq!(vm.run_context.ap, 2);

        assert_eq!(
            vm.memory
                .get(&vm.run_context.get_ap())
                .unwrap()
                .unwrap()
                .as_ref(),
            &MaybeRelocatable::Int(Felt::new(0x4)),
        );
        let mut hint_processor = BuiltinHintProcessor::new_empty();
        assert_eq!(
            vm.step(
                &mut hint_processor,
                exec_scopes_ref!(),
                &HashMap::new(),
                &HashMap::new()
            ),
            Ok(())
        );
        assert_eq!(vm.run_context.pc, Relocatable::from((0, 4)));
        assert_eq!(vm.run_context.ap, 3);

        assert_eq!(
            vm.memory
                .get(&vm.run_context.get_ap())
                .unwrap()
                .unwrap()
                .as_ref(),
            &MaybeRelocatable::Int(Felt::new(0x5))
        );

        let mut hint_processor = BuiltinHintProcessor::new_empty();
        assert_eq!(
            vm.step(
                &mut hint_processor,
                exec_scopes_ref!(),
                &HashMap::new(),
                &HashMap::new()
            ),
            Ok(())
        );
        assert_eq!(vm.run_context.pc, Relocatable::from((0, 6)));
        assert_eq!(vm.run_context.ap, 4);

        assert_eq!(
            vm.memory
                .get(&vm.run_context.get_ap())
                .unwrap()
                .unwrap()
                .as_ref(),
            &MaybeRelocatable::Int(Felt::new(0x14)),
        );
    }

    #[test]
    fn deduce_memory_cell_no_pedersen_builtin() {
        let vm = vm!();
        assert_eq!(vm.deduce_memory_cell(&Relocatable::from((0, 0))), Ok(None));
    }

    #[test]
    fn deduce_memory_cell_pedersen_builtin_valid() {
        let mut vm = vm!();
        let builtin = HashBuiltinRunner::new(8, true);
        vm.builtin_runners
            .push((String::from("pedersen"), builtin.into()));
        vm.memory = memory![((0, 3), 32), ((0, 4), 72), ((0, 5), 0)];
        assert_eq!(
            vm.deduce_memory_cell(&Relocatable::from((0, 5))),
            Ok(Some(MaybeRelocatable::from(felt::felt_str!(
                "3270867057177188607814717243084834301278723532952411121381966378910183338911"
            ))))
        );
    }

    #[test]
    /* Program used:
    %builtins output pedersen
    from starkware.cairo.common.cairo_builtins import HashBuiltin
    from starkware.cairo.common.hash import hash2
    from starkware.cairo.common.serialize import serialize_word

    func foo(hash_ptr : HashBuiltin*) -> (
        hash_ptr : HashBuiltin*, z
    ):
        # Use a with-statement, since 'hash_ptr' is not an
        # implicit argument.
        with hash_ptr:
            let (z) = hash2(32, 72)
        end
        return (hash_ptr=hash_ptr, z=z)
    end

    func main{output_ptr: felt*, pedersen_ptr: HashBuiltin*}():
        let (pedersen_ptr, a) = foo(pedersen_ptr)
        serialize_word(a)
        return()
    end
     */
    fn compute_operands_pedersen() {
        let instruction = Instruction {
            off0: 0,
            off1: -5,
            off2: 2,
            imm: None,
            dst_register: Register::AP,
            op0_register: Register::FP,
            op1_addr: Op1Addr::Op0,
            res: Res::Op1,
            pc_update: PcUpdate::Regular,
            ap_update: ApUpdate::Add1,
            fp_update: FpUpdate::Regular,
            opcode: Opcode::AssertEq,
        };
        let mut builtin = HashBuiltinRunner::new(8, true);
        builtin.base = 3;
        let mut vm = vm!();
        vm.accessed_addresses = Some(Vec::new());
        vm.builtin_runners
            .push((String::from("pedersen"), builtin.into()));
        run_context!(vm, 0, 13, 12);

        //Insert values into memory (excluding those from the program segment (instructions))
        vm.memory = memory![
            ((3, 0), 32),
            ((3, 1), 72),
            ((1, 0), (2, 0)),
            ((1, 1), (3, 0)),
            ((1, 2), (4, 0)),
            ((1, 3), (5, 0)),
            ((1, 4), (3, 0)),
            ((1, 5), (1, 4)),
            ((1, 6), (0, 21)),
            ((1, 7), (3, 0)),
            ((1, 8), 32),
            ((1, 9), 72),
            ((1, 10), (1, 7)),
            ((1, 11), (0, 17)),
            ((1, 12), (3, 3))
        ];

        let expected_operands = Operands {
            dst: MaybeRelocatable::from(felt_str!(
                "3270867057177188607814717243084834301278723532952411121381966378910183338911"
            )),
            res: Some(MaybeRelocatable::from(felt_str!(
                "3270867057177188607814717243084834301278723532952411121381966378910183338911"
            ))),
            op0: MaybeRelocatable::from((3, 0)),
            op1: MaybeRelocatable::from(felt_str!(
                "3270867057177188607814717243084834301278723532952411121381966378910183338911"
            )),
        };
        let expected_operands_mem_addresses = OperandsAddresses {
            dst_addr: Relocatable::from((1, 13)),
            op0_addr: Relocatable::from((1, 7)),
            op1_addr: Relocatable::from((3, 2)),
        };
        let (operands, operands_mem_address, _) = vm.compute_operands(&instruction).unwrap();
        assert_eq!(operands, expected_operands);
        assert_eq!(operands_mem_address, expected_operands_mem_addresses);
    }

    #[test]
    fn deduce_memory_cell_bitwise_builtin_valid_and() {
        let mut vm = vm!();
        let builtin = BitwiseBuiltinRunner::new(&BitwiseInstanceDef::default(), true);
        vm.builtin_runners
            .push((String::from("bitwise"), builtin.into()));
        vm.memory = memory![((0, 5), 10), ((0, 6), 12), ((0, 7), 0)];
        assert_eq!(
            vm.deduce_memory_cell(&Relocatable::from((0, 7))),
            Ok(Some(MaybeRelocatable::from(Felt::new(8_i32))))
        );
    }

    #[test]
    /* Program used:
    %builtins bitwise
    from starkware.cairo.common.bitwise import bitwise_and
    from starkware.cairo.common.cairo_builtins import BitwiseBuiltin


    func main{bitwise_ptr: BitwiseBuiltin*}():
        let (result) = bitwise_and(12, 10)  # Binary (1100, 1010).
        assert result = 8  # Binary 1000.
        return()
    end
    */
    fn compute_operands_bitwise() {
        let instruction = Instruction {
            off0: 0,
            off1: -5,
            off2: 2,
            imm: None,
            dst_register: Register::AP,
            op0_register: Register::FP,
            op1_addr: Op1Addr::Op0,
            res: Res::Op1,
            pc_update: PcUpdate::Regular,
            ap_update: ApUpdate::Add1,
            fp_update: FpUpdate::Regular,
            opcode: Opcode::AssertEq,
        };

        let mut builtin = BitwiseBuiltinRunner::new(&BitwiseInstanceDef::default(), true);
        builtin.base = 2;
        let mut vm = vm!();

        vm.accessed_addresses = Some(Vec::new());
        vm.builtin_runners
            .push((String::from("bitwise"), builtin.into()));
        run_context!(vm, 0, 9, 8);

        //Insert values into memory (excluding those from the program segment (instructions))
        vm.memory = memory![
            ((2, 0), 12),
            ((2, 1), 10),
            ((1, 0), (2, 0)),
            ((1, 1), (3, 0)),
            ((1, 2), (4, 0)),
            ((1, 3), (2, 0)),
            ((1, 4), 12),
            ((1, 5), 10),
            ((1, 6), (1, 3)),
            ((1, 7), (0, 13))
        ];

        let expected_operands = Operands {
            dst: MaybeRelocatable::from(Felt::new(8_i32)),
            res: Some(MaybeRelocatable::from(Felt::new(8_i32))),
            op0: MaybeRelocatable::from((2, 0)),
            op1: MaybeRelocatable::from(Felt::new(8_i32)),
        };
        let expected_operands_mem_addresses = OperandsAddresses {
            dst_addr: Relocatable::from((1, 9)),
            op0_addr: Relocatable::from((1, 3)),
            op1_addr: Relocatable::from((2, 2)),
        };
        let (operands, operands_mem_address, _) = vm.compute_operands(&instruction).unwrap();
        assert_eq!(operands, expected_operands);
        assert_eq!(operands_mem_address, expected_operands_mem_addresses);
    }

    #[test]
    fn deduce_memory_cell_ec_op_builtin_valid() {
        let mut vm = vm!();
        let builtin = EcOpBuiltinRunner::new(&EcOpInstanceDef::default(), true);
        vm.builtin_runners
            .push((String::from("ec_op"), builtin.into()));

        vm.memory = memory![
            (
                (0, 0),
                (
                    "2962412995502985605007699495352191122971573493113767820301112397466445942584",
                    10
                )
            ),
            (
                (0, 1),
                (
                    "214950771763870898744428659242275426967582168179217139798831865603966154129",
                    10
                )
            ),
            (
                (0, 2),
                (
                    "874739451078007766457464989774322083649278607533249481151382481072868806602",
                    10
                )
            ),
            (
                (0, 3),
                (
                    "152666792071518830868575557812948353041420400780739481342941381225525861407",
                    10
                )
            ),
            ((0, 4), 34),
            (
                (0, 5),
                (
                    "2778063437308421278851140253538604815869848682781135193774472480292420096757",
                    10
                )
            )
        ];

        let result = vm.deduce_memory_cell(&Relocatable::from((0, 6)));
        assert_eq!(
            result,
            Ok(Some(MaybeRelocatable::from(felt_str!(
                "3598390311618116577316045819420613574162151407434885460365915347732568210029"
            ))))
        );
    }

    #[test]
    /* Data taken from this program execution:
       %builtins output ec_op
       from starkware.cairo.common.cairo_builtins import EcOpBuiltin
       from starkware.cairo.common.serialize import serialize_word
       from starkware.cairo.common.ec_point import EcPoint
       from starkware.cairo.common.ec import ec_op

       func main{output_ptr: felt*, ec_op_ptr: EcOpBuiltin*}():
           let x: EcPoint = EcPoint(2089986280348253421170679821480865132823066470938446095505822317253594081284, 1713931329540660377023406109199410414810705867260802078187082345529207694986)

           let y: EcPoint = EcPoint(874739451078007766457464989774322083649278607533249481151382481072868806602,152666792071518830868575557812948353041420400780739481342941381225525861407)
           let z: EcPoint = ec_op(x,34, y)
           serialize_word(z.x)
           return()
           end
    */
    fn verify_auto_deductions_for_ec_op_builtin_valid() {
        let mut builtin = EcOpBuiltinRunner::new(&EcOpInstanceDef::default(), true);
        builtin.base = 3;
        let mut vm = vm!();
        vm.builtin_runners
            .push((String::from("ec_op"), builtin.into()));
        vm.memory = memory![
            (
                (3, 0),
                (
                    "2962412995502985605007699495352191122971573493113767820301112397466445942584",
                    10
                )
            ),
            (
                (3, 1),
                (
                    "214950771763870898744428659242275426967582168179217139798831865603966154129",
                    10
                )
            ),
            (
                (3, 2),
                (
                    "874739451078007766457464989774322083649278607533249481151382481072868806602",
                    10
                )
            ),
            (
                (3, 3),
                (
                    "152666792071518830868575557812948353041420400780739481342941381225525861407",
                    10
                )
            ),
            ((3, 4), 34),
            (
                (3, 5),
                (
                    "2778063437308421278851140253538604815869848682781135193774472480292420096757",
                    10
                )
            )
        ];
        assert_eq!(vm.verify_auto_deductions(), Ok(()));
    }

    #[test]
    fn verify_auto_deductions_for_ec_op_builtin_valid_points_invalid_result() {
        let mut builtin = EcOpBuiltinRunner::new(&EcOpInstanceDef::default(), true);
        builtin.base = 3;
        let mut vm = vm!();
        vm.builtin_runners
            .push((String::from("ec_op"), builtin.into()));
        vm.memory = memory![
            (
                (3, 0),
                (
                    "2962412995502985605007699495352191122971573493113767820301112397466445942584",
                    10
                )
            ),
            (
                (3, 1),
                (
                    "214950771763870898744428659242275426967582168179217139798831865603966154129",
                    10
                )
            ),
            (
                (3, 2),
                (
                    "2089986280348253421170679821480865132823066470938446095505822317253594081284",
                    10
                )
            ),
            (
                (3, 3),
                (
                    "1713931329540660377023406109199410414810705867260802078187082345529207694986",
                    10
                )
            ),
            ((3, 4), 34),
            (
                (3, 5),
                (
                    "2778063437308421278851140253538604815869848682781135193774472480292420096757",
                    10
                )
            )
        ];
        let error = vm.verify_auto_deductions();
        assert_eq!(
            error,
            Err(VirtualMachineError::InconsistentAutoDeduction(
                String::from("ec_op"),
                MaybeRelocatable::Int(felt_str!(
                    "2739017437753868763038285897969098325279422804143820990343394856167768859289"
                )),
                Some(MaybeRelocatable::Int(felt_str!(
                    "2778063437308421278851140253538604815869848682781135193774472480292420096757"
                )))
            ))
        );
        assert_eq!(error.unwrap_err().to_string(), "Inconsistent auto-deduction for builtin ec_op, expected 2739017437753868763038285897969098325279422804143820990343394856167768859289, got Some(Int(2778063437308421278851140253538604815869848682781135193774472480292420096757))");
    }

    #[test]
    /* Program used:
    %builtins bitwise
    from starkware.cairo.common.bitwise import bitwise_and
    from starkware.cairo.common.cairo_builtins import BitwiseBuiltin


    func main{bitwise_ptr: BitwiseBuiltin*}():
        let (result) = bitwise_and(12, 10)  # Binary (1100, 1010).
        assert result = 8  # Binary 1000.
        return()
    end
    */
    fn verify_auto_deductions_bitwise() {
        let mut builtin = BitwiseBuiltinRunner::new(&BitwiseInstanceDef::default(), true);
        builtin.base = 2;
        let mut vm = vm!();
        vm.builtin_runners
            .push((String::from("bitwise"), builtin.into()));
        vm.memory = memory![((2, 0), 12), ((2, 1), 10)];
        assert_eq!(vm.verify_auto_deductions(), Ok(()));
    }

    #[test]
    /* Program used:
    %builtins output pedersen
    from starkware.cairo.common.cairo_builtins import HashBuiltin
    from starkware.cairo.common.hash import hash2
    from starkware.cairo.common.serialize import serialize_word

    func foo(hash_ptr : HashBuiltin*) -> (
        hash_ptr : HashBuiltin*, z
    ):
        # Use a with-statement, since 'hash_ptr' is not an
        # implicit argument.
        with hash_ptr:
            let (z) = hash2(32, 72)
        end
        return (hash_ptr=hash_ptr, z=z)
    end

    func main{output_ptr: felt*, pedersen_ptr: HashBuiltin*}():
        let (pedersen_ptr, a) = foo(pedersen_ptr)
        serialize_word(a)
        return()
    end
     */
    fn verify_auto_deductions_pedersen() {
        let mut builtin = HashBuiltinRunner::new(8, true);
        builtin.base = 3;
        let mut vm = vm!();
        vm.builtin_runners
            .push((String::from("pedersen"), builtin.into()));
        vm.memory = memory![((3, 0), 32), ((3, 1), 72)];
        assert_eq!(vm.verify_auto_deductions(), Ok(()));
    }

    #[test]
    fn can_get_return_values() {
        let mut vm = vm!();
        vm.set_ap(4);
        vm.memory = memory![((1, 0), 1), ((1, 1), 2), ((1, 2), 3), ((1, 3), 4)];
        let expected = vec![
            MaybeRelocatable::Int(Felt::new(1_i32)),
            MaybeRelocatable::Int(Felt::new(2_i32)),
            MaybeRelocatable::Int(Felt::new(3_i32)),
            MaybeRelocatable::Int(Felt::new(4_i32)),
        ];
        assert_eq!(vm.get_return_values(4).unwrap(), expected);
    }

    #[test]
    fn get_return_values_fails_when_ap_is_0() {
        let mut vm = vm!();
        vm.memory = memory![((1, 0), 1), ((1, 1), 2), ((1, 2), 3), ((1, 3), 4)];
        assert!(matches!(
            vm.get_return_values(3),
            Err(MemoryError::NumOutOfBounds)
        ));
    }

    /*
    Program used for this test:
    from starkware.cairo.common.alloc import alloc
    func main{}():
        let vec: felt* = alloc()
        assert vec[0] = 1
        return()
    end
    Memory: {RelocatableValue(segment_index=0, offset=0): 290341444919459839,
        RelocatableValue(segment_index=0, offset=1): 1,
        RelocatableValue(segment_index=0, offset=2): 2345108766317314046,
        RelocatableValue(segment_index=0, offset=3): 1226245742482522112,
        RelocatableValue(segment_index=0, offset=4): 3618502788666131213697322783095070105623107215331596699973092056135872020478,
        RelocatableValue(segment_index=0, offset=5): 5189976364521848832,
        RelocatableValue(segment_index=0, offset=6): 1,
        RelocatableValue(segment_index=0, offset=7): 4611826758063128575,
        RelocatableValue(segment_index=0, offset=8): 2345108766317314046,
        RelocatableValue(segment_index=1, offset=0): RelocatableValue(segment_index=2, offset=0),
        RelocatableValue(segment_index=1, offset=1): RelocatableValue(segment_index=3, offset=0)}
     */

    #[test]
    fn test_step_for_preset_memory_with_alloc_hint() {
        let mut vm = vm!(true);
        let hint_data_dictionary = HashMap::from([(
            0_usize,
            vec![any_box!(HintProcessorData::new_default(
                "memory[ap] = segments.add()".to_string(),
                HashMap::new(),
            ))],
        )]);

        //Initialzie registers
        run_context!(vm, 3, 2, 2);

        //Create program and execution segments
        for _ in 0..2 {
            vm.segments.add(&mut vm.memory);
        }
        //Initialize memory

        let mut hint_processor = BuiltinHintProcessor::new_empty();

        vm.memory = memory![
            ((0, 0), 290341444919459839_i64),
            ((0, 1), 1),
            ((0, 2), 2345108766317314046_i64),
            ((0, 3), 1226245742482522112_i64),
            (
                (0, 4),
                (
                    "3618502788666131213697322783095070105623107215331596699973092056135872020478",
                    10
                )
            ),
            ((0, 5), 5189976364521848832_i64),
            ((0, 6), 1),
            ((0, 7), 4611826758063128575_i64),
            ((0, 8), 2345108766317314046_i64),
            ((1, 0), (2, 0)),
            ((1, 1), (3, 0))
        ];

        //Run Steps
        for _ in 0..6 {
            assert_eq!(
                vm.step(
                    &mut hint_processor,
                    exec_scopes_ref!(),
                    &hint_data_dictionary,
                    &HashMap::new()
                ),
                Ok(())
            );
        }
        //Compare trace
        let trace = vm.trace.unwrap();
        trace_check!(
            trace,
            [
                ((0, 3), (1, 2), (1, 2)),
                ((0, 0), (1, 4), (1, 4)),
                ((0, 2), (1, 5), (1, 4)),
                ((0, 5), (1, 5), (1, 2)),
                ((0, 7), (1, 6), (1, 2)),
                ((0, 8), (1, 6), (1, 2))
            ]
        );

        //Compare final register values
        assert_eq!(vm.run_context.pc, Relocatable::from((3, 0)));
        assert_eq!(vm.run_context.ap, 6);
        assert_eq!(vm.run_context.fp, 0);

        //Check that the array created through alloc contains the element we inserted
        //As there are no builtins present, the next segment crated will have the index 2
        assert_eq!(
            vm.memory.data[2],
            vec![Some(MaybeRelocatable::from(Felt::new(1_i32)))]
        );
    }

    #[test]
    fn test_get_builtin_runners() {
        let mut vm = vm!();
        let hash_builtin = HashBuiltinRunner::new(8, true);
        let bitwise_builtin = BitwiseBuiltinRunner::new(&BitwiseInstanceDef::default(), true);
        vm.builtin_runners
            .push((String::from("pedersen"), hash_builtin.into()));
        vm.builtin_runners
            .push((String::from("bitwise"), bitwise_builtin.into()));

        let builtins = vm.get_builtin_runners();

        assert_eq!(builtins[0].0, "pedersen");
        assert_eq!(builtins[1].0, "bitwise");
    }

    #[test]
    fn disable_trace() {
        let mut vm = VirtualMachine::new(true, Vec::new());
        assert!(vm.trace.is_some());
        vm.disable_trace();
        assert!(vm.trace.is_none());
    }

    #[test]
    fn get_range_for_continuous_memory() {
        let mut vm = vm!();
        vm.memory = memory![((1, 0), 2), ((1, 1), 3), ((1, 2), 4)];

        let value1 = MaybeRelocatable::from(Felt::new(2_i32));
        let value2 = MaybeRelocatable::from(Felt::new(3_i32));
        let value3 = MaybeRelocatable::from(Felt::new(4_i32));

        let expected_vec = vec![
            Some(Cow::Borrowed(&value1)),
            Some(Cow::Borrowed(&value2)),
            Some(Cow::Borrowed(&value3)),
        ];
        assert_eq!(
            vm.get_range(&MaybeRelocatable::from((1, 0)), 3),
            Ok(expected_vec)
        );
    }

    #[test]
    fn get_range_for_non_continuous_memory() {
        let mut vm = vm!();
        vm.memory = memory![((1, 0), 2), ((1, 1), 3), ((1, 3), 4)];

        let value1 = MaybeRelocatable::from(Felt::new(2_i32));
        let value2 = MaybeRelocatable::from(Felt::new(3_i32));
        let value3 = MaybeRelocatable::from(Felt::new(4_i32));

        let expected_vec = vec![
            Some(Cow::Borrowed(&value1)),
            Some(Cow::Borrowed(&value2)),
            None,
            Some(Cow::Borrowed(&value3)),
        ];
        assert_eq!(
            vm.get_range(&MaybeRelocatable::from((1, 0)), 4),
            Ok(expected_vec)
        );
    }

    #[test]
    fn get_continuous_range_for_continuous_memory() {
        let mut vm = vm!();
        vm.memory = memory![((1, 0), 2), ((1, 1), 3), ((1, 2), 4)];

        let value1 = MaybeRelocatable::from(Felt::new(2_i32));
        let value2 = MaybeRelocatable::from(Felt::new(3_i32));
        let value3 = MaybeRelocatable::from(Felt::new(4_i32));

        let expected_vec = vec![value1, value2, value3];
        assert_eq!(
            vm.get_continuous_range(&MaybeRelocatable::from((1, 0)), 3),
            Ok(expected_vec)
        );
    }

    #[test]
    fn get_continuous_range_for_non_continuous_memory() {
        let mut vm = vm!();
        vm.memory = memory![((1, 0), 2), ((1, 1), 3), ((1, 3), 4)];

        assert_eq!(
            vm.get_continuous_range(&MaybeRelocatable::from((1, 0)), 3),
            Err(MemoryError::GetRangeMemoryGap)
        );
    }

    #[test]
    fn get_segment_used_size_after_computing_used() {
        let mut vm = vm!();
        vm.memory = memory![
            ((0, 2), 1),
            ((0, 5), 1),
            ((0, 7), 1),
            ((1, 1), 1),
            ((2, 2), 1),
            ((2, 4), 1),
            ((2, 7), 1)
        ];
        vm.segments.compute_effective_sizes(&vm.memory);
        assert_eq!(Some(8), vm.get_segment_used_size(2));
    }

    #[test]
    fn get_segment_used_size_before_computing_used() {
        let vm = vm!();
        assert_eq!(None, vm.get_segment_used_size(2));
    }

    #[test]
    fn get_and_set_pc() {
        let mut vm = vm!();
        vm.set_pc(Relocatable {
            segment_index: 3,
            offset: 4,
        });
        assert_eq!(
            vm.get_pc(),
            &Relocatable {
                segment_index: 3,
                offset: 4
            }
        )
    }

    #[test]
    fn get_and_set_fp() {
        let mut vm = vm!();
        vm.set_fp(3);
        assert_eq!(
            vm.get_fp(),
            Relocatable {
                segment_index: 1,
                offset: 3
            }
        )
    }

    #[test]
    fn get_maybe_key_not_in_memory() {
        let vm = vm!();
        assert_eq!(
            vm.get_maybe(&Relocatable {
                segment_index: 5,
                offset: 2
            }),
            Ok(None)
        );
    }

    #[test]
    fn get_maybe_error() {
        let vm = vm!();
        assert_eq!(
            vm.get_maybe(&MaybeRelocatable::Int(Felt::new(0_i32))),
            Err(MemoryError::AddressNotRelocatable)
        );
    }

    #[test]
    fn end_run_error() {
        let mut vm = vm!();
        let scopes = exec_scopes_ref!();
        scopes.enter_scope(HashMap::new());

        assert_eq!(
            vm.end_run(scopes),
            Err(VirtualMachineError::MainScopeError(
                ExecScopeError::NoScopeError
            ))
        );
    }

    #[test]
    fn add_temporary_segments() {
        let mut vm = vm!();
        let mut _base = vm.add_temporary_segment();
        assert_eq!(
            _base,
            Relocatable {
                segment_index: -1,
                offset: 0
            }
        );
        let mut _base = vm.add_temporary_segment();
        assert_eq!(
            _base,
            Relocatable {
                segment_index: -2,
                offset: 0
            }
        );
    }

    #[test]
    fn decode_current_instruction_invalid_encoding() {
        let mut vm = vm!();
        vm.memory = memory![((0, 0), ("112233445566778899", 16))];
        assert_eq!(
            vm.decode_current_instruction(),
            Err(VirtualMachineError::InvalidInstructionEncoding)
        );
    }

    #[test]
    fn add_relocation_rule_test() {
        let mut vm = vm!();

        assert_eq!(
            vm.add_relocation_rule((-1, 0).into(), (1, 2).into()),
            Ok(()),
        );
        assert_eq!(
            vm.add_relocation_rule((-2, 0).into(), (-1, 1).into()),
            Ok(()),
        );
        assert_eq!(
            vm.add_relocation_rule((5, 0).into(), (0, 0).into()),
            Err(MemoryError::AddressNotInTemporarySegment(5)),
        );
        assert_eq!(
            vm.add_relocation_rule((-3, 6).into(), (0, 0).into()),
            Err(MemoryError::NonZeroOffset(6)),
        );
        assert_eq!(
            vm.add_relocation_rule((-1, 0).into(), (0, 0).into()),
            Err(MemoryError::DuplicatedRelocation(-1)),
        );
    }

    #[test]
    fn gen_arg_relocatable() {
        let mut vm = vm!();

        assert_eq!(
            vm.gen_arg(&mayberelocatable!(0, 0)),
            Ok(mayberelocatable!(0, 0)),
        );
    }

    /// Test that the call to .gen_arg() with a bigint and no prime number just
    /// passes the value through.
    #[test]
    fn gen_arg_bigint() {
        let mut vm = vm!();

        assert_eq!(
            vm.gen_arg(&mayberelocatable!(1234)),
            Ok(mayberelocatable!(1234)),
        );
    }

    /// Test that the call to .gen_arg() with a bigint and a prime number passes
    /// the value through after applying the modulo.
    #[test]
    fn gen_arg_bigint_prime() {
        let mut vm = vm!();
        let prime = felt_str!(&felt::PRIME_STR[2..], 16);
        let prime_maybe = MaybeRelocatable::from(prime);

        assert_eq!(vm.gen_arg(&prime_maybe), Ok(mayberelocatable!(0)),);
    }

    /// Test that the call to .gen_arg() with a Vec<MaybeRelocatable> writes its
    /// contents into a new segment and returns a pointer to it.
    #[test]
    fn gen_arg_vec() {
        let mut vm = vm!();

        assert_eq!(
            vm.gen_arg(&vec![
                mayberelocatable!(0),
                mayberelocatable!(1),
                mayberelocatable!(2),
                mayberelocatable!(3),
                mayberelocatable!(0, 0),
                mayberelocatable!(0, 1),
                mayberelocatable!(0, 2),
                mayberelocatable!(0, 3),
            ]),
            Ok(mayberelocatable!(0, 0)),
        );
    }

<<<<<<< HEAD
=======
    /// Test that the call to .gen_arg() with any other argument returns a not
    /// implemented error.
    #[test]
    fn gen_arg_not_implemented() {
        let mut vm = vm!();

        assert_eq!(vm.gen_arg(&""), Err(VirtualMachineError::NotImplemented),);
    }

    #[test]
    fn gen_typed_args_empty() {
        let vm = vm!();

        assert_eq!(vm.gen_typed_args(vec![]), Ok(vec![]));
    }

    /// Test that the call to .gen_typed_args() with an unsupported vector
    /// returns a not implemented error.
    #[test]
    fn gen_typed_args_not_implemented() {
        let vm = vm!();

        assert_eq!(
            vm.gen_typed_args(vec![&0usize]),
            Err(VirtualMachineError::NotImplemented),
        );
    }

    /// Test that the call to .gen_typed_args() with a Vec<MaybeRelocatable>
    /// with a relocatables returns the original contents.
    #[test]
    fn gen_typed_args_relocatable_slice() {
        let vm = vm!();

        assert_eq!(
            vm.gen_typed_args(vec![&[
                mayberelocatable!(0, 0),
                mayberelocatable!(0, 1),
                mayberelocatable!(0, 2),
            ]
            .into_iter()
            .collect::<Vec<MaybeRelocatable>>(),]),
            Ok(vec![
                mayberelocatable!(0, 0),
                mayberelocatable!(0, 1),
                mayberelocatable!(0, 2),
            ]),
        );
    }

>>>>>>> 0b34376d
    /// Test that compute_effective_sizes() works as intended.
    #[test]
    fn compute_effective_sizes() {
        let mut vm = vm!();

        let segment = vm.segments.add(&mut vm.memory);
        vm.load_data(
            &segment.into(),
            &vec![
                mayberelocatable!(1),
                mayberelocatable!(2),
                mayberelocatable!(3),
                mayberelocatable!(4),
            ],
        )
        .expect("Could not load data into memory.");

        assert_eq!(vm.compute_effective_sizes(), &vec![4]);
    }

    #[test]
    fn mark_as_accessed() {
        let mut vm = vm!();
        vm.run_finished = true;
        vm.accessed_addresses = Some(Vec::new());
        vm.mark_address_range_as_accessed((0, 0).into(), 3).unwrap();
        vm.mark_address_range_as_accessed((0, 10).into(), 2)
            .unwrap();
        vm.mark_address_range_as_accessed((1, 1).into(), 1).unwrap();
        assert_eq!(
            vm.accessed_addresses,
            Some(vec![
                (0, 0).into(),
                (0, 1).into(),
                (0, 2).into(),
                (0, 10).into(),
                (0, 11).into(),
                (1, 1).into(),
            ]),
        );
    }

    #[test]
    fn mark_as_accessed_run_not_finished() {
        let mut vm = vm!();
        vm.accessed_addresses = Some(Vec::new());
        assert_eq!(
            vm.mark_address_range_as_accessed((0, 0).into(), 3),
            Err(VirtualMachineError::RunNotFinished),
        );
    }

    #[test]
    fn mark_as_accessed_missing_accessed_addresses() {
        let mut vm = vm!();
        vm.accessed_addresses = None;
        assert_eq!(
            vm.mark_address_range_as_accessed((0, 0).into(), 3),
            Err(VirtualMachineError::RunNotFinished),
        );
    }

    #[test]
    fn get_traceback_entries_bad_usort() {
        let program = Program::from_file(
            Path::new("cairo_programs/bad_programs/bad_usort.json"),
            Some("main"),
        )
        .expect("Call to `Program::from_file()` failed.");

        let mut hint_processor = BuiltinHintProcessor::new_empty();
        let mut cairo_runner = cairo_runner!(program, "all", false);
        let mut vm = vm!();

        let end = cairo_runner.initialize(&mut vm).unwrap();
        assert!(cairo_runner
            .run_until_pc(end, &mut vm, &mut hint_processor)
            .is_err());
        let expected_traceback = vec![
            (Relocatable::from((1, 3)), Relocatable::from((0, 97))),
            (Relocatable::from((1, 14)), Relocatable::from((0, 30))),
            (Relocatable::from((1, 26)), Relocatable::from((0, 60))),
        ];
        assert_eq!(vm.get_traceback_entries(), expected_traceback);
    }

    #[test]
    fn get_traceback_entries_bad_dict_update() {
        let program = Program::from_file(
            Path::new("cairo_programs/bad_programs/bad_dict_update.json"),
            Some("main"),
        )
        .expect("Call to `Program::from_file()` failed.");

        let mut hint_processor = BuiltinHintProcessor::new_empty();
        let mut cairo_runner = cairo_runner!(program, "all", false);
        let mut vm = vm!();

        let end = cairo_runner.initialize(&mut vm).unwrap();
        assert!(cairo_runner
            .run_until_pc(end, &mut vm, &mut hint_processor)
            .is_err());
        let expected_traceback = vec![(Relocatable::from((1, 2)), Relocatable::from((0, 34)))];
        assert_eq!(vm.get_traceback_entries(), expected_traceback);
    }
}<|MERGE_RESOLUTION|>--- conflicted
+++ resolved
@@ -965,24 +965,8 @@
         self.memory.add_relocation_rule(src_ptr, dst_ptr)
     }
 
-<<<<<<< HEAD
-    pub fn gen_arg(
-        &mut self,
-        arg: &dyn Any,
-        prime: Option<&BigInt>,
-    ) -> Result<MaybeRelocatable, VirtualMachineError> {
-        self.segments.gen_arg(arg, prime, &mut self.memory)
-=======
-    pub fn gen_typed_args(
-        &self,
-        args: Vec<&dyn Any>,
-    ) -> Result<Vec<MaybeRelocatable>, VirtualMachineError> {
-        self.segments.gen_typed_args(args, self)
-    }
-
     pub fn gen_arg(&mut self, arg: &dyn Any) -> Result<MaybeRelocatable, VirtualMachineError> {
         self.segments.gen_arg(arg, &mut self.memory)
->>>>>>> 0b34376d
     }
 
     /// Proxy to MemorySegmentManager::compute_effective_sizes() to make it accessible from outside
@@ -3783,59 +3767,6 @@
         );
     }
 
-<<<<<<< HEAD
-=======
-    /// Test that the call to .gen_arg() with any other argument returns a not
-    /// implemented error.
-    #[test]
-    fn gen_arg_not_implemented() {
-        let mut vm = vm!();
-
-        assert_eq!(vm.gen_arg(&""), Err(VirtualMachineError::NotImplemented),);
-    }
-
-    #[test]
-    fn gen_typed_args_empty() {
-        let vm = vm!();
-
-        assert_eq!(vm.gen_typed_args(vec![]), Ok(vec![]));
-    }
-
-    /// Test that the call to .gen_typed_args() with an unsupported vector
-    /// returns a not implemented error.
-    #[test]
-    fn gen_typed_args_not_implemented() {
-        let vm = vm!();
-
-        assert_eq!(
-            vm.gen_typed_args(vec![&0usize]),
-            Err(VirtualMachineError::NotImplemented),
-        );
-    }
-
-    /// Test that the call to .gen_typed_args() with a Vec<MaybeRelocatable>
-    /// with a relocatables returns the original contents.
-    #[test]
-    fn gen_typed_args_relocatable_slice() {
-        let vm = vm!();
-
-        assert_eq!(
-            vm.gen_typed_args(vec![&[
-                mayberelocatable!(0, 0),
-                mayberelocatable!(0, 1),
-                mayberelocatable!(0, 2),
-            ]
-            .into_iter()
-            .collect::<Vec<MaybeRelocatable>>(),]),
-            Ok(vec![
-                mayberelocatable!(0, 0),
-                mayberelocatable!(0, 1),
-                mayberelocatable!(0, 2),
-            ]),
-        );
-    }
-
->>>>>>> 0b34376d
     /// Test that compute_effective_sizes() works as intended.
     #[test]
     fn compute_effective_sizes() {
