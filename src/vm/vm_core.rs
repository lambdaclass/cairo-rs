--- conflicted
+++ resolved
@@ -701,21 +701,9 @@
         if !self.run_finished {
             return Err(VirtualMachineError::RunNotFinished);
         }
-<<<<<<< HEAD
-        // Check for possible overflows when incrementing the base
-        if base.offset.checked_add(len).is_none() {
-            return Err(MathError::RelocatableAddUsizeOffsetExceeded(base, len).into());
+        for i in 0..len {
+            self.segments.memory.mark_as_accessed((base + i)?);
         }
-        self.accessed_addresses
-            .as_mut()
-            .ok_or(VirtualMachineError::MissingAccessedAddresses)?
-            // We checked for overflows before, so unwrapping here is safe
-            .extend((0..len).map(|i: usize| (base + i).unwrap()));
-=======
-        for i in 0..len {
-            self.segments.memory.mark_as_accessed(base + i);
-        }
->>>>>>> fe5ceff8
         Ok(())
     }
 
@@ -850,14 +838,7 @@
 
     ///Gets `n_ret` return values from memory
     pub fn get_return_values(&self, n_ret: usize) -> Result<Vec<MaybeRelocatable>, MemoryError> {
-<<<<<<< HEAD
         let addr = (self.run_context.get_ap() - n_ret)
-=======
-        let addr = self
-            .run_context
-            .get_ap()
-            .sub_usize(n_ret)
->>>>>>> fe5ceff8
             .map_err(|_| MemoryError::FailedToGetReturnValues(n_ret, self.get_ap()))?;
         self.segments.memory.get_continuous_range(addr, n_ret)
     }
