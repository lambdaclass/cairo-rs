--- conflicted
+++ resolved
@@ -278,27 +278,22 @@
     }
 
     fn deduce_memory_cell(&mut self, address: &MaybeRelocatable) -> Option<MaybeRelocatable> {
-<<<<<<< HEAD
         if let MaybeRelocatable::RelocatableValue(addr) = address {
             if let Some(builtin) = self.builtin_runners.get_mut(&String::from("pedersen")) {
                 if let Some(base) = builtin.base() {
                     if base.segment_index == addr.segment_index {
-                        return builtin.deduce_memory_cell(address, &self.memory);
+                        return builtin.deduce_memory_cell(address, &self.memory).unwrap();
                     }
                 }
             }
             if let Some(builtin) = self.builtin_runners.get_mut(&String::from("bitwise")) {
                 if let Some(base) = builtin.base() {
                     if base.segment_index == addr.segment_index {
-                        return builtin.deduce_memory_cell(address, &self.memory);
+                        return builtin.deduce_memory_cell(address, &self.memory).unwrap();
                     }
                 }
             }
             return None;
-=======
-        if let Some(builtin) = self.builtin_runners.get_mut(&String::from("pedersen")) {
-            return builtin.deduce_memory_cell(address, &self.memory).unwrap();
->>>>>>> c5f28e4f
         }
         panic!("Memory addresses must be relocatable");
     }
@@ -2823,18 +2818,24 @@
         vm.builtin_runners
             .insert(String::from("bitwise"), Box::new(builtin));
         vm.memory.data.push(Vec::new());
-        vm.memory.insert(
-            &MaybeRelocatable::from((0, 5)),
-            &MaybeRelocatable::Int(bigint!(10)),
-        );
-        vm.memory.insert(
-            &MaybeRelocatable::from((0, 6)),
-            &MaybeRelocatable::Int(bigint!(12)),
-        );
-        vm.memory.insert(
-            &MaybeRelocatable::from((0, 7)),
-            &MaybeRelocatable::Int(bigint!(0)),
-        );
+        vm.memory
+            .insert(
+                &MaybeRelocatable::from((0, 5)),
+                &MaybeRelocatable::Int(bigint!(10)),
+            )
+            .unwrap();
+        vm.memory
+            .insert(
+                &MaybeRelocatable::from((0, 6)),
+                &MaybeRelocatable::Int(bigint!(12)),
+            )
+            .unwrap();
+        vm.memory
+            .insert(
+                &MaybeRelocatable::from((0, 7)),
+                &MaybeRelocatable::Int(bigint!(0)),
+            )
+            .unwrap();
         assert_eq!(
             vm.deduce_memory_cell(&MaybeRelocatable::from((0, 7))),
             Some(MaybeRelocatable::from(bigint!(8)))
@@ -2881,50 +2882,72 @@
         vm.memory.data.push(Vec::new());
 
         //Insert values into memory (excluding those from the program segment (instructions))
-        vm.memory.insert(
-            &MaybeRelocatable::from((2, 0)),
-            &MaybeRelocatable::from(bigint!(12)),
-        );
-        vm.memory.insert(
-            &MaybeRelocatable::from((2, 1)),
-            &MaybeRelocatable::from(bigint!(10)),
-        );
-        vm.memory.insert(
-            &MaybeRelocatable::from((1, 0)),
-            &MaybeRelocatable::from((2, 0)),
-        );
-        vm.memory.insert(
-            &MaybeRelocatable::from((1, 1)),
-            &MaybeRelocatable::from((3, 0)),
-        );
-        vm.memory.insert(
-            &MaybeRelocatable::from((1, 2)),
-            &MaybeRelocatable::from((4, 0)),
-        );
-        vm.memory.insert(
-            &MaybeRelocatable::from((1, 3)),
-            &MaybeRelocatable::from((2, 0)),
-        );
-        vm.memory.insert(
-            &MaybeRelocatable::from((1, 4)),
-            &MaybeRelocatable::from(bigint!(12)),
-        );
-        vm.memory.insert(
-            &MaybeRelocatable::from((1, 5)),
-            &MaybeRelocatable::from(bigint!(10)),
-        );
-        vm.memory.insert(
-            &MaybeRelocatable::from((1, 6)),
-            &MaybeRelocatable::from((1, 3)),
-        );
-        vm.memory.insert(
-            &MaybeRelocatable::from((1, 7)),
-            &MaybeRelocatable::from((0, 13)),
-        );
-        vm.memory.insert(
-            &MaybeRelocatable::from((1, 7)),
-            &MaybeRelocatable::from((2, 8)),
-        );
+        vm.memory
+            .insert(
+                &MaybeRelocatable::from((2, 0)),
+                &MaybeRelocatable::from(bigint!(12)),
+            )
+            .unwrap();
+        vm.memory
+            .insert(
+                &MaybeRelocatable::from((2, 1)),
+                &MaybeRelocatable::from(bigint!(10)),
+            )
+            .unwrap();
+        vm.memory
+            .insert(
+                &MaybeRelocatable::from((1, 0)),
+                &MaybeRelocatable::from((2, 0)),
+            )
+            .unwrap();
+        vm.memory
+            .insert(
+                &MaybeRelocatable::from((1, 1)),
+                &MaybeRelocatable::from((3, 0)),
+            )
+            .unwrap();
+        vm.memory
+            .insert(
+                &MaybeRelocatable::from((1, 2)),
+                &MaybeRelocatable::from((4, 0)),
+            )
+            .unwrap();
+        vm.memory
+            .insert(
+                &MaybeRelocatable::from((1, 3)),
+                &MaybeRelocatable::from((2, 0)),
+            )
+            .unwrap();
+        vm.memory
+            .insert(
+                &MaybeRelocatable::from((1, 4)),
+                &MaybeRelocatable::from(bigint!(12)),
+            )
+            .unwrap();
+        vm.memory
+            .insert(
+                &MaybeRelocatable::from((1, 5)),
+                &MaybeRelocatable::from(bigint!(10)),
+            )
+            .unwrap();
+        vm.memory
+            .insert(
+                &MaybeRelocatable::from((1, 6)),
+                &MaybeRelocatable::from((1, 3)),
+            )
+            .unwrap();
+        vm.memory
+            .insert(
+                &MaybeRelocatable::from((1, 7)),
+                &MaybeRelocatable::from((0, 13)),
+            )
+            .unwrap();
+        vm.memory
+            .insert(
+                &MaybeRelocatable::from((1, 7)),
+                &MaybeRelocatable::from((2, 8)),
+            )
+            .unwrap();
 
         let expected_operands = Operands {
             dst: MaybeRelocatable::from(bigint!(8)),
