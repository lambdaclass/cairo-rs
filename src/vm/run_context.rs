use crate::vm::instruction::Instruction;
use crate::vm::instruction::Op1Addr;
use crate::vm::instruction::Register;
use crate::vm::memory::Memory;
use crate::vm::relocatable::MaybeRelocatable;
use crate::vm::vm_core::VirtualMachineError;
use num_bigint::BigInt;
use num_traits::cast::FromPrimitive;

pub struct RunContext {
    pub memory: Memory,
    pub pc: MaybeRelocatable,
    pub ap: MaybeRelocatable,
    pub fp: MaybeRelocatable,
    pub prime: BigInt,
}

impl RunContext {
    ///Returns the encoded instruction (the value at pc) and the immediate value (the value at pc + 1, if it exists in the memory).
    pub fn get_instruction_encoding(
        &self,
    ) -> Result<(&BigInt, Option<&MaybeRelocatable>), VirtualMachineError> {
        let encoding_ref: &BigInt;
        {
            if let Some(&MaybeRelocatable::Int(ref encoding)) = self.memory.get(&self.pc) {
                encoding_ref = encoding;
            } else {
                return Err(VirtualMachineError::InvalidInstructionEncodingError);
            }
            let imm_addr = self
                .pc
                .add_num_addr(BigInt::from_i32(1).unwrap(), Some(self.prime.clone()));
            let optional_imm = self.memory.get(&imm_addr);
            return Ok((encoding_ref, optional_imm));
        };
    }

    pub fn compute_dst_addr(&self, instruction: &Instruction) -> MaybeRelocatable {
        let base_addr = match instruction.dst_register {
            Register::AP => &self.ap,
            Register::FP => &self.fp,
        };
        return base_addr.add_num_addr(instruction.off0.clone(), Some(self.prime.clone()));
    }

    pub fn compute_op0_addr(&self, instruction: &Instruction) -> MaybeRelocatable {
        let base_addr = match instruction.op0_register {
            Register::AP => &self.ap,
            Register::FP => &self.fp,
        };
        return base_addr.add_num_addr(instruction.off1.clone(), Some(self.prime.clone()));
    }

    pub fn compute_op1_addr(
        &self,
        instruction: &Instruction,
        op0: Option<&MaybeRelocatable>,
    ) -> Result<MaybeRelocatable, VirtualMachineError> {
        let base_addr = match instruction.op1_addr {
            Op1Addr::FP => &self.fp,
            Op1Addr::AP => &self.ap,
            Op1Addr::IMM => match instruction.off2 == BigInt::from_i32(1).unwrap() {
                true => &self.pc,
                false => return Err(VirtualMachineError::ImmShouldBe1Error),
            },
<<<<<<< HEAD
            Op1Addr::OP0 => match op0 {
                Some(addr) => return Ok(addr + instruction.off2.clone() % self.prime.clone()),
=======
            Op1Addr::OP0 => match op0.clone() {
                Some(addr) => {
                    return Ok(addr.clone() + instruction.off2.clone() % self.prime.clone())
                }
>>>>>>> d5c1227a
                None => return Err(VirtualMachineError::UnknownOp0Error),
            },
        };
        return Ok(base_addr.add_num_addr(instruction.off2.clone(), Some(self.prime.clone())));
    }
}

#[cfg(test)]
mod tests {
    use super::*;
    use crate::vm::instruction::{ApUpdate, FpUpdate, Opcode, PcUpdate, Res};
    use crate::vm::vm_core::VirtualMachineError;
    use std::collections::HashMap;

    #[test]
    fn get_instruction_encoding_successful_without_imm() {
        let mut run_context = RunContext {
            memory: Memory::new(),
            pc: MaybeRelocatable::Int(BigInt::from_i32(4).unwrap()),
            ap: MaybeRelocatable::Int(BigInt::from_i32(5).unwrap()),
            fp: MaybeRelocatable::Int(BigInt::from_i32(6).unwrap()),
            prime: BigInt::from_i32(39).unwrap(),
        };

        run_context.memory.insert(
            &MaybeRelocatable::Int(BigInt::from_i32(4).unwrap()),
            &MaybeRelocatable::Int(BigInt::from_i32(5).unwrap()),
        );
        if let Ok((num_ref, None)) = run_context.get_instruction_encoding() {
            assert_eq!(num_ref.clone(), BigInt::from_i32(5).unwrap());
        } else {
            assert!(false);
        }
    }

    #[test]
    fn get_instruction_encoding_successful_with_imm() {
        let mut run_context = RunContext {
            memory: Memory::new(),
            pc: MaybeRelocatable::Int(BigInt::from_i32(4).unwrap()),
            ap: MaybeRelocatable::Int(BigInt::from_i32(5).unwrap()),
            fp: MaybeRelocatable::Int(BigInt::from_i32(6).unwrap()),
            prime: BigInt::from_i32(39).unwrap(),
        };

        run_context.memory.insert(
            &MaybeRelocatable::Int(BigInt::from_i32(4).unwrap()),
            &MaybeRelocatable::Int(BigInt::from_i32(5).unwrap()),
        );
        run_context.memory.insert(
            &MaybeRelocatable::Int(BigInt::from_i32(5).unwrap()),
            &MaybeRelocatable::Int(BigInt::from_i32(6).unwrap()),
        );
        if let Ok((num_ref, Some(&MaybeRelocatable::Int(ref imm_addr_num_ref)))) =
            run_context.get_instruction_encoding()
        {
            assert_eq!(num_ref.clone(), BigInt::from_i32(5).unwrap());
            assert_eq!(imm_addr_num_ref.clone(), BigInt::from_i32(6).unwrap());
        } else {
            assert!(false);
        }
    }

    #[test]
    fn get_instruction_encoding_unsuccesful() {
        let mut run_context = RunContext {
            memory: Memory::new(),
            pc: MaybeRelocatable::Int(BigInt::from_i32(4).unwrap()),
            ap: MaybeRelocatable::Int(BigInt::from_i32(5).unwrap()),
            fp: MaybeRelocatable::Int(BigInt::from_i32(6).unwrap()),
            prime: BigInt::from_i32(39).unwrap(),
        };

        run_context.memory.insert(
            &MaybeRelocatable::Int(BigInt::from_i32(7).unwrap()),
            &MaybeRelocatable::Int(BigInt::from_i32(5).unwrap()),
        );
        if let Err(error) = run_context.get_instruction_encoding() {
            assert_eq!(error, VirtualMachineError::InvalidInstructionEncodingError);
        } else {
            assert!(false);
        }
    }

    #[test]
    fn compute_dst_addr_for_ap_register() {
        let instruction = Instruction {
            off0: BigInt::from_i32(1).unwrap(),
            off1: BigInt::from_i32(2).unwrap(),
            off2: BigInt::from_i32(3).unwrap(),
            imm: None,
            dst_register: Register::AP,
            op0_register: Register::FP,
            op1_addr: Op1Addr::AP,
            res: Res::ADD,
            pc_update: PcUpdate::REGULAR,
            ap_update: ApUpdate::REGULAR,
            fp_update: FpUpdate::REGULAR,
            opcode: Opcode::NOP,
        };

        let run_context = RunContext {
            memory: Memory::new(),
            pc: MaybeRelocatable::Int(BigInt::from_i32(4).unwrap()),
            ap: MaybeRelocatable::Int(BigInt::from_i32(5).unwrap()),
            fp: MaybeRelocatable::Int(BigInt::from_i32(6).unwrap()),
            prime: BigInt::from_i32(39).unwrap(),
        };
        if let MaybeRelocatable::Int(num) = run_context.compute_dst_addr(&instruction) {
            assert_eq!(num, BigInt::from_i32(6).unwrap());
        } else {
            assert!(false);
        }
    }

    #[test]
    fn compute_dst_addr_for_fp_register() {
        let instruction = Instruction {
            off0: BigInt::from_i32(1).unwrap(),
            off1: BigInt::from_i32(2).unwrap(),
            off2: BigInt::from_i32(3).unwrap(),
            imm: None,
            dst_register: Register::FP,
            op0_register: Register::AP,
            op1_addr: Op1Addr::AP,
            res: Res::ADD,
            pc_update: PcUpdate::REGULAR,
            ap_update: ApUpdate::REGULAR,
            fp_update: FpUpdate::REGULAR,
            opcode: Opcode::NOP,
        };

        let run_context = RunContext {
            memory: Memory::new(),
            pc: MaybeRelocatable::Int(BigInt::from_i32(4).unwrap()),
            ap: MaybeRelocatable::Int(BigInt::from_i32(5).unwrap()),
            fp: MaybeRelocatable::Int(BigInt::from_i32(6).unwrap()),
            prime: BigInt::from_i32(39).unwrap(),
        };
        if let MaybeRelocatable::Int(num) = run_context.compute_dst_addr(&instruction) {
            assert_eq!(num, BigInt::from_i32(7).unwrap());
        } else {
            assert!(false);
        }
    }

    #[test]
    fn compute_op0_addr_for_ap_register() {
        let instruction = Instruction {
            off0: BigInt::from_i32(1).unwrap(),
            off1: BigInt::from_i32(2).unwrap(),
            off2: BigInt::from_i32(3).unwrap(),
            imm: None,
            dst_register: Register::AP,
            op0_register: Register::AP,
            op1_addr: Op1Addr::AP,
            res: Res::ADD,
            pc_update: PcUpdate::REGULAR,
            ap_update: ApUpdate::REGULAR,
            fp_update: FpUpdate::REGULAR,
            opcode: Opcode::NOP,
        };

        let run_context = RunContext {
            memory: Memory::new(),
            pc: MaybeRelocatable::Int(BigInt::from_i32(4).unwrap()),
            ap: MaybeRelocatable::Int(BigInt::from_i32(5).unwrap()),
            fp: MaybeRelocatable::Int(BigInt::from_i32(6).unwrap()),
            prime: BigInt::from_i32(39).unwrap(),
        };
        if let MaybeRelocatable::Int(num) = run_context.compute_op0_addr(&instruction) {
            assert_eq!(num, BigInt::from_i32(7).unwrap());
        } else {
            assert!(false);
        }
    }

    #[test]
    fn compute_op0_addr_for_fp_register() {
        let instruction = Instruction {
            off0: BigInt::from_i32(1).unwrap(),
            off1: BigInt::from_i32(2).unwrap(),
            off2: BigInt::from_i32(3).unwrap(),
            imm: None,
            dst_register: Register::FP,
            op0_register: Register::FP,
            op1_addr: Op1Addr::AP,
            res: Res::ADD,
            pc_update: PcUpdate::REGULAR,
            ap_update: ApUpdate::REGULAR,
            fp_update: FpUpdate::REGULAR,
            opcode: Opcode::NOP,
        };

        let run_context = RunContext {
            memory: Memory::new(),
            pc: MaybeRelocatable::Int(BigInt::from_i32(4).unwrap()),
            ap: MaybeRelocatable::Int(BigInt::from_i32(5).unwrap()),
            fp: MaybeRelocatable::Int(BigInt::from_i32(6).unwrap()),
            prime: BigInt::from_i32(39).unwrap(),
        };
        if let MaybeRelocatable::Int(num) = run_context.compute_op0_addr(&instruction) {
            assert_eq!(num, BigInt::from_i32(8).unwrap());
        } else {
            assert!(false);
        }
    }

    #[test]
    fn compute_op1_addr_for_fp_op1_addr() {
        let instruction = Instruction {
            off0: BigInt::from_i32(1).unwrap(),
            off1: BigInt::from_i32(2).unwrap(),
            off2: BigInt::from_i32(3).unwrap(),
            imm: None,
            dst_register: Register::FP,
            op0_register: Register::AP,
            op1_addr: Op1Addr::FP,
            res: Res::ADD,
            pc_update: PcUpdate::REGULAR,
            ap_update: ApUpdate::REGULAR,
            fp_update: FpUpdate::REGULAR,
            opcode: Opcode::NOP,
        };

        let run_context = RunContext {
            memory: Memory::new(),
            pc: MaybeRelocatable::Int(BigInt::from_i32(4).unwrap()),
            ap: MaybeRelocatable::Int(BigInt::from_i32(5).unwrap()),
            fp: MaybeRelocatable::Int(BigInt::from_i32(6).unwrap()),
            prime: BigInt::from_i32(39).unwrap(),
        };
        if let Ok(MaybeRelocatable::Int(num)) = run_context.compute_op1_addr(&instruction, None) {
            assert_eq!(num, BigInt::from_i32(9).unwrap());
        } else {
            assert!(false);
        }
    }

    #[test]
    fn compute_op1_addr_for_ap_op1_addr() {
        let instruction = Instruction {
            off0: BigInt::from_i32(1).unwrap(),
            off1: BigInt::from_i32(2).unwrap(),
            off2: BigInt::from_i32(3).unwrap(),
            imm: None,
            dst_register: Register::FP,
            op0_register: Register::AP,
            op1_addr: Op1Addr::AP,
            res: Res::ADD,
            pc_update: PcUpdate::REGULAR,
            ap_update: ApUpdate::REGULAR,
            fp_update: FpUpdate::REGULAR,
            opcode: Opcode::NOP,
        };

        let run_context = RunContext {
            memory: Memory::new(),
            pc: MaybeRelocatable::Int(BigInt::from_i32(4).unwrap()),
            ap: MaybeRelocatable::Int(BigInt::from_i32(5).unwrap()),
            fp: MaybeRelocatable::Int(BigInt::from_i32(6).unwrap()),
            prime: BigInt::from_i32(39).unwrap(),
        };
        if let Ok(MaybeRelocatable::Int(num)) = run_context.compute_op1_addr(&instruction, None) {
            assert_eq!(num, BigInt::from_i32(8).unwrap());
        } else {
            assert!(false);
        }
    }

    #[test]
    fn compute_op1_addr_for_imm_op1_addr_correct_off2() {
        let instruction = Instruction {
            off0: BigInt::from_i32(1).unwrap(),
            off1: BigInt::from_i32(2).unwrap(),
            off2: BigInt::from_i32(1).unwrap(),
            imm: None,
            dst_register: Register::FP,
            op0_register: Register::AP,
            op1_addr: Op1Addr::IMM,
            res: Res::ADD,
            pc_update: PcUpdate::REGULAR,
            ap_update: ApUpdate::REGULAR,
            fp_update: FpUpdate::REGULAR,
            opcode: Opcode::NOP,
        };

        let run_context = RunContext {
            memory: Memory::new(),
            pc: MaybeRelocatable::Int(BigInt::from_i32(4).unwrap()),
            ap: MaybeRelocatable::Int(BigInt::from_i32(5).unwrap()),
            fp: MaybeRelocatable::Int(BigInt::from_i32(6).unwrap()),
            prime: BigInt::from_i32(39).unwrap(),
        };
        if let Ok(MaybeRelocatable::Int(num)) = run_context.compute_op1_addr(&instruction, None) {
            assert_eq!(num, BigInt::from_i32(5).unwrap());
        } else {
            assert!(false);
        }
    }

    #[test]
    fn compute_op1_addr_for_imm_op1_addr_incorrect_off2() {
        let instruction = Instruction {
            off0: BigInt::from_i32(1).unwrap(),
            off1: BigInt::from_i32(2).unwrap(),
            off2: BigInt::from_i32(3).unwrap(),
            imm: None,
            dst_register: Register::FP,
            op0_register: Register::AP,
            op1_addr: Op1Addr::IMM,
            res: Res::ADD,
            pc_update: PcUpdate::REGULAR,
            ap_update: ApUpdate::REGULAR,
            fp_update: FpUpdate::REGULAR,
            opcode: Opcode::NOP,
        };

        let run_context = RunContext {
            memory: Memory::new(),
            pc: MaybeRelocatable::Int(BigInt::from_i32(4).unwrap()),
            ap: MaybeRelocatable::Int(BigInt::from_i32(5).unwrap()),
            fp: MaybeRelocatable::Int(BigInt::from_i32(6).unwrap()),
            prime: BigInt::from_i32(39).unwrap(),
        };
        if let Err(error) = run_context.compute_op1_addr(&instruction, None) {
            assert_eq!(error, VirtualMachineError::ImmShouldBe1Error);
        } else {
            assert!(false);
        }
    }

    #[test]
    fn compute_op1_addr_for_op0_op1_addr_with_op0() {
        let instruction = Instruction {
            off0: BigInt::from_i32(1).unwrap(),
            off1: BigInt::from_i32(2).unwrap(),
            off2: BigInt::from_i32(1).unwrap(),
            imm: None,
            dst_register: Register::FP,
            op0_register: Register::AP,
            op1_addr: Op1Addr::OP0,
            res: Res::ADD,
            pc_update: PcUpdate::REGULAR,
            ap_update: ApUpdate::REGULAR,
            fp_update: FpUpdate::REGULAR,
            opcode: Opcode::NOP,
        };

        let run_context = RunContext {
            memory: Memory::new(),
            pc: MaybeRelocatable::Int(BigInt::from_i32(4).unwrap()),
            ap: MaybeRelocatable::Int(BigInt::from_i32(5).unwrap()),
            fp: MaybeRelocatable::Int(BigInt::from_i32(6).unwrap()),
            prime: BigInt::from_i32(39).unwrap(),
        };

        let op0 = MaybeRelocatable::Int(BigInt::from_i32(7).unwrap());
        if let Ok(MaybeRelocatable::Int(num)) =
            run_context.compute_op1_addr(&instruction, Some(&op0))
        {
            assert_eq!(num, BigInt::from_i32(8).unwrap());
        } else {
            assert!(false);
        }
    }

    #[test]
    fn compute_op1_addr_for_op0_op1_addr_without_op0() {
        let instruction = Instruction {
            off0: BigInt::from_i32(1).unwrap(),
            off1: BigInt::from_i32(2).unwrap(),
            off2: BigInt::from_i32(3).unwrap(),
            imm: None,
            dst_register: Register::FP,
            op0_register: Register::AP,
            op1_addr: Op1Addr::OP0,
            res: Res::ADD,
            pc_update: PcUpdate::REGULAR,
            ap_update: ApUpdate::REGULAR,
            fp_update: FpUpdate::REGULAR,
            opcode: Opcode::NOP,
        };

        let run_context = RunContext {
            memory: Memory::new(),
            pc: MaybeRelocatable::Int(BigInt::from_i32(4).unwrap()),
            ap: MaybeRelocatable::Int(BigInt::from_i32(5).unwrap()),
            fp: MaybeRelocatable::Int(BigInt::from_i32(6).unwrap()),
            prime: BigInt::from_i32(39).unwrap(),
        };
        if let Err(error) = run_context.compute_op1_addr(&instruction, None) {
            assert_eq!(error, VirtualMachineError::UnknownOp0Error);
        } else {
            assert!(false);
        }
    }
}<|MERGE_RESOLUTION|>--- conflicted
+++ resolved
@@ -63,15 +63,10 @@
                 true => &self.pc,
                 false => return Err(VirtualMachineError::ImmShouldBe1Error),
             },
-<<<<<<< HEAD
-            Op1Addr::OP0 => match op0 {
-                Some(addr) => return Ok(addr + instruction.off2.clone() % self.prime.clone()),
-=======
             Op1Addr::OP0 => match op0.clone() {
                 Some(addr) => {
                     return Ok(addr.clone() + instruction.off2.clone() % self.prime.clone())
                 }
->>>>>>> d5c1227a
                 None => return Err(VirtualMachineError::UnknownOp0Error),
             },
         };
