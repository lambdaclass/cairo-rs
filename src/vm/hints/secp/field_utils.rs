<<<<<<< HEAD
=======
use crate::bigint;
use crate::math_utils::div_mod;
>>>>>>> 0f9c9804
use crate::serde::deserialize_program::ApTracking;
use crate::types::exec_scope::PyValueType;
use crate::types::relocatable::MaybeRelocatable;
use crate::vm::errors::vm_errors::VirtualMachineError;
use crate::vm::hints::hint_utils::{
    get_address_from_var_name, get_int_from_scope, get_integer_from_relocatable_plus_offset,
    get_relocatable_from_var_name,
};
<<<<<<< HEAD
use crate::vm::hints::secp::secp_utils::{pack, pack_from_var_name, SECP_P};
=======
use crate::vm::hints::secp::secp_utils::{pack, SECP_P};
>>>>>>> 0f9c9804
use crate::vm::vm_core::VirtualMachine;
use num_bigint::BigInt;
use num_integer::Integer;
use num_traits::Zero;
use std::collections::HashMap;

/*
Implements hint:
%{
    from starkware.cairo.common.cairo_secp.secp_utils import SECP_P, pack

    q, r = divmod(pack(ids.val, PRIME), SECP_P)
    assert r == 0, f"verify_zero: Invalid input {ids.val.d0, ids.val.d1, ids.val.d2}."
    ids.q = q % PRIME
%}
*/
pub fn verify_zero(
    vm: &mut VirtualMachine,
    ids: &HashMap<String, BigInt>,
    hint_ap_tracking: Option<&ApTracking>,
) -> Result<(), VirtualMachineError> {
    let q_address = get_address_from_var_name("q", ids, vm, hint_ap_tracking)?;

    let val_reloc = get_relocatable_from_var_name("val", ids, vm, hint_ap_tracking)?;

    let val_d0 = get_integer_from_relocatable_plus_offset(&val_reloc, 0, vm)?;
    let val_d1 = get_integer_from_relocatable_plus_offset(&val_reloc, 1, vm)?;
    let val_d2 = get_integer_from_relocatable_plus_offset(&val_reloc, 2, vm)?;

    let pack = pack(val_d0, val_d1, val_d2, &vm.prime);

<<<<<<< HEAD
    let (q, r) = pack.div_rem(&*SECP_P);
=======
    let (q, r) = pack.div_rem(&SECP_P);
>>>>>>> 0f9c9804

    if !r.is_zero() {
        return Err(VirtualMachineError::SecpVerifyZero(
            val_d0.clone(),
            val_d1.clone(),
            val_d2.clone(),
        ));
    }

    vm.memory
        .insert(&q_address, &MaybeRelocatable::from(q.mod_floor(&vm.prime)))
        .map_err(VirtualMachineError::MemoryError)
}

/*
Implements hint:
%{
    from starkware.cairo.common.cairo_secp.secp_utils import SECP_P, pack

    value = pack(ids.x, PRIME) % SECP_P
%}
*/
pub fn reduce(
    vm: &mut VirtualMachine,
    ids: &HashMap<String, BigInt>,
    hint_ap_tracking: Option<&ApTracking>,
) -> Result<(), VirtualMachineError> {
<<<<<<< HEAD
    let value = pack_from_var_name("x", ids, vm, hint_ap_tracking)?.mod_floor(&*SECP_P);
=======
    let x_reloc = get_relocatable_from_var_name("x", ids, vm, hint_ap_tracking)?;

    let x_d0 = get_integer_from_relocatable_plus_offset(&x_reloc, 0, vm)?;
    let x_d1 = get_integer_from_relocatable_plus_offset(&x_reloc, 1, vm)?;
    let x_d2 = get_integer_from_relocatable_plus_offset(&x_reloc, 2, vm)?;

    let value = pack(x_d0, x_d1, x_d2, &vm.prime).mod_floor(&SECP_P);
>>>>>>> 0f9c9804

    vm.exec_scopes
        .assign_or_update_variable("value", PyValueType::BigInt(value));

    Ok(())
}

/*
Implements hint:
%{
    from starkware.cairo.common.cairo_secp.secp_utils import SECP_P, pack

    x = pack(ids.x, PRIME) % SECP_P
%}
*/
pub fn is_zero_pack(
    vm: &mut VirtualMachine,
    ids: &HashMap<String, BigInt>,
    hint_ap_tracking: Option<&ApTracking>,
) -> Result<(), VirtualMachineError> {
    let x_reloc = get_relocatable_from_var_name("x", ids, vm, hint_ap_tracking)?;

    let x_d0 = get_integer_from_relocatable_plus_offset(&x_reloc, 0, vm)?;
    let x_d1 = get_integer_from_relocatable_plus_offset(&x_reloc, 1, vm)?;
    let x_d2 = get_integer_from_relocatable_plus_offset(&x_reloc, 2, vm)?;

    let x = (pack(x_d0, x_d1, x_d2, &vm.prime)).mod_floor(&SECP_P);

    vm.exec_scopes
        .assign_or_update_variable("x", PyValueType::BigInt(x));

    Ok(())
}
/*
Implements hint:
in .cairo program
if nondet %{ x == 0 %} != 0:

On .json compiled program
"memory[ap] = to_felt_or_relocatable(x == 0)"
*/
pub fn is_zero_nondet(vm: &mut VirtualMachine) -> Result<(), VirtualMachineError> {
    //Get `x` variable from vm scope
    let x = get_int_from_scope(vm, "x")
        .ok_or_else(|| VirtualMachineError::NoLocalVariable(String::from("x")))?;

    let value = bigint!(x.is_zero() as usize);

    vm.memory
        .insert(&vm.run_context.ap, &MaybeRelocatable::from(value))
        .map_err(VirtualMachineError::MemoryError)
}

/*
Implements hint:
%{
    from starkware.cairo.common.cairo_secp.secp_utils import SECP_P
    from starkware.python.math_utils import div_mod

    value = x_inv = div_mod(1, x, SECP_P)
%}
*/
pub fn is_zero_assign_scope_variables(vm: &mut VirtualMachine) -> Result<(), VirtualMachineError> {
    //Get `x` variable from vm scope
    let x = get_int_from_scope(vm, "x")
        .ok_or_else(|| VirtualMachineError::NoLocalVariable(String::from("x")))?;

    let value = div_mod(bigint!(1), x, &SECP_P);
    vm.exec_scopes
        .assign_or_update_variable("value", PyValueType::BigInt(value.clone()));

    vm.exec_scopes
        .assign_or_update_variable("x_inv", PyValueType::BigInt(value));

    Ok(())
}

#[cfg(test)]
mod tests {
    use super::*;
<<<<<<< HEAD
    use crate::bigint;
=======
>>>>>>> 0f9c9804
    use crate::bigint_str;
    use crate::types::instruction::Register;
    use crate::types::relocatable::MaybeRelocatable;
    use crate::utils::test_utils::*;
    use crate::vm::errors::memory_errors::MemoryError;
    use crate::vm::hints::execute_hint::{execute_hint, HintReference};
    use crate::vm::runners::builtin_runner::RangeCheckBuiltinRunner;
    use crate::vm::vm_memory::memory::Memory;

    #[test]
    fn run_verify_zero_ok() {
        let hint_code = "from starkware.cairo.common.cairo_secp.secp_utils import SECP_P, pack\n\nq, r = divmod(pack(ids.val, PRIME), SECP_P)\nassert r == 0, f\"verify_zero: Invalid input {ids.val.d0, ids.val.d1, ids.val.d2}.\"\nids.q = q % PRIME".as_bytes();
        let mut vm = VirtualMachine::new(
            VM_PRIME.clone(),
            vec![(
                "range_check".to_string(),
                Box::new(RangeCheckBuiltinRunner::new(true, bigint!(8), 8)),
            )],
            false,
        );
        for _ in 0..3 {
            vm.segments.add(&mut vm.memory, None);
        }

        //Initialize fp
        vm.run_context.fp = MaybeRelocatable::from((1, 9));

        //Initialize ap
        vm.run_context.ap = MaybeRelocatable::from((1, 9));

        //Create ids
        let mut ids = HashMap::<String, BigInt>::new();
        ids.insert(String::from("val"), bigint!(0));
        ids.insert(String::from("q"), bigint!(1));

        //Create references
        vm.references = HashMap::from([
            (
                0,
                HintReference {
                    register: Register::FP,
                    offset1: -5,
                    offset2: 0,
                    inner_dereference: false,
                    immediate: None,
                    ap_tracking_data: Some(ApTracking {
                        group: 1,
                        offset: 0,
                    }),
                },
            ),
            (
                1,
                HintReference {
                    register: Register::AP,
                    offset1: 0,
                    offset2: 0,
                    inner_dereference: false,
                    immediate: None,
                    ap_tracking_data: Some(ApTracking {
                        group: 1,
                        offset: 0,
                    }),
                },
            ),
        ]);

        //Create AP tracking
        let ap_tracking = ApTracking {
            group: 1,
            offset: 0,
        };

        //Insert ids.val.d0 into memory
        vm.memory
            .insert(
                &MaybeRelocatable::from((1, 4)),
                &MaybeRelocatable::from(bigint!(0)),
            )
            .unwrap();

        //Insert ids.val.d1 into memory
        vm.memory
            .insert(
                &MaybeRelocatable::from((1, 5)),
                &MaybeRelocatable::from(bigint!(0)),
            )
            .unwrap();

        //Insert ids.val.d2 into memory
        vm.memory
            .insert(
                &MaybeRelocatable::from((1, 6)),
                &MaybeRelocatable::from(bigint!(0)),
            )
            .unwrap();

        //Execute the hint
        assert_eq!(execute_hint(&mut vm, hint_code, ids, &ap_tracking), Ok(()));

        //Check hint memory inserts
        //ids.q
        assert_eq!(
            vm.memory.get(&MaybeRelocatable::from((1, 9))),
            Ok(Some(&MaybeRelocatable::from(bigint!(0))))
        );
    }

    #[test]
    fn run_verify_zero_error() {
        let hint_code = "from starkware.cairo.common.cairo_secp.secp_utils import SECP_P, pack\n\nq, r = divmod(pack(ids.val, PRIME), SECP_P)\nassert r == 0, f\"verify_zero: Invalid input {ids.val.d0, ids.val.d1, ids.val.d2}.\"\nids.q = q % PRIME".as_bytes();
        let mut vm = VirtualMachine::new(
            VM_PRIME.clone(),
            vec![(
                "range_check".to_string(),
                Box::new(RangeCheckBuiltinRunner::new(true, bigint!(8), 8)),
            )],
            false,
        );
        for _ in 0..3 {
            vm.segments.add(&mut vm.memory, None);
        }

        //Initialize fp
        vm.run_context.fp = MaybeRelocatable::from((1, 9));

        //Initialize ap
        vm.run_context.ap = MaybeRelocatable::from((1, 9));

        //Create ids
        let mut ids = HashMap::<String, BigInt>::new();
        ids.insert(String::from("val"), bigint!(0));
        ids.insert(String::from("q"), bigint!(1));

        //Create references
        vm.references = HashMap::from([
            (
                0,
                HintReference {
                    register: Register::FP,
                    offset1: -5,
                    offset2: 0,
                    inner_dereference: false,
                    immediate: None,
                    ap_tracking_data: Some(ApTracking {
                        group: 1,
                        offset: 0,
                    }),
                },
            ),
            (
                1,
                HintReference {
                    register: Register::AP,
                    offset1: 0,
                    offset2: 0,
                    inner_dereference: false,
                    immediate: None,
                    ap_tracking_data: Some(ApTracking {
                        group: 1,
                        offset: 0,
                    }),
                },
            ),
        ]);

        //Create AP tracking
        let ap_tracking = ApTracking {
            group: 1,
            offset: 0,
        };

        //Insert ids.val.d0 into memory
        vm.memory
            .insert(
                &MaybeRelocatable::from((1, 4)),
                &MaybeRelocatable::from(bigint!(0)),
            )
            .unwrap();

        //Insert ids.val.d1 into memory
        vm.memory
            .insert(
                &MaybeRelocatable::from((1, 5)),
                &MaybeRelocatable::from(bigint!(0)),
            )
            .unwrap();

        //Insert ids.val.d2 into memory
        vm.memory
            .insert(
                &MaybeRelocatable::from((1, 6)),
                &MaybeRelocatable::from(bigint!(150)),
            )
            .unwrap();

        //Execute the hint
        assert_eq!(
            execute_hint(&mut vm, hint_code, ids, &ap_tracking),
            Err(VirtualMachineError::SecpVerifyZero(
                bigint!(0),
                bigint!(0),
                bigint!(150)
            ))
        );
    }

    #[test]
    fn run_verify_zero_invalid_memory_insert() {
        let hint_code = "from starkware.cairo.common.cairo_secp.secp_utils import SECP_P, pack\n\nq, r = divmod(pack(ids.val, PRIME), SECP_P)\nassert r == 0, f\"verify_zero: Invalid input {ids.val.d0, ids.val.d1, ids.val.d2}.\"\nids.q = q % PRIME".as_bytes();
        let mut vm = VirtualMachine::new(
            VM_PRIME.clone(),
            vec![(
                "range_check".to_string(),
                Box::new(RangeCheckBuiltinRunner::new(true, bigint!(8), 8)),
            )],
            false,
        );
        for _ in 0..3 {
            vm.segments.add(&mut vm.memory, None);
        }

        //Initialize fp
        vm.run_context.fp = MaybeRelocatable::from((1, 9));

        //Initialize ap
        vm.run_context.ap = MaybeRelocatable::from((1, 9));

        //Create ids
        let mut ids = HashMap::<String, BigInt>::new();
        ids.insert(String::from("val"), bigint!(0));
        ids.insert(String::from("q"), bigint!(1));

        //Create references
        vm.references = HashMap::from([
            (
                0,
                HintReference {
                    register: Register::FP,
                    offset1: -5,
                    offset2: 0,
                    inner_dereference: false,
                    immediate: None,
                    ap_tracking_data: Some(ApTracking {
                        group: 1,
                        offset: 0,
                    }),
                },
            ),
            (
                1,
                HintReference {
                    register: Register::AP,
                    offset1: 0,
                    offset2: 0,
                    inner_dereference: false,
                    immediate: None,
                    ap_tracking_data: Some(ApTracking {
                        group: 1,
                        offset: 0,
                    }),
                },
            ),
        ]);

        //Create AP tracking
        let ap_tracking = ApTracking {
            group: 1,
            offset: 0,
        };

        //Insert ids.val.d0 into memory
        vm.memory
            .insert(
                &MaybeRelocatable::from((1, 4)),
                &MaybeRelocatable::from(bigint!(0)),
            )
            .unwrap();

        //Insert ids.val.d1 into memory
        vm.memory
            .insert(
                &MaybeRelocatable::from((1, 5)),
                &MaybeRelocatable::from(bigint!(0)),
            )
            .unwrap();

        //Insert ids.val.d2 into memory
        vm.memory
            .insert(
                &MaybeRelocatable::from((1, 6)),
                &MaybeRelocatable::from(bigint!(0)),
            )
            .unwrap();

        // Insert ids.val.d2  before the hint execution, so the hint memory insert fails
        vm.memory
            .insert(
                &MaybeRelocatable::from((1, 9)),
                &MaybeRelocatable::from(bigint!(55)),
            )
            .unwrap();

        //Execute the hint
        assert_eq!(
            execute_hint(&mut vm, hint_code, ids, &ap_tracking),
            Err(VirtualMachineError::MemoryError(
                MemoryError::InconsistentMemory(
                    MaybeRelocatable::from((1, 9)),
                    MaybeRelocatable::from(bigint!(55)),
                    MaybeRelocatable::from(bigint!(0))
                )
            ))
        );
    }

    #[test]
    fn run_reduce_ok() {
        let hint_code = "from starkware.cairo.common.cairo_secp.secp_utils import SECP_P, pack\n\nvalue = pack(ids.x, PRIME) % SECP_P".as_bytes();
        let mut vm = VirtualMachine::new(
            VM_PRIME.clone(),
            vec![(
                "range_check".to_string(),
                Box::new(RangeCheckBuiltinRunner::new(true, bigint!(8), 8)),
            )],
            false,
        );
        for _ in 0..3 {
            vm.segments.add(&mut vm.memory, None);
        }

        //Initialize fp
        vm.run_context.fp = MaybeRelocatable::from((1, 25));

        //Create ids
        let mut ids = HashMap::<String, BigInt>::new();
        ids.insert(String::from("x"), bigint!(0));

        //Create references
        vm.references = HashMap::from([(
            0,
            HintReference {
                register: Register::FP,
                offset1: -5,
                offset2: 0,
                inner_dereference: false,
                immediate: None,
                ap_tracking_data: Some(ApTracking {
                    group: 2,
                    offset: 0,
                }),
            },
        )]);

        //Insert ids.x.d0 into memory
        vm.memory
            .insert(
                &MaybeRelocatable::from((1, 20)),
                &MaybeRelocatable::from(bigint_str!(b"132181232131231239112312312313213083892150")),
            )
            .unwrap();

        //Insert ids.x.d1 into memory
        vm.memory
            .insert(
                &MaybeRelocatable::from((1, 21)),
                &MaybeRelocatable::from(bigint!(10)),
            )
            .unwrap();

        //Insert ids.x.d2 into memory
        vm.memory
            .insert(
                &MaybeRelocatable::from((1, 22)),
                &MaybeRelocatable::from(bigint!(10)),
            )
            .unwrap();

        //Check 'value' is not defined in the vm scope
        assert_eq!(
            vm.exec_scopes.get_local_variables().unwrap().get("value"),
            None
        );

        //Execute the hint
        assert_eq!(
            execute_hint(&mut vm, hint_code, ids, &ApTracking::new()),
            Ok(())
        );

        //Check 'value' is defined in the vm scope
        assert_eq!(
            vm.exec_scopes.get_local_variables().unwrap().get("value"),
            Some(&PyValueType::BigInt(bigint_str!(
                b"59863107065205964761754162760883789350782881856141750"
            )))
        );
    }

    #[test]
    fn run_reduce_error() {
        let hint_code = "from starkware.cairo.common.cairo_secp.secp_utils import SECP_P, pack\n\nvalue = pack(ids.x, PRIME) % SECP_P".as_bytes();
        let mut vm = VirtualMachine::new(
            VM_PRIME.clone(),
            vec![(
                "range_check".to_string(),
                Box::new(RangeCheckBuiltinRunner::new(true, bigint!(8), 8)),
            )],
            false,
        );
        for _ in 0..3 {
            vm.segments.add(&mut vm.memory, None);
        }

        //Initialize fp
        vm.run_context.fp = MaybeRelocatable::from((1, 25));

        //Create ids
        let mut ids = HashMap::<String, BigInt>::new();
        ids.insert(String::from("x"), bigint!(0));

        //Create references
        vm.references = HashMap::from([(
            0,
            HintReference {
                register: Register::FP,
                offset1: -5,
                offset2: 0,
                inner_dereference: false,
                immediate: None,
                ap_tracking_data: Some(ApTracking {
                    group: 2,
                    offset: 0,
                }),
            },
        )]);

        //Skip ids.x values insert so the hint fails.
        // vm.memory
        //     .insert(
        //         &MaybeRelocatable::from((1, 20)),
        //         &MaybeRelocatable::from(bigint_str!(b"132181232131231239112312312313213083892150")),
        //     )
        //     .unwrap();

        //Check 'value' is not defined in the vm scope
        assert_eq!(
            vm.exec_scopes.get_local_variables().unwrap().get("value"),
            None
        );

        //Execute the hint
        assert_eq!(
            execute_hint(&mut vm, hint_code, ids, &ApTracking::new()),
            Err(VirtualMachineError::ExpectedInteger(
                MaybeRelocatable::from((1, 20))
            ))
        );
    }

    #[test]
    fn run_is_zero_pack_ok() {
        let hint_code = "from starkware.cairo.common.cairo_secp.secp_utils import SECP_P, pack\n\nx = pack(ids.x, PRIME) % SECP_P".as_bytes();
        let mut vm = VirtualMachine::new(
            VM_PRIME.clone(),
            vec![(
                "range_check".to_string(),
                Box::new(RangeCheckBuiltinRunner::new(true, bigint!(8), 8)),
            )],
            false,
        );

        //Initialize fp
        vm.run_context.fp = MaybeRelocatable::from((1, 15));

        //Create ids
        let mut ids = HashMap::<String, BigInt>::new();
        ids.insert(String::from("x"), bigint!(0));

        //Create references
        vm.references = HashMap::from([(
            0,
            HintReference {
                register: Register::FP,
                offset1: -5,
                offset2: 0,
                inner_dereference: false,
                immediate: None,
                ap_tracking_data: Some(ApTracking {
                    group: 2,
                    offset: 0,
                }),
            },
        )]);

        //Insert ids.x.d0, ids.x.d1, ids.x.d2 into memory
        vm.memory = memory![
            ((1, 10), 232113757366008801543585_i128),
            ((1, 11), 232113757366008801543585_i128),
            ((1, 12), 232113757366008801543585_i128)
        ];

        //Check 'x' is not defined in the vm scope
        assert_eq!(vm.exec_scopes.get_local_variables().unwrap().get("x"), None);

        //Execute the hint
        assert_eq!(
            execute_hint(&mut vm, hint_code, ids, &ApTracking::new()),
            Ok(())
        );

        //Check 'x' is defined in the vm scope
        assert_eq!(
            vm.exec_scopes.get_local_variables().unwrap().get("x"),
            Some(&PyValueType::BigInt(bigint_str!(
                b"1389505070847794345082847096905107459917719328738389700703952672838091425185"
            )))
        );
    }

    #[test]
    fn run_is_zero_pack_error() {
        let hint_code = "from starkware.cairo.common.cairo_secp.secp_utils import SECP_P, pack\n\nx = pack(ids.x, PRIME) % SECP_P".as_bytes();
        let mut vm = VirtualMachine::new(
            VM_PRIME.clone(),
            vec![(
                "range_check".to_string(),
                Box::new(RangeCheckBuiltinRunner::new(true, bigint!(8), 8)),
            )],
            false,
        );

        //Initialize fp
        vm.run_context.fp = MaybeRelocatable::from((1, 15));

        //Create ids
        let mut ids = HashMap::<String, BigInt>::new();
        ids.insert(String::from("x"), bigint!(0));

        //Create references
        vm.references = HashMap::from([(
            0,
            HintReference {
                register: Register::FP,
                offset1: -5,
                offset2: 0,
                inner_dereference: false,
                immediate: None,
                ap_tracking_data: Some(ApTracking {
                    group: 2,
                    offset: 0,
                }),
            },
        )]);

        //Skip ids.x.d0, ids.x.d1, ids.x.d2 inserts so the hints fails
        // vm.memory = memory![
        //     ((1, 10), 232113757366008801543585_i128),
        //     ((1, 11), 232113757366008801543585_i128),
        //     ((1, 12), 232113757366008801543585_i128)
        // ];

        //Check 'x' is not defined in the vm scope
        assert_eq!(vm.exec_scopes.get_local_variables().unwrap().get("x"), None);

        //Execute the hint
        assert_eq!(
            execute_hint(&mut vm, hint_code, ids, &ApTracking::new()),
            Err(VirtualMachineError::ExpectedInteger(
                MaybeRelocatable::from((1, 10))
            ))
        );
    }

    #[test]
    fn run_is_zero_nondet_ok_true() {
        let hint_code = "memory[ap] = to_felt_or_relocatable(x == 0)".as_bytes();
        let mut vm = VirtualMachine::new(
            VM_PRIME.clone(),
            vec![(
                "range_check".to_string(),
                Box::new(RangeCheckBuiltinRunner::new(true, bigint!(8), 8)),
            )],
            false,
        );

        //Initialize memory
        for _ in 0..2 {
            vm.segments.add(&mut vm.memory, None);
        }

        //Initialize ap
        vm.run_context.ap = MaybeRelocatable::from((1, 15));

        //Initialize vm scope with variable `x`
        vm.exec_scopes
            .assign_or_update_variable("x", PyValueType::BigInt(bigint!(0)));

        //Execute the hint
        assert_eq!(
            execute_hint(
                &mut vm,
                hint_code,
                HashMap::<String, BigInt>::new(),
                &ApTracking::new()
            ),
            Ok(())
        );

        //Check hint memory insert
        //memory[ap] = to_felt_or_relocatable(x == 0)
        assert_eq!(
            vm.memory.get(&vm.run_context.ap),
            Ok(Some(&MaybeRelocatable::from(bigint!(1))))
        );
    }

    #[test]
    fn run_is_zero_nondet_ok_false() {
        let hint_code = "memory[ap] = to_felt_or_relocatable(x == 0)".as_bytes();
        let mut vm = VirtualMachine::new(
            VM_PRIME.clone(),
            vec![(
                "range_check".to_string(),
                Box::new(RangeCheckBuiltinRunner::new(true, bigint!(8), 8)),
            )],
            false,
        );

        //Initialize memory
        for _ in 0..2 {
            vm.segments.add(&mut vm.memory, None);
        }

        //Initialize ap
        vm.run_context.ap = MaybeRelocatable::from((1, 15));

        //Initialize vm scope with variable `x`
        vm.exec_scopes
            .assign_or_update_variable("x", PyValueType::BigInt(bigint!(123890)));

        //Execute the hint
        assert_eq!(
            execute_hint(
                &mut vm,
                hint_code,
                HashMap::<String, BigInt>::new(),
                &ApTracking::new()
            ),
            Ok(())
        );

        //Check hint memory insert
        //memory[ap] = to_felt_or_relocatable(x == 0)
        assert_eq!(
            vm.memory.get(&vm.run_context.ap),
            Ok(Some(&MaybeRelocatable::from(bigint!(0))))
        );
    }

    #[test]
    fn run_is_zero_nondet_scope_error() {
        let hint_code = "memory[ap] = to_felt_or_relocatable(x == 0)".as_bytes();
        let mut vm = VirtualMachine::new(
            VM_PRIME.clone(),
            vec![(
                "range_check".to_string(),
                Box::new(RangeCheckBuiltinRunner::new(true, bigint!(8), 8)),
            )],
            false,
        );

        //Initialize memory
        for _ in 0..2 {
            vm.segments.add(&mut vm.memory, None);
        }

        //Initialize ap
        vm.run_context.ap = MaybeRelocatable::from((1, 15));

        //Skip `x` assignment
        // vm.exec_scopes
        //     .assign_or_update_variable("x", PyValueType::BigInt(bigint!(123890)));

        //Execute the hint
        assert_eq!(
            execute_hint(
                &mut vm,
                hint_code,
                HashMap::<String, BigInt>::new(),
                &ApTracking::new()
            ),
            Err(VirtualMachineError::NoLocalVariable("x".to_string()))
        );
    }

    #[test]
    fn run_is_zero_nondet_invalid_memory_insert() {
        let hint_code = "memory[ap] = to_felt_or_relocatable(x == 0)".as_bytes();
        let mut vm = VirtualMachine::new(
            VM_PRIME.clone(),
            vec![(
                "range_check".to_string(),
                Box::new(RangeCheckBuiltinRunner::new(true, bigint!(8), 8)),
            )],
            false,
        );

        //Insert a value in ap before the hint execution, so the hint memory insert fails
        vm.memory = memory![((1, 15), 55)];

        //Initialize ap
        vm.run_context.ap = MaybeRelocatable::from((1, 15));

        //Initialize vm scope with variable `x`
        vm.exec_scopes
            .assign_or_update_variable("x", PyValueType::BigInt(bigint!(0)));

        //Execute the hint
        assert_eq!(
            execute_hint(
                &mut vm,
                hint_code,
                HashMap::<String, BigInt>::new(),
                &ApTracking::new()
            ),
            Err(VirtualMachineError::MemoryError(
                MemoryError::InconsistentMemory(
                    vm.run_context.ap,
                    MaybeRelocatable::from(bigint!(55)),
                    MaybeRelocatable::from(bigint!(1))
                )
            ))
        );
    }

    #[test]
    fn is_zero_assign_scope_variables_ok() {
        let hint_code = "from starkware.cairo.common.cairo_secp.secp_utils import SECP_P\nfrom starkware.python.math_utils import div_mod\n\nvalue = x_inv = div_mod(1, x, SECP_P)".as_bytes();
        let mut vm = VirtualMachine::new(
            VM_PRIME.clone(),
            vec![(
                "range_check".to_string(),
                Box::new(RangeCheckBuiltinRunner::new(true, bigint!(8), 8)),
            )],
            false,
        );

        //Initialize vm scope with variable `x`
        vm.exec_scopes.assign_or_update_variable(
            "x",
            PyValueType::BigInt(bigint_str!(
                b"52621538839140286024584685587354966255185961783273479086367"
            )),
        );

        //Execute the hint
        assert_eq!(
            execute_hint(
                &mut vm,
                hint_code,
                HashMap::<String, BigInt>::new(),
                &ApTracking::new()
            ),
            Ok(())
        );

        //Check 'value' is defined in the vm scope
        assert_eq!(
            vm.exec_scopes.get_local_variables().unwrap().get("value"),
            Some(&PyValueType::BigInt(bigint_str!(
                b"19429627790501903254364315669614485084365347064625983303617500144471999752609"
            )))
        );

        //Check 'x_inv' is defined in the vm scope
        assert_eq!(
            vm.exec_scopes.get_local_variables().unwrap().get("x_inv"),
            Some(&PyValueType::BigInt(bigint_str!(
                b"19429627790501903254364315669614485084365347064625983303617500144471999752609"
            )))
        );
    }

    #[test]
    fn is_zero_assign_scope_variables_scope_error() {
        let hint_code = "from starkware.cairo.common.cairo_secp.secp_utils import SECP_P\nfrom starkware.python.math_utils import div_mod\n\nvalue = x_inv = div_mod(1, x, SECP_P)".as_bytes();
        let mut vm = VirtualMachine::new(
            VM_PRIME.clone(),
            vec![(
                "range_check".to_string(),
                Box::new(RangeCheckBuiltinRunner::new(true, bigint!(8), 8)),
            )],
            false,
        );

        //Skip `x` assignment
        // vm.exec_scopes
        //     .assign_or_update_variable("x", PyValueType::BigInt(bigint_str!(b"52621538839140286024584685587354966255185961783273479086367")));

        //Execute the hint
        assert_eq!(
            execute_hint(
                &mut vm,
                hint_code,
                HashMap::<String, BigInt>::new(),
                &ApTracking::new()
            ),
            Err(VirtualMachineError::NoLocalVariable("x".to_string()))
        );
    }
}<|MERGE_RESOLUTION|>--- conflicted
+++ resolved
@@ -1,22 +1,21 @@
-<<<<<<< HEAD
-=======
-use crate::bigint;
-use crate::math_utils::div_mod;
->>>>>>> 0f9c9804
-use crate::serde::deserialize_program::ApTracking;
-use crate::types::exec_scope::PyValueType;
-use crate::types::relocatable::MaybeRelocatable;
-use crate::vm::errors::vm_errors::VirtualMachineError;
-use crate::vm::hints::hint_utils::{
-    get_address_from_var_name, get_int_from_scope, get_integer_from_relocatable_plus_offset,
-    get_relocatable_from_var_name,
+use crate::{
+    bigint,
+    math_utils::div_mod,
+    serde::deserialize_program::ApTracking,
+    types::{exec_scope::PyValueType, relocatable::MaybeRelocatable},
+    vm::{
+        errors::vm_errors::VirtualMachineError,
+        hints::{
+            hint_utils::{
+                get_address_from_var_name, get_int_from_scope,
+                get_integer_from_relocatable_plus_offset, get_relocatable_from_var_name,
+            },
+            secp::secp_utils::{pack, pack_from_var_name, SECP_P},
+        },
+        vm_core::VirtualMachine,
+    },
 };
-<<<<<<< HEAD
-use crate::vm::hints::secp::secp_utils::{pack, pack_from_var_name, SECP_P};
-=======
-use crate::vm::hints::secp::secp_utils::{pack, SECP_P};
->>>>>>> 0f9c9804
-use crate::vm::vm_core::VirtualMachine;
+
 use num_bigint::BigInt;
 use num_integer::Integer;
 use num_traits::Zero;
@@ -47,11 +46,7 @@
 
     let pack = pack(val_d0, val_d1, val_d2, &vm.prime);
 
-<<<<<<< HEAD
-    let (q, r) = pack.div_rem(&*SECP_P);
-=======
     let (q, r) = pack.div_rem(&SECP_P);
->>>>>>> 0f9c9804
 
     if !r.is_zero() {
         return Err(VirtualMachineError::SecpVerifyZero(
@@ -79,17 +74,7 @@
     ids: &HashMap<String, BigInt>,
     hint_ap_tracking: Option<&ApTracking>,
 ) -> Result<(), VirtualMachineError> {
-<<<<<<< HEAD
     let value = pack_from_var_name("x", ids, vm, hint_ap_tracking)?.mod_floor(&*SECP_P);
-=======
-    let x_reloc = get_relocatable_from_var_name("x", ids, vm, hint_ap_tracking)?;
-
-    let x_d0 = get_integer_from_relocatable_plus_offset(&x_reloc, 0, vm)?;
-    let x_d1 = get_integer_from_relocatable_plus_offset(&x_reloc, 1, vm)?;
-    let x_d2 = get_integer_from_relocatable_plus_offset(&x_reloc, 2, vm)?;
-
-    let value = pack(x_d0, x_d1, x_d2, &vm.prime).mod_floor(&SECP_P);
->>>>>>> 0f9c9804
 
     vm.exec_scopes
         .assign_or_update_variable("value", PyValueType::BigInt(value));
@@ -157,7 +142,7 @@
     let x = get_int_from_scope(vm, "x")
         .ok_or_else(|| VirtualMachineError::NoLocalVariable(String::from("x")))?;
 
-    let value = div_mod(bigint!(1), x, &SECP_P);
+    let value = div_mod(&bigint!(1), &x, &SECP_P);
     vm.exec_scopes
         .assign_or_update_variable("value", PyValueType::BigInt(value.clone()));
 
@@ -170,10 +155,7 @@
 #[cfg(test)]
 mod tests {
     use super::*;
-<<<<<<< HEAD
     use crate::bigint;
-=======
->>>>>>> 0f9c9804
     use crate::bigint_str;
     use crate::types::instruction::Register;
     use crate::types::relocatable::MaybeRelocatable;
