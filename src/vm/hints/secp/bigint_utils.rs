--- conflicted
+++ resolved
@@ -75,23 +75,14 @@
     use num_bigint::Sign;
 
     use super::*;
-<<<<<<< HEAD
     use crate::types::exec_scope::PyValueType;
     use crate::types::instruction::Register;
-    use crate::types::relocatable::MaybeRelocatable;
-    use crate::vm::hints::execute_hint::{execute_hint, HintReference};
     use crate::vm::runners::builtin_runner::RangeCheckBuiltinRunner;
-    use crate::{bigint, bigint_str};
-=======
     use crate::{
         bigint, bigint_str,
-        types::{instruction::Register, relocatable::MaybeRelocatable},
-        vm::{
-            hints::execute_hint::{BuiltinHintExecutor, HintReference},
-            runners::builtin_runner::RangeCheckBuiltinRunner,
-        },
+        types::relocatable::MaybeRelocatable,
+        vm::hints::execute_hint::{BuiltinHintExecutor, HintReference},
     };
->>>>>>> 31689285
 
     static HINT_EXECUTOR: BuiltinHintExecutor = BuiltinHintExecutor {};
 
