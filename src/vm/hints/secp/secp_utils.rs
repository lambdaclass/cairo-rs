use crate::bigint;
use crate::bigint_str;
use crate::math_utils::as_int;
use crate::serde::deserialize_program::ApTracking;
use crate::vm::errors::vm_errors::VirtualMachineError;
use crate::vm::hints::hint_utils::{
    get_integer_from_relocatable_plus_offset, get_relocatable_from_var_name,
};
use crate::vm::vm_core::VirtualMachine;
use lazy_static::lazy_static;
use num_bigint::BigInt;
use num_traits::{Signed, Zero};
use std::collections::HashMap;

lazy_static! {
    pub static ref BASE_86: BigInt = bigint!(1) << 86_usize;
    pub static ref BASE_86_MAX: BigInt = &*BASE_86 - bigint!(1);
<<<<<<< HEAD
    //SECP_P = 2**256 - 2**32 - 2**9 - 2**8 - 2**7 - 2**6 - 2**4 - 1
    pub static ref SECP_P:BigInt = bigint_str!(
        b"115792089237316195423570985008687907853269984665640564039457584007908834671663"
    );
    pub static ref N:BigInt = bigint_str!(
        b"115792089237316195423570985008687907852837564279074904382605163141518161494337"
    );
=======
    pub static ref SECP_P: BigInt = (bigint!(1) << (256))
        - (1_i64 << 32)
        - (1 << 9)
        - (1 << 8)
        - (1 << 7)
        - (1 << 6)
        - (1 << 4)
        - 1;
>>>>>>> 0f9c9804
}
/*
Takes a 256-bit integer and returns its canonical representation as:
d0 + BASE * d1 + BASE**2 * d2,
where BASE = 2**86.
*/
pub fn split(integer: &BigInt) -> Result<[BigInt; 3], VirtualMachineError> {
    if integer.is_negative() {
        return Err(VirtualMachineError::SecpSplitNegative(integer.clone()));
    }

    let mut num = integer.clone();
    let mut canonical_repr: [BigInt; 3] = Default::default();
    for item in &mut canonical_repr {
        *item = (&num & &*BASE_86_MAX).to_owned();
        num >>= 86_usize;
    }
    if !num.is_zero() {
        return Err(VirtualMachineError::SecpSplitutOfRange(integer.clone()));
    }
    Ok(canonical_repr)
}

/*
Takes an UnreducedBigInt3 struct which represents a triple of limbs (d0, d1, d2) of field
elements and reconstructs the corresponding 256-bit integer (see split()).
Note that the limbs do not have to be in the range [0, BASE).
prime should be the Cairo field, and it is used to handle negative values of the limbs.
*/
pub fn pack(d0: &BigInt, d1: &BigInt, d2: &BigInt, prime: &BigInt) -> BigInt {
    let unreduced_big_int_3 = vec![d0, d1, d2];

    unreduced_big_int_3
        .iter()
        .enumerate()
        .map(|(idx, value)| as_int(value, prime) << (idx * 86))
        .sum()
}

pub fn pack_from_var_name(
    name: &str,
    ids: &HashMap<String, BigInt>,
    vm: &VirtualMachine,
    hint_ap_tracking: Option<&ApTracking>,
) -> Result<BigInt, VirtualMachineError> {
    let to_pack = get_relocatable_from_var_name(name, ids, vm, hint_ap_tracking)?;

    let d0 = get_integer_from_relocatable_plus_offset(&to_pack, 0, vm)?;
    let d1 = get_integer_from_relocatable_plus_offset(&to_pack, 1, vm)?;
    let d2 = get_integer_from_relocatable_plus_offset(&to_pack, 2, vm)?;

    Ok(pack(d0, d1, d2, &vm.prime))
}

#[cfg(test)]
mod tests {
    use super::*;
    use crate::bigint_str;

    #[test]
    fn secp_split() {
        let array_1 = split(&bigint!(0));
        let array_2 = split(&bigint!(999992));
        let array_3 = split(&bigint_str!(
            b"7737125245533626718119526477371252455336267181195264773712524553362"
        ));
        let array_4 = split(&bigint!(-1));
        //TODO, Check SecpSplitutOfRange limit
        let array_5 = split(&bigint_str!(
            b"773712524553362671811952647737125245533626718119526477371252455336267181195264"
        ));

        assert_eq!(array_1, Ok([bigint!(0), bigint!(0), bigint!(0)]));
        assert_eq!(array_2, Ok([bigint!(999992), bigint!(0), bigint!(0)]));
        assert_eq!(
            array_3,
            Ok([
                bigint_str!(b"773712524553362"),
                bigint_str!(b"57408430697461422066401280"),
                bigint_str!(b"1292469707114105")
            ])
        );
        assert_eq!(
            array_4,
            Err(VirtualMachineError::SecpSplitNegative(bigint!(-1)))
        );
        assert_eq!(
            array_5,
            Err(VirtualMachineError::SecpSplitutOfRange(bigint_str!(
                b"773712524553362671811952647737125245533626718119526477371252455336267181195264"
            )))
        );
    }

    #[test]
    fn secp_pack() {
        let pack_1 = pack(&bigint!(10), &bigint!(10), &bigint!(10), &bigint!(160));
        assert_eq!(
            pack_1,
            bigint_str!(b"59863107065073783529622931521771477038469668772249610")
        );

        let pack_2 = pack(
            &bigint_str!(b"773712524553362"),
            &bigint_str!(b"57408430697461422066401280"),
            &bigint_str!(b"1292469707114105"),
            &bigint_str!(b"1292469707114105"),
        );
        assert_eq!(
            pack_2,
            bigint_str!(b"4441762184457963985490320281689802156301430343378457")
        );
    }
}<|MERGE_RESOLUTION|>--- conflicted
+++ resolved
@@ -15,15 +15,6 @@
 lazy_static! {
     pub static ref BASE_86: BigInt = bigint!(1) << 86_usize;
     pub static ref BASE_86_MAX: BigInt = &*BASE_86 - bigint!(1);
-<<<<<<< HEAD
-    //SECP_P = 2**256 - 2**32 - 2**9 - 2**8 - 2**7 - 2**6 - 2**4 - 1
-    pub static ref SECP_P:BigInt = bigint_str!(
-        b"115792089237316195423570985008687907853269984665640564039457584007908834671663"
-    );
-    pub static ref N:BigInt = bigint_str!(
-        b"115792089237316195423570985008687907852837564279074904382605163141518161494337"
-    );
-=======
     pub static ref SECP_P: BigInt = (bigint!(1) << (256))
         - (1_i64 << 32)
         - (1 << 9)
@@ -32,7 +23,9 @@
         - (1 << 6)
         - (1 << 4)
         - 1;
->>>>>>> 0f9c9804
+    pub static ref N: BigInt = bigint_str!(
+        b"115792089237316195423570985008687907852837564279074904382605163141518161494337"
+    );
 }
 /*
 Takes a 256-bit integer and returns its canonical representation as:
