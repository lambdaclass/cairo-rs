use crate::bigint;
use crate::math_utils::as_int;
use crate::vm::errors::vm_errors::VirtualMachineError;
use num_bigint::BigInt;
use num_traits::{FromPrimitive, Signed, Zero};

/*
Takes a 256-bit integer and returns its canonical representation as:
d0 + BASE * d1 + BASE**2 * d2,
where BASE = 2**86.
*/
pub fn split(integer: &BigInt) -> Result<Vec<BigInt>, VirtualMachineError> {
    if integer.is_negative() {
        return Err(VirtualMachineError::SecpSplitNegative(integer.clone()));
    }
    let base = bigint!(1) << 86_usize;
    let base_max = base - bigint!(1);
    let mut num = integer.clone();
    let mut canonical_repr: Vec<BigInt> = Vec::with_capacity(3);
    for _i in 0..3 {
        canonical_repr.push((&num & &base_max).to_owned());
        num >>= 86_usize;
    }
    if !num.is_zero() {
        return Err(VirtualMachineError::SecpSplitutOfRange(integer.clone()));
    }
    Ok(canonical_repr)
}
<<<<<<< HEAD

/*
Takes an UnreducedBigInt3 struct which represents a triple of limbs (d0, d1, d2) of field
elements and reconstructs the corresponding 256-bit integer (see split()).
Note that the limbs do not have to be in the range [0, BASE).
prime should be the Cairo field, and it is used to handle negative values of the limbs.
*/
pub fn pack(d0: &BigInt, d1: &BigInt, d2: &BigInt, prime: &BigInt) -> BigInt {
    let unreduced_big_int_3 = vec![d0, d1, d2];
    let base: BigInt = bigint!(1).shl(86_usize);

    unreduced_big_int_3
        .iter()
        .enumerate()
        .map(|(idx, value)| as_int(value, prime) * base.pow(idx as u32))
        .sum()
}

=======
>>>>>>> a69e0e95
#[cfg(test)]
mod tests {
    use super::*;
    use crate::bigint_str;

    #[test]
    fn secp_split() {
        let array_1 = split(&bigint!(0));
        let array_2 = split(&bigint!(999992));
        let array_3 = split(&bigint_str!(
            b"7737125245533626718119526477371252455336267181195264773712524553362"
        ));
        let array_4 = split(&bigint!(-1));
        //TODO, Check SecpSplitutOfRange limit
        let array_5 = split(&bigint_str!(
            b"773712524553362671811952647737125245533626718119526477371252455336267181195264"
        ));

        assert_eq!(array_1, Ok(vec![bigint!(0), bigint!(0), bigint!(0)]));
        assert_eq!(array_2, Ok(vec![bigint!(999992), bigint!(0), bigint!(0)]));
        assert_eq!(
            array_3,
            Ok(vec![
                bigint_str!(b"773712524553362"),
                bigint_str!(b"57408430697461422066401280"),
                bigint_str!(b"1292469707114105")
            ])
        );
        assert_eq!(
            array_4,
            Err(VirtualMachineError::SecpSplitNegative(bigint!(-1)))
        );
        assert_eq!(
            array_5,
            Err(VirtualMachineError::SecpSplitutOfRange(bigint_str!(
                b"773712524553362671811952647737125245533626718119526477371252455336267181195264"
            )))
        );
    }

    #[test]
    fn secp_pack() {
        let pack_1 = pack(&bigint!(10), &bigint!(10), &bigint!(10), &bigint!(160));
        assert_eq!(
            pack_1,
            bigint_str!(b"59863107065073783529622931521771477038469668772249610")
        );

        let pack_2 = pack(
            &bigint_str!(b"773712524553362"),
            &bigint_str!(b"57408430697461422066401280"),
            &bigint_str!(b"1292469707114105"),
            &bigint_str!(b"1292469707114105"),
        );
        assert_eq!(
            pack_2,
            bigint_str!(b"4441762184457963985490320281689802156301430343378457")
        );
    }
}<|MERGE_RESOLUTION|>--- conflicted
+++ resolved
@@ -26,7 +26,6 @@
     }
     Ok(canonical_repr)
 }
-<<<<<<< HEAD
 
 /*
 Takes an UnreducedBigInt3 struct which represents a triple of limbs (d0, d1, d2) of field
@@ -36,7 +35,7 @@
 */
 pub fn pack(d0: &BigInt, d1: &BigInt, d2: &BigInt, prime: &BigInt) -> BigInt {
     let unreduced_big_int_3 = vec![d0, d1, d2];
-    let base: BigInt = bigint!(1).shl(86_usize);
+    let base: BigInt = bigint!(1) << 86_usize;
 
     unreduced_big_int_3
         .iter()
@@ -45,8 +44,6 @@
         .sum()
 }
 
-=======
->>>>>>> a69e0e95
 #[cfg(test)]
 mod tests {
     use super::*;
