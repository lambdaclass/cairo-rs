--- conflicted
+++ resolved
@@ -195,22 +195,15 @@
     for i in 0..n_elms_usize {
         let value = vm.memory.get_integer(&array_iter)?;
         if value >= key {
-<<<<<<< HEAD
             return insert_integer_from_var_name(
                 "index",
-                bigintusize!(i),
+                bigint!(i),
                 ids,
                 &mut vm.memory,
                 &vm.references,
                 &vm.run_context,
                 hint_ap_tracking,
             );
-=======
-            return vm
-                .memory
-                .insert(&index_addr, &MaybeRelocatable::Int(bigint!(i)))
-                .map_err(VirtualMachineError::MemoryError);
->>>>>>> daaca317
         }
         array_iter.offset += elm_size_usize;
     }
@@ -228,12 +221,8 @@
 #[cfg(test)]
 mod tests {
     use super::*;
-<<<<<<< HEAD
-    use crate::bigintusize;
     use crate::types::exec_scope::PyValueType;
     use crate::types::relocatable::MaybeRelocatable;
-=======
->>>>>>> daaca317
     use crate::types::{exec_scope::ExecutionScopes, instruction::Register};
     use crate::vm::hints::execute_hint::{execute_hint, HintReference};
     use num_bigint::Sign;
