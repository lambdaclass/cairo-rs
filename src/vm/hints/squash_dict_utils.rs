use std::collections::HashMap;

use num_bigint::BigInt;
use num_traits::ToPrimitive;

use crate::{
    bigint,
    serde::deserialize_program::ApTracking,
    types::{exec_scope::PyValueType, relocatable::MaybeRelocatable},
    vm::{errors::vm_errors::VirtualMachineError, vm_core::VirtualMachine},
};

use super::{
    dict_hint_utils::DICT_ACCESS_SIZE,
    hint_utils::{
        get_int_from_scope, get_integer_from_var_name, get_list_from_scope,
        get_list_ref_from_scope, get_mut_list_ref_from_scope, get_ptr_from_var_name,
        get_range_check_builtin, get_relocatable_from_var_name, insert_int_into_scope,
        insert_list_into_scope, insert_value_from_var_name,
    },
};

fn get_access_indices(
    vm: &mut VirtualMachine,
) -> Result<&HashMap<BigInt, Vec<BigInt>>, VirtualMachineError> {
    let mut access_indices: Option<&HashMap<BigInt, Vec<BigInt>>> = None;
    if let Some(variables) = vm.exec_scopes.get_local_variables() {
        if let Some(PyValueType::KeyToListMap(py_access_indices)) = variables.get("access_indices")
        {
            access_indices = Some(py_access_indices);
        }
    }
    access_indices
        .ok_or_else(|| VirtualMachineError::VariableNotInScopeError("access_indices".to_string()))
}

/*Implements hint:
    current_access_indices = sorted(access_indices[key])[::-1]
    current_access_index = current_access_indices.pop()
    memory[ids.range_check_ptr] = current_access_index
*/
pub fn squash_dict_inner_first_iteration(
    vm: &mut VirtualMachine,
    ids: &HashMap<String, BigInt>,
    hint_ap_tracking: Option<&ApTracking>,
) -> Result<(), VirtualMachineError> {
    //Check that access_indices and key are in scope
<<<<<<< HEAD
    let key = get_int_from_scope(&vm.exec_scopes, "key")?;
    let range_check_ptr = get_ptr_from_var_name(
        "range_check_ptr",
        ids,
        &vm.memory,
        &vm.references,
        &vm.run_context,
        hint_ap_tracking,
    )?;
    let access_indices = get_access_indices(vm)?;
=======
    let access_indices = get_access_indices(vm)
        .ok_or_else(|| VirtualMachineError::NoLocalVariable(String::from("access_indices")))?;
    let key = get_int_from_scope(vm, "key")
        .ok_or_else(|| VirtualMachineError::NoLocalVariable(String::from("key")))?;
    //Get addr for ids variables
    let range_check_ptr_addr =
        get_address_from_var_name("range_check_ptr", ids, vm, hint_ap_tracking)?;
    //Get ids from memory
    let range_check_ptr = vm
        .memory
        .get(&range_check_ptr_addr)
        .map_err(VirtualMachineError::MemoryError)?
        .ok_or(VirtualMachineError::MemoryGet(range_check_ptr_addr))?;
>>>>>>> 31689285
    //Get current_indices from access_indices
    let mut current_access_indices = access_indices
        .get(&key)
        .ok_or_else(|| VirtualMachineError::NoKeyInAccessIndices(key.clone()))?
        .clone();
    current_access_indices.sort();
    current_access_indices.reverse();
    //Get current_access_index
    let first_val = current_access_indices
        .pop()
        .ok_or(VirtualMachineError::EmptyCurrentAccessIndices)?;
    //Store variables in scope
    insert_list_into_scope(
        &mut vm.exec_scopes,
        "current_access_indices",
        current_access_indices,
    );
    insert_int_into_scope(
        &mut vm.exec_scopes,
        "current_access_index",
        first_val.clone(),
    );
    //Insert current_accesss_index into range_check_ptr
    vm.memory.insert_value(&range_check_ptr, first_val)
}

// Implements Hint: ids.should_skip_loop = 0 if current_access_indices else 1
pub fn squash_dict_inner_skip_loop(
    vm: &mut VirtualMachine,
    ids: &HashMap<String, BigInt>,
    hint_ap_tracking: Option<&ApTracking>,
) -> Result<(), VirtualMachineError> {
    //Check that current_access_indices is in scope
<<<<<<< HEAD
    let current_access_indices = get_list_from_scope(&vm.exec_scopes, "current_access_indices")?;
=======
    let current_access_indices =
        get_list_from_scope(vm, "current_access_indices").ok_or_else(|| {
            VirtualMachineError::NoLocalVariable(String::from("current_access_indices"))
        })?;
    //Get addr for ids variables
    let should_skip_loop_addr =
        get_address_from_var_name("should_skip_loop", ids, vm, hint_ap_tracking)?;
>>>>>>> 31689285
    //Main Logic
    let should_skip_loop = if current_access_indices.is_empty() {
        bigint!(1)
    } else {
        bigint!(0)
    };
    insert_value_from_var_name(
        "should_skip_loop",
        should_skip_loop,
        ids,
        &mut vm.memory,
        &vm.references,
        &vm.run_context,
        hint_ap_tracking,
    )
}

/*Implements Hint:
   new_access_index = current_access_indices.pop()
   ids.loop_temps.index_delta_minus1 = new_access_index - current_access_index - 1
   current_access_index = new_access_index
*/
pub fn squash_dict_inner_check_access_index(
    vm: &mut VirtualMachine,
    ids: &HashMap<String, BigInt>,
    hint_ap_tracking: Option<&ApTracking>,
) -> Result<(), VirtualMachineError> {
    //Check that current_access_indices and current_access_index are in scope
<<<<<<< HEAD
    let current_access_index = get_int_from_scope(&vm.exec_scopes, "current_access_index")?;
    let current_access_indices =
        get_mut_list_ref_from_scope(&mut vm.exec_scopes, "current_access_indices")?;
=======
    let mut current_access_indices =
        get_list_from_scope(vm, "current_access_indices").ok_or_else(|| {
            VirtualMachineError::NoLocalVariable(String::from("current_access_indices"))
        })?;
    let current_access_index = get_int_from_scope(vm, "current_access_index").ok_or_else(|| {
        VirtualMachineError::NoLocalVariable(String::from("current_access_index"))
    })?;
    //Get addr for ids variables
    let loop_temps_addr = get_address_from_var_name("loop_temps", ids, vm, hint_ap_tracking)?;
>>>>>>> 31689285
    //Main Logic
    let new_access_index = current_access_indices
        .pop()
        .ok_or(VirtualMachineError::EmptyCurrentAccessIndices)?;
    let index_delta_minus1 = new_access_index.clone() - current_access_index - bigint!(1);
    //loop_temps.delta_minus1 = loop_temps + 0 as it is the first field of the struct
    //Insert loop_temps.delta_minus1 into memory
    insert_value_from_var_name(
        "loop_temps",
        index_delta_minus1,
        ids,
        &mut vm.memory,
        &vm.references,
        &vm.run_context,
        hint_ap_tracking,
    )?;
    insert_int_into_scope(
        &mut vm.exec_scopes,
        "new_access_index",
        new_access_index.clone(),
    );
    insert_int_into_scope(
        &mut vm.exec_scopes,
        "current_access_index",
        new_access_index,
    );
    Ok(())
}

// Implements Hint: ids.loop_temps.should_continue = 1 if current_access_indices else 0
pub fn squash_dict_inner_continue_loop(
    vm: &mut VirtualMachine,
    ids: &HashMap<String, BigInt>,
    hint_ap_tracking: Option<&ApTracking>,
) -> Result<(), VirtualMachineError> {
    //Check that ids contains the reference id for each variable used by the hint
    //Get addr for ids variables
<<<<<<< HEAD
    let loop_temps_addr = get_relocatable_from_var_name(
        "loop_temps",
        ids,
        &vm.memory,
        &vm.references,
        &vm.run_context,
        hint_ap_tracking,
    )?;
    //Check that current_access_indices is in scope
    let current_access_indices =
        get_list_ref_from_scope(&vm.exec_scopes, "current_access_indices")?;
=======
    let loop_temps_addr = get_address_from_var_name("loop_temps", ids, vm, hint_ap_tracking)?;
>>>>>>> 31689285
    //Main Logic
    let should_continue = if current_access_indices.is_empty() {
        bigint!(0)
    } else {
        bigint!(1)
    };
    //loop_temps.delta_minus1 = loop_temps + 3 as it is the fourth field of the struct
    //Insert loop_temps.delta_minus1 into memory
    let should_continue_addr = loop_temps_addr + 3;
    vm.memory
        .insert_value(&should_continue_addr, should_continue)
}

// Implements Hint: assert len(current_access_indices) == 0
pub fn squash_dict_inner_len_assert(vm: &mut VirtualMachine) -> Result<(), VirtualMachineError> {
    //Check that current_access_indices is in scope
    let current_access_indices =
        get_list_ref_from_scope(&vm.exec_scopes, "current_access_indices")?;
    if !current_access_indices.is_empty() {
        return Err(VirtualMachineError::CurrentAccessIndicesNotEmpty);
    }
    Ok(())
}

//Implements hint: assert ids.n_used_accesses == len(access_indices[key]
pub fn squash_dict_inner_used_accesses_assert(
    vm: &mut VirtualMachine,
    ids: &HashMap<String, BigInt>,
    hint_ap_tracking: Option<&ApTracking>,
) -> Result<(), VirtualMachineError> {
<<<<<<< HEAD
    let key = get_int_from_scope(&vm.exec_scopes, "key")?;
    let n_used_accesses = get_integer_from_var_name(
        "n_used_accesses",
        ids,
        &vm.memory,
        &vm.references,
        &vm.run_context,
        hint_ap_tracking,
    )?
    .clone();
    let access_indices = get_access_indices(vm)?;
=======
    //Check that access_indices and key are in scope
    let access_indices = get_access_indices(vm)
        .ok_or_else(|| VirtualMachineError::NoLocalVariable(String::from("access_indices")))?;
    let key = get_int_from_scope(vm, "key")
        .ok_or_else(|| VirtualMachineError::NoLocalVariable(String::from("key")))?;
    //Get addr for ids variables
    let n_used_accesses_addr =
        get_address_from_var_name("n_used_accesses", ids, vm, hint_ap_tracking)?;
    //Get n_used_accesses from memory
    let maybe_rel_n_used_accesses = vm
        .memory
        .get(&n_used_accesses_addr)
        .map_err(VirtualMachineError::MemoryError)?
        .ok_or_else(|| VirtualMachineError::MemoryGet(n_used_accesses_addr.clone()))?;
    //Check that n_used_accesses is an int value
    let n_used_accesses = if let MaybeRelocatable::Int(n_used_accesses) = maybe_rel_n_used_accesses
    {
        n_used_accesses
    } else {
        return Err(VirtualMachineError::ExpectedInteger(n_used_accesses_addr));
    };
>>>>>>> 31689285
    //Main Logic
    let access_indices_at_key = access_indices
        .get(&key)
        .ok_or_else(|| VirtualMachineError::NoKeyInAccessIndices(key.clone()))?;

    if n_used_accesses != bigint!(access_indices_at_key.len()) {
        return Err(VirtualMachineError::NumUsedAccessesAssertFail(
            n_used_accesses,
            access_indices_at_key.len(),
            key,
        ));
    }
    Ok(())
}

// Implements Hint: assert len(keys) == 0
pub fn squash_dict_inner_assert_len_keys(
    vm: &mut VirtualMachine,
) -> Result<(), VirtualMachineError> {
    //Check that current_access_indices is in scope
    let keys = get_list_ref_from_scope(&vm.exec_scopes, "keys")?;
    if !keys.is_empty() {
        return Err(VirtualMachineError::KeysNotEmpty);
    };
    Ok(())
}

// Implements Hint:
//  assert len(keys) > 0, 'No keys left but remaining_accesses > 0.'
//  ids.next_key = key = keys.pop()
pub fn squash_dict_inner_next_key(
    vm: &mut VirtualMachine,
    ids: &HashMap<String, BigInt>,
    hint_ap_tracking: Option<&ApTracking>,
) -> Result<(), VirtualMachineError> {
    //Check that current_access_indices is in scope
<<<<<<< HEAD
    let keys = get_mut_list_ref_from_scope(&mut vm.exec_scopes, "keys")?;
=======
    let mut keys = get_list_from_scope(vm, "keys")
        .ok_or_else(|| VirtualMachineError::NoLocalVariable(String::from("keys")))?;
    //Get addr for ids variables
    let next_key_addr = get_address_from_var_name("next_key", ids, vm, hint_ap_tracking)?;
>>>>>>> 31689285
    let next_key = keys.pop().ok_or(VirtualMachineError::EmptyKeys)?;
    //Insert next_key into ids.next_keys
    insert_value_from_var_name(
        "next_key",
        next_key.clone(),
        ids,
        &mut vm.memory,
        &vm.references,
        &vm.run_context,
        hint_ap_tracking,
    )?;
    //Update local variables
    insert_int_into_scope(&mut vm.exec_scopes, "key", next_key);
    Ok(())
}

/*Implements hint:
    dict_access_size = ids.DictAccess.SIZE
    address = ids.dict_accesses.address_
    assert ids.ptr_diff % dict_access_size == 0, \
        'Accesses array size must be divisible by DictAccess.SIZE'
    n_accesses = ids.n_accesses
    if '__squash_dict_max_size' in globals():
        assert n_accesses <= __squash_dict_max_size, \
            f'squash_dict() can only be used with n_accesses<={__squash_dict_max_size}. ' \
            f'Got: n_accesses={n_accesses}.'
    # A map from key to the list of indices accessing it.
    access_indices = {}
    for i in range(n_accesses):
        key = memory[address + dict_access_size * i]
        access_indices.setdefault(key, []).append(i)
    # Descending list of keys.
    keys = sorted(access_indices.keys(), reverse=True)
    # Are the keys used bigger than range_check bound.
    ids.big_keys = 1 if keys[0] >= range_check_builtin.bound else 0
    ids.first_key = key = keys.pop()
*/
pub fn squash_dict(
    vm: &mut VirtualMachine,
    ids: &HashMap<String, BigInt>,
    hint_ap_tracking: Option<&ApTracking>,
) -> Result<(), VirtualMachineError> {
    //Get necessary variables addresses from ids
<<<<<<< HEAD
    let address = get_ptr_from_var_name(
        "dict_accesses",
        ids,
        &vm.memory,
        &vm.references,
        &vm.run_context,
        hint_ap_tracking,
    )?;
    let ptr_diff = get_integer_from_var_name(
        "ptr_diff",
        ids,
        &vm.memory,
        &vm.references,
        &vm.run_context,
        hint_ap_tracking,
    )?;
    let n_accesses = get_integer_from_var_name(
        "n_accesses",
        ids,
        &vm.memory,
        &vm.references,
        &vm.run_context,
        hint_ap_tracking,
    )?;
=======
    let dict_accesses_addr = get_address_from_var_name("dict_accesses", ids, vm, hint_ap_tracking)?;
    let ptr_diff_addr = get_address_from_var_name("ptr_diff", ids, vm, hint_ap_tracking)?;
    let n_accesses_addr = get_address_from_var_name("n_accesses", ids, vm, hint_ap_tracking)?;
    let big_keys_addr = get_address_from_var_name("big_keys", ids, vm, hint_ap_tracking)?;
    let first_key_addr = get_address_from_var_name("first_key", ids, vm, hint_ap_tracking)?;
    //Get ids variables from memory
    let ptr_diff = if let MaybeRelocatable::Int(ptr_diff) = vm
        .memory
        .get(&ptr_diff_addr)
        .map_err(VirtualMachineError::MemoryError)?
        .ok_or_else(|| VirtualMachineError::MemoryGet(ptr_diff_addr.clone()))?
    {
        ptr_diff
    } else {
        return Err(VirtualMachineError::ExpectedInteger(ptr_diff_addr));
    };
    let n_accesses = if let MaybeRelocatable::Int(n_accesses) = vm
        .memory
        .get(&n_accesses_addr)
        .map_err(VirtualMachineError::MemoryError)?
        .ok_or_else(|| VirtualMachineError::MemoryGet(n_accesses_addr.clone()))?
    {
        n_accesses.clone()
    } else {
        return Err(VirtualMachineError::ExpectedInteger(n_accesses_addr));
    };
    let address = vm
        .memory
        .get(&dict_accesses_addr)
        .map_err(VirtualMachineError::MemoryError)?
        .ok_or_else(|| VirtualMachineError::MemoryGet(n_accesses_addr.clone()))?
        .clone();
>>>>>>> 31689285
    //Get range_check_builtin
    let range_check_builtin = get_range_check_builtin(&vm.builtin_runners)?;
    let range_check_bound = range_check_builtin._bound.clone();
    //Main Logic
    if ptr_diff % DICT_ACCESS_SIZE != bigint!(0) {
        return Err(VirtualMachineError::PtrDiffNotDivisibleByDictAccessSize);
    }
    let squash_dict_max_size = get_int_from_scope(&vm.exec_scopes, "__squash_dict_max_size");
    if let Ok(max_size) = squash_dict_max_size {
        if n_accesses > &max_size {
            return Err(VirtualMachineError::SquashDictMaxSizeExceeded(
                max_size,
                n_accesses.clone(),
            ));
        };
    };
    let n_accesses_usize = n_accesses
        .to_usize()
        .ok_or_else(|| VirtualMachineError::NAccessesTooBig(n_accesses.clone()))?;
    //A map from key to the list of indices accessing it.
    let mut access_indices = HashMap::<BigInt, Vec<BigInt>>::new();
    for i in 0..n_accesses_usize {
        let key_addr = address.clone() + DICT_ACCESS_SIZE * i;
        let key = vm
            .memory
            .get_integer(&key_addr)
            .map_err(|_| VirtualMachineError::ExpectedInteger(MaybeRelocatable::from(key_addr)))?;
        access_indices
            .entry(key.clone())
            .or_insert(vec![])
            .push(bigint!(i));
    }
    //Descending list of keys.
    let mut keys: Vec<BigInt> = access_indices.keys().cloned().collect();
    keys.sort();
    keys.reverse();
    //Are the keys used bigger than the range_check bound.
    let big_keys = if keys[0] >= range_check_bound {
        bigint!(1)
    } else {
        bigint!(0)
    };
    insert_value_from_var_name(
        "big_keys",
        big_keys,
        ids,
        &mut vm.memory,
        &vm.references,
        &vm.run_context,
        hint_ap_tracking,
    )?;
    let key = keys.pop().ok_or(VirtualMachineError::EmptyKeys)?;
    insert_value_from_var_name(
        "first_key",
        key.clone(),
        ids,
        &mut vm.memory,
        &vm.references,
        &vm.run_context,
        hint_ap_tracking,
    )?;
    //Insert local variables into scope
    vm.exec_scopes
        .assign_or_update_variable("access_indices", PyValueType::KeyToListMap(access_indices));
    insert_list_into_scope(&mut vm.exec_scopes, "keys", keys);
    insert_int_into_scope(&mut vm.exec_scopes, "key", key);
    Ok(())
}

#[cfg(test)]
mod tests {
    use crate::bigint;
    use crate::serde::deserialize_program::ApTracking;
    use crate::types::exec_scope::PyValueType;
    use crate::types::instruction::Register;
    use crate::vm::hints::{
        execute_hint::{BuiltinHintExecutor, HintReference},
        hint_code,
    };
    use crate::vm::runners::builtin_runner::RangeCheckBuiltinRunner;
    use num_bigint::Sign;

    use super::*;

    static HINT_EXECUTOR: BuiltinHintExecutor = BuiltinHintExecutor {};

    //Hint code as consts
    const SQUASH_DICT_INNER_FIRST_ITERATION : &str = "current_access_indices = sorted(access_indices[key])[::-1]\ncurrent_access_index = current_access_indices.pop()\nmemory[ids.range_check_ptr] = current_access_index";
    const SQUASH_DICT_INNER_SKIP_LOOP: &str =
        "ids.should_skip_loop = 0 if current_access_indices else 1";
    const SQUASH_DICT_INNER_CHECK_ACCESS_INDEX: &str = "new_access_index = current_access_indices.pop()\nids.loop_temps.index_delta_minus1 = new_access_index - current_access_index - 1\ncurrent_access_index = new_access_index";
    const SQUASH_DICT_INNER_CONTINUE_LOOP: &str =
        "ids.loop_temps.should_continue = 1 if current_access_indices else 0";
    const SQUASH_DICT_INNER_ASSERT_LEN: &str = "assert len(current_access_indices) == 0";
    const SQUASH_DICT_INNER_USED_ACCESSES_ASSERT: &str =
        "assert ids.n_used_accesses == len(access_indices[key])";
    const SQUASH_DICT_INNER_LEN_KEYS: &str = "assert len(keys) == 0";
    const SQUASH_DICT_INNER_NEXT_KEY: &str = "assert len(keys) > 0, 'No keys left but remaining_accesses > 0.'\nids.next_key = key = keys.pop()";
    const SQUASH_DICT: &str ="dict_access_size = ids.DictAccess.SIZE\naddress = ids.dict_accesses.address_\nassert ids.ptr_diff % dict_access_size == 0, \\\n    'Accesses array size must be divisible by DictAccess.SIZE'\nn_accesses = ids.n_accesses\nif '__squash_dict_max_size' in globals():\n    assert n_accesses <= __squash_dict_max_size, \\\n        f'squash_dict() can only be used with n_accesses<={__squash_dict_max_size}. ' \\\n        f'Got: n_accesses={n_accesses}.'\n# A map from key to the list of indices accessing it.\naccess_indices = {}\nfor i in range(n_accesses):\n    key = memory[address + dict_access_size * i]\n    access_indices.setdefault(key, []).append(i)\n# Descending list of keys.\nkeys = sorted(access_indices.keys(), reverse=True)\n# Are the keys used bigger than range_check bound.\nids.big_keys = 1 if keys[0] >= range_check_builtin.bound else 0\nids.first_key = key = keys.pop()";
    #[test]
    fn squash_dict_inner_first_iteration_valid() {
        let hint_code = SQUASH_DICT_INNER_FIRST_ITERATION;
        //Prepare scope variables
        let mut access_indices = HashMap::<BigInt, Vec<BigInt>>::new();
        let current_accessed_indices = vec![bigint!(9), bigint!(3), bigint!(10), bigint!(7)];
        access_indices.insert(bigint!(5), current_accessed_indices);
        //Create vm
        let mut vm = VirtualMachine::new(
            BigInt::new(Sign::Plus, vec![1, 0, 0, 0, 0, 0, 17, 134217728]),
            Vec::new(),
            false,
            &HINT_EXECUTOR,
        );
        for _ in 0..2 {
            vm.segments.add(&mut vm.memory, None);
        }
        //Store scope variables
        vm.exec_scopes
            .assign_or_update_variable("access_indices", PyValueType::KeyToListMap(access_indices));
        vm.exec_scopes
            .assign_or_update_variable("key", PyValueType::BigInt(bigint!(5)));
        //Initialize fp
        vm.run_context.fp = MaybeRelocatable::from((0, 1));
        //Insert ids into memory (range_check_ptr)
        vm.memory
            .insert(
                &MaybeRelocatable::from((0, 0)),
                &MaybeRelocatable::from((1, 0)),
            )
            .unwrap();
        //Create ids
        let mut ids = HashMap::<String, BigInt>::new();
        ids.insert(String::from("range_check_ptr"), bigint!(0));
        //Create references
        vm.references = HashMap::from([(
            0,
            HintReference {
                dereference: true,
                register: Register::FP,
                offset1: -1,
                offset2: 0,
                inner_dereference: false,
                ap_tracking_data: None,
                immediate: None,
            },
        )]);
        //Execute the hint
        assert_eq!(
            vm.hint_executor
                .execute_hint(&mut vm, hint_code, &ids, &ApTracking::default()),
            Ok(())
        );
        //Check scope variables
        //Prepare expected data
        let variables = vm.exec_scopes.get_local_variables().unwrap();
        let current_access_indices_scope = variables.get("current_access_indices").unwrap();
        assert_eq!(
            current_access_indices_scope,
            &PyValueType::List(vec![bigint!(10), bigint!(9), bigint!(7)])
        );
        let current_access_index = variables.get("current_access_index").unwrap();
        assert_eq!(current_access_index, &PyValueType::BigInt(bigint!(3)));
        //Check that current_access_index is now at range_check_ptr
        assert_eq!(
            vm.memory.get(&MaybeRelocatable::from((1, 0))),
            Ok(Some(&MaybeRelocatable::from(bigint!(3))))
        );
    }

    #[test]
    fn squash_dict_inner_first_iteration_empty_accessed_indices() {
        let hint_code = SQUASH_DICT_INNER_FIRST_ITERATION;
        //Prepare scope variables
        let mut access_indices = HashMap::<BigInt, Vec<BigInt>>::new();
        //Leave current_accessed_indices empty
        let current_accessed_indices = vec![];
        access_indices.insert(bigint!(5), current_accessed_indices);
        //Create vm
        let mut vm = VirtualMachine::new(
            BigInt::new(Sign::Plus, vec![1, 0, 0, 0, 0, 0, 17, 134217728]),
            Vec::new(),
            false,
            &HINT_EXECUTOR,
        );
        for _ in 0..2 {
            vm.segments.add(&mut vm.memory, None);
        }
        //Store scope variables
        vm.exec_scopes
            .assign_or_update_variable("access_indices", PyValueType::KeyToListMap(access_indices));
        vm.exec_scopes
            .assign_or_update_variable("key", PyValueType::BigInt(bigint!(5)));
        //Initialize fp
        vm.run_context.fp = MaybeRelocatable::from((0, 1));
        //Insert ids into memory (range_check_ptr)
        vm.memory
            .insert(
                &MaybeRelocatable::from((0, 0)),
                &MaybeRelocatable::from((1, 0)),
            )
            .unwrap();
        //Create ids
        let mut ids = HashMap::<String, BigInt>::new();
        ids.insert(String::from("range_check_ptr"), bigint!(0));
        //Create references
        vm.references = HashMap::from([(
            0,
            HintReference {
                dereference: true,
                register: Register::FP,
                offset1: -1,
                offset2: 0,
                inner_dereference: false,
                ap_tracking_data: None,
                immediate: None,
            },
        )]);
        //Execute the hint
        assert_eq!(
            vm.hint_executor
                .execute_hint(&mut vm, hint_code, &ids, &ApTracking::default()),
            Err(VirtualMachineError::EmptyCurrentAccessIndices)
        );
    }

    #[test]
    fn squash_dict_inner_first_iteration_no_local_variables() {
        let hint_code = SQUASH_DICT_INNER_FIRST_ITERATION;
        //No scope variables
        //Create vm
        let mut vm = VirtualMachine::new(
            BigInt::new(Sign::Plus, vec![1, 0, 0, 0, 0, 0, 17, 134217728]),
            Vec::new(),
            false,
            &HINT_EXECUTOR,
        );
        for _ in 0..2 {
            vm.segments.add(&mut vm.memory, None);
        }
        //Initialize fp
        vm.run_context.fp = MaybeRelocatable::from((0, 1));
        //Insert ids into memory (range_check_ptr)
        vm.memory
            .insert(
                &MaybeRelocatable::from((0, 0)),
                &MaybeRelocatable::from((1, 0)),
            )
            .unwrap();
        //Create ids
        let mut ids = HashMap::<String, BigInt>::new();
        ids.insert(String::from("range_check_ptr"), bigint!(0));
        //Create references
        vm.references = HashMap::from([(
            0,
            HintReference {
                dereference: true,
                register: Register::FP,
                offset1: -1,
                offset2: 0,
                inner_dereference: false,
                ap_tracking_data: None,
                immediate: None,
            },
        )]);
        //Execute the hint
        assert_eq!(
<<<<<<< HEAD
            execute_hint(&mut vm, hint_code, ids, &ApTracking::default()),
            Err(VirtualMachineError::VariableNotInScopeError(String::from(
                "key"
=======
            vm.hint_executor
                .execute_hint(&mut vm, hint_code, &ids, &ApTracking::default()),
            Err(VirtualMachineError::NoLocalVariable(String::from(
                "access_indices"
>>>>>>> 31689285
            )))
        );
    }

    #[test]
    fn should_skip_loop_valid_empty_current_access_indices() {
        let hint_code = SQUASH_DICT_INNER_SKIP_LOOP;
        //Prepare scope variables
        let current_access_indices = vec![];
        //Create vm
        let mut vm = VirtualMachine::new(
            BigInt::new(Sign::Plus, vec![1, 0, 0, 0, 0, 0, 17, 134217728]),
            Vec::new(),
            false,
            &HINT_EXECUTOR,
        );
        for _ in 0..1 {
            vm.segments.add(&mut vm.memory, None);
        }
        //Store scope variables
        vm.exec_scopes.assign_or_update_variable(
            "current_access_indices",
            PyValueType::List(current_access_indices),
        );
        //Initialize fp
        vm.run_context.fp = MaybeRelocatable::from((0, 1));
        //Create ids
        let mut ids = HashMap::<String, BigInt>::new();
        ids.insert(String::from("should_skip_loop"), bigint!(0));
        //Create references
        vm.references = HashMap::from([(
            0,
            HintReference {
                dereference: true,
                register: Register::FP,
                offset1: -1,
                offset2: 0,
                inner_dereference: false,
                ap_tracking_data: None,
                immediate: None,
            },
        )]);
        //Execute the hint
        assert_eq!(
            vm.hint_executor
                .execute_hint(&mut vm, hint_code, &ids, &ApTracking::default()),
            Ok(())
        );
        //Check the value of ids.should_skip_loop
        assert_eq!(
            vm.memory.get(&MaybeRelocatable::from((0, 0))),
            Ok(Some(&MaybeRelocatable::from(bigint!(1))))
        );
    }

    #[test]
    fn should_skip_loop_valid_non_empty_current_access_indices() {
        let hint_code = SQUASH_DICT_INNER_SKIP_LOOP;
        //Prepare scope variables
        let current_access_indices = vec![bigint!(4), bigint!(7)];
        //Create vm
        let mut vm = VirtualMachine::new(
            BigInt::new(Sign::Plus, vec![1, 0, 0, 0, 0, 0, 17, 134217728]),
            Vec::new(),
            false,
            &HINT_EXECUTOR,
        );
        for _ in 0..1 {
            vm.segments.add(&mut vm.memory, None);
        }
        //Store scope variables
        vm.exec_scopes.assign_or_update_variable(
            "current_access_indices",
            PyValueType::List(current_access_indices),
        );
        //Initialize fp
        vm.run_context.fp = MaybeRelocatable::from((0, 1));
        //Create ids
        let mut ids = HashMap::<String, BigInt>::new();
        ids.insert(String::from("should_skip_loop"), bigint!(0));
        //Create references
        vm.references = HashMap::from([(
            0,
            HintReference {
                dereference: true,
                register: Register::FP,
                offset1: -1,
                offset2: 0,
                inner_dereference: false,
                ap_tracking_data: None,
                immediate: None,
            },
        )]);
        //Execute the hint
        assert_eq!(
            vm.hint_executor
                .execute_hint(&mut vm, hint_code, &ids, &ApTracking::default()),
            Ok(())
        );
        //Check the value of ids.should_skip_loop
        assert_eq!(
            vm.memory.get(&MaybeRelocatable::from((0, 0))),
            Ok(Some(&MaybeRelocatable::from(bigint!(0))))
        );
    }

    #[test]
    fn squash_dict_inner_check_access_index_valid() {
        let hint_code = SQUASH_DICT_INNER_CHECK_ACCESS_INDEX;
        //Prepare scope variables
        let current_access_indices = vec![bigint!(10), bigint!(9), bigint!(7), bigint!(5)];
        //Create vm
        let mut vm = VirtualMachine::new(
            BigInt::new(Sign::Plus, vec![1, 0, 0, 0, 0, 0, 17, 134217728]),
            Vec::new(),
            false,
            &HINT_EXECUTOR,
        );
        for _ in 0..2 {
            vm.segments.add(&mut vm.memory, None);
        }
        //Store scope variables
        vm.exec_scopes.assign_or_update_variable(
            "current_access_indices",
            PyValueType::List(current_access_indices),
        );
        vm.exec_scopes
            .assign_or_update_variable("current_access_index", PyValueType::BigInt(bigint!(1)));
        //Initialize fp
        vm.run_context.fp = MaybeRelocatable::from((0, 1));
        //Create ids
        let mut ids = HashMap::<String, BigInt>::new();
        ids.insert(String::from("loop_temps"), bigint!(0));
        //Create references
        vm.references = HashMap::from([(
            0,
            HintReference {
                dereference: true,
                register: Register::FP,
                offset1: -1,
                offset2: 0,
                inner_dereference: false,
                ap_tracking_data: None,
                immediate: None,
            },
        )]);
        //Execute the hint
        assert_eq!(
            vm.hint_executor
                .execute_hint(&mut vm, hint_code, &ids, &ApTracking::default()),
            Ok(())
        );
        //Check scope variables
        let variables = vm.exec_scopes.get_local_variables().unwrap();
        let current_access_indices_scope = variables.get("current_access_indices").unwrap();
        let new_access_index = variables.get("new_access_index").unwrap();
        let current_access_index = variables.get("current_access_index").unwrap();
        assert_eq!(
            current_access_indices_scope,
            &PyValueType::List(vec![bigint!(10), bigint!(9), bigint!(7)])
        );
        assert_eq!(current_access_index, &PyValueType::BigInt(bigint!(5)));
        assert_eq!(new_access_index, &PyValueType::BigInt(bigint!(5)));
        //Check the value of loop_temps.index_delta_minus_1
        //new_index - current_index -1
        //5 - 1 - 1 = 3
        assert_eq!(
            vm.memory.get(&MaybeRelocatable::from((0, 0))),
            Ok(Some(&MaybeRelocatable::from(bigint!(3))))
        );
    }

    #[test]
    fn squash_dict_inner_check_access_current_access_addr_empty() {
        let hint_code = SQUASH_DICT_INNER_CHECK_ACCESS_INDEX;
        //Prepare scope variables
        let current_access_indices = vec![];
        //Create vm
        let mut vm = VirtualMachine::new(
            BigInt::new(Sign::Plus, vec![1, 0, 0, 0, 0, 0, 17, 134217728]),
            Vec::new(),
            false,
            &HINT_EXECUTOR,
        );
        for _ in 0..2 {
            vm.segments.add(&mut vm.memory, None);
        }
        //Store scope variables
        vm.exec_scopes.assign_or_update_variable(
            "current_access_indices",
            PyValueType::List(current_access_indices),
        );
        vm.exec_scopes
            .assign_or_update_variable("current_access_index", PyValueType::BigInt(bigint!(1)));
        //Initialize fp
        vm.run_context.fp = MaybeRelocatable::from((0, 1));
        //Insert ids into memory (loop_temps)
        vm.memory
            .insert(
                &MaybeRelocatable::from((0, 0)),
                &MaybeRelocatable::from((1, 0)),
            )
            .unwrap();
        //Create ids
        let mut ids = HashMap::<String, BigInt>::new();
        ids.insert(String::from("loop_temps"), bigint!(0));
        //Create references
        vm.references = HashMap::from([(
            0,
            HintReference {
                dereference: true,
                register: Register::FP,
                offset1: -1,
                offset2: 0,
                inner_dereference: false,
                ap_tracking_data: None,
                immediate: None,
            },
        )]);
        //Execute the hint
        assert_eq!(
            vm.hint_executor
                .execute_hint(&mut vm, hint_code, &ids, &ApTracking::default()),
            Err(VirtualMachineError::EmptyCurrentAccessIndices)
        );
    }

    #[test]
    fn should_continue_loop_valid_non_empty_current_access_indices() {
        let hint_code = SQUASH_DICT_INNER_CONTINUE_LOOP;
        //Prepare scope variables
        let current_access_indices = vec![bigint!(4), bigint!(7)];
        //Create vm
        let mut vm = VirtualMachine::new(
            BigInt::new(Sign::Plus, vec![1, 0, 0, 0, 0, 0, 17, 134217728]),
            Vec::new(),
            false,
            &HINT_EXECUTOR,
        );
        for _ in 0..2 {
            vm.segments.add(&mut vm.memory, None);
        }
        //Store scope variables
        vm.exec_scopes.assign_or_update_variable(
            "current_access_indices",
            PyValueType::List(current_access_indices),
        );
        //Initialize fp
        vm.run_context.fp = MaybeRelocatable::from((0, 1));
        //Create ids
        let mut ids = HashMap::<String, BigInt>::new();
        ids.insert(String::from("loop_temps"), bigint!(0));
        //Create references
        vm.references = HashMap::from([(
            0,
            HintReference {
                dereference: true,
                register: Register::FP,
                offset1: -1,
                offset2: 0,
                inner_dereference: false,
                ap_tracking_data: None,
                immediate: None,
            },
        )]);
        //Execute the hint
        assert_eq!(
            vm.hint_executor
                .execute_hint(&mut vm, hint_code, &ids, &ApTracking::default()),
            Ok(())
        );
        //Check the value of ids.loop_temps.should_continue (loop_temps + 3)
        assert_eq!(
            vm.memory.get(&MaybeRelocatable::from((0, 3))),
            Ok(Some(&MaybeRelocatable::from(bigint!(1))))
        );
    }

    #[test]
    fn should_continue_loop_valid_empty_current_access_indices() {
        let hint_code = SQUASH_DICT_INNER_CONTINUE_LOOP;
        //Prepare scope variables
        let current_access_indices = vec![];
        //Create vm
        let mut vm = VirtualMachine::new(
            BigInt::new(Sign::Plus, vec![1, 0, 0, 0, 0, 0, 17, 134217728]),
            Vec::new(),
            false,
            &HINT_EXECUTOR,
        );
        for _ in 0..2 {
            vm.segments.add(&mut vm.memory, None);
        }
        //Store scope variables
        vm.exec_scopes.assign_or_update_variable(
            "current_access_indices",
            PyValueType::List(current_access_indices),
        );
        //Initialize fp
        vm.run_context.fp = MaybeRelocatable::from((0, 1));
        //Create ids
        let mut ids = HashMap::<String, BigInt>::new();
        ids.insert(String::from("loop_temps"), bigint!(0));
        //Create references
        vm.references = HashMap::from([(
            0,
            HintReference {
                dereference: true,
                register: Register::FP,
                offset1: -1,
                offset2: 0,
                inner_dereference: false,
                ap_tracking_data: None,
                immediate: None,
            },
        )]);
        //Execute the hint
        assert_eq!(
            vm.hint_executor
                .execute_hint(&mut vm, hint_code, &ids, &ApTracking::default()),
            Ok(())
        );
        //Check the value of ids.loop_temps.should_continue (loop_temps + 3)
        assert_eq!(
            vm.memory.get(&MaybeRelocatable::from((0, 3))),
            Ok(Some(&MaybeRelocatable::from(bigint!(0))))
        );
    }

    #[test]
    fn assert_current_indices_len_is_empty() {
        let hint_code = SQUASH_DICT_INNER_ASSERT_LEN;
        //Prepare scope variables
        let current_access_indices = vec![];
        //Create vm
        let mut vm = VirtualMachine::new(
            BigInt::new(Sign::Plus, vec![1, 0, 0, 0, 0, 0, 17, 134217728]),
            Vec::new(),
            false,
            &HINT_EXECUTOR,
        );
        //Store scope variables
        vm.exec_scopes.assign_or_update_variable(
            "current_access_indices",
            PyValueType::List(current_access_indices),
        );
        //Execute the hint
        //Hint should produce an error if assertion fails
        assert_eq!(
            vm.hint_executor.execute_hint(
                &mut vm,
                hint_code,
                &HashMap::new(),
                &ApTracking::default()
            ),
            Ok(())
        );
    }

    #[test]
    fn assert_current_indices_len_is_empty_not() {
        let hint_code = SQUASH_DICT_INNER_ASSERT_LEN;
        //Prepare scope variables
        let current_access_indices = vec![bigint!(29)];
        //Create vm
        let mut vm = VirtualMachine::new(
            BigInt::new(Sign::Plus, vec![1, 0, 0, 0, 0, 0, 17, 134217728]),
            Vec::new(),
            false,
            &HINT_EXECUTOR,
        );
        //Store scope variables
        vm.exec_scopes.assign_or_update_variable(
            "current_access_indices",
            PyValueType::List(current_access_indices),
        );
        //Execute the hint
        //Hint should produce an error if assertion fails
        assert_eq!(
            vm.hint_executor.execute_hint(
                &mut vm,
                hint_code,
                &HashMap::new(),
                &ApTracking::default()
            ),
            Err(VirtualMachineError::CurrentAccessIndicesNotEmpty)
        );
    }

    #[test]
    fn squash_dict_inner_uses_accesses_assert_valid() {
        let hint_code = SQUASH_DICT_INNER_USED_ACCESSES_ASSERT;
        //Prepare scope variables
        let mut access_indices = HashMap::<BigInt, Vec<BigInt>>::new();
        let current_accessed_indices = vec![bigint!(9), bigint!(3), bigint!(10), bigint!(7)];
        access_indices.insert(bigint!(5), current_accessed_indices);
        //Create vm
        let mut vm = VirtualMachine::new(
            BigInt::new(Sign::Plus, vec![1, 0, 0, 0, 0, 0, 17, 134217728]),
            Vec::new(),
            false,
            &HINT_EXECUTOR,
        );
        for _ in 0..2 {
            vm.segments.add(&mut vm.memory, None);
        }
        //Store scope variables
        vm.exec_scopes
            .assign_or_update_variable("access_indices", PyValueType::KeyToListMap(access_indices));
        vm.exec_scopes
            .assign_or_update_variable("key", PyValueType::BigInt(bigint!(5)));
        //Initialize fp
        vm.run_context.fp = MaybeRelocatable::from((0, 1));
        //Insert ids into memory (n_used_accesses)
        vm.memory
            .insert(
                &MaybeRelocatable::from((0, 0)),
                &MaybeRelocatable::from(bigint!(4)),
            )
            .unwrap();
        //Create ids
        let mut ids = HashMap::<String, BigInt>::new();
        ids.insert(String::from("n_used_accesses"), bigint!(0));
        //Create references
        vm.references = HashMap::from([(
            0,
            HintReference {
                dereference: true,
                register: Register::FP,
                offset1: -1,
                offset2: 0,
                inner_dereference: false,
                ap_tracking_data: None,
                immediate: None,
            },
        )]);
        //Execute the hint
        //Hint would fail is assertion fails
        assert_eq!(
            vm.hint_executor
                .execute_hint(&mut vm, hint_code, &ids, &ApTracking::default()),
            Ok(())
        );
    }

    #[test]
    fn squash_dict_inner_uses_accesses_assert_wrong_used_access_number() {
        let hint_code = SQUASH_DICT_INNER_USED_ACCESSES_ASSERT;
        //Prepare scope variables
        let mut access_indices = HashMap::<BigInt, Vec<BigInt>>::new();
        let current_accessed_indices = vec![bigint!(9), bigint!(3), bigint!(10), bigint!(7)];
        access_indices.insert(bigint!(5), current_accessed_indices);
        //Create vm
        let mut vm = VirtualMachine::new(
            BigInt::new(Sign::Plus, vec![1, 0, 0, 0, 0, 0, 17, 134217728]),
            Vec::new(),
            false,
            &HINT_EXECUTOR,
        );
        for _ in 0..2 {
            vm.segments.add(&mut vm.memory, None);
        }
        //Store scope variables
        vm.exec_scopes
            .assign_or_update_variable("access_indices", PyValueType::KeyToListMap(access_indices));
        vm.exec_scopes
            .assign_or_update_variable("key", PyValueType::BigInt(bigint!(5)));
        //Initialize fp
        vm.run_context.fp = MaybeRelocatable::from((0, 1));
        //Insert ids into memory (n_used_accesses)
        vm.memory
            .insert(
                &MaybeRelocatable::from((0, 0)),
                &MaybeRelocatable::from(bigint!(5)),
            )
            .unwrap();
        //Create ids
        let mut ids = HashMap::<String, BigInt>::new();
        ids.insert(String::from("n_used_accesses"), bigint!(0));
        //Create references
        vm.references = HashMap::from([(
            0,
            HintReference {
                dereference: true,
                register: Register::FP,
                offset1: -1,
                offset2: 0,
                inner_dereference: false,
                ap_tracking_data: None,
                immediate: None,
            },
        )]);
        //Execute the hint
        assert_eq!(
            vm.hint_executor
                .execute_hint(&mut vm, hint_code, &ids, &ApTracking::default()),
            Err(VirtualMachineError::NumUsedAccessesAssertFail(
                bigint!(5),
                4,
                bigint!(5)
            ))
        );
    }

    #[test]
    fn squash_dict_inner_uses_accesses_assert_used_access_number_relocatable() {
        let hint_code = SQUASH_DICT_INNER_USED_ACCESSES_ASSERT;
        //Prepare scope variables
        let mut access_indices = HashMap::<BigInt, Vec<BigInt>>::new();
        let current_accessed_indices = vec![bigint!(9), bigint!(3), bigint!(10), bigint!(7)];
        access_indices.insert(bigint!(5), current_accessed_indices);
        //Create vm
        let mut vm = VirtualMachine::new(
            BigInt::new(Sign::Plus, vec![1, 0, 0, 0, 0, 0, 17, 134217728]),
            Vec::new(),
            false,
            &HINT_EXECUTOR,
        );
        for _ in 0..2 {
            vm.segments.add(&mut vm.memory, None);
        }
        //Store scope variables
        vm.exec_scopes
            .assign_or_update_variable("access_indices", PyValueType::KeyToListMap(access_indices));
        vm.exec_scopes
            .assign_or_update_variable("key", PyValueType::BigInt(bigint!(5)));
        //Initialize fp
        vm.run_context.fp = MaybeRelocatable::from((0, 1));
        //Insert ids into memory (n_used_accesses)
        vm.memory
            .insert(
                &MaybeRelocatable::from((0, 0)),
                &MaybeRelocatable::from((0, 2)),
            )
            .unwrap();
        //Create ids
        let mut ids = HashMap::<String, BigInt>::new();
        ids.insert(String::from("n_used_accesses"), bigint!(0));
        //Create references
        vm.references = HashMap::from([(
            0,
            HintReference {
                dereference: true,
                register: Register::FP,
                offset1: -1,
                offset2: 0,
                inner_dereference: false,
                ap_tracking_data: None,
                immediate: None,
            },
        )]);
        //Execute the hint
        assert_eq!(
            vm.hint_executor
                .execute_hint(&mut vm, hint_code, &ids, &ApTracking::default()),
            Err(VirtualMachineError::ExpectedInteger(
                MaybeRelocatable::from((0, 0))
            ))
        );
    }

    #[test]
    fn squash_dict_assert_len_keys_empty() {
        let hint_code = SQUASH_DICT_INNER_LEN_KEYS;
        //Prepare scope variables
        let keys = vec![];
        //Create vm
        let mut vm = VirtualMachine::new(
            BigInt::new(Sign::Plus, vec![1, 0, 0, 0, 0, 0, 17, 134217728]),
            Vec::new(),
            false,
            &HINT_EXECUTOR,
        );
        //Store scope variables
        vm.exec_scopes
            .assign_or_update_variable("keys", PyValueType::List(keys));
        //Execute the hint
        assert_eq!(
            vm.hint_executor.execute_hint(
                &mut vm,
                hint_code,
                &HashMap::new(),
                &ApTracking::default()
            ),
            Ok(())
        );
    }

    #[test]
    fn squash_dict_assert_len_keys_not_empty() {
        let hint_code = SQUASH_DICT_INNER_LEN_KEYS;
        //Prepare scope variables
        let keys = vec![bigint!(3)];
        //Create vm
        let mut vm = VirtualMachine::new(
            BigInt::new(Sign::Plus, vec![1, 0, 0, 0, 0, 0, 17, 134217728]),
            Vec::new(),
            false,
            &HINT_EXECUTOR,
        );
        //Store scope variables
        vm.exec_scopes
            .assign_or_update_variable("keys", PyValueType::List(keys));
        //Execute the hint
        assert_eq!(
            vm.hint_executor.execute_hint(
                &mut vm,
                hint_code,
                &HashMap::new(),
                &ApTracking::default()
            ),
            Err(VirtualMachineError::KeysNotEmpty)
        );
    }

    #[test]
    fn squash_dict_assert_len_keys_no_keys() {
        let hint_code = SQUASH_DICT_INNER_LEN_KEYS;
        //Create vm
        let mut vm = VirtualMachine::new(
            BigInt::new(Sign::Plus, vec![1, 0, 0, 0, 0, 0, 17, 134217728]),
            Vec::new(),
            false,
            &HINT_EXECUTOR,
        );
        //Execute the hint
        assert_eq!(
<<<<<<< HEAD
            execute_hint(&mut vm, hint_code, HashMap::new(), &ApTracking::default()),
            Err(VirtualMachineError::VariableNotInScopeError(String::from(
                "keys"
            )))
=======
            vm.hint_executor.execute_hint(
                &mut vm,
                hint_code,
                &HashMap::new(),
                &ApTracking::default()
            ),
            Err(VirtualMachineError::NoLocalVariable(String::from("keys")))
>>>>>>> 31689285
        );
    }

    #[test]
    fn squash_dict_inner_next_key_keys_non_empty() {
        let hint_code = SQUASH_DICT_INNER_NEXT_KEY;
        //Prepare scope variables
        let keys = vec![bigint!(1), bigint!(3)];
        //Create vm
        let mut vm = VirtualMachine::new(
            BigInt::new(Sign::Plus, vec![1, 0, 0, 0, 0, 0, 17, 134217728]),
            Vec::new(),
            false,
            &HINT_EXECUTOR,
        );
        for _ in 0..1 {
            vm.segments.add(&mut vm.memory, None);
        }
        //Store scope variables
        vm.exec_scopes
            .assign_or_update_variable("keys", PyValueType::List(keys));
        //Initialize fp
        vm.run_context.fp = MaybeRelocatable::from((0, 1));
        //Create ids
        let mut ids = HashMap::<String, BigInt>::new();
        ids.insert(String::from("next_key"), bigint!(0));
        //Create references
        vm.references = HashMap::from([(
            0,
            HintReference {
                dereference: true,
                register: Register::FP,
                offset1: -1,
                offset2: 0,
                inner_dereference: false,
                ap_tracking_data: None,
                immediate: None,
            },
        )]);
        //Execute the hint
        assert_eq!(
            vm.hint_executor
                .execute_hint(&mut vm, hint_code, &ids, &ApTracking::default()),
            Ok(())
        );
        //Check the value of ids.next_key
        assert_eq!(
            vm.memory.get(&MaybeRelocatable::from((0, 0))),
            Ok(Some(&MaybeRelocatable::from(bigint!(3))))
        );
        //Check local variables
        let variables = vm.exec_scopes.get_local_variables().unwrap();
        let keys = variables.get("keys").unwrap();
        let key = variables.get("key").unwrap();
        assert_eq!(key, &PyValueType::BigInt(bigint!(3)));
        assert_eq!(keys, &PyValueType::List(vec![bigint!(1)]));
    }

    #[test]
    fn squash_dict_inner_next_key_keys_empty() {
        let hint_code = SQUASH_DICT_INNER_NEXT_KEY;
        //Prepare scope variables
        let keys = vec![];
        //Create vm
        let mut vm = VirtualMachine::new(
            BigInt::new(Sign::Plus, vec![1, 0, 0, 0, 0, 0, 17, 134217728]),
            Vec::new(),
            false,
            &HINT_EXECUTOR,
        );
        for _ in 0..1 {
            vm.segments.add(&mut vm.memory, None);
        }
        //Store scope variables
        vm.exec_scopes
            .assign_or_update_variable("keys", PyValueType::List(keys));
        //Initialize fp
        vm.run_context.fp = MaybeRelocatable::from((0, 1));
        //Create ids
        let mut ids = HashMap::<String, BigInt>::new();
        ids.insert(String::from("next_key"), bigint!(0));
        //Create references
        vm.references = HashMap::from([(
            0,
            HintReference {
                dereference: true,
                register: Register::FP,
                offset1: -1,
                offset2: 0,
                inner_dereference: false,
                ap_tracking_data: None,
                immediate: None,
            },
        )]);
        //Execute the hint
        assert_eq!(
            vm.hint_executor
                .execute_hint(&mut vm, hint_code, &ids, &ApTracking::default()),
            Err(VirtualMachineError::EmptyKeys)
        );
    }

    #[test]
    fn squash_dict_valid_one_key_dict_no_max_size() {
        //Dict = {1: (1,1), 1: (1,2)}
        let hint_code = SQUASH_DICT;
        //Create vm
        let mut vm = VirtualMachine::new(
            BigInt::new(Sign::Plus, vec![1, 0, 0, 0, 0, 0, 17, 134217728]),
            vec![(
                "range_check".to_string(),
                Box::new(RangeCheckBuiltinRunner::new(true, bigint!(8), 8)),
            )],
            false,
            &HINT_EXECUTOR,
        );
        for _ in 0..2 {
            vm.segments.add(&mut vm.memory, None);
        }
        //Initialize fp
        vm.run_context.fp = MaybeRelocatable::from((0, 5));
        //Insert ids into memory
        //ids.n_accesses
        vm.memory
            .insert(
                &MaybeRelocatable::from((0, 4)),
                &MaybeRelocatable::from(bigint!(2)),
            )
            .unwrap();
        //ids.n_ptr_diff
        vm.memory
            .insert(
                &MaybeRelocatable::from((0, 3)),
                &MaybeRelocatable::from(bigint!(6)),
            )
            .unwrap();
        //Leave gaps for ids.big_keys (0,1) and ids.first_key (0,2)
        //ids.dict_accesses
        vm.memory
            .insert(
                &MaybeRelocatable::from((0, 0)),
                &MaybeRelocatable::from((1, 0)),
            )
            .unwrap();
        //Points to the first dict_access
        //dict_accesses[0].key
        vm.memory
            .insert(
                &MaybeRelocatable::from((1, 0)),
                &MaybeRelocatable::from(bigint!(1)),
            )
            .unwrap();
        //dict_accesses[0].prev_value
        vm.memory
            .insert(
                &MaybeRelocatable::from((1, 1)),
                &MaybeRelocatable::from(bigint!(1)),
            )
            .unwrap();
        //dict_accesses[0].next_value
        vm.memory
            .insert(
                &MaybeRelocatable::from((1, 2)),
                &MaybeRelocatable::from(bigint!(1)),
            )
            .unwrap();
        //dict_accesses[1].key
        vm.memory
            .insert(
                &MaybeRelocatable::from((1, 3)),
                &MaybeRelocatable::from(bigint!(1)),
            )
            .unwrap();
        //dict_accesses[1].prev_value
        vm.memory
            .insert(
                &MaybeRelocatable::from((1, 4)),
                &MaybeRelocatable::from(bigint!(1)),
            )
            .unwrap();
        //dict_accesses[1].next_value
        vm.memory
            .insert(
                &MaybeRelocatable::from((1, 5)),
                &MaybeRelocatable::from(bigint!(2)),
            )
            .unwrap();

        //Create ids
        let mut ids = HashMap::<String, BigInt>::new();
        ids.insert(String::from("dict_accesses"), bigint!(0));
        ids.insert(String::from("big_keys"), bigint!(1));
        ids.insert(String::from("first_key"), bigint!(2));
        ids.insert(String::from("ptr_diff"), bigint!(3));
        ids.insert(String::from("n_accesses"), bigint!(4));
        //Create references
        vm.references = HashMap::from([
            (
                0,
                HintReference {
                    dereference: true,
                    register: Register::FP,
                    offset1: -5,
                    offset2: 0,
                    inner_dereference: false,
                    ap_tracking_data: None,
                    immediate: None,
                },
            ),
            (
                1,
                HintReference {
                    dereference: true,
                    register: Register::FP,
                    offset1: -4,
                    offset2: 0,
                    inner_dereference: false,
                    ap_tracking_data: None,
                    immediate: None,
                },
            ),
            (
                2,
                HintReference {
                    dereference: true,
                    register: Register::FP,
                    offset1: -3,
                    offset2: 0,
                    inner_dereference: false,
                    ap_tracking_data: None,
                    immediate: None,
                },
            ),
            (
                3,
                HintReference {
                    dereference: true,
                    register: Register::FP,
                    offset1: -2,
                    offset2: 0,
                    inner_dereference: false,
                    ap_tracking_data: None,
                    immediate: None,
                },
            ),
            (
                4,
                HintReference {
                    dereference: true,
                    register: Register::FP,
                    offset1: -1,
                    offset2: 0,
                    inner_dereference: false,
                    ap_tracking_data: None,
                    immediate: None,
                },
            ),
        ]);
        //Execute the hint
        assert_eq!(
            vm.hint_executor
                .execute_hint(&mut vm, hint_code, &ids, &ApTracking::default()),
            Ok(())
        );
        //Check scope variables
        let access_indices = get_access_indices(&mut vm).unwrap();
        assert_eq!(
            access_indices,
            &HashMap::from([(bigint!(1), vec![bigint!(0), bigint!(1)])])
        );
        let keys = get_list_from_scope(&vm.exec_scopes, "keys").unwrap();
        assert_eq!(keys, vec![]);
        let key = get_int_from_scope(&vm.exec_scopes, "key").unwrap();
        assert_eq!(key, bigint!(1));
        //Check ids variables
        let big_keys = vm
            .memory
            .get(&MaybeRelocatable::from((0, 1)))
            .unwrap()
            .unwrap();
        assert_eq!(big_keys, &MaybeRelocatable::from(bigint!(0)));
        let first_key = vm
            .memory
            .get(&MaybeRelocatable::from((0, 2)))
            .unwrap()
            .unwrap();
        assert_eq!(first_key, &MaybeRelocatable::from(bigint!(1)));
    }

    #[test]
    fn squash_dict_valid_two_key_dict_no_max_size() {
        //Dict = {1: (1,1), 1: (1,2), 2: (10,10), 2: (10,20)}
        let hint_code = SQUASH_DICT;
        assert_eq!(SQUASH_DICT, hint_code::SQUASH_DICT);
        //Create vm
        let mut vm = VirtualMachine::new(
            BigInt::new(Sign::Plus, vec![1, 0, 0, 0, 0, 0, 17, 134217728]),
            vec![(
                "range_check".to_string(),
                Box::new(RangeCheckBuiltinRunner::new(true, bigint!(8), 8)),
            )],
            false,
            &HINT_EXECUTOR,
        );
        for _ in 0..2 {
            vm.segments.add(&mut vm.memory, None);
        }
        //Initialize fp
        vm.run_context.fp = MaybeRelocatable::from((0, 5));
        //Insert ids into memory
        //ids.n_accesses
        vm.memory
            .insert(
                &MaybeRelocatable::from((0, 4)),
                &MaybeRelocatable::from(bigint!(4)),
            )
            .unwrap();
        //ids.n_ptr_diff
        vm.memory
            .insert(
                &MaybeRelocatable::from((0, 3)),
                &MaybeRelocatable::from(bigint!(6)),
            )
            .unwrap();
        //Leave gaps for ids.big_keys (0,1) and ids.first_key (0,2)
        //ids.dict_accesses
        vm.memory
            .insert(
                &MaybeRelocatable::from((0, 0)),
                &MaybeRelocatable::from((1, 0)),
            )
            .unwrap();
        //Points to the first dict_access
        //dict_accesses[0].key
        vm.memory
            .insert(
                &MaybeRelocatable::from((1, 0)),
                &MaybeRelocatable::from(bigint!(1)),
            )
            .unwrap();
        //dict_accesses[0].prev_value
        vm.memory
            .insert(
                &MaybeRelocatable::from((1, 1)),
                &MaybeRelocatable::from(bigint!(1)),
            )
            .unwrap();
        //dict_accesses[0].next_value
        vm.memory
            .insert(
                &MaybeRelocatable::from((1, 2)),
                &MaybeRelocatable::from(bigint!(1)),
            )
            .unwrap();
        //dict_accesses[1].key
        vm.memory
            .insert(
                &MaybeRelocatable::from((1, 3)),
                &MaybeRelocatable::from(bigint!(1)),
            )
            .unwrap();
        //dict_accesses[1].prev_value
        vm.memory
            .insert(
                &MaybeRelocatable::from((1, 4)),
                &MaybeRelocatable::from(bigint!(1)),
            )
            .unwrap();
        //dict_accesses[1].next_value
        vm.memory
            .insert(
                &MaybeRelocatable::from((1, 5)),
                &MaybeRelocatable::from(bigint!(2)),
            )
            .unwrap();
        //dict_accesses[2].key
        vm.memory
            .insert(
                &MaybeRelocatable::from((1, 6)),
                &MaybeRelocatable::from(bigint!(2)),
            )
            .unwrap();
        //dict_accesses[2].prev_value
        vm.memory
            .insert(
                &MaybeRelocatable::from((1, 7)),
                &MaybeRelocatable::from(bigint!(10)),
            )
            .unwrap();
        //dict_accesses[2].next_value
        vm.memory
            .insert(
                &MaybeRelocatable::from((1, 8)),
                &MaybeRelocatable::from(bigint!(10)),
            )
            .unwrap();
        //dict_accesses[3].key
        vm.memory
            .insert(
                &MaybeRelocatable::from((1, 9)),
                &MaybeRelocatable::from(bigint!(2)),
            )
            .unwrap();
        //dict_accesses[3].prev_value
        vm.memory
            .insert(
                &MaybeRelocatable::from((1, 10)),
                &MaybeRelocatable::from(bigint!(10)),
            )
            .unwrap();
        //dict_accesses[3].next_value
        vm.memory
            .insert(
                &MaybeRelocatable::from((1, 11)),
                &MaybeRelocatable::from(bigint!(20)),
            )
            .unwrap();

        //Create ids
        let mut ids = HashMap::<String, BigInt>::new();
        ids.insert(String::from("dict_accesses"), bigint!(0));
        ids.insert(String::from("big_keys"), bigint!(1));
        ids.insert(String::from("first_key"), bigint!(2));
        ids.insert(String::from("ptr_diff"), bigint!(3));
        ids.insert(String::from("n_accesses"), bigint!(4));
        //Create references
        vm.references = HashMap::from([
            (
                0,
                HintReference {
                    dereference: true,
                    register: Register::FP,
                    offset1: -5,
                    offset2: 0,
                    inner_dereference: false,
                    ap_tracking_data: None,
                    immediate: None,
                },
            ),
            (
                1,
                HintReference {
                    dereference: true,
                    register: Register::FP,
                    offset1: -4,
                    offset2: 0,
                    inner_dereference: false,
                    ap_tracking_data: None,
                    immediate: None,
                },
            ),
            (
                2,
                HintReference {
                    dereference: true,
                    register: Register::FP,
                    offset1: -3,
                    offset2: 0,
                    inner_dereference: false,
                    ap_tracking_data: None,
                    immediate: None,
                },
            ),
            (
                3,
                HintReference {
                    dereference: true,
                    register: Register::FP,
                    offset1: -2,
                    offset2: 0,
                    inner_dereference: false,
                    ap_tracking_data: None,
                    immediate: None,
                },
            ),
            (
                4,
                HintReference {
                    dereference: true,
                    register: Register::FP,
                    offset1: -1,
                    offset2: 0,
                    inner_dereference: false,
                    ap_tracking_data: None,
                    immediate: None,
                },
            ),
        ]);
        //Execute the hint
        assert_eq!(
            vm.hint_executor
                .execute_hint(&mut vm, hint_code, &ids, &ApTracking::default()),
            Ok(())
        );
        //Check scope variables
        let access_indices = get_access_indices(&mut vm).unwrap();
        assert_eq!(
            access_indices,
            &HashMap::from([
                (bigint!(1), vec![bigint!(0), bigint!(1)]),
                (bigint!(2), vec![bigint!(2), bigint!(3)])
            ])
        );
        let keys = get_list_from_scope(&vm.exec_scopes, "keys").unwrap();
        assert_eq!(keys, vec![bigint!(2)]);
        let key = get_int_from_scope(&vm.exec_scopes, "key").unwrap();
        assert_eq!(key, bigint!(1));
        //Check ids variables
        let big_keys = vm
            .memory
            .get(&MaybeRelocatable::from((0, 1)))
            .unwrap()
            .unwrap();
        assert_eq!(big_keys, &MaybeRelocatable::from(bigint!(0)));
        let first_key = vm
            .memory
            .get(&MaybeRelocatable::from((0, 2)))
            .unwrap()
            .unwrap();
        assert_eq!(first_key, &MaybeRelocatable::from(bigint!(1)));
    }

    #[test]
    fn squash_dict_valid_one_key_dict_with_max_size() {
        //Dict = {1: (1,1), 1: (1,2)}
        let hint_code = SQUASH_DICT;
        //Create vm
        let mut vm = VirtualMachine::new(
            BigInt::new(Sign::Plus, vec![1, 0, 0, 0, 0, 0, 17, 134217728]),
            vec![(
                "range_check".to_string(),
                Box::new(RangeCheckBuiltinRunner::new(true, bigint!(8), 8)),
            )],
            false,
            &HINT_EXECUTOR,
        );
        for _ in 0..2 {
            vm.segments.add(&mut vm.memory, None);
        }
        //Create scope variables
        vm.exec_scopes
            .assign_or_update_variable("__squash_dict_max_size", PyValueType::BigInt(bigint!(12)));
        //Initialize fp
        vm.run_context.fp = MaybeRelocatable::from((0, 5));
        //Insert ids into memory
        //ids.n_accesses
        vm.memory
            .insert(
                &MaybeRelocatable::from((0, 4)),
                &MaybeRelocatable::from(bigint!(2)),
            )
            .unwrap();
        //ids.n_ptr_diff
        vm.memory
            .insert(
                &MaybeRelocatable::from((0, 3)),
                &MaybeRelocatable::from(bigint!(6)),
            )
            .unwrap();
        //Leave gaps for ids.big_keys (0,1) and ids.first_key (0,2)
        //ids.dict_accesses
        vm.memory
            .insert(
                &MaybeRelocatable::from((0, 0)),
                &MaybeRelocatable::from((1, 0)),
            )
            .unwrap();
        //Points to the first dict_access
        //dict_accesses[0].key
        vm.memory
            .insert(
                &MaybeRelocatable::from((1, 0)),
                &MaybeRelocatable::from(bigint!(1)),
            )
            .unwrap();
        //dict_accesses[0].prev_value
        vm.memory
            .insert(
                &MaybeRelocatable::from((1, 1)),
                &MaybeRelocatable::from(bigint!(1)),
            )
            .unwrap();
        //dict_accesses[0].next_value
        vm.memory
            .insert(
                &MaybeRelocatable::from((1, 2)),
                &MaybeRelocatable::from(bigint!(1)),
            )
            .unwrap();
        //dict_accesses[1].key
        vm.memory
            .insert(
                &MaybeRelocatable::from((1, 3)),
                &MaybeRelocatable::from(bigint!(1)),
            )
            .unwrap();
        //dict_accesses[1].prev_value
        vm.memory
            .insert(
                &MaybeRelocatable::from((1, 4)),
                &MaybeRelocatable::from(bigint!(1)),
            )
            .unwrap();
        //dict_accesses[1].next_value
        vm.memory
            .insert(
                &MaybeRelocatable::from((1, 5)),
                &MaybeRelocatable::from(bigint!(2)),
            )
            .unwrap();

        //Create ids
        let mut ids = HashMap::<String, BigInt>::new();
        ids.insert(String::from("dict_accesses"), bigint!(0));
        ids.insert(String::from("big_keys"), bigint!(1));
        ids.insert(String::from("first_key"), bigint!(2));
        ids.insert(String::from("ptr_diff"), bigint!(3));
        ids.insert(String::from("n_accesses"), bigint!(4));
        //Create references
        vm.references = HashMap::from([
            (
                0,
                HintReference {
                    dereference: true,
                    register: Register::FP,
                    offset1: -5,
                    offset2: 0,
                    inner_dereference: false,
                    ap_tracking_data: None,
                    immediate: None,
                },
            ),
            (
                1,
                HintReference {
                    dereference: true,
                    register: Register::FP,
                    offset1: -4,
                    offset2: 0,
                    inner_dereference: false,
                    ap_tracking_data: None,
                    immediate: None,
                },
            ),
            (
                2,
                HintReference {
                    dereference: true,
                    register: Register::FP,
                    offset1: -3,
                    offset2: 0,
                    inner_dereference: false,
                    ap_tracking_data: None,
                    immediate: None,
                },
            ),
            (
                3,
                HintReference {
                    dereference: true,
                    register: Register::FP,
                    offset1: -2,
                    offset2: 0,
                    inner_dereference: false,
                    ap_tracking_data: None,
                    immediate: None,
                },
            ),
            (
                4,
                HintReference {
                    dereference: true,
                    register: Register::FP,
                    offset1: -1,
                    offset2: 0,
                    inner_dereference: false,
                    ap_tracking_data: None,
                    immediate: None,
                },
            ),
        ]);
        //Execute the hint
        assert_eq!(
            vm.hint_executor
                .execute_hint(&mut vm, hint_code, &ids, &ApTracking::default()),
            Ok(())
        );
        //Check scope variables
        let access_indices = get_access_indices(&mut vm).unwrap();
        assert_eq!(
            access_indices,
            &HashMap::from([(bigint!(1), vec![bigint!(0), bigint!(1)])])
        );
        let keys = get_list_from_scope(&vm.exec_scopes, "keys").unwrap();
        assert_eq!(keys, vec![]);
        let key = get_int_from_scope(&vm.exec_scopes, "key").unwrap();
        assert_eq!(key, bigint!(1));
        //Check ids variables
        let big_keys = vm
            .memory
            .get(&MaybeRelocatable::from((0, 1)))
            .unwrap()
            .unwrap();
        assert_eq!(big_keys, &MaybeRelocatable::from(bigint!(0)));
        let first_key = vm
            .memory
            .get(&MaybeRelocatable::from((0, 2)))
            .unwrap()
            .unwrap();
        assert_eq!(first_key, &MaybeRelocatable::from(bigint!(1)));
    }

    #[test]
    fn squash_dict_invalid_one_key_dict_with_max_size_exceeded() {
        //Dict = {1: (1,1), 1: (1,2)}
        let hint_code = SQUASH_DICT;
        //Create vm
        let mut vm = VirtualMachine::new(
            BigInt::new(Sign::Plus, vec![1, 0, 0, 0, 0, 0, 17, 134217728]),
            vec![(
                "range_check".to_string(),
                Box::new(RangeCheckBuiltinRunner::new(true, bigint!(8), 8)),
            )],
            false,
            &HINT_EXECUTOR,
        );
        for _ in 0..2 {
            vm.segments.add(&mut vm.memory, None);
        }
        //Create scope variables
        vm.exec_scopes
            .assign_or_update_variable("__squash_dict_max_size", PyValueType::BigInt(bigint!(1)));
        //Initialize fp
        vm.run_context.fp = MaybeRelocatable::from((0, 5));
        //Insert ids into memory
        //ids.n_accesses
        vm.memory
            .insert(
                &MaybeRelocatable::from((0, 4)),
                &MaybeRelocatable::from(bigint!(2)),
            )
            .unwrap();
        //ids.n_ptr_diff
        vm.memory
            .insert(
                &MaybeRelocatable::from((0, 3)),
                &MaybeRelocatable::from(bigint!(6)),
            )
            .unwrap();
        //Leave gaps for ids.big_keys (0,1) and ids.first_key (0,2)
        //ids.dict_accesses
        vm.memory
            .insert(
                &MaybeRelocatable::from((0, 0)),
                &MaybeRelocatable::from((1, 0)),
            )
            .unwrap();
        //Points to the first dict_access
        //dict_accesses[0].key
        vm.memory
            .insert(
                &MaybeRelocatable::from((1, 0)),
                &MaybeRelocatable::from(bigint!(1)),
            )
            .unwrap();
        //dict_accesses[0].prev_value
        vm.memory
            .insert(
                &MaybeRelocatable::from((1, 1)),
                &MaybeRelocatable::from(bigint!(1)),
            )
            .unwrap();
        //dict_accesses[0].next_value
        vm.memory
            .insert(
                &MaybeRelocatable::from((1, 2)),
                &MaybeRelocatable::from(bigint!(1)),
            )
            .unwrap();
        //dict_accesses[1].key
        vm.memory
            .insert(
                &MaybeRelocatable::from((1, 3)),
                &MaybeRelocatable::from(bigint!(1)),
            )
            .unwrap();
        //dict_accesses[1].prev_value
        vm.memory
            .insert(
                &MaybeRelocatable::from((1, 4)),
                &MaybeRelocatable::from(bigint!(1)),
            )
            .unwrap();
        //dict_accesses[1].next_value
        vm.memory
            .insert(
                &MaybeRelocatable::from((1, 5)),
                &MaybeRelocatable::from(bigint!(2)),
            )
            .unwrap();

        //Create ids
        let mut ids = HashMap::<String, BigInt>::new();
        ids.insert(String::from("dict_accesses"), bigint!(0));
        ids.insert(String::from("big_keys"), bigint!(1));
        ids.insert(String::from("first_key"), bigint!(2));
        ids.insert(String::from("ptr_diff"), bigint!(3));
        ids.insert(String::from("n_accesses"), bigint!(4));
        //Create references
        vm.references = HashMap::from([
            (
                0,
                HintReference {
                    dereference: true,
                    register: Register::FP,
                    offset1: -5,
                    offset2: 0,
                    inner_dereference: false,
                    ap_tracking_data: None,
                    immediate: None,
                },
            ),
            (
                1,
                HintReference {
                    dereference: true,
                    register: Register::FP,
                    offset1: -4,
                    offset2: 0,
                    inner_dereference: false,
                    ap_tracking_data: None,
                    immediate: None,
                },
            ),
            (
                2,
                HintReference {
                    dereference: true,
                    register: Register::FP,
                    offset1: -3,
                    offset2: 0,
                    inner_dereference: false,
                    ap_tracking_data: None,
                    immediate: None,
                },
            ),
            (
                3,
                HintReference {
                    dereference: true,
                    register: Register::FP,
                    offset1: -2,
                    offset2: 0,
                    inner_dereference: false,
                    ap_tracking_data: None,
                    immediate: None,
                },
            ),
            (
                4,
                HintReference {
                    dereference: true,
                    register: Register::FP,
                    offset1: -1,
                    offset2: 0,
                    inner_dereference: false,
                    ap_tracking_data: None,
                    immediate: None,
                },
            ),
        ]);
        //Execute the hint
        assert_eq!(
            vm.hint_executor
                .execute_hint(&mut vm, hint_code, &ids, &ApTracking::default()),
            Err(VirtualMachineError::SquashDictMaxSizeExceeded(
                bigint!(1),
                bigint!(2)
            ))
        );
    }

    #[test]
    fn squash_dict_invalid_one_key_dict_bad_ptr_diff() {
        //Dict = {1: (1,1), 1: (1,2)}
        let hint_code = SQUASH_DICT;
        //Create vm
        let mut vm = VirtualMachine::new(
            BigInt::new(Sign::Plus, vec![1, 0, 0, 0, 0, 0, 17, 134217728]),
            vec![(
                "range_check".to_string(),
                Box::new(RangeCheckBuiltinRunner::new(true, bigint!(8), 8)),
            )],
            false,
            &HINT_EXECUTOR,
        );
        for _ in 0..2 {
            vm.segments.add(&mut vm.memory, None);
        }
        //Initialize fp
        vm.run_context.fp = MaybeRelocatable::from((0, 5));
        //Insert ids into memory
        //ids.n_accesses
        vm.memory
            .insert(
                &MaybeRelocatable::from((0, 4)),
                &MaybeRelocatable::from(bigint!(2)),
            )
            .unwrap();
        //ids.n_ptr_diff
        vm.memory
            .insert(
                &MaybeRelocatable::from((0, 3)),
                &MaybeRelocatable::from(bigint!(7)),
            )
            .unwrap();
        //Leave gaps for ids.big_keys (0,1) and ids.first_key (0,2)
        //ids.dict_accesses
        vm.memory
            .insert(
                &MaybeRelocatable::from((0, 0)),
                &MaybeRelocatable::from((1, 0)),
            )
            .unwrap();
        //Points to the first dict_access
        //dict_accesses[0].key
        vm.memory
            .insert(
                &MaybeRelocatable::from((1, 0)),
                &MaybeRelocatable::from(bigint!(1)),
            )
            .unwrap();
        //dict_accesses[0].prev_value
        vm.memory
            .insert(
                &MaybeRelocatable::from((1, 1)),
                &MaybeRelocatable::from(bigint!(1)),
            )
            .unwrap();
        //dict_accesses[0].next_value
        vm.memory
            .insert(
                &MaybeRelocatable::from((1, 2)),
                &MaybeRelocatable::from(bigint!(1)),
            )
            .unwrap();
        //dict_accesses[1].key
        vm.memory
            .insert(
                &MaybeRelocatable::from((1, 3)),
                &MaybeRelocatable::from(bigint!(1)),
            )
            .unwrap();
        //dict_accesses[1].prev_value
        vm.memory
            .insert(
                &MaybeRelocatable::from((1, 4)),
                &MaybeRelocatable::from(bigint!(1)),
            )
            .unwrap();
        //dict_accesses[1].next_value
        vm.memory
            .insert(
                &MaybeRelocatable::from((1, 5)),
                &MaybeRelocatable::from(bigint!(2)),
            )
            .unwrap();

        //Create ids
        let mut ids = HashMap::<String, BigInt>::new();
        ids.insert(String::from("dict_accesses"), bigint!(0));
        ids.insert(String::from("big_keys"), bigint!(1));
        ids.insert(String::from("first_key"), bigint!(2));
        ids.insert(String::from("ptr_diff"), bigint!(3));
        ids.insert(String::from("n_accesses"), bigint!(4));
        //Create references
        vm.references = HashMap::from([
            (
                0,
                HintReference {
                    dereference: true,
                    register: Register::FP,
                    offset1: -5,
                    offset2: 0,
                    inner_dereference: false,
                    ap_tracking_data: None,
                    immediate: None,
                },
            ),
            (
                1,
                HintReference {
                    dereference: true,
                    register: Register::FP,
                    offset1: -4,
                    offset2: 0,
                    inner_dereference: false,
                    ap_tracking_data: None,
                    immediate: None,
                },
            ),
            (
                2,
                HintReference {
                    dereference: true,
                    register: Register::FP,
                    offset1: -3,
                    offset2: 0,
                    inner_dereference: false,
                    ap_tracking_data: None,
                    immediate: None,
                },
            ),
            (
                3,
                HintReference {
                    dereference: true,
                    register: Register::FP,
                    offset1: -2,
                    offset2: 0,
                    inner_dereference: false,
                    ap_tracking_data: None,
                    immediate: None,
                },
            ),
            (
                4,
                HintReference {
                    dereference: true,
                    register: Register::FP,
                    offset1: -1,
                    offset2: 0,
                    inner_dereference: false,
                    ap_tracking_data: None,
                    immediate: None,
                },
            ),
        ]);
        //Execute the hint
        assert_eq!(
            vm.hint_executor
                .execute_hint(&mut vm, hint_code, &ids, &ApTracking::default()),
            Err(VirtualMachineError::PtrDiffNotDivisibleByDictAccessSize)
        );
    }
    #[test]
    fn squash_dict_invalid_one_key_dict_with_n_access_too_big() {
        //Dict = {1: (1,1), 1: (1,2)}
        let hint_code = SQUASH_DICT;
        //Create vm
        let mut vm = VirtualMachine::new(
            BigInt::new(Sign::Plus, vec![1, 0, 0, 0, 0, 0, 17, 134217728]),
            vec![(
                "range_check".to_string(),
                Box::new(RangeCheckBuiltinRunner::new(true, bigint!(8), 8)),
            )],
            false,
            &HINT_EXECUTOR,
        );
        for _ in 0..2 {
            vm.segments.add(&mut vm.memory, None);
        }
        //Initialize fp
        vm.run_context.fp = MaybeRelocatable::from((0, 5));
        //Insert ids into memory
        //ids.n_accesses
        vm.memory
            .insert(
                &MaybeRelocatable::from((0, 4)),
                &MaybeRelocatable::from(BigInt::new(
                    Sign::Plus,
                    vec![1, 0, 0, 0, 0, 0, 17, 134217728],
                )),
            )
            .unwrap();
        //ids.n_ptr_diff
        vm.memory
            .insert(
                &MaybeRelocatable::from((0, 3)),
                &MaybeRelocatable::from(bigint!(6)),
            )
            .unwrap();
        //Leave gaps for ids.big_keys (0,1) and ids.first_key (0,2)
        //ids.dict_accesses
        vm.memory
            .insert(
                &MaybeRelocatable::from((0, 0)),
                &MaybeRelocatable::from((1, 0)),
            )
            .unwrap();
        //Points to the first dict_access
        //dict_accesses[0].key
        vm.memory
            .insert(
                &MaybeRelocatable::from((1, 0)),
                &MaybeRelocatable::from(bigint!(1)),
            )
            .unwrap();
        //dict_accesses[0].prev_value
        vm.memory
            .insert(
                &MaybeRelocatable::from((1, 1)),
                &MaybeRelocatable::from(bigint!(1)),
            )
            .unwrap();
        //dict_accesses[0].next_value
        vm.memory
            .insert(
                &MaybeRelocatable::from((1, 2)),
                &MaybeRelocatable::from(bigint!(1)),
            )
            .unwrap();
        //dict_accesses[1].key
        vm.memory
            .insert(
                &MaybeRelocatable::from((1, 3)),
                &MaybeRelocatable::from(bigint!(1)),
            )
            .unwrap();
        //dict_accesses[1].prev_value
        vm.memory
            .insert(
                &MaybeRelocatable::from((1, 4)),
                &MaybeRelocatable::from(bigint!(1)),
            )
            .unwrap();
        //dict_accesses[1].next_value
        vm.memory
            .insert(
                &MaybeRelocatable::from((1, 5)),
                &MaybeRelocatable::from(bigint!(2)),
            )
            .unwrap();

        //Create ids
        let mut ids = HashMap::<String, BigInt>::new();
        ids.insert(String::from("dict_accesses"), bigint!(0));
        ids.insert(String::from("big_keys"), bigint!(1));
        ids.insert(String::from("first_key"), bigint!(2));
        ids.insert(String::from("ptr_diff"), bigint!(3));
        ids.insert(String::from("n_accesses"), bigint!(4));
        //Create references
        vm.references = HashMap::from([
            (
                0,
                HintReference {
                    dereference: true,
                    register: Register::FP,
                    offset1: -5,
                    offset2: 0,
                    inner_dereference: false,
                    ap_tracking_data: None,
                    immediate: None,
                },
            ),
            (
                1,
                HintReference {
                    dereference: true,
                    register: Register::FP,
                    offset1: -4,
                    offset2: 0,
                    inner_dereference: false,
                    ap_tracking_data: None,
                    immediate: None,
                },
            ),
            (
                2,
                HintReference {
                    dereference: true,
                    register: Register::FP,
                    offset1: -3,
                    offset2: 0,
                    inner_dereference: false,
                    ap_tracking_data: None,
                    immediate: None,
                },
            ),
            (
                3,
                HintReference {
                    dereference: true,
                    register: Register::FP,
                    offset1: -2,
                    offset2: 0,
                    inner_dereference: false,
                    ap_tracking_data: None,
                    immediate: None,
                },
            ),
            (
                4,
                HintReference {
                    dereference: true,
                    register: Register::FP,
                    offset1: -1,
                    offset2: 0,
                    inner_dereference: false,
                    ap_tracking_data: None,
                    immediate: None,
                },
            ),
        ]);
        //Execute the hint
        assert_eq!(
            vm.hint_executor
                .execute_hint(&mut vm, hint_code, &ids, &ApTracking::default()),
            Err(VirtualMachineError::NAccessesTooBig(BigInt::new(
                Sign::Plus,
                vec![1, 0, 0, 0, 0, 0, 17, 134217728]
            ),))
        );
    }

    #[test]
    fn squash_dict_valid_one_key_dict_no_max_size_big_keys() {
        //Dict = {(prime - 1): (1,1), (prime - 1): (1,2)}
        let hint_code = SQUASH_DICT;
        //Create vm
        let mut vm = VirtualMachine::new(
            BigInt::new(Sign::Plus, vec![1, 0, 0, 0, 0, 0, 17, 134217728]),
            vec![(
                "range_check".to_string(),
                Box::new(RangeCheckBuiltinRunner::new(true, bigint!(8), 8)),
            )],
            false,
            &HINT_EXECUTOR,
        );
        for _ in 0..2 {
            vm.segments.add(&mut vm.memory, None);
        }
        //Initialize fp
        vm.run_context.fp = MaybeRelocatable::from((0, 5));
        //Insert ids into memory
        //ids.n_accesses
        vm.memory
            .insert(
                &MaybeRelocatable::from((0, 4)),
                &MaybeRelocatable::from(bigint!(2)),
            )
            .unwrap();
        //ids.n_ptr_diff
        vm.memory
            .insert(
                &MaybeRelocatable::from((0, 3)),
                &MaybeRelocatable::from(bigint!(6)),
            )
            .unwrap();
        //Leave gaps for ids.big_keys (0,1) and ids.first_key (0,2)
        //ids.dict_accesses
        vm.memory
            .insert(
                &MaybeRelocatable::from((0, 0)),
                &MaybeRelocatable::from((1, 0)),
            )
            .unwrap();
        //Points to the first dict_access
        //dict_accesses[0].key
        vm.memory
            .insert(
                &MaybeRelocatable::from((1, 0)),
                &MaybeRelocatable::from(BigInt::new(
                    Sign::Plus,
                    vec![1, 0, 0, 0, 0, 0, 17, 134217727],
                )),
            )
            .unwrap();
        //dict_accesses[0].prev_value
        vm.memory
            .insert(
                &MaybeRelocatable::from((1, 1)),
                &MaybeRelocatable::from(bigint!(1)),
            )
            .unwrap();
        //dict_accesses[0].next_value
        vm.memory
            .insert(
                &MaybeRelocatable::from((1, 2)),
                &MaybeRelocatable::from(bigint!(1)),
            )
            .unwrap();
        //dict_accesses[1].key
        vm.memory
            .insert(
                &MaybeRelocatable::from((1, 3)),
                &MaybeRelocatable::from(BigInt::new(
                    Sign::Plus,
                    vec![1, 0, 0, 0, 0, 0, 17, 134217727],
                )),
            )
            .unwrap();
        //dict_accesses[1].prev_value
        vm.memory
            .insert(
                &MaybeRelocatable::from((1, 4)),
                &MaybeRelocatable::from(bigint!(1)),
            )
            .unwrap();
        //dict_accesses[1].next_value
        vm.memory
            .insert(
                &MaybeRelocatable::from((1, 5)),
                &MaybeRelocatable::from(bigint!(2)),
            )
            .unwrap();

        //Create ids
        let mut ids = HashMap::<String, BigInt>::new();
        ids.insert(String::from("dict_accesses"), bigint!(0));
        ids.insert(String::from("big_keys"), bigint!(1));
        ids.insert(String::from("first_key"), bigint!(2));
        ids.insert(String::from("ptr_diff"), bigint!(3));
        ids.insert(String::from("n_accesses"), bigint!(4));
        //Create references
        vm.references = HashMap::from([
            (
                0,
                HintReference {
                    dereference: true,
                    register: Register::FP,
                    offset1: -5,
                    offset2: 0,
                    inner_dereference: false,
                    ap_tracking_data: None,
                    immediate: None,
                },
            ),
            (
                1,
                HintReference {
                    dereference: true,
                    register: Register::FP,
                    offset1: -4,
                    offset2: 0,
                    inner_dereference: false,
                    ap_tracking_data: None,
                    immediate: None,
                },
            ),
            (
                2,
                HintReference {
                    dereference: true,
                    register: Register::FP,
                    offset1: -3,
                    offset2: 0,
                    inner_dereference: false,
                    ap_tracking_data: None,
                    immediate: None,
                },
            ),
            (
                3,
                HintReference {
                    dereference: true,
                    register: Register::FP,
                    offset1: -2,
                    offset2: 0,
                    inner_dereference: false,
                    ap_tracking_data: None,
                    immediate: None,
                },
            ),
            (
                4,
                HintReference {
                    dereference: true,
                    register: Register::FP,
                    offset1: -1,
                    offset2: 0,
                    inner_dereference: false,
                    ap_tracking_data: None,
                    immediate: None,
                },
            ),
        ]);
        //Execute the hint
        assert_eq!(
            vm.hint_executor
                .execute_hint(&mut vm, hint_code, &ids, &ApTracking::default()),
            Ok(())
        );
        //Check scope variables
        let access_indices = get_access_indices(&mut vm).unwrap();
        assert_eq!(
            access_indices,
            &HashMap::from([(
                BigInt::new(Sign::Plus, vec![1, 0, 0, 0, 0, 0, 17, 134217727]),
                vec![bigint!(0), bigint!(1)]
            )])
        );
        let keys = get_list_from_scope(&vm.exec_scopes, "keys").unwrap();
        assert_eq!(keys, vec![]);
        let key = get_int_from_scope(&vm.exec_scopes, "key").unwrap();
        assert_eq!(
            key,
            BigInt::new(Sign::Plus, vec![1, 0, 0, 0, 0, 0, 17, 134217727])
        );
        //Check ids variables
        let big_keys = vm
            .memory
            .get(&MaybeRelocatable::from((0, 1)))
            .unwrap()
            .unwrap();
        assert_eq!(big_keys, &MaybeRelocatable::from(bigint!(1)));
        let first_key = vm
            .memory
            .get(&MaybeRelocatable::from((0, 2)))
            .unwrap()
            .unwrap();
        assert_eq!(
            first_key,
            &MaybeRelocatable::from(BigInt::new(
                Sign::Plus,
                vec![1, 0, 0, 0, 0, 0, 17, 134217727]
            ))
        );
    }
}<|MERGE_RESOLUTION|>--- conflicted
+++ resolved
@@ -45,7 +45,6 @@
     hint_ap_tracking: Option<&ApTracking>,
 ) -> Result<(), VirtualMachineError> {
     //Check that access_indices and key are in scope
-<<<<<<< HEAD
     let key = get_int_from_scope(&vm.exec_scopes, "key")?;
     let range_check_ptr = get_ptr_from_var_name(
         "range_check_ptr",
@@ -56,21 +55,6 @@
         hint_ap_tracking,
     )?;
     let access_indices = get_access_indices(vm)?;
-=======
-    let access_indices = get_access_indices(vm)
-        .ok_or_else(|| VirtualMachineError::NoLocalVariable(String::from("access_indices")))?;
-    let key = get_int_from_scope(vm, "key")
-        .ok_or_else(|| VirtualMachineError::NoLocalVariable(String::from("key")))?;
-    //Get addr for ids variables
-    let range_check_ptr_addr =
-        get_address_from_var_name("range_check_ptr", ids, vm, hint_ap_tracking)?;
-    //Get ids from memory
-    let range_check_ptr = vm
-        .memory
-        .get(&range_check_ptr_addr)
-        .map_err(VirtualMachineError::MemoryError)?
-        .ok_or(VirtualMachineError::MemoryGet(range_check_ptr_addr))?;
->>>>>>> 31689285
     //Get current_indices from access_indices
     let mut current_access_indices = access_indices
         .get(&key)
@@ -104,17 +88,7 @@
     hint_ap_tracking: Option<&ApTracking>,
 ) -> Result<(), VirtualMachineError> {
     //Check that current_access_indices is in scope
-<<<<<<< HEAD
     let current_access_indices = get_list_from_scope(&vm.exec_scopes, "current_access_indices")?;
-=======
-    let current_access_indices =
-        get_list_from_scope(vm, "current_access_indices").ok_or_else(|| {
-            VirtualMachineError::NoLocalVariable(String::from("current_access_indices"))
-        })?;
-    //Get addr for ids variables
-    let should_skip_loop_addr =
-        get_address_from_var_name("should_skip_loop", ids, vm, hint_ap_tracking)?;
->>>>>>> 31689285
     //Main Logic
     let should_skip_loop = if current_access_indices.is_empty() {
         bigint!(1)
@@ -143,21 +117,9 @@
     hint_ap_tracking: Option<&ApTracking>,
 ) -> Result<(), VirtualMachineError> {
     //Check that current_access_indices and current_access_index are in scope
-<<<<<<< HEAD
     let current_access_index = get_int_from_scope(&vm.exec_scopes, "current_access_index")?;
     let current_access_indices =
         get_mut_list_ref_from_scope(&mut vm.exec_scopes, "current_access_indices")?;
-=======
-    let mut current_access_indices =
-        get_list_from_scope(vm, "current_access_indices").ok_or_else(|| {
-            VirtualMachineError::NoLocalVariable(String::from("current_access_indices"))
-        })?;
-    let current_access_index = get_int_from_scope(vm, "current_access_index").ok_or_else(|| {
-        VirtualMachineError::NoLocalVariable(String::from("current_access_index"))
-    })?;
-    //Get addr for ids variables
-    let loop_temps_addr = get_address_from_var_name("loop_temps", ids, vm, hint_ap_tracking)?;
->>>>>>> 31689285
     //Main Logic
     let new_access_index = current_access_indices
         .pop()
@@ -195,7 +157,6 @@
 ) -> Result<(), VirtualMachineError> {
     //Check that ids contains the reference id for each variable used by the hint
     //Get addr for ids variables
-<<<<<<< HEAD
     let loop_temps_addr = get_relocatable_from_var_name(
         "loop_temps",
         ids,
@@ -207,9 +168,6 @@
     //Check that current_access_indices is in scope
     let current_access_indices =
         get_list_ref_from_scope(&vm.exec_scopes, "current_access_indices")?;
-=======
-    let loop_temps_addr = get_address_from_var_name("loop_temps", ids, vm, hint_ap_tracking)?;
->>>>>>> 31689285
     //Main Logic
     let should_continue = if current_access_indices.is_empty() {
         bigint!(0)
@@ -240,7 +198,6 @@
     ids: &HashMap<String, BigInt>,
     hint_ap_tracking: Option<&ApTracking>,
 ) -> Result<(), VirtualMachineError> {
-<<<<<<< HEAD
     let key = get_int_from_scope(&vm.exec_scopes, "key")?;
     let n_used_accesses = get_integer_from_var_name(
         "n_used_accesses",
@@ -252,29 +209,6 @@
     )?
     .clone();
     let access_indices = get_access_indices(vm)?;
-=======
-    //Check that access_indices and key are in scope
-    let access_indices = get_access_indices(vm)
-        .ok_or_else(|| VirtualMachineError::NoLocalVariable(String::from("access_indices")))?;
-    let key = get_int_from_scope(vm, "key")
-        .ok_or_else(|| VirtualMachineError::NoLocalVariable(String::from("key")))?;
-    //Get addr for ids variables
-    let n_used_accesses_addr =
-        get_address_from_var_name("n_used_accesses", ids, vm, hint_ap_tracking)?;
-    //Get n_used_accesses from memory
-    let maybe_rel_n_used_accesses = vm
-        .memory
-        .get(&n_used_accesses_addr)
-        .map_err(VirtualMachineError::MemoryError)?
-        .ok_or_else(|| VirtualMachineError::MemoryGet(n_used_accesses_addr.clone()))?;
-    //Check that n_used_accesses is an int value
-    let n_used_accesses = if let MaybeRelocatable::Int(n_used_accesses) = maybe_rel_n_used_accesses
-    {
-        n_used_accesses
-    } else {
-        return Err(VirtualMachineError::ExpectedInteger(n_used_accesses_addr));
-    };
->>>>>>> 31689285
     //Main Logic
     let access_indices_at_key = access_indices
         .get(&key)
@@ -311,14 +245,7 @@
     hint_ap_tracking: Option<&ApTracking>,
 ) -> Result<(), VirtualMachineError> {
     //Check that current_access_indices is in scope
-<<<<<<< HEAD
     let keys = get_mut_list_ref_from_scope(&mut vm.exec_scopes, "keys")?;
-=======
-    let mut keys = get_list_from_scope(vm, "keys")
-        .ok_or_else(|| VirtualMachineError::NoLocalVariable(String::from("keys")))?;
-    //Get addr for ids variables
-    let next_key_addr = get_address_from_var_name("next_key", ids, vm, hint_ap_tracking)?;
->>>>>>> 31689285
     let next_key = keys.pop().ok_or(VirtualMachineError::EmptyKeys)?;
     //Insert next_key into ids.next_keys
     insert_value_from_var_name(
@@ -362,7 +289,6 @@
     hint_ap_tracking: Option<&ApTracking>,
 ) -> Result<(), VirtualMachineError> {
     //Get necessary variables addresses from ids
-<<<<<<< HEAD
     let address = get_ptr_from_var_name(
         "dict_accesses",
         ids,
@@ -387,40 +313,6 @@
         &vm.run_context,
         hint_ap_tracking,
     )?;
-=======
-    let dict_accesses_addr = get_address_from_var_name("dict_accesses", ids, vm, hint_ap_tracking)?;
-    let ptr_diff_addr = get_address_from_var_name("ptr_diff", ids, vm, hint_ap_tracking)?;
-    let n_accesses_addr = get_address_from_var_name("n_accesses", ids, vm, hint_ap_tracking)?;
-    let big_keys_addr = get_address_from_var_name("big_keys", ids, vm, hint_ap_tracking)?;
-    let first_key_addr = get_address_from_var_name("first_key", ids, vm, hint_ap_tracking)?;
-    //Get ids variables from memory
-    let ptr_diff = if let MaybeRelocatable::Int(ptr_diff) = vm
-        .memory
-        .get(&ptr_diff_addr)
-        .map_err(VirtualMachineError::MemoryError)?
-        .ok_or_else(|| VirtualMachineError::MemoryGet(ptr_diff_addr.clone()))?
-    {
-        ptr_diff
-    } else {
-        return Err(VirtualMachineError::ExpectedInteger(ptr_diff_addr));
-    };
-    let n_accesses = if let MaybeRelocatable::Int(n_accesses) = vm
-        .memory
-        .get(&n_accesses_addr)
-        .map_err(VirtualMachineError::MemoryError)?
-        .ok_or_else(|| VirtualMachineError::MemoryGet(n_accesses_addr.clone()))?
-    {
-        n_accesses.clone()
-    } else {
-        return Err(VirtualMachineError::ExpectedInteger(n_accesses_addr));
-    };
-    let address = vm
-        .memory
-        .get(&dict_accesses_addr)
-        .map_err(VirtualMachineError::MemoryError)?
-        .ok_or_else(|| VirtualMachineError::MemoryGet(n_accesses_addr.clone()))?
-        .clone();
->>>>>>> 31689285
     //Get range_check_builtin
     let range_check_builtin = get_range_check_builtin(&vm.builtin_runners)?;
     let range_check_bound = range_check_builtin._bound.clone();
@@ -495,7 +387,7 @@
     use crate::bigint;
     use crate::serde::deserialize_program::ApTracking;
     use crate::types::exec_scope::PyValueType;
-    use crate::types::instruction::Register;
+    use crate::utils::test_utils::references;
     use crate::vm::hints::{
         execute_hint::{BuiltinHintExecutor, HintReference},
         hint_code,
@@ -555,18 +447,7 @@
         let mut ids = HashMap::<String, BigInt>::new();
         ids.insert(String::from("range_check_ptr"), bigint!(0));
         //Create references
-        vm.references = HashMap::from([(
-            0,
-            HintReference {
-                dereference: true,
-                register: Register::FP,
-                offset1: -1,
-                offset2: 0,
-                inner_dereference: false,
-                ap_tracking_data: None,
-                immediate: None,
-            },
-        )]);
+        vm.references = references!(1);
         //Execute the hint
         assert_eq!(
             vm.hint_executor
@@ -626,18 +507,7 @@
         let mut ids = HashMap::<String, BigInt>::new();
         ids.insert(String::from("range_check_ptr"), bigint!(0));
         //Create references
-        vm.references = HashMap::from([(
-            0,
-            HintReference {
-                dereference: true,
-                register: Register::FP,
-                offset1: -1,
-                offset2: 0,
-                inner_dereference: false,
-                ap_tracking_data: None,
-                immediate: None,
-            },
-        )]);
+        vm.references = references!(1);
         //Execute the hint
         assert_eq!(
             vm.hint_executor
@@ -673,30 +543,13 @@
         let mut ids = HashMap::<String, BigInt>::new();
         ids.insert(String::from("range_check_ptr"), bigint!(0));
         //Create references
-        vm.references = HashMap::from([(
-            0,
-            HintReference {
-                dereference: true,
-                register: Register::FP,
-                offset1: -1,
-                offset2: 0,
-                inner_dereference: false,
-                ap_tracking_data: None,
-                immediate: None,
-            },
-        )]);
-        //Execute the hint
-        assert_eq!(
-<<<<<<< HEAD
-            execute_hint(&mut vm, hint_code, ids, &ApTracking::default()),
+        vm.references = references!(1);
+        //Execute the hint
+        assert_eq!(
+            vm.hint_executor
+                .execute_hint(&mut vm, hint_code, &ids, &ApTracking::default()),
             Err(VirtualMachineError::VariableNotInScopeError(String::from(
                 "key"
-=======
-            vm.hint_executor
-                .execute_hint(&mut vm, hint_code, &ids, &ApTracking::default()),
-            Err(VirtualMachineError::NoLocalVariable(String::from(
-                "access_indices"
->>>>>>> 31689285
             )))
         );
     }
@@ -727,18 +580,7 @@
         let mut ids = HashMap::<String, BigInt>::new();
         ids.insert(String::from("should_skip_loop"), bigint!(0));
         //Create references
-        vm.references = HashMap::from([(
-            0,
-            HintReference {
-                dereference: true,
-                register: Register::FP,
-                offset1: -1,
-                offset2: 0,
-                inner_dereference: false,
-                ap_tracking_data: None,
-                immediate: None,
-            },
-        )]);
+        vm.references = references!(1);
         //Execute the hint
         assert_eq!(
             vm.hint_executor
@@ -778,18 +620,7 @@
         let mut ids = HashMap::<String, BigInt>::new();
         ids.insert(String::from("should_skip_loop"), bigint!(0));
         //Create references
-        vm.references = HashMap::from([(
-            0,
-            HintReference {
-                dereference: true,
-                register: Register::FP,
-                offset1: -1,
-                offset2: 0,
-                inner_dereference: false,
-                ap_tracking_data: None,
-                immediate: None,
-            },
-        )]);
+        vm.references = references!(1);
         //Execute the hint
         assert_eq!(
             vm.hint_executor
@@ -831,18 +662,7 @@
         let mut ids = HashMap::<String, BigInt>::new();
         ids.insert(String::from("loop_temps"), bigint!(0));
         //Create references
-        vm.references = HashMap::from([(
-            0,
-            HintReference {
-                dereference: true,
-                register: Register::FP,
-                offset1: -1,
-                offset2: 0,
-                inner_dereference: false,
-                ap_tracking_data: None,
-                immediate: None,
-            },
-        )]);
+        vm.references = references!(1);
         //Execute the hint
         assert_eq!(
             vm.hint_executor
@@ -904,18 +724,7 @@
         let mut ids = HashMap::<String, BigInt>::new();
         ids.insert(String::from("loop_temps"), bigint!(0));
         //Create references
-        vm.references = HashMap::from([(
-            0,
-            HintReference {
-                dereference: true,
-                register: Register::FP,
-                offset1: -1,
-                offset2: 0,
-                inner_dereference: false,
-                ap_tracking_data: None,
-                immediate: None,
-            },
-        )]);
+        vm.references = references!(1);
         //Execute the hint
         assert_eq!(
             vm.hint_executor
@@ -950,18 +759,7 @@
         let mut ids = HashMap::<String, BigInt>::new();
         ids.insert(String::from("loop_temps"), bigint!(0));
         //Create references
-        vm.references = HashMap::from([(
-            0,
-            HintReference {
-                dereference: true,
-                register: Register::FP,
-                offset1: -1,
-                offset2: 0,
-                inner_dereference: false,
-                ap_tracking_data: None,
-                immediate: None,
-            },
-        )]);
+        vm.references = references!(1);
         //Execute the hint
         assert_eq!(
             vm.hint_executor
@@ -1001,18 +799,7 @@
         let mut ids = HashMap::<String, BigInt>::new();
         ids.insert(String::from("loop_temps"), bigint!(0));
         //Create references
-        vm.references = HashMap::from([(
-            0,
-            HintReference {
-                dereference: true,
-                register: Register::FP,
-                offset1: -1,
-                offset2: 0,
-                inner_dereference: false,
-                ap_tracking_data: None,
-                immediate: None,
-            },
-        )]);
+        vm.references = references!(1);
         //Execute the hint
         assert_eq!(
             vm.hint_executor
@@ -1121,18 +908,7 @@
         let mut ids = HashMap::<String, BigInt>::new();
         ids.insert(String::from("n_used_accesses"), bigint!(0));
         //Create references
-        vm.references = HashMap::from([(
-            0,
-            HintReference {
-                dereference: true,
-                register: Register::FP,
-                offset1: -1,
-                offset2: 0,
-                inner_dereference: false,
-                ap_tracking_data: None,
-                immediate: None,
-            },
-        )]);
+        vm.references = references!(1);
         //Execute the hint
         //Hint would fail is assertion fails
         assert_eq!(
@@ -1177,18 +953,7 @@
         let mut ids = HashMap::<String, BigInt>::new();
         ids.insert(String::from("n_used_accesses"), bigint!(0));
         //Create references
-        vm.references = HashMap::from([(
-            0,
-            HintReference {
-                dereference: true,
-                register: Register::FP,
-                offset1: -1,
-                offset2: 0,
-                inner_dereference: false,
-                ap_tracking_data: None,
-                immediate: None,
-            },
-        )]);
+        vm.references = references!(1);
         //Execute the hint
         assert_eq!(
             vm.hint_executor
@@ -1236,18 +1001,7 @@
         let mut ids = HashMap::<String, BigInt>::new();
         ids.insert(String::from("n_used_accesses"), bigint!(0));
         //Create references
-        vm.references = HashMap::from([(
-            0,
-            HintReference {
-                dereference: true,
-                register: Register::FP,
-                offset1: -1,
-                offset2: 0,
-                inner_dereference: false,
-                ap_tracking_data: None,
-                immediate: None,
-            },
-        )]);
+        vm.references = references!(1);
         //Execute the hint
         assert_eq!(
             vm.hint_executor
@@ -1324,20 +1078,15 @@
         );
         //Execute the hint
         assert_eq!(
-<<<<<<< HEAD
-            execute_hint(&mut vm, hint_code, HashMap::new(), &ApTracking::default()),
-            Err(VirtualMachineError::VariableNotInScopeError(String::from(
-                "keys"
-            )))
-=======
             vm.hint_executor.execute_hint(
                 &mut vm,
                 hint_code,
                 &HashMap::new(),
                 &ApTracking::default()
             ),
-            Err(VirtualMachineError::NoLocalVariable(String::from("keys")))
->>>>>>> 31689285
+            Err(VirtualMachineError::VariableNotInScopeError(String::from(
+                "keys"
+            )))
         );
     }
 
@@ -1365,18 +1114,7 @@
         let mut ids = HashMap::<String, BigInt>::new();
         ids.insert(String::from("next_key"), bigint!(0));
         //Create references
-        vm.references = HashMap::from([(
-            0,
-            HintReference {
-                dereference: true,
-                register: Register::FP,
-                offset1: -1,
-                offset2: 0,
-                inner_dereference: false,
-                ap_tracking_data: None,
-                immediate: None,
-            },
-        )]);
+        vm.references = references!(1);
         //Execute the hint
         assert_eq!(
             vm.hint_executor
@@ -1420,18 +1158,7 @@
         let mut ids = HashMap::<String, BigInt>::new();
         ids.insert(String::from("next_key"), bigint!(0));
         //Create references
-        vm.references = HashMap::from([(
-            0,
-            HintReference {
-                dereference: true,
-                register: Register::FP,
-                offset1: -1,
-                offset2: 0,
-                inner_dereference: false,
-                ap_tracking_data: None,
-                immediate: None,
-            },
-        )]);
+        vm.references = references!(1);
         //Execute the hint
         assert_eq!(
             vm.hint_executor
@@ -1534,68 +1261,7 @@
         ids.insert(String::from("ptr_diff"), bigint!(3));
         ids.insert(String::from("n_accesses"), bigint!(4));
         //Create references
-        vm.references = HashMap::from([
-            (
-                0,
-                HintReference {
-                    dereference: true,
-                    register: Register::FP,
-                    offset1: -5,
-                    offset2: 0,
-                    inner_dereference: false,
-                    ap_tracking_data: None,
-                    immediate: None,
-                },
-            ),
-            (
-                1,
-                HintReference {
-                    dereference: true,
-                    register: Register::FP,
-                    offset1: -4,
-                    offset2: 0,
-                    inner_dereference: false,
-                    ap_tracking_data: None,
-                    immediate: None,
-                },
-            ),
-            (
-                2,
-                HintReference {
-                    dereference: true,
-                    register: Register::FP,
-                    offset1: -3,
-                    offset2: 0,
-                    inner_dereference: false,
-                    ap_tracking_data: None,
-                    immediate: None,
-                },
-            ),
-            (
-                3,
-                HintReference {
-                    dereference: true,
-                    register: Register::FP,
-                    offset1: -2,
-                    offset2: 0,
-                    inner_dereference: false,
-                    ap_tracking_data: None,
-                    immediate: None,
-                },
-            ),
-            (
-                4,
-                HintReference {
-                    dereference: true,
-                    register: Register::FP,
-                    offset1: -1,
-                    offset2: 0,
-                    inner_dereference: false,
-                    ap_tracking_data: None,
-                    immediate: None,
-                },
-            ),
-        ]);
+        vm.references = references!(5);
         //Execute the hint
         assert_eq!(
             vm.hint_executor
@@ -1764,68 +1430,7 @@
         ids.insert(String::from("ptr_diff"), bigint!(3));
         ids.insert(String::from("n_accesses"), bigint!(4));
         //Create references
-        vm.references = HashMap::from([
-            (
-                0,
-                HintReference {
-                    dereference: true,
-                    register: Register::FP,
-                    offset1: -5,
-                    offset2: 0,
-                    inner_dereference: false,
-                    ap_tracking_data: None,
-                    immediate: None,
-                },
-            ),
-            (
-                1,
-                HintReference {
-                    dereference: true,
-                    register: Register::FP,
-                    offset1: -4,
-                    offset2: 0,
-                    inner_dereference: false,
-                    ap_tracking_data: None,
-                    immediate: None,
-                },
-            ),
-            (
-                2,
-                HintReference {
-                    dereference: true,
-                    register: Register::FP,
-                    offset1: -3,
-                    offset2: 0,
-                    inner_dereference: false,
-                    ap_tracking_data: None,
-                    immediate: None,
-                },
-            ),
-            (
-                3,
-                HintReference {
-                    dereference: true,
-                    register: Register::FP,
-                    offset1: -2,
-                    offset2: 0,
-                    inner_dereference: false,
-                    ap_tracking_data: None,
-                    immediate: None,
-                },
-            ),
-            (
-                4,
-                HintReference {
-                    dereference: true,
-                    register: Register::FP,
-                    offset1: -1,
-                    offset2: 0,
-                    inner_dereference: false,
-                    ap_tracking_data: None,
-                    immediate: None,
-                },
-            ),
-        ]);
+        vm.references = references!(5);
         //Execute the hint
         assert_eq!(
             vm.hint_executor
@@ -1957,68 +1562,7 @@
         ids.insert(String::from("ptr_diff"), bigint!(3));
         ids.insert(String::from("n_accesses"), bigint!(4));
         //Create references
-        vm.references = HashMap::from([
-            (
-                0,
-                HintReference {
-                    dereference: true,
-                    register: Register::FP,
-                    offset1: -5,
-                    offset2: 0,
-                    inner_dereference: false,
-                    ap_tracking_data: None,
-                    immediate: None,
-                },
-            ),
-            (
-                1,
-                HintReference {
-                    dereference: true,
-                    register: Register::FP,
-                    offset1: -4,
-                    offset2: 0,
-                    inner_dereference: false,
-                    ap_tracking_data: None,
-                    immediate: None,
-                },
-            ),
-            (
-                2,
-                HintReference {
-                    dereference: true,
-                    register: Register::FP,
-                    offset1: -3,
-                    offset2: 0,
-                    inner_dereference: false,
-                    ap_tracking_data: None,
-                    immediate: None,
-                },
-            ),
-            (
-                3,
-                HintReference {
-                    dereference: true,
-                    register: Register::FP,
-                    offset1: -2,
-                    offset2: 0,
-                    inner_dereference: false,
-                    ap_tracking_data: None,
-                    immediate: None,
-                },
-            ),
-            (
-                4,
-                HintReference {
-                    dereference: true,
-                    register: Register::FP,
-                    offset1: -1,
-                    offset2: 0,
-                    inner_dereference: false,
-                    ap_tracking_data: None,
-                    immediate: None,
-                },
-            ),
-        ]);
+        vm.references = references!(5);
         //Execute the hint
         assert_eq!(
             vm.hint_executor
@@ -2147,68 +1691,7 @@
         ids.insert(String::from("ptr_diff"), bigint!(3));
         ids.insert(String::from("n_accesses"), bigint!(4));
         //Create references
-        vm.references = HashMap::from([
-            (
-                0,
-                HintReference {
-                    dereference: true,
-                    register: Register::FP,
-                    offset1: -5,
-                    offset2: 0,
-                    inner_dereference: false,
-                    ap_tracking_data: None,
-                    immediate: None,
-                },
-            ),
-            (
-                1,
-                HintReference {
-                    dereference: true,
-                    register: Register::FP,
-                    offset1: -4,
-                    offset2: 0,
-                    inner_dereference: false,
-                    ap_tracking_data: None,
-                    immediate: None,
-                },
-            ),
-            (
-                2,
-                HintReference {
-                    dereference: true,
-                    register: Register::FP,
-                    offset1: -3,
-                    offset2: 0,
-                    inner_dereference: false,
-                    ap_tracking_data: None,
-                    immediate: None,
-                },
-            ),
-            (
-                3,
-                HintReference {
-                    dereference: true,
-                    register: Register::FP,
-                    offset1: -2,
-                    offset2: 0,
-                    inner_dereference: false,
-                    ap_tracking_data: None,
-                    immediate: None,
-                },
-            ),
-            (
-                4,
-                HintReference {
-                    dereference: true,
-                    register: Register::FP,
-                    offset1: -1,
-                    offset2: 0,
-                    inner_dereference: false,
-                    ap_tracking_data: None,
-                    immediate: None,
-                },
-            ),
-        ]);
+        vm.references = references!(5);
         //Execute the hint
         assert_eq!(
             vm.hint_executor
@@ -2314,68 +1797,7 @@
         ids.insert(String::from("ptr_diff"), bigint!(3));
         ids.insert(String::from("n_accesses"), bigint!(4));
         //Create references
-        vm.references = HashMap::from([
-            (
-                0,
-                HintReference {
-                    dereference: true,
-                    register: Register::FP,
-                    offset1: -5,
-                    offset2: 0,
-                    inner_dereference: false,
-                    ap_tracking_data: None,
-                    immediate: None,
-                },
-            ),
-            (
-                1,
-                HintReference {
-                    dereference: true,
-                    register: Register::FP,
-                    offset1: -4,
-                    offset2: 0,
-                    inner_dereference: false,
-                    ap_tracking_data: None,
-                    immediate: None,
-                },
-            ),
-            (
-                2,
-                HintReference {
-                    dereference: true,
-                    register: Register::FP,
-                    offset1: -3,
-                    offset2: 0,
-                    inner_dereference: false,
-                    ap_tracking_data: None,
-                    immediate: None,
-                },
-            ),
-            (
-                3,
-                HintReference {
-                    dereference: true,
-                    register: Register::FP,
-                    offset1: -2,
-                    offset2: 0,
-                    inner_dereference: false,
-                    ap_tracking_data: None,
-                    immediate: None,
-                },
-            ),
-            (
-                4,
-                HintReference {
-                    dereference: true,
-                    register: Register::FP,
-                    offset1: -1,
-                    offset2: 0,
-                    inner_dereference: false,
-                    ap_tracking_data: None,
-                    immediate: None,
-                },
-            ),
-        ]);
+        vm.references = references!(5);
         //Execute the hint
         assert_eq!(
             vm.hint_executor
@@ -2480,68 +1902,7 @@
         ids.insert(String::from("ptr_diff"), bigint!(3));
         ids.insert(String::from("n_accesses"), bigint!(4));
         //Create references
-        vm.references = HashMap::from([
-            (
-                0,
-                HintReference {
-                    dereference: true,
-                    register: Register::FP,
-                    offset1: -5,
-                    offset2: 0,
-                    inner_dereference: false,
-                    ap_tracking_data: None,
-                    immediate: None,
-                },
-            ),
-            (
-                1,
-                HintReference {
-                    dereference: true,
-                    register: Register::FP,
-                    offset1: -4,
-                    offset2: 0,
-                    inner_dereference: false,
-                    ap_tracking_data: None,
-                    immediate: None,
-                },
-            ),
-            (
-                2,
-                HintReference {
-                    dereference: true,
-                    register: Register::FP,
-                    offset1: -3,
-                    offset2: 0,
-                    inner_dereference: false,
-                    ap_tracking_data: None,
-                    immediate: None,
-                },
-            ),
-            (
-                3,
-                HintReference {
-                    dereference: true,
-                    register: Register::FP,
-                    offset1: -2,
-                    offset2: 0,
-                    inner_dereference: false,
-                    ap_tracking_data: None,
-                    immediate: None,
-                },
-            ),
-            (
-                4,
-                HintReference {
-                    dereference: true,
-                    register: Register::FP,
-                    offset1: -1,
-                    offset2: 0,
-                    inner_dereference: false,
-                    ap_tracking_data: None,
-                    immediate: None,
-                },
-            ),
-        ]);
+        vm.references = references!(5);
         //Execute the hint
         assert_eq!(
             vm.hint_executor
@@ -2653,68 +2014,7 @@
         ids.insert(String::from("ptr_diff"), bigint!(3));
         ids.insert(String::from("n_accesses"), bigint!(4));
         //Create references
-        vm.references = HashMap::from([
-            (
-                0,
-                HintReference {
-                    dereference: true,
-                    register: Register::FP,
-                    offset1: -5,
-                    offset2: 0,
-                    inner_dereference: false,
-                    ap_tracking_data: None,
-                    immediate: None,
-                },
-            ),
-            (
-                1,
-                HintReference {
-                    dereference: true,
-                    register: Register::FP,
-                    offset1: -4,
-                    offset2: 0,
-                    inner_dereference: false,
-                    ap_tracking_data: None,
-                    immediate: None,
-                },
-            ),
-            (
-                2,
-                HintReference {
-                    dereference: true,
-                    register: Register::FP,
-                    offset1: -3,
-                    offset2: 0,
-                    inner_dereference: false,
-                    ap_tracking_data: None,
-                    immediate: None,
-                },
-            ),
-            (
-                3,
-                HintReference {
-                    dereference: true,
-                    register: Register::FP,
-                    offset1: -2,
-                    offset2: 0,
-                    inner_dereference: false,
-                    ap_tracking_data: None,
-                    immediate: None,
-                },
-            ),
-            (
-                4,
-                HintReference {
-                    dereference: true,
-                    register: Register::FP,
-                    offset1: -1,
-                    offset2: 0,
-                    inner_dereference: false,
-                    ap_tracking_data: None,
-                    immediate: None,
-                },
-            ),
-        ]);
+        vm.references = references!(5);
         //Execute the hint
         assert_eq!(
             vm.hint_executor
