--- conflicted
+++ resolved
@@ -3,16 +3,12 @@
 use num_traits::ToPrimitive;
 
 use super::blake2s_hash::blake2s_compress;
-<<<<<<< HEAD
 use super::hint_utils::get_ptr_from_var_name;
 use crate::bigint;
-=======
-use super::hint_utils::{get_ptr_from_var_name, get_relocatable_from_var_name};
-use crate::bigint_u32;
->>>>>>> 041ff331
 use crate::serde::deserialize_program::ApTracking;
 use crate::types::relocatable::Relocatable;
 use crate::vm::hints::blake2s_hash::IV;
+use crate::vm::hints::hint_utils::get_relocatable_from_var_name;
 use crate::vm::vm_core::VirtualMachine;
 use crate::{
     types::relocatable::MaybeRelocatable,
@@ -177,7 +173,7 @@
     const MASK: u32 = u32::MAX;
     const B: u32 = 32;
     //Convert MASK to bigint
-    let mask = bigint_u32!(MASK);
+    let mask = bigint!(MASK);
     //Build first batch of data
     let mut inner_data = Vec::<BigInt>::new();
     for i in 0..4 {
@@ -231,7 +227,7 @@
     const MASK: u32 = u32::MAX as u32;
     const B: u32 = 32;
     //Convert MASK to bigint
-    let mask = bigint_u32!(MASK);
+    let mask = bigint!(MASK);
     //Build first batch of data
     let mut inner_data = Vec::<BigInt>::new();
     for i in 0..4 {
