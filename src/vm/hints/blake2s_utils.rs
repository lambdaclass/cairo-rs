use std::collections::HashMap;

use num_traits::ToPrimitive;

use super::blake2s_hash::blake2s_compress;
use super::hint_utils::get_ptr_from_var_name;
use crate::bigint;
use crate::serde::deserialize_program::ApTracking;
use crate::types::relocatable::Relocatable;
use crate::vm::hints::blake2s_hash::IV;
use crate::vm::hints::hint_utils::get_relocatable_from_var_name;
use crate::vm::vm_core::VirtualMachine;
use crate::{
    types::relocatable::MaybeRelocatable,
    vm::{
        errors::vm_errors::VirtualMachineError,
        vm_memory::{memory::Memory, memory_segments::MemorySegmentManager},
    },
};
use num_bigint::BigInt;

fn get_fixed_size_u32_array<const T: usize>(
    h_range: &Vec<Option<&MaybeRelocatable>>,
) -> Result<[u32; T], VirtualMachineError> {
    let mut u32_vec = Vec::<u32>::with_capacity(h_range.len());
    for element in h_range {
        let num = element
            .ok_or(VirtualMachineError::UnexpectMemoryGap)?
            .get_int_ref()?;
        u32_vec.push(num.to_u32().ok_or(VirtualMachineError::BigintToU32Fail)?);
    }
    u32_vec
        .try_into()
        .map_err(|_| VirtualMachineError::FixedSizeArrayFail(T))
}

fn get_maybe_relocatable_array_from_u32(array: &Vec<u32>) -> Vec<MaybeRelocatable> {
    let mut new_array = Vec::<MaybeRelocatable>::with_capacity(array.len());
    for element in array {
        new_array.push(MaybeRelocatable::from(bigint!(*element)));
    }
    new_array
}

fn get_maybe_relocatable_array_from_bigint(array: &[BigInt]) -> Vec<MaybeRelocatable> {
    array
        .iter()
        .map(|x| MaybeRelocatable::from(x.clone()))
        .collect()
}
/*Helper function for the Cairo blake2s() implementation.
Computes the blake2s compress function and fills the value in the right position.
output_ptr should point to the middle of an instance, right after initial_state, message, t, f,
which should all have a value at this point, and right before the output portion which will be
written by this function.*/
fn compute_blake2s_func(
    segments: &mut MemorySegmentManager,
    memory: &mut Memory,
    output_rel: Relocatable,
) -> Result<(), VirtualMachineError> {
    let h = get_fixed_size_u32_array::<8>(
        &memory
            .get_range(&MaybeRelocatable::RelocatableValue(output_rel.sub(26)?), 8)
            .map_err(VirtualMachineError::MemoryError)?,
    )?;
    let message = get_fixed_size_u32_array::<16>(
        &memory
            .get_range(&MaybeRelocatable::RelocatableValue(output_rel.sub(18)?), 16)
            .map_err(VirtualMachineError::MemoryError)?,
    )?;
    let t = memory
        .get_integer(&output_rel.sub(2)?)?
        .to_u32()
        .ok_or(VirtualMachineError::BigintToU32Fail)?;
    let f = memory
        .get_integer(&output_rel.sub(1)?)?
        .to_u32()
        .ok_or(VirtualMachineError::BigintToU32Fail)?;
    let new_state =
        get_maybe_relocatable_array_from_u32(&blake2s_compress(&h, &message, t, 0, f, 0));
    let output_ptr = MaybeRelocatable::RelocatableValue(output_rel);
    segments
        .load_data(memory, &output_ptr, new_state)
        .map_err(VirtualMachineError::MemoryError)?;
    Ok(())
}

/* Implements hint:
   from starkware.cairo.common.cairo_blake2s.blake2s_utils import compute_blake2s_func
   compute_blake2s_func(segments=segments, output_ptr=ids.output)
*/
pub fn compute_blake2s(
    vm: &mut VirtualMachine,
    ids: &HashMap<String, BigInt>,
    hint_ap_tracking: Option<&ApTracking>,
) -> Result<(), VirtualMachineError> {
    let output = get_ptr_from_var_name("output", ids, vm, hint_ap_tracking)?;
    compute_blake2s_func(&mut vm.segments, &mut vm.memory, output)
}

/* Implements Hint:
    # Add dummy pairs of input and output.
    from starkware.cairo.common.cairo_blake2s.blake2s_utils import IV, blake2s_compress

    _n_packed_instances = int(ids.N_PACKED_INSTANCES)
    assert 0 <= _n_packed_instances < 20
    _blake2s_input_chunk_size_felts = int(ids.INPUT_BLOCK_FELTS)
    assert 0 <= _blake2s_input_chunk_size_felts < 100

    message = [0] * _blake2s_input_chunk_size_felts
    modified_iv = [IV[0] ^ 0x01010020] + IV[1:]
    output = blake2s_compress(
        message=message,
        h=modified_iv,
        t0=0,
        t1=0,
        f0=0xffffffff,
        f1=0,
    )
    padding = (modified_iv + message + [0, 0xffffffff] + output) * (_n_packed_instances - 1)
    segments.write_arg(ids.blake2s_ptr_end, padding)
*/
pub fn finalize_blake2s(
    vm: &mut VirtualMachine,
    ids: &HashMap<String, BigInt>,
    hint_ap_tracking: Option<&ApTracking>,
) -> Result<(), VirtualMachineError> {
    const N_PACKED_INSTANCES: usize = 7;
    let blake2s_ptr_end = get_ptr_from_var_name("blake2s_ptr_end", ids, vm, hint_ap_tracking)?;
    let message: [u32; 16] = [0; 16];
    let mut modified_iv = IV;
    modified_iv[0] = IV[0] ^ 0x01010020;
    let output = blake2s_compress(&modified_iv, &message, 0, 0, 0xffffffff, 0);
    let mut padding = modified_iv.to_vec();
    padding.extend(message);
    padding.extend([0, 0xffffffff]);
    padding.extend(output);
    let padding = padding.as_slice();
    let mut full_padding = Vec::<u32>::with_capacity(padding.len() * N_PACKED_INSTANCES);
    for _ in 0..N_PACKED_INSTANCES - 1 {
        full_padding.extend_from_slice(padding);
    }
    let data = get_maybe_relocatable_array_from_u32(&full_padding);
    vm.segments
        .load_data(
            &mut vm.memory,
            &MaybeRelocatable::RelocatableValue(blake2s_ptr_end),
            data,
        )
        .map_err(VirtualMachineError::MemoryError)?;
    Ok(())
}

/* Implements Hint:
    B = 32
    MASK = 2 ** 32 - 1
    segments.write_arg(ids.data, [(ids.low >> (B * i)) & MASK for i in range(4)])
    segments.write_arg(ids.data + 4, [(ids.high >> (B * i)) & MASK for i in range(4)])
*/
pub fn blake2s_add_uint256(
    vm: &mut VirtualMachine,
    ids: &HashMap<String, BigInt>,
    hint_ap_tracking: Option<&ApTracking>,
) -> Result<(), VirtualMachineError> {
    //Get variables from ids
    let data_ptr = get_ptr_from_var_name("data", ids, vm, hint_ap_tracking)?;
    let low_addr = get_relocatable_from_var_name("low", ids, vm, hint_ap_tracking)?;
    let high_addr = get_relocatable_from_var_name("high", ids, vm, hint_ap_tracking)?;
    let low = &vm.memory.get_integer(&low_addr)?.clone();
    let high = &vm.memory.get_integer(&high_addr)?.clone();
    //Main logic
    //Declare constant
    const MASK: u32 = u32::MAX;
    const B: u32 = 32;
    //Convert MASK to bigint
    let mask = bigint!(MASK);
    //Build first batch of data
    let mut inner_data = Vec::<BigInt>::new();
    for i in 0..4 {
        inner_data.push((low >> (B * i)) & &mask);
    }
    //Insert first batch of data
    let data = get_maybe_relocatable_array_from_bigint(&inner_data);
    vm.segments
        .load_data(
            &mut vm.memory,
            &MaybeRelocatable::RelocatableValue(data_ptr.clone()),
            data,
        )
        .map_err(VirtualMachineError::MemoryError)?;
    //Build second batch of data
    let mut inner_data = Vec::<BigInt>::new();
    for i in 0..4 {
        inner_data.push((high >> (B * i)) & &mask);
    }
    //Insert second batch of data
    let data = get_maybe_relocatable_array_from_bigint(&inner_data);
    vm.segments
        .load_data(
            &mut vm.memory,
            &MaybeRelocatable::RelocatableValue(data_ptr).add_usize_mod(4, None),
            data,
        )
        .map_err(VirtualMachineError::MemoryError)?;
    Ok(())
}

/* Implements Hint:
    B = 32
    MASK = 2 ** 32 - 1
    segments.write_arg(ids.data, [(ids.high >> (B * (3 - i))) & MASK for i in range(4)])
    segments.write_arg(ids.data + 4, [(ids.low >> (B * (3 - i))) & MASK for i in range(4)])
*/
pub fn blake2s_add_uint256_bigend(
    vm: &mut VirtualMachine,
    ids: &HashMap<String, BigInt>,
    hint_ap_tracking: Option<&ApTracking>,
) -> Result<(), VirtualMachineError> {
    //Get variables from ids
    let data_ptr = get_ptr_from_var_name("data", ids, vm, hint_ap_tracking)?;
    let low_addr = get_relocatable_from_var_name("low", ids, vm, hint_ap_tracking)?;
    let high_addr = get_relocatable_from_var_name("high", ids, vm, hint_ap_tracking)?;
    let low = &vm.memory.get_integer(&low_addr)?.clone();
    let high = &vm.memory.get_integer(&high_addr)?.clone();
    //Main logic
    //Declare constant
    const MASK: u32 = u32::MAX as u32;
    const B: u32 = 32;
    //Convert MASK to bigint
    let mask = bigint!(MASK);
    //Build first batch of data
    let mut inner_data = Vec::<BigInt>::new();
    for i in 0..4 {
        inner_data.push((high >> (B * (3 - i))) & &mask);
    }
    //Insert first batch of data
    let data = get_maybe_relocatable_array_from_bigint(&inner_data);
    vm.segments
        .load_data(
            &mut vm.memory,
            &MaybeRelocatable::RelocatableValue(data_ptr.clone()),
            data,
        )
        .map_err(VirtualMachineError::MemoryError)?;
    //Build second batch of data
    let mut inner_data = Vec::<BigInt>::new();
    for i in 0..4 {
        inner_data.push((low >> (B * (3 - i))) & &mask);
    }
    //Insert second batch of data
    let data = get_maybe_relocatable_array_from_bigint(&inner_data);
    vm.segments
        .load_data(
            &mut vm.memory,
            &MaybeRelocatable::RelocatableValue(data_ptr).add_usize_mod(4, None),
            data,
        )
        .map_err(VirtualMachineError::MemoryError)?;
    Ok(())
}

#[cfg(test)]
mod tests {
    use super::*;
    use crate::utils::test_utils::*;
    use crate::{
        bigint,
        types::instruction::Register,
        vm::{
            errors::memory_errors::MemoryError,
            hints::execute_hint::{BuiltinHintExecutor, HintReference},
        },
    };
    use num_bigint::Sign;

    static HINT_EXECUTOR: BuiltinHintExecutor = BuiltinHintExecutor {};

    #[test]
    fn compute_blake2s_output_offset_zero() {
        let hint_code = "from starkware.cairo.common.cairo_blake2s.blake2s_utils import compute_blake2s_func\ncompute_blake2s_func(segments=segments, output_ptr=ids.output)";
        //Create vm
        let mut vm = VirtualMachine::new(
            BigInt::new(Sign::Plus, vec![1, 0, 0, 0, 0, 0, 17, 134217728]),
            Vec::new(),
            false,
            &HINT_EXECUTOR,
        );
        for _ in 0..2 {
            vm.segments.add(&mut vm.memory, None);
        }
        //Initialize fp
        vm.run_context.fp = MaybeRelocatable::from((0, 1));
        //Insert ids into memory (output)
        vm.memory
            .insert(
                &MaybeRelocatable::from((0, 0)),
                &MaybeRelocatable::from((1, 5)),
            )
            .unwrap();
        //Create ids
        let mut ids = HashMap::<String, BigInt>::new();
        ids.insert(String::from("output"), bigint!(0));
        //Create references
        vm.references = HashMap::from([(
            0,
            HintReference {
                dereference: true,
                register: Register::FP,
                offset1: -1,
                offset2: 0,
                inner_dereference: false,
                ap_tracking_data: None,
                immediate: None,
            },
        )]);
        //Execute the hint
        assert_eq!(
            vm.hint_executor
                .execute_hint(&mut vm, hint_code, &ids, &ApTracking::default()),
            Err(VirtualMachineError::CantSubOffset(5, 26))
        );
    }

    #[test]
    fn compute_blake2s_output_empty_segment() {
        let hint_code = "from starkware.cairo.common.cairo_blake2s.blake2s_utils import compute_blake2s_func\ncompute_blake2s_func(segments=segments, output_ptr=ids.output)";
        //Create vm
        let mut vm = VirtualMachine::new(
            BigInt::new(Sign::Plus, vec![1, 0, 0, 0, 0, 0, 17, 134217728]),
            Vec::new(),
            false,
            &HINT_EXECUTOR,
        );
        for _ in 0..2 {
            vm.segments.add(&mut vm.memory, None);
        }
        //Initialize fp
        vm.run_context.fp = MaybeRelocatable::from((0, 1));
        //Insert ids into memory (output)
        vm.memory
            .insert(
                &MaybeRelocatable::from((0, 0)),
                &MaybeRelocatable::from((1, 26)),
            )
            .unwrap();
        //Create ids
        let mut ids = HashMap::<String, BigInt>::new();
        ids.insert(String::from("output"), bigint!(0));
        //Create references
        vm.references = HashMap::from([(
            0,
            HintReference {
                dereference: true,
                register: Register::FP,
                offset1: -1,
                offset2: 0,
                inner_dereference: false,
                ap_tracking_data: None,
                immediate: None,
            },
        )]);
        //Execute the hint
        assert_eq!(
            vm.hint_executor
                .execute_hint(&mut vm, hint_code, &ids, &ApTracking::default()),
            Err(VirtualMachineError::UnexpectMemoryGap)
        );
    }

    #[test]
    fn compute_blake2s_output_not_relocatable() {
        let hint_code = "from starkware.cairo.common.cairo_blake2s.blake2s_utils import compute_blake2s_func\ncompute_blake2s_func(segments=segments, output_ptr=ids.output)";
        //Create vm
        let mut vm = VirtualMachine::new(
            BigInt::new(Sign::Plus, vec![1, 0, 0, 0, 0, 0, 17, 134217728]),
            Vec::new(),
            false,
            &HINT_EXECUTOR,
        );
        for _ in 0..2 {
            vm.segments.add(&mut vm.memory, None);
        }
        //Initialize fp
        vm.run_context.fp = MaybeRelocatable::from((0, 1));
        //Insert ids into memory (output)
        vm.memory
            .insert(
                &MaybeRelocatable::from((0, 0)),
                &MaybeRelocatable::from(bigint!(12)),
            )
            .unwrap();
        //Create ids
        let mut ids = HashMap::<String, BigInt>::new();
        ids.insert(String::from("output"), bigint!(0));
        //Create references
        vm.references = HashMap::from([(
            0,
            HintReference {
                dereference: true,
                register: Register::FP,
                offset1: -1,
                offset2: 0,
                inner_dereference: false,
                ap_tracking_data: None,
                immediate: None,
            },
        )]);
        //Execute the hint
        assert_eq!(
            vm.hint_executor
                .execute_hint(&mut vm, hint_code, &ids, &ApTracking::default()),
            Err(VirtualMachineError::ExpectedRelocatable(
                MaybeRelocatable::from((0, 0))
            ))
        );
    }

    #[test]
    fn compute_blake2s_output_input_bigger_than_u32() {
        let hint_code = "from starkware.cairo.common.cairo_blake2s.blake2s_utils import compute_blake2s_func\ncompute_blake2s_func(segments=segments, output_ptr=ids.output)";
        //Create vm
        let mut vm = VirtualMachine::new(
            BigInt::new(Sign::Plus, vec![1, 0, 0, 0, 0, 0, 17, 134217728]),
            Vec::new(),
            false,
            &HINT_EXECUTOR,
        );
        //Initialize fp
        //Insert ids into memory
        vm.run_context.fp = MaybeRelocatable::from((0, 1));
        vm.memory = memory![
            ((0, 0), (1, 26)),
            ((1, 0), 7842562439562793675803603603688959_i128)
        ];
        //Create ids
        let mut ids = HashMap::<String, BigInt>::new();
        ids.insert(String::from("output"), bigint!(0_i32));
        //Create references
        vm.references = HashMap::from([(
            0,
            HintReference {
                dereference: true,
                register: Register::FP,
                offset1: -1,
                offset2: 0,
                inner_dereference: false,
                ap_tracking_data: None,
                immediate: None,
            },
        )]);
        //Execute the hint
        assert_eq!(
            vm.hint_executor
                .execute_hint(&mut vm, hint_code, &ids, &ApTracking::default()),
            Err(VirtualMachineError::BigintToU32Fail)
        );
    }

    #[test]
    fn compute_blake2s_output_input_relocatable() {
        let hint_code = "from starkware.cairo.common.cairo_blake2s.blake2s_utils import compute_blake2s_func\ncompute_blake2s_func(segments=segments, output_ptr=ids.output)";
        //Create vm
        let mut vm = VirtualMachine::new(
            BigInt::new(Sign::Plus, vec![1, 0, 0, 0, 0, 0, 17, 134217728]),
            Vec::new(),
            false,
            &HINT_EXECUTOR,
        );
        for _ in 0..2 {
            vm.segments.add(&mut vm.memory, None);
        }
        //Initialize fp
        vm.run_context.fp = MaybeRelocatable::from((0, 1));
        //Insert ids into memory (output)
        vm.memory
            .insert(
                &MaybeRelocatable::from((0, 0)),
                &MaybeRelocatable::from((1, 26)),
            )
            .unwrap();
        //Insert big number into output_ptr segment
        vm.memory
            .insert(
                &MaybeRelocatable::from((1, 0)),
                &MaybeRelocatable::from((4, 5)),
            )
            .unwrap();
        //Create ids
        let mut ids = HashMap::<String, BigInt>::new();
        ids.insert(String::from("output"), bigint!(0));
        //Create references
        vm.references = HashMap::from([(
            0,
            HintReference {
                dereference: true,
                register: Register::FP,
                offset1: -1,
                offset2: 0,
                inner_dereference: false,
                ap_tracking_data: None,
                immediate: None,
            },
        )]);
        //Execute the hint
        assert_eq!(
            vm.hint_executor
                .execute_hint(&mut vm, hint_code, &ids, &ApTracking::default()),
            Err(VirtualMachineError::ExpectedInteger(
                MaybeRelocatable::from((4, 5))
            ))
        );
    }

    #[test]
    fn finalize_blake2s_valid() {
        let hint_code = "# Add dummy pairs of input and output.\nfrom starkware.cairo.common.cairo_blake2s.blake2s_utils import IV, blake2s_compress\n\n_n_packed_instances = int(ids.N_PACKED_INSTANCES)\nassert 0 <= _n_packed_instances < 20\n_blake2s_input_chunk_size_felts = int(ids.INPUT_BLOCK_FELTS)\nassert 0 <= _blake2s_input_chunk_size_felts < 100\n\nmessage = [0] * _blake2s_input_chunk_size_felts\nmodified_iv = [IV[0] ^ 0x01010020] + IV[1:]\noutput = blake2s_compress(\n    message=message,\n    h=modified_iv,\n    t0=0,\n    t1=0,\n    f0=0xffffffff,\n    f1=0,\n)\npadding = (modified_iv + message + [0, 0xffffffff] + output) * (_n_packed_instances - 1)\nsegments.write_arg(ids.blake2s_ptr_end, padding)";
        //Create vm
        let mut vm = VirtualMachine::new(
            BigInt::new(Sign::Plus, vec![1, 0, 0, 0, 0, 0, 17, 134217728]),
            Vec::new(),
            false,
            &HINT_EXECUTOR,
        );
        for _ in 0..2 {
            vm.segments.add(&mut vm.memory, None);
        }
        //Initialize fp
        vm.run_context.fp = MaybeRelocatable::from((0, 1));
        //Insert ids into memory (output)
        vm.memory
            .insert(
                &MaybeRelocatable::from((0, 0)),
                &MaybeRelocatable::from((1, 0)),
            )
            .unwrap();
        //Create ids
        let mut ids = HashMap::<String, BigInt>::new();
        ids.insert(String::from("blake2s_ptr_end"), bigint!(0));
        //Create references
        vm.references = HashMap::from([(
            0,
            HintReference {
                dereference: true,
                register: Register::FP,
                offset1: -1,
                offset2: 0,
                inner_dereference: false,
                ap_tracking_data: None,
                immediate: None,
            },
        )]);
        //Execute the hint
        assert_eq!(
            vm.hint_executor
                .execute_hint(&mut vm, hint_code, &ids, &ApTracking::default()),
            Ok(())
        );
        //Check the inserted data
        let expected_data: [u32; 204] = [
            1795745351, 3144134277, 1013904242, 2773480762, 1359893119, 2600822924, 528734635,
            1541459225, 0, 0, 0, 0, 0, 0, 0, 0, 0, 0, 0, 0, 0, 0, 0, 0, 0, 4294967295, 813310313,
            2491453561, 3491828193, 2085238082, 1219908895, 514171180, 4245497115, 4193177630,
            1795745351, 3144134277, 1013904242, 2773480762, 1359893119, 2600822924, 528734635,
            1541459225, 0, 0, 0, 0, 0, 0, 0, 0, 0, 0, 0, 0, 0, 0, 0, 0, 0, 4294967295, 813310313,
            2491453561, 3491828193, 2085238082, 1219908895, 514171180, 4245497115, 4193177630,
            1795745351, 3144134277, 1013904242, 2773480762, 1359893119, 2600822924, 528734635,
            1541459225, 0, 0, 0, 0, 0, 0, 0, 0, 0, 0, 0, 0, 0, 0, 0, 0, 0, 4294967295, 813310313,
            2491453561, 3491828193, 2085238082, 1219908895, 514171180, 4245497115, 4193177630,
            1795745351, 3144134277, 1013904242, 2773480762, 1359893119, 2600822924, 528734635,
            1541459225, 0, 0, 0, 0, 0, 0, 0, 0, 0, 0, 0, 0, 0, 0, 0, 0, 0, 4294967295, 813310313,
            2491453561, 3491828193, 2085238082, 1219908895, 514171180, 4245497115, 4193177630,
            1795745351, 3144134277, 1013904242, 2773480762, 1359893119, 2600822924, 528734635,
            1541459225, 0, 0, 0, 0, 0, 0, 0, 0, 0, 0, 0, 0, 0, 0, 0, 0, 0, 4294967295, 813310313,
            2491453561, 3491828193, 2085238082, 1219908895, 514171180, 4245497115, 4193177630,
            1795745351, 3144134277, 1013904242, 2773480762, 1359893119, 2600822924, 528734635,
            1541459225, 0, 0, 0, 0, 0, 0, 0, 0, 0, 0, 0, 0, 0, 0, 0, 0, 0, 4294967295, 813310313,
            2491453561, 3491828193, 2085238082, 1219908895, 514171180, 4245497115, 4193177630,
        ];
        //Get data from memory
        let data = get_fixed_size_u32_array::<204>(
            &vm.memory
                .get_range(&MaybeRelocatable::from((1, 0)), 204)
                .unwrap(),
        )
        .unwrap();
        assert_eq!(expected_data, data);
    }

    #[test]
    fn finalize_blake2s_invalid_segment_taken() {
        let hint_code = "# Add dummy pairs of input and output.\nfrom starkware.cairo.common.cairo_blake2s.blake2s_utils import IV, blake2s_compress\n\n_n_packed_instances = int(ids.N_PACKED_INSTANCES)\nassert 0 <= _n_packed_instances < 20\n_blake2s_input_chunk_size_felts = int(ids.INPUT_BLOCK_FELTS)\nassert 0 <= _blake2s_input_chunk_size_felts < 100\n\nmessage = [0] * _blake2s_input_chunk_size_felts\nmodified_iv = [IV[0] ^ 0x01010020] + IV[1:]\noutput = blake2s_compress(\n    message=message,\n    h=modified_iv,\n    t0=0,\n    t1=0,\n    f0=0xffffffff,\n    f1=0,\n)\npadding = (modified_iv + message + [0, 0xffffffff] + output) * (_n_packed_instances - 1)\nsegments.write_arg(ids.blake2s_ptr_end, padding)";
        //Create vm
        let mut vm = VirtualMachine::new(
            BigInt::new(Sign::Plus, vec![1, 0, 0, 0, 0, 0, 17, 134217728]),
            Vec::new(),
            false,
            &HINT_EXECUTOR,
        );
        for _ in 0..2 {
            vm.segments.add(&mut vm.memory, None);
        }
        //Initialize fp
        vm.run_context.fp = MaybeRelocatable::from((0, 1));
        //Insert ids into memory (output)
        vm.memory
            .insert(
                &MaybeRelocatable::from((0, 0)),
                &MaybeRelocatable::from((1, 0)),
            )
            .unwrap();
        //Insert data into blake2s segment
        vm.memory
            .insert(
                &MaybeRelocatable::from((1, 0)),
                &MaybeRelocatable::from((1, 0)),
            )
            .unwrap();
        //Create ids
        let mut ids = HashMap::<String, BigInt>::new();
        ids.insert(String::from("blake2s_ptr_end"), bigint!(0));
        //Create references
        vm.references = HashMap::from([(
            0,
            HintReference {
                dereference: true,
                register: Register::FP,
                offset1: -1,
                offset2: 0,
                inner_dereference: false,
                ap_tracking_data: None,
                immediate: None,
            },
        )]);
        //Execute the hint
        assert_eq!(
            vm.hint_executor
                .execute_hint(&mut vm, hint_code, &ids, &ApTracking::default()),
            Err(VirtualMachineError::MemoryError(
                MemoryError::InconsistentMemory(
                    MaybeRelocatable::from((1, 0)),
                    MaybeRelocatable::from((1, 0)),
                    MaybeRelocatable::from(bigint!(1795745351))
                )
            ))
        );
    }

    #[test]
    fn finalize_blake2s_invalid_no_ids() {
        let hint_code = "# Add dummy pairs of input and output.\nfrom starkware.cairo.common.cairo_blake2s.blake2s_utils import IV, blake2s_compress\n\n_n_packed_instances = int(ids.N_PACKED_INSTANCES)\nassert 0 <= _n_packed_instances < 20\n_blake2s_input_chunk_size_felts = int(ids.INPUT_BLOCK_FELTS)\nassert 0 <= _blake2s_input_chunk_size_felts < 100\n\nmessage = [0] * _blake2s_input_chunk_size_felts\nmodified_iv = [IV[0] ^ 0x01010020] + IV[1:]\noutput = blake2s_compress(\n    message=message,\n    h=modified_iv,\n    t0=0,\n    t1=0,\n    f0=0xffffffff,\n    f1=0,\n)\npadding = (modified_iv + message + [0, 0xffffffff] + output) * (_n_packed_instances - 1)\nsegments.write_arg(ids.blake2s_ptr_end, padding)";
        //Create vm
        let mut vm = VirtualMachine::new(
            BigInt::new(Sign::Plus, vec![1, 0, 0, 0, 0, 0, 17, 134217728]),
            Vec::new(),
            false,
            &HINT_EXECUTOR,
        );
        for _ in 0..2 {
            vm.segments.add(&mut vm.memory, None);
        }
        //Initialize fp
        vm.run_context.fp = MaybeRelocatable::from((0, 1));
        //Create references
        vm.references = HashMap::from([(
            0,
            HintReference {
                dereference: true,
                register: Register::FP,
                offset1: -1,
                offset2: 0,
                inner_dereference: false,
                ap_tracking_data: None,
                immediate: None,
            },
        )]);
        //Execute the hint
        assert_eq!(
<<<<<<< HEAD
            vm.hint_executor.execute_hint(
                &mut vm,
                hint_code,
                &HashMap::new(),
                &ApTracking::default()
            ),
            Err(VirtualMachineError::FailedToGetIds)
=======
            execute_hint(&mut vm, hint_code, HashMap::new(), &ApTracking::default()),
            Err(VirtualMachineError::IdNotFound(
                "blake2s_ptr_end".to_string()
            ))
>>>>>>> d7d13f3a
        );
    }

    #[test]
    fn blake2s_add_uint256_valid_zero() {
        let hint_code = "B = 32\nMASK = 2 ** 32 - 1\nsegments.write_arg(ids.data, [(ids.low >> (B * i)) & MASK for i in range(4)])\nsegments.write_arg(ids.data + 4, [(ids.high >> (B * i)) & MASK for i in range(4)]";
        //Create vm
        let mut vm = VirtualMachine::new(
            BigInt::new(Sign::Plus, vec![1, 0, 0, 0, 0, 0, 17, 134217728]),
            Vec::new(),
            false,
            &HINT_EXECUTOR,
        );
        for _ in 0..2 {
            vm.segments.add(&mut vm.memory, None);
        }
        //Initialize fp
        vm.run_context.fp = MaybeRelocatable::from((0, 3));
        //Insert ids into memory
        //ids.data
        vm.memory
            .insert(
                &MaybeRelocatable::from((0, 0)),
                &MaybeRelocatable::from((1, 0)),
            )
            .unwrap();
        //ids.high
        vm.memory
            .insert(
                &MaybeRelocatable::from((0, 1)),
                &MaybeRelocatable::from(bigint!(0)),
            )
            .unwrap();
        //ids.low
        vm.memory
            .insert(
                &MaybeRelocatable::from((0, 2)),
                &MaybeRelocatable::from(bigint!(0)),
            )
            .unwrap();
        //Create ids
        let mut ids = HashMap::<String, BigInt>::new();
        ids.insert(String::from("data"), bigint!(0));
        ids.insert(String::from("high"), bigint!(1));
        ids.insert(String::from("low"), bigint!(2));
        //Create references
        vm.references = HashMap::from([
            (
                0,
                HintReference {
                    dereference: true,
                    register: Register::FP,
                    offset1: -3,
                    offset2: 0,
                    inner_dereference: false,
                    ap_tracking_data: None,
                    immediate: None,
                },
            ),
            (
                1,
                HintReference {
                    dereference: true,
                    register: Register::FP,
                    offset1: -2,
                    offset2: 0,
                    inner_dereference: false,
                    ap_tracking_data: None,
                    immediate: None,
                },
            ),
            (
                2,
                HintReference {
                    dereference: true,
                    register: Register::FP,
                    offset1: -1,
                    offset2: 0,
                    inner_dereference: false,
                    ap_tracking_data: None,
                    immediate: None,
                },
            ),
        ]);
        //Execute the hint
        assert_eq!(
            vm.hint_executor
                .execute_hint(&mut vm, hint_code, &ids, &ApTracking::default()),
            Ok(())
        );
        //Check data ptr
        assert_eq!(
            vm.memory.get(&MaybeRelocatable::from((1, 0))),
            Ok(Some(&MaybeRelocatable::from(bigint!(0))))
        );
        assert_eq!(
            vm.memory.get(&MaybeRelocatable::from((1, 1))),
            Ok(Some(&MaybeRelocatable::from(bigint!(0))))
        );
        assert_eq!(
            vm.memory.get(&MaybeRelocatable::from((1, 2))),
            Ok(Some(&MaybeRelocatable::from(bigint!(0))))
        );
        assert_eq!(
            vm.memory.get(&MaybeRelocatable::from((1, 3))),
            Ok(Some(&MaybeRelocatable::from(bigint!(0))))
        );
        assert_eq!(
            vm.memory.get(&MaybeRelocatable::from((1, 4))),
            Ok(Some(&MaybeRelocatable::from(bigint!(0))))
        );
        assert_eq!(
            vm.memory.get(&MaybeRelocatable::from((1, 5))),
            Ok(Some(&MaybeRelocatable::from(bigint!(0))))
        );
        assert_eq!(
            vm.memory.get(&MaybeRelocatable::from((1, 6))),
            Ok(Some(&MaybeRelocatable::from(bigint!(0))))
        );
        assert_eq!(
            vm.memory.get(&MaybeRelocatable::from((1, 7))),
            Ok(Some(&MaybeRelocatable::from(bigint!(0))))
        );
        assert_eq!(vm.memory.get(&MaybeRelocatable::from((1, 8))), Ok(None));
    }

    #[test]
    fn blake2s_add_uint256_valid_non_zero() {
        let hint_code = "B = 32\nMASK = 2 ** 32 - 1\nsegments.write_arg(ids.data, [(ids.low >> (B * i)) & MASK for i in range(4)])\nsegments.write_arg(ids.data + 4, [(ids.high >> (B * i)) & MASK for i in range(4)]";
        //Create vm
        let mut vm = VirtualMachine::new(
            BigInt::new(Sign::Plus, vec![1, 0, 0, 0, 0, 0, 17, 134217728]),
            Vec::new(),
            false,
            &HINT_EXECUTOR,
        );
        for _ in 0..2 {
            vm.segments.add(&mut vm.memory, None);
        }
        //Initialize fp
        vm.run_context.fp = MaybeRelocatable::from((0, 3));
        //Insert ids into memory
        //ids.data
        vm.memory
            .insert(
                &MaybeRelocatable::from((0, 0)),
                &MaybeRelocatable::from((1, 0)),
            )
            .unwrap();
        //ids.high
        vm.memory
            .insert(
                &MaybeRelocatable::from((0, 1)),
                &MaybeRelocatable::from(bigint!(25)),
            )
            .unwrap();
        //ids.low
        vm.memory
            .insert(
                &MaybeRelocatable::from((0, 2)),
                &MaybeRelocatable::from(bigint!(20)),
            )
            .unwrap();
        //Create ids
        let mut ids = HashMap::<String, BigInt>::new();
        ids.insert(String::from("data"), bigint!(0));
        ids.insert(String::from("high"), bigint!(1));
        ids.insert(String::from("low"), bigint!(2));
        //Create references
        vm.references = HashMap::from([
            (
                0,
                HintReference {
                    dereference: true,
                    register: Register::FP,
                    offset1: -3,
                    offset2: 0,
                    inner_dereference: false,
                    ap_tracking_data: None,
                    immediate: None,
                },
            ),
            (
                1,
                HintReference {
                    dereference: true,
                    register: Register::FP,
                    offset1: -2,
                    offset2: 0,
                    inner_dereference: false,
                    ap_tracking_data: None,
                    immediate: None,
                },
            ),
            (
                2,
                HintReference {
                    dereference: true,
                    register: Register::FP,
                    offset1: -1,
                    offset2: 0,
                    inner_dereference: false,
                    ap_tracking_data: None,
                    immediate: None,
                },
            ),
        ]);
        //Execute the hint
        assert_eq!(
            vm.hint_executor
                .execute_hint(&mut vm, hint_code, &ids, &ApTracking::default()),
            Ok(())
        );
        //Check data ptr
        assert_eq!(
            vm.memory.get(&MaybeRelocatable::from((1, 0))),
            Ok(Some(&MaybeRelocatable::from(bigint!(20))))
        );
        assert_eq!(
            vm.memory.get(&MaybeRelocatable::from((1, 1))),
            Ok(Some(&MaybeRelocatable::from(bigint!(0))))
        );
        assert_eq!(
            vm.memory.get(&MaybeRelocatable::from((1, 2))),
            Ok(Some(&MaybeRelocatable::from(bigint!(0))))
        );
        assert_eq!(
            vm.memory.get(&MaybeRelocatable::from((1, 3))),
            Ok(Some(&MaybeRelocatable::from(bigint!(0))))
        );
        assert_eq!(
            vm.memory.get(&MaybeRelocatable::from((1, 4))),
            Ok(Some(&MaybeRelocatable::from(bigint!(25))))
        );
        assert_eq!(
            vm.memory.get(&MaybeRelocatable::from((1, 5))),
            Ok(Some(&MaybeRelocatable::from(bigint!(0))))
        );
        assert_eq!(
            vm.memory.get(&MaybeRelocatable::from((1, 6))),
            Ok(Some(&MaybeRelocatable::from(bigint!(0))))
        );
        assert_eq!(
            vm.memory.get(&MaybeRelocatable::from((1, 7))),
            Ok(Some(&MaybeRelocatable::from(bigint!(0))))
        );
        assert_eq!(vm.memory.get(&MaybeRelocatable::from((1, 8))), Ok(None));
    }

    #[test]
    fn blake2s_add_uint256_bigend_valid_zero() {
        let hint_code = "B = 32\nMASK = 2 ** 32 - 1\nsegments.write_arg(ids.data, [(ids.high >> (B * (3 - i))) & MASK for i in range(4)])\nsegments.write_arg(ids.data + 4, [(ids.low >> (B * (3 - i))) & MASK for i in range(4)])";
        //Create vm
        let mut vm = VirtualMachine::new(
            BigInt::new(Sign::Plus, vec![1, 0, 0, 0, 0, 0, 17, 134217728]),
            Vec::new(),
            false,
            &HINT_EXECUTOR,
        );
        for _ in 0..2 {
            vm.segments.add(&mut vm.memory, None);
        }
        //Initialize fp
        vm.run_context.fp = MaybeRelocatable::from((0, 3));
        //Insert ids into memory
        //ids.data
        vm.memory
            .insert(
                &MaybeRelocatable::from((0, 0)),
                &MaybeRelocatable::from((1, 0)),
            )
            .unwrap();
        //ids.high
        vm.memory
            .insert(
                &MaybeRelocatable::from((0, 1)),
                &MaybeRelocatable::from(bigint!(0)),
            )
            .unwrap();
        //ids.low
        vm.memory
            .insert(
                &MaybeRelocatable::from((0, 2)),
                &MaybeRelocatable::from(bigint!(0)),
            )
            .unwrap();
        //Create ids
        let mut ids = HashMap::<String, BigInt>::new();
        ids.insert(String::from("data"), bigint!(0));
        ids.insert(String::from("high"), bigint!(1));
        ids.insert(String::from("low"), bigint!(2));
        //Create references
        vm.references = HashMap::from([
            (
                0,
                HintReference {
                    dereference: true,
                    register: Register::FP,
                    offset1: -3,
                    offset2: 0,
                    inner_dereference: false,
                    ap_tracking_data: None,
                    immediate: None,
                },
            ),
            (
                1,
                HintReference {
                    dereference: true,
                    register: Register::FP,
                    offset1: -2,
                    offset2: 0,
                    inner_dereference: false,
                    ap_tracking_data: None,
                    immediate: None,
                },
            ),
            (
                2,
                HintReference {
                    dereference: true,
                    register: Register::FP,
                    offset1: -1,
                    offset2: 0,
                    inner_dereference: false,
                    ap_tracking_data: None,
                    immediate: None,
                },
            ),
        ]);
        //Execute the hint
        assert_eq!(
            vm.hint_executor
                .execute_hint(&mut vm, hint_code, &ids, &ApTracking::default()),
            Ok(())
        );
        //Check data ptr
        assert_eq!(
            vm.memory.get(&MaybeRelocatable::from((1, 0))),
            Ok(Some(&MaybeRelocatable::from(bigint!(0))))
        );
        assert_eq!(
            vm.memory.get(&MaybeRelocatable::from((1, 1))),
            Ok(Some(&MaybeRelocatable::from(bigint!(0))))
        );
        assert_eq!(
            vm.memory.get(&MaybeRelocatable::from((1, 2))),
            Ok(Some(&MaybeRelocatable::from(bigint!(0))))
        );
        assert_eq!(
            vm.memory.get(&MaybeRelocatable::from((1, 3))),
            Ok(Some(&MaybeRelocatable::from(bigint!(0))))
        );
        assert_eq!(
            vm.memory.get(&MaybeRelocatable::from((1, 4))),
            Ok(Some(&MaybeRelocatable::from(bigint!(0))))
        );
        assert_eq!(
            vm.memory.get(&MaybeRelocatable::from((1, 5))),
            Ok(Some(&MaybeRelocatable::from(bigint!(0))))
        );
        assert_eq!(
            vm.memory.get(&MaybeRelocatable::from((1, 6))),
            Ok(Some(&MaybeRelocatable::from(bigint!(0))))
        );
        assert_eq!(
            vm.memory.get(&MaybeRelocatable::from((1, 7))),
            Ok(Some(&MaybeRelocatable::from(bigint!(0))))
        );
        assert_eq!(vm.memory.get(&MaybeRelocatable::from((1, 8))), Ok(None));
    }

    #[test]
    fn blake2s_add_uint256_bigend_valid_non_zero() {
        let hint_code = "B = 32\nMASK = 2 ** 32 - 1\nsegments.write_arg(ids.data, [(ids.high >> (B * (3 - i))) & MASK for i in range(4)])\nsegments.write_arg(ids.data + 4, [(ids.low >> (B * (3 - i))) & MASK for i in range(4)])";
        //Create vm
        let mut vm = VirtualMachine::new(
            BigInt::new(Sign::Plus, vec![1, 0, 0, 0, 0, 0, 17, 134217728]),
            Vec::new(),
            false,
            &HINT_EXECUTOR,
        );
        for _ in 0..2 {
            vm.segments.add(&mut vm.memory, None);
        }
        //Initialize fp
        vm.run_context.fp = MaybeRelocatable::from((0, 3));
        //Insert ids into memory
        //ids.data
        vm.memory
            .insert(
                &MaybeRelocatable::from((0, 0)),
                &MaybeRelocatable::from((1, 0)),
            )
            .unwrap();
        //ids.high
        vm.memory
            .insert(
                &MaybeRelocatable::from((0, 1)),
                &MaybeRelocatable::from(bigint!(25)),
            )
            .unwrap();
        //ids.low
        vm.memory
            .insert(
                &MaybeRelocatable::from((0, 2)),
                &MaybeRelocatable::from(bigint!(20)),
            )
            .unwrap();
        //Create ids
        let mut ids = HashMap::<String, BigInt>::new();
        ids.insert(String::from("data"), bigint!(0));
        ids.insert(String::from("high"), bigint!(1));
        ids.insert(String::from("low"), bigint!(2));
        //Create references
        vm.references = HashMap::from([
            (
                0,
                HintReference {
                    dereference: true,
                    register: Register::FP,
                    offset1: -3,
                    offset2: 0,
                    inner_dereference: false,
                    ap_tracking_data: None,
                    immediate: None,
                },
            ),
            (
                1,
                HintReference {
                    dereference: true,
                    register: Register::FP,
                    offset1: -2,
                    offset2: 0,
                    inner_dereference: false,
                    ap_tracking_data: None,
                    immediate: None,
                },
            ),
            (
                2,
                HintReference {
                    dereference: true,
                    register: Register::FP,
                    offset1: -1,
                    offset2: 0,
                    inner_dereference: false,
                    ap_tracking_data: None,
                    immediate: None,
                },
            ),
        ]);
        //Execute the hint
        assert_eq!(
            vm.hint_executor
                .execute_hint(&mut vm, hint_code, &ids, &ApTracking::default()),
            Ok(())
        );
        //Check data ptr
        assert_eq!(
            vm.memory.get(&MaybeRelocatable::from((1, 0))),
            Ok(Some(&MaybeRelocatable::from(bigint!(0))))
        );
        assert_eq!(
            vm.memory.get(&MaybeRelocatable::from((1, 1))),
            Ok(Some(&MaybeRelocatable::from(bigint!(0))))
        );
        assert_eq!(
            vm.memory.get(&MaybeRelocatable::from((1, 2))),
            Ok(Some(&MaybeRelocatable::from(bigint!(0))))
        );
        assert_eq!(
            vm.memory.get(&MaybeRelocatable::from((1, 3))),
            Ok(Some(&MaybeRelocatable::from(bigint!(25))))
        );
        assert_eq!(
            vm.memory.get(&MaybeRelocatable::from((1, 4))),
            Ok(Some(&MaybeRelocatable::from(bigint!(0))))
        );
        assert_eq!(
            vm.memory.get(&MaybeRelocatable::from((1, 5))),
            Ok(Some(&MaybeRelocatable::from(bigint!(0))))
        );
        assert_eq!(
            vm.memory.get(&MaybeRelocatable::from((1, 6))),
            Ok(Some(&MaybeRelocatable::from(bigint!(0))))
        );
        assert_eq!(
            vm.memory.get(&MaybeRelocatable::from((1, 7))),
            Ok(Some(&MaybeRelocatable::from(bigint!(20))))
        );
        assert_eq!(vm.memory.get(&MaybeRelocatable::from((1, 8))), Ok(None));
    }
}<|MERGE_RESOLUTION|>--- conflicted
+++ resolved
@@ -675,20 +675,15 @@
         )]);
         //Execute the hint
         assert_eq!(
-<<<<<<< HEAD
             vm.hint_executor.execute_hint(
                 &mut vm,
                 hint_code,
                 &HashMap::new(),
                 &ApTracking::default()
             ),
-            Err(VirtualMachineError::FailedToGetIds)
-=======
-            execute_hint(&mut vm, hint_code, HashMap::new(), &ApTracking::default()),
             Err(VirtualMachineError::IdNotFound(
                 "blake2s_ptr_end".to_string()
             ))
->>>>>>> d7d13f3a
         );
     }
 
