use crate::bigint;
use crate::math_utils::as_int;
use crate::math_utils::isqrt;
use crate::relocatable;
use crate::serde::deserialize_program::ApTracking;
use crate::types::exec_scope::PyValueType;
use crate::types::relocatable::Relocatable;
use crate::types::{instruction::Register, relocatable::MaybeRelocatable};
use crate::vm::{
    context::run_context::RunContext, errors::vm_errors::VirtualMachineError,
    hints::execute_hint::HintReference, runners::builtin_runner::RangeCheckBuiltinRunner,
    vm_core::VirtualMachine,
};
use num_bigint::BigInt;
use num_integer::Integer;
use num_traits::{FromPrimitive, Signed, ToPrimitive, Zero};
use std::collections::HashMap;
use std::ops::{Neg, Shl, Shr};

//Returns the value in the current execution scope that matches the name and is of type BigInt
pub fn get_int_from_scope(vm: &mut VirtualMachine, name: &str) -> Option<BigInt> {
    let mut val: Option<BigInt> = None;
    if let Some(variables) = vm.exec_scopes.get_local_variables() {
        if let Some(PyValueType::BigInt(py_val)) = variables.get(name) {
            val = Some(py_val.clone());
        }
    }
    val
}

pub fn get_u64_from_scope(vm: &mut VirtualMachine, name: &str) -> Result<u64, VirtualMachineError> {
    let mut val: Result<u64, VirtualMachineError> = Err(VirtualMachineError::ScopeError);
    if let Some(variables) = vm.exec_scopes.get_local_variables() {
        if let Some(PyValueType::U64(py_val)) = variables.get(name) {
            val = Ok(*py_val);
        }
    }
    val
}

pub fn get_u64_from_scope_ref<'a>(
    vm: &'a mut VirtualMachine,
    name: &'a str,
) -> Result<&'a u64, VirtualMachineError> {
    let mut val: Result<&'a u64, VirtualMachineError> = Err(VirtualMachineError::ScopeError);
    if let Some(variables) = vm.exec_scopes.get_local_variables() {
        if let Some(PyValueType::U64(py_val)) = variables.get(name) {
            val = Ok(py_val);
        }
    }
    val
}

//Returns the value in the current execution scope that matches the name and is of type List
pub fn get_list_from_scope(vm: &mut VirtualMachine, name: &str) -> Option<Vec<BigInt>> {
    let mut val: Option<Vec<BigInt>> = None;
    if let Some(variables) = vm.exec_scopes.get_local_variables() {
        if let Some(PyValueType::List(py_val)) = variables.get(name) {
            val = Some(py_val.clone());
        }
    }
    val
}

pub fn get_list_u64_from_scope_ref<'a>(
    vm: &'a mut VirtualMachine,
    name: &'a str,
) -> Result<&'a Vec<u64>, VirtualMachineError> {
    let mut val: Result<&'a Vec<u64>, VirtualMachineError> = Err(VirtualMachineError::ScopeError);
    if let Some(variables) = vm.exec_scopes.get_local_variables() {
        if let Some(PyValueType::ListU64(py_val)) = variables.get(name) {
            val = Ok(py_val);
        }
    }
    val
}

pub fn get_list_u64_from_scope_mut<'a>(
    vm: &'a mut VirtualMachine,
    name: &'a str,
) -> Result<&'a mut Vec<u64>, VirtualMachineError> {
    let mut val: Result<&'a mut Vec<u64>, VirtualMachineError> =
        Err(VirtualMachineError::ScopeError);
    if let Some(variables) = vm.exec_scopes.get_local_variables() {
        if let Some(PyValueType::ListU64(py_val)) = variables.get_mut(name) {
            val = Ok(py_val);
        }
    }
    val
}

pub fn get_dict_int_list_u64_from_scope_mut<'a>(
    vm: &'a mut VirtualMachine,
    name: &'a str,
) -> Result<&'a mut HashMap<BigInt, Vec<u64>>, VirtualMachineError> {
    let mut val: Result<&'a mut HashMap<BigInt, Vec<u64>>, VirtualMachineError> =
        Err(VirtualMachineError::ScopeError);
    if let Some(variables) = vm.exec_scopes.get_local_variables() {
        if let Some(PyValueType::DictBigIntListU64(py_val)) = variables.get_mut(name) {
            val = Ok(py_val);
        }
    }
    val
}

//Returns a reference to the  RangeCheckBuiltinRunner struct if range_check builtin is present
pub fn get_range_check_builtin(
    vm: &VirtualMachine,
) -> Result<&RangeCheckBuiltinRunner, VirtualMachineError> {
    for (name, builtin) in &vm.builtin_runners {
        if name == &String::from("range_check") {
            if let Some(range_check_builtin) =
                builtin.as_any().downcast_ref::<RangeCheckBuiltinRunner>()
            {
                return Ok(range_check_builtin);
            };
        }
    }
    Err(VirtualMachineError::NoRangeCheckBuiltin)
}

pub fn get_ptr_from_var_name(
    var_name: &str,
    ids: &HashMap<String, BigInt>,
    vm: &VirtualMachine,
    hint_ap_tracking: Option<&ApTracking>,
) -> Result<Relocatable, VirtualMachineError> {
    let var_addr = get_relocatable_from_var_name(var_name, ids, vm, hint_ap_tracking)?;
    let value = vm.memory.get_relocatable(&var_addr)?;
    //Add immediate if present in reference
    let index = ids
        .get(&String::from(var_name))
        .ok_or(VirtualMachineError::FailedToGetIds)?;
    let hint_reference = vm
        .references
        .get(
            &index
                .to_usize()
                .ok_or(VirtualMachineError::BigintToUsizeFail)?,
        )
        .ok_or(VirtualMachineError::FailedToGetIds)?;
    if let Some(immediate) = &hint_reference.immediate {
        let modified_value = relocatable!(
            value.segment_index,
            value.offset
                + immediate
                    .to_usize()
                    .ok_or(VirtualMachineError::BigintToUsizeFail)?
        );
        return Ok(modified_value);
    }
    Ok(value.clone())
}

fn apply_ap_tracking_correction(
    ap: &Relocatable,
    ref_ap_tracking: &ApTracking,
    hint_ap_tracking: &ApTracking,
) -> Result<MaybeRelocatable, VirtualMachineError> {
    // check that both groups are the same
    if ref_ap_tracking.group != hint_ap_tracking.group {
        return Err(VirtualMachineError::InvalidTrackingGroup(
            ref_ap_tracking.group,
            hint_ap_tracking.group,
        ));
    }
    let ap_diff = hint_ap_tracking.offset - ref_ap_tracking.offset;

    Ok(MaybeRelocatable::from((
        ap.segment_index,
        ap.offset - ap_diff,
    )))
}

///Computes the memory address indicated by the HintReference
pub fn compute_addr_from_reference(
    hint_reference: &HintReference,
    run_context: &RunContext,
    vm: &VirtualMachine,
    hint_ap_tracking: Option<&ApTracking>,
) -> Result<Option<MaybeRelocatable>, VirtualMachineError> {
    let base_addr = match hint_reference.register {
        Register::FP => run_context.fp.clone(),
        Register::AP => {
            if hint_ap_tracking.is_none() || hint_reference.ap_tracking_data.is_none() {
                return Err(VirtualMachineError::NoneApTrackingData);
            }

            if let MaybeRelocatable::RelocatableValue(ref relocatable) = run_context.ap {
                apply_ap_tracking_correction(
                    relocatable,
                    // it is safe to call these unrwaps here, since it has been checked
                    // they are not None's
                    // this could be refactored to use pattern match but it will be
                    // unnecesarily verbose
                    hint_reference.ap_tracking_data.as_ref().unwrap(),
                    hint_ap_tracking.unwrap(),
                )?
            } else {
                return Err(VirtualMachineError::InvalidApValue(run_context.ap.clone()));
            }
        }
    };

    if let MaybeRelocatable::RelocatableValue(relocatable) = base_addr {
        if hint_reference.offset1.is_negative()
            && relocatable.offset < hint_reference.offset1.abs() as usize
        {
            return Ok(None);
        }
        if !hint_reference.inner_dereference {
            return Ok(Some(MaybeRelocatable::from((
                relocatable.segment_index,
                (relocatable.offset as i32 + hint_reference.offset1 + hint_reference.offset2)
                    as usize,
            ))));
        } else {
            let addr = MaybeRelocatable::from((
                relocatable.segment_index,
                (relocatable.offset as i32 + hint_reference.offset1) as usize,
            ));

            match vm.memory.get(&addr) {
                Ok(Some(&MaybeRelocatable::RelocatableValue(ref dereferenced_addr))) => {
                    return Ok(Some(MaybeRelocatable::from((
                        dereferenced_addr.segment_index,
                        (dereferenced_addr.offset as i32 + hint_reference.offset2) as usize,
                    ))))
                }

                _none_or_error => return Ok(None),
            }
        }
    }

    Ok(None)
}

///Computes the memory address given by the reference id
pub fn get_address_from_reference(
    reference_id: &BigInt,
    references: &HashMap<usize, HintReference>,
    run_context: &RunContext,
    vm: &VirtualMachine,
    hint_ap_tracking: Option<&ApTracking>,
) -> Result<Option<MaybeRelocatable>, VirtualMachineError> {
    if let Some(index) = reference_id.to_usize() {
        if index < references.len() {
            if let Some(hint_reference) = references.get(&index) {
                return compute_addr_from_reference(
                    hint_reference,
                    run_context,
                    vm,
                    hint_ap_tracking,
                );
            }
        }
    }
    Ok(None)
}

pub fn get_address_from_var_name(
    var_name: &str,
    ids: &HashMap<String, BigInt>,
    vm: &VirtualMachine,
    hint_ap_tracking: Option<&ApTracking>,
) -> Result<MaybeRelocatable, VirtualMachineError> {
    let var_ref = ids
        .get(&String::from(var_name))
        .ok_or(VirtualMachineError::FailedToGetIds)?;
    get_address_from_reference(
        var_ref,
        &vm.references,
        &vm.run_context,
        vm,
        hint_ap_tracking,
    )
    .map_err(|_| VirtualMachineError::FailedToGetIds)?
    .ok_or(VirtualMachineError::FailedToGetIds)
}

pub fn insert_integer_from_var_name(
    var_name: &str,
    int: BigInt,
    ids: &HashMap<String, BigInt>,
    vm: &mut VirtualMachine,
    hint_ap_tracking: Option<&ApTracking>,
) -> Result<(), VirtualMachineError> {
    let var_address = get_address_from_var_name(var_name, ids, vm, hint_ap_tracking)?;
    vm.memory
        .insert(&var_address, &MaybeRelocatable::Int(int))
        .map_err(VirtualMachineError::MemoryError)
}

pub fn insert_relocatable_from_var_name(
    var_name: &str,
    relocatable: Relocatable,
    ids: &HashMap<String, BigInt>,
    vm: &mut VirtualMachine,
    hint_ap_tracking: Option<&ApTracking>,
) -> Result<(), VirtualMachineError> {
    let var_address = get_address_from_var_name(var_name, ids, vm, hint_ap_tracking)?;
    vm.memory
        .insert(
            &var_address,
            &MaybeRelocatable::RelocatableValue(relocatable),
        )
        .map_err(VirtualMachineError::MemoryError)
}

//Gets the address of a variable name.
//If the address is an MaybeRelocatable::Relocatable(Relocatable) return Relocatable
//else raises Err
pub fn get_relocatable_from_var_name(
    var_name: &str,
    ids: &HashMap<String, BigInt>,
    vm: &VirtualMachine,
    hint_ap_tracking: Option<&ApTracking>,
) -> Result<Relocatable, VirtualMachineError> {
    match get_address_from_var_name(var_name, ids, vm, hint_ap_tracking)? {
        MaybeRelocatable::RelocatableValue(relocatable) => Ok(relocatable),
        address => Err(VirtualMachineError::ExpectedRelocatable(address)),
    }
}

//Gets the value of a variable name.
//If the value is an MaybeRelocatable::Int(Bigint) return &Bigint
//else raises Err
pub fn get_integer_from_var_name<'a>(
    var_name: &str,
    ids: &HashMap<String, BigInt>,
    vm: &'a VirtualMachine,
    hint_ap_tracking: Option<&ApTracking>,
) -> Result<&'a BigInt, VirtualMachineError> {
    let relocatable = get_relocatable_from_var_name(var_name, ids, vm, hint_ap_tracking)?;
    vm.memory.get_integer(&relocatable)
}

// Given a memory address and an offset
// Gets the value of the address + offset
//If the value is an MaybeRelocatable::Int(Bigint) return &Bigint
//else raises Err
pub fn get_integer_from_relocatable_plus_offset<'a>(
    relocatable: &Relocatable,
    field_offset: usize,
    vm: &'a VirtualMachine,
) -> Result<&'a BigInt, VirtualMachineError> {
    vm.memory.get_integer(&(relocatable + field_offset))
}

pub fn get_u64_from_relocatable_plus_offset(
    relocatable: &Relocatable,
    field_offset_u64: u64,
    vm: &VirtualMachine,
) -> Result<u64, VirtualMachineError> {
    let field_offset: usize = field_offset_u64 as usize;
    let int = vm.memory.get_integer(&(relocatable + field_offset))?;
    int.to_u64().ok_or(VirtualMachineError::BigintToU64Fail)
}

pub fn insert_integer_at_relocatable_plus_offset(
    int: BigInt,
    relocatable: &Relocatable,
    field_offset: usize,
    vm: &mut VirtualMachine,
) -> Result<(), VirtualMachineError> {
    vm.memory
        .insert(
            &MaybeRelocatable::RelocatableValue(relocatable + field_offset),
            &MaybeRelocatable::from(int),
        )
        .map_err(VirtualMachineError::MemoryError)
}

<<<<<<< HEAD
// Used for variables that hold pointers.
pub fn get_ptr_from_var_name<'a>(
    var_name: &str,
    ids: &HashMap<String, BigInt>,
    vm: &'a VirtualMachine,
    hint_ap_tracking: Option<&ApTracking>,
) -> Result<&'a Relocatable, VirtualMachineError> {
    let var_addr = get_relocatable_from_var_name(var_name, ids, vm, hint_ap_tracking)?;
    vm.memory.get_relocatable(&var_addr)
}

=======
>>>>>>> 7a903b4e
///Implements hint: memory[ap] = segments.add()
pub fn add_segment(vm: &mut VirtualMachine) -> Result<(), VirtualMachineError> {
    let new_segment_base =
        MaybeRelocatable::RelocatableValue(vm.segments.add(&mut vm.memory, None));
    match vm.memory.insert(&vm.run_context.ap, &new_segment_base) {
        Ok(_) => Ok(()),
        Err(memory_error) => Err(VirtualMachineError::MemoryError(memory_error)),
    }
}

//Implements hint: memory[ap] = 0 if 0 <= (ids.a % PRIME) < range_check_builtin.bound else 1
pub fn is_nn(
    vm: &mut VirtualMachine,
    ids: HashMap<String, BigInt>,
    hint_ap_tracking: Option<&ApTracking>,
) -> Result<(), VirtualMachineError> {
    //Check that ids contains the reference id for each variable used by the hint
    let a_ref = if let Some(a_ref) = ids.get(&String::from("a")) {
        a_ref
    } else {
        return Err(VirtualMachineError::IncorrectIds(
            vec![String::from("a")],
            ids.into_keys().collect(),
        ));
    };
    //Check that each reference id corresponds to a value in the reference manager
    let a_addr = if let Ok(Some(a_addr)) =
        get_address_from_reference(a_ref, &vm.references, &vm.run_context, vm, hint_ap_tracking)
    {
        a_addr
    } else {
        return Err(VirtualMachineError::FailedToGetReference(a_ref.clone()));
    };

    //Check that the ids are in memory
    match vm.memory.get(&a_addr) {
        Ok(Some(maybe_rel_a)) => {
            //Check that the value at the ids address is an Int
            let a = if let MaybeRelocatable::Int(ref a) = maybe_rel_a {
                a
            } else {
                return Err(VirtualMachineError::ExpectedInteger(a_addr.clone()));
            };
            for (name, builtin) in &vm.builtin_runners {
                //Check that range_check_builtin is present
                if name == &String::from("range_check") {
                    let range_check_builtin = if let Some(range_check_builtin) =
                        builtin.as_any().downcast_ref::<RangeCheckBuiltinRunner>()
                    {
                        range_check_builtin
                    } else {
                        return Err(VirtualMachineError::NoRangeCheckBuiltin);
                    };
                    //Main logic (assert a is not negative and within the expected range)
                    let mut value = bigint!(1);
                    if a.mod_floor(&vm.prime) >= bigint!(0)
                        && a.mod_floor(&vm.prime) < range_check_builtin._bound
                    {
                        value = bigint!(0);
                    }
                    return match vm
                        .memory
                        .insert(&vm.run_context.ap, &MaybeRelocatable::from(value))
                    {
                        Ok(_) => Ok(()),
                        Err(memory_error) => Err(VirtualMachineError::MemoryError(memory_error)),
                    };
                }
            }
            Err(VirtualMachineError::NoRangeCheckBuiltin)
        }
        Ok(None) => Err(VirtualMachineError::MemoryGet(a_addr.clone())),
        Err(memory_error) => Err(VirtualMachineError::MemoryError(memory_error)),
    }
}

//Implements hint: memory[ap] = 0 if 0 <= ((-ids.a - 1) % PRIME) < range_check_builtin.bound else 1
pub fn is_nn_out_of_range(
    vm: &mut VirtualMachine,
    ids: HashMap<String, BigInt>,
    hint_ap_tracking: Option<&ApTracking>,
) -> Result<(), VirtualMachineError> {
    //Check that ids contains the reference id for each variable used by the hint
    let a_ref = if let Some(a_ref) = ids.get(&String::from("a")) {
        a_ref
    } else {
        return Err(VirtualMachineError::IncorrectIds(
            vec![String::from("a")],
            ids.into_keys().collect(),
        ));
    };
    //Check that each reference id corresponds to a value in the reference manager
    let a_addr = if let Ok(Some(a_addr)) =
        get_address_from_reference(a_ref, &vm.references, &vm.run_context, vm, hint_ap_tracking)
    {
        a_addr
    } else {
        return Err(VirtualMachineError::FailedToGetReference(a_ref.clone()));
    };
    //Check that the ids are in memory
    match vm.memory.get(&a_addr) {
        Ok(Some(maybe_rel_a)) => {
            //Check that the value at the ids address is an Int
            let a = if let MaybeRelocatable::Int(ref a) = maybe_rel_a {
                a
            } else {
                return Err(VirtualMachineError::ExpectedInteger(a_addr.clone()));
            };
            for (name, builtin) in &vm.builtin_runners {
                //Check that range_check_builtin is present
                if name == &String::from("range_check") {
                    let range_check_builtin = if let Some(range_check_builtin) =
                        builtin.as_any().downcast_ref::<RangeCheckBuiltinRunner>()
                    {
                        range_check_builtin
                    } else {
                        return Err(VirtualMachineError::NoRangeCheckBuiltin);
                    };
                    //Main logic (assert a is not negative and within the expected range)
                    let value = if (-a.clone() - 1usize).mod_floor(&vm.prime)
                        < range_check_builtin._bound
                    {
                        bigint!(0)
                    } else {
                        bigint!(1)
                    };
                    return match vm
                        .memory
                        .insert(&vm.run_context.ap, &MaybeRelocatable::from(value))
                    {
                        Ok(_) => Ok(()),
                        Err(memory_error) => Err(VirtualMachineError::MemoryError(memory_error)),
                    };
                }
            }
            Err(VirtualMachineError::NoRangeCheckBuiltin)
        }
        Ok(None) => Err(VirtualMachineError::MemoryGet(a_addr.clone())),
        Err(memory_error) => Err(VirtualMachineError::MemoryError(memory_error)),
    }
}
//Implements hint:from starkware.cairo.common.math_utils import assert_integer
//        assert_integer(ids.a)
//        assert_integer(ids.b)
//        a = ids.a % PRIME
//        b = ids.b % PRIME
//        assert a <= b, f'a = {a} is not less than or equal to b = {b}.'

//        ids.small_inputs = int(
//            a < range_check_builtin.bound and (b - a) < range_check_builtin.bound)
pub fn assert_le_felt(
    vm: &mut VirtualMachine,
    ids: HashMap<String, BigInt>,
    hint_ap_tracking: Option<&ApTracking>,
) -> Result<(), VirtualMachineError> {
    //Check that ids contains the reference id for each variable used by the hint
    let (a_ref, b_ref, small_inputs_ref) =
        if let (Some(a_ref), Some(b_ref), Some(small_inputs_ref)) = (
            ids.get(&String::from("a")),
            ids.get(&String::from("b")),
            ids.get(&String::from("small_inputs")),
        ) {
            (a_ref, b_ref, small_inputs_ref)
        } else {
            return Err(VirtualMachineError::IncorrectIds(
                vec![
                    String::from("a"),
                    String::from("b"),
                    String::from("small_inputs"),
                ],
                ids.into_keys().collect(),
            ));
        };
    //Check that each reference id corresponds to a value in the reference manager
    let (a_addr, b_addr, small_inputs_addr) = if let (
        Ok(Some(a_addr)),
        Ok(Some(b_addr)),
        Ok(Some(small_inputs_addr)),
    ) = (
        get_address_from_reference(a_ref, &vm.references, &vm.run_context, vm, hint_ap_tracking),
        get_address_from_reference(b_ref, &vm.references, &vm.run_context, vm, hint_ap_tracking),
        get_address_from_reference(
            small_inputs_ref,
            &vm.references,
            &vm.run_context,
            vm,
            hint_ap_tracking,
        ),
    ) {
        (a_addr, b_addr, small_inputs_addr)
    } else {
        return Err(VirtualMachineError::FailedToGetIds);
    };
    //Check that the ids are in memory (except for small_inputs which is local, and should contain None)
    //small_inputs needs to be None, as we cant change it value otherwise
    match (
        vm.memory.get(&a_addr),
        vm.memory.get(&b_addr),
        vm.memory.get(&small_inputs_addr),
    ) {
        (Ok(Some(maybe_rel_a)), Ok(Some(maybe_rel_b)), Ok(None)) => {
            //Check that the values at the ids address are Int
            let a = if let &MaybeRelocatable::Int(ref a) = maybe_rel_a {
                a
            } else {
                return Err(VirtualMachineError::ExpectedInteger(a_addr.clone()));
            };
            let b = if let MaybeRelocatable::Int(ref b) = maybe_rel_b {
                b
            } else {
                return Err(VirtualMachineError::ExpectedInteger(b_addr.clone()));
            };
            for (name, builtin) in &vm.builtin_runners {
                //Check that range_check_builtin is present
                if name == &String::from("range_check") {
                    match builtin.as_any().downcast_ref::<RangeCheckBuiltinRunner>() {
                        None => return Err(VirtualMachineError::NoRangeCheckBuiltin),
                        Some(builtin) => {
                            //Assert a <= b
                            if a.mod_floor(&vm.prime) > b.mod_floor(&vm.prime) {
                                return Err(VirtualMachineError::NonLeFelt(a.clone(), b.clone()));
                            }
                            //Calculate value of small_inputs
                            let value = if *a < builtin._bound && (a - b) < builtin._bound {
                                bigint!(1)
                            } else {
                                bigint!(0)
                            };
                            match vm
                                .memory
                                .insert(&small_inputs_addr, &MaybeRelocatable::from(value))
                            {
                                Ok(_) => return Ok(()),
                                Err(memory_error) => {
                                    return Err(VirtualMachineError::MemoryError(memory_error))
                                }
                            }
                        }
                    }
                }
            }
            Err(VirtualMachineError::NoRangeCheckBuiltin)
        }
        _ => Err(VirtualMachineError::FailedToGetIds),
    }
}

//Implements hint:from starkware.cairo.common.math_cmp import is_le_felt
//    memory[ap] = 0 if (ids.a % PRIME) <= (ids.b % PRIME) else 1
pub fn is_le_felt(
    vm: &mut VirtualMachine,
    ids: HashMap<String, BigInt>,
    hint_ap_tracking: Option<&ApTracking>,
) -> Result<(), VirtualMachineError> {
    //Check that ids contains the reference id for each variable used by the hint
    let (a_ref, b_ref) = if let (Some(a_ref), Some(b_ref)) =
        (ids.get(&String::from("a")), ids.get(&String::from("b")))
    {
        (a_ref, b_ref)
    } else {
        return Err(VirtualMachineError::IncorrectIds(
            vec![String::from("a"), String::from("b")],
            ids.into_keys().collect(),
        ));
    };
    //Check that each reference id corresponds to a value in the reference manager
    let (a_addr, b_addr) = if let (Ok(Some(a_addr)), Ok(Some(b_addr))) = (
        get_address_from_reference(a_ref, &vm.references, &vm.run_context, vm, hint_ap_tracking),
        get_address_from_reference(b_ref, &vm.references, &vm.run_context, vm, hint_ap_tracking),
    ) {
        (a_addr, b_addr)
    } else {
        return Err(VirtualMachineError::FailedToGetIds);
    };
    match (vm.memory.get(&a_addr), vm.memory.get(&b_addr)) {
        (Ok(Some(maybe_rel_a)), Ok(Some(maybe_rel_b))) => {
            for (name, builtin) in &vm.builtin_runners {
                //Check that range_check_builtin is present
                if name == &String::from("range_check")
                    && builtin
                        .as_any()
                        .downcast_ref::<RangeCheckBuiltinRunner>()
                        .is_some()
                {
                    let mut value = bigint!(0);
                    let a_mod = match maybe_rel_a.mod_floor(&vm.prime) {
                        Ok(MaybeRelocatable::Int(n)) => n,
                        Ok(MaybeRelocatable::RelocatableValue(_)) => {
                            return Err(VirtualMachineError::ExpectedInteger(a_addr.clone()))
                        }
                        Err(e) => return Err(e),
                    };
                    let b_mod = match maybe_rel_b.mod_floor(&vm.prime) {
                        Ok(MaybeRelocatable::Int(n)) => n,
                        Ok(MaybeRelocatable::RelocatableValue(_)) => {
                            return Err(VirtualMachineError::ExpectedInteger(b_addr.clone()))
                        }
                        Err(e) => return Err(e),
                    };
                    if a_mod > b_mod {
                        value = bigint!(1);
                    }

                    return vm
                        .memory
                        .insert(&vm.run_context.ap, &MaybeRelocatable::from(value))
                        .map_err(VirtualMachineError::MemoryError);
                }
            }
            Err(VirtualMachineError::NoRangeCheckBuiltin)
        }
        _ => Err(VirtualMachineError::FailedToGetIds),
    }
}

//Implements hint: from starkware.cairo.lang.vm.relocatable import RelocatableValue
//        both_ints = isinstance(ids.a, int) and isinstance(ids.b, int)
//        both_relocatable = (
//            isinstance(ids.a, RelocatableValue) and isinstance(ids.b, RelocatableValue) and
//            ids.a.segment_index == ids.b.segment_index)
//        assert both_ints or both_relocatable, \
//            f'assert_not_equal failed: non-comparable values: {ids.a}, {ids.b}.'
//        assert (ids.a - ids.b) % PRIME != 0, f'assert_not_equal failed: {ids.a} = {ids.b}.'
pub fn assert_not_equal(
    vm: &mut VirtualMachine,
    ids: HashMap<String, BigInt>,
    hint_ap_tracking: Option<&ApTracking>,
) -> Result<(), VirtualMachineError> {
    //Check that ids contains the reference id for each variable used by the hint
    let (a_ref, b_ref) = if let (Some(a_ref), Some(b_ref)) =
        (ids.get(&String::from("a")), ids.get(&String::from("b")))
    {
        (a_ref, b_ref)
    } else {
        return Err(VirtualMachineError::IncorrectIds(
            vec![String::from("a"), String::from("b")],
            ids.into_keys().collect(),
        ));
    };
    //Check that each reference id corresponds to a value in the reference manager
    let (a_addr, b_addr) = if let (Ok(Some(a_addr)), Ok(Some(b_addr))) = (
        get_address_from_reference(a_ref, &vm.references, &vm.run_context, vm, hint_ap_tracking),
        get_address_from_reference(b_ref, &vm.references, &vm.run_context, vm, hint_ap_tracking),
    ) {
        (a_addr, b_addr)
    } else {
        return Err(VirtualMachineError::FailedToGetIds);
    };
    //Check that the ids are in memory
    match (vm.memory.get(&a_addr), vm.memory.get(&b_addr)) {
        (Ok(Some(maybe_rel_a)), Ok(Some(maybe_rel_b))) => match (maybe_rel_a, maybe_rel_b) {
            (MaybeRelocatable::Int(ref a), MaybeRelocatable::Int(ref b)) => {
                if (a - b).is_multiple_of(&vm.prime) {
                    return Err(VirtualMachineError::AssertNotEqualFail(
                        maybe_rel_a.clone(),
                        maybe_rel_b.clone(),
                    ));
                };
                Ok(())
            }
            (MaybeRelocatable::RelocatableValue(a), MaybeRelocatable::RelocatableValue(b)) => {
                if a.segment_index != b.segment_index {
                    return Err(VirtualMachineError::DiffIndexComp(a.clone(), b.clone()));
                };
                if a.offset == b.offset {
                    return Err(VirtualMachineError::AssertNotEqualFail(
                        maybe_rel_a.clone(),
                        maybe_rel_b.clone(),
                    ));
                };
                Ok(())
            }
            _ => Err(VirtualMachineError::DiffTypeComparison(
                maybe_rel_a.clone(),
                maybe_rel_b.clone(),
            )),
        },
        _ => Err(VirtualMachineError::FailedToGetIds),
    }
}

//Implements hint:
// %{
//     from starkware.cairo.common.math_utils import assert_integer
//     assert_integer(ids.a)
//     assert 0 <= ids.a % PRIME < range_check_builtin.bound, f'a = {ids.a} is out of range.'
// %}
pub fn assert_nn(
    vm: &mut VirtualMachine,
    ids: HashMap<String, BigInt>,
    hint_ap_tracking: Option<&ApTracking>,
) -> Result<(), VirtualMachineError> {
    //Check that ids contains the reference id for 'a' variable used by the hint
    let a_ref = if let Some(a_ref) = ids.get(&String::from("a")) {
        a_ref
    } else {
        return Err(VirtualMachineError::IncorrectIds(
            vec![String::from("a")],
            ids.into_keys().collect(),
        ));
    };
    //Check that 'a' reference id corresponds to a value in the reference manager
    let a_addr = if let Ok(Some(a_addr)) =
        get_address_from_reference(a_ref, &vm.references, &vm.run_context, vm, hint_ap_tracking)
    {
        a_addr
    } else {
        return Err(VirtualMachineError::FailedToGetIds);
    };

    //Check that the 'a' id is in memory
    let maybe_rel_a = if let Ok(Some(maybe_rel_a)) = vm.memory.get(&a_addr) {
        maybe_rel_a
    } else {
        return Err(VirtualMachineError::FailedToGetIds);
    };

    //assert_integer(ids.a)
    let a = if let &MaybeRelocatable::Int(ref a) = maybe_rel_a {
        a
    } else {
        return Err(VirtualMachineError::ExpectedInteger(a_addr.clone()));
    };

    for (name, builtin) in &vm.builtin_runners {
        //Check that range_check_builtin is present
        if name == &String::from("range_check") {
            let range_check_builtin = if let Some(range_check_builtin) =
                builtin.as_any().downcast_ref::<RangeCheckBuiltinRunner>()
            {
                range_check_builtin
            } else {
                return Err(VirtualMachineError::NoRangeCheckBuiltin);
            };
            // assert 0 <= ids.a % PRIME < range_check_builtin.bound
            // as prime > 0, a % prime will always be > 0
            if a.mod_floor(&vm.prime) < range_check_builtin._bound {
                return Ok(());
            } else {
                return Err(VirtualMachineError::ValueOutOfRange(a.clone()));
            }
        }
    }
    Err(VirtualMachineError::NoRangeCheckBuiltin)
}

//Implements hint:from starkware.cairo.common.math.cairo
// %{
// from starkware.cairo.common.math_utils import assert_integer
// assert_integer(ids.value)
// assert ids.value % PRIME != 0, f'assert_not_zero failed: {ids.value} = 0.'
// %}
pub fn assert_not_zero(
    vm: &mut VirtualMachine,
    ids: HashMap<String, BigInt>,
    hint_ap_tracking: Option<&ApTracking>,
) -> Result<(), VirtualMachineError> {
    let value_ref = if let Some(value_ref) = ids.get(&String::from("value")) {
        value_ref
    } else {
        return Err(VirtualMachineError::IncorrectIds(
            vec![String::from("value")],
            ids.into_keys().collect(),
        ));
    };
    //Check that each reference id corresponds to a value in the reference manager
    let value_addr = if let Ok(Some(value_addr)) = get_address_from_reference(
        value_ref,
        &vm.references,
        &vm.run_context,
        vm,
        hint_ap_tracking,
    ) {
        value_addr
    } else {
        return Err(VirtualMachineError::FailedToGetReference(value_ref.clone()));
    };
    match vm.memory.get(&value_addr) {
        Ok(Some(maybe_rel_value)) => {
            //Check that the value at the ids address is an Int
            if let &MaybeRelocatable::Int(ref value) = maybe_rel_value {
                if value.is_multiple_of(&vm.prime) {
                    Err(VirtualMachineError::AssertNotZero(
                        value.clone(),
                        vm.prime.clone(),
                    ))
                } else {
                    Ok(())
                }
            } else {
                Err(VirtualMachineError::ExpectedInteger(value_addr.clone()))
            }
        }
        _ => Err(VirtualMachineError::FailedToGetIds),
    }
}

//Implements hint: assert ids.value == 0, 'split_int(): value is out of range.'
pub fn split_int_assert_range(
    vm: &mut VirtualMachine,
    ids: HashMap<String, BigInt>,
    hint_ap_tracking: Option<&ApTracking>,
) -> Result<(), VirtualMachineError> {
    //Check that ids contains the reference id for each variable used by the hint
    let value_ref = if let Some(value_ref) = ids.get(&String::from("value")) {
        value_ref
    } else {
        return Err(VirtualMachineError::IncorrectIds(
            vec![String::from("value")],
            ids.into_keys().collect(),
        ));
    };
    //Check that each reference id corresponds to a value in the reference manager
    let value_addr = if let Ok(Some(value_addr)) = get_address_from_reference(
        value_ref,
        &vm.references,
        &vm.run_context,
        vm,
        hint_ap_tracking,
    ) {
        value_addr
    } else {
        return Err(VirtualMachineError::FailedToGetReference(value_ref.clone()));
    };
    //Check that the ids are in memory
    match vm.memory.get(&value_addr) {
        Ok(Some(maybe_rel_value)) => {
            //Check that the value at the ids address is an Int
            let value = if let MaybeRelocatable::Int(ref value) = maybe_rel_value {
                value
            } else {
                return Err(VirtualMachineError::ExpectedInteger(value_addr.clone()));
            };
            //Main logic (assert value == 0)
            if !value.is_zero() {
                return Err(VirtualMachineError::SplitIntNotZero);
            }
            Ok(())
        }
        Ok(None) => Err(VirtualMachineError::MemoryGet(value_addr.clone())),
        Err(memory_error) => Err(VirtualMachineError::MemoryError(memory_error)),
    }
}

//Implements hint: memory[ids.output] = res = (int(ids.value) % PRIME) % ids.base
//        assert res < ids.bound, f'split_int(): Limb {res} is out of range.'
pub fn split_int(
    vm: &mut VirtualMachine,
    ids: HashMap<String, BigInt>,
    hint_ap_tracking: Option<&ApTracking>,
) -> Result<(), VirtualMachineError> {
    //Check that ids contains the reference id for each variable used by the hint
    let (output_ref, value_ref, base_ref, bound_ref) =
        if let (Some(output_ref), Some(value_ref), Some(base_ref), Some(bound_ref)) = (
            ids.get(&String::from("output")),
            ids.get(&String::from("value")),
            ids.get(&String::from("base")),
            ids.get(&String::from("bound")),
        ) {
            (output_ref, value_ref, base_ref, bound_ref)
        } else {
            return Err(VirtualMachineError::IncorrectIds(
                vec![
                    String::from("output"),
                    String::from("value"),
                    String::from("base"),
                    String::from("bound"),
                ],
                ids.into_keys().collect(),
            ));
        };
    //Check that the ids are in memory (except for small_inputs which is local, and should contain None)
    //small_inputs needs to be None, as we cant change it value otherwise
    let (output_addr, value_addr, base_addr, bound_addr) = if let (
        Ok(Some(output_addr)),
        Ok(Some(value_addr)),
        Ok(Some(base_addr)),
        Ok(Some(bound_addr)),
    ) = (
        get_address_from_reference(
            output_ref,
            &vm.references,
            &vm.run_context,
            vm,
            hint_ap_tracking,
        ),
        get_address_from_reference(
            value_ref,
            &vm.references,
            &vm.run_context,
            vm,
            hint_ap_tracking,
        ),
        get_address_from_reference(
            base_ref,
            &vm.references,
            &vm.run_context,
            vm,
            hint_ap_tracking,
        ),
        get_address_from_reference(
            bound_ref,
            &vm.references,
            &vm.run_context,
            vm,
            hint_ap_tracking,
        ),
    ) {
        (output_addr, value_addr, base_addr, bound_addr)
    } else {
        return Err(VirtualMachineError::FailedToGetIds);
    };
    //Check that the ids are in memory
    let (mr_output, mr_value, mr_base, mr_bound) =
        if let (Ok(Some(mr_output)), Ok(Some(mr_value)), Ok(Some(mr_base)), Ok(Some(mr_bound))) = (
            vm.memory.get(&output_addr),
            vm.memory.get(&value_addr),
            vm.memory.get(&base_addr),
            vm.memory.get(&bound_addr),
        ) {
            (mr_output, mr_value, mr_base, mr_bound)
        } else {
            return Err(VirtualMachineError::FailedToGetIds);
        };
    //Check that the type of the ids
    let (output, value, base, bound) = if let (
        MaybeRelocatable::RelocatableValue(output),
        MaybeRelocatable::Int(value),
        MaybeRelocatable::Int(base),
        MaybeRelocatable::Int(bound),
    ) = (mr_output, mr_value, mr_base, mr_bound)
    {
        (output, value, base, bound)
    } else {
        return Err(VirtualMachineError::FailedToGetIds);
    };
    //Main Logic
    let res = (value.mod_floor(&vm.prime)).mod_floor(base);
    if res > *bound {
        return Err(VirtualMachineError::SplitIntLimbOutOfRange(res));
    }
    let output_base = MaybeRelocatable::RelocatableValue(output.to_owned());
    vm.memory
        .insert(&output_base, &MaybeRelocatable::Int(res))
        .map_err(VirtualMachineError::MemoryError)
}

//from starkware.cairo.common.math_utils import is_positive
//ids.is_positive = 1 if is_positive(
//    value=ids.value, prime=PRIME, rc_bound=range_check_builtin.bound) else 0
pub fn is_positive(
    vm: &mut VirtualMachine,
    ids: HashMap<String, BigInt>,
    hint_ap_tracking: Option<&ApTracking>,
) -> Result<(), VirtualMachineError> {
    //Check that ids contains the reference id for each variable used by the hint
    let (value_ref, is_positive_ref) = if let (Some(value_ref), Some(is_positive_ref)) = (
        ids.get(&String::from("value")),
        ids.get(&String::from("is_positive")),
    ) {
        (value_ref, is_positive_ref)
    } else {
        return Err(VirtualMachineError::IncorrectIds(
            vec![String::from("value"), String::from("is_positive")],
            ids.into_keys().collect(),
        ));
    };
    //Check that each reference id corresponds to a value in the reference manager
    let (value_addr, is_positive_addr) = if let (Ok(Some(value_addr)), Ok(Some(is_positive_addr))) = (
        get_address_from_reference(
            value_ref,
            &vm.references,
            &vm.run_context,
            vm,
            hint_ap_tracking,
        ),
        get_address_from_reference(
            is_positive_ref,
            &vm.references,
            &vm.run_context,
            vm,
            hint_ap_tracking,
        ),
    ) {
        (value_addr, is_positive_addr)
    } else {
        return Err(VirtualMachineError::FailedToGetIds);
    };

    //Check that the ids are in memory
    match (vm.memory.get(&value_addr), vm.memory.get(&is_positive_addr)) {
        (Ok(Some(maybe_rel_value)), Ok(_)) => {
            //Check that the value at the ids address is an Int
            let value = if let MaybeRelocatable::Int(ref value) = maybe_rel_value {
                value
            } else {
                return Err(VirtualMachineError::ExpectedInteger(value_addr.clone()));
            };
            for (name, builtin) in &vm.builtin_runners {
                //Check that range_check_builtin is present
                if name == &String::from("range_check") {
                    let range_check_builtin = if let Some(range_check_builtin) =
                        builtin.as_any().downcast_ref::<RangeCheckBuiltinRunner>()
                    {
                        range_check_builtin
                    } else {
                        return Err(VirtualMachineError::NoRangeCheckBuiltin);
                    };
                    //Main logic (assert a is positive)
                    let int_value = as_int(value, &vm.prime);
                    if int_value.abs() > range_check_builtin._bound {
                        return Err(VirtualMachineError::ValueOutsideValidRange(int_value));
                    }
                    let result = if int_value.is_positive() {
                        bigint!(1)
                    } else {
                        bigint!(0)
                    };
                    return vm
                        .memory
                        .insert(&is_positive_addr, &MaybeRelocatable::from(result))
                        .map_err(VirtualMachineError::MemoryError);
                }
            }
            Err(VirtualMachineError::NoRangeCheckBuiltin)
        }
        (Err(memory_error), _) | (_, Err(memory_error)) => {
            Err(VirtualMachineError::MemoryError(memory_error))
        }
        _ => Err(VirtualMachineError::FailedToGetIds),
    }
}

//Implements hint:
// %{
//     from starkware.cairo.common.math_utils import assert_integer
//     assert ids.MAX_HIGH < 2**128 and ids.MAX_LOW < 2**128
//     assert PRIME - 1 == ids.MAX_HIGH * 2**128 + ids.MAX_LOW
//     assert_integer(ids.value)
//     ids.low = ids.value & ((1 << 128) - 1)
//     ids.high = ids.value >> 128
// %}
pub fn split_felt(
    vm: &mut VirtualMachine,
    ids: HashMap<String, BigInt>,
    hint_ap_tracking: Option<&ApTracking>,
) -> Result<(), VirtualMachineError> {
    //Check that ids contains the reference id for the variables used by the hint
    let (high_ref, low_ref, value_ref) = if let (Some(high_ref), Some(low_ref), Some(value_ref)) = (
        ids.get(&String::from("high")),
        ids.get(&String::from("low")),
        ids.get(&String::from("value")),
    ) {
        (high_ref, low_ref, value_ref)
    } else {
        return Err(VirtualMachineError::IncorrectIds(
            vec![
                String::from("high"),
                String::from("low"),
                String::from("value"),
            ],
            ids.into_keys().collect(),
        ));
    };

    // Get the addresses of the variables used in the hints
    let (high_addr, low_addr, value_addr) =
        if let (Ok(Some(high_addr)), Ok(Some(low_addr)), Ok(Some(value_addr))) = (
            get_address_from_reference(
                high_ref,
                &vm.references,
                &vm.run_context,
                vm,
                hint_ap_tracking,
            ),
            get_address_from_reference(
                low_ref,
                &vm.references,
                &vm.run_context,
                vm,
                hint_ap_tracking,
            ),
            get_address_from_reference(
                value_ref,
                &vm.references,
                &vm.run_context,
                vm,
                hint_ap_tracking,
            ),
        ) {
            (high_addr, low_addr, value_addr)
        } else {
            return Err(VirtualMachineError::FailedToGetIds);
        };

    //Check that the 'value' variable is in memory
    match vm.memory.get(&value_addr) {
        Ok(Some(MaybeRelocatable::Int(ref value))) => {
            //Main logic
            //assert_integer(ids.value) (done by match)
            // ids.low = ids.value & ((1 << 128) - 1)
            // ids.high = ids.value >> 128
            let low: BigInt = value.clone() & ((bigint!(1).shl(128_u8)) - bigint!(1));
            let high: BigInt = value.shr(128_u8);
            match (
                vm.memory.insert(&low_addr, &MaybeRelocatable::from(low)),
                vm.memory.insert(&high_addr, &MaybeRelocatable::from(high)),
            ) {
                (Ok(_), Ok(_)) => Ok(()),
                (Err(error), _) | (_, Err(error)) => Err(VirtualMachineError::MemoryError(error)),
            }
        }
        Ok(Some(MaybeRelocatable::RelocatableValue(ref _value))) => {
            Err(VirtualMachineError::ExpectedInteger(value_addr.clone()))
        }
        _ => Err(VirtualMachineError::FailedToGetIds),
    }
}

//Implements hint: from starkware.python.math_utils import isqrt
//        value = ids.value % PRIME
//        assert value < 2 ** 250, f"value={value} is outside of the range [0, 2**250)."
//        assert 2 ** 250 < PRIME
//        ids.root = isqrt(value)
pub fn sqrt(
    vm: &mut VirtualMachine,
    ids: HashMap<String, BigInt>,
    hint_ap_tracking: Option<&ApTracking>,
) -> Result<(), VirtualMachineError> {
    //Check that ids contains the reference id for each variable used by the hint
    let (value_ref, root_ref) = if let (Some(value_ref), Some(root_ref)) = (
        ids.get(&String::from("value")),
        ids.get(&String::from("root")),
    ) {
        (value_ref, root_ref)
    } else {
        return Err(VirtualMachineError::IncorrectIds(
            vec![String::from("value"), String::from("root")],
            ids.into_keys().collect(),
        ));
    };
    //Check that each reference id corresponds to a value in the reference manager
    let (value_addr, root_addr) = if let (Ok(Some(value_addr)), Ok(Some(root_addr))) = (
        get_address_from_reference(
            value_ref,
            &vm.references,
            &vm.run_context,
            vm,
            hint_ap_tracking,
        ),
        get_address_from_reference(
            root_ref,
            &vm.references,
            &vm.run_context,
            vm,
            hint_ap_tracking,
        ),
    ) {
        (value_addr, root_addr)
    } else {
        return Err(VirtualMachineError::FailedToGetIds);
    };
    //Check that the ids are in memory
    match (vm.memory.get(&value_addr), vm.memory.get(&root_addr)) {
        (Ok(Some(maybe_rel_value)), Ok(_)) => {
            let value = if let MaybeRelocatable::Int(value) = maybe_rel_value {
                value
            } else {
                return Err(VirtualMachineError::ExpectedInteger(
                    maybe_rel_value.clone(),
                ));
            };
            let mod_value = value.mod_floor(&vm.prime);
            //This is equal to mod_value > bigint!(2).pow(250)
            if (&mod_value).shr(250_i32).is_positive() {
                return Err(VirtualMachineError::ValueOutside250BitRange(mod_value));
            }
            vm.memory
                .insert(&root_addr, &MaybeRelocatable::from(isqrt(&mod_value)?))
                .map_err(VirtualMachineError::MemoryError)
        }
        _ => Err(VirtualMachineError::FailedToGetIds),
    }
}

pub fn signed_div_rem(
    vm: &mut VirtualMachine,
    ids: HashMap<String, BigInt>,
    hint_ap_tracking: Option<&ApTracking>,
) -> Result<(), VirtualMachineError> {
    //Check that ids contains the reference id for each variable used by the hint
    let (r_ref, biased_q_ref, range_check_ptr_ref, div_ref, value_ref, bound_ref) = if let (
        Some(r_ref),
        Some(biased_q_ref),
        Some(range_check_ptr_ref),
        Some(div_ref),
        Some(value_ref),
        Some(bound_ref),
    ) = (
        ids.get(&String::from("r")),
        ids.get(&String::from("biased_q")),
        ids.get(&String::from("range_check_ptr")),
        ids.get(&String::from("div")),
        ids.get(&String::from("value")),
        ids.get(&String::from("bound")),
    ) {
        (
            r_ref,
            biased_q_ref,
            range_check_ptr_ref,
            div_ref,
            value_ref,
            bound_ref,
        )
    } else {
        return Err(VirtualMachineError::IncorrectIds(
            vec![
                String::from("r"),
                String::from("biased_q"),
                String::from("range_check_ptr"),
                String::from("div"),
                String::from("value"),
                String::from("bound"),
            ],
            ids.into_keys().collect(),
        ));
    };
    //Check that each reference id corresponds to a value in the reference manager
    let (r_addr, biased_q_addr, range_check_ptr_addr, div_addr, value_addr, bound_addr) = if let (
        Ok(Some(r_addr)),
        Ok(Some(biased_q_addr)),
        Ok(Some(range_check_ptr_addr)),
        Ok(Some(div_addr)),
        Ok(Some(value_addr)),
        Ok(Some(bound_addr)),
    ) = (
        get_address_from_reference(r_ref, &vm.references, &vm.run_context, vm, hint_ap_tracking),
        get_address_from_reference(
            biased_q_ref,
            &vm.references,
            &vm.run_context,
            vm,
            hint_ap_tracking,
        ),
        get_address_from_reference(
            range_check_ptr_ref,
            &vm.references,
            &vm.run_context,
            vm,
            hint_ap_tracking,
        ),
        get_address_from_reference(
            div_ref,
            &vm.references,
            &vm.run_context,
            vm,
            hint_ap_tracking,
        ),
        get_address_from_reference(
            value_ref,
            &vm.references,
            &vm.run_context,
            vm,
            hint_ap_tracking,
        ),
        get_address_from_reference(
            bound_ref,
            &vm.references,
            &vm.run_context,
            vm,
            hint_ap_tracking,
        ),
    ) {
        (
            r_addr,
            biased_q_addr,
            range_check_ptr_addr,
            div_addr,
            value_addr,
            bound_addr,
        )
    } else {
        return Err(VirtualMachineError::FailedToGetIds);
    };
    match (
        vm.memory.get(&r_addr),
        vm.memory.get(&biased_q_addr),
        vm.memory.get(&range_check_ptr_addr),
        vm.memory.get(&div_addr),
        vm.memory.get(&value_addr),
        vm.memory.get(&bound_addr),
    ) {
        (
            Ok(_),
            Ok(_),
            Ok(_),
            Ok(Some(maybe_rel_div)),
            Ok(Some(maybe_rel_value)),
            Ok(Some(maybe_rel_bound)),
        ) => {
            for (name, builtin) in &vm.builtin_runners {
                //Check that range_check_builtin is present
                if name == &String::from("range_check") {
                    match builtin.as_any().downcast_ref::<RangeCheckBuiltinRunner>() {
                        Some(builtin) => {
                            // Main logic
                            let div = if let MaybeRelocatable::Int(ref div) = maybe_rel_div {
                                div
                            } else {
                                return Err(VirtualMachineError::ExpectedInteger(div_addr.clone()));
                            };

                            if !div.is_positive() || div > &(&vm.prime / &builtin._bound) {
                                return Err(VirtualMachineError::OutOfValidRange(
                                    div.clone(),
                                    &vm.prime / &builtin._bound,
                                ));
                            }

                            let bound = if let MaybeRelocatable::Int(ref bound) = maybe_rel_bound {
                                bound
                            } else {
                                return Err(VirtualMachineError::ExpectedInteger(
                                    bound_addr.clone(),
                                ));
                            };

                            // Divide by 2
                            if bound > &(&builtin._bound).shr(1_i32) {
                                return Err(VirtualMachineError::OutOfValidRange(
                                    bound.clone(),
                                    (&builtin._bound).shr(1_i32),
                                ));
                            }

                            let value = if let MaybeRelocatable::Int(ref value) = maybe_rel_value {
                                value
                            } else {
                                return Err(VirtualMachineError::ExpectedInteger(
                                    value_addr.clone(),
                                ));
                            };

                            let int_value = &as_int(value, &vm.prime);

                            let (q, r) = int_value.div_mod_floor(div);

                            if bound.neg() > q || &q >= bound {
                                return Err(VirtualMachineError::OutOfValidRange(q, bound.clone()));
                            }

                            let biased_q = MaybeRelocatable::Int(q + bound);

                            return match (
                                vm.memory
                                    .insert(&r_addr, &MaybeRelocatable::Int(r))
                                    .map_err(VirtualMachineError::MemoryError),
                                vm.memory
                                    .insert(&biased_q_addr, &biased_q)
                                    .map_err(VirtualMachineError::MemoryError),
                            ) {
                                (Ok(_), Ok(_)) => Ok(()),
                                (Err(e), _) | (_, Err(e)) => Err(e),
                            };
                        }
                        None => {
                            return Err(VirtualMachineError::NoRangeCheckBuiltin);
                        }
                    }
                };
            }
            Err(VirtualMachineError::NoRangeCheckBuiltin)
        }
        _ => Err(VirtualMachineError::FailedToGetIds),
    }
}

/*
Implements hint:

from starkware.cairo.common.math_utils import assert_integer
assert_integer(ids.div)
assert 0 < ids.div <= PRIME // range_check_builtin.bound, \
    f'div={hex(ids.div)} is out of the valid range.'
ids.q, ids.r = divmod(ids.value, ids.div)
*/
pub fn unsigned_div_rem(
    vm: &mut VirtualMachine,
    ids: HashMap<String, BigInt>,
    hint_ap_tracking: Option<&ApTracking>,
) -> Result<(), VirtualMachineError> {
    //Check that ids contains the reference id for each variable used by the hint
    let (r_ref, q_ref, div_ref, value_ref) =
        if let (Some(r_ref), Some(q_ref), Some(div_ref), Some(value_ref)) = (
            ids.get(&String::from("r")),
            ids.get(&String::from("q")),
            ids.get(&String::from("div")),
            ids.get(&String::from("value")),
        ) {
            (r_ref, q_ref, div_ref, value_ref)
        } else {
            return Err(VirtualMachineError::IncorrectIds(
                vec![
                    String::from("r"),
                    String::from("q"),
                    String::from("div"),
                    String::from("value"),
                ],
                ids.into_keys().collect(),
            ));
        };
    //Check that each reference id corresponds to a value in the reference manager
    let (r_addr, q_addr, div_addr, value_addr) = if let (
        Ok(Some(r_addr)),
        Ok(Some(q_addr)),
        Ok(Some(div_addr)),
        Ok(Some(value_addr)),
    ) = (
        get_address_from_reference(r_ref, &vm.references, &vm.run_context, vm, hint_ap_tracking),
        get_address_from_reference(q_ref, &vm.references, &vm.run_context, vm, hint_ap_tracking),
        get_address_from_reference(
            div_ref,
            &vm.references,
            &vm.run_context,
            vm,
            hint_ap_tracking,
        ),
        get_address_from_reference(
            value_ref,
            &vm.references,
            &vm.run_context,
            vm,
            hint_ap_tracking,
        ),
    ) {
        (r_addr, q_addr, div_addr, value_addr)
    } else {
        return Err(VirtualMachineError::FailedToGetIds);
    };
    match (
        vm.memory.get(&r_addr),
        vm.memory.get(&q_addr),
        vm.memory.get(&div_addr),
        vm.memory.get(&value_addr),
    ) {
        (Ok(_), Ok(_), Ok(Some(maybe_rel_div)), Ok(Some(maybe_rel_value))) => {
            let div = if let MaybeRelocatable::Int(ref div) = maybe_rel_div {
                div
            } else {
                return Err(VirtualMachineError::ExpectedInteger(div_addr.clone()));
            };
            let value = maybe_rel_value;

            for (name, builtin) in &vm.builtin_runners {
                //Check that range_check_builtin is present
                let builtin = match builtin.as_any().downcast_ref::<RangeCheckBuiltinRunner>() {
                    Some(b) => b,
                    None => return Err(VirtualMachineError::NoRangeCheckBuiltin),
                };

                if name == &String::from("range_check") {
                    // Main logic
                    if !div.is_positive() || div > &(&vm.prime / &builtin._bound) {
                        return Err(VirtualMachineError::OutOfValidRange(
                            div.clone(),
                            &vm.prime / &builtin._bound,
                        ));
                    }

                    let (q, r) = match value.divmod(&MaybeRelocatable::from(div.clone())) {
                        Ok((q, r)) => (q, r),
                        Err(e) => return Err(e),
                    };

                    return match (
                        vm.memory
                            .insert(&r_addr, &r)
                            .map_err(VirtualMachineError::MemoryError),
                        vm.memory
                            .insert(&q_addr, &q)
                            .map_err(VirtualMachineError::MemoryError),
                    ) {
                        (Ok(_), Ok(_)) => Ok(()),
                        (Err(e), _) | (_, Err(e)) => Err(e),
                    };
                }
            }
            Err(VirtualMachineError::NoRangeCheckBuiltin)
        }
        _ => Err(VirtualMachineError::FailedToGetIds),
    }
}

//Implements hint: vm_enter_scope()
pub fn enter_scope(vm: &mut VirtualMachine) -> Result<(), VirtualMachineError> {
    vm.exec_scopes.enter_scope(HashMap::new());
    Ok(())
}

//  Implements hint:
//  %{ vm_exit_scope() %}
pub fn exit_scope(vm: &mut VirtualMachine) -> Result<(), VirtualMachineError> {
    vm.exec_scopes
        .exit_scope()
        .map_err(VirtualMachineError::MainScopeError)
}

//  Implements hint:
//  %{ vm_enter_scope({'n': ids.len}) %}
pub fn memcpy_enter_scope(
    vm: &mut VirtualMachine,
    ids: HashMap<String, BigInt>,
    hint_ap_tracking: Option<&ApTracking>,
) -> Result<(), VirtualMachineError> {
    let len_addr = get_address_from_var_name("len", &ids, vm, hint_ap_tracking)?;

    match vm.memory.get(&len_addr) {
        Ok(Some(maybe_rel_len)) => {
            let len = if let MaybeRelocatable::Int(len) = maybe_rel_len {
                len
            } else {
                return Err(VirtualMachineError::ExpectedInteger(len_addr.clone()));
            };
            vm.exec_scopes.enter_scope(HashMap::from([(
                String::from("n"),
                PyValueType::BigInt(len.clone()),
            )]));

            Ok(())
        }
        _ => Err(VirtualMachineError::FailedToGetIds),
    }
}

// Implements hint:
// %{
//     n -= 1
//     ids.continue_copying = 1 if n > 0 else 0
// %}
pub fn memcpy_continue_copying(
    vm: &mut VirtualMachine,
    ids: HashMap<String, BigInt>,
    hint_ap_tracking: Option<&ApTracking>,
) -> Result<(), VirtualMachineError> {
    let continue_copying_addr =
        get_address_from_var_name("continue_copying", &ids, vm, hint_ap_tracking)?;

    // get `n` variable from vm scope
    let n = match vm.exec_scopes.get_local_variables() {
        Some(variables) => match variables.get("n") {
            Some(PyValueType::BigInt(n)) => n,
            _ => {
                return Err(VirtualMachineError::VariableNotInScopeError(String::from(
                    "n",
                )))
            }
        },
        None => return Err(VirtualMachineError::ScopeError),
    };

    // this variable will hold the value of `n - 1`
    let new_n = n - 1_i32;

    // if it is positive, insert 1 in the address of `continue_copying`
    // else, insert 0
    if new_n.is_positive() {
        vm.memory
            .insert(&continue_copying_addr, &MaybeRelocatable::Int(bigint!(1)))
            .map_err(VirtualMachineError::MemoryError)?;
    } else {
        vm.memory
            .insert(&continue_copying_addr, &MaybeRelocatable::Int(bigint!(0)))
            .map_err(VirtualMachineError::MemoryError)?;
    }

    // we reassign `n` at the end so that the borrow checker doesn't complain
    vm.exec_scopes
        .assign_or_update_variable("n", PyValueType::BigInt(new_n));

    Ok(())
}

//Implements hint: from starkware.cairo.common.math_utils import as_int
//        # Correctness check.
//        value = as_int(ids.value, PRIME) % PRIME
//        assert value < ids.UPPER_BOUND, f'{value} is outside of the range [0, 2**250).'
//        # Calculation for the assertion.
//        ids.high, ids.low = divmod(ids.value, ids.SHIFT)
pub fn assert_250_bit(
    vm: &mut VirtualMachine,
    ids: HashMap<String, BigInt>,
    hint_ap_tracking: Option<&ApTracking>,
) -> Result<(), VirtualMachineError> {
    //Declare constant values
    let upper_bound = bigint!(1).shl(250_i32);
    let shift = bigint!(1).shl(128_i32);
    //Check that ids contains the reference id for each variable used by the hint
    let (value_ref, high_ref, low_ref) = if let (Some(value_ref), Some(high_ref), Some(low_ref)) = (
        ids.get(&String::from("value")),
        ids.get(&String::from("high")),
        ids.get(&String::from("low")),
    ) {
        (value_ref, high_ref, low_ref)
    } else {
        return Err(VirtualMachineError::IncorrectIds(
            vec![
                String::from("value"),
                String::from("high"),
                String::from("low"),
            ],
            ids.into_keys().collect(),
        ));
    };
    //Check that each reference id corresponds to a value in the reference manager
    let (value_addr, high_addr, low_addr) =
        if let (Ok(Some(value_addr)), Ok(Some(high_addr)), Ok(Some(low_addr))) = (
            get_address_from_reference(
                value_ref,
                &vm.references,
                &vm.run_context,
                vm,
                hint_ap_tracking,
            ),
            get_address_from_reference(
                high_ref,
                &vm.references,
                &vm.run_context,
                vm,
                hint_ap_tracking,
            ),
            get_address_from_reference(
                low_ref,
                &vm.references,
                &vm.run_context,
                vm,
                hint_ap_tracking,
            ),
        ) {
            (value_addr, high_addr, low_addr)
        } else {
            return Err(VirtualMachineError::FailedToGetIds);
        };
    //Check that the ids.value is in memory
    match vm.memory.get(&value_addr) {
        Ok(Some(maybe_rel_value)) => {
            //Check that ids.value is an Int value
            let value = if let &MaybeRelocatable::Int(ref value) = maybe_rel_value {
                value
            } else {
                return Err(VirtualMachineError::ExpectedInteger(value_addr.clone()));
            };
            //Main logic
            let int_value = as_int(value, &vm.prime).mod_floor(&vm.prime);
            if int_value > upper_bound {
                return Err(VirtualMachineError::ValueOutside250BitRange(int_value));
            }

            //Insert values into ids.high and ids.low
            let (high, low) = int_value.div_rem(&shift);
            vm.memory
                .insert(&high_addr, &MaybeRelocatable::from(high))
                .map_err(VirtualMachineError::MemoryError)?;
            vm.memory
                .insert(&low_addr, &MaybeRelocatable::from(low))
                .map_err(VirtualMachineError::MemoryError)?;
            Ok(())
        }
        Ok(None) => Err(VirtualMachineError::MemoryGet(value_addr)),
        Err(memory_error) => Err(VirtualMachineError::MemoryError(memory_error)),
    }
}

/*
Implements hint:
%{
    from starkware.cairo.common.math_utils import assert_integer
    assert_integer(ids.a)
    assert_integer(ids.b)
    assert (ids.a % PRIME) < (ids.b % PRIME), \
        f'a = {ids.a % PRIME} is not less than b = {ids.b % PRIME}.'
%}
*/
pub fn assert_lt_felt(
    vm: &mut VirtualMachine,
    ids: HashMap<String, BigInt>,
    hint_ap_tracking: Option<&ApTracking>,
) -> Result<(), VirtualMachineError> {
    //Check that ids contains the reference id for each variable used by the hint
    let (a_ref, b_ref) = if let (Some(a_ref), Some(b_ref)) =
        (ids.get(&String::from("a")), ids.get(&String::from("b")))
    {
        (a_ref, b_ref)
    } else {
        return Err(VirtualMachineError::IncorrectIds(
            vec![String::from("a"), String::from("b")],
            ids.into_keys().collect(),
        ));
    };
    //Check that each reference id corresponds to a value in the reference manager
    let (a_addr, b_addr) = if let (Ok(Some(a_addr)), Ok(Some(b_addr))) = (
        get_address_from_reference(a_ref, &vm.references, &vm.run_context, vm, hint_ap_tracking),
        get_address_from_reference(b_ref, &vm.references, &vm.run_context, vm, hint_ap_tracking),
    ) {
        (a_addr, b_addr)
    } else {
        return Err(VirtualMachineError::FailedToGetIds);
    };

    match (vm.memory.get(&a_addr), vm.memory.get(&b_addr)) {
        (Ok(Some(MaybeRelocatable::Int(ref a))), Ok(Some(MaybeRelocatable::Int(ref b)))) => {
            // main logic
            // assert_integer(ids.a)
            // assert_integer(ids.b)
            // assert (ids.a % PRIME) < (ids.b % PRIME), \
            //     f'a = {ids.a % PRIME} is not less than b = {ids.b % PRIME}.'
            if a.mod_floor(&vm.prime) < b.mod_floor(&vm.prime) {
                Ok(())
            } else {
                Err(VirtualMachineError::AssertLtFelt(a.clone(), b.clone()))
            }
        }
        (Ok(Some(MaybeRelocatable::RelocatableValue(_))), _) => {
            Err(VirtualMachineError::ExpectedInteger(a_addr.clone()))
        }
        (_, Ok(Some(MaybeRelocatable::RelocatableValue(_)))) => {
            Err(VirtualMachineError::ExpectedInteger(b_addr.clone()))
        }

        _ => Err(VirtualMachineError::FailedToGetIds),
    }
}

#[cfg(test)]
mod tests {
    use super::*;
    use num_bigint::Sign;

    #[test]
    fn get_integer_from_var_name_valid() {
        let mut vm = VirtualMachine::new(
            BigInt::new(Sign::Plus, vec![1, 0, 0, 0, 0, 0, 17, 134217728]),
            Vec::new(),
            false,
        );
        // initialize memory segments
        vm.segments.add(&mut vm.memory, None);

        // initialize fp
        vm.run_context.fp = MaybeRelocatable::from((0, 2));

        //Create references
        vm.references = HashMap::from([(
            0,
            HintReference {
                register: Register::FP,
                offset1: -2,
                offset2: 0,
                inner_dereference: false,
                ap_tracking_data: None,
                immediate: None,
            },
        )]);

        let var_name: &str = "variable";

        //Create ids
        let mut ids = HashMap::<String, BigInt>::new();
        ids.insert(String::from("variable"), bigint!(0));

        //Insert ids.prev_locs.exp into memory
        vm.memory
            .insert(
                &MaybeRelocatable::from((0, 0)),
                &MaybeRelocatable::from(bigint!(10)),
            )
            .unwrap();

        assert_eq!(
            get_integer_from_var_name(var_name, &ids, &vm, None),
            Ok(&bigint!(10))
        );
    }

    #[test]
    fn get_integer_from_var_name_invalid_expected_integer() {
        let mut vm = VirtualMachine::new(
            BigInt::new(Sign::Plus, vec![1, 0, 0, 0, 0, 0, 17, 134217728]),
            Vec::new(),
            false,
        );
        // initialize memory segments
        vm.segments.add(&mut vm.memory, None);

        // initialize fp
        vm.run_context.fp = MaybeRelocatable::from((0, 2));

        //Create references
        vm.references = HashMap::from([(
            0,
            HintReference {
                register: Register::FP,
                offset1: -2,
                offset2: 0,
                inner_dereference: false,
                ap_tracking_data: None,
                immediate: None,
            },
        )]);

        let var_name: &str = "variable";

        //Create ids
        let mut ids = HashMap::<String, BigInt>::new();
        ids.insert(String::from("variable"), bigint!(0));

        //Insert ids.variable into memory as a RelocatableValue
        vm.memory
            .insert(
                &MaybeRelocatable::from((0, 0)),
                &MaybeRelocatable::from((0, 1)),
            )
            .unwrap();

        assert_eq!(
            get_integer_from_var_name(var_name, &ids, &vm, None),
            Err(VirtualMachineError::ExpectedInteger(
                MaybeRelocatable::from((0, 0))
            ))
        );
    }

    #[test]
    fn get_integer_from_relocatable_plus_offset_valid() {
        let mut vm = VirtualMachine::new(
            BigInt::new(Sign::Plus, vec![1, 0, 0, 0, 0, 0, 17, 134217728]),
            Vec::new(),
            false,
        );
        // initialize memory segments
        vm.segments.add(&mut vm.memory, None);

        //Insert value into memory
        vm.memory
            .insert(
                &MaybeRelocatable::from((0, 1)),
                &MaybeRelocatable::from(bigint!(10)),
            )
            .unwrap();

        assert_eq!(
            get_integer_from_relocatable_plus_offset(&Relocatable::from((0, 0)), 1, &vm),
            Ok(&bigint!(10))
        );
    }

    #[test]
    fn get_integer_from_relocatable_plus_offset_invalid_expectected_integer() {
        let mut vm = VirtualMachine::new(
            BigInt::new(Sign::Plus, vec![1, 0, 0, 0, 0, 0, 17, 134217728]),
            Vec::new(),
            false,
        );
        // initialize memory segments
        vm.segments.add(&mut vm.memory, None);

        assert_eq!(
            get_integer_from_relocatable_plus_offset(&Relocatable::from((0, 0)), 1, &vm),
            Err(VirtualMachineError::ExpectedInteger(
                MaybeRelocatable::from((0, 1))
            ))
        );
    }
}<|MERGE_RESOLUTION|>--- conflicted
+++ resolved
@@ -372,9 +372,8 @@
         .map_err(VirtualMachineError::MemoryError)
 }
 
-<<<<<<< HEAD
 // Used for variables that hold pointers.
-pub fn get_ptr_from_var_name<'a>(
+pub fn get_ptr_from_var_name_ref<'a>(
     var_name: &str,
     ids: &HashMap<String, BigInt>,
     vm: &'a VirtualMachine,
@@ -384,8 +383,6 @@
     vm.memory.get_relocatable(&var_addr)
 }
 
-=======
->>>>>>> 7a903b4e
 ///Implements hint: memory[ap] = segments.add()
 pub fn add_segment(vm: &mut VirtualMachine) -> Result<(), VirtualMachineError> {
     let new_segment_base =
