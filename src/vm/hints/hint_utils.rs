use crate::bigint;
use crate::math_utils::as_int;
use crate::math_utils::isqrt;
<<<<<<< HEAD
use crate::types::exec_scope::PyValueType;
=======
use crate::serde::deserialize_program::ApTracking;
>>>>>>> 2190ab4b
use crate::types::{instruction::Register, relocatable::MaybeRelocatable};
use crate::vm::{
    context::run_context::RunContext, errors::vm_errors::VirtualMachineError,
    hints::execute_hint::HintReference, runners::builtin_runner::RangeCheckBuiltinRunner,
    vm_core::VirtualMachine,
};
use num_bigint::BigInt;
use num_integer::Integer;
use num_traits::{FromPrimitive, Signed, ToPrimitive, Zero};
use std::collections::HashMap;
use std::ops::{Neg, Shl, Shr};

fn apply_ap_tracking_correction(
    ap: MaybeRelocatable,
    ref_ap_tracking: Option<&ApTracking>,
    hint_ap_tracking: Option<&ApTracking>,
) -> Result<MaybeRelocatable, VirtualMachineError> {
    if let (Some(ref_tracking_data), Some(hint_tracking_data)) = (ref_ap_tracking, hint_ap_tracking)
    {
        // check that both groups are the same
        if ref_tracking_data.group != hint_tracking_data.group {
            return Err(VirtualMachineError::InvalidTrackingGroup(
                ref_tracking_data.group,
                hint_tracking_data.group,
            ));
        }
        if let MaybeRelocatable::RelocatableValue(relocatable) = ap {
            let ap_diff = hint_tracking_data.offset - ref_tracking_data.offset;

            Ok(MaybeRelocatable::from((
                relocatable.segment_index,
                relocatable.offset - ap_diff,
            )))
        } else {
            Err(VirtualMachineError::InvalidApValue(ap))
        }
    } else {
        Err(VirtualMachineError::NoneApTrackingData)
    }
}

///Computes the memory address indicated by the HintReference
fn compute_addr_from_reference(
    hint_reference: &HintReference,
    run_context: &RunContext,
    vm: &VirtualMachine,
    hint_ap_tracking: Option<&ApTracking>,
) -> Result<Option<MaybeRelocatable>, VirtualMachineError> {
    let base_addr = match hint_reference.register {
        Register::FP => run_context.fp.clone(),
        Register::AP => apply_ap_tracking_correction(
            run_context.ap.clone(),
            hint_reference.ap_tracking_data.as_ref(),
            hint_ap_tracking,
        )?,
    };

    if let MaybeRelocatable::RelocatableValue(relocatable) = base_addr {
        if hint_reference.offset1.is_negative()
            && relocatable.offset < hint_reference.offset1.abs() as usize
        {
            return Ok(None);
        }
        if !hint_reference.inner_dereference {
            return Ok(Some(MaybeRelocatable::from((
                relocatable.segment_index,
                (relocatable.offset as i32 + hint_reference.offset1 + hint_reference.offset2)
                    as usize,
            ))));
        } else {
            let addr = MaybeRelocatable::from((
                relocatable.segment_index,
                (relocatable.offset as i32 + hint_reference.offset1) as usize,
            ));

            match vm.memory.get(&addr) {
                Ok(Some(&MaybeRelocatable::RelocatableValue(ref dereferenced_addr))) => {
                    return Ok(Some(MaybeRelocatable::from((
                        dereferenced_addr.segment_index,
                        (dereferenced_addr.offset as i32 + hint_reference.offset2) as usize,
                    ))))
                }

                _none_or_error => return Ok(None),
            }
        }
    }

    Ok(None)
}

///Computes the memory address given by the reference id
fn get_address_from_reference(
    reference_id: &BigInt,
    references: &HashMap<usize, HintReference>,
    run_context: &RunContext,
    vm: &VirtualMachine,
    hint_ap_tracking: Option<&ApTracking>,
) -> Result<Option<MaybeRelocatable>, VirtualMachineError> {
    if let Some(index) = reference_id.to_usize() {
        if index < references.len() {
            if let Some(hint_reference) = references.get(&index) {
                return compute_addr_from_reference(
                    hint_reference,
                    run_context,
                    vm,
                    hint_ap_tracking,
                );
            }
        }
    }
    Ok(None)
}

fn get_address_from_var_name(
    var_name: &str,
    ids: HashMap<String, BigInt>,
    vm: &VirtualMachine,
) -> Result<MaybeRelocatable, VirtualMachineError> {
    let var_ref = if let Some(var_ref) = ids.get(&String::from(var_name)) {
        var_ref
    } else {
        return Err(VirtualMachineError::FailedToGetIds);
    };

    if let Some(var_addr) = get_address_from_reference(var_ref, &vm.references, &vm.run_context, vm)
    {
        return Ok(var_addr);
    }

    Err(VirtualMachineError::FailedToGetIds)
}

///Implements hint: memory[ap] = segments.add()
pub fn add_segment(vm: &mut VirtualMachine) -> Result<(), VirtualMachineError> {
    let new_segment_base =
        MaybeRelocatable::RelocatableValue(vm.segments.add(&mut vm.memory, None));
    match vm.memory.insert(&vm.run_context.ap, &new_segment_base) {
        Ok(_) => Ok(()),
        Err(memory_error) => Err(VirtualMachineError::MemoryError(memory_error)),
    }
}

//Implements hint: memory[ap] = 0 if 0 <= (ids.a % PRIME) < range_check_builtin.bound else 1
pub fn is_nn(
    vm: &mut VirtualMachine,
    ids: HashMap<String, BigInt>,
    hint_ap_tracking: Option<&ApTracking>,
) -> Result<(), VirtualMachineError> {
    //Check that ids contains the reference id for each variable used by the hint
    let a_ref = if let Some(a_ref) = ids.get(&String::from("a")) {
        a_ref
    } else {
        return Err(VirtualMachineError::IncorrectIds(
            vec![String::from("a")],
            ids.into_keys().collect(),
        ));
    };
    //Check that each reference id corresponds to a value in the reference manager
    let a_addr = if let Ok(Some(a_addr)) =
        get_address_from_reference(a_ref, &vm.references, &vm.run_context, vm, hint_ap_tracking)
    {
        a_addr
    } else {
        return Err(VirtualMachineError::FailedToGetReference(a_ref.clone()));
    };

    //Check that the ids are in memory
    match vm.memory.get(&a_addr) {
        Ok(Some(maybe_rel_a)) => {
            //Check that the value at the ids address is an Int
            let a = if let MaybeRelocatable::Int(ref a) = maybe_rel_a {
                a
            } else {
                return Err(VirtualMachineError::ExpectedInteger(a_addr.clone()));
            };
            for (name, builtin) in &vm.builtin_runners {
                //Check that range_check_builtin is present
                if name == &String::from("range_check") {
                    let range_check_builtin = if let Some(range_check_builtin) =
                        builtin.as_any().downcast_ref::<RangeCheckBuiltinRunner>()
                    {
                        range_check_builtin
                    } else {
                        return Err(VirtualMachineError::NoRangeCheckBuiltin);
                    };
                    //Main logic (assert a is not negative and within the expected range)
                    let mut value = bigint!(1);
                    if a.mod_floor(&vm.prime) >= bigint!(0)
                        && a.mod_floor(&vm.prime) < range_check_builtin._bound
                    {
                        value = bigint!(0);
                    }
                    return match vm
                        .memory
                        .insert(&vm.run_context.ap, &MaybeRelocatable::from(value))
                    {
                        Ok(_) => Ok(()),
                        Err(memory_error) => Err(VirtualMachineError::MemoryError(memory_error)),
                    };
                }
            }
            Err(VirtualMachineError::NoRangeCheckBuiltin)
        }
        Ok(None) => Err(VirtualMachineError::MemoryGet(a_addr.clone())),
        Err(memory_error) => Err(VirtualMachineError::MemoryError(memory_error)),
    }
}

//Implements hint: memory[ap] = 0 if 0 <= ((-ids.a - 1) % PRIME) < range_check_builtin.bound else 1
pub fn is_nn_out_of_range(
    vm: &mut VirtualMachine,
    ids: HashMap<String, BigInt>,
    hint_ap_tracking: Option<&ApTracking>,
) -> Result<(), VirtualMachineError> {
    //Check that ids contains the reference id for each variable used by the hint
    let a_ref = if let Some(a_ref) = ids.get(&String::from("a")) {
        a_ref
    } else {
        return Err(VirtualMachineError::IncorrectIds(
            vec![String::from("a")],
            ids.into_keys().collect(),
        ));
    };
    //Check that each reference id corresponds to a value in the reference manager
    let a_addr = if let Ok(Some(a_addr)) =
        get_address_from_reference(a_ref, &vm.references, &vm.run_context, vm, hint_ap_tracking)
    {
        a_addr
    } else {
        return Err(VirtualMachineError::FailedToGetReference(a_ref.clone()));
    };
    //Check that the ids are in memory
    match vm.memory.get(&a_addr) {
        Ok(Some(maybe_rel_a)) => {
            //Check that the value at the ids address is an Int
            let a = if let MaybeRelocatable::Int(ref a) = maybe_rel_a {
                a
            } else {
                return Err(VirtualMachineError::ExpectedInteger(a_addr.clone()));
            };
            for (name, builtin) in &vm.builtin_runners {
                //Check that range_check_builtin is present
                if name == &String::from("range_check") {
                    let range_check_builtin = if let Some(range_check_builtin) =
                        builtin.as_any().downcast_ref::<RangeCheckBuiltinRunner>()
                    {
                        range_check_builtin
                    } else {
                        return Err(VirtualMachineError::NoRangeCheckBuiltin);
                    };
                    //Main logic (assert a is not negative and within the expected range)
                    let value = if (-a.clone() - 1usize).mod_floor(&vm.prime)
                        < range_check_builtin._bound
                    {
                        bigint!(0)
                    } else {
                        bigint!(1)
                    };
                    return match vm
                        .memory
                        .insert(&vm.run_context.ap, &MaybeRelocatable::from(value))
                    {
                        Ok(_) => Ok(()),
                        Err(memory_error) => Err(VirtualMachineError::MemoryError(memory_error)),
                    };
                }
            }
            Err(VirtualMachineError::NoRangeCheckBuiltin)
        }
        Ok(None) => Err(VirtualMachineError::MemoryGet(a_addr.clone())),
        Err(memory_error) => Err(VirtualMachineError::MemoryError(memory_error)),
    }
}
//Implements hint:from starkware.cairo.common.math_utils import assert_integer
//        assert_integer(ids.a)
//        assert_integer(ids.b)
//        a = ids.a % PRIME
//        b = ids.b % PRIME
//        assert a <= b, f'a = {a} is not less than or equal to b = {b}.'

//        ids.small_inputs = int(
//            a < range_check_builtin.bound and (b - a) < range_check_builtin.bound)
pub fn assert_le_felt(
    vm: &mut VirtualMachine,
    ids: HashMap<String, BigInt>,
    hint_ap_tracking: Option<&ApTracking>,
) -> Result<(), VirtualMachineError> {
    //Check that ids contains the reference id for each variable used by the hint
    let (a_ref, b_ref, small_inputs_ref) =
        if let (Some(a_ref), Some(b_ref), Some(small_inputs_ref)) = (
            ids.get(&String::from("a")),
            ids.get(&String::from("b")),
            ids.get(&String::from("small_inputs")),
        ) {
            (a_ref, b_ref, small_inputs_ref)
        } else {
            return Err(VirtualMachineError::IncorrectIds(
                vec![
                    String::from("a"),
                    String::from("b"),
                    String::from("small_inputs"),
                ],
                ids.into_keys().collect(),
            ));
        };
    //Check that each reference id corresponds to a value in the reference manager
    let (a_addr, b_addr, small_inputs_addr) = if let (
        Ok(Some(a_addr)),
        Ok(Some(b_addr)),
        Ok(Some(small_inputs_addr)),
    ) = (
        get_address_from_reference(a_ref, &vm.references, &vm.run_context, vm, hint_ap_tracking),
        get_address_from_reference(b_ref, &vm.references, &vm.run_context, vm, hint_ap_tracking),
        get_address_from_reference(
            small_inputs_ref,
            &vm.references,
            &vm.run_context,
            vm,
            hint_ap_tracking,
        ),
    ) {
        (a_addr, b_addr, small_inputs_addr)
    } else {
        return Err(VirtualMachineError::FailedToGetIds);
    };
    //Check that the ids are in memory (except for small_inputs which is local, and should contain None)
    //small_inputs needs to be None, as we cant change it value otherwise
    match (
        vm.memory.get(&a_addr),
        vm.memory.get(&b_addr),
        vm.memory.get(&small_inputs_addr),
    ) {
        (Ok(Some(maybe_rel_a)), Ok(Some(maybe_rel_b)), Ok(None)) => {
            //Check that the values at the ids address are Int
            let a = if let &MaybeRelocatable::Int(ref a) = maybe_rel_a {
                a
            } else {
                return Err(VirtualMachineError::ExpectedInteger(a_addr.clone()));
            };
            let b = if let MaybeRelocatable::Int(ref b) = maybe_rel_b {
                b
            } else {
                return Err(VirtualMachineError::ExpectedInteger(b_addr.clone()));
            };
            for (name, builtin) in &vm.builtin_runners {
                //Check that range_check_builtin is present
                if name == &String::from("range_check") {
                    match builtin.as_any().downcast_ref::<RangeCheckBuiltinRunner>() {
                        None => return Err(VirtualMachineError::NoRangeCheckBuiltin),
                        Some(builtin) => {
                            //Assert a <= b
                            if a.mod_floor(&vm.prime) > b.mod_floor(&vm.prime) {
                                return Err(VirtualMachineError::NonLeFelt(a.clone(), b.clone()));
                            }
                            //Calculate value of small_inputs
                            let value = if *a < builtin._bound && (a - b) < builtin._bound {
                                bigint!(1)
                            } else {
                                bigint!(0)
                            };
                            match vm
                                .memory
                                .insert(&small_inputs_addr, &MaybeRelocatable::from(value))
                            {
                                Ok(_) => return Ok(()),
                                Err(memory_error) => {
                                    return Err(VirtualMachineError::MemoryError(memory_error))
                                }
                            }
                        }
                    }
                }
            }
            Err(VirtualMachineError::NoRangeCheckBuiltin)
        }
        _ => Err(VirtualMachineError::FailedToGetIds),
    }
}

//Implements hint:from starkware.cairo.common.math_cmp import is_le_felt
//    memory[ap] = 0 if (ids.a % PRIME) <= (ids.b % PRIME) else 1
pub fn is_le_felt(
    vm: &mut VirtualMachine,
    ids: HashMap<String, BigInt>,
    hint_ap_tracking: Option<&ApTracking>,
) -> Result<(), VirtualMachineError> {
    //Check that ids contains the reference id for each variable used by the hint
    let (a_ref, b_ref) = if let (Some(a_ref), Some(b_ref)) =
        (ids.get(&String::from("a")), ids.get(&String::from("b")))
    {
        (a_ref, b_ref)
    } else {
        return Err(VirtualMachineError::IncorrectIds(
            vec![String::from("a"), String::from("b")],
            ids.into_keys().collect(),
        ));
    };
    //Check that each reference id corresponds to a value in the reference manager
    let (a_addr, b_addr) = if let (Ok(Some(a_addr)), Ok(Some(b_addr))) = (
        get_address_from_reference(a_ref, &vm.references, &vm.run_context, vm, hint_ap_tracking),
        get_address_from_reference(b_ref, &vm.references, &vm.run_context, vm, hint_ap_tracking),
    ) {
        (a_addr, b_addr)
    } else {
        return Err(VirtualMachineError::FailedToGetIds);
    };
    match (vm.memory.get(&a_addr), vm.memory.get(&b_addr)) {
        (Ok(Some(maybe_rel_a)), Ok(Some(maybe_rel_b))) => {
            for (name, builtin) in &vm.builtin_runners {
                //Check that range_check_builtin is present
                if name == &String::from("range_check")
                    && builtin
                        .as_any()
                        .downcast_ref::<RangeCheckBuiltinRunner>()
                        .is_some()
                {
                    let mut value = bigint!(0);
                    let a_mod = match maybe_rel_a.mod_floor(&vm.prime) {
                        Ok(MaybeRelocatable::Int(n)) => n,
                        Ok(MaybeRelocatable::RelocatableValue(_)) => {
                            return Err(VirtualMachineError::ExpectedInteger(a_addr.clone()))
                        }
                        Err(e) => return Err(e),
                    };
                    let b_mod = match maybe_rel_b.mod_floor(&vm.prime) {
                        Ok(MaybeRelocatable::Int(n)) => n,
                        Ok(MaybeRelocatable::RelocatableValue(_)) => {
                            return Err(VirtualMachineError::ExpectedInteger(b_addr.clone()))
                        }
                        Err(e) => return Err(e),
                    };
                    if a_mod > b_mod {
                        value = bigint!(1);
                    }

                    return vm
                        .memory
                        .insert(&vm.run_context.ap, &MaybeRelocatable::from(value))
                        .map_err(VirtualMachineError::MemoryError);
                }
            }
            Err(VirtualMachineError::NoRangeCheckBuiltin)
        }
        _ => Err(VirtualMachineError::FailedToGetIds),
    }
}

//Implements hint: from starkware.cairo.lang.vm.relocatable import RelocatableValue
//        both_ints = isinstance(ids.a, int) and isinstance(ids.b, int)
//        both_relocatable = (
//            isinstance(ids.a, RelocatableValue) and isinstance(ids.b, RelocatableValue) and
//            ids.a.segment_index == ids.b.segment_index)
//        assert both_ints or both_relocatable, \
//            f'assert_not_equal failed: non-comparable values: {ids.a}, {ids.b}.'
//        assert (ids.a - ids.b) % PRIME != 0, f'assert_not_equal failed: {ids.a} = {ids.b}.'
pub fn assert_not_equal(
    vm: &mut VirtualMachine,
    ids: HashMap<String, BigInt>,
    hint_ap_tracking: Option<&ApTracking>,
) -> Result<(), VirtualMachineError> {
    //Check that ids contains the reference id for each variable used by the hint
    let (a_ref, b_ref) = if let (Some(a_ref), Some(b_ref)) =
        (ids.get(&String::from("a")), ids.get(&String::from("b")))
    {
        (a_ref, b_ref)
    } else {
        return Err(VirtualMachineError::IncorrectIds(
            vec![String::from("a"), String::from("b")],
            ids.into_keys().collect(),
        ));
    };
    //Check that each reference id corresponds to a value in the reference manager
    let (a_addr, b_addr) = if let (Ok(Some(a_addr)), Ok(Some(b_addr))) = (
        get_address_from_reference(a_ref, &vm.references, &vm.run_context, vm, hint_ap_tracking),
        get_address_from_reference(b_ref, &vm.references, &vm.run_context, vm, hint_ap_tracking),
    ) {
        (a_addr, b_addr)
    } else {
        return Err(VirtualMachineError::FailedToGetIds);
    };
    //Check that the ids are in memory
    match (vm.memory.get(&a_addr), vm.memory.get(&b_addr)) {
        (Ok(Some(maybe_rel_a)), Ok(Some(maybe_rel_b))) => match (maybe_rel_a, maybe_rel_b) {
            (MaybeRelocatable::Int(ref a), MaybeRelocatable::Int(ref b)) => {
                if (a - b).is_multiple_of(&vm.prime) {
                    return Err(VirtualMachineError::AssertNotEqualFail(
                        maybe_rel_a.clone(),
                        maybe_rel_b.clone(),
                    ));
                };
                Ok(())
            }
            (MaybeRelocatable::RelocatableValue(a), MaybeRelocatable::RelocatableValue(b)) => {
                if a.segment_index != b.segment_index {
                    return Err(VirtualMachineError::DiffIndexComp(a.clone(), b.clone()));
                };
                if a.offset == b.offset {
                    return Err(VirtualMachineError::AssertNotEqualFail(
                        maybe_rel_a.clone(),
                        maybe_rel_b.clone(),
                    ));
                };
                Ok(())
            }
            _ => Err(VirtualMachineError::DiffTypeComparison(
                maybe_rel_a.clone(),
                maybe_rel_b.clone(),
            )),
        },
        _ => Err(VirtualMachineError::FailedToGetIds),
    }
}

//Implements hint:
// %{
//     from starkware.cairo.common.math_utils import assert_integer
//     assert_integer(ids.a)
//     assert 0 <= ids.a % PRIME < range_check_builtin.bound, f'a = {ids.a} is out of range.'
// %}
pub fn assert_nn(
    vm: &mut VirtualMachine,
    ids: HashMap<String, BigInt>,
    hint_ap_tracking: Option<&ApTracking>,
) -> Result<(), VirtualMachineError> {
    //Check that ids contains the reference id for 'a' variable used by the hint
    let a_ref = if let Some(a_ref) = ids.get(&String::from("a")) {
        a_ref
    } else {
        return Err(VirtualMachineError::IncorrectIds(
            vec![String::from("a")],
            ids.into_keys().collect(),
        ));
    };
    //Check that 'a' reference id corresponds to a value in the reference manager
    let a_addr = if let Ok(Some(a_addr)) =
        get_address_from_reference(a_ref, &vm.references, &vm.run_context, vm, hint_ap_tracking)
    {
        a_addr
    } else {
        return Err(VirtualMachineError::FailedToGetIds);
    };

    //Check that the 'a' id is in memory
    let maybe_rel_a = if let Ok(Some(maybe_rel_a)) = vm.memory.get(&a_addr) {
        maybe_rel_a
    } else {
        return Err(VirtualMachineError::FailedToGetIds);
    };

    //assert_integer(ids.a)
    let a = if let &MaybeRelocatable::Int(ref a) = maybe_rel_a {
        a
    } else {
        return Err(VirtualMachineError::ExpectedInteger(a_addr.clone()));
    };

    for (name, builtin) in &vm.builtin_runners {
        //Check that range_check_builtin is present
        if name == &String::from("range_check") {
            let range_check_builtin = if let Some(range_check_builtin) =
                builtin.as_any().downcast_ref::<RangeCheckBuiltinRunner>()
            {
                range_check_builtin
            } else {
                return Err(VirtualMachineError::NoRangeCheckBuiltin);
            };
            // assert 0 <= ids.a % PRIME < range_check_builtin.bound
            // as prime > 0, a % prime will always be > 0
            if a.mod_floor(&vm.prime) < range_check_builtin._bound {
                return Ok(());
            } else {
                return Err(VirtualMachineError::ValueOutOfRange(a.clone()));
            }
        }
    }
    Err(VirtualMachineError::NoRangeCheckBuiltin)
}

//Implements hint:from starkware.cairo.common.math.cairo
// %{
// from starkware.cairo.common.math_utils import assert_integer
// assert_integer(ids.value)
// assert ids.value % PRIME != 0, f'assert_not_zero failed: {ids.value} = 0.'
// %}
pub fn assert_not_zero(
    vm: &mut VirtualMachine,
    ids: HashMap<String, BigInt>,
    hint_ap_tracking: Option<&ApTracking>,
) -> Result<(), VirtualMachineError> {
    let value_ref = if let Some(value_ref) = ids.get(&String::from("value")) {
        value_ref
    } else {
        return Err(VirtualMachineError::IncorrectIds(
            vec![String::from("value")],
            ids.into_keys().collect(),
        ));
    };
    //Check that each reference id corresponds to a value in the reference manager
    let value_addr = if let Ok(Some(value_addr)) = get_address_from_reference(
        value_ref,
        &vm.references,
        &vm.run_context,
        vm,
        hint_ap_tracking,
    ) {
        value_addr
    } else {
        return Err(VirtualMachineError::FailedToGetReference(value_ref.clone()));
    };
    match vm.memory.get(&value_addr) {
        Ok(Some(maybe_rel_value)) => {
            //Check that the value at the ids address is an Int
            if let &MaybeRelocatable::Int(ref value) = maybe_rel_value {
                if value.is_multiple_of(&vm.prime) {
                    Err(VirtualMachineError::AssertNotZero(
                        value.clone(),
                        vm.prime.clone(),
                    ))
                } else {
                    Ok(())
                }
            } else {
                Err(VirtualMachineError::ExpectedInteger(value_addr.clone()))
            }
        }
        _ => Err(VirtualMachineError::FailedToGetIds),
    }
}

//Implements hint: assert ids.value == 0, 'split_int(): value is out of range.'
pub fn split_int_assert_range(
    vm: &mut VirtualMachine,
    ids: HashMap<String, BigInt>,
    hint_ap_tracking: Option<&ApTracking>,
) -> Result<(), VirtualMachineError> {
    //Check that ids contains the reference id for each variable used by the hint
    let value_ref = if let Some(value_ref) = ids.get(&String::from("value")) {
        value_ref
    } else {
        return Err(VirtualMachineError::IncorrectIds(
            vec![String::from("value")],
            ids.into_keys().collect(),
        ));
    };
    //Check that each reference id corresponds to a value in the reference manager
    let value_addr = if let Ok(Some(value_addr)) = get_address_from_reference(
        value_ref,
        &vm.references,
        &vm.run_context,
        vm,
        hint_ap_tracking,
    ) {
        value_addr
    } else {
        return Err(VirtualMachineError::FailedToGetReference(value_ref.clone()));
    };
    //Check that the ids are in memory
    match vm.memory.get(&value_addr) {
        Ok(Some(maybe_rel_value)) => {
            //Check that the value at the ids address is an Int
            let value = if let MaybeRelocatable::Int(ref value) = maybe_rel_value {
                value
            } else {
                return Err(VirtualMachineError::ExpectedInteger(value_addr.clone()));
            };
            //Main logic (assert value == 0)
            if !value.is_zero() {
                return Err(VirtualMachineError::SplitIntNotZero);
            }
            Ok(())
        }
        Ok(None) => Err(VirtualMachineError::MemoryGet(value_addr.clone())),
        Err(memory_error) => Err(VirtualMachineError::MemoryError(memory_error)),
    }
}

//Implements hint: memory[ids.output] = res = (int(ids.value) % PRIME) % ids.base
//        assert res < ids.bound, f'split_int(): Limb {res} is out of range.'
pub fn split_int(
    vm: &mut VirtualMachine,
    ids: HashMap<String, BigInt>,
    hint_ap_tracking: Option<&ApTracking>,
) -> Result<(), VirtualMachineError> {
    //Check that ids contains the reference id for each variable used by the hint
    let (output_ref, value_ref, base_ref, bound_ref) =
        if let (Some(output_ref), Some(value_ref), Some(base_ref), Some(bound_ref)) = (
            ids.get(&String::from("output")),
            ids.get(&String::from("value")),
            ids.get(&String::from("base")),
            ids.get(&String::from("bound")),
        ) {
            (output_ref, value_ref, base_ref, bound_ref)
        } else {
            return Err(VirtualMachineError::IncorrectIds(
                vec![
                    String::from("output"),
                    String::from("value"),
                    String::from("base"),
                    String::from("bound"),
                ],
                ids.into_keys().collect(),
            ));
        };
    //Check that the ids are in memory (except for small_inputs which is local, and should contain None)
    //small_inputs needs to be None, as we cant change it value otherwise
    let (output_addr, value_addr, base_addr, bound_addr) = if let (
        Ok(Some(output_addr)),
        Ok(Some(value_addr)),
        Ok(Some(base_addr)),
        Ok(Some(bound_addr)),
    ) = (
        get_address_from_reference(
            output_ref,
            &vm.references,
            &vm.run_context,
            vm,
            hint_ap_tracking,
        ),
        get_address_from_reference(
            value_ref,
            &vm.references,
            &vm.run_context,
            vm,
            hint_ap_tracking,
        ),
        get_address_from_reference(
            base_ref,
            &vm.references,
            &vm.run_context,
            vm,
            hint_ap_tracking,
        ),
        get_address_from_reference(
            bound_ref,
            &vm.references,
            &vm.run_context,
            vm,
            hint_ap_tracking,
        ),
    ) {
        (output_addr, value_addr, base_addr, bound_addr)
    } else {
        return Err(VirtualMachineError::FailedToGetIds);
    };
    //Check that the ids are in memory
    let (mr_output, mr_value, mr_base, mr_bound) =
        if let (Ok(Some(mr_output)), Ok(Some(mr_value)), Ok(Some(mr_base)), Ok(Some(mr_bound))) = (
            vm.memory.get(&output_addr),
            vm.memory.get(&value_addr),
            vm.memory.get(&base_addr),
            vm.memory.get(&bound_addr),
        ) {
            (mr_output, mr_value, mr_base, mr_bound)
        } else {
            return Err(VirtualMachineError::FailedToGetIds);
        };
    //Check that the type of the ids
    let (output, value, base, bound) = if let (
        MaybeRelocatable::RelocatableValue(output),
        MaybeRelocatable::Int(value),
        MaybeRelocatable::Int(base),
        MaybeRelocatable::Int(bound),
    ) = (mr_output, mr_value, mr_base, mr_bound)
    {
        (output, value, base, bound)
    } else {
        return Err(VirtualMachineError::FailedToGetIds);
    };
    //Main Logic
    let res = (value.mod_floor(&vm.prime)).mod_floor(base);
    if res > *bound {
        return Err(VirtualMachineError::SplitIntLimbOutOfRange(res));
    }
    let output_base = MaybeRelocatable::RelocatableValue(output.to_owned());
    vm.memory
        .insert(&output_base, &MaybeRelocatable::Int(res))
        .map_err(VirtualMachineError::MemoryError)
}

//from starkware.cairo.common.math_utils import is_positive
//ids.is_positive = 1 if is_positive(
//    value=ids.value, prime=PRIME, rc_bound=range_check_builtin.bound) else 0
pub fn is_positive(
    vm: &mut VirtualMachine,
    ids: HashMap<String, BigInt>,
    hint_ap_tracking: Option<&ApTracking>,
) -> Result<(), VirtualMachineError> {
    //Check that ids contains the reference id for each variable used by the hint
    let (value_ref, is_positive_ref) = if let (Some(value_ref), Some(is_positive_ref)) = (
        ids.get(&String::from("value")),
        ids.get(&String::from("is_positive")),
    ) {
        (value_ref, is_positive_ref)
    } else {
        return Err(VirtualMachineError::IncorrectIds(
            vec![String::from("value"), String::from("is_positive")],
            ids.into_keys().collect(),
        ));
    };
    //Check that each reference id corresponds to a value in the reference manager
    let (value_addr, is_positive_addr) = if let (Ok(Some(value_addr)), Ok(Some(is_positive_addr))) = (
        get_address_from_reference(
            value_ref,
            &vm.references,
            &vm.run_context,
            vm,
            hint_ap_tracking,
        ),
        get_address_from_reference(
            is_positive_ref,
            &vm.references,
            &vm.run_context,
            vm,
            hint_ap_tracking,
        ),
    ) {
        (value_addr, is_positive_addr)
    } else {
        return Err(VirtualMachineError::FailedToGetIds);
    };
    //Check that the ids are in memory
    match (vm.memory.get(&value_addr), vm.memory.get(&is_positive_addr)) {
        (Ok(Some(maybe_rel_value)), Ok(_)) => {
            //Check that the value at the ids address is an Int
            let value = if let MaybeRelocatable::Int(ref value) = maybe_rel_value {
                value
            } else {
                return Err(VirtualMachineError::ExpectedInteger(value_addr.clone()));
            };
            for (name, builtin) in &vm.builtin_runners {
                //Check that range_check_builtin is present
                if name == &String::from("range_check") {
                    let range_check_builtin = if let Some(range_check_builtin) =
                        builtin.as_any().downcast_ref::<RangeCheckBuiltinRunner>()
                    {
                        range_check_builtin
                    } else {
                        return Err(VirtualMachineError::NoRangeCheckBuiltin);
                    };
                    //Main logic (assert a is positive)
                    let int_value = as_int(value, &vm.prime);
                    if int_value.abs() > range_check_builtin._bound {
                        return Err(VirtualMachineError::ValueOutsideValidRange(int_value));
                    }
                    let result = if int_value.is_positive() {
                        bigint!(1)
                    } else {
                        bigint!(0)
                    };
                    return vm
                        .memory
                        .insert(&is_positive_addr, &MaybeRelocatable::from(result))
                        .map_err(VirtualMachineError::MemoryError);
                }
            }
            Err(VirtualMachineError::NoRangeCheckBuiltin)
        }
        (Err(memory_error), _) | (_, Err(memory_error)) => {
            Err(VirtualMachineError::MemoryError(memory_error))
        }
        _ => Err(VirtualMachineError::FailedToGetIds),
    }
}

//Implements hint:
// %{
//     from starkware.cairo.common.math_utils import assert_integer
//     assert ids.MAX_HIGH < 2**128 and ids.MAX_LOW < 2**128
//     assert PRIME - 1 == ids.MAX_HIGH * 2**128 + ids.MAX_LOW
//     assert_integer(ids.value)
//     ids.low = ids.value & ((1 << 128) - 1)
//     ids.high = ids.value >> 128
// %}
pub fn split_felt(
    vm: &mut VirtualMachine,
    ids: HashMap<String, BigInt>,
    hint_ap_tracking: Option<&ApTracking>,
) -> Result<(), VirtualMachineError> {
    //Check that ids contains the reference id for the variables used by the hint
    let (high_ref, low_ref, value_ref) = if let (Some(high_ref), Some(low_ref), Some(value_ref)) = (
        ids.get(&String::from("high")),
        ids.get(&String::from("low")),
        ids.get(&String::from("value")),
    ) {
        (high_ref, low_ref, value_ref)
    } else {
        return Err(VirtualMachineError::IncorrectIds(
            vec![
                String::from("high"),
                String::from("low"),
                String::from("value"),
            ],
            ids.into_keys().collect(),
        ));
    };

    // Get the addresses of the variables used in the hints
    let (high_addr, low_addr, value_addr) =
        if let (Ok(Some(high_addr)), Ok(Some(low_addr)), Ok(Some(value_addr))) = (
            get_address_from_reference(
                high_ref,
                &vm.references,
                &vm.run_context,
                vm,
                hint_ap_tracking,
            ),
            get_address_from_reference(
                low_ref,
                &vm.references,
                &vm.run_context,
                vm,
                hint_ap_tracking,
            ),
            get_address_from_reference(
                value_ref,
                &vm.references,
                &vm.run_context,
                vm,
                hint_ap_tracking,
            ),
        ) {
            (high_addr, low_addr, value_addr)
        } else {
            return Err(VirtualMachineError::FailedToGetIds);
        };

    //Check that the 'value' variable is in memory
    match vm.memory.get(&value_addr) {
        Ok(Some(MaybeRelocatable::Int(ref value))) => {
            //Main logic
            //assert_integer(ids.value) (done by match)
            // ids.low = ids.value & ((1 << 128) - 1)
            // ids.high = ids.value >> 128
            let low: BigInt = value.clone() & ((bigint!(1).shl(128_u8)) - bigint!(1));
            let high: BigInt = value.shr(128_u8);
            match (
                vm.memory.insert(&low_addr, &MaybeRelocatable::from(low)),
                vm.memory.insert(&high_addr, &MaybeRelocatable::from(high)),
            ) {
                (Ok(_), Ok(_)) => Ok(()),
                (Err(error), _) | (_, Err(error)) => Err(VirtualMachineError::MemoryError(error)),
            }
        }
        Ok(Some(MaybeRelocatable::RelocatableValue(ref _value))) => {
            Err(VirtualMachineError::ExpectedInteger(value_addr.clone()))
        }
        _ => Err(VirtualMachineError::FailedToGetIds),
    }
}

//Implements hint: from starkware.python.math_utils import isqrt
//        value = ids.value % PRIME
//        assert value < 2 ** 250, f"value={value} is outside of the range [0, 2**250)."
//        assert 2 ** 250 < PRIME
//        ids.root = isqrt(value)
pub fn sqrt(
    vm: &mut VirtualMachine,
    ids: HashMap<String, BigInt>,
    hint_ap_tracking: Option<&ApTracking>,
) -> Result<(), VirtualMachineError> {
    //Check that ids contains the reference id for each variable used by the hint
    let (value_ref, root_ref) = if let (Some(value_ref), Some(root_ref)) = (
        ids.get(&String::from("value")),
        ids.get(&String::from("root")),
    ) {
        (value_ref, root_ref)
    } else {
        return Err(VirtualMachineError::IncorrectIds(
            vec![String::from("value"), String::from("root")],
            ids.into_keys().collect(),
        ));
    };
    //Check that each reference id corresponds to a value in the reference manager
    let (value_addr, root_addr) = if let (Ok(Some(value_addr)), Ok(Some(root_addr))) = (
        get_address_from_reference(
            value_ref,
            &vm.references,
            &vm.run_context,
            vm,
            hint_ap_tracking,
        ),
        get_address_from_reference(
            root_ref,
            &vm.references,
            &vm.run_context,
            vm,
            hint_ap_tracking,
        ),
    ) {
        (value_addr, root_addr)
    } else {
        return Err(VirtualMachineError::FailedToGetIds);
    };
    //Check that the ids are in memory
    match (vm.memory.get(&value_addr), vm.memory.get(&root_addr)) {
        (Ok(Some(maybe_rel_value)), Ok(_)) => {
            let value = if let MaybeRelocatable::Int(value) = maybe_rel_value {
                value
            } else {
                return Err(VirtualMachineError::ExpectedInteger(
                    maybe_rel_value.clone(),
                ));
            };
            let mod_value = value.mod_floor(&vm.prime);
            //This is equal to mod_value > bigint!(2).pow(250)
            if (&mod_value).shr(250_i32).is_positive() {
                return Err(VirtualMachineError::ValueOutside250BitRange(mod_value));
            }
            vm.memory
                .insert(&root_addr, &MaybeRelocatable::from(isqrt(&mod_value)?))
                .map_err(VirtualMachineError::MemoryError)
        }
        _ => Err(VirtualMachineError::FailedToGetIds),
    }
}

pub fn signed_div_rem(
    vm: &mut VirtualMachine,
    ids: HashMap<String, BigInt>,
    hint_ap_tracking: Option<&ApTracking>,
) -> Result<(), VirtualMachineError> {
    //Check that ids contains the reference id for each variable used by the hint
    let (r_ref, biased_q_ref, range_check_ptr_ref, div_ref, value_ref, bound_ref) = if let (
        Some(r_ref),
        Some(biased_q_ref),
        Some(range_check_ptr_ref),
        Some(div_ref),
        Some(value_ref),
        Some(bound_ref),
    ) = (
        ids.get(&String::from("r")),
        ids.get(&String::from("biased_q")),
        ids.get(&String::from("range_check_ptr")),
        ids.get(&String::from("div")),
        ids.get(&String::from("value")),
        ids.get(&String::from("bound")),
    ) {
        (
            r_ref,
            biased_q_ref,
            range_check_ptr_ref,
            div_ref,
            value_ref,
            bound_ref,
        )
    } else {
        return Err(VirtualMachineError::IncorrectIds(
            vec![
                String::from("r"),
                String::from("biased_q"),
                String::from("range_check_ptr"),
                String::from("div"),
                String::from("value"),
                String::from("bound"),
            ],
            ids.into_keys().collect(),
        ));
    };
    //Check that each reference id corresponds to a value in the reference manager
    let (r_addr, biased_q_addr, range_check_ptr_addr, div_addr, value_addr, bound_addr) = if let (
        Ok(Some(r_addr)),
        Ok(Some(biased_q_addr)),
        Ok(Some(range_check_ptr_addr)),
        Ok(Some(div_addr)),
        Ok(Some(value_addr)),
        Ok(Some(bound_addr)),
    ) = (
        get_address_from_reference(r_ref, &vm.references, &vm.run_context, vm, hint_ap_tracking),
        get_address_from_reference(
            biased_q_ref,
            &vm.references,
            &vm.run_context,
            vm,
            hint_ap_tracking,
        ),
        get_address_from_reference(
            range_check_ptr_ref,
            &vm.references,
            &vm.run_context,
            vm,
            hint_ap_tracking,
        ),
        get_address_from_reference(
            div_ref,
            &vm.references,
            &vm.run_context,
            vm,
            hint_ap_tracking,
        ),
        get_address_from_reference(
            value_ref,
            &vm.references,
            &vm.run_context,
            vm,
            hint_ap_tracking,
        ),
        get_address_from_reference(
            bound_ref,
            &vm.references,
            &vm.run_context,
            vm,
            hint_ap_tracking,
        ),
    ) {
        (
            r_addr,
            biased_q_addr,
            range_check_ptr_addr,
            div_addr,
            value_addr,
            bound_addr,
        )
    } else {
        return Err(VirtualMachineError::FailedToGetIds);
    };
    match (
        vm.memory.get(&r_addr),
        vm.memory.get(&biased_q_addr),
        vm.memory.get(&range_check_ptr_addr),
        vm.memory.get(&div_addr),
        vm.memory.get(&value_addr),
        vm.memory.get(&bound_addr),
    ) {
        (
            Ok(_),
            Ok(_),
            Ok(_),
            Ok(Some(maybe_rel_div)),
            Ok(Some(maybe_rel_value)),
            Ok(Some(maybe_rel_bound)),
        ) => {
            for (name, builtin) in &vm.builtin_runners {
                //Check that range_check_builtin is present
                if name == &String::from("range_check") {
                    match builtin.as_any().downcast_ref::<RangeCheckBuiltinRunner>() {
                        Some(builtin) => {
                            // Main logic
                            let div = if let MaybeRelocatable::Int(ref div) = maybe_rel_div {
                                div
                            } else {
                                return Err(VirtualMachineError::ExpectedInteger(div_addr.clone()));
                            };

                            if !div.is_positive() || div > &(&vm.prime / &builtin._bound) {
                                return Err(VirtualMachineError::OutOfValidRange(
                                    div.clone(),
                                    &vm.prime / &builtin._bound,
                                ));
                            }

                            let bound = if let MaybeRelocatable::Int(ref bound) = maybe_rel_bound {
                                bound
                            } else {
                                return Err(VirtualMachineError::ExpectedInteger(
                                    bound_addr.clone(),
                                ));
                            };

                            // Divide by 2
                            if bound > &(&builtin._bound).shr(1_i32) {
                                return Err(VirtualMachineError::OutOfValidRange(
                                    bound.clone(),
                                    (&builtin._bound).shr(1_i32),
                                ));
                            }

                            let value = if let MaybeRelocatable::Int(ref value) = maybe_rel_value {
                                value
                            } else {
                                return Err(VirtualMachineError::ExpectedInteger(
                                    value_addr.clone(),
                                ));
                            };

                            let int_value = &as_int(value, &vm.prime);

                            let (q, r) = int_value.div_mod_floor(div);

                            if bound.neg() > q || &q >= bound {
                                return Err(VirtualMachineError::OutOfValidRange(q, bound.clone()));
                            }

                            let biased_q = MaybeRelocatable::Int(q + bound);

                            return match (
                                vm.memory
                                    .insert(&r_addr, &MaybeRelocatable::Int(r))
                                    .map_err(VirtualMachineError::MemoryError),
                                vm.memory
                                    .insert(&biased_q_addr, &biased_q)
                                    .map_err(VirtualMachineError::MemoryError),
                            ) {
                                (Ok(_), Ok(_)) => Ok(()),
                                (Err(e), _) | (_, Err(e)) => Err(e),
                            };
                        }
                        None => {
                            return Err(VirtualMachineError::NoRangeCheckBuiltin);
                        }
                    }
                };
            }
            Err(VirtualMachineError::NoRangeCheckBuiltin)
        }
        _ => Err(VirtualMachineError::FailedToGetIds),
    }
}

/*
Implements hint:

from starkware.cairo.common.math_utils import assert_integer
assert_integer(ids.div)
assert 0 < ids.div <= PRIME // range_check_builtin.bound, \
    f'div={hex(ids.div)} is out of the valid range.'
ids.q, ids.r = divmod(ids.value, ids.div)
*/
pub fn unsigned_div_rem(
    vm: &mut VirtualMachine,
    ids: HashMap<String, BigInt>,
    hint_ap_tracking: Option<&ApTracking>,
) -> Result<(), VirtualMachineError> {
    //Check that ids contains the reference id for each variable used by the hint
    let (r_ref, q_ref, div_ref, value_ref) =
        if let (Some(r_ref), Some(q_ref), Some(div_ref), Some(value_ref)) = (
            ids.get(&String::from("r")),
            ids.get(&String::from("q")),
            ids.get(&String::from("div")),
            ids.get(&String::from("value")),
        ) {
            (r_ref, q_ref, div_ref, value_ref)
        } else {
            return Err(VirtualMachineError::IncorrectIds(
                vec![
                    String::from("r"),
                    String::from("q"),
                    String::from("div"),
                    String::from("value"),
                ],
                ids.into_keys().collect(),
            ));
        };
    //Check that each reference id corresponds to a value in the reference manager
    let (r_addr, q_addr, div_addr, value_addr) = if let (
        Ok(Some(r_addr)),
        Ok(Some(q_addr)),
        Ok(Some(div_addr)),
        Ok(Some(value_addr)),
    ) = (
        get_address_from_reference(r_ref, &vm.references, &vm.run_context, vm, hint_ap_tracking),
        get_address_from_reference(q_ref, &vm.references, &vm.run_context, vm, hint_ap_tracking),
        get_address_from_reference(
            div_ref,
            &vm.references,
            &vm.run_context,
            vm,
            hint_ap_tracking,
        ),
        get_address_from_reference(
            value_ref,
            &vm.references,
            &vm.run_context,
            vm,
            hint_ap_tracking,
        ),
    ) {
        (r_addr, q_addr, div_addr, value_addr)
    } else {
        return Err(VirtualMachineError::FailedToGetIds);
    };
    match (
        vm.memory.get(&r_addr),
        vm.memory.get(&q_addr),
        vm.memory.get(&div_addr),
        vm.memory.get(&value_addr),
    ) {
        (Ok(_), Ok(_), Ok(Some(maybe_rel_div)), Ok(Some(maybe_rel_value))) => {
            let div = if let MaybeRelocatable::Int(ref div) = maybe_rel_div {
                div
            } else {
                return Err(VirtualMachineError::ExpectedInteger(div_addr.clone()));
            };
            let value = maybe_rel_value;

            for (name, builtin) in &vm.builtin_runners {
                //Check that range_check_builtin is present
                let builtin = match builtin.as_any().downcast_ref::<RangeCheckBuiltinRunner>() {
                    Some(b) => b,
                    None => return Err(VirtualMachineError::NoRangeCheckBuiltin),
                };

                if name == &String::from("range_check") {
                    // Main logic
                    if !div.is_positive() || div > &(&vm.prime / &builtin._bound) {
                        return Err(VirtualMachineError::OutOfValidRange(
                            div.clone(),
                            &vm.prime / &builtin._bound,
                        ));
                    }

                    let (q, r) = match value.divmod(&MaybeRelocatable::from(div.clone())) {
                        Ok((q, r)) => (q, r),
                        Err(e) => return Err(e),
                    };

                    return match (
                        vm.memory
                            .insert(&r_addr, &r)
                            .map_err(VirtualMachineError::MemoryError),
                        vm.memory
                            .insert(&q_addr, &q)
                            .map_err(VirtualMachineError::MemoryError),
                    ) {
                        (Ok(_), Ok(_)) => Ok(()),
                        (Err(e), _) | (_, Err(e)) => Err(e),
                    };
                }
            }
            Err(VirtualMachineError::NoRangeCheckBuiltin)
        }
        _ => Err(VirtualMachineError::FailedToGetIds),
    }
}

<<<<<<< HEAD
//  Implements hint:
//  %{ vm_exit_scope() %}
pub fn exit_scope(vm: &mut VirtualMachine) -> Result<(), VirtualMachineError> {
    match vm.exec_scopes.exit_scope() {
        Ok(_) => Ok(()),
        Err(e) => Err(VirtualMachineError::MainScopeError(e)),
    }
}

//  Implements hint:
//  %{ vm_enter_scope({'n': ids.len}) %}
pub fn memcpy_enter_scope(
    vm: &mut VirtualMachine,
    ids: HashMap<String, BigInt>,
) -> Result<(), VirtualMachineError> {
    let len_addr = get_address_from_var_name("len", ids, vm)?;

    match vm.memory.get(&len_addr) {
        Ok(Some(maybe_rel_len)) => {
            let len = if let MaybeRelocatable::Int(len) = maybe_rel_len {
                len
            } else {
                return Err(VirtualMachineError::ExpectedInteger(len_addr.clone()));
            };
            vm.exec_scopes.enter_scope(HashMap::from([(
                String::from("n"),
                PyValueType::BigInt(len.clone()),
            )]));

            Ok(())
        }
        _ => return Err(VirtualMachineError::FailedToGetIds),
    }
}

// Implements hint:
// %{
//     n -= 1
//     ids.continue_copying = 1 if n > 0 else 0
// %}
pub fn memcpy_continue_copying(
    vm: &mut VirtualMachine,
    ids: HashMap<String, BigInt>,
) -> Result<(), VirtualMachineError> {
    let continue_copying_addr = get_address_from_var_name("continue_copying", ids, vm)?;

    let mut n = match vm.exec_scopes.get_local_variables() {
        Some(variables) => match variables.get("n") {
            Some(PyValueType::BigInt(n)) => n.clone(),
            None => {
                return Err(VirtualMachineError::VariableNotInScopeError(String::from(
                    "n",
                )))
            }
        },
        None => return Err(VirtualMachineError::ScopeError),
    };

    vm.exec_scopes
        .assign_or_update_variable("n", PyValueType::BigInt(n - 1_i32));

    n = match vm.exec_scopes.get_local_variables() {
        Some(variables) => match variables.get("n") {
            Some(PyValueType::BigInt(n)) => n.clone(),
            None => {
                return Err(VirtualMachineError::VariableNotInScopeError(String::from(
                    "n",
                )))
            }
        },
        None => return Err(VirtualMachineError::ScopeError),
    };

    if n > bigint!(0) {
        println!("Entre 1");
        println!("CONTINUE COPYING ADDR: {:?}", continue_copying_addr);
        let mem_val = vm.memory.get(&continue_copying_addr).unwrap();
        println!("MEM VALUE: {:?}", mem_val);
        vm.memory
            .insert(&continue_copying_addr, &MaybeRelocatable::Int(bigint!(1)))
            .map_err(|e| VirtualMachineError::MemoryError(e))
    } else {
        println!("Entre 2");
        println!("CONTINUE COPYING ADDR: {:?}", continue_copying_addr);
        let mem_val = vm.memory.get(&continue_copying_addr).unwrap();
        println!("MEM VALUE: {:?}", mem_val);

        println!("MEMORIA: {:?}", &vm.memory.data[1]);

        vm.memory
            .insert(&continue_copying_addr, &MaybeRelocatable::Int(bigint!(0)))
            .map_err(|e| VirtualMachineError::MemoryError(e))
=======
//Implements hint: from starkware.cairo.common.math_utils import as_int
//        # Correctness check.
//        value = as_int(ids.value, PRIME) % PRIME
//        assert value < ids.UPPER_BOUND, f'{value} is outside of the range [0, 2**250).'
//        # Calculation for the assertion.
//        ids.high, ids.low = divmod(ids.value, ids.SHIFT)
pub fn assert_250_bit(
    vm: &mut VirtualMachine,
    ids: HashMap<String, BigInt>,
    hint_ap_tracking: Option<&ApTracking>,
) -> Result<(), VirtualMachineError> {
    //Declare constant values
    let upper_bound = bigint!(1).shl(250_i32);
    let shift = bigint!(1).shl(128_i32);
    //Check that ids contains the reference id for each variable used by the hint
    let (value_ref, high_ref, low_ref) = if let (Some(value_ref), Some(high_ref), Some(low_ref)) = (
        ids.get(&String::from("value")),
        ids.get(&String::from("high")),
        ids.get(&String::from("low")),
    ) {
        (value_ref, high_ref, low_ref)
    } else {
        return Err(VirtualMachineError::IncorrectIds(
            vec![
                String::from("value"),
                String::from("high"),
                String::from("low"),
            ],
            ids.into_keys().collect(),
        ));
    };
    //Check that each reference id corresponds to a value in the reference manager
    let (value_addr, high_addr, low_addr) =
        if let (Ok(Some(value_addr)), Ok(Some(high_addr)), Ok(Some(low_addr))) = (
            get_address_from_reference(
                value_ref,
                &vm.references,
                &vm.run_context,
                vm,
                hint_ap_tracking,
            ),
            get_address_from_reference(
                high_ref,
                &vm.references,
                &vm.run_context,
                vm,
                hint_ap_tracking,
            ),
            get_address_from_reference(
                low_ref,
                &vm.references,
                &vm.run_context,
                vm,
                hint_ap_tracking,
            ),
        ) {
            (value_addr, high_addr, low_addr)
        } else {
            return Err(VirtualMachineError::FailedToGetIds);
        };
    //Check that the ids.value is in memory
    match vm.memory.get(&value_addr) {
        Ok(Some(maybe_rel_value)) => {
            //Check that ids.value is an Int value
            let value = if let &MaybeRelocatable::Int(ref value) = maybe_rel_value {
                value
            } else {
                return Err(VirtualMachineError::ExpectedInteger(value_addr.clone()));
            };
            //Main logic
            let int_value = as_int(value, &vm.prime).mod_floor(&vm.prime);
            if int_value > upper_bound {
                return Err(VirtualMachineError::ValueOutside250BitRange(int_value));
            }

            //Insert values into ids.high and ids.low
            let (high, low) = int_value.div_rem(&shift);
            vm.memory
                .insert(&high_addr, &MaybeRelocatable::from(high))
                .map_err(VirtualMachineError::MemoryError)?;
            vm.memory
                .insert(&low_addr, &MaybeRelocatable::from(low))
                .map_err(VirtualMachineError::MemoryError)?;
            Ok(())
        }
        Ok(None) => Err(VirtualMachineError::MemoryGet(value_addr)),
        Err(memory_error) => Err(VirtualMachineError::MemoryError(memory_error)),
    }
}

/*
Implements hint:
%{
    from starkware.cairo.common.math_utils import assert_integer
    assert_integer(ids.a)
    assert_integer(ids.b)
    assert (ids.a % PRIME) < (ids.b % PRIME), \
        f'a = {ids.a % PRIME} is not less than b = {ids.b % PRIME}.'
%}
*/
pub fn assert_lt_felt(
    vm: &mut VirtualMachine,
    ids: HashMap<String, BigInt>,
    hint_ap_tracking: Option<&ApTracking>,
) -> Result<(), VirtualMachineError> {
    //Check that ids contains the reference id for each variable used by the hint
    let (a_ref, b_ref) = if let (Some(a_ref), Some(b_ref)) =
        (ids.get(&String::from("a")), ids.get(&String::from("b")))
    {
        (a_ref, b_ref)
    } else {
        return Err(VirtualMachineError::IncorrectIds(
            vec![String::from("a"), String::from("b")],
            ids.into_keys().collect(),
        ));
    };
    //Check that each reference id corresponds to a value in the reference manager
    let (a_addr, b_addr) = if let (Ok(Some(a_addr)), Ok(Some(b_addr))) = (
        get_address_from_reference(a_ref, &vm.references, &vm.run_context, vm, hint_ap_tracking),
        get_address_from_reference(b_ref, &vm.references, &vm.run_context, vm, hint_ap_tracking),
    ) {
        (a_addr, b_addr)
    } else {
        return Err(VirtualMachineError::FailedToGetIds);
    };

    match (vm.memory.get(&a_addr), vm.memory.get(&b_addr)) {
        (Ok(Some(MaybeRelocatable::Int(ref a))), Ok(Some(MaybeRelocatable::Int(ref b)))) => {
            // main logic
            // assert_integer(ids.a)
            // assert_integer(ids.b)
            // assert (ids.a % PRIME) < (ids.b % PRIME), \
            //     f'a = {ids.a % PRIME} is not less than b = {ids.b % PRIME}.'
            if a.mod_floor(&vm.prime) < b.mod_floor(&vm.prime) {
                Ok(())
            } else {
                Err(VirtualMachineError::AssertLtFelt(a.clone(), b.clone()))
            }
        }
        (Ok(Some(MaybeRelocatable::RelocatableValue(_))), _) => {
            Err(VirtualMachineError::ExpectedInteger(a_addr.clone()))
        }
        (_, Ok(Some(MaybeRelocatable::RelocatableValue(_)))) => {
            Err(VirtualMachineError::ExpectedInteger(b_addr.clone()))
        }

        _ => Err(VirtualMachineError::FailedToGetIds),
>>>>>>> 2190ab4b
    }
}<|MERGE_RESOLUTION|>--- conflicted
+++ resolved
@@ -1,11 +1,8 @@
 use crate::bigint;
 use crate::math_utils::as_int;
 use crate::math_utils::isqrt;
-<<<<<<< HEAD
+use crate::serde::deserialize_program::ApTracking;
 use crate::types::exec_scope::PyValueType;
-=======
-use crate::serde::deserialize_program::ApTracking;
->>>>>>> 2190ab4b
 use crate::types::{instruction::Register, relocatable::MaybeRelocatable};
 use crate::vm::{
     context::run_context::RunContext, errors::vm_errors::VirtualMachineError,
@@ -124,6 +121,7 @@
     var_name: &str,
     ids: HashMap<String, BigInt>,
     vm: &VirtualMachine,
+    hint_ap_tracking: Option<&ApTracking>,
 ) -> Result<MaybeRelocatable, VirtualMachineError> {
     let var_ref = if let Some(var_ref) = ids.get(&String::from(var_name)) {
         var_ref
@@ -131,8 +129,13 @@
         return Err(VirtualMachineError::FailedToGetIds);
     };
 
-    if let Some(var_addr) = get_address_from_reference(var_ref, &vm.references, &vm.run_context, vm)
-    {
+    if let Ok(Some(var_addr)) = get_address_from_reference(
+        var_ref,
+        &vm.references,
+        &vm.run_context,
+        vm,
+        hint_ap_tracking,
+    ) {
         return Ok(var_addr);
     }
 
@@ -1331,7 +1334,6 @@
     }
 }
 
-<<<<<<< HEAD
 //  Implements hint:
 //  %{ vm_exit_scope() %}
 pub fn exit_scope(vm: &mut VirtualMachine) -> Result<(), VirtualMachineError> {
@@ -1346,8 +1348,9 @@
 pub fn memcpy_enter_scope(
     vm: &mut VirtualMachine,
     ids: HashMap<String, BigInt>,
-) -> Result<(), VirtualMachineError> {
-    let len_addr = get_address_from_var_name("len", ids, vm)?;
+    hint_ap_tracking: Option<&ApTracking>,
+) -> Result<(), VirtualMachineError> {
+    let len_addr = get_address_from_var_name("len", ids, vm, hint_ap_tracking)?;
 
     match vm.memory.get(&len_addr) {
         Ok(Some(maybe_rel_len)) => {
@@ -1375,8 +1378,10 @@
 pub fn memcpy_continue_copying(
     vm: &mut VirtualMachine,
     ids: HashMap<String, BigInt>,
-) -> Result<(), VirtualMachineError> {
-    let continue_copying_addr = get_address_from_var_name("continue_copying", ids, vm)?;
+    hint_ap_tracking: Option<&ApTracking>,
+) -> Result<(), VirtualMachineError> {
+    let continue_copying_addr =
+        get_address_from_var_name("continue_copying", ids, vm, hint_ap_tracking)?;
 
     let mut n = match vm.exec_scopes.get_local_variables() {
         Some(variables) => match variables.get("n") {
@@ -1405,26 +1410,17 @@
         None => return Err(VirtualMachineError::ScopeError),
     };
 
-    if n > bigint!(0) {
-        println!("Entre 1");
-        println!("CONTINUE COPYING ADDR: {:?}", continue_copying_addr);
-        let mem_val = vm.memory.get(&continue_copying_addr).unwrap();
-        println!("MEM VALUE: {:?}", mem_val);
+    if n.is_positive() {
         vm.memory
             .insert(&continue_copying_addr, &MaybeRelocatable::Int(bigint!(1)))
             .map_err(|e| VirtualMachineError::MemoryError(e))
     } else {
-        println!("Entre 2");
-        println!("CONTINUE COPYING ADDR: {:?}", continue_copying_addr);
-        let mem_val = vm.memory.get(&continue_copying_addr).unwrap();
-        println!("MEM VALUE: {:?}", mem_val);
-
-        println!("MEMORIA: {:?}", &vm.memory.data[1]);
-
         vm.memory
             .insert(&continue_copying_addr, &MaybeRelocatable::Int(bigint!(0)))
             .map_err(|e| VirtualMachineError::MemoryError(e))
-=======
+    }
+}
+
 //Implements hint: from starkware.cairo.common.math_utils import as_int
 //        # Correctness check.
 //        value = as_int(ids.value, PRIME) % PRIME
@@ -1572,6 +1568,5 @@
         }
 
         _ => Err(VirtualMachineError::FailedToGetIds),
->>>>>>> 2190ab4b
     }
 }