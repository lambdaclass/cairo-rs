--- conflicted
+++ resolved
@@ -292,7 +292,6 @@
     )))
 }
 
-<<<<<<< HEAD
 pub fn insert_integer_at_relocatable_plus_offset(
     int: BigInt,
     relocatable: &Relocatable,
@@ -304,7 +303,8 @@
     vm.memory
         .insert(&new_pos, &MaybeRelocatable::from(int))
         .map_err(VirtualMachineError::MemoryError)
-=======
+}
+
 // Used for variables that hold pointers.
 pub fn get_ptr_from_var_name<'a>(
     var_name: &str,
@@ -313,9 +313,7 @@
     hint_ap_tracking: Option<&ApTracking>,
 ) -> Result<&'a Relocatable, VirtualMachineError> {
     let var_addr = get_relocatable_from_var_name(var_name, ids, vm, hint_ap_tracking)?;
-
     vm.memory.get_relocatable(&var_addr)
->>>>>>> 7556eb05
 }
 
 ///Implements hint: memory[ap] = segments.add()
