use std::collections::HashMap;

use num_bigint::BigInt;

use crate::serde::deserialize_program::ApTracking;
use crate::types::instruction::Register;
use crate::vm::errors::vm_errors::VirtualMachineError;
<<<<<<< HEAD
use crate::vm::hints::blake2s_utils::{compute_blake2s, finalize_blake2s};
=======
use crate::vm::hints::blake2s_utils::compute_blake2s;
>>>>>>> 7a903b4e
use crate::vm::hints::dict_hint_utils::{
    default_dict_new, dict_new, dict_read, dict_squash_copy_dict, dict_squash_update_ptr,
    dict_update, dict_write,
};
use crate::vm::hints::find_element_hint::{find_element, search_sorted_lower};
use crate::vm::hints::hint_utils::{
    add_segment, assert_250_bit, assert_le_felt, assert_lt_felt, assert_nn, assert_not_equal,
    assert_not_zero, enter_scope, exit_scope, is_le_felt, is_nn, is_nn_out_of_range, is_positive,
    memcpy_continue_copying, memcpy_enter_scope, signed_div_rem, split_felt, split_int,
    split_int_assert_range, sqrt, unsigned_div_rem,
};
use crate::vm::hints::keccak_utils::unsafe_keccak;
use crate::vm::hints::memset_utils::{memset_continue_loop, memset_enter_scope};
use crate::vm::hints::pow_utils::pow;
use crate::vm::hints::set::set_add;
use crate::vm::hints::squash_dict_utils::{
    squash_dict, squash_dict_inner_assert_len_keys, squash_dict_inner_check_access_index,
    squash_dict_inner_continue_loop, squash_dict_inner_first_iteration,
    squash_dict_inner_len_assert, squash_dict_inner_next_key, squash_dict_inner_skip_loop,
    squash_dict_inner_used_accesses_assert,
};
use crate::vm::hints::uint256_utils::{
    split_64, uint256_add, uint256_signed_nn, uint256_sqrt, uint256_unsigned_div_rem,
};
use crate::vm::vm_core::VirtualMachine;

#[derive(Debug, PartialEq, Clone)]
pub struct HintReference {
    pub register: Register,
    pub offset1: i32,
    pub offset2: i32,
    pub inner_dereference: bool,
    pub ap_tracking_data: Option<ApTracking>,
    pub immediate: Option<BigInt>,
}

pub fn execute_hint(
    vm: &mut VirtualMachine,
    hint_code: &[u8],
    ids: HashMap<String, BigInt>,
    ap_tracking: &ApTracking,
) -> Result<(), VirtualMachineError> {
    match std::str::from_utf8(hint_code) {
        Ok("memory[ap] = segments.add()") => add_segment(vm),
        Ok("memory[ap] = 0 if 0 <= (ids.a % PRIME) < range_check_builtin.bound else 1") => is_nn(vm, ids, None),
        Ok("memory[ap] = 0 if 0 <= ((-ids.a - 1) % PRIME) < range_check_builtin.bound else 1") => {
            is_nn_out_of_range(vm, ids, None)
        }
        Ok("memory[ap] = 0 if (ids.a % PRIME) <= (ids.b % PRIME) else 1") => is_le_felt(vm, ids, None),
        Ok("from starkware.cairo.common.math_utils import assert_integer\nassert_integer(ids.a)\nassert_integer(ids.b)\na = ids.a % PRIME\nb = ids.b % PRIME\nassert a <= b, f'a = {a} is not less than or equal to b = {b}.'\n\nids.small_inputs = int(\n    a < range_check_builtin.bound and (b - a) < range_check_builtin.bound)",
        ) => assert_le_felt(vm, ids, None),
        Ok("from starkware.cairo.common.math_utils import as_int\n\n# Correctness check.\nvalue = as_int(ids.value, PRIME) % PRIME\nassert value < ids.UPPER_BOUND, f'{value} is outside of the range [0, 2**250).'\n\n# Calculation for the assertion.\nids.high, ids.low = divmod(ids.value, ids.SHIFT)",
        ) => assert_250_bit(vm, ids, None),
        Ok("from starkware.cairo.common.math_utils import is_positive\nids.is_positive = 1 if is_positive(\n    value=ids.value, prime=PRIME, rc_bound=range_check_builtin.bound) else 0"
        ) => is_positive(vm, ids, Some(ap_tracking)),
        Ok("assert ids.value == 0, 'split_int(): value is out of range.'"
        ) => split_int_assert_range(vm, ids, None),
        Ok("memory[ids.output] = res = (int(ids.value) % PRIME) % ids.base\nassert res < ids.bound, f'split_int(): Limb {res} is out of range.'"
        ) => split_int(vm, ids, None),
        Ok("from starkware.cairo.lang.vm.relocatable import RelocatableValue\nboth_ints = isinstance(ids.a, int) and isinstance(ids.b, int)\nboth_relocatable = (\n    isinstance(ids.a, RelocatableValue) and isinstance(ids.b, RelocatableValue) and\n    ids.a.segment_index == ids.b.segment_index)\nassert both_ints or both_relocatable, \\\n    f'assert_not_equal failed: non-comparable values: {ids.a}, {ids.b}.'\nassert (ids.a - ids.b) % PRIME != 0, f'assert_not_equal failed: {ids.a} = {ids.b}.'"
        ) => assert_not_equal(vm, ids, None),
        Ok("from starkware.cairo.common.math_utils import assert_integer\nassert_integer(ids.a)\nassert 0 <= ids.a % PRIME < range_check_builtin.bound, f'a = {ids.a} is out of range.'"
        ) => assert_nn(vm, ids, None),
        Ok("from starkware.python.math_utils import isqrt\nvalue = ids.value % PRIME\nassert value < 2 ** 250, f\"value={value} is outside of the range [0, 2**250).\"\nassert 2 ** 250 < PRIME\nids.root = isqrt(value)"
        ) => sqrt(vm, ids, None),
        Ok("from starkware.cairo.common.math_utils import assert_integer\nassert_integer(ids.value)\nassert ids.value % PRIME != 0, f'assert_not_zero failed: {ids.value} = 0.'"
        ) => assert_not_zero(vm, ids, None),
        Ok("vm_exit_scope()") => exit_scope(vm),
        Ok("vm_enter_scope({'n': ids.len})") => memcpy_enter_scope(vm, ids, Some(ap_tracking)),
        Ok("vm_enter_scope({'n': ids.n})") => memset_enter_scope(vm, ids, Some(ap_tracking)),
        Ok("n -= 1\nids.continue_copying = 1 if n > 0 else 0") => memcpy_continue_copying(vm, ids, Some(ap_tracking)),
        Ok("n -= 1\nids.continue_loop = 1 if n > 0 else 0") => memset_continue_loop(vm, ids, Some(ap_tracking)),
        Ok("from starkware.cairo.common.math_utils import assert_integer\nassert ids.MAX_HIGH < 2**128 and ids.MAX_LOW < 2**128\nassert PRIME - 1 == ids.MAX_HIGH * 2**128 + ids.MAX_LOW\nassert_integer(ids.value)\nids.low = ids.value & ((1 << 128) - 1)\nids.high = ids.value >> 128"
        ) => split_felt(vm, ids, None),
        Ok("from starkware.cairo.common.math_utils import assert_integer\nassert_integer(ids.div)\nassert 0 < ids.div <= PRIME // range_check_builtin.bound, \\\n    f'div={hex(ids.div)} is out of the valid range.'\nids.q, ids.r = divmod(ids.value, ids.div)"
        ) => unsigned_div_rem(vm, ids, None),
        Ok("from starkware.cairo.common.math_utils import as_int, assert_integer\n\nassert_integer(ids.div)\nassert 0 < ids.div <= PRIME // range_check_builtin.bound, \\\n    f'div={hex(ids.div)} is out of the valid range.'\n\nassert_integer(ids.bound)\nassert ids.bound <= range_check_builtin.bound // 2, \\\n    f'bound={hex(ids.bound)} is out of the valid range.'\n\nint_value = as_int(ids.value, PRIME)\nq, ids.r = divmod(int_value, ids.div)\n\nassert -ids.bound <= q < ids.bound, \\\n    f'{int_value} / {ids.div} = {q} is out of the range [{-ids.bound}, {ids.bound}).'\n\nids.biased_q = q + ids.bound"
        ) => signed_div_rem(vm, ids, None),
        Ok("from starkware.cairo.common.math_utils import assert_integer\nassert_integer(ids.a)\nassert_integer(ids.b)\nassert (ids.a % PRIME) < (ids.b % PRIME), \\\n    f'a = {ids.a % PRIME} is not less than b = {ids.b % PRIME}.'"
        ) => assert_lt_felt(vm, ids, None),
        Ok("array_ptr = ids.array_ptr\nelm_size = ids.elm_size\nassert isinstance(elm_size, int) and elm_size > 0, \\\n    f'Invalid value for elm_size. Got: {elm_size}.'\nkey = ids.key\n\nif '__find_element_index' in globals():\n    ids.index = __find_element_index\n    found_key = memory[array_ptr + elm_size * __find_element_index]\n    assert found_key == key, \\\n        f'Invalid index found in __find_element_index. index: {__find_element_index}, ' \\\n        f'expected key {key}, found key: {found_key}.'\n    # Delete __find_element_index to make sure it's not used for the next calls.\n    del __find_element_index\nelse:\n    n_elms = ids.n_elms\n    assert isinstance(n_elms, int) and n_elms >= 0, \\\n        f'Invalid value for n_elms. Got: {n_elms}.'\n    if '__find_element_max_size' in globals():\n        assert n_elms <= __find_element_max_size, \\\n            f'find_element() can only be used with n_elms<={__find_element_max_size}. ' \\\n            f'Got: n_elms={n_elms}.'\n\n    for i in range(n_elms):\n        if memory[array_ptr + elm_size * i] == key:\n            ids.index = i\n            break\n    else:\n        raise ValueError(f'Key {key} was not found.')"
        ) => find_element(vm, ids, None),
        Ok("array_ptr = ids.array_ptr\nelm_size = ids.elm_size\nassert isinstance(elm_size, int) and elm_size > 0, \\\n    f'Invalid value for elm_size. Got: {elm_size}.'\n\nn_elms = ids.n_elms\nassert isinstance(n_elms, int) and n_elms >= 0, \\\n    f'Invalid value for n_elms. Got: {n_elms}.'\nif '__find_element_max_size' in globals():\n    assert n_elms <= __find_element_max_size, \\\n        f'find_element() can only be used with n_elms<={__find_element_max_size}. ' \\\n        f'Got: n_elms={n_elms}.'\n\nfor i in range(n_elms):\n    if memory[array_ptr + elm_size * i] >= ids.key:\n        ids.index = i\n        break\nelse:\n    ids.index = n_elms"
        ) => search_sorted_lower(vm, ids, None),
        Ok("ids.locs.bit = (ids.prev_locs.exp % PRIME) & 1") => pow(vm, ids, Some(ap_tracking)),
        Ok("assert ids.elm_size > 0\nassert ids.set_ptr <= ids.set_end_ptr\nelm_list = memory.get_range(ids.elm_ptr, ids.elm_size)\nfor i in range(0, ids.set_end_ptr - ids.set_ptr, ids.elm_size):\n    if memory.get_range(ids.set_ptr + i, ids.elm_size) == elm_list:\n        ids.index = i // ids.elm_size\n        ids.is_elm_in_set = 1\n        break\nelse:\n    ids.is_elm_in_set = 0") => set_add(vm, ids, None),
        Ok("if '__dict_manager' not in globals():\n    from starkware.cairo.common.dict import DictManager\n    __dict_manager = DictManager()\n\nmemory[ap] = __dict_manager.new_dict(segments, initial_dict)\ndel initial_dict"
        ) => dict_new(vm),
        Ok("dict_tracker = __dict_manager.get_tracker(ids.dict_ptr)\ndict_tracker.current_ptr += ids.DictAccess.SIZE\nids.value = dict_tracker.data[ids.key]"
        ) => dict_read(vm, ids, None),
        Ok("dict_tracker = __dict_manager.get_tracker(ids.dict_ptr)\ndict_tracker.current_ptr += ids.DictAccess.SIZE\nids.dict_ptr.prev_value = dict_tracker.data[ids.key]\ndict_tracker.data[ids.key] = ids.new_value"
        ) => dict_write(vm, ids, None),
        Ok("if '__dict_manager' not in globals():\n    from starkware.cairo.common.dict import DictManager\n    __dict_manager = DictManager()\n\nmemory[ap] = __dict_manager.new_default_dict(segments, ids.default_value)"
        ) => default_dict_new(vm, ids, Some(ap_tracking)),
        Ok("current_access_indices = sorted(access_indices[key])[::-1]\ncurrent_access_index = current_access_indices.pop()\nmemory[ids.range_check_ptr] = current_access_index"
        ) => squash_dict_inner_first_iteration(vm, ids, Some(ap_tracking)),
        Ok("ids.should_skip_loop = 0 if current_access_indices else 1"
        ) => squash_dict_inner_skip_loop(vm, ids, Some(ap_tracking)),
        Ok("new_access_index = current_access_indices.pop()\nids.loop_temps.index_delta_minus1 = new_access_index - current_access_index - 1\ncurrent_access_index = new_access_index"
        ) => squash_dict_inner_check_access_index(vm, ids, Some(ap_tracking)),
        Ok("ids.loop_temps.should_continue = 1 if current_access_indices else 0"
        ) => squash_dict_inner_continue_loop(vm, ids, Some(ap_tracking)),
        Ok("assert len(keys) == 0") => squash_dict_inner_assert_len_keys(vm),
        Ok("assert len(current_access_indices) == 0") => squash_dict_inner_len_assert(vm),
        Ok("assert ids.n_used_accesses == len(access_indices[key])") => squash_dict_inner_used_accesses_assert(vm, ids, Some(ap_tracking)),
        Ok("assert len(keys) > 0, 'No keys left but remaining_accesses > 0.'\nids.next_key = key = keys.pop()"
        ) => squash_dict_inner_next_key(vm, ids, Some(ap_tracking)),
        Ok("dict_access_size = ids.DictAccess.SIZE\naddress = ids.dict_accesses.address_\nassert ids.ptr_diff % dict_access_size == 0, \\\n    'Accesses array size must be divisible by DictAccess.SIZE'\nn_accesses = ids.n_accesses\nif '__squash_dict_max_size' in globals():\n    assert n_accesses <= __squash_dict_max_size, \\\n        f'squash_dict() can only be used with n_accesses<={__squash_dict_max_size}. ' \\\n        f'Got: n_accesses={n_accesses}.'\n# A map from key to the list of indices accessing it.\naccess_indices = {}\nfor i in range(n_accesses):\n    key = memory[address + dict_access_size * i]\n    access_indices.setdefault(key, []).append(i)\n# Descending list of keys.\nkeys = sorted(access_indices.keys(), reverse=True)\n# Are the keys used bigger than range_check bound.\nids.big_keys = 1 if keys[0] >= range_check_builtin.bound else 0\nids.first_key = key = keys.pop()"
        ) => squash_dict(vm, ids, Some(ap_tracking)),
        Ok("vm_enter_scope()") => enter_scope(vm),
        Ok("# Verify dict pointer and prev value.\ndict_tracker = __dict_manager.get_tracker(ids.dict_ptr)\ncurrent_value = dict_tracker.data[ids.key]\nassert current_value == ids.prev_value, \\\n    f'Wrong previous value in dict. Got {ids.prev_value}, expected {current_value}.'\n\n# Update value.\ndict_tracker.data[ids.key] = ids.new_value\ndict_tracker.current_ptr += ids.DictAccess.SIZE"
        ) => dict_update(vm, ids, None),
        Ok("# Prepare arguments for dict_new. In particular, the same dictionary values should be copied\n# to the new (squashed) dictionary.\nvm_enter_scope({\n    # Make __dict_manager accessible.\n    '__dict_manager': __dict_manager,\n    # Create a copy of the dict, in case it changes in the future.\n    'initial_dict': dict(__dict_manager.get_dict(ids.dict_accesses_end)),\n})"
        ) => dict_squash_copy_dict(vm, ids, Some(ap_tracking)),
        Ok("# Update the DictTracker's current_ptr to point to the end of the squashed dict.\n__dict_manager.get_tracker(ids.squashed_dict_start).current_ptr = \\\n    ids.squashed_dict_end.address_"
        ) => dict_squash_update_ptr(vm, ids, Some(ap_tracking)),
        Ok("sum_low = ids.a.low + ids.b.low\nids.carry_low = 1 if sum_low >= ids.SHIFT else 0\nsum_high = ids.a.high + ids.b.high + ids.carry_low\nids.carry_high = 1 if sum_high >= ids.SHIFT else 0"
        ) => uint256_add(vm, ids, None),
        Ok("ids.low = ids.a & ((1<<64) - 1)\nids.high = ids.a >> 64") => split_64(vm, ids, None),
        Ok("from starkware.cairo.common.cairo_blake2s.blake2s_utils import compute_blake2s_func\ncompute_blake2s_func(segments=segments, output_ptr=ids.output)"
        ) => compute_blake2s(vm, ids, Some(ap_tracking)),
        Ok("from starkware.python.math_utils import isqrt\nn = (ids.n.high << 128) + ids.n.low\nroot = isqrt(n)\nassert 0 <= root < 2 ** 128\nids.root.low = root\nids.root.high = 0"
        ) => uint256_sqrt(vm, ids, None),
        Ok("memory[ap] = 1 if 0 <= (ids.a.high % PRIME) < 2 ** 127 else 0") => uint256_signed_nn(vm, ids, None),
        Ok("a = (ids.a.high << 128) + ids.a.low\ndiv = (ids.div.high << 128) + ids.div.low\nquotient, remainder = divmod(a, div)\n\nids.quotient.low = quotient & ((1 << 128) - 1)\nids.quotient.high = quotient >> 128\nids.remainder.low = remainder & ((1 << 128) - 1)\nids.remainder.high = remainder >> 128"
        ) => uint256_unsigned_div_rem(vm, ids, None),
<<<<<<< HEAD
        Ok("# Add dummy pairs of input and output.\nfrom starkware.cairo.common.cairo_blake2s.blake2s_utils import IV, blake2s_compress\n\n_n_packed_instances = int(ids.N_PACKED_INSTANCES)\nassert 0 <= _n_packed_instances < 20\n_blake2s_input_chunk_size_felts = int(ids.INPUT_BLOCK_FELTS)\nassert 0 <= _blake2s_input_chunk_size_felts < 100\n\nmessage = [0] * _blake2s_input_chunk_size_felts\nmodified_iv = [IV[0] ^ 0x01010020] + IV[1:]\noutput = blake2s_compress(\n    message=message,\n    h=modified_iv,\n    t0=0,\n    t1=0,\n    f0=0xffffffff,\n    f1=0,\n)\npadding = (modified_iv + message + [0, 0xffffffff] + output) * (_n_packed_instances - 1)\nsegments.write_arg(ids.blake2s_ptr_end, padding)"
        ) => finalize_blake2s(vm, ids, Some(ap_tracking)),
=======
        Ok("from eth_hash.auto import keccak\n\ndata, length = ids.data, ids.length\n\nif '__keccak_max_size' in globals():\n    assert length <= __keccak_max_size, \\\n        f'unsafe_keccak() can only be used with length<={__keccak_max_size}. ' \\\n        f'Got: length={length}.'\n\nkeccak_input = bytearray()\nfor word_i, byte_i in enumerate(range(0, length, 16)):\n    word = memory[data + word_i]\n    n_bytes = min(16, length - byte_i)\n    assert 0 <= word < 2 ** (8 * n_bytes)\n    keccak_input += word.to_bytes(n_bytes, 'big')\n\nhashed = keccak(keccak_input)\nids.high = int.from_bytes(hashed[:16], 'big')\nids.low = int.from_bytes(hashed[16:32], 'big')"
        ) => unsafe_keccak(vm, ids, None),
>>>>>>> 7a903b4e
        Ok(hint_code) => Err(VirtualMachineError::UnknownHint(String::from(hint_code))),
        Err(_) => Err(VirtualMachineError::InvalidHintEncoding(
            vm.run_context.pc.clone(),
        )),
    }
}
#[cfg(test)]
mod tests {
    use std::ops::Shl;

    use crate::bigint_str;
    use crate::bigint_u128;
    use crate::math_utils::as_int;
    use crate::relocatable;
    use crate::types::exec_scope::PyValueType;
    use crate::types::relocatable::MaybeRelocatable;
    use crate::types::relocatable::Relocatable;
    use crate::vm::errors::{exec_scope_errors::ExecScopeError, memory_errors::MemoryError};
    use crate::{bigint, vm::runners::builtin_runner::RangeCheckBuiltinRunner};
    use num_bigint::{BigInt, Sign};
    use num_traits::FromPrimitive;

    use super::*;

    #[test]
    fn run_alloc_hint_empty_memory() {
        let hint_code = "memory[ap] = segments.add()".as_bytes();
        let mut vm = VirtualMachine::new(
            BigInt::new(Sign::Plus, vec![1, 0, 0, 0, 0, 0, 17, 134217728]),
            //ap value is (0,0)
            Vec::new(),
            false,
        );
        //ids and references are not needed for this test
        execute_hint(&mut vm, hint_code, HashMap::new(), &ApTracking::new())
            .expect("Error while executing hint");
        //first new segment is added
        assert_eq!(vm.segments.num_segments, 1);
        //new segment base (0,0) is inserted into ap (0,0)
        assert_eq!(
            vm.memory.get(&MaybeRelocatable::from((0, 0))),
            Ok(Some(&MaybeRelocatable::from((0, 0))))
        );
    }

    #[test]
    fn run_alloc_hint_preset_memory() {
        let hint_code = "memory[ap] = segments.add()".as_bytes();
        let mut vm = VirtualMachine::new(
            BigInt::new(Sign::Plus, vec![1, 0, 0, 0, 0, 0, 17, 134217728]),
            Vec::new(),
            false,
        );
        //Add 3 segments to the memory
        for _ in 0..3 {
            vm.segments.add(&mut vm.memory, None);
        }
        vm.run_context.ap = MaybeRelocatable::from((2, 6));
        //ids and references are not needed for this test
        execute_hint(&mut vm, hint_code, HashMap::new(), &ApTracking::new())
            .expect("Error while executing hint");
        //Segment N°4 is added
        assert_eq!(vm.segments.num_segments, 4);
        //new segment base (3,0) is inserted into ap (2,6)
        assert_eq!(
            vm.memory.get(&MaybeRelocatable::from((2, 6))),
            Ok(Some(&MaybeRelocatable::from((3, 0))))
        );
    }

    #[test]
    fn run_alloc_hint_ap_is_not_empty() {
        let hint_code = "memory[ap] = segments.add()".as_bytes();
        let mut vm = VirtualMachine::new(
            BigInt::new(Sign::Plus, vec![1, 0, 0, 0, 0, 0, 17, 134217728]),
            Vec::new(),
            false,
        );
        //Add 3 segments to the memory
        for _ in 0..3 {
            vm.segments.add(&mut vm.memory, None);
        }
        vm.run_context.ap = MaybeRelocatable::from((2, 6));
        //Insert something into ap
        vm.memory
            .insert(
                &MaybeRelocatable::from((2, 6)),
                &MaybeRelocatable::from((2, 6)),
            )
            .unwrap();
        //ids and references are not needed for this test
        assert_eq!(
            execute_hint(&mut vm, hint_code, HashMap::new(), &ApTracking::new()),
            Err(VirtualMachineError::MemoryError(
                MemoryError::InconsistentMemory(
                    MaybeRelocatable::from((2, 6)),
                    MaybeRelocatable::from((2, 6)),
                    MaybeRelocatable::from((3, 0))
                )
            ))
        );
    }

    #[test]
    fn run_unknown_hint() {
        let hint_code = "random_invalid_code".as_bytes();
        let mut vm = VirtualMachine::new(
            BigInt::new(Sign::Plus, vec![1, 0, 0, 0, 0, 0, 17, 134217728]),
            Vec::new(),
            false,
        );

        assert_eq!(
            execute_hint(&mut vm, hint_code, HashMap::new(), &ApTracking::new()),
            Err(VirtualMachineError::UnknownHint(
                String::from_utf8(hint_code.to_vec()).unwrap()
            ))
        );
    }

    #[test]
    fn run_is_nn_hint_false() {
        let hint_code =
            "memory[ap] = 0 if 0 <= (ids.a % PRIME) < range_check_builtin.bound else 1".as_bytes();
        let mut vm = VirtualMachine::new(
            BigInt::new(Sign::Plus, vec![1, 0, 0, 0, 0, 0, 17, 134217728]),
            vec![(
                "range_check".to_string(),
                Box::new(RangeCheckBuiltinRunner::new(true, bigint!(8), 8)),
            )],
            false,
        );
        for _ in 0..2 {
            vm.segments.add(&mut vm.memory, None);
        }
        //Initialize ap, fp
        vm.run_context.ap = MaybeRelocatable::from((1, 0));
        vm.run_context.fp = MaybeRelocatable::from((0, 1));
        //Insert ids into memory
        vm.memory
            .insert(
                &MaybeRelocatable::from((0, 0)),
                &MaybeRelocatable::from(bigint!(-1)),
            )
            .unwrap();
        //Create ids
        let mut ids = HashMap::<String, BigInt>::new();
        ids.insert(String::from("a"), bigint!(0));
        //Create references
        vm.references = HashMap::from([(
            0,
            HintReference {
                register: Register::FP,
                offset1: -1,
                offset2: 0,
                inner_dereference: false,
                ap_tracking_data: None,
                immediate: None,
            },
        )]);
        //Execute the hint
        execute_hint(&mut vm, hint_code, ids, &ApTracking::new())
            .expect("Error while executing hint");
        //Check that ap now contains false (0)
        assert_eq!(
            vm.memory.get(&MaybeRelocatable::from((1, 0))),
            Ok(Some(&MaybeRelocatable::from(bigint!(1))))
        );
    }

    #[test]
    fn run_is_nn_hint_true() {
        let hint_code =
            "memory[ap] = 0 if 0 <= (ids.a % PRIME) < range_check_builtin.bound else 1".as_bytes();
        let mut vm = VirtualMachine::new(
            BigInt::new(Sign::Plus, vec![1, 0, 0, 0, 0, 0, 17, 134217728]),
            vec![(
                "range_check".to_string(),
                Box::new(RangeCheckBuiltinRunner::new(true, bigint!(8), 8)),
            )],
            false,
        );
        for _ in 0..2 {
            vm.segments.add(&mut vm.memory, None);
        }
        //Initialize ap, fp
        vm.run_context.ap = MaybeRelocatable::from((1, 0));
        vm.run_context.fp = MaybeRelocatable::from((0, 1));
        //Insert ids into memory
        vm.memory
            .insert(
                &MaybeRelocatable::from((0, 0)),
                &MaybeRelocatable::from(bigint!(1)),
            )
            .unwrap();
        //Create ids
        let mut ids = HashMap::<String, BigInt>::new();
        ids.insert(String::from("a"), bigint!(0));
        //Create references
        vm.references = HashMap::from([(
            0,
            HintReference {
                register: Register::FP,
                offset1: -1,
                offset2: 0,
                inner_dereference: false,
                ap_tracking_data: None,
                immediate: None,
            },
        )]);
        //Execute the hint
        execute_hint(&mut vm, hint_code, ids, &ApTracking::new())
            .expect("Error while executing hint");
        //Check that ap now contains true (1)
        assert_eq!(
            vm.memory.get(&MaybeRelocatable::from((1, 0))),
            Ok(Some(&MaybeRelocatable::from(bigint!(0))))
        );
    }

    #[test]
    //This test contemplates the case when the number itself is negative, but it is within the range (-prime, -range_check_bound)
    //Making the comparison return 1 (true)
    fn run_is_nn_hint_true_border_case() {
        let hint_code =
            "memory[ap] = 0 if 0 <= (ids.a % PRIME) < range_check_builtin.bound else 1".as_bytes();
        let mut vm = VirtualMachine::new(
            BigInt::new(Sign::Plus, vec![1, 0, 0, 0, 0, 0, 17, 134217728]),
            vec![(
                "range_check".to_string(),
                Box::new(RangeCheckBuiltinRunner::new(true, bigint!(8), 8)),
            )],
            false,
        );
        for _ in 0..2 {
            vm.segments.add(&mut vm.memory, None);
        }
        //Initialize ap, fp
        vm.run_context.ap = MaybeRelocatable::from((1, 0));
        vm.run_context.fp = MaybeRelocatable::from((0, 1));
        //Insert ids into memory
        vm.memory
            .insert(
                &MaybeRelocatable::from((0, 0)),
                //(-prime) + 1
                &MaybeRelocatable::from(
                    BigInt::new(Sign::Minus, vec![1, 0, 0, 0, 0, 0, 17, 134217728]) + bigint!(1),
                ),
            )
            .unwrap();
        //Create ids
        let mut ids = HashMap::<String, BigInt>::new();
        ids.insert(String::from("a"), bigint!(0));
        //Create references
        vm.references = HashMap::from([(
            0,
            HintReference {
                register: Register::FP,
                offset1: -1,
                offset2: 0,
                inner_dereference: false,
                ap_tracking_data: None,
                immediate: None,
            },
        )]);
        //Execute the hint
        execute_hint(&mut vm, hint_code, ids, &ApTracking::new())
            .expect("Error while executing hint");
        //Check that ap now contains true (1)
        assert_eq!(
            vm.memory.get(&MaybeRelocatable::from((1, 0))),
            Ok(Some(&MaybeRelocatable::from(bigint!(0))))
        );
    }

    #[test]
    fn run_invalid_encoding_hint() {
        let hint_code = [0x80];
        let mut vm = VirtualMachine::new(
            BigInt::new(Sign::Plus, vec![1, 0, 0, 0, 0, 0, 17, 134217728]),
            Vec::new(),
            false,
        );
        assert_eq!(
            execute_hint(&mut vm, &hint_code, HashMap::new(), &ApTracking::new()),
            Err(VirtualMachineError::InvalidHintEncoding(vm.run_context.pc))
        );
    }

    #[test]
    fn run_is_nn_hint_no_range_check_builtin() {
        let hint_code =
            "memory[ap] = 0 if 0 <= (ids.a % PRIME) < range_check_builtin.bound else 1".as_bytes();
        let mut vm = VirtualMachine::new(
            BigInt::new(Sign::Plus, vec![1, 0, 0, 0, 0, 0, 17, 134217728]),
            Vec::new(),
            false,
        );
        for _ in 0..2 {
            vm.segments.add(&mut vm.memory, None);
        }
        //Initialize ap, fp
        vm.run_context.ap = MaybeRelocatable::from((1, 0));
        vm.run_context.fp = MaybeRelocatable::from((0, 1));
        //Insert ids into memory
        vm.memory
            .insert(
                &MaybeRelocatable::from((0, 0)),
                &MaybeRelocatable::from(bigint!(1)),
            )
            .unwrap();
        //Create ids
        let mut ids = HashMap::<String, BigInt>::new();
        ids.insert(String::from("a"), bigint!(0));
        //Create references
        vm.references = HashMap::from([(
            0,
            HintReference {
                register: Register::FP,
                offset1: -1,
                offset2: 0,
                inner_dereference: false,
                ap_tracking_data: None,
                immediate: None,
            },
        )]);
        //Execute the hint
        assert_eq!(
            execute_hint(&mut vm, &hint_code, ids, &ApTracking::new()),
            Err(VirtualMachineError::NoRangeCheckBuiltin)
        );
    }

    #[test]
    fn run_is_nn_hint_incorrect_ids() {
        let hint_code =
            "memory[ap] = 0 if 0 <= (ids.a % PRIME) < range_check_builtin.bound else 1".as_bytes();
        let mut vm = VirtualMachine::new(
            BigInt::new(Sign::Plus, vec![1, 0, 0, 0, 0, 0, 17, 134217728]),
            vec![(
                "range_check".to_string(),
                Box::new(RangeCheckBuiltinRunner::new(true, bigint!(8), 8)),
            )],
            false,
        );
        for _ in 0..2 {
            vm.segments.add(&mut vm.memory, None);
        }
        //Initialize ap
        vm.run_context.ap = MaybeRelocatable::from((1, 0));
        //Create ids
        let mut ids = HashMap::<String, BigInt>::new();
        ids.insert(String::from("b"), bigint!(0));
        //Execute the hint
        assert_eq!(
            execute_hint(&mut vm, hint_code, ids, &ApTracking::new()),
            Err(VirtualMachineError::IncorrectIds(
                vec![String::from("a")],
                vec![String::from("b")]
            ))
        );
    }

    #[test]
    fn run_is_nn_hint_cant_get_ids_from_memory() {
        let hint_code =
            "memory[ap] = 0 if 0 <= (ids.a % PRIME) < range_check_builtin.bound else 1".as_bytes();
        let mut vm = VirtualMachine::new(
            BigInt::new(Sign::Plus, vec![1, 0, 0, 0, 0, 0, 17, 134217728]),
            vec![(
                "range_check".to_string(),
                Box::new(RangeCheckBuiltinRunner::new(true, bigint!(8), 8)),
            )],
            false,
        );
        for _ in 0..2 {
            vm.segments.add(&mut vm.memory, None);
        }
        //Initialize ap, fp
        vm.run_context.ap = MaybeRelocatable::from((1, 0));
        vm.run_context.fp = MaybeRelocatable::from((0, 1));
        //Dont insert ids into memory
        //Create ids
        let mut ids = HashMap::<String, BigInt>::new();
        ids.insert(String::from("a"), bigint!(0));
        //Create references
        vm.references = HashMap::from([(
            0,
            HintReference {
                register: Register::FP,
                offset1: -1,
                offset2: 0,
                inner_dereference: false,
                ap_tracking_data: None,
                immediate: None,
            },
        )]);
        //Execute the hint
        assert_eq!(
            execute_hint(&mut vm, hint_code, ids, &ApTracking::new()),
            Err(VirtualMachineError::MemoryGet(MaybeRelocatable::from((
                0, 0
            ))))
        );
    }

    #[test]
    fn run_is_nn_hint_ids_are_relocatable_values() {
        let hint_code =
            "memory[ap] = 0 if 0 <= (ids.a % PRIME) < range_check_builtin.bound else 1".as_bytes();
        let mut vm = VirtualMachine::new(
            BigInt::new(Sign::Plus, vec![1, 0, 0, 0, 0, 0, 17, 134217728]),
            vec![(
                "range_check".to_string(),
                Box::new(RangeCheckBuiltinRunner::new(true, bigint!(8), 8)),
            )],
            false,
        );
        for _ in 0..2 {
            vm.segments.add(&mut vm.memory, None);
        }
        //Initialize ap, fp
        vm.run_context.ap = MaybeRelocatable::from((1, 0));
        vm.run_context.fp = MaybeRelocatable::from((0, 1));
        //Insert ids into memory
        vm.memory
            .insert(
                &MaybeRelocatable::from((0, 0)),
                &MaybeRelocatable::from((2, 3)),
            )
            .unwrap();
        //Create ids
        let mut ids = HashMap::<String, BigInt>::new();
        ids.insert(String::from("a"), bigint!(0));
        //Create references
        vm.references = HashMap::from([(
            0,
            HintReference {
                register: Register::FP,
                offset1: -1,
                offset2: 0,
                inner_dereference: false,
                ap_tracking_data: None,
                immediate: None,
            },
        )]);
        //Execute the hint
        assert_eq!(
            execute_hint(&mut vm, hint_code, ids, &ApTracking::new()),
            Err(VirtualMachineError::ExpectedInteger(
                MaybeRelocatable::from((0, 0))
            ))
        );
    }

    #[test]
    fn run_assert_le_felt_valid() {
        let hint_code = "from starkware.cairo.common.math_utils import assert_integer\nassert_integer(ids.a)\nassert_integer(ids.b)\na = ids.a % PRIME\nb = ids.b % PRIME\nassert a <= b, f'a = {a} is not less than or equal to b = {b}.'\n\nids.small_inputs = int(\n    a < range_check_builtin.bound and (b - a) < range_check_builtin.bound)"
            .as_bytes();
        let mut vm = VirtualMachine::new(
            BigInt::new(Sign::Plus, vec![1, 0, 0, 0, 0, 0, 17, 134217728]),
            vec![(
                "range_check".to_string(),
                Box::new(RangeCheckBuiltinRunner::new(true, bigint!(8), 8)),
            )],
            false,
        );
        for _ in 0..2 {
            vm.segments.add(&mut vm.memory, None);
        }
        //Initialize fp
        vm.run_context.fp = MaybeRelocatable::from((0, 4));
        //Insert ids into memory
        //ids.a
        vm.memory
            .insert(
                &MaybeRelocatable::from((0, 0)),
                &MaybeRelocatable::from(bigint!(1)),
            )
            .unwrap();
        //ids.b
        vm.memory
            .insert(
                &MaybeRelocatable::from((0, 1)),
                &MaybeRelocatable::from(bigint!(2)),
            )
            .unwrap();
        //create memory gap, so ids.small_inputs contains None
        vm.memory
            .insert(
                &MaybeRelocatable::from((0, 3)),
                &MaybeRelocatable::from(bigint!(4)),
            )
            .unwrap();
        //Create ids
        let mut ids = HashMap::<String, BigInt>::new();
        ids.insert(String::from("a"), bigint!(0));
        ids.insert(String::from("b"), bigint!(1));
        ids.insert(String::from("small_inputs"), bigint!(2));
        //Create references
        vm.references = HashMap::from([
            (
                0,
                HintReference {
                    register: Register::FP,
                    offset1: -4,
                    offset2: 0,
                    inner_dereference: false,
                    ap_tracking_data: None,
                    immediate: None,
                },
            ),
            (
                1,
                HintReference {
                    register: Register::FP,
                    offset1: -3,
                    offset2: 0,
                    inner_dereference: false,
                    ap_tracking_data: None,
                    immediate: None,
                },
            ),
            (
                2,
                HintReference {
                    register: Register::FP,
                    offset1: -2,
                    offset2: 0,
                    inner_dereference: false,
                    ap_tracking_data: None,
                    immediate: None,
                },
            ),
        ]);
        //Execute the hint
        assert_eq!(
            execute_hint(&mut vm, hint_code, ids, &ApTracking::new()),
            Ok(())
        );
        //Hint would return an error if the assertion fails
    }

    #[test]
    fn is_le_felt_hint_true() {
        let hint_code = "memory[ap] = 0 if (ids.a % PRIME) <= (ids.b % PRIME) else 1".as_bytes();
        let mut vm = VirtualMachine::new(
            BigInt::new(Sign::Plus, vec![1, 0, 0, 0, 0, 0, 17, 134217728]),
            vec![(
                "range_check".to_string(),
                Box::new(RangeCheckBuiltinRunner::new(true, bigint!(8), 8)),
            )],
            false,
        );
        for _ in 0..2 {
            vm.segments.add(&mut vm.memory, None);
        }
        //Initialize fp
        vm.run_context.ap = MaybeRelocatable::from((1, 0));
        vm.run_context.fp = MaybeRelocatable::from((0, 2));
        //Insert ids into memory
        //ids.a
        vm.memory
            .insert(
                &MaybeRelocatable::from((0, 0)),
                &MaybeRelocatable::from(bigint!(1)),
            )
            .expect("Unexpected memory insert fail");
        //ids.b
        vm.memory
            .insert(
                &MaybeRelocatable::from((0, 1)),
                &MaybeRelocatable::from(bigint!(2)),
            )
            .expect("Unexpected memory insert fail");
        //Create ids
        let mut ids = HashMap::<String, BigInt>::new();
        ids.insert(String::from("a"), bigint!(0));
        ids.insert(String::from("b"), bigint!(1));
        //Create references
        vm.references = HashMap::from([
            (
                0,
                HintReference {
                    register: Register::FP,
                    offset1: -2,
                    offset2: 0,
                    inner_dereference: false,
                    ap_tracking_data: None,
                    immediate: None,
                },
            ),
            (
                1,
                HintReference {
                    register: Register::FP,
                    offset1: -1,
                    offset2: 0,
                    inner_dereference: false,
                    ap_tracking_data: None,
                    immediate: None,
                },
            ),
        ]);
        //Execute the hint
        assert!(execute_hint(&mut vm, hint_code, ids, &ApTracking::new()).is_ok());
    }

    #[test]
    fn run_is_le_felt_hint_no_range_check_builtin() {
        let hint_code = "memory[ap] = 0 if (ids.a % PRIME) <= (ids.b % PRIME) else 1".as_bytes();
        let mut vm = VirtualMachine::new(
            BigInt::new(Sign::Plus, vec![1, 0, 0, 0, 0, 0, 17, 134217728]),
            Vec::new(),
            false,
        );
        for _ in 0..2 {
            vm.segments.add(&mut vm.memory, None);
        }

        vm.run_context.ap = MaybeRelocatable::from((1, 0));
        vm.run_context.fp = MaybeRelocatable::from((0, 2));

        vm.memory
            .insert(
                &MaybeRelocatable::from((0, 0)),
                &MaybeRelocatable::from(bigint!(1)),
            )
            .expect("Unexpected memroy insert fail");
        vm.memory
            .insert(
                &MaybeRelocatable::from((0, 1)),
                &MaybeRelocatable::from(bigint!(2)),
            )
            .expect("Unexpected memroy insert fail");

        let mut ids = HashMap::<String, BigInt>::new();
        ids.insert(String::from("a"), bigint!(0));
        ids.insert(String::from("b"), bigint!(1));

        //Create references
        vm.references = HashMap::from([
            (
                0,
                HintReference {
                    register: Register::FP,
                    offset1: -2,
                    offset2: 0,
                    inner_dereference: false,
                    ap_tracking_data: None,
                    immediate: None,
                },
            ),
            (
                1,
                HintReference {
                    register: Register::FP,
                    offset1: -1,
                    offset2: 0,
                    inner_dereference: false,
                    ap_tracking_data: None,
                    immediate: None,
                },
            ),
        ]);

        //Execute the hint
        assert_eq!(
            execute_hint(&mut vm, &hint_code, ids, &ApTracking::new()),
            Err(VirtualMachineError::NoRangeCheckBuiltin)
        );
    }

    #[test]
    fn run_is_le_felt_hint_inconsistent_memory() {
        let hint_code = "memory[ap] = 0 if (ids.a % PRIME) <= (ids.b % PRIME) else 1".as_bytes();
        let mut vm = VirtualMachine::new(
            BigInt::new(Sign::Plus, vec![1, 0, 0, 0, 0, 0, 17, 134217728]),
            vec![(
                "range_check".to_string(),
                Box::new(RangeCheckBuiltinRunner::new(true, bigint!(8), 8)),
            )],
            false,
        );
        for _ in 0..2 {
            vm.segments.add(&mut vm.memory, None);
        }
        //Initialize ap, fp
        vm.run_context.ap = MaybeRelocatable::from((0, 0));
        vm.run_context.fp = MaybeRelocatable::from((0, 2));

        vm.memory
            .insert(
                &MaybeRelocatable::from((0, 0)),
                &MaybeRelocatable::from(bigint!(1)),
            )
            .expect("Unexpected memroy insert fail");
        vm.memory
            .insert(
                &MaybeRelocatable::from((0, 1)),
                &MaybeRelocatable::from(bigint!(2)),
            )
            .expect("Unexpected memroy insert fail");

        let mut ids = HashMap::<String, BigInt>::new();
        ids.insert(String::from("a"), bigint!(0));
        ids.insert(String::from("b"), bigint!(1));
        //Create references
        vm.references = HashMap::from([
            (
                0,
                HintReference {
                    register: Register::FP,
                    offset1: -2,
                    offset2: 0,
                    inner_dereference: false,
                    ap_tracking_data: None,
                    immediate: None,
                },
            ),
            (
                1,
                HintReference {
                    register: Register::FP,
                    offset1: -1,
                    offset2: 0,
                    inner_dereference: false,
                    ap_tracking_data: None,
                    immediate: None,
                },
            ),
        ]);
        //Execute the hint
        assert_eq!(
            execute_hint(&mut vm, hint_code, ids, &ApTracking::new()),
            Err(VirtualMachineError::MemoryError(
                MemoryError::InconsistentMemory(
                    MaybeRelocatable::from((0, 0)),
                    MaybeRelocatable::Int(bigint!(1)),
                    MaybeRelocatable::Int(bigint!(0))
                )
            ))
        );
    }

    #[test]
    fn run_is_le_felt_hint_incorrect_ids() {
        let hint_code = "memory[ap] = 0 if (ids.a % PRIME) <= (ids.b % PRIME) else 1".as_bytes();
        let mut vm = VirtualMachine::new(
            BigInt::new(Sign::Plus, vec![1, 0, 0, 0, 0, 0, 17, 134217728]),
            Vec::new(),
            false,
        );
        for _ in 0..2 {
            vm.segments.add(&mut vm.memory, None);
        }

        vm.run_context.ap = MaybeRelocatable::from((1, 0));
        vm.run_context.fp = MaybeRelocatable::from((0, 2));

        vm.memory
            .insert(
                &MaybeRelocatable::from((0, 0)),
                &MaybeRelocatable::from(bigint!(1)),
            )
            .expect("Unexpected memroy insert fail");
        vm.memory
            .insert(
                &MaybeRelocatable::from((0, 1)),
                &MaybeRelocatable::from(bigint!(2)),
            )
            .expect("Unexpected memroy insert fail");

        let mut ids = HashMap::<String, BigInt>::new();
        ids.insert(String::from("a"), bigint!(0));
        ids.insert(String::from("c"), bigint!(1));

        //Create references
        vm.references = HashMap::from([
            (
                0,
                HintReference {
                    register: Register::FP,
                    offset1: -2,
                    offset2: 0,
                    inner_dereference: false,
                    ap_tracking_data: None,
                    immediate: None,
                },
            ),
            (
                1,
                HintReference {
                    register: Register::FP,
                    offset1: -1,
                    offset2: 0,
                    inner_dereference: false,
                    ap_tracking_data: None,
                    immediate: None,
                },
            ),
        ]);

        // Since the ids are a map, the order might not always match and so the error returned
        // sometimes might be different
        assert!(matches!(
            execute_hint(&mut vm, &hint_code, ids, &ApTracking::new()),
            Err(VirtualMachineError::IncorrectIds(_, _))
        ));
    }

    #[test]
    fn run_assert_nn_valid() {
        let hint_code = "from starkware.cairo.common.math_utils import assert_integer\nassert_integer(ids.a)\nassert 0 <= ids.a % PRIME < range_check_builtin.bound, f'a = {ids.a} is out of range.'"
            .as_bytes();
        let mut vm = VirtualMachine::new(
            BigInt::new(Sign::Plus, vec![1, 0, 0, 0, 0, 0, 17, 134217728]),
            vec![(
                "range_check".to_string(),
                Box::new(RangeCheckBuiltinRunner::new(true, bigint!(8), 8)),
            )],
            false,
        );

        vm.segments.add(&mut vm.memory, None);

        //Initialize fp
        vm.run_context.fp = MaybeRelocatable::from((0, 4));
        //Insert ids into memory
        //ids.a
        vm.memory
            .insert(
                &MaybeRelocatable::from((0, 0)),
                &MaybeRelocatable::from(bigint!(1)),
            )
            .unwrap();
        //Create ids
        let mut ids = HashMap::<String, BigInt>::new();
        ids.insert(String::from("a"), bigint!(0));
        //Create references
        vm.references = HashMap::from([(
            0,
            HintReference {
                register: Register::FP,
                offset1: -4,
                offset2: 0,
                inner_dereference: false,
                ap_tracking_data: None,
                immediate: None,
            },
        )]);
        //Execute the hint
        assert_eq!(
            execute_hint(&mut vm, hint_code, ids, &ApTracking::new()),
            Ok(())
        );
        //Hint would return an error if the assertion fails
    }

    #[test]
    fn run_assert_nn_invalid() {
        let hint_code = "from starkware.cairo.common.math_utils import assert_integer\nassert_integer(ids.a)\nassert 0 <= ids.a % PRIME < range_check_builtin.bound, f'a = {ids.a} is out of range.'"
            .as_bytes();
        let mut vm = VirtualMachine::new(
            BigInt::new(Sign::Plus, vec![1, 0, 0, 0, 0, 0, 17, 134217728]),
            vec![(
                "range_check".to_string(),
                Box::new(RangeCheckBuiltinRunner::new(true, bigint!(8), 8)),
            )],
            false,
        );
        for _ in 0..2 {
            vm.segments.add(&mut vm.memory, None);
        }
        //Initialize fp
        vm.run_context.fp = MaybeRelocatable::from((0, 4));
        //Insert ids into memory
        //ids.a
        vm.memory
            .insert(
                &MaybeRelocatable::from((0, 0)),
                &MaybeRelocatable::from(bigint!(-1)),
            )
            .unwrap();
        //Create ids
        let mut ids = HashMap::<String, BigInt>::new();
        ids.insert(String::from("a"), bigint!(0));
        //Create references
        vm.references = HashMap::from([(
            0,
            HintReference {
                register: Register::FP,
                offset1: -4,
                offset2: 0,
                inner_dereference: false,
                ap_tracking_data: None,
                immediate: None,
            },
        )]);
        //Execute the hint
        assert_eq!(
            execute_hint(&mut vm, hint_code, ids, &ApTracking::new()),
            Err(VirtualMachineError::ValueOutOfRange(bigint!(-1)))
        );
    }

    #[test]
    fn run_assert_nn_incorrect_ids() {
        let hint_code = "from starkware.cairo.common.math_utils import assert_integer\nassert_integer(ids.a)\nassert 0 <= ids.a % PRIME < range_check_builtin.bound, f'a = {ids.a} is out of range.'"
            .as_bytes();
        let mut vm = VirtualMachine::new(
            BigInt::new(Sign::Plus, vec![1, 0, 0, 0, 0, 0, 17, 134217728]),
            vec![(
                "range_check".to_string(),
                Box::new(RangeCheckBuiltinRunner::new(true, bigint!(8), 8)),
            )],
            false,
        );

        vm.segments.add(&mut vm.memory, None);

        //Initialize fp
        vm.run_context.fp = MaybeRelocatable::from((0, 4));
        //Insert ids into memory
        //ids.a
        vm.memory
            .insert(
                &MaybeRelocatable::from((0, 0)),
                &MaybeRelocatable::from(bigint!(-1)),
            )
            .unwrap();
        //Create ids
        let mut ids = HashMap::<String, BigInt>::new();
        ids.insert(String::from("incorrect_id"), bigint!(0));
        //Create references
        vm.references = HashMap::from([(
            0,
            HintReference {
                register: Register::FP,
                offset1: -4,
                offset2: 0,
                inner_dereference: false,
                ap_tracking_data: None,
                immediate: None,
            },
        )]);
        //Execute the hint
        assert_eq!(
            execute_hint(&mut vm, hint_code, ids, &ApTracking::new()),
            Err(VirtualMachineError::IncorrectIds(
                vec![String::from("a")],
                vec![String::from("incorrect_id")],
            ))
        );
    }

    #[test]
    fn run_assert_nn_incorrect_reference() {
        let hint_code = "from starkware.cairo.common.math_utils import assert_integer\nassert_integer(ids.a)\nassert 0 <= ids.a % PRIME < range_check_builtin.bound, f'a = {ids.a} is out of range.'"
            .as_bytes();
        let mut vm = VirtualMachine::new(
            BigInt::new(Sign::Plus, vec![1, 0, 0, 0, 0, 0, 17, 134217728]),
            vec![(
                "range_check".to_string(),
                Box::new(RangeCheckBuiltinRunner::new(true, bigint!(8), 8)),
            )],
            false,
        );

        vm.segments.add(&mut vm.memory, None);

        //Initialize fp
        vm.run_context.fp = MaybeRelocatable::from((0, 4));
        //Insert ids into memory
        //ids.a
        vm.memory
            .insert(
                &MaybeRelocatable::from((0, 0)),
                &MaybeRelocatable::from(bigint!(-1)),
            )
            .unwrap();
        //Create ids
        let mut ids = HashMap::<String, BigInt>::new();
        ids.insert(String::from("a"), bigint!(0));
        //Create references
        vm.references = HashMap::from([(
            0,
            HintReference {
                register: Register::FP,
                offset1: 10,
                offset2: 0,
                inner_dereference: false,
                ap_tracking_data: None,
                immediate: None,
            },
        )]);
        //Execute the hint
        assert_eq!(
            execute_hint(&mut vm, hint_code, ids, &ApTracking::new()),
            Err(VirtualMachineError::FailedToGetIds)
        );
    }

    #[test]
    fn run_assert_nn_a_is_not_integer() {
        let hint_code = "from starkware.cairo.common.math_utils import assert_integer\nassert_integer(ids.a)\nassert 0 <= ids.a % PRIME < range_check_builtin.bound, f'a = {ids.a} is out of range.'"
            .as_bytes();
        let mut vm = VirtualMachine::new(
            BigInt::new(Sign::Plus, vec![1, 0, 0, 0, 0, 0, 17, 134217728]),
            vec![(
                "range_check".to_string(),
                Box::new(RangeCheckBuiltinRunner::new(true, bigint!(8), 8)),
            )],
            false,
        );

        vm.segments.add(&mut vm.memory, None);

        //Initialize fp
        vm.run_context.fp = MaybeRelocatable::from((0, 4));
        //Insert ids into memory
        //ids.a
        vm.memory
            .insert(
                &MaybeRelocatable::from((0, 0)),
                &MaybeRelocatable::from((10, 10)),
            )
            .unwrap();
        //Create ids
        let mut ids = HashMap::<String, BigInt>::new();
        ids.insert(String::from("a"), bigint!(0));
        //Create references
        vm.references = HashMap::from([(
            0,
            HintReference {
                register: Register::FP,
                offset1: -4,
                offset2: 0,
                inner_dereference: false,
                ap_tracking_data: None,
                immediate: None,
            },
        )]);
        //Execute the hint
        assert_eq!(
            execute_hint(&mut vm, hint_code, ids, &ApTracking::new()),
            Err(VirtualMachineError::ExpectedInteger(
                MaybeRelocatable::from((0, 0))
            ))
        );
    }

    #[test]
    fn run_assert_nn_no_range_check_builtin() {
        let hint_code = "from starkware.cairo.common.math_utils import assert_integer\nassert_integer(ids.a)\nassert 0 <= ids.a % PRIME < range_check_builtin.bound, f'a = {ids.a} is out of range.'"
            .as_bytes();
        let mut vm = VirtualMachine::new(
            BigInt::new(Sign::Plus, vec![1, 0, 0, 0, 0, 0, 17, 134217728]),
            vec![],
            false,
        );

        vm.segments.add(&mut vm.memory, None);

        //Initialize fp
        vm.run_context.fp = MaybeRelocatable::from((0, 4));
        //Insert ids into memory
        //ids.a
        vm.memory
            .insert(
                &MaybeRelocatable::from((0, 0)),
                &MaybeRelocatable::from(bigint!(1)),
            )
            .unwrap();
        //Create ids
        let mut ids = HashMap::<String, BigInt>::new();
        ids.insert(String::from("a"), bigint!(0));
        //Create references
        vm.references = HashMap::from([(
            0,
            HintReference {
                register: Register::FP,
                offset1: -4,
                offset2: 0,
                inner_dereference: false,
                ap_tracking_data: None,
                immediate: None,
            },
        )]);
        //Execute the hint
        assert_eq!(
            execute_hint(&mut vm, hint_code, ids, &ApTracking::new()),
            Err(VirtualMachineError::NoRangeCheckBuiltin)
        );
    }

    #[test]
    fn run_assert_nn_reference_is_not_in_memory() {
        let hint_code = "from starkware.cairo.common.math_utils import assert_integer\nassert_integer(ids.a)\nassert 0 <= ids.a % PRIME < range_check_builtin.bound, f'a = {ids.a} is out of range.'"
            .as_bytes();
        let mut vm = VirtualMachine::new(
            BigInt::new(Sign::Plus, vec![1, 0, 0, 0, 0, 0, 17, 134217728]),
            vec![(
                "range_check".to_string(),
                Box::new(RangeCheckBuiltinRunner::new(true, bigint!(8), 8)),
            )],
            false,
        );

        vm.segments.add(&mut vm.memory, None);

        //Initialize fp
        vm.run_context.fp = MaybeRelocatable::from((0, 4));
        //Create ids
        let mut ids = HashMap::<String, BigInt>::new();
        ids.insert(String::from("a"), bigint!(0));
        //Create references
        vm.references = HashMap::from([(
            0,
            HintReference {
                register: Register::FP,
                offset1: -4,
                offset2: 0,
                inner_dereference: false,
                ap_tracking_data: None,
                immediate: None,
            },
        )]);
        //Execute the hint
        assert_eq!(
            execute_hint(&mut vm, hint_code, ids, &ApTracking::new()),
            Err(VirtualMachineError::FailedToGetIds)
        );
    }

    #[test]
    fn run_is_assert_le_felt_invalid() {
        let hint_code = "from starkware.cairo.common.math_utils import assert_integer\nassert_integer(ids.a)\nassert_integer(ids.b)\na = ids.a % PRIME\nb = ids.b % PRIME\nassert a <= b, f'a = {a} is not less than or equal to b = {b}.'\n\nids.small_inputs = int(\n    a < range_check_builtin.bound and (b - a) < range_check_builtin.bound)"
            .as_bytes();
        let mut vm = VirtualMachine::new(
            BigInt::new(Sign::Plus, vec![1, 0, 0, 0, 0, 0, 17, 134217728]),
            vec![(
                "range_check".to_string(),
                Box::new(RangeCheckBuiltinRunner::new(true, bigint!(8), 8)),
            )],
            false,
        );
        for _ in 0..2 {
            vm.segments.add(&mut vm.memory, None);
        }
        //Initialize fp
        vm.run_context.fp = MaybeRelocatable::from((0, 4));
        //Insert ids into memory
        //ids.a
        vm.memory
            .insert(
                &MaybeRelocatable::from((0, 0)),
                &MaybeRelocatable::from(bigint!(2)),
            )
            .unwrap();
        //ids.b
        vm.memory
            .insert(
                &MaybeRelocatable::from((0, 1)),
                &MaybeRelocatable::from(bigint!(1)),
            )
            .unwrap();
        //create memory gap, so ids.small_inputs contains None
        vm.memory
            .insert(
                &MaybeRelocatable::from((0, 3)),
                &MaybeRelocatable::from(bigint!(4)),
            )
            .unwrap();
        //Create ids
        let mut ids = HashMap::<String, BigInt>::new();
        ids.insert(String::from("a"), bigint!(0));
        ids.insert(String::from("b"), bigint!(1));
        ids.insert(String::from("small_inputs"), bigint!(2));
        //Create references
        vm.references = HashMap::from([
            (
                0,
                HintReference {
                    register: Register::FP,
                    offset1: -4,
                    offset2: 0,
                    inner_dereference: false,
                    ap_tracking_data: None,
                    immediate: None,
                },
            ),
            (
                1,
                HintReference {
                    register: Register::FP,
                    offset1: -3,
                    offset2: 0,
                    inner_dereference: false,
                    ap_tracking_data: None,
                    immediate: None,
                },
            ),
            (
                2,
                HintReference {
                    register: Register::FP,
                    offset1: -2,
                    offset2: 0,
                    inner_dereference: false,
                    ap_tracking_data: None,
                    immediate: None,
                },
            ),
        ]);
        //Execute the hint
        assert_eq!(
            execute_hint(&mut vm, hint_code, ids, &ApTracking::new()),
            Err(VirtualMachineError::NonLeFelt(bigint!(2), bigint!(1)))
        );
    }

    #[test]
    fn run_is_assert_le_felt_small_inputs_not_local() {
        let hint_code = "from starkware.cairo.common.math_utils import assert_integer\nassert_integer(ids.a)\nassert_integer(ids.b)\na = ids.a % PRIME\nb = ids.b % PRIME\nassert a <= b, f'a = {a} is not less than or equal to b = {b}.'\n\nids.small_inputs = int(\n    a < range_check_builtin.bound and (b - a) < range_check_builtin.bound)"
            .as_bytes();
        let mut vm = VirtualMachine::new(
            BigInt::new(Sign::Plus, vec![1, 0, 0, 0, 0, 0, 17, 134217728]),
            vec![(
                "range_check".to_string(),
                Box::new(RangeCheckBuiltinRunner::new(true, bigint!(8), 8)),
            )],
            false,
        );
        for _ in 0..2 {
            vm.segments.add(&mut vm.memory, None);
        }
        //Initialize fp
        vm.run_context.fp = MaybeRelocatable::from((0, 4));
        //Insert ids into memory
        //ids.a
        vm.memory
            .insert(
                &MaybeRelocatable::from((0, 0)),
                &MaybeRelocatable::from(bigint!(2)),
            )
            .unwrap();
        //ids.b
        vm.memory
            .insert(
                &MaybeRelocatable::from((0, 1)),
                &MaybeRelocatable::from(bigint!(1)),
            )
            .unwrap();
        //ids.small_inputs (insert into memory, instead of leaving a gap for it (local var))
        vm.memory
            .insert(
                &MaybeRelocatable::from((0, 2)),
                &MaybeRelocatable::from(bigint!(4)),
            )
            .unwrap();
        //Create ids
        let mut ids = HashMap::<String, BigInt>::new();
        ids.insert(String::from("a"), bigint!(0));
        ids.insert(String::from("b"), bigint!(1));
        ids.insert(String::from("small_inputs"), bigint!(2));
        //Create references
        vm.references = HashMap::from([
            (
                0,
                HintReference {
                    register: Register::FP,
                    offset1: -4,
                    offset2: 0,
                    inner_dereference: false,
                    ap_tracking_data: None,
                    immediate: None,
                },
            ),
            (
                1,
                HintReference {
                    register: Register::FP,
                    offset1: -3,
                    offset2: 0,
                    inner_dereference: false,
                    ap_tracking_data: None,
                    immediate: None,
                },
            ),
            (
                2,
                HintReference {
                    register: Register::FP,
                    offset1: -2,
                    offset2: 0,
                    inner_dereference: false,
                    ap_tracking_data: None,
                    immediate: None,
                },
            ),
        ]);
        //Execute the hint
        assert_eq!(
            execute_hint(&mut vm, hint_code, ids, &ApTracking::new()),
            Err(VirtualMachineError::FailedToGetIds)
        );
    }

    #[test]
    fn run_is_assert_le_felt_a_is_not_integer() {
        let hint_code = "from starkware.cairo.common.math_utils import assert_integer\nassert_integer(ids.a)\nassert_integer(ids.b)\na = ids.a % PRIME\nb = ids.b % PRIME\nassert a <= b, f'a = {a} is not less than or equal to b = {b}.'\n\nids.small_inputs = int(\n    a < range_check_builtin.bound and (b - a) < range_check_builtin.bound)"
            .as_bytes();
        let mut vm = VirtualMachine::new(
            BigInt::new(Sign::Plus, vec![1, 0, 0, 0, 0, 0, 17, 134217728]),
            vec![(
                "range_check".to_string(),
                Box::new(RangeCheckBuiltinRunner::new(true, bigint!(8), 8)),
            )],
            false,
        );
        for _ in 0..2 {
            vm.segments.add(&mut vm.memory, None);
        }
        //Initialize fp
        vm.run_context.fp = MaybeRelocatable::from((0, 4));
        //Insert ids into memory
        //ids.a
        vm.memory
            .insert(
                &MaybeRelocatable::from((0, 0)),
                &MaybeRelocatable::from((0, 0)),
            )
            .unwrap();
        //ids.b
        vm.memory
            .insert(
                &MaybeRelocatable::from((0, 1)),
                &MaybeRelocatable::from(bigint!(1)),
            )
            .unwrap();
        //create memory gap, so ids.small_inputs contains None
        vm.memory
            .insert(
                &MaybeRelocatable::from((0, 3)),
                &MaybeRelocatable::from(bigint!(4)),
            )
            .unwrap();
        //Create ids
        let mut ids = HashMap::<String, BigInt>::new();
        ids.insert(String::from("a"), bigint!(0));
        ids.insert(String::from("b"), bigint!(1));
        ids.insert(String::from("small_inputs"), bigint!(2));
        //Create references
        vm.references = HashMap::from([
            (
                0,
                HintReference {
                    register: Register::FP,
                    offset1: -4,
                    offset2: 0,
                    inner_dereference: false,
                    ap_tracking_data: None,
                    immediate: None,
                },
            ),
            (
                1,
                HintReference {
                    register: Register::FP,
                    offset1: -3,
                    offset2: 0,
                    inner_dereference: false,
                    ap_tracking_data: None,
                    immediate: None,
                },
            ),
            (
                2,
                HintReference {
                    register: Register::FP,
                    offset1: -2,
                    offset2: 0,
                    inner_dereference: false,
                    ap_tracking_data: None,
                    immediate: None,
                },
            ),
        ]);
        //Execute the hint
        assert_eq!(
            execute_hint(&mut vm, hint_code, ids, &ApTracking::new()),
            Err(VirtualMachineError::ExpectedInteger(
                MaybeRelocatable::from((0, 0))
            ))
        );
    }

    #[test]
    fn run_is_assert_le_felt_b_is_not_integer() {
        let hint_code = "from starkware.cairo.common.math_utils import assert_integer\nassert_integer(ids.a)\nassert_integer(ids.b)\na = ids.a % PRIME\nb = ids.b % PRIME\nassert a <= b, f'a = {a} is not less than or equal to b = {b}.'\n\nids.small_inputs = int(\n    a < range_check_builtin.bound and (b - a) < range_check_builtin.bound)"
            .as_bytes();
        let mut vm = VirtualMachine::new(
            BigInt::new(Sign::Plus, vec![1, 0, 0, 0, 0, 0, 17, 134217728]),
            vec![(
                "range_check".to_string(),
                Box::new(RangeCheckBuiltinRunner::new(true, bigint!(8), 8)),
            )],
            false,
        );
        for _ in 0..2 {
            vm.segments.add(&mut vm.memory, None);
        }
        //Initialize fp
        vm.run_context.fp = MaybeRelocatable::from((0, 4));
        //Insert ids into memory
        //ids.a
        vm.memory
            .insert(
                &MaybeRelocatable::from((0, 0)),
                &MaybeRelocatable::from(bigint!(1)),
            )
            .unwrap();
        //ids.b
        vm.memory
            .insert(
                &MaybeRelocatable::from((0, 1)),
                &MaybeRelocatable::from((0, 0)),
            )
            .unwrap();
        //create memory gap, so ids.small_inputs contains None
        vm.memory
            .insert(
                &MaybeRelocatable::from((0, 3)),
                &MaybeRelocatable::from(bigint!(4)),
            )
            .unwrap();
        //Create ids
        let mut ids = HashMap::<String, BigInt>::new();
        ids.insert(String::from("a"), bigint!(0));
        ids.insert(String::from("b"), bigint!(1));
        ids.insert(String::from("small_inputs"), bigint!(2));
        //Create references
        vm.references = HashMap::from([
            (
                0,
                HintReference {
                    register: Register::FP,
                    offset1: -4,
                    offset2: 0,
                    inner_dereference: false,
                    ap_tracking_data: None,
                    immediate: None,
                },
            ),
            (
                1,
                HintReference {
                    register: Register::FP,
                    offset1: -3,
                    offset2: 0,
                    inner_dereference: false,
                    ap_tracking_data: None,
                    immediate: None,
                },
            ),
            (
                2,
                HintReference {
                    register: Register::FP,
                    offset1: -2,
                    offset2: 0,
                    inner_dereference: false,
                    ap_tracking_data: None,
                    immediate: None,
                },
            ),
        ]);
        //Execute the hint
        assert_eq!(
            execute_hint(&mut vm, hint_code, ids, &ApTracking::new()),
            Err(VirtualMachineError::ExpectedInteger(
                MaybeRelocatable::from((0, 1))
            ))
        );
    }

    #[test]
    fn run_is_nn_hint_out_of_range_false() {
        let hint_code =
            "memory[ap] = 0 if 0 <= ((-ids.a - 1) % PRIME) < range_check_builtin.bound else 1"
                .as_bytes();
        let mut vm = VirtualMachine::new(
            BigInt::new(Sign::Plus, vec![1, 0, 0, 0, 0, 0, 17, 134217728]),
            vec![(
                "range_check".to_string(),
                Box::new(RangeCheckBuiltinRunner::new(true, bigint!(8), 8)),
            )],
            false,
        );
        for _ in 0..2 {
            vm.segments.add(&mut vm.memory, None);
        }
        //Initialize ap, fp
        vm.run_context.ap = MaybeRelocatable::from((1, 0));
        vm.run_context.fp = MaybeRelocatable::from((0, 1));
        //Insert ids into memory
        vm.memory
            .insert(
                &MaybeRelocatable::from((0, 0)),
                &MaybeRelocatable::from(bigint!(2)),
            )
            .unwrap();
        //Create ids
        let mut ids = HashMap::<String, BigInt>::new();
        ids.insert(String::from("a"), bigint!(0));
        //Create references
        vm.references = HashMap::from([(
            0,
            HintReference {
                register: Register::FP,
                offset1: -1,
                offset2: 0,
                inner_dereference: false,
                ap_tracking_data: None,
                immediate: None,
            },
        )]);
        //Execute the hint
        execute_hint(&mut vm, hint_code, ids, &ApTracking::new())
            .expect("Error while executing hint");
        assert_eq!(
            vm.memory.get(&MaybeRelocatable::from((1, 0))),
            Ok(Some(&MaybeRelocatable::from(bigint!(1))))
        );
    }

    #[test]
    fn run_is_nn_hint_out_of_range_true() {
        let hint_code =
            "memory[ap] = 0 if 0 <= ((-ids.a - 1) % PRIME) < range_check_builtin.bound else 1"
                .as_bytes();
        let mut vm = VirtualMachine::new(
            BigInt::new(Sign::Plus, vec![1, 0, 0, 0, 0, 0, 17, 134217728]),
            vec![(
                "range_check".to_string(),
                Box::new(RangeCheckBuiltinRunner::new(true, bigint!(8), 8)),
            )],
            false,
        );
        for _ in 0..2 {
            vm.segments.add(&mut vm.memory, None);
        }
        //Initialize ap, fp
        vm.run_context.ap = MaybeRelocatable::from((1, 0));
        vm.run_context.fp = MaybeRelocatable::from((0, 1));
        //Insert ids into memory
        vm.memory
            .insert(
                &MaybeRelocatable::from((0, 0)),
                &MaybeRelocatable::from(bigint!(-1)),
            )
            .unwrap();
        //Create ids
        let mut ids = HashMap::<String, BigInt>::new();
        ids.insert(String::from("a"), bigint!(0));
        //Create references
        vm.references = HashMap::from([(
            0,
            HintReference {
                register: Register::FP,
                offset1: -1,
                offset2: 0,
                inner_dereference: false,
                ap_tracking_data: None,
                immediate: None,
            },
        )]);
        //Execute the hint
        execute_hint(&mut vm, hint_code, ids, &ApTracking::new())
            .expect("Error while executing hint");
        assert_eq!(
            vm.memory.get(&MaybeRelocatable::from((1, 0))),
            Ok(Some(&MaybeRelocatable::from(bigint!(0))))
        );
    }
    #[test]
    fn run_assert_not_equal_int_false() {
        let hint_code = "from starkware.cairo.lang.vm.relocatable import RelocatableValue\nboth_ints = isinstance(ids.a, int) and isinstance(ids.b, int)\nboth_relocatable = (\n    isinstance(ids.a, RelocatableValue) and isinstance(ids.b, RelocatableValue) and\n    ids.a.segment_index == ids.b.segment_index)\nassert both_ints or both_relocatable, \\\n    f'assert_not_equal failed: non-comparable values: {ids.a}, {ids.b}.'\nassert (ids.a - ids.b) % PRIME != 0, f'assert_not_equal failed: {ids.a} = {ids.b}.'"
            .as_bytes();
        let mut vm = VirtualMachine::new(
            BigInt::new(Sign::Plus, vec![1, 0, 0, 0, 0, 0, 17, 134217728]),
            Vec::new(),
            false,
        );
        for _ in 0..2 {
            vm.segments.add(&mut vm.memory, None);
        }
        //Initialize ap, fp
        vm.run_context.ap = MaybeRelocatable::from((1, 0));
        vm.run_context.fp = MaybeRelocatable::from((0, 2));
        //Insert ids into memory
        vm.memory
            .insert(
                &MaybeRelocatable::from((0, 0)),
                &MaybeRelocatable::from(bigint!(1)),
            )
            .unwrap();
        vm.memory
            .insert(
                &MaybeRelocatable::from((0, 1)),
                &MaybeRelocatable::from(bigint!(1)),
            )
            .unwrap();
        //Create ids
        let mut ids = HashMap::<String, BigInt>::new();
        ids.insert(String::from("a"), bigint!(0));
        ids.insert(String::from("b"), bigint!(1));
        //Create references
        vm.references = HashMap::from([
            (
                0,
                HintReference {
                    register: Register::FP,
                    offset1: -2,
                    offset2: 0,
                    inner_dereference: false,
                    ap_tracking_data: None,
                    immediate: None,
                },
            ),
            (
                1,
                HintReference {
                    register: Register::FP,
                    offset1: -1,
                    offset2: 0,
                    inner_dereference: false,
                    ap_tracking_data: None,
                    immediate: None,
                },
            ),
        ]);
        //Execute the hint
        assert_eq!(
            execute_hint(&mut vm, hint_code, ids, &ApTracking::new()),
            Err(VirtualMachineError::AssertNotEqualFail(
                MaybeRelocatable::from(bigint!(1)),
                MaybeRelocatable::from(bigint!(1))
            ))
        );
    }

    #[test]
    fn run_assert_not_equal_int_true() {
        let hint_code = "from starkware.cairo.lang.vm.relocatable import RelocatableValue\nboth_ints = isinstance(ids.a, int) and isinstance(ids.b, int)\nboth_relocatable = (\n    isinstance(ids.a, RelocatableValue) and isinstance(ids.b, RelocatableValue) and\n    ids.a.segment_index == ids.b.segment_index)\nassert both_ints or both_relocatable, \\\n    f'assert_not_equal failed: non-comparable values: {ids.a}, {ids.b}.'\nassert (ids.a - ids.b) % PRIME != 0, f'assert_not_equal failed: {ids.a} = {ids.b}.'"
            .as_bytes();
        let mut vm = VirtualMachine::new(
            BigInt::new(Sign::Plus, vec![1, 0, 0, 0, 0, 0, 17, 134217728]),
            Vec::new(),
            false,
        );
        for _ in 0..2 {
            vm.segments.add(&mut vm.memory, None);
        }
        //Initialize ap, fp
        vm.run_context.ap = MaybeRelocatable::from((1, 0));
        vm.run_context.fp = MaybeRelocatable::from((0, 2));
        //Insert ids into memory
        vm.memory
            .insert(
                &MaybeRelocatable::from((0, 0)),
                &MaybeRelocatable::from(bigint!(1)),
            )
            .unwrap();
        vm.memory
            .insert(
                &MaybeRelocatable::from((0, 1)),
                &MaybeRelocatable::from(bigint!(3)),
            )
            .unwrap();
        //Create ids
        let mut ids = HashMap::<String, BigInt>::new();
        ids.insert(String::from("a"), bigint!(0));
        ids.insert(String::from("b"), bigint!(1));
        //Create references
        vm.references = HashMap::from([
            (
                0,
                HintReference {
                    register: Register::FP,
                    offset1: -2,
                    offset2: 0,
                    inner_dereference: false,
                    ap_tracking_data: None,
                    immediate: None,
                },
            ),
            (
                1,
                HintReference {
                    register: Register::FP,
                    offset1: -1,
                    offset2: 0,
                    inner_dereference: false,
                    ap_tracking_data: None,
                    immediate: None,
                },
            ),
        ]);
        //Execute the hint
        assert_eq!(
            execute_hint(&mut vm, hint_code, ids, &ApTracking::new()),
            Ok(())
        );
    }

    #[test]
    fn run_assert_not_equal_int_false_mod() {
        let hint_code = "from starkware.cairo.lang.vm.relocatable import RelocatableValue\nboth_ints = isinstance(ids.a, int) and isinstance(ids.b, int)\nboth_relocatable = (\n    isinstance(ids.a, RelocatableValue) and isinstance(ids.b, RelocatableValue) and\n    ids.a.segment_index == ids.b.segment_index)\nassert both_ints or both_relocatable, \\\n    f'assert_not_equal failed: non-comparable values: {ids.a}, {ids.b}.'\nassert (ids.a - ids.b) % PRIME != 0, f'assert_not_equal failed: {ids.a} = {ids.b}.'"
            .as_bytes();
        let mut vm = VirtualMachine::new(
            BigInt::new(Sign::Plus, vec![1, 0, 0, 0, 0, 0, 17, 134217728]),
            Vec::new(),
            false,
        );
        for _ in 0..2 {
            vm.segments.add(&mut vm.memory, None);
        }
        //Initialize ap, fp
        vm.run_context.ap = MaybeRelocatable::from((1, 0));
        vm.run_context.fp = MaybeRelocatable::from((0, 2));
        //Insert ids into memory
        vm.memory
            .insert(
                &MaybeRelocatable::from((0, 0)),
                //-1 % prime = prime -1
                &MaybeRelocatable::from(bigint!(-1)),
            )
            .unwrap();
        vm.memory
            .insert(
                &MaybeRelocatable::from((0, 1)),
                //prime -1
                &MaybeRelocatable::from(bigint_str!(
                    b"3618502788666131213697322783095070105623107215331596699973092056135872020480"
                )),
            )
            .unwrap();
        //Create ids
        let mut ids = HashMap::<String, BigInt>::new();
        ids.insert(String::from("a"), bigint!(0));
        ids.insert(String::from("b"), bigint!(1));
        //Create references
        vm.references = HashMap::from([
            (
                0,
                HintReference {
                    register: Register::FP,
                    offset1: -2,
                    offset2: 0,
                    inner_dereference: false,
                    ap_tracking_data: None,
                    immediate: None,
                },
            ),
            (
                1,
                HintReference {
                    register: Register::FP,
                    offset1: -1,
                    offset2: 0,
                    inner_dereference: false,
                    ap_tracking_data: None,
                    immediate: None,
                },
            ),
        ]);
        //Execute the hint
        assert_eq!(
            execute_hint(&mut vm, hint_code, ids, &ApTracking::new()),
            Err(VirtualMachineError::AssertNotEqualFail(
                MaybeRelocatable::from(bigint!(-1)),
                MaybeRelocatable::from(bigint_str!(
                    b"3618502788666131213697322783095070105623107215331596699973092056135872020480"
                ))
            ))
        );
    }

    #[test]
    fn run_assert_not_equal_relocatable_false() {
        let hint_code = "from starkware.cairo.lang.vm.relocatable import RelocatableValue\nboth_ints = isinstance(ids.a, int) and isinstance(ids.b, int)\nboth_relocatable = (\n    isinstance(ids.a, RelocatableValue) and isinstance(ids.b, RelocatableValue) and\n    ids.a.segment_index == ids.b.segment_index)\nassert both_ints or both_relocatable, \\\n    f'assert_not_equal failed: non-comparable values: {ids.a}, {ids.b}.'\nassert (ids.a - ids.b) % PRIME != 0, f'assert_not_equal failed: {ids.a} = {ids.b}.'"
            .as_bytes();
        let mut vm = VirtualMachine::new(
            BigInt::new(Sign::Plus, vec![1, 0, 0, 0, 0, 0, 17, 134217728]),
            Vec::new(),
            false,
        );
        for _ in 0..2 {
            vm.segments.add(&mut vm.memory, None);
        }
        //Initialize ap, fp
        vm.run_context.ap = MaybeRelocatable::from((1, 0));
        vm.run_context.fp = MaybeRelocatable::from((0, 2));
        //Insert ids into memory
        vm.memory
            .insert(
                &MaybeRelocatable::from((0, 0)),
                &MaybeRelocatable::from((0, 0)),
            )
            .unwrap();
        vm.memory
            .insert(
                &MaybeRelocatable::from((0, 1)),
                &MaybeRelocatable::from((0, 0)),
            )
            .unwrap();
        //Create ids
        let mut ids = HashMap::<String, BigInt>::new();
        ids.insert(String::from("a"), bigint!(0));
        ids.insert(String::from("b"), bigint!(1));
        //Create references
        vm.references = HashMap::from([
            (
                0,
                HintReference {
                    register: Register::FP,
                    offset1: -2,
                    offset2: 0,
                    inner_dereference: false,
                    ap_tracking_data: None,
                    immediate: None,
                },
            ),
            (
                1,
                HintReference {
                    register: Register::FP,
                    offset1: -1,
                    offset2: 0,
                    inner_dereference: false,
                    ap_tracking_data: None,
                    immediate: None,
                },
            ),
        ]);
        //Execute the hint
        assert_eq!(
            execute_hint(&mut vm, hint_code, ids, &ApTracking::new()),
            Err(VirtualMachineError::AssertNotEqualFail(
                MaybeRelocatable::from((0, 0)),
                MaybeRelocatable::from((0, 0))
            ))
        );
    }

    #[test]
    fn run_assert_not_equal_relocatable_true() {
        let hint_code = "from starkware.cairo.lang.vm.relocatable import RelocatableValue\nboth_ints = isinstance(ids.a, int) and isinstance(ids.b, int)\nboth_relocatable = (\n    isinstance(ids.a, RelocatableValue) and isinstance(ids.b, RelocatableValue) and\n    ids.a.segment_index == ids.b.segment_index)\nassert both_ints or both_relocatable, \\\n    f'assert_not_equal failed: non-comparable values: {ids.a}, {ids.b}.'\nassert (ids.a - ids.b) % PRIME != 0, f'assert_not_equal failed: {ids.a} = {ids.b}.'"
            .as_bytes();
        let mut vm = VirtualMachine::new(
            BigInt::new(Sign::Plus, vec![1, 0, 0, 0, 0, 0, 17, 134217728]),
            Vec::new(),
            false,
        );
        for _ in 0..2 {
            vm.segments.add(&mut vm.memory, None);
        }
        //Initialize ap, fp
        vm.run_context.ap = MaybeRelocatable::from((1, 0));
        vm.run_context.fp = MaybeRelocatable::from((0, 2));
        //Insert ids into memory
        vm.memory
            .insert(
                &MaybeRelocatable::from((0, 0)),
                &MaybeRelocatable::from((0, 1)),
            )
            .unwrap();
        vm.memory
            .insert(
                &MaybeRelocatable::from((0, 1)),
                &MaybeRelocatable::from((0, 0)),
            )
            .unwrap();
        //Create ids
        let mut ids = HashMap::<String, BigInt>::new();
        ids.insert(String::from("a"), bigint!(0));
        ids.insert(String::from("b"), bigint!(1));
        //Create references
        vm.references = HashMap::from([
            (
                0,
                HintReference {
                    register: Register::FP,
                    offset1: -2,
                    offset2: 0,
                    inner_dereference: false,
                    ap_tracking_data: None,
                    immediate: None,
                },
            ),
            (
                1,
                HintReference {
                    register: Register::FP,
                    offset1: -1,
                    offset2: 0,
                    inner_dereference: false,
                    ap_tracking_data: None,
                    immediate: None,
                },
            ),
        ]);
        //Execute the hint
        assert_eq!(
            execute_hint(&mut vm, hint_code, ids, &ApTracking::new()),
            Ok(())
        );
    }

    #[test]
    fn run_assert_non_equal_relocatable_diff_index() {
        let hint_code = "from starkware.cairo.lang.vm.relocatable import RelocatableValue\nboth_ints = isinstance(ids.a, int) and isinstance(ids.b, int)\nboth_relocatable = (\n    isinstance(ids.a, RelocatableValue) and isinstance(ids.b, RelocatableValue) and\n    ids.a.segment_index == ids.b.segment_index)\nassert both_ints or both_relocatable, \\\n    f'assert_not_equal failed: non-comparable values: {ids.a}, {ids.b}.'\nassert (ids.a - ids.b) % PRIME != 0, f'assert_not_equal failed: {ids.a} = {ids.b}.'"
            .as_bytes();
        let mut vm = VirtualMachine::new(
            BigInt::new(Sign::Plus, vec![1, 0, 0, 0, 0, 0, 17, 134217728]),
            Vec::new(),
            false,
        );
        for _ in 0..2 {
            vm.segments.add(&mut vm.memory, None);
        }
        //Initialize ap, fp
        vm.run_context.ap = MaybeRelocatable::from((1, 0));
        vm.run_context.fp = MaybeRelocatable::from((0, 2));
        //Insert ids into memory
        vm.memory
            .insert(
                &MaybeRelocatable::from((0, 0)),
                &MaybeRelocatable::from((1, 0)),
            )
            .unwrap();
        vm.memory
            .insert(
                &MaybeRelocatable::from((0, 1)),
                &MaybeRelocatable::from((0, 0)),
            )
            .unwrap();
        //Create ids
        let mut ids = HashMap::<String, BigInt>::new();
        ids.insert(String::from("a"), bigint!(0));
        ids.insert(String::from("b"), bigint!(1));
        //Create references
        vm.references = HashMap::from([
            (
                0,
                HintReference {
                    register: Register::FP,
                    offset1: -2,
                    offset2: 0,
                    inner_dereference: false,
                    ap_tracking_data: None,
                    immediate: None,
                },
            ),
            (
                1,
                HintReference {
                    register: Register::FP,
                    offset1: -1,
                    offset2: 0,
                    inner_dereference: false,
                    ap_tracking_data: None,
                    immediate: None,
                },
            ),
        ]);
        //Execute the hint
        assert_eq!(
            execute_hint(&mut vm, hint_code, ids, &ApTracking::new()),
            Err(VirtualMachineError::DiffIndexComp(
                relocatable!(1, 0),
                relocatable!(0, 0)
            ))
        );
    }

    #[test]
    fn run_assert_not_equal_relocatable_and_integer() {
        let hint_code = "from starkware.cairo.lang.vm.relocatable import RelocatableValue\nboth_ints = isinstance(ids.a, int) and isinstance(ids.b, int)\nboth_relocatable = (\n    isinstance(ids.a, RelocatableValue) and isinstance(ids.b, RelocatableValue) and\n    ids.a.segment_index == ids.b.segment_index)\nassert both_ints or both_relocatable, \\\n    f'assert_not_equal failed: non-comparable values: {ids.a}, {ids.b}.'\nassert (ids.a - ids.b) % PRIME != 0, f'assert_not_equal failed: {ids.a} = {ids.b}.'"
            .as_bytes();
        let mut vm = VirtualMachine::new(
            BigInt::new(Sign::Plus, vec![1, 0, 0, 0, 0, 0, 17, 134217728]),
            Vec::new(),
            false,
        );
        for _ in 0..2 {
            vm.segments.add(&mut vm.memory, None);
        }
        //Initialize ap, fp
        vm.run_context.ap = MaybeRelocatable::from((1, 0));
        vm.run_context.fp = MaybeRelocatable::from((0, 2));
        //Insert ids into memory
        vm.memory
            .insert(
                &MaybeRelocatable::from((0, 0)),
                &MaybeRelocatable::from((1, 0)),
            )
            .unwrap();
        vm.memory
            .insert(
                &MaybeRelocatable::from((0, 1)),
                &MaybeRelocatable::from(bigint!(1)),
            )
            .unwrap();
        //Create ids
        let mut ids = HashMap::<String, BigInt>::new();
        ids.insert(String::from("a"), bigint!(0));
        ids.insert(String::from("b"), bigint!(1));
        //Create references
        vm.references = HashMap::from([
            (
                0,
                HintReference {
                    register: Register::FP,
                    offset1: -2,
                    offset2: 0,
                    inner_dereference: false,
                    ap_tracking_data: None,
                    immediate: None,
                },
            ),
            (
                1,
                HintReference {
                    register: Register::FP,
                    offset1: -1,
                    offset2: 0,
                    inner_dereference: false,
                    ap_tracking_data: None,
                    immediate: None,
                },
            ),
        ]);
        //Execute the hint
        assert_eq!(
            execute_hint(&mut vm, hint_code, ids, &ApTracking::new()),
            Err(VirtualMachineError::DiffTypeComparison(
                MaybeRelocatable::from((1, 0)),
                MaybeRelocatable::from(bigint!(1))
            ))
        );
    }

    #[test]
    fn run_assert_not_zero_true() {
        let hint_code =
    "from starkware.cairo.common.math_utils import assert_integer\nassert_integer(ids.value)\nassert ids.value % PRIME != 0, f'assert_not_zero failed: {ids.value} = 0.'".as_bytes();
        let mut vm = VirtualMachine::new(
            BigInt::new(Sign::Plus, vec![1, 0, 0, 0, 0, 0, 17, 134217728]),
            Vec::new(),
            false,
        );
        //Create references
        vm.references = HashMap::from([(
            0,
            HintReference {
                register: Register::FP,
                offset1: -1,
                offset2: 0,
                inner_dereference: false,
                ap_tracking_data: None,
                immediate: None,
            },
        )]);
        vm.segments.add(&mut vm.memory, None);
        // }
        // //Initialize ap, fp
        vm.run_context.ap = MaybeRelocatable::from((1, 0));
        vm.run_context.fp = MaybeRelocatable::from((0, 1));
        //Insert ids into memory
        vm.memory
            .insert(
                &MaybeRelocatable::from((0, 0)),
                &MaybeRelocatable::from(bigint!(5)),
            )
            .unwrap();
        //Create ids
        let mut ids = HashMap::<String, BigInt>::new();
        ids.insert(String::from("value"), bigint!(0));

        assert_eq!(
            execute_hint(&mut vm, hint_code, ids, &ApTracking::new()),
            Ok(())
        );
    }

    #[test]
    fn run_assert_not_zero_false() {
        let hint_code =
    "from starkware.cairo.common.math_utils import assert_integer\nassert_integer(ids.value)\nassert ids.value % PRIME != 0, f'assert_not_zero failed: {ids.value} = 0.'".as_bytes();
        let mut vm = VirtualMachine::new(
            BigInt::new(Sign::Plus, vec![1, 0, 0, 0, 0, 0, 17, 134217728]),
            Vec::new(),
            false,
        );
        //Create references
        vm.references = HashMap::from([(
            0,
            HintReference {
                register: Register::FP,
                offset1: -1,
                offset2: 0,
                inner_dereference: false,
                ap_tracking_data: None,
                immediate: None,
            },
        )]);
        vm.segments.add(&mut vm.memory, None);
        // }
        // //Initialize ap, fp
        vm.run_context.ap = MaybeRelocatable::from((1, 0));
        vm.run_context.fp = MaybeRelocatable::from((0, 1));
        //Insert ids into memory
        vm.memory
            .insert(
                &MaybeRelocatable::from((0, 0)),
                &MaybeRelocatable::from(bigint!(0)),
            )
            .unwrap();
        //Create ids
        let mut ids = HashMap::<String, BigInt>::new();
        ids.insert(String::from("value"), bigint!(0));

        assert_eq!(
            execute_hint(&mut vm, hint_code, ids, &ApTracking::new()),
            Err(VirtualMachineError::AssertNotZero(bigint!(0), vm.prime))
        );
    }

    #[test]
    fn run_assert_not_zero_false_with_prime() {
        let hint_code =
    "from starkware.cairo.common.math_utils import assert_integer\nassert_integer(ids.value)\nassert ids.value % PRIME != 0, f'assert_not_zero failed: {ids.value} = 0.'".as_bytes();
        let mut vm = VirtualMachine::new(
            BigInt::new(Sign::Plus, vec![1, 0, 0, 0, 0, 0, 17, 134217728]),
            Vec::new(),
            false,
        );
        //Create references
        vm.references = HashMap::from([(
            0,
            HintReference {
                register: Register::FP,
                offset1: -1,
                offset2: 0,
                inner_dereference: false,
                ap_tracking_data: None,
                immediate: None,
            },
        )]);
        vm.segments.add(&mut vm.memory, None);
        // }
        // //Initialize ap, fp
        vm.run_context.ap = MaybeRelocatable::from((1, 0));
        vm.run_context.fp = MaybeRelocatable::from((0, 1));
        //Insert ids into memory
        vm.memory
            .insert(
                &MaybeRelocatable::from((0, 0)),
                &MaybeRelocatable::from(vm.prime.clone()),
            )
            .unwrap();
        //Create ids
        let mut ids = HashMap::<String, BigInt>::new();
        ids.insert(String::from("value"), bigint!(0));

        assert_eq!(
            execute_hint(&mut vm, hint_code, ids, &ApTracking::new()),
            Err(VirtualMachineError::AssertNotZero(
                vm.prime.clone(),
                vm.prime
            ))
        );
    }

    #[test]
    fn run_assert_not_zero_failed_to_get_reference() {
        let hint_code =
    "from starkware.cairo.common.math_utils import assert_integer\nassert_integer(ids.value)\nassert ids.value % PRIME != 0, f'assert_not_zero failed: {ids.value} = 0.'".as_bytes();
        let mut vm = VirtualMachine::new(
            BigInt::new(Sign::Plus, vec![1, 0, 0, 0, 0, 0, 17, 134217728]),
            Vec::new(),
            false,
        );
        //Create references
        vm.references = HashMap::from([(
            0,
            HintReference {
                register: Register::FP,
                offset1: -1,
                offset2: 0,
                inner_dereference: false,
                ap_tracking_data: None,
                immediate: None,
            },
        )]);
        vm.segments.add(&mut vm.memory, None);
        // }
        // //Initialize ap, fp
        vm.run_context.ap = MaybeRelocatable::from((1, 0));
        vm.run_context.fp = MaybeRelocatable::from((0, 1));
        //Insert ids into memory
        vm.memory
            .insert(
                &MaybeRelocatable::from((0, 0)),
                &MaybeRelocatable::from(bigint!(5)),
            )
            .unwrap();
        //Create invalid id value
        let mut ids = HashMap::<String, BigInt>::new();
        ids.insert(String::from("value"), bigint!(10));

        assert_eq!(
            execute_hint(&mut vm, hint_code, ids, &ApTracking::new()),
            Err(VirtualMachineError::FailedToGetReference(bigint!(10)))
        );
    }

    #[test]
    fn run_assert_not_zero_incorrect_id() {
        let hint_code =
    "from starkware.cairo.common.math_utils import assert_integer\nassert_integer(ids.value)\nassert ids.value % PRIME != 0, f'assert_not_zero failed: {ids.value} = 0.'".as_bytes();
        let mut vm = VirtualMachine::new(
            BigInt::new(Sign::Plus, vec![1, 0, 0, 0, 0, 0, 17, 134217728]),
            Vec::new(),
            false,
        );
        //Create references
        vm.references = HashMap::from([(
            0,
            HintReference {
                register: Register::FP,
                offset1: -1,
                offset2: 0,
                inner_dereference: false,
                ap_tracking_data: None,
                immediate: None,
            },
        )]);
        vm.segments.add(&mut vm.memory, None);
        // }
        // //Initialize ap, fp
        vm.run_context.ap = MaybeRelocatable::from((1, 0));
        vm.run_context.fp = MaybeRelocatable::from((0, 1));
        //Insert ids into memory
        vm.memory
            .insert(
                &MaybeRelocatable::from((0, 0)),
                &MaybeRelocatable::from(bigint!(0)),
            )
            .unwrap();
        //Create invalid id key
        let mut ids = HashMap::<String, BigInt>::new();
        ids.insert(String::from("incorrect_id"), bigint!(0));

        assert_eq!(
            execute_hint(&mut vm, hint_code, ids, &ApTracking::new()),
            Err(VirtualMachineError::IncorrectIds(
                vec![String::from("value")],
                vec![String::from("incorrect_id")],
            ))
        );
    }

    #[test]
    fn run_assert_not_zero_expected_integer_error() {
        let hint_code =
    "from starkware.cairo.common.math_utils import assert_integer\nassert_integer(ids.value)\nassert ids.value % PRIME != 0, f'assert_not_zero failed: {ids.value} = 0.'".as_bytes();
        let mut vm = VirtualMachine::new(
            BigInt::new(Sign::Plus, vec![1, 0, 0, 0, 0, 0, 17, 134217728]),
            Vec::new(),
            false,
        );
        vm.references = HashMap::from([(
            0,
            HintReference {
                register: Register::FP,
                offset1: -1,
                offset2: 0,
                inner_dereference: false,
                ap_tracking_data: None,
                immediate: None,
            },
        )]);
        vm.segments.add(&mut vm.memory, None);
        // }
        // //Initialize ap, fp
        vm.run_context.ap = MaybeRelocatable::from((1, 0));
        vm.run_context.fp = MaybeRelocatable::from((0, 1));
        //Insert ids into memory
        vm.memory
            .insert(
                &MaybeRelocatable::from((0, 0)),
                &MaybeRelocatable::from((0, 0)),
            )
            .unwrap();
        //Create ids
        let mut ids = HashMap::<String, BigInt>::new();
        ids.insert(String::from("value"), bigint!(0));

        assert_eq!(
            execute_hint(&mut vm, hint_code, ids, &ApTracking::new()),
            Err(VirtualMachineError::ExpectedInteger(
                MaybeRelocatable::from((0, 0))
            ))
        );
    }

    #[test]
    fn run_split_int_assertion_invalid() {
        let hint_code = "assert ids.value == 0, 'split_int(): value is out of range.'".as_bytes();
        let mut vm = VirtualMachine::new(
            BigInt::new(Sign::Plus, vec![1, 0, 0, 0, 0, 0, 17, 134217728]),
            Vec::new(),
            false,
        );
        for _ in 0..2 {
            vm.segments.add(&mut vm.memory, None);
        }
        //Initialize ap, fp
        vm.run_context.ap = MaybeRelocatable::from((1, 0));
        vm.run_context.fp = MaybeRelocatable::from((0, 1));
        //Insert ids into memory
        vm.memory
            .insert(
                &MaybeRelocatable::from((0, 0)),
                &MaybeRelocatable::from(bigint!(1)),
            )
            .unwrap();
        //Create ids
        let mut ids = HashMap::<String, BigInt>::new();
        ids.insert(String::from("value"), bigint!(0));
        //Create references
        vm.references = HashMap::from([(
            0,
            HintReference {
                register: Register::FP,
                offset1: -1,
                offset2: 0,
                inner_dereference: false,
                ap_tracking_data: None,
                immediate: None,
            },
        )]);
        //Execute the hint
        assert_eq!(
            execute_hint(&mut vm, hint_code, ids, &ApTracking::new()),
            Err(VirtualMachineError::SplitIntNotZero)
        );
    }

    #[test]
    fn run_split_int_assertion_valid() {
        let hint_code = "assert ids.value == 0, 'split_int(): value is out of range.'".as_bytes();
        let mut vm = VirtualMachine::new(
            BigInt::new(Sign::Plus, vec![1, 0, 0, 0, 0, 0, 17, 134217728]),
            Vec::new(),
            false,
        );
        for _ in 0..2 {
            vm.segments.add(&mut vm.memory, None);
        }
        //Initialize ap, fp
        vm.run_context.ap = MaybeRelocatable::from((1, 0));
        vm.run_context.fp = MaybeRelocatable::from((0, 1));
        //Insert ids into memory
        vm.memory
            .insert(
                &MaybeRelocatable::from((0, 0)),
                &MaybeRelocatable::from(bigint!(0)),
            )
            .unwrap();
        //Create ids
        let mut ids = HashMap::<String, BigInt>::new();
        ids.insert(String::from("value"), bigint!(0));
        //Create references
        vm.references = HashMap::from([(
            0,
            HintReference {
                register: Register::FP,
                offset1: -1,
                offset2: 0,
                inner_dereference: false,
                ap_tracking_data: None,
                immediate: None,
            },
        )]);
        //Execute the hint
        assert_eq!(
            execute_hint(&mut vm, hint_code, ids, &ApTracking::new()),
            Ok(())
        );
    }

    #[test]
    fn run_split_int_valid() {
        let hint_code = "memory[ids.output] = res = (int(ids.value) % PRIME) % ids.base\nassert res < ids.bound, f'split_int(): Limb {res} is out of range.'".as_bytes();
        let mut vm = VirtualMachine::new(
            BigInt::new(Sign::Plus, vec![1, 0, 0, 0, 0, 0, 17, 134217728]),
            Vec::new(),
            false,
        );
        for _ in 0..3 {
            vm.segments.add(&mut vm.memory, None);
        }
        //Initialize ap, fp
        vm.run_context.ap = MaybeRelocatable::from((1, 0));
        vm.run_context.fp = MaybeRelocatable::from((0, 4));
        //Insert ids into memory
        //ids.output
        vm.memory
            .insert(
                &MaybeRelocatable::from((0, 0)),
                &MaybeRelocatable::from((2, 0)),
            )
            .unwrap();
        //ids.value
        vm.memory
            .insert(
                &MaybeRelocatable::from((0, 1)),
                &MaybeRelocatable::from(bigint!(2)),
            )
            .unwrap();
        //ids.base
        vm.memory
            .insert(
                &MaybeRelocatable::from((0, 2)),
                &MaybeRelocatable::from(bigint!(10)),
            )
            .unwrap();
        //ids.bound
        vm.memory
            .insert(
                &MaybeRelocatable::from((0, 3)),
                &MaybeRelocatable::from(bigint!(100)),
            )
            .unwrap();
        //Create ids
        let mut ids = HashMap::<String, BigInt>::new();
        ids.insert(String::from("output"), bigint!(0));
        ids.insert(String::from("value"), bigint!(1));
        ids.insert(String::from("base"), bigint!(2));
        ids.insert(String::from("bound"), bigint!(3));
        //Create references
        vm.references = HashMap::from([
            (
                0,
                HintReference {
                    register: Register::FP,
                    offset1: -4,
                    offset2: 0,
                    inner_dereference: false,
                    ap_tracking_data: None,
                    immediate: None,
                },
            ),
            (
                1,
                HintReference {
                    register: Register::FP,
                    offset1: -3,
                    offset2: 0,
                    inner_dereference: false,
                    ap_tracking_data: None,
                    immediate: None,
                },
            ),
            (
                2,
                HintReference {
                    register: Register::FP,
                    offset1: -2,
                    offset2: 0,
                    inner_dereference: false,
                    ap_tracking_data: None,
                    immediate: None,
                },
            ),
            (
                3,
                HintReference {
                    register: Register::FP,
                    offset1: -1,
                    offset2: 0,
                    inner_dereference: false,
                    ap_tracking_data: None,
                    immediate: None,
                },
            ),
        ]);
        //Execute the hint
        assert_eq!(
            execute_hint(&mut vm, hint_code, ids, &ApTracking::new()),
            Ok(())
        );
        assert_eq!(
            vm.memory.get(&MaybeRelocatable::from((2, 0))),
            Ok(Some(&MaybeRelocatable::from(bigint!(2))))
        );
    }

    #[test]
    fn run_split_int_invalid() {
        let hint_code = "memory[ids.output] = res = (int(ids.value) % PRIME) % ids.base\nassert res < ids.bound, f'split_int(): Limb {res} is out of range.'".as_bytes();
        let mut vm = VirtualMachine::new(
            BigInt::new(Sign::Plus, vec![1, 0, 0, 0, 0, 0, 17, 134217728]),
            Vec::new(),
            false,
        );
        for _ in 0..3 {
            vm.segments.add(&mut vm.memory, None);
        }
        //Initialize ap, fp
        vm.run_context.ap = MaybeRelocatable::from((1, 0));
        vm.run_context.fp = MaybeRelocatable::from((0, 4));
        //Insert ids into memory
        //ids.output
        vm.memory
            .insert(
                &MaybeRelocatable::from((0, 0)),
                &MaybeRelocatable::from((2, 0)),
            )
            .unwrap();
        //ids.value
        vm.memory
            .insert(
                &MaybeRelocatable::from((0, 1)),
                &MaybeRelocatable::from(bigint!(100)),
            )
            .unwrap();
        //ids.base
        vm.memory
            .insert(
                &MaybeRelocatable::from((0, 2)),
                &MaybeRelocatable::from(bigint!(10000)),
            )
            .unwrap();
        //ids.bound
        vm.memory
            .insert(
                &MaybeRelocatable::from((0, 3)),
                &MaybeRelocatable::from(bigint!(10)),
            )
            .unwrap();
        //Create ids
        let mut ids = HashMap::<String, BigInt>::new();
        ids.insert(String::from("output"), bigint!(0));
        ids.insert(String::from("value"), bigint!(1));
        ids.insert(String::from("base"), bigint!(2));
        ids.insert(String::from("bound"), bigint!(3));
        //Create references
        vm.references = HashMap::from([
            (
                0,
                HintReference {
                    register: Register::FP,
                    offset1: -4,
                    offset2: 0,
                    inner_dereference: false,
                    ap_tracking_data: None,
                    immediate: None,
                },
            ),
            (
                1,
                HintReference {
                    register: Register::FP,
                    offset1: -3,
                    offset2: 0,
                    inner_dereference: false,
                    ap_tracking_data: None,
                    immediate: None,
                },
            ),
            (
                2,
                HintReference {
                    register: Register::FP,
                    offset1: -2,
                    offset2: 0,
                    inner_dereference: false,
                    ap_tracking_data: None,
                    immediate: None,
                },
            ),
            (
                3,
                HintReference {
                    register: Register::FP,
                    offset1: -1,
                    offset2: 0,
                    inner_dereference: false,
                    ap_tracking_data: None,
                    immediate: None,
                },
            ),
        ]);
        //Execute the hint
        assert_eq!(
            execute_hint(&mut vm, hint_code, ids, &ApTracking::new()),
            Err(VirtualMachineError::SplitIntLimbOutOfRange(bigint!(100)))
        );
    }

    #[test]
    fn run_is_positive_hint_true() {
        let hint_code =
        "from starkware.cairo.common.math_utils import is_positive\nids.is_positive = 1 if is_positive(\n    value=ids.value, prime=PRIME, rc_bound=range_check_builtin.bound) else 0"
        .as_bytes();
        let mut vm = VirtualMachine::new(
            BigInt::new(Sign::Plus, vec![1, 0, 0, 0, 0, 0, 17, 134217728]),
            vec![(
                "range_check".to_string(),
                Box::new(RangeCheckBuiltinRunner::new(true, bigint!(8), 8)),
            )],
            false,
        );
        for _ in 0..2 {
            vm.segments.add(&mut vm.memory, None);
        }
        //Initialize fp
        vm.run_context.fp = MaybeRelocatable::from((0, 2));
        //Insert ids.value into memory
        vm.memory
            .insert(
                &MaybeRelocatable::from((0, 0)),
                &MaybeRelocatable::from(bigint!(250)),
            )
            .unwrap();
        //Dont insert ids.is_positive as we need to modify it inside the hint
        //Create ids
        let mut ids = HashMap::<String, BigInt>::new();
        ids.insert(String::from("value"), bigint!(0));
        ids.insert(String::from("is_positive"), bigint!(1));
        //Create references
        vm.references = HashMap::from([
            (
                0,
                HintReference {
                    register: Register::FP,
                    offset1: -2,
                    offset2: 0,
                    inner_dereference: false,
                    ap_tracking_data: None,
                    immediate: None,
                },
            ),
            (
                1,
                HintReference {
                    register: Register::FP,
                    offset1: -1,
                    offset2: 0,
                    inner_dereference: false,
                    ap_tracking_data: None,
                    immediate: None,
                },
            ),
        ]);
        //Execute the hint
        execute_hint(&mut vm, hint_code, ids, &ApTracking::new())
            .expect("Error while executing hint");
        //Check that is_positive now contains 1 (true)
        assert_eq!(
            vm.memory.get(&MaybeRelocatable::from((0, 1))),
            Ok(Some(&MaybeRelocatable::from(bigint!(1))))
        );
    }

    #[test]
    fn run_is_positive_hint_false() {
        let hint_code =
        "from starkware.cairo.common.math_utils import is_positive\nids.is_positive = 1 if is_positive(\n    value=ids.value, prime=PRIME, rc_bound=range_check_builtin.bound) else 0"
        .as_bytes();
        let mut vm = VirtualMachine::new(
            BigInt::new(Sign::Plus, vec![1, 0, 0, 0, 0, 0, 17, 134217728]),
            vec![(
                "range_check".to_string(),
                Box::new(RangeCheckBuiltinRunner::new(true, bigint!(8), 8)),
            )],
            false,
        );
        for _ in 0..2 {
            vm.segments.add(&mut vm.memory, None);
        }
        //Initialize fp
        vm.run_context.fp = MaybeRelocatable::from((0, 2));
        //Insert ids.value into memory
        vm.memory
            .insert(
                &MaybeRelocatable::from((0, 0)),
                &MaybeRelocatable::from(bigint!(-250)),
            )
            .unwrap();
        //Dont insert ids.is_positive as we need to modify it inside the hint
        //Create ids
        let mut ids = HashMap::<String, BigInt>::new();
        ids.insert(String::from("value"), bigint!(0));
        ids.insert(String::from("is_positive"), bigint!(1));
        //Create references
        vm.references = HashMap::from([
            (
                0,
                HintReference {
                    register: Register::FP,
                    offset1: -2,
                    offset2: 0,
                    inner_dereference: false,
                    ap_tracking_data: None,
                    immediate: None,
                },
            ),
            (
                1,
                HintReference {
                    register: Register::FP,
                    offset1: -1,
                    offset2: 0,
                    inner_dereference: false,
                    ap_tracking_data: None,
                    immediate: None,
                },
            ),
        ]);
        //Execute the hint
        execute_hint(&mut vm, hint_code, ids, &ApTracking::new())
            .expect("Error while executing hint");
        //Check that is_positive now contains 0 (false)
        assert_eq!(
            vm.memory.get(&MaybeRelocatable::from((0, 1))),
            Ok(Some(&MaybeRelocatable::from(bigint!(0))))
        );
    }

    #[test]
    fn run_is_positive_hint_outside_valid_range() {
        let hint_code =
        "from starkware.cairo.common.math_utils import is_positive\nids.is_positive = 1 if is_positive(\n    value=ids.value, prime=PRIME, rc_bound=range_check_builtin.bound) else 0"
        .as_bytes();
        let mut vm = VirtualMachine::new(
            BigInt::new(Sign::Plus, vec![1, 0, 0, 0, 0, 0, 17, 134217728]),
            vec![(
                "range_check".to_string(),
                Box::new(RangeCheckBuiltinRunner::new(true, bigint!(8), 8)),
            )],
            false,
        );
        for _ in 0..2 {
            vm.segments.add(&mut vm.memory, None);
        }
        //Initialize fp
        vm.run_context.fp = MaybeRelocatable::from((0, 2));
        //Insert ids.value into memory
        vm.memory
            .insert(
                &MaybeRelocatable::from((0, 0)),
                &MaybeRelocatable::from(BigInt::new(
                    Sign::Plus,
                    vec![1, 0, 0, 0, 0, 0, 17, 134217727],
                )),
            )
            .unwrap();
        //Dont insert ids.is_positive as we need to modify it inside the hint
        //Create ids
        let mut ids = HashMap::<String, BigInt>::new();
        ids.insert(String::from("value"), bigint!(0));
        ids.insert(String::from("is_positive"), bigint!(1));
        //Create references
        vm.references = HashMap::from([
            (
                0,
                HintReference {
                    register: Register::FP,
                    offset1: -2,
                    offset2: 0,
                    inner_dereference: false,
                    ap_tracking_data: None,
                    immediate: None,
                },
            ),
            (
                1,
                HintReference {
                    register: Register::FP,
                    offset1: -1,
                    offset2: 0,
                    inner_dereference: false,
                    ap_tracking_data: None,
                    immediate: None,
                },
            ),
        ]);
        //Execute the hint
        assert_eq!(
            execute_hint(&mut vm, hint_code, ids, &ApTracking::new()),
            Err(VirtualMachineError::ValueOutsideValidRange(as_int(
                &BigInt::new(Sign::Plus, vec![1, 0, 0, 0, 0, 0, 17, 134217727]),
                &vm.prime
            )))
        );
    }

    #[test]
    fn run_is_positive_hint_is_positive_not_empty() {
        let hint_code ="from starkware.cairo.common.math_utils import is_positive\nids.is_positive = 1 if is_positive(\n    value=ids.value, prime=PRIME, rc_bound=range_check_builtin.bound) else 0"
        .as_bytes();
        let mut vm = VirtualMachine::new(
            BigInt::new(Sign::Plus, vec![1, 0, 0, 0, 0, 0, 17, 134217728]),
            vec![(
                "range_check".to_string(),
                Box::new(RangeCheckBuiltinRunner::new(true, bigint!(8), 8)),
            )],
            false,
        );
        for _ in 0..2 {
            vm.segments.add(&mut vm.memory, None);
        }
        //Initialize fp
        vm.run_context.fp = MaybeRelocatable::from((0, 2));
        //Insert ids.value into memory
        vm.memory
            .insert(
                &MaybeRelocatable::from((0, 0)),
                &MaybeRelocatable::from(bigint!(2)),
            )
            .unwrap();
        //Insert ids.is_positive into memory
        vm.memory
            .insert(
                &MaybeRelocatable::from((0, 1)),
                &MaybeRelocatable::from(bigint!(4)),
            )
            .unwrap();
        //Create ids
        let mut ids = HashMap::<String, BigInt>::new();
        ids.insert(String::from("value"), bigint!(0));
        ids.insert(String::from("is_positive"), bigint!(1));
        //Create references
        vm.references = HashMap::from([
            (
                0,
                HintReference {
                    register: Register::FP,
                    offset1: -2,
                    offset2: 0,
                    inner_dereference: false,
                    ap_tracking_data: None,
                    immediate: None,
                },
            ),
            (
                1,
                HintReference {
                    register: Register::FP,
                    offset1: -1,
                    offset2: 0,
                    inner_dereference: false,
                    ap_tracking_data: None,
                    immediate: None,
                },
            ),
        ]);
        //Execute the hint
        assert_eq!(
            execute_hint(&mut vm, hint_code, ids, &ApTracking::new()),
            Err(VirtualMachineError::MemoryError(
                MemoryError::InconsistentMemory(
                    MaybeRelocatable::from((0, 1)),
                    MaybeRelocatable::from(bigint!(4)),
                    MaybeRelocatable::from(bigint!(1))
                )
            ))
        );
    }

    #[test]
    fn run_sqrt_valid() {
        let hint_code = "from starkware.python.math_utils import isqrt\nvalue = ids.value % PRIME\nassert value < 2 ** 250, f\"value={value} is outside of the range [0, 2**250).\"\nassert 2 ** 250 < PRIME\nids.root = isqrt(value)"
            .as_bytes();
        let mut vm = VirtualMachine::new(
            BigInt::new(Sign::Plus, vec![1, 0, 0, 0, 0, 0, 17, 134217728]),
            Vec::new(),
            false,
        );
        for _ in 0..2 {
            vm.segments.add(&mut vm.memory, None);
        }
        //Initialize fp
        vm.run_context.fp = MaybeRelocatable::from((0, 2));
        //Insert ids.value into memory
        vm.memory
            .insert(
                &MaybeRelocatable::from((0, 0)),
                &MaybeRelocatable::from(bigint!(81)),
            )
            .unwrap();
        //Create ids
        let mut ids = HashMap::<String, BigInt>::new();
        ids.insert(String::from("value"), bigint!(0));
        ids.insert(String::from("root"), bigint!(1));
        //Create references
        vm.references = HashMap::from([
            (
                0,
                HintReference {
                    register: Register::FP,
                    offset1: -2,
                    offset2: 0,
                    inner_dereference: false,
                    ap_tracking_data: None,
                    immediate: None,
                },
            ),
            (
                1,
                HintReference {
                    register: Register::FP,
                    offset1: -1,
                    offset2: 0,
                    inner_dereference: false,
                    ap_tracking_data: None,
                    immediate: None,
                },
            ),
        ]);
        //Execute the hint
        assert_eq!(
            execute_hint(&mut vm, hint_code, ids, &ApTracking::new()),
            Ok(())
        );
        //Check that root (0,1) has the square root of 81
        assert_eq!(
            vm.memory.get(&MaybeRelocatable::from((0, 1))),
            Ok(Some(&MaybeRelocatable::from(bigint!(9))))
        );
    }

    #[test]
    fn run_sqrt_invalid_negative_number() {
        let hint_code = "from starkware.python.math_utils import isqrt\nvalue = ids.value % PRIME\nassert value < 2 ** 250, f\"value={value} is outside of the range [0, 2**250).\"\nassert 2 ** 250 < PRIME\nids.root = isqrt(value)"
            .as_bytes();
        let mut vm = VirtualMachine::new(
            BigInt::new(Sign::Plus, vec![1, 0, 0, 0, 0, 0, 17, 134217728]),
            Vec::new(),
            false,
        );
        for _ in 0..2 {
            vm.segments.add(&mut vm.memory, None);
        }
        //Initialize fp
        vm.run_context.fp = MaybeRelocatable::from((0, 2));
        //Insert ids.value into memory
        vm.memory
            .insert(
                &MaybeRelocatable::from((0, 0)),
                &MaybeRelocatable::from(bigint!(-81)),
            )
            .unwrap();
        //Create ids
        let mut ids = HashMap::<String, BigInt>::new();
        ids.insert(String::from("value"), bigint!(0));
        ids.insert(String::from("root"), bigint!(1));
        //Create references
        vm.references = HashMap::from([
            (
                0,
                HintReference {
                    register: Register::FP,
                    offset1: -2,
                    offset2: 0,
                    inner_dereference: false,
                    ap_tracking_data: None,
                    immediate: None,
                },
            ),
            (
                1,
                HintReference {
                    register: Register::FP,
                    offset1: -1,
                    offset2: 0,
                    inner_dereference: false,
                    ap_tracking_data: None,
                    immediate: None,
                },
            ),
        ]);
        //Execute the hint
        assert_eq!(
            execute_hint(&mut vm, hint_code, ids, &ApTracking::new()),
            Err(VirtualMachineError::ValueOutside250BitRange(bigint_str!(
                b"3618502788666131213697322783095070105623107215331596699973092056135872020400"
            )))
        );
    }

    #[test]
    fn run_sqrt_invalid_mismatched_root() {
        let hint_code = "from starkware.python.math_utils import isqrt\nvalue = ids.value % PRIME\nassert value < 2 ** 250, f\"value={value} is outside of the range [0, 2**250).\"\nassert 2 ** 250 < PRIME\nids.root = isqrt(value)"
            .as_bytes();
        let mut vm = VirtualMachine::new(
            BigInt::new(Sign::Plus, vec![1, 0, 0, 0, 0, 0, 17, 134217728]),
            Vec::new(),
            false,
        );
        for _ in 0..2 {
            vm.segments.add(&mut vm.memory, None);
        }
        //Initialize fp
        vm.run_context.fp = MaybeRelocatable::from((0, 2));
        //Insert ids.value into memory
        vm.memory
            .insert(
                &MaybeRelocatable::from((0, 0)),
                &MaybeRelocatable::from(bigint!(81)),
            )
            .unwrap();
        //Insert ids.root into memory
        vm.memory
            .insert(
                &MaybeRelocatable::from((0, 1)),
                &MaybeRelocatable::from(bigint!(7)),
            )
            .unwrap();
        //Create ids
        let mut ids = HashMap::<String, BigInt>::new();
        ids.insert(String::from("value"), bigint!(0));
        ids.insert(String::from("root"), bigint!(1));
        //Create references
        vm.references = HashMap::from([
            (
                0,
                HintReference {
                    register: Register::FP,
                    offset1: -2,
                    offset2: 0,
                    inner_dereference: false,
                    ap_tracking_data: None,
                    immediate: None,
                },
            ),
            (
                1,
                HintReference {
                    register: Register::FP,
                    offset1: -1,
                    offset2: 0,
                    inner_dereference: false,
                    ap_tracking_data: None,
                    immediate: None,
                },
            ),
        ]);
        //Execute the hint
        assert_eq!(
            execute_hint(&mut vm, hint_code, ids, &ApTracking::new()),
            Err(VirtualMachineError::MemoryError(
                MemoryError::InconsistentMemory(
                    MaybeRelocatable::from((0, 1)),
                    MaybeRelocatable::from(bigint!(7)),
                    MaybeRelocatable::from(bigint!(9))
                )
            ))
        );
    }

    #[test]
    fn unsigned_div_rem_success() {
        let hint_code = "from starkware.cairo.common.math_utils import assert_integer\nassert_integer(ids.div)\nassert 0 < ids.div <= PRIME // range_check_builtin.bound, \\\n    f'div={hex(ids.div)} is out of the valid range.'\nids.q, ids.r = divmod(ids.value, ids.div)".as_bytes();
        let mut vm = VirtualMachine::new(
            BigInt::new(Sign::Plus, vec![1, 0, 0, 0, 0, 0, 17, 134217728]),
            vec![(
                "range_check".to_string(),
                Box::new(RangeCheckBuiltinRunner::new(true, bigint!(8), 8)),
            )],
            false,
        );
        for _ in 0..3 {
            vm.segments.add(&mut vm.memory, None);
        }
        //Initialize fp
        vm.run_context.ap = MaybeRelocatable::from((1, 0));
        vm.run_context.fp = MaybeRelocatable::from((0, 4));
        //Insert ids into memory
        vm.memory
            .insert(
                &MaybeRelocatable::from((0, 2)),
                &MaybeRelocatable::from(bigint!(5)),
            )
            .expect("Unexpected memory insert fail");
        vm.memory
            .insert(
                &MaybeRelocatable::from((0, 3)),
                &MaybeRelocatable::from(bigint!(7)),
            )
            .expect("Unexpected memory insert fail");
        //Create ids
        let mut ids = HashMap::<String, BigInt>::new();
        ids.insert(String::from("r"), bigint!(0));
        ids.insert(String::from("q"), bigint!(1));
        ids.insert(String::from("div"), bigint!(2));
        ids.insert(String::from("value"), bigint!(3));
        //Create references
        vm.references = HashMap::from([
            (
                0,
                HintReference {
                    register: Register::FP,
                    offset1: -4,
                    offset2: 0,
                    inner_dereference: false,
                    ap_tracking_data: None,
                    immediate: None,
                },
            ),
            (
                1,
                HintReference {
                    register: Register::FP,
                    offset1: -3,
                    offset2: 0,
                    inner_dereference: false,
                    ap_tracking_data: None,
                    immediate: None,
                },
            ),
            (
                2,
                HintReference {
                    register: Register::FP,
                    offset1: -2,
                    offset2: 0,
                    inner_dereference: false,
                    ap_tracking_data: None,
                    immediate: None,
                },
            ),
            (
                3,
                HintReference {
                    register: Register::FP,
                    offset1: -1,
                    offset2: 0,
                    inner_dereference: false,
                    ap_tracking_data: None,
                    immediate: None,
                },
            ),
        ]);
        //Execute the hint
        assert!(execute_hint(&mut vm, hint_code, ids, &ApTracking::new()).is_ok());
        assert_eq!(
            vm.memory.get(&MaybeRelocatable::from((0, 0))),
            Ok(Some(&MaybeRelocatable::from(bigint!(2))))
        );
        assert_eq!(
            vm.memory.get(&MaybeRelocatable::from((0, 1))),
            Ok(Some(&MaybeRelocatable::from(bigint!(1))))
        );
    }

    #[test]
    fn unsigned_div_rem_out_of_range() {
        let hint_code = "from starkware.cairo.common.math_utils import assert_integer\nassert_integer(ids.div)\nassert 0 < ids.div <= PRIME // range_check_builtin.bound, \\\n    f'div={hex(ids.div)} is out of the valid range.'\nids.q, ids.r = divmod(ids.value, ids.div)".as_bytes();
        let mut vm = VirtualMachine::new(
            BigInt::new(Sign::Plus, vec![1, 0, 0, 0, 0, 0, 17, 134217728]),
            vec![(
                "range_check".to_string(),
                Box::new(RangeCheckBuiltinRunner::new(true, bigint!(8), 8)),
            )],
            false,
        );
        for _ in 0..3 {
            vm.segments.add(&mut vm.memory, None);
        }
        //Initialize fp
        vm.run_context.ap = MaybeRelocatable::from((1, 0));
        vm.run_context.fp = MaybeRelocatable::from((0, 4));
        //Insert ids into memory
        vm.memory
            .insert(
                &MaybeRelocatable::from((0, 2)),
                &MaybeRelocatable::from(bigint!(-5)),
            )
            .expect("Unexpected memory insert fail");
        vm.memory
            .insert(
                &MaybeRelocatable::from((0, 3)),
                &MaybeRelocatable::from(bigint!(7)),
            )
            .expect("Unexpected memory insert fail");
        //Create ids
        let mut ids = HashMap::<String, BigInt>::new();
        ids.insert(String::from("r"), bigint!(0));
        ids.insert(String::from("q"), bigint!(1));
        ids.insert(String::from("div"), bigint!(2));
        ids.insert(String::from("value"), bigint!(3));
        //Create references
        vm.references = HashMap::from([
            (
                0,
                HintReference {
                    register: Register::FP,
                    offset1: -4,
                    offset2: 0,
                    inner_dereference: false,
                    ap_tracking_data: None,
                    immediate: None,
                },
            ),
            (
                1,
                HintReference {
                    register: Register::FP,
                    offset1: -3,
                    offset2: 0,
                    inner_dereference: false,
                    ap_tracking_data: None,
                    immediate: None,
                },
            ),
            (
                2,
                HintReference {
                    register: Register::FP,
                    offset1: -2,
                    offset2: 0,
                    inner_dereference: false,
                    ap_tracking_data: None,
                    immediate: None,
                },
            ),
            (
                3,
                HintReference {
                    register: Register::FP,
                    offset1: -1,
                    offset2: 0,
                    inner_dereference: false,
                    ap_tracking_data: None,
                    immediate: None,
                },
            ),
        ]);
        //Execute the hint
        assert_eq!(
            execute_hint(&mut vm, hint_code, ids, &ApTracking::new()),
            Err(VirtualMachineError::OutOfValidRange(
                bigint!(-5),
                bigint_str!(b"10633823966279327296825105735305134080")
            ))
        )
    }

    #[test]
    fn unsigned_div_rem_no_range_check_builtin() {
        let hint_code = "from starkware.cairo.common.math_utils import assert_integer\nassert_integer(ids.div)\nassert 0 < ids.div <= PRIME // range_check_builtin.bound, \\\n    f'div={hex(ids.div)} is out of the valid range.'\nids.q, ids.r = divmod(ids.value, ids.div)".as_bytes();
        let mut vm = VirtualMachine::new(
            BigInt::new(Sign::Plus, vec![1, 0, 0, 0, 0, 0, 17, 134217728]),
            Vec::new(),
            false,
        );
        for _ in 0..3 {
            vm.segments.add(&mut vm.memory, None);
        }
        //Initialize fp
        vm.run_context.ap = MaybeRelocatable::from((1, 0));
        vm.run_context.fp = MaybeRelocatable::from((0, 4));
        //Insert ids into memory
        vm.memory
            .insert(
                &MaybeRelocatable::from((0, 2)),
                &MaybeRelocatable::from(bigint!(5)),
            )
            .expect("Unexpected memory insert fail");
        vm.memory
            .insert(
                &MaybeRelocatable::from((0, 3)),
                &MaybeRelocatable::from(bigint!(7)),
            )
            .expect("Unexpected memory insert fail");
        //Create ids
        let mut ids = HashMap::<String, BigInt>::new();
        ids.insert(String::from("r"), bigint!(0));
        ids.insert(String::from("q"), bigint!(1));
        ids.insert(String::from("div"), bigint!(2));
        ids.insert(String::from("value"), bigint!(3));
        //Create references
        vm.references = HashMap::from([
            (
                0,
                HintReference {
                    register: Register::FP,
                    offset1: -4,
                    offset2: 0,
                    inner_dereference: false,
                    ap_tracking_data: None,
                    immediate: None,
                },
            ),
            (
                1,
                HintReference {
                    register: Register::FP,
                    offset1: -3,
                    offset2: 0,
                    inner_dereference: false,
                    ap_tracking_data: None,
                    immediate: None,
                },
            ),
            (
                2,
                HintReference {
                    register: Register::FP,
                    offset1: -2,
                    offset2: 0,
                    inner_dereference: false,
                    ap_tracking_data: None,
                    immediate: None,
                },
            ),
            (
                3,
                HintReference {
                    register: Register::FP,
                    offset1: -1,
                    offset2: 0,
                    inner_dereference: false,
                    ap_tracking_data: None,
                    immediate: None,
                },
            ),
        ]);

        assert_eq!(
            execute_hint(&mut vm, &hint_code, ids, &ApTracking::new()),
            Err(VirtualMachineError::NoRangeCheckBuiltin)
        );
    }

    #[test]
    fn unsigned_div_rem_inconsitent_memory() {
        let hint_code = "from starkware.cairo.common.math_utils import assert_integer\nassert_integer(ids.div)\nassert 0 < ids.div <= PRIME // range_check_builtin.bound, \\\n    f'div={hex(ids.div)} is out of the valid range.'\nids.q, ids.r = divmod(ids.value, ids.div)".as_bytes();
        let mut vm = VirtualMachine::new(
            BigInt::new(Sign::Plus, vec![1, 0, 0, 0, 0, 0, 17, 134217728]),
            vec![(
                "range_check".to_string(),
                Box::new(RangeCheckBuiltinRunner::new(true, bigint!(8), 8)),
            )],
            false,
        );
        for _ in 0..3 {
            vm.segments.add(&mut vm.memory, None);
        }
        //Initialize fp
        vm.run_context.ap = MaybeRelocatable::from((1, 0));
        vm.run_context.fp = MaybeRelocatable::from((0, 4));
        //Insert ids into memory
        vm.memory
            .insert(
                &MaybeRelocatable::from((0, 0)),
                &MaybeRelocatable::from(bigint!(5)),
            )
            .expect("unexpected memory insert fail");
        vm.memory
            .insert(
                &MaybeRelocatable::from((0, 2)),
                &MaybeRelocatable::from(bigint!(5)),
            )
            .expect("unexpected memory insert fail");
        vm.memory
            .insert(
                &MaybeRelocatable::from((0, 3)),
                &MaybeRelocatable::from(bigint!(7)),
            )
            .expect("Unexpected memory insert fail");
        //Create ids
        let mut ids = HashMap::<String, BigInt>::new();
        ids.insert(String::from("r"), bigint!(0));
        ids.insert(String::from("q"), bigint!(1));
        ids.insert(String::from("div"), bigint!(2));
        ids.insert(String::from("value"), bigint!(3));
        //Create references
        vm.references = HashMap::from([
            (
                0,
                HintReference {
                    register: Register::FP,
                    offset1: -4,
                    offset2: 0,
                    inner_dereference: false,
                    ap_tracking_data: None,
                    immediate: None,
                },
            ),
            (
                1,
                HintReference {
                    register: Register::FP,
                    offset1: -3,
                    offset2: 0,
                    inner_dereference: false,
                    ap_tracking_data: None,
                    immediate: None,
                },
            ),
            (
                2,
                HintReference {
                    register: Register::FP,
                    offset1: -2,
                    offset2: 0,
                    inner_dereference: false,
                    ap_tracking_data: None,
                    immediate: None,
                },
            ),
            (
                3,
                HintReference {
                    register: Register::FP,
                    offset1: -1,
                    offset2: 0,
                    inner_dereference: false,
                    ap_tracking_data: None,
                    immediate: None,
                },
            ),
        ]);
        //Execute the hint
        assert_eq!(
            execute_hint(&mut vm, hint_code, ids, &ApTracking::new()),
            Err(VirtualMachineError::MemoryError(
                MemoryError::InconsistentMemory(
                    MaybeRelocatable::from((0, 0)),
                    MaybeRelocatable::Int(bigint!(5)),
                    MaybeRelocatable::Int(bigint!(2))
                )
            ))
        );
    }

    #[test]
    fn unsigned_div_rem_incorrect_ids() {
        let hint_code = "from starkware.cairo.common.math_utils import assert_integer\nassert_integer(ids.div)\nassert 0 < ids.div <= PRIME // range_check_builtin.bound, \\\n    f'div={hex(ids.div)} is out of the valid range.'\nids.q, ids.r = divmod(ids.value, ids.div)".as_bytes();
        let mut vm = VirtualMachine::new(
            BigInt::new(Sign::Plus, vec![1, 0, 0, 0, 0, 0, 17, 134217728]),
            vec![(
                "range_check".to_string(),
                Box::new(RangeCheckBuiltinRunner::new(true, bigint!(8), 8)),
            )],
            false,
        );
        for _ in 0..3 {
            vm.segments.add(&mut vm.memory, None);
        }
        //Initialize fp
        vm.run_context.ap = MaybeRelocatable::from((1, 0));
        vm.run_context.fp = MaybeRelocatable::from((0, 4));
        //Insert ids into memory
        vm.memory
            .insert(
                &MaybeRelocatable::from((0, 2)),
                &MaybeRelocatable::from(bigint!(5)),
            )
            .expect("Unexpected memory insert fail");
        vm.memory
            .insert(
                &MaybeRelocatable::from((0, 3)),
                &MaybeRelocatable::from(bigint!(7)),
            )
            .expect("Unexpected memory insert fail");
        //Create ids
        let mut ids = HashMap::<String, BigInt>::new();
        ids.insert(String::from("a"), bigint!(0));
        ids.insert(String::from("b"), bigint!(1));
        ids.insert(String::from("iv"), bigint!(2));
        ids.insert(String::from("vlue"), bigint!(3));
        //Create references
        vm.references = HashMap::from([
            (
                0,
                HintReference {
                    register: Register::FP,
                    offset1: -4,
                    offset2: 0,
                    inner_dereference: false,
                    ap_tracking_data: None,
                    immediate: None,
                },
            ),
            (
                1,
                HintReference {
                    register: Register::FP,
                    offset1: -3,
                    offset2: 0,
                    inner_dereference: false,
                    ap_tracking_data: None,
                    immediate: None,
                },
            ),
            (
                2,
                HintReference {
                    register: Register::FP,
                    offset1: -2,
                    offset2: 0,
                    inner_dereference: false,
                    ap_tracking_data: None,
                    immediate: None,
                },
            ),
            (
                3,
                HintReference {
                    register: Register::FP,
                    offset1: -1,
                    offset2: 0,
                    inner_dereference: false,
                    ap_tracking_data: None,
                    immediate: None,
                },
            ),
        ]);
        //Execute the hint
        assert!(matches!(
            execute_hint(&mut vm, &hint_code, ids, &ApTracking::new()),
            Err(VirtualMachineError::IncorrectIds(_, _))
        ))
    }

    #[test]
    fn signed_div_rem_success() {
        let hint_code = "from starkware.cairo.common.math_utils import as_int, assert_integer\n\nassert_integer(ids.div)\nassert 0 < ids.div <= PRIME // range_check_builtin.bound, \\\n    f'div={hex(ids.div)} is out of the valid range.'\n\nassert_integer(ids.bound)\nassert ids.bound <= range_check_builtin.bound // 2, \\\n    f'bound={hex(ids.bound)} is out of the valid range.'\n\nint_value = as_int(ids.value, PRIME)\nq, ids.r = divmod(int_value, ids.div)\n\nassert -ids.bound <= q < ids.bound, \\\n    f'{int_value} / {ids.div} = {q} is out of the range [{-ids.bound}, {ids.bound}).'\n\nids.biased_q = q + ids.bound".as_bytes();
        let mut vm = VirtualMachine::new(
            BigInt::new(Sign::Plus, vec![1, 0, 0, 0, 0, 0, 17, 134217728]),
            vec![(
                "range_check".to_string(),
                Box::new(RangeCheckBuiltinRunner::new(true, bigint!(8), 8)),
            )],
            false,
        );
        for _ in 0..5 {
            vm.segments.add(&mut vm.memory, None);
        }
        //Initialize fp
        vm.run_context.ap = MaybeRelocatable::from((1, 0));
        vm.run_context.fp = MaybeRelocatable::from((0, 6));
        //Insert ids into memory
        vm.memory
            .insert(
                &MaybeRelocatable::from((0, 3)),
                &MaybeRelocatable::from(bigint!(5)),
            )
            .expect("Unexpected memory insert fail");
        vm.memory
            .insert(
                &MaybeRelocatable::from((0, 4)),
                &MaybeRelocatable::from(bigint!(10)),
            )
            .expect("Unexpected memory insert fail");
        vm.memory
            .insert(
                &MaybeRelocatable::from((0, 5)),
                &MaybeRelocatable::from(bigint!(29)),
            )
            .expect("Unexpected memory insert fail");
        //Create ids
        let mut ids = HashMap::<String, BigInt>::new();
        ids.insert(String::from("r"), bigint!(0));
        ids.insert(String::from("biased_q"), bigint!(1));
        ids.insert(String::from("range_check_ptr"), bigint!(2));
        ids.insert(String::from("div"), bigint!(3));
        ids.insert(String::from("value"), bigint!(4));
        ids.insert(String::from("bound"), bigint!(5));
        //Create references
        vm.references = HashMap::from([
            (
                0,
                HintReference {
                    register: Register::FP,
                    offset1: -6,
                    offset2: 0,
                    inner_dereference: false,
                    ap_tracking_data: None,
                    immediate: None,
                },
            ),
            (
                1,
                HintReference {
                    register: Register::FP,
                    offset1: -5,
                    offset2: 0,
                    inner_dereference: false,
                    ap_tracking_data: None,
                    immediate: None,
                },
            ),
            (
                2,
                HintReference {
                    register: Register::FP,
                    offset1: -4,
                    offset2: 0,
                    inner_dereference: false,
                    ap_tracking_data: None,
                    immediate: None,
                },
            ),
            (
                3,
                HintReference {
                    register: Register::FP,
                    offset1: -3,
                    offset2: 0,
                    inner_dereference: false,
                    ap_tracking_data: None,
                    immediate: None,
                },
            ),
            (
                4,
                HintReference {
                    register: Register::FP,
                    offset1: -2,
                    offset2: 0,
                    inner_dereference: false,
                    ap_tracking_data: None,
                    immediate: None,
                },
            ),
            (
                5,
                HintReference {
                    register: Register::FP,
                    offset1: -1,
                    offset2: 0,
                    inner_dereference: false,
                    ap_tracking_data: None,
                    immediate: None,
                },
            ),
        ]);
        //Execute the hint
        assert!(execute_hint(&mut vm, hint_code, ids, &ApTracking::new()).is_ok());
        assert_eq!(
            vm.memory.get(&MaybeRelocatable::from((0, 0))),
            Ok(Some(&MaybeRelocatable::from(bigint!(0))))
        );
        assert_eq!(
            vm.memory.get(&MaybeRelocatable::from((0, 1))),
            Ok(Some(&MaybeRelocatable::from(bigint!(31))))
        );
    }

    #[test]
    fn signed_div_rem_negative_quotient() {
        let hint_code = "from starkware.cairo.common.math_utils import as_int, assert_integer\n\nassert_integer(ids.div)\nassert 0 < ids.div <= PRIME // range_check_builtin.bound, \\\n    f'div={hex(ids.div)} is out of the valid range.'\n\nassert_integer(ids.bound)\nassert ids.bound <= range_check_builtin.bound // 2, \\\n    f'bound={hex(ids.bound)} is out of the valid range.'\n\nint_value = as_int(ids.value, PRIME)\nq, ids.r = divmod(int_value, ids.div)\n\nassert -ids.bound <= q < ids.bound, \\\n    f'{int_value} / {ids.div} = {q} is out of the range [{-ids.bound}, {ids.bound}).'\n\nids.biased_q = q + ids.bound".as_bytes();
        let mut vm = VirtualMachine::new(
            BigInt::new(Sign::Plus, vec![1, 0, 0, 0, 0, 0, 17, 134217728]),
            vec![(
                "range_check".to_string(),
                Box::new(RangeCheckBuiltinRunner::new(true, bigint!(8), 8)),
            )],
            false,
        );
        for _ in 0..5 {
            vm.segments.add(&mut vm.memory, None);
        }
        //Initialize fp
        vm.run_context.ap = MaybeRelocatable::from((1, 0));
        vm.run_context.fp = MaybeRelocatable::from((0, 6));
        //Insert ids into memory
        vm.memory
            .insert(
                &MaybeRelocatable::from((0, 3)),
                &MaybeRelocatable::from(bigint!(7)),
            )
            .expect("Unexpected memory insert fail");
        vm.memory
            .insert(
                &MaybeRelocatable::from((0, 4)),
                &MaybeRelocatable::from(bigint!(-10)),
            )
            .expect("Unexpected memory insert fail");
        vm.memory
            .insert(
                &MaybeRelocatable::from((0, 5)),
                &MaybeRelocatable::from(bigint!(29)),
            )
            .expect("Unexpected memory insert fail");
        //Create ids
        let mut ids = HashMap::<String, BigInt>::new();
        ids.insert(String::from("r"), bigint!(0));
        ids.insert(String::from("biased_q"), bigint!(1));
        ids.insert(String::from("range_check_ptr"), bigint!(2));
        ids.insert(String::from("div"), bigint!(3));
        ids.insert(String::from("value"), bigint!(4));
        ids.insert(String::from("bound"), bigint!(5));
        //Create references
        vm.references = HashMap::from([
            (
                0,
                HintReference {
                    register: Register::FP,
                    offset1: -6,
                    offset2: 0,
                    inner_dereference: false,
                    ap_tracking_data: None,
                    immediate: None,
                },
            ),
            (
                1,
                HintReference {
                    register: Register::FP,
                    offset1: -5,
                    offset2: 0,
                    inner_dereference: false,
                    ap_tracking_data: None,
                    immediate: None,
                },
            ),
            (
                2,
                HintReference {
                    register: Register::FP,
                    offset1: -4,
                    offset2: 0,
                    inner_dereference: false,
                    ap_tracking_data: None,
                    immediate: None,
                },
            ),
            (
                3,
                HintReference {
                    register: Register::FP,
                    offset1: -3,
                    offset2: 0,
                    inner_dereference: false,
                    ap_tracking_data: None,
                    immediate: None,
                },
            ),
            (
                4,
                HintReference {
                    register: Register::FP,
                    offset1: -2,
                    offset2: 0,
                    inner_dereference: false,
                    ap_tracking_data: None,
                    immediate: None,
                },
            ),
            (
                5,
                HintReference {
                    register: Register::FP,
                    offset1: -1,
                    offset2: 0,
                    inner_dereference: false,
                    ap_tracking_data: None,
                    immediate: None,
                },
            ),
        ]);
        //Execute the hint
        assert!(execute_hint(&mut vm, hint_code, ids, &ApTracking::new()).is_ok());
        assert_eq!(
            vm.memory.get(&MaybeRelocatable::from((0, 0))),
            Ok(Some(&MaybeRelocatable::from(bigint!(4))))
        );
        assert_eq!(
            vm.memory.get(&MaybeRelocatable::from((0, 1))),
            Ok(Some(&MaybeRelocatable::from(bigint!(27))))
        );
    }

    #[test]
    fn signed_div_rem_out_of_range() {
        let hint_code = "from starkware.cairo.common.math_utils import as_int, assert_integer\n\nassert_integer(ids.div)\nassert 0 < ids.div <= PRIME // range_check_builtin.bound, \\\n    f'div={hex(ids.div)} is out of the valid range.'\n\nassert_integer(ids.bound)\nassert ids.bound <= range_check_builtin.bound // 2, \\\n    f'bound={hex(ids.bound)} is out of the valid range.'\n\nint_value = as_int(ids.value, PRIME)\nq, ids.r = divmod(int_value, ids.div)\n\nassert -ids.bound <= q < ids.bound, \\\n    f'{int_value} / {ids.div} = {q} is out of the range [{-ids.bound}, {ids.bound}).'\n\nids.biased_q = q + ids.bound".as_bytes();
        let mut vm = VirtualMachine::new(
            BigInt::new(Sign::Plus, vec![1, 0, 0, 0, 0, 0, 17, 134217728]),
            vec![(
                "range_check".to_string(),
                Box::new(RangeCheckBuiltinRunner::new(true, bigint!(8), 8)),
            )],
            false,
        );
        for _ in 0..5 {
            vm.segments.add(&mut vm.memory, None);
        }
        //Initialize fp
        vm.run_context.ap = MaybeRelocatable::from((1, 0));
        vm.run_context.fp = MaybeRelocatable::from((0, 6));
        //Insert ids into memory
        vm.memory
            .insert(
                &MaybeRelocatable::from((0, 3)),
                &MaybeRelocatable::from(bigint!(-5)),
            )
            .expect("Unexpected memory insert fail");
        vm.memory
            .insert(
                &MaybeRelocatable::from((0, 4)),
                &MaybeRelocatable::from(bigint!(10)),
            )
            .expect("Unexpected memory insert fail");
        vm.memory
            .insert(
                &MaybeRelocatable::from((0, 5)),
                &MaybeRelocatable::from(bigint!(29)),
            )
            .expect("Unexpected memory insert fail");
        //Create ids
        let mut ids = HashMap::<String, BigInt>::new();
        ids.insert(String::from("r"), bigint!(0));
        ids.insert(String::from("biased_q"), bigint!(1));
        ids.insert(String::from("range_check_ptr"), bigint!(2));
        ids.insert(String::from("div"), bigint!(3));
        ids.insert(String::from("value"), bigint!(4));
        ids.insert(String::from("bound"), bigint!(5));
        //Create references
        vm.references = HashMap::from([
            (
                0,
                HintReference {
                    register: Register::FP,
                    offset1: -6,
                    offset2: 0,
                    inner_dereference: false,
                    ap_tracking_data: None,
                    immediate: None,
                },
            ),
            (
                1,
                HintReference {
                    register: Register::FP,
                    offset1: -5,
                    offset2: 0,
                    inner_dereference: false,
                    ap_tracking_data: None,
                    immediate: None,
                },
            ),
            (
                2,
                HintReference {
                    register: Register::FP,
                    offset1: -4,
                    offset2: 0,
                    inner_dereference: false,
                    ap_tracking_data: None,
                    immediate: None,
                },
            ),
            (
                3,
                HintReference {
                    register: Register::FP,
                    offset1: -3,
                    offset2: 0,
                    inner_dereference: false,
                    ap_tracking_data: None,
                    immediate: None,
                },
            ),
            (
                4,
                HintReference {
                    register: Register::FP,
                    offset1: -2,
                    offset2: 0,
                    inner_dereference: false,
                    ap_tracking_data: None,
                    immediate: None,
                },
            ),
            (
                5,
                HintReference {
                    register: Register::FP,
                    offset1: -1,
                    offset2: 0,
                    inner_dereference: false,
                    ap_tracking_data: None,
                    immediate: None,
                },
            ),
        ]);
        //Execute the hint
        assert_eq!(
            execute_hint(&mut vm, hint_code, ids, &ApTracking::new()),
            Err(VirtualMachineError::OutOfValidRange(
                bigint!(-5),
                bigint_str!(b"10633823966279327296825105735305134080")
            ))
        )
    }

    #[test]
    fn signed_div_rem_no_range_check_builtin() {
        let hint_code = "from starkware.cairo.common.math_utils import as_int, assert_integer\n\nassert_integer(ids.div)\nassert 0 < ids.div <= PRIME // range_check_builtin.bound, \\\n    f'div={hex(ids.div)} is out of the valid range.'\n\nassert_integer(ids.bound)\nassert ids.bound <= range_check_builtin.bound // 2, \\\n    f'bound={hex(ids.bound)} is out of the valid range.'\n\nint_value = as_int(ids.value, PRIME)\nq, ids.r = divmod(int_value, ids.div)\n\nassert -ids.bound <= q < ids.bound, \\\n    f'{int_value} / {ids.div} = {q} is out of the range [{-ids.bound}, {ids.bound}).'\n\nids.biased_q = q + ids.bound".as_bytes();
        let mut vm = VirtualMachine::new(
            BigInt::new(Sign::Plus, vec![1, 0, 0, 0, 0, 0, 17, 134217728]),
            Vec::new(),
            false,
        );
        for _ in 0..5 {
            vm.segments.add(&mut vm.memory, None);
        }
        //Initialize fp
        vm.run_context.ap = MaybeRelocatable::from((1, 0));
        vm.run_context.fp = MaybeRelocatable::from((0, 6));
        //Insert ids into memory
        vm.memory
            .insert(
                &MaybeRelocatable::from((0, 3)),
                &MaybeRelocatable::from(bigint!(5)),
            )
            .expect("Unexpected memory insert fail");
        vm.memory
            .insert(
                &MaybeRelocatable::from((0, 4)),
                &MaybeRelocatable::from(bigint!(10)),
            )
            .expect("Unexpected memory insert fail");
        vm.memory
            .insert(
                &MaybeRelocatable::from((0, 5)),
                &MaybeRelocatable::from(bigint!(29)),
            )
            .expect("Unexpected memory insert fail");
        //Create ids
        let mut ids = HashMap::<String, BigInt>::new();
        ids.insert(String::from("r"), bigint!(0));
        ids.insert(String::from("biased_q"), bigint!(1));
        ids.insert(String::from("range_check_ptr"), bigint!(2));
        ids.insert(String::from("div"), bigint!(3));
        ids.insert(String::from("value"), bigint!(4));
        ids.insert(String::from("bound"), bigint!(5));
        //Create references
        vm.references = HashMap::from([
            (
                0,
                HintReference {
                    register: Register::FP,
                    offset1: -6,
                    offset2: 0,
                    inner_dereference: false,
                    ap_tracking_data: None,
                    immediate: None,
                },
            ),
            (
                1,
                HintReference {
                    register: Register::FP,
                    offset1: -5,
                    offset2: 0,
                    inner_dereference: false,
                    ap_tracking_data: None,
                    immediate: None,
                },
            ),
            (
                2,
                HintReference {
                    register: Register::FP,
                    offset1: -4,
                    offset2: 0,
                    inner_dereference: false,
                    ap_tracking_data: None,
                    immediate: None,
                },
            ),
            (
                3,
                HintReference {
                    register: Register::FP,
                    offset1: -3,
                    offset2: 0,
                    inner_dereference: false,
                    ap_tracking_data: None,
                    immediate: None,
                },
            ),
            (
                4,
                HintReference {
                    register: Register::FP,
                    offset1: -2,
                    offset2: 0,
                    inner_dereference: false,
                    ap_tracking_data: None,
                    immediate: None,
                },
            ),
            (
                5,
                HintReference {
                    register: Register::FP,
                    offset1: -1,
                    offset2: 0,
                    inner_dereference: false,
                    ap_tracking_data: None,
                    immediate: None,
                },
            ),
        ]);

        assert_eq!(
            execute_hint(&mut vm, &hint_code, ids, &ApTracking::new()),
            Err(VirtualMachineError::NoRangeCheckBuiltin)
        );
    }

    #[test]
    fn signed_div_rem_inconsitent_memory() {
        let hint_code = "from starkware.cairo.common.math_utils import as_int, assert_integer\n\nassert_integer(ids.div)\nassert 0 < ids.div <= PRIME // range_check_builtin.bound, \\\n    f'div={hex(ids.div)} is out of the valid range.'\n\nassert_integer(ids.bound)\nassert ids.bound <= range_check_builtin.bound // 2, \\\n    f'bound={hex(ids.bound)} is out of the valid range.'\n\nint_value = as_int(ids.value, PRIME)\nq, ids.r = divmod(int_value, ids.div)\n\nassert -ids.bound <= q < ids.bound, \\\n    f'{int_value} / {ids.div} = {q} is out of the range [{-ids.bound}, {ids.bound}).'\n\nids.biased_q = q + ids.bound".as_bytes();
        let mut vm = VirtualMachine::new(
            BigInt::new(Sign::Plus, vec![1, 0, 0, 0, 0, 0, 17, 134217728]),
            vec![(
                "range_check".to_string(),
                Box::new(RangeCheckBuiltinRunner::new(true, bigint!(8), 8)),
            )],
            false,
        );
        for _ in 0..5 {
            vm.segments.add(&mut vm.memory, None);
        }
        //Initialize fp
        vm.run_context.ap = MaybeRelocatable::from((1, 0));
        vm.run_context.fp = MaybeRelocatable::from((0, 6));
        //Insert ids into memory
        vm.memory
            .insert(
                &MaybeRelocatable::from((0, 1)),
                &MaybeRelocatable::from(bigint!(10)),
            )
            .expect("Unexpected memory insert fail");
        vm.memory
            .insert(
                &MaybeRelocatable::from((0, 3)),
                &MaybeRelocatable::from(bigint!(5)),
            )
            .expect("Unexpected memory insert fail");
        vm.memory
            .insert(
                &MaybeRelocatable::from((0, 4)),
                &MaybeRelocatable::from(bigint!(10)),
            )
            .expect("Unexpected memory insert fail");
        vm.memory
            .insert(
                &MaybeRelocatable::from((0, 5)),
                &MaybeRelocatable::from(bigint!(29)),
            )
            .expect("Unexpected memory insert fail");
        //Create ids
        let mut ids = HashMap::<String, BigInt>::new();
        ids.insert(String::from("r"), bigint!(0));
        ids.insert(String::from("biased_q"), bigint!(1));
        ids.insert(String::from("range_check_ptr"), bigint!(2));
        ids.insert(String::from("div"), bigint!(3));
        ids.insert(String::from("value"), bigint!(4));
        ids.insert(String::from("bound"), bigint!(5));
        //Create references
        vm.references = HashMap::from([
            (
                0,
                HintReference {
                    register: Register::FP,
                    offset1: -6,
                    offset2: 0,
                    inner_dereference: false,
                    ap_tracking_data: None,
                    immediate: None,
                },
            ),
            (
                1,
                HintReference {
                    register: Register::FP,
                    offset1: -5,
                    offset2: 0,
                    inner_dereference: false,
                    ap_tracking_data: None,
                    immediate: None,
                },
            ),
            (
                2,
                HintReference {
                    register: Register::FP,
                    offset1: -4,
                    offset2: 0,
                    inner_dereference: false,
                    ap_tracking_data: None,
                    immediate: None,
                },
            ),
            (
                3,
                HintReference {
                    register: Register::FP,
                    offset1: -3,
                    offset2: 0,
                    inner_dereference: false,
                    ap_tracking_data: None,
                    immediate: None,
                },
            ),
            (
                4,
                HintReference {
                    register: Register::FP,
                    offset1: -2,
                    offset2: 0,
                    inner_dereference: false,
                    ap_tracking_data: None,
                    immediate: None,
                },
            ),
            (
                5,
                HintReference {
                    register: Register::FP,
                    offset1: -1,
                    offset2: 0,
                    inner_dereference: false,
                    ap_tracking_data: None,
                    immediate: None,
                },
            ),
        ]);
        //Execute the hint
        assert_eq!(
            execute_hint(&mut vm, hint_code, ids, &ApTracking::new()),
            Err(VirtualMachineError::MemoryError(
                MemoryError::InconsistentMemory(
                    MaybeRelocatable::from((0, 1)),
                    MaybeRelocatable::Int(bigint!(10)),
                    MaybeRelocatable::Int(bigint!(31))
                )
            ))
        );
    }

    #[test]
    fn signed_div_rem_incorrect_ids() {
        let hint_code = "from starkware.cairo.common.math_utils import as_int, assert_integer\n\nassert_integer(ids.div)\nassert 0 < ids.div <= PRIME // range_check_builtin.bound, \\\n    f'div={hex(ids.div)} is out of the valid range.'\n\nassert_integer(ids.bound)\nassert ids.bound <= range_check_builtin.bound // 2, \\\n    f'bound={hex(ids.bound)} is out of the valid range.'\n\nint_value = as_int(ids.value, PRIME)\nq, ids.r = divmod(int_value, ids.div)\n\nassert -ids.bound <= q < ids.bound, \\\n    f'{int_value} / {ids.div} = {q} is out of the range [{-ids.bound}, {ids.bound}).'\n\nids.biased_q = q + ids.bound".as_bytes();
        let mut vm = VirtualMachine::new(
            BigInt::new(Sign::Plus, vec![1, 0, 0, 0, 0, 0, 17, 134217728]),
            vec![(
                "range_check".to_string(),
                Box::new(RangeCheckBuiltinRunner::new(true, bigint!(8), 8)),
            )],
            false,
        );
        for _ in 0..5 {
            vm.segments.add(&mut vm.memory, None);
        }
        //Initialize fp
        vm.run_context.ap = MaybeRelocatable::from((1, 0));
        vm.run_context.fp = MaybeRelocatable::from((0, 6));
        //Insert ids into memory
        vm.memory
            .insert(
                &MaybeRelocatable::from((0, 3)),
                &MaybeRelocatable::from(bigint!(5)),
            )
            .expect("Unexpected memory insert fail");
        vm.memory
            .insert(
                &MaybeRelocatable::from((0, 4)),
                &MaybeRelocatable::from(bigint!(10)),
            )
            .expect("Unexpected memory insert fail");
        vm.memory
            .insert(
                &MaybeRelocatable::from((0, 5)),
                &MaybeRelocatable::from(bigint!(29)),
            )
            .expect("Unexpected memory insert fail");
        //Create ids
        let mut ids = HashMap::<String, BigInt>::new();
        ids.insert(String::from("r"), bigint!(0));
        ids.insert(String::from("b"), bigint!(1));
        ids.insert(String::from("r"), bigint!(2));
        ids.insert(String::from("d"), bigint!(3));
        ids.insert(String::from("v"), bigint!(4));
        ids.insert(String::from("b"), bigint!(5));
        //Create references
        vm.references = HashMap::from([
            (
                0,
                HintReference {
                    register: Register::FP,
                    offset1: -6,
                    offset2: 0,
                    inner_dereference: false,
                    ap_tracking_data: None,
                    immediate: None,
                },
            ),
            (
                1,
                HintReference {
                    register: Register::FP,
                    offset1: -5,
                    offset2: 0,
                    inner_dereference: false,
                    ap_tracking_data: None,
                    immediate: None,
                },
            ),
            (
                2,
                HintReference {
                    register: Register::FP,
                    offset1: -4,
                    offset2: 0,
                    inner_dereference: false,
                    ap_tracking_data: None,
                    immediate: None,
                },
            ),
            (
                3,
                HintReference {
                    register: Register::FP,
                    offset1: -3,
                    offset2: 0,
                    inner_dereference: false,
                    ap_tracking_data: None,
                    immediate: None,
                },
            ),
            (
                4,
                HintReference {
                    register: Register::FP,
                    offset1: -2,
                    offset2: 0,
                    inner_dereference: false,
                    ap_tracking_data: None,
                    immediate: None,
                },
            ),
            (
                5,
                HintReference {
                    register: Register::FP,
                    offset1: -1,
                    offset2: 0,
                    inner_dereference: false,
                    ap_tracking_data: None,
                    immediate: None,
                },
            ),
        ]);
        //Execute the hint
        assert!(matches!(
            execute_hint(&mut vm, &hint_code, ids, &ApTracking::new()),
            Err(VirtualMachineError::IncorrectIds(_, _))
        ))
    }
    #[test]
    fn run_assert_250_bit_valid() {
        let hint_code = "from starkware.cairo.common.math_utils import as_int\n\n# Correctness check.\nvalue = as_int(ids.value, PRIME) % PRIME\nassert value < ids.UPPER_BOUND, f'{value} is outside of the range [0, 2**250).'\n\n# Calculation for the assertion.\nids.high, ids.low = divmod(ids.value, ids.SHIFT)"
             .as_bytes();
        let mut vm = VirtualMachine::new(
            BigInt::new(Sign::Plus, vec![1, 0, 0, 0, 0, 0, 17, 134217728]),
            Vec::new(),
            false,
        );
        for _ in 0..2 {
            vm.segments.add(&mut vm.memory, None);
        }
        //Initialize fp
        vm.run_context.fp = MaybeRelocatable::from((0, 3));
        //Insert ids into memory
        //ids.value
        vm.memory
            .insert(
                &MaybeRelocatable::from((0, 0)),
                &MaybeRelocatable::from(bigint!(1)),
            )
            .unwrap();
        //Create ids
        let mut ids = HashMap::<String, BigInt>::new();
        ids.insert(String::from("value"), bigint!(0));
        ids.insert(String::from("high"), bigint!(1));
        ids.insert(String::from("low"), bigint!(2));
        //Create references
        vm.references = HashMap::from([
            (
                0,
                HintReference {
                    register: Register::FP,
                    offset1: -3,
                    offset2: 0,
                    inner_dereference: false,
                    ap_tracking_data: None,
                    immediate: None,
                },
            ),
            (
                1,
                HintReference {
                    register: Register::FP,
                    offset1: -2,
                    offset2: 0,
                    inner_dereference: false,
                    ap_tracking_data: None,
                    immediate: None,
                },
            ),
            (
                2,
                HintReference {
                    register: Register::FP,
                    offset1: -1,
                    offset2: 0,
                    inner_dereference: false,
                    ap_tracking_data: None,
                    immediate: None,
                },
            ),
        ]);
        //Execute the hint
        assert_eq!(
            execute_hint(&mut vm, hint_code, ids, &ApTracking::new()),
            Ok(())
        );
        //Hint would return an error if the assertion fails
        //Check ids.high and ids.low values
        assert_eq!(
            vm.memory.get(&MaybeRelocatable::from((0, 1))),
            Ok(Some(&MaybeRelocatable::from(bigint!(0))))
        );
        assert_eq!(
            vm.memory.get(&MaybeRelocatable::from((0, 2))),
            Ok(Some(&MaybeRelocatable::from(bigint!(1))))
        );
    }

    #[test]
    fn run_assert_250_bit_invalid() {
        let hint_code = "from starkware.cairo.common.math_utils import as_int\n\n# Correctness check.\nvalue = as_int(ids.value, PRIME) % PRIME\nassert value < ids.UPPER_BOUND, f'{value} is outside of the range [0, 2**250).'\n\n# Calculation for the assertion.\nids.high, ids.low = divmod(ids.value, ids.SHIFT)"
             .as_bytes();
        let mut vm = VirtualMachine::new(
            BigInt::new(Sign::Plus, vec![1, 0, 0, 0, 0, 0, 17, 134217728]),
            Vec::new(),
            false,
        );
        for _ in 0..2 {
            vm.segments.add(&mut vm.memory, None);
        }
        //Initialize fp
        vm.run_context.fp = MaybeRelocatable::from((0, 3));
        //Insert ids into memory
        //ids.value
        vm.memory
            .insert(
                &MaybeRelocatable::from((0, 0)),
                &MaybeRelocatable::from(bigint!(1).shl(251i32)),
            )
            .unwrap();
        //Create ids
        let mut ids = HashMap::<String, BigInt>::new();
        ids.insert(String::from("value"), bigint!(0));
        ids.insert(String::from("high"), bigint!(1));
        ids.insert(String::from("low"), bigint!(2));
        //Create references
        vm.references = HashMap::from([
            (
                0,
                HintReference {
                    register: Register::FP,
                    offset1: -3,
                    offset2: 0,
                    inner_dereference: false,
                    ap_tracking_data: None,
                    immediate: None,
                },
            ),
            (
                1,
                HintReference {
                    register: Register::FP,
                    offset1: -2,
                    offset2: 0,
                    inner_dereference: false,
                    ap_tracking_data: None,
                    immediate: None,
                },
            ),
            (
                2,
                HintReference {
                    register: Register::FP,
                    offset1: -1,
                    offset2: 0,
                    inner_dereference: false,
                    ap_tracking_data: None,
                    immediate: None,
                },
            ),
        ]);
        //Execute the hint
        assert_eq!(
            execute_hint(&mut vm, hint_code, ids, &ApTracking::new()),
            Err(VirtualMachineError::ValueOutside250BitRange(
                bigint!(1).shl(251i32)
            ))
        );
    }

    #[test]
    fn run_split_felt_ok() {
        let hint_code =
        "from starkware.cairo.common.math_utils import assert_integer\nassert ids.MAX_HIGH < 2**128 and ids.MAX_LOW < 2**128\nassert PRIME - 1 == ids.MAX_HIGH * 2**128 + ids.MAX_LOW\nassert_integer(ids.value)\nids.low = ids.value & ((1 << 128) - 1)\nids.high = ids.value >> 128"
        .as_bytes();
        let mut vm = VirtualMachine::new(
            BigInt::new(Sign::Plus, vec![1, 0, 0, 0, 0, 0, 17, 134217728]),
            vec![(
                "range_check".to_string(),
                Box::new(RangeCheckBuiltinRunner::new(true, bigint!(8), 8)),
            )],
            false,
        );
        for _ in 0..3 {
            vm.segments.add(&mut vm.memory, None);
        }

        //Initialize fp
        vm.run_context.fp = MaybeRelocatable::from((1, 7));

        //Insert ids.value into memory
        vm.memory
            .insert(
                &MaybeRelocatable::from((1, 3)),
                &MaybeRelocatable::from(bigint_str!(b"7335438970432432812899076431678123043273")),
            )
            .unwrap();

        //Insert ids.low pointer into memory
        vm.memory
            .insert(
                &MaybeRelocatable::from((1, 4)),
                &MaybeRelocatable::from((2, 0)),
            )
            .unwrap();

        //Create ids
        let mut ids = HashMap::<String, BigInt>::new();
        ids.insert(String::from("value"), bigint!(0));
        ids.insert(String::from("low"), bigint!(1));
        ids.insert(String::from("high"), bigint!(2));

        //Create references
        vm.references = HashMap::from([
            (
                0,
                HintReference {
                    register: Register::FP,
                    offset1: -4,
                    offset2: 0,
                    inner_dereference: false,
                    ap_tracking_data: None,
                    immediate: None,
                },
            ),
            (
                1,
                HintReference {
                    register: Register::FP,
                    offset1: -3,
                    offset2: 0,
                    inner_dereference: true,
                    ap_tracking_data: None,
                    immediate: None,
                },
            ),
            (
                2,
                HintReference {
                    register: Register::FP,
                    offset1: -3,
                    offset2: 1,
                    inner_dereference: true,
                    ap_tracking_data: None,
                    immediate: None,
                },
            ),
        ]);
        //Execute the hint
        assert_eq!(
            execute_hint(&mut vm, hint_code, ids, &ApTracking::new()),
            Ok(())
        );

        //Check hint memory inserts
        assert_eq!(
            vm.memory.get(&MaybeRelocatable::from((2, 0))),
            Ok(Some(&MaybeRelocatable::from(bigint_str!(
                b"189509265092725080168209675610990602697"
            ))))
        );
        assert_eq!(
            vm.memory.get(&MaybeRelocatable::from((2, 1))),
            Ok(Some(&MaybeRelocatable::from(bigint!(21))))
        );
    }

    #[test]
    fn run_split_felt_incorrect_ids() {
        let hint_code =
        "from starkware.cairo.common.math_utils import assert_integer\nassert ids.MAX_HIGH < 2**128 and ids.MAX_LOW < 2**128\nassert PRIME - 1 == ids.MAX_HIGH * 2**128 + ids.MAX_LOW\nassert_integer(ids.value)\nids.low = ids.value & ((1 << 128) - 1)\nids.high = ids.value >> 128"
        .as_bytes();
        let mut vm = VirtualMachine::new(
            BigInt::new(Sign::Plus, vec![1, 0, 0, 0, 0, 0, 17, 134217728]),
            vec![(
                "range_check".to_string(),
                Box::new(RangeCheckBuiltinRunner::new(true, bigint!(8), 8)),
            )],
            false,
        );
        for _ in 0..3 {
            vm.segments.add(&mut vm.memory, None);
        }

        //Initialize fp
        vm.run_context.fp = MaybeRelocatable::from((1, 7));

        //Insert ids.value into memory
        vm.memory
            .insert(
                &MaybeRelocatable::from((1, 3)),
                &MaybeRelocatable::from(bigint_str!(b"7335438970432432812899076431678123043273")),
            )
            .unwrap();

        //Insert ids.low pointer into memory
        vm.memory
            .insert(
                &MaybeRelocatable::from((1, 4)),
                &MaybeRelocatable::from((2, 0)),
            )
            .unwrap();

        //Create incomplete ids
        let mut incomplete_ids = HashMap::<String, BigInt>::new();
        incomplete_ids.insert(String::from("value"), bigint!(0));

        //Create references
        vm.references = HashMap::from([
            (
                0,
                HintReference {
                    register: Register::FP,
                    offset1: -4,
                    offset2: 0,
                    inner_dereference: false,
                    ap_tracking_data: None,
                    immediate: None,
                },
            ),
            (
                1,
                HintReference {
                    register: Register::FP,
                    offset1: -3,
                    offset2: 0,
                    inner_dereference: true,
                    ap_tracking_data: None,
                    immediate: None,
                },
            ),
            (
                2,
                HintReference {
                    register: Register::FP,
                    offset1: -3,
                    offset2: 1,
                    inner_dereference: true,
                    ap_tracking_data: None,
                    immediate: None,
                },
            ),
        ]);
        //Execute the hint
        assert_eq!(
            execute_hint(&mut vm, hint_code, incomplete_ids, &ApTracking::new()),
            Err(VirtualMachineError::IncorrectIds(
                vec![
                    String::from("high"),
                    String::from("low"),
                    String::from("value"),
                ],
                vec![String::from("value"),],
            ))
        );
    }
    #[test]
    fn run_split_felt_failed_to_get_ids() {
        let hint_code =
        "from starkware.cairo.common.math_utils import assert_integer\nassert ids.MAX_HIGH < 2**128 and ids.MAX_LOW < 2**128\nassert PRIME - 1 == ids.MAX_HIGH * 2**128 + ids.MAX_LOW\nassert_integer(ids.value)\nids.low = ids.value & ((1 << 128) - 1)\nids.high = ids.value >> 128"
        .as_bytes();
        let mut vm = VirtualMachine::new(
            BigInt::new(Sign::Plus, vec![1, 0, 0, 0, 0, 0, 17, 134217728]),
            vec![(
                "range_check".to_string(),
                Box::new(RangeCheckBuiltinRunner::new(true, bigint!(8), 8)),
            )],
            false,
        );
        for _ in 0..3 {
            vm.segments.add(&mut vm.memory, None);
        }

        //Initialize fp
        vm.run_context.fp = MaybeRelocatable::from((1, 7));

        //Insert ids.value into memory
        vm.memory
            .insert(
                &MaybeRelocatable::from((1, 3)),
                &MaybeRelocatable::from(bigint_str!(b"7335438970432432812899076431678123043273")),
            )
            .unwrap();

        //Insert ids.low pointer into memory
        vm.memory
            .insert(
                &MaybeRelocatable::from((1, 4)),
                &MaybeRelocatable::from((2, 0)),
            )
            .unwrap();

        //Create ids
        let mut ids = HashMap::<String, BigInt>::new();
        ids.insert(String::from("value"), bigint!(0));
        ids.insert(String::from("low"), bigint!(1));
        ids.insert(String::from("high"), bigint!(2));

        //Create incorrect references
        vm.references = HashMap::from([
            // Incorrect reference
            (
                0,
                HintReference {
                    register: Register::FP,
                    offset1: 0,
                    offset2: 0,
                    inner_dereference: false,
                    ap_tracking_data: None,
                    immediate: None,
                },
            ),
            (
                1,
                HintReference {
                    register: Register::FP,
                    offset1: -3,
                    offset2: 0,
                    inner_dereference: true,
                    ap_tracking_data: None,
                    immediate: None,
                },
            ),
            (
                2,
                HintReference {
                    register: Register::FP,
                    offset1: -3,
                    offset2: 1,
                    inner_dereference: true,
                    ap_tracking_data: None,
                    immediate: None,
                },
            ),
        ]);
        //Execute the hint
        assert_eq!(
            execute_hint(&mut vm, hint_code, ids, &ApTracking::new()),
            Err(VirtualMachineError::FailedToGetIds)
        );
    }

    #[test]
    fn run_split_felt_fails_first_insert() {
        let hint_code =
        "from starkware.cairo.common.math_utils import assert_integer\nassert ids.MAX_HIGH < 2**128 and ids.MAX_LOW < 2**128\nassert PRIME - 1 == ids.MAX_HIGH * 2**128 + ids.MAX_LOW\nassert_integer(ids.value)\nids.low = ids.value & ((1 << 128) - 1)\nids.high = ids.value >> 128"
        .as_bytes();
        let mut vm = VirtualMachine::new(
            BigInt::new(Sign::Plus, vec![1, 0, 0, 0, 0, 0, 17, 134217728]),
            vec![(
                "range_check".to_string(),
                Box::new(RangeCheckBuiltinRunner::new(true, bigint!(8), 8)),
            )],
            false,
        );
        for _ in 0..3 {
            vm.segments.add(&mut vm.memory, None);
        }

        //Initialize fp
        vm.run_context.fp = MaybeRelocatable::from((1, 7));

        //Insert ids.value into memory
        vm.memory
            .insert(
                &MaybeRelocatable::from((1, 3)),
                &MaybeRelocatable::from(bigint_str!(b"7335438970432432812899076431678123043273")),
            )
            .unwrap();

        //Insert ids.low pointer into memory
        vm.memory
            .insert(
                &MaybeRelocatable::from((1, 4)),
                &MaybeRelocatable::from((2, 0)),
            )
            .unwrap();

        //Create ids
        let mut ids = HashMap::<String, BigInt>::new();
        ids.insert(String::from("value"), bigint!(0));
        ids.insert(String::from("low"), bigint!(1));
        ids.insert(String::from("high"), bigint!(2));

        //Create references
        vm.references = HashMap::from([
            (
                0,
                HintReference {
                    register: Register::FP,
                    offset1: -4,
                    offset2: 0,
                    inner_dereference: false,
                    ap_tracking_data: None,
                    immediate: None,
                },
            ),
            (
                1,
                HintReference {
                    register: Register::FP,
                    offset1: -3,
                    offset2: 0,
                    inner_dereference: true,
                    ap_tracking_data: None,
                    immediate: None,
                },
            ),
            (
                2,
                HintReference {
                    register: Register::FP,
                    offset1: -3,
                    offset2: 1,
                    inner_dereference: true,
                    ap_tracking_data: None,
                    immediate: None,
                },
            ),
        ]);

        // Override MaybeRelocatable::from((2, 0)) memory address so, the hint vm.memory.insert fails
        vm.memory
            .insert(
                &MaybeRelocatable::from((2, 0)),
                &MaybeRelocatable::from(bigint!(99)),
            )
            .unwrap();

        //Execute the hint
        assert_eq!(
            execute_hint(&mut vm, hint_code, ids, &ApTracking::new()),
            Err(VirtualMachineError::MemoryError(
                MemoryError::InconsistentMemory(
                    MaybeRelocatable::from((2, 0)),
                    MaybeRelocatable::from(bigint!(99)),
                    MaybeRelocatable::from(bigint_str!(b"189509265092725080168209675610990602697"))
                )
            ))
        );
    }

    #[test]
    fn run_split_felt_fails_second_insert() {
        let hint_code =
        "from starkware.cairo.common.math_utils import assert_integer\nassert ids.MAX_HIGH < 2**128 and ids.MAX_LOW < 2**128\nassert PRIME - 1 == ids.MAX_HIGH * 2**128 + ids.MAX_LOW\nassert_integer(ids.value)\nids.low = ids.value & ((1 << 128) - 1)\nids.high = ids.value >> 128"
        .as_bytes();
        let mut vm = VirtualMachine::new(
            BigInt::new(Sign::Plus, vec![1, 0, 0, 0, 0, 0, 17, 134217728]),
            vec![(
                "range_check".to_string(),
                Box::new(RangeCheckBuiltinRunner::new(true, bigint!(8), 8)),
            )],
            false,
        );
        for _ in 0..3 {
            vm.segments.add(&mut vm.memory, None);
        }

        //Initialize fp
        vm.run_context.fp = MaybeRelocatable::from((1, 7));

        //Insert ids.value into memory
        vm.memory
            .insert(
                &MaybeRelocatable::from((1, 3)),
                &MaybeRelocatable::from(bigint_str!(b"7335438970432432812899076431678123043273")),
            )
            .unwrap();

        //Insert ids.low pointer into memory
        vm.memory
            .insert(
                &MaybeRelocatable::from((1, 4)),
                &MaybeRelocatable::from((2, 0)),
            )
            .unwrap();

        //Create ids
        let mut ids = HashMap::<String, BigInt>::new();
        ids.insert(String::from("value"), bigint!(0));
        ids.insert(String::from("low"), bigint!(1));
        ids.insert(String::from("high"), bigint!(2));

        //Create references
        vm.references = HashMap::from([
            (
                0,
                HintReference {
                    register: Register::FP,
                    offset1: -4,
                    offset2: 0,
                    inner_dereference: false,
                    ap_tracking_data: None,
                    immediate: None,
                },
            ),
            (
                1,
                HintReference {
                    register: Register::FP,
                    offset1: -3,
                    offset2: 0,
                    inner_dereference: true,
                    ap_tracking_data: None,
                    immediate: None,
                },
            ),
            (
                2,
                HintReference {
                    register: Register::FP,
                    offset1: -3,
                    offset2: 1,
                    inner_dereference: true,
                    ap_tracking_data: None,
                    immediate: None,
                },
            ),
        ]);

        // Override MaybeRelocatable::from((2, 1)) memory address so, the hint vm.memory.insert fails
        vm.memory
            .insert(
                &MaybeRelocatable::from((2, 1)),
                &MaybeRelocatable::from(bigint!(99)),
            )
            .unwrap();

        //Execute the hint
        assert_eq!(
            execute_hint(&mut vm, hint_code, ids, &ApTracking::new()),
            Err(VirtualMachineError::MemoryError(
                MemoryError::InconsistentMemory(
                    MaybeRelocatable::from((2, 1)),
                    MaybeRelocatable::from(bigint!(99)),
                    MaybeRelocatable::from(bigint!(21))
                )
            ))
        );
    }

    #[test]
    fn run_split_felt_value_is_not_integer() {
        let hint_code =
        "from starkware.cairo.common.math_utils import assert_integer\nassert ids.MAX_HIGH < 2**128 and ids.MAX_LOW < 2**128\nassert PRIME - 1 == ids.MAX_HIGH * 2**128 + ids.MAX_LOW\nassert_integer(ids.value)\nids.low = ids.value & ((1 << 128) - 1)\nids.high = ids.value >> 128"
        .as_bytes();
        let mut vm = VirtualMachine::new(
            BigInt::new(Sign::Plus, vec![1, 0, 0, 0, 0, 0, 17, 134217728]),
            vec![(
                "range_check".to_string(),
                Box::new(RangeCheckBuiltinRunner::new(true, bigint!(8), 8)),
            )],
            false,
        );
        for _ in 0..3 {
            vm.segments.add(&mut vm.memory, None);
        }

        //Initialize fp
        vm.run_context.fp = MaybeRelocatable::from((1, 7));

        //Insert insert RelocatableValue in ids.value memory
        vm.memory
            .insert(
                &MaybeRelocatable::from((1, 3)),
                &MaybeRelocatable::from((1, 0)),
            )
            .unwrap();

        //Insert ids.low pointer into memory
        vm.memory
            .insert(
                &MaybeRelocatable::from((1, 4)),
                &MaybeRelocatable::from((2, 0)),
            )
            .unwrap();

        //Create ids
        let mut ids = HashMap::<String, BigInt>::new();
        ids.insert(String::from("value"), bigint!(0));
        ids.insert(String::from("low"), bigint!(1));
        ids.insert(String::from("high"), bigint!(2));

        //Create references
        vm.references = HashMap::from([
            (
                0,
                HintReference {
                    register: Register::FP,
                    offset1: -4,
                    offset2: 0,
                    inner_dereference: false,
                    ap_tracking_data: None,
                    immediate: None,
                },
            ),
            (
                1,
                HintReference {
                    register: Register::FP,
                    offset1: -3,
                    offset2: 0,
                    inner_dereference: true,
                    ap_tracking_data: None,
                    immediate: None,
                },
            ),
            (
                2,
                HintReference {
                    register: Register::FP,
                    offset1: -3,
                    offset2: 1,
                    inner_dereference: true,
                    ap_tracking_data: None,
                    immediate: None,
                },
            ),
        ]);
        //Execute the hint
        assert_eq!(
            execute_hint(&mut vm, hint_code, ids, &ApTracking::new()),
            Err(VirtualMachineError::ExpectedInteger(
                MaybeRelocatable::from((1, 3))
            ))
        );
    }

    #[test]
    fn run_assert_lt_felt_ok() {
        let hint_code =
        "from starkware.cairo.common.math_utils import assert_integer\nassert_integer(ids.a)\nassert_integer(ids.b)\nassert (ids.a % PRIME) < (ids.b % PRIME), \\\n    f'a = {ids.a % PRIME} is not less than b = {ids.b % PRIME}.'"
        .as_bytes();
        let mut vm = VirtualMachine::new(
            BigInt::new(Sign::Plus, vec![1, 0, 0, 0, 0, 0, 17, 134217728]),
            vec![(
                "range_check".to_string(),
                Box::new(RangeCheckBuiltinRunner::new(true, bigint!(8), 8)),
            )],
            false,
        );
        //Initialize memory segements
        for _ in 0..3 {
            vm.segments.add(&mut vm.memory, None);
        }

        //Initialize fp
        vm.run_context.fp = MaybeRelocatable::from((1, 3));

        //Insert ids.a into memory
        vm.memory
            .insert(
                &MaybeRelocatable::from((1, 1)),
                &MaybeRelocatable::from(bigint!(1)),
            )
            .unwrap();

        //Insert ids.b into memory
        vm.memory
            .insert(
                &MaybeRelocatable::from((1, 2)),
                &MaybeRelocatable::from(bigint!(2)),
            )
            .unwrap();

        //Create ids
        let mut ids = HashMap::<String, BigInt>::new();
        ids.insert(String::from("a"), bigint!(0));
        ids.insert(String::from("b"), bigint!(1));

        //Create references
        vm.references = HashMap::from([
            (
                0,
                HintReference {
                    register: Register::FP,
                    offset1: -2,
                    offset2: 0,
                    inner_dereference: false,
                    ap_tracking_data: None,
                    immediate: None,
                },
            ),
            (
                1,
                HintReference {
                    register: Register::FP,
                    offset1: -1,
                    offset2: 0,
                    inner_dereference: false,
                    ap_tracking_data: None,
                    immediate: None,
                },
            ),
        ]);
        //Execute the hint
        assert_eq!(
            execute_hint(&mut vm, hint_code, ids, &ApTracking::new()),
            Ok(())
        );
    }

    #[test]
    fn run_assert_lt_felt_assert_fails() {
        let hint_code =
        "from starkware.cairo.common.math_utils import assert_integer\nassert_integer(ids.a)\nassert_integer(ids.b)\nassert (ids.a % PRIME) < (ids.b % PRIME), \\\n    f'a = {ids.a % PRIME} is not less than b = {ids.b % PRIME}.'"
        .as_bytes();
        let mut vm = VirtualMachine::new(
            BigInt::new(Sign::Plus, vec![1, 0, 0, 0, 0, 0, 17, 134217728]),
            vec![(
                "range_check".to_string(),
                Box::new(RangeCheckBuiltinRunner::new(true, bigint!(8), 8)),
            )],
            false,
        );
        //Initialize memory segements
        for _ in 0..3 {
            vm.segments.add(&mut vm.memory, None);
        }

        //Initialize fp
        vm.run_context.fp = MaybeRelocatable::from((1, 3));

        //Insert ids.a into memory
        vm.memory
            .insert(
                &MaybeRelocatable::from((1, 1)),
                &MaybeRelocatable::from(bigint!(3)),
            )
            .unwrap();

        //Insert ids.b into memory
        vm.memory
            .insert(
                &MaybeRelocatable::from((1, 2)),
                &MaybeRelocatable::from(bigint!(2)),
            )
            .unwrap();

        //Create ids
        let mut ids = HashMap::<String, BigInt>::new();
        ids.insert(String::from("a"), bigint!(0));
        ids.insert(String::from("b"), bigint!(1));

        //Create references
        vm.references = HashMap::from([
            (
                0,
                HintReference {
                    register: Register::FP,
                    offset1: -2,
                    offset2: 0,
                    inner_dereference: false,
                    ap_tracking_data: None,
                    immediate: None,
                },
            ),
            (
                1,
                HintReference {
                    register: Register::FP,
                    offset1: -1,
                    offset2: 0,
                    inner_dereference: false,
                    ap_tracking_data: None,
                    immediate: None,
                },
            ),
        ]);
        //Execute the hint
        assert_eq!(
            execute_hint(&mut vm, hint_code, ids, &ApTracking::new()),
            Err(VirtualMachineError::AssertLtFelt(bigint!(3), bigint!(2)))
        );
    }

    #[test]
    fn run_assert_lt_felt_incorrect_ids() {
        let hint_code =
        "from starkware.cairo.common.math_utils import assert_integer\nassert_integer(ids.a)\nassert_integer(ids.b)\nassert (ids.a % PRIME) < (ids.b % PRIME), \\\n    f'a = {ids.a % PRIME} is not less than b = {ids.b % PRIME}.'"
        .as_bytes();
        let mut vm = VirtualMachine::new(
            BigInt::new(Sign::Plus, vec![1, 0, 0, 0, 0, 0, 17, 134217728]),
            vec![(
                "range_check".to_string(),
                Box::new(RangeCheckBuiltinRunner::new(true, bigint!(8), 8)),
            )],
            false,
        );
        //Initialize memory segements
        for _ in 0..3 {
            vm.segments.add(&mut vm.memory, None);
        }

        //Initialize fp
        vm.run_context.fp = MaybeRelocatable::from((1, 3));

        //Insert ids.a into memory
        vm.memory
            .insert(
                &MaybeRelocatable::from((1, 1)),
                &MaybeRelocatable::from(bigint!(1)),
            )
            .unwrap();

        //Insert ids.b into memory
        vm.memory
            .insert(
                &MaybeRelocatable::from((1, 2)),
                &MaybeRelocatable::from(bigint!(2)),
            )
            .unwrap();

        //Create Incorrects ids
        let mut ids = HashMap::<String, BigInt>::new();
        ids.insert(String::from("a"), bigint!(0));

        //Create references
        vm.references = HashMap::from([
            (
                0,
                HintReference {
                    register: Register::FP,
                    offset1: -2,
                    offset2: 0,
                    inner_dereference: false,
                    ap_tracking_data: None,
                    immediate: None,
                },
            ),
            (
                1,
                HintReference {
                    register: Register::FP,
                    offset1: -1,
                    offset2: 0,
                    inner_dereference: false,
                    ap_tracking_data: None,
                    immediate: None,
                },
            ),
        ]);
        //Execute the hint
        assert_eq!(
            execute_hint(&mut vm, hint_code, ids, &ApTracking::new()),
            Err(VirtualMachineError::IncorrectIds(
                vec![String::from("a"), String::from("b"),],
                vec![String::from("a"),],
            ))
        );
    }

    #[test]
    fn run_assert_lt_felt_incorrect_references() {
        let hint_code =
        "from starkware.cairo.common.math_utils import assert_integer\nassert_integer(ids.a)\nassert_integer(ids.b)\nassert (ids.a % PRIME) < (ids.b % PRIME), \\\n    f'a = {ids.a % PRIME} is not less than b = {ids.b % PRIME}.'"
        .as_bytes();
        let mut vm = VirtualMachine::new(
            BigInt::new(Sign::Plus, vec![1, 0, 0, 0, 0, 0, 17, 134217728]),
            vec![(
                "range_check".to_string(),
                Box::new(RangeCheckBuiltinRunner::new(true, bigint!(8), 8)),
            )],
            false,
        );
        //Initialize memory segements
        for _ in 0..3 {
            vm.segments.add(&mut vm.memory, None);
        }

        //Initialize fp
        vm.run_context.fp = MaybeRelocatable::from((1, 3));

        //Insert ids.a into memory
        vm.memory
            .insert(
                &MaybeRelocatable::from((1, 1)),
                &MaybeRelocatable::from(bigint!(1)),
            )
            .unwrap();

        //Insert ids.b into memory
        // vm.memory
        //     .insert(
        //         &MaybeRelocatable::from((1, 2)),
        //         &MaybeRelocatable::from(bigint!(2)),
        //     )
        //     .unwrap();

        //Create incorrects ids
        let mut ids = HashMap::<String, BigInt>::new();
        ids.insert(String::from("a"), bigint!(0));
        ids.insert(String::from("b"), bigint!(1));

        //Create incorrect references
        vm.references = HashMap::from([
            // Incorrect reference
            (
                0,
                HintReference {
                    register: Register::FP,
                    offset1: 0,
                    offset2: 0,
                    inner_dereference: false,
                    ap_tracking_data: None,
                    immediate: None,
                },
            ),
            (
                1,
                HintReference {
                    register: Register::FP,
                    offset1: -1,
                    offset2: 0,
                    inner_dereference: false,
                    ap_tracking_data: None,
                    immediate: None,
                },
            ),
        ]);
        //Execute the hint
        assert_eq!(
            execute_hint(&mut vm, hint_code, ids, &ApTracking::new()),
            Err(VirtualMachineError::FailedToGetIds)
        );
    }

    #[test]
    fn run_assert_lt_felt_a_is_not_integer() {
        let hint_code =
        "from starkware.cairo.common.math_utils import assert_integer\nassert_integer(ids.a)\nassert_integer(ids.b)\nassert (ids.a % PRIME) < (ids.b % PRIME), \\\n    f'a = {ids.a % PRIME} is not less than b = {ids.b % PRIME}.'"
        .as_bytes();
        let mut vm = VirtualMachine::new(
            BigInt::new(Sign::Plus, vec![1, 0, 0, 0, 0, 0, 17, 134217728]),
            vec![(
                "range_check".to_string(),
                Box::new(RangeCheckBuiltinRunner::new(true, bigint!(8), 8)),
            )],
            false,
        );
        //Initialize memory segements
        for _ in 0..3 {
            vm.segments.add(&mut vm.memory, None);
        }

        //Initialize fp
        vm.run_context.fp = MaybeRelocatable::from((1, 3));

        //Insert ids.a into memory
        vm.memory
            .insert(
                &MaybeRelocatable::from((1, 1)),
                &MaybeRelocatable::from((1, 0)),
            )
            .unwrap();

        //Insert ids.b into memory
        vm.memory
            .insert(
                &MaybeRelocatable::from((1, 2)),
                &MaybeRelocatable::from(bigint!(2)),
            )
            .unwrap();

        //Create ids
        let mut ids = HashMap::<String, BigInt>::new();
        ids.insert(String::from("a"), bigint!(0));
        ids.insert(String::from("b"), bigint!(1));

        //Create references
        vm.references = HashMap::from([
            (
                0,
                HintReference {
                    register: Register::FP,
                    offset1: -2,
                    offset2: 0,
                    inner_dereference: false,
                    ap_tracking_data: None,
                    immediate: None,
                },
            ),
            (
                1,
                HintReference {
                    register: Register::FP,
                    offset1: -1,
                    offset2: 0,
                    inner_dereference: false,
                    ap_tracking_data: None,
                    immediate: None,
                },
            ),
        ]);
        //Execute the hint
        assert_eq!(
            execute_hint(&mut vm, hint_code, ids, &ApTracking::new()),
            Err(VirtualMachineError::ExpectedInteger(
                MaybeRelocatable::from((1, 1))
            ))
        );
    }

    #[test]
    fn run_assert_lt_felt_b_is_not_integer() {
        let hint_code =
        "from starkware.cairo.common.math_utils import assert_integer\nassert_integer(ids.a)\nassert_integer(ids.b)\nassert (ids.a % PRIME) < (ids.b % PRIME), \\\n    f'a = {ids.a % PRIME} is not less than b = {ids.b % PRIME}.'"
        .as_bytes();
        let mut vm = VirtualMachine::new(
            BigInt::new(Sign::Plus, vec![1, 0, 0, 0, 0, 0, 17, 134217728]),
            vec![(
                "range_check".to_string(),
                Box::new(RangeCheckBuiltinRunner::new(true, bigint!(8), 8)),
            )],
            false,
        );
        //Initialize memory segements
        for _ in 0..3 {
            vm.segments.add(&mut vm.memory, None);
        }

        //Initialize fp
        vm.run_context.fp = MaybeRelocatable::from((1, 3));

        //Insert ids.a into memory
        vm.memory
            .insert(
                &MaybeRelocatable::from((1, 1)),
                &MaybeRelocatable::from(bigint!(1)),
            )
            .unwrap();

        //Insert ids.b into memory
        vm.memory
            .insert(
                &MaybeRelocatable::from((1, 2)),
                &MaybeRelocatable::from((1, 0)),
            )
            .unwrap();

        //Create ids
        let mut ids = HashMap::<String, BigInt>::new();
        ids.insert(String::from("a"), bigint!(0));
        ids.insert(String::from("b"), bigint!(1));

        //Create references
        vm.references = HashMap::from([
            (
                0,
                HintReference {
                    register: Register::FP,
                    offset1: -2,
                    offset2: 0,
                    inner_dereference: false,
                    ap_tracking_data: None,
                    immediate: None,
                },
            ),
            (
                1,
                HintReference {
                    register: Register::FP,
                    offset1: -1,
                    offset2: 0,
                    inner_dereference: false,
                    ap_tracking_data: None,
                    immediate: None,
                },
            ),
        ]);
        //Execute the hint
        assert_eq!(
            execute_hint(&mut vm, hint_code, ids, &ApTracking::new()),
            Err(VirtualMachineError::ExpectedInteger(
                MaybeRelocatable::from((1, 2))
            ))
        );
    }

    #[test]
    fn run_assert_lt_felt_ok_failed_to_get_ids() {
        let hint_code =
        "from starkware.cairo.common.math_utils import assert_integer\nassert_integer(ids.a)\nassert_integer(ids.b)\nassert (ids.a % PRIME) < (ids.b % PRIME), \\\n    f'a = {ids.a % PRIME} is not less than b = {ids.b % PRIME}.'"
        .as_bytes();
        let mut vm = VirtualMachine::new(
            BigInt::new(Sign::Plus, vec![1, 0, 0, 0, 0, 0, 17, 134217728]),
            vec![(
                "range_check".to_string(),
                Box::new(RangeCheckBuiltinRunner::new(true, bigint!(8), 8)),
            )],
            false,
        );
        //Initialize memory segements
        for _ in 0..3 {
            vm.segments.add(&mut vm.memory, None);
        }

        //Initialize fp
        vm.run_context.fp = MaybeRelocatable::from((1, 3));

        //Insert ids.a into memory
        vm.memory
            .insert(
                &MaybeRelocatable::from((1, 1)),
                &MaybeRelocatable::from(bigint!(1)),
            )
            .unwrap();

        //Skip insert ids.b into memory
        // vm.memory
        //     .insert(
        //         &MaybeRelocatable::from((1, 2)),
        //         &MaybeRelocatable::from(bigint!(2)),
        //     )
        //     .unwrap();

        //Create incorrects ids
        let mut ids = HashMap::<String, BigInt>::new();
        ids.insert(String::from("a"), bigint!(0));
        ids.insert(String::from("b"), bigint!(1));

        //Create references
        vm.references = HashMap::from([
            (
                0,
                HintReference {
                    register: Register::FP,
                    offset1: -2,
                    offset2: 0,
                    inner_dereference: false,
                    ap_tracking_data: None,
                    immediate: None,
                },
            ),
            (
                1,
                HintReference {
                    register: Register::FP,
                    offset1: -1,
                    offset2: 0,
                    inner_dereference: false,
                    ap_tracking_data: None,
                    immediate: None,
                },
            ),
        ]);
        //Execute the hint
        assert_eq!(
            execute_hint(&mut vm, hint_code, ids, &ApTracking::new()),
            Err(VirtualMachineError::FailedToGetIds)
        );
    }

    #[test]
    fn memcpy_enter_scope_valid() {
        let hint_code = "vm_enter_scope({'n': ids.len})".as_bytes();
        let mut vm = VirtualMachine::new(
            BigInt::new(Sign::Plus, vec![1, 0, 0, 0, 0, 0, 17, 134217728]),
            Vec::new(),
            false,
        );

        // initialize memory segments
        vm.segments.add(&mut vm.memory, None);

        // initialize fp
        vm.run_context.fp = MaybeRelocatable::from((0, 3));

        // insert ids.len into memory
        vm.memory
            .insert(
                &MaybeRelocatable::from((0, 1)),
                &MaybeRelocatable::from(bigint!(5)),
            )
            .unwrap();

        let mut ids = HashMap::<String, BigInt>::new();
        ids.insert(String::from("len"), bigint!(0));

        //Create references
        vm.references = HashMap::from([(
            0,
            HintReference {
                register: Register::FP,
                offset1: -2,
                offset2: 0,
                inner_dereference: false,
                ap_tracking_data: None,
                immediate: None,
            },
        )]);

        assert!(execute_hint(&mut vm, hint_code, ids, &ApTracking::new()).is_ok());
    }

    #[test]
    fn memcpy_enter_scope_invalid() {
        let hint_code = "vm_enter_scope({'n': ids.len})".as_bytes();
        let mut vm = VirtualMachine::new(
            BigInt::new(Sign::Plus, vec![1, 0, 0, 0, 0, 0, 17, 134217728]),
            Vec::new(),
            false,
        );

        // initialize memory segments
        vm.segments.add(&mut vm.memory, None);

        // initialize fp
        vm.run_context.fp = MaybeRelocatable::from((0, 3));

        // insert ids.len into memory
        // we insert a relocatable value in the address of ids.len so that it raises an error.
        vm.memory
            .insert(
                &MaybeRelocatable::from((0, 1)),
                &MaybeRelocatable::from((0, 0)),
            )
            .unwrap();

        let mut ids = HashMap::<String, BigInt>::new();
        ids.insert(String::from("len"), bigint!(0));

        // create references
        vm.references = HashMap::from([(
            0,
            HintReference {
                register: Register::FP,
                offset1: -2,
                offset2: 0,
                inner_dereference: false,
                ap_tracking_data: None,
                immediate: None,
            },
        )]);

        assert_eq!(
            execute_hint(&mut vm, hint_code, ids, &ApTracking::new()),
            Err(VirtualMachineError::ExpectedInteger(
                MaybeRelocatable::from((0, 1))
            ))
        );
    }

    #[test]
    fn memcpy_continue_copying_valid() {
        let hint_code = "n -= 1\nids.continue_copying = 1 if n > 0 else 0".as_bytes();
        let mut vm = VirtualMachine::new(
            BigInt::new(Sign::Plus, vec![1, 0, 0, 0, 0, 0, 17, 134217728]),
            Vec::new(),
            false,
        );

        // initialize memory segments
        vm.segments.add(&mut vm.memory, None);

        // initialize fp
        vm.run_context.fp = MaybeRelocatable::from((0, 3));

        // initialize vm scope with variable `n`
        vm.exec_scopes
            .assign_or_update_variable("n", PyValueType::BigInt(bigint!(1)));

        // initialize ids.continue_copying
        // we create a memory gap so that there is None in (0, 1), the actual addr of continue_copying
        vm.memory
            .insert(
                &MaybeRelocatable::from((0, 2)),
                &MaybeRelocatable::from(bigint!(5)),
            )
            .unwrap();

        let mut ids = HashMap::<String, BigInt>::new();
        ids.insert(String::from("continue_copying"), bigint!(0));

        // create references
        vm.references = HashMap::from([(
            0,
            HintReference {
                register: Register::FP,
                offset1: -2,
                offset2: 0,
                inner_dereference: false,
                ap_tracking_data: None,
                immediate: None,
            },
        )]);

        assert!(execute_hint(&mut vm, hint_code, ids, &ApTracking::new()).is_ok());
    }

    #[test]
    fn memcpy_continue_copying_variable_not_in_scope_error() {
        let hint_code = "n -= 1\nids.continue_copying = 1 if n > 0 else 0".as_bytes();
        let mut vm = VirtualMachine::new(
            BigInt::new(Sign::Plus, vec![1, 0, 0, 0, 0, 0, 17, 134217728]),
            Vec::new(),
            false,
        );

        // initialize memory segments
        vm.segments.add(&mut vm.memory, None);

        // initialize fp
        vm.run_context.fp = MaybeRelocatable::from((0, 3));

        // we don't initialize `n` now:
        /*  vm.exec_scopes
        .assign_or_update_variable("n", PyValueType::BigInt(bigint!(1)));  */

        // initialize ids.continue_copying
        // we create a memory gap so that there is None in (0, 1), the actual addr of continue_copying
        vm.memory
            .insert(
                &MaybeRelocatable::from((0, 2)),
                &MaybeRelocatable::from(bigint!(5)),
            )
            .unwrap();

        let mut ids = HashMap::<String, BigInt>::new();
        ids.insert(String::from("continue_copying"), bigint!(0));

        // create references
        vm.references = HashMap::from([(
            0,
            HintReference {
                register: Register::FP,
                offset1: -2,
                offset2: 0,
                inner_dereference: false,
                ap_tracking_data: None,
                immediate: None,
            },
        )]);

        assert_eq!(
            execute_hint(&mut vm, hint_code, ids, &ApTracking::new()),
            Err(VirtualMachineError::VariableNotInScopeError(
                "n".to_string()
            ))
        );
    }

    #[test]
    fn memcpy_continue_copying_insert_error() {
        let hint_code = "n -= 1\nids.continue_copying = 1 if n > 0 else 0".as_bytes();
        let mut vm = VirtualMachine::new(
            BigInt::new(Sign::Plus, vec![1, 0, 0, 0, 0, 0, 17, 134217728]),
            Vec::new(),
            false,
        );

        // initialize memory segments
        vm.segments.add(&mut vm.memory, None);

        // initialize fp
        vm.run_context.fp = MaybeRelocatable::from((0, 3));

        // initialize with variable `n`
        vm.exec_scopes
            .assign_or_update_variable("n", PyValueType::BigInt(bigint!(1)));

        // initialize ids.continue_copying
        // a value is written in the address so the hint cant insert value there
        vm.memory
            .insert(
                &MaybeRelocatable::from((0, 1)),
                &MaybeRelocatable::from(bigint!(5)),
            )
            .unwrap();

        let mut ids = HashMap::<String, BigInt>::new();
        ids.insert(String::from("continue_copying"), bigint!(0));

        // create references
        vm.references = HashMap::from([(
            0,
            HintReference {
                register: Register::FP,
                offset1: -2,
                offset2: 0,
                inner_dereference: false,
                ap_tracking_data: None,
                immediate: None,
            },
        )]);

        assert_eq!(
            execute_hint(&mut vm, hint_code, ids, &ApTracking::new()),
            Err(VirtualMachineError::MemoryError(
                MemoryError::InconsistentMemory(
                    MaybeRelocatable::from((0, 1)),
                    MaybeRelocatable::from(bigint!(5)),
                    MaybeRelocatable::from(bigint!(0))
                )
            ))
        );
    }

    #[test]
    fn exit_scope_valid() {
        let hint_code = "vm_exit_scope()".as_bytes();
        let mut vm = VirtualMachine::new(
            BigInt::new(Sign::Plus, vec![1, 0, 0, 0, 0, 0, 17, 134217728]),
            Vec::new(),
            false,
        );

        // create new vm scope with dummy variable
        vm.exec_scopes.enter_scope(HashMap::from([(
            String::from("a"),
            PyValueType::BigInt(bigint!(1)),
        )]));

        // initialize memory segments
        vm.segments.add(&mut vm.memory, None);

        assert!(execute_hint(&mut vm, hint_code, HashMap::new(), &ApTracking::new()).is_ok());
    }

    #[test]
    fn exit_scope_invalid() {
        let hint_code = "vm_exit_scope()".as_bytes();
        let mut vm = VirtualMachine::new(
            BigInt::new(Sign::Plus, vec![1, 0, 0, 0, 0, 0, 17, 134217728]),
            Vec::new(),
            false,
        );

        // new vm scope is not created so that the hint raises an error:
        //vm.exec_scopes.enter_scope(HashMap::from([(String::from("a"), PyValueType::BigInt(bigint!(1)))]));

        // initialize memory segments
        vm.segments.add(&mut vm.memory, None);

        assert_eq!(
            execute_hint(&mut vm, hint_code, HashMap::new(), &ApTracking::new()),
            Err(VirtualMachineError::MainScopeError(
                ExecScopeError::ExitMainScopeError
            ))
        );
    }

    #[test]
    fn run_enter_scope() {
        let hint_code = "vm_enter_scope()".as_bytes();
        //Create vm
        let mut vm = VirtualMachine::new(
            BigInt::new(Sign::Plus, vec![1, 0, 0, 0, 0, 0, 17, 134217728]),
            Vec::new(),
            false,
        );
        //Execute the hint
        assert_eq!(
            execute_hint(&mut vm, hint_code, HashMap::new(), &ApTracking::default()),
            Ok(())
        );
        //Check exec_scopes
        let expected_scope = vec![HashMap::new(), HashMap::new()];
        assert_eq!(vm.exec_scopes.data, expected_scope)
    }

    #[test]
    fn unsafe_keccak_valid() {
        let hint_code = "from eth_hash.auto import keccak\n\ndata, length = ids.data, ids.length\n\nif '__keccak_max_size' in globals():\n    assert length <= __keccak_max_size, \\\n        f'unsafe_keccak() can only be used with length<={__keccak_max_size}. ' \\\n        f'Got: length={length}.'\n\nkeccak_input = bytearray()\nfor word_i, byte_i in enumerate(range(0, length, 16)):\n    word = memory[data + word_i]\n    n_bytes = min(16, length - byte_i)\n    assert 0 <= word < 2 ** (8 * n_bytes)\n    keccak_input += word.to_bytes(n_bytes, 'big')\n\nhashed = keccak(keccak_input)\nids.high = int.from_bytes(hashed[:16], 'big')\nids.low = int.from_bytes(hashed[16:32], 'big')".as_bytes();
        let mut vm = VirtualMachine::new(
            BigInt::new(Sign::Plus, vec![1, 0, 0, 0, 0, 0, 17, 134217728]),
            Vec::new(),
            false,
        );

        // initialize memory segments
        vm.segments.add(&mut vm.memory, None);
        vm.segments.add(&mut vm.memory, None);

        // initialize fp
        vm.run_context.fp = MaybeRelocatable::from((0, 4));

        // insert ids.len into memory
        vm.memory
            // length
            .insert(
                &MaybeRelocatable::from((0, 1)),
                &MaybeRelocatable::from(bigint!(3)),
            )
            .unwrap();

        vm.memory
            // data
            .insert(
                &MaybeRelocatable::from((1, 0)),
                &MaybeRelocatable::from(bigint!(1)),
            )
            .unwrap();

        vm.memory
            .insert(
                &MaybeRelocatable::from((1, 1)),
                &MaybeRelocatable::from(bigint!(1)),
            )
            .unwrap();

        vm.memory
            .insert(
                &MaybeRelocatable::from((1, 2)),
                &MaybeRelocatable::from(bigint!(1)),
            )
            .unwrap();

        vm.memory
            // pointer to data
            .insert(
                &MaybeRelocatable::from((0, 2)),
                &MaybeRelocatable::from((1, 0)),
            )
            .unwrap();

        vm.memory
            // we create a memory gap in (0, 3) and (0, 4)
            .insert(
                &MaybeRelocatable::from((0, 5)),
                &MaybeRelocatable::from(bigint!(0)),
            )
            .unwrap();

        let mut ids = HashMap::<String, BigInt>::new();
        ids.insert(String::from("length"), bigint!(0));
        ids.insert(String::from("data"), bigint!(1));
        ids.insert(String::from("high"), bigint!(2));
        ids.insert(String::from("low"), bigint!(3));

        vm.exec_scopes
            .assign_or_update_variable("__keccak_max_size", PyValueType::BigInt(bigint!(500)));

        //Create references
        vm.references = HashMap::from([
            (
                0,
                HintReference {
                    register: Register::FP,
                    offset1: -3,
                    offset2: 0,
                    inner_dereference: false,
                    ap_tracking_data: None,
                    immediate: None,
                },
            ),
            (
                1,
                HintReference {
                    register: Register::FP,
                    offset1: -2,
                    offset2: 0,
                    inner_dereference: false,
                    ap_tracking_data: None,
                    immediate: None,
                },
            ),
            (
                2,
                HintReference {
                    register: Register::FP,
                    offset1: -1,
                    offset2: 0,
                    inner_dereference: false,
                    ap_tracking_data: None,
                    immediate: None,
                },
            ),
            (
                3,
                HintReference {
                    register: Register::FP,
                    offset1: 0,
                    offset2: 0,
                    inner_dereference: false,
                    ap_tracking_data: None,
                    immediate: None,
                },
            ),
        ]);

        assert!(execute_hint(&mut vm, hint_code, ids, &ApTracking::new()).is_ok());
    }

    #[test]
    fn unsafe_keccak_max_size() {
        let hint_code = "from eth_hash.auto import keccak\n\ndata, length = ids.data, ids.length\n\nif '__keccak_max_size' in globals():\n    assert length <= __keccak_max_size, \\\n        f'unsafe_keccak() can only be used with length<={__keccak_max_size}. ' \\\n        f'Got: length={length}.'\n\nkeccak_input = bytearray()\nfor word_i, byte_i in enumerate(range(0, length, 16)):\n    word = memory[data + word_i]\n    n_bytes = min(16, length - byte_i)\n    assert 0 <= word < 2 ** (8 * n_bytes)\n    keccak_input += word.to_bytes(n_bytes, 'big')\n\nhashed = keccak(keccak_input)\nids.high = int.from_bytes(hashed[:16], 'big')\nids.low = int.from_bytes(hashed[16:32], 'big')".as_bytes();
        let mut vm = VirtualMachine::new(
            BigInt::new(Sign::Plus, vec![1, 0, 0, 0, 0, 0, 17, 134217728]),
            Vec::new(),
            false,
        );

        // initialize memory segments
        vm.segments.add(&mut vm.memory, None);
        vm.segments.add(&mut vm.memory, None);

        // initialize fp
        vm.run_context.fp = MaybeRelocatable::from((0, 4));

        // insert ids.len into memory
        vm.memory
            // length
            .insert(
                &MaybeRelocatable::from((0, 1)),
                &MaybeRelocatable::from(bigint!(5)),
            )
            .unwrap();

        vm.memory
            // data
            .insert(
                &MaybeRelocatable::from((1, 0)),
                &MaybeRelocatable::from(bigint!(1)),
            )
            .unwrap();

        vm.memory
            .insert(
                &MaybeRelocatable::from((1, 1)),
                &MaybeRelocatable::from(bigint!(1)),
            )
            .unwrap();

        vm.memory
            .insert(
                &MaybeRelocatable::from((1, 2)),
                &MaybeRelocatable::from(bigint!(1)),
            )
            .unwrap();

        vm.memory
            // pointer to data
            .insert(
                &MaybeRelocatable::from((0, 2)),
                &MaybeRelocatable::from((1, 0)),
            )
            .unwrap();

        vm.memory
            // we create a memory gap in (0, 3) and (0, 4)
            .insert(
                &MaybeRelocatable::from((0, 5)),
                &MaybeRelocatable::from(bigint!(0)),
            )
            .unwrap();

        let mut ids = HashMap::<String, BigInt>::new();
        ids.insert(String::from("length"), bigint!(0));
        ids.insert(String::from("data"), bigint!(1));
        ids.insert(String::from("high"), bigint!(2));
        ids.insert(String::from("low"), bigint!(3));

        vm.exec_scopes
            .assign_or_update_variable("__keccak_max_size", PyValueType::BigInt(bigint!(2)));

        //Create references
        vm.references = HashMap::from([
            (
                0,
                HintReference {
                    register: Register::FP,
                    offset1: -3,
                    offset2: 0,
                    inner_dereference: false,
                    ap_tracking_data: None,
                    immediate: None,
                },
            ),
            (
                1,
                HintReference {
                    register: Register::FP,
                    offset1: -2,
                    offset2: 0,
                    inner_dereference: false,
                    ap_tracking_data: None,
                    immediate: None,
                },
            ),
            (
                2,
                HintReference {
                    register: Register::FP,
                    offset1: -1,
                    offset2: 0,
                    inner_dereference: false,
                    ap_tracking_data: None,
                    immediate: None,
                },
            ),
            (
                3,
                HintReference {
                    register: Register::FP,
                    offset1: 0,
                    offset2: 0,
                    inner_dereference: false,
                    ap_tracking_data: None,
                    immediate: None,
                },
            ),
        ]);

        assert_eq!(
            execute_hint(&mut vm, hint_code, ids, &ApTracking::new()),
            Err(VirtualMachineError::KeccakMaxSize(bigint!(5), bigint!(2)))
        );
    }

    #[test]
    fn unsafe_keccak_invalid_input_length() {
        let hint_code = "from eth_hash.auto import keccak\n\ndata, length = ids.data, ids.length\n\nif '__keccak_max_size' in globals():\n    assert length <= __keccak_max_size, \\\n        f'unsafe_keccak() can only be used with length<={__keccak_max_size}. ' \\\n        f'Got: length={length}.'\n\nkeccak_input = bytearray()\nfor word_i, byte_i in enumerate(range(0, length, 16)):\n    word = memory[data + word_i]\n    n_bytes = min(16, length - byte_i)\n    assert 0 <= word < 2 ** (8 * n_bytes)\n    keccak_input += word.to_bytes(n_bytes, 'big')\n\nhashed = keccak(keccak_input)\nids.high = int.from_bytes(hashed[:16], 'big')\nids.low = int.from_bytes(hashed[16:32], 'big')".as_bytes();
        let mut vm = VirtualMachine::new(
            BigInt::new(Sign::Plus, vec![1, 0, 0, 0, 0, 0, 17, 134217728]),
            Vec::new(),
            false,
        );

        // initialize memory segments
        vm.segments.add(&mut vm.memory, None);
        vm.segments.add(&mut vm.memory, None);

        // initialize fp
        vm.run_context.fp = MaybeRelocatable::from((0, 4));

        // insert ids.len into memory
        vm.memory
            // length
            .insert(
                &MaybeRelocatable::from((0, 1)),
                &MaybeRelocatable::from(bigint_u128!(18446744073709551616)),
            )
            .unwrap();

        vm.memory
            // data
            .insert(
                &MaybeRelocatable::from((1, 0)),
                &MaybeRelocatable::from(bigint!(1)),
            )
            .unwrap();

        vm.memory
            .insert(
                &MaybeRelocatable::from((1, 1)),
                &MaybeRelocatable::from(bigint!(1)),
            )
            .unwrap();

        vm.memory
            .insert(
                &MaybeRelocatable::from((1, 2)),
                &MaybeRelocatable::from(bigint!(1)),
            )
            .unwrap();

        vm.memory
            // pointer to data
            .insert(
                &MaybeRelocatable::from((0, 2)),
                &MaybeRelocatable::from((1, 0)),
            )
            .unwrap();

        vm.memory
            // we create a memory gap in (0, 3) and (0, 4)
            .insert(
                &MaybeRelocatable::from((0, 5)),
                &MaybeRelocatable::from(bigint!(0)),
            )
            .unwrap();

        let mut ids = HashMap::<String, BigInt>::new();
        ids.insert(String::from("length"), bigint!(0));
        ids.insert(String::from("data"), bigint!(1));
        ids.insert(String::from("high"), bigint!(2));
        ids.insert(String::from("low"), bigint!(3));

        //Create references
        vm.references = HashMap::from([
            (
                0,
                HintReference {
                    register: Register::FP,
                    offset1: -3,
                    offset2: 0,
                    inner_dereference: false,
                    ap_tracking_data: None,
                    immediate: None,
                },
            ),
            (
                1,
                HintReference {
                    register: Register::FP,
                    offset1: -2,
                    offset2: 0,
                    inner_dereference: false,
                    ap_tracking_data: None,
                    immediate: None,
                },
            ),
            (
                2,
                HintReference {
                    register: Register::FP,
                    offset1: -1,
                    offset2: 0,
                    inner_dereference: false,
                    ap_tracking_data: None,
                    immediate: None,
                },
            ),
            (
                3,
                HintReference {
                    register: Register::FP,
                    offset1: 0,
                    offset2: 0,
                    inner_dereference: false,
                    ap_tracking_data: None,
                    immediate: None,
                },
            ),
        ]);

        assert!(execute_hint(&mut vm, hint_code, ids, &ApTracking::new()).is_err());
    }

    #[test]
    fn unsafe_keccak_invalid_word_size() {
        let hint_code = "from eth_hash.auto import keccak\n\ndata, length = ids.data, ids.length\n\nif '__keccak_max_size' in globals():\n    assert length <= __keccak_max_size, \\\n        f'unsafe_keccak() can only be used with length<={__keccak_max_size}. ' \\\n        f'Got: length={length}.'\n\nkeccak_input = bytearray()\nfor word_i, byte_i in enumerate(range(0, length, 16)):\n    word = memory[data + word_i]\n    n_bytes = min(16, length - byte_i)\n    assert 0 <= word < 2 ** (8 * n_bytes)\n    keccak_input += word.to_bytes(n_bytes, 'big')\n\nhashed = keccak(keccak_input)\nids.high = int.from_bytes(hashed[:16], 'big')\nids.low = int.from_bytes(hashed[16:32], 'big')".as_bytes();
        let mut vm = VirtualMachine::new(
            BigInt::new(Sign::Plus, vec![1, 0, 0, 0, 0, 0, 17, 134217728]),
            Vec::new(),
            false,
        );

        // initialize memory segments
        vm.segments.add(&mut vm.memory, None);
        vm.segments.add(&mut vm.memory, None);

        // initialize fp
        vm.run_context.fp = MaybeRelocatable::from((0, 4));

        // insert ids.len into memory
        vm.memory
            // length
            .insert(
                &MaybeRelocatable::from((0, 1)),
                &MaybeRelocatable::from(bigint!(3)),
            )
            .unwrap();

        vm.memory
            // data
            .insert(
                &MaybeRelocatable::from((1, 0)),
                &MaybeRelocatable::from(bigint!(-1)),
            )
            .unwrap();

        vm.memory
            .insert(
                &MaybeRelocatable::from((1, 1)),
                &MaybeRelocatable::from(bigint!(1)),
            )
            .unwrap();

        vm.memory
            .insert(
                &MaybeRelocatable::from((1, 2)),
                &MaybeRelocatable::from(bigint!(1)),
            )
            .unwrap();

        vm.memory
            // pointer to data
            .insert(
                &MaybeRelocatable::from((0, 2)),
                &MaybeRelocatable::from((1, 0)),
            )
            .unwrap();

        vm.memory
            // we create a memory gap in (0, 3) and (0, 4)
            .insert(
                &MaybeRelocatable::from((0, 5)),
                &MaybeRelocatable::from(bigint!(0)),
            )
            .unwrap();

        let mut ids = HashMap::<String, BigInt>::new();
        ids.insert(String::from("length"), bigint!(0));
        ids.insert(String::from("data"), bigint!(1));
        ids.insert(String::from("high"), bigint!(2));
        ids.insert(String::from("low"), bigint!(3));

        vm.exec_scopes
            .assign_or_update_variable("__keccak_max_size", PyValueType::BigInt(bigint!(10)));

        //Create references
        vm.references = HashMap::from([
            (
                0,
                HintReference {
                    register: Register::FP,
                    offset1: -3,
                    offset2: 0,
                    inner_dereference: false,
                    ap_tracking_data: None,
                    immediate: None,
                },
            ),
            (
                1,
                HintReference {
                    register: Register::FP,
                    offset1: -2,
                    offset2: 0,
                    inner_dereference: false,
                    ap_tracking_data: None,
                    immediate: None,
                },
            ),
            (
                2,
                HintReference {
                    register: Register::FP,
                    offset1: -1,
                    offset2: 0,
                    inner_dereference: false,
                    ap_tracking_data: None,
                    immediate: None,
                },
            ),
            (
                3,
                HintReference {
                    register: Register::FP,
                    offset1: 0,
                    offset2: 0,
                    inner_dereference: false,
                    ap_tracking_data: None,
                    immediate: None,
                },
            ),
        ]);

        assert_eq!(
            execute_hint(&mut vm, hint_code, ids, &ApTracking::new()),
            Err(VirtualMachineError::InvalidWordSize(bigint!(-1)))
        );
    }
}<|MERGE_RESOLUTION|>--- conflicted
+++ resolved
@@ -5,11 +5,7 @@
 use crate::serde::deserialize_program::ApTracking;
 use crate::types::instruction::Register;
 use crate::vm::errors::vm_errors::VirtualMachineError;
-<<<<<<< HEAD
 use crate::vm::hints::blake2s_utils::{compute_blake2s, finalize_blake2s};
-=======
-use crate::vm::hints::blake2s_utils::compute_blake2s;
->>>>>>> 7a903b4e
 use crate::vm::hints::dict_hint_utils::{
     default_dict_new, dict_new, dict_read, dict_squash_copy_dict, dict_squash_update_ptr,
     dict_update, dict_write,
@@ -136,13 +132,10 @@
         Ok("memory[ap] = 1 if 0 <= (ids.a.high % PRIME) < 2 ** 127 else 0") => uint256_signed_nn(vm, ids, None),
         Ok("a = (ids.a.high << 128) + ids.a.low\ndiv = (ids.div.high << 128) + ids.div.low\nquotient, remainder = divmod(a, div)\n\nids.quotient.low = quotient & ((1 << 128) - 1)\nids.quotient.high = quotient >> 128\nids.remainder.low = remainder & ((1 << 128) - 1)\nids.remainder.high = remainder >> 128"
         ) => uint256_unsigned_div_rem(vm, ids, None),
-<<<<<<< HEAD
         Ok("# Add dummy pairs of input and output.\nfrom starkware.cairo.common.cairo_blake2s.blake2s_utils import IV, blake2s_compress\n\n_n_packed_instances = int(ids.N_PACKED_INSTANCES)\nassert 0 <= _n_packed_instances < 20\n_blake2s_input_chunk_size_felts = int(ids.INPUT_BLOCK_FELTS)\nassert 0 <= _blake2s_input_chunk_size_felts < 100\n\nmessage = [0] * _blake2s_input_chunk_size_felts\nmodified_iv = [IV[0] ^ 0x01010020] + IV[1:]\noutput = blake2s_compress(\n    message=message,\n    h=modified_iv,\n    t0=0,\n    t1=0,\n    f0=0xffffffff,\n    f1=0,\n)\npadding = (modified_iv + message + [0, 0xffffffff] + output) * (_n_packed_instances - 1)\nsegments.write_arg(ids.blake2s_ptr_end, padding)"
         ) => finalize_blake2s(vm, ids, Some(ap_tracking)),
-=======
         Ok("from eth_hash.auto import keccak\n\ndata, length = ids.data, ids.length\n\nif '__keccak_max_size' in globals():\n    assert length <= __keccak_max_size, \\\n        f'unsafe_keccak() can only be used with length<={__keccak_max_size}. ' \\\n        f'Got: length={length}.'\n\nkeccak_input = bytearray()\nfor word_i, byte_i in enumerate(range(0, length, 16)):\n    word = memory[data + word_i]\n    n_bytes = min(16, length - byte_i)\n    assert 0 <= word < 2 ** (8 * n_bytes)\n    keccak_input += word.to_bytes(n_bytes, 'big')\n\nhashed = keccak(keccak_input)\nids.high = int.from_bytes(hashed[:16], 'big')\nids.low = int.from_bytes(hashed[16:32], 'big')"
         ) => unsafe_keccak(vm, ids, None),
->>>>>>> 7a903b4e
         Ok(hint_code) => Err(VirtualMachineError::UnknownHint(String::from(hint_code))),
         Err(_) => Err(VirtualMachineError::InvalidHintEncoding(
             vm.run_context.pc.clone(),
