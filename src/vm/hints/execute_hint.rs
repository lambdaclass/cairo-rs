use std::collections::HashMap;

use num_bigint::BigInt;

use crate::serde::deserialize_program::ApTracking;
use crate::types::instruction::Register;
use crate::vm::errors::vm_errors::VirtualMachineError;
use crate::vm::hints::dict_hint_utils::{
    default_dict_new, dict_new, dict_read, dict_squash_copy_dict, dict_squash_update_ptr,
    dict_update, dict_write,
};
use crate::vm::hints::find_element_hint::{find_element, search_sorted_lower};
use crate::vm::hints::hint_utils::{
    add_segment, assert_250_bit, assert_le_felt, assert_lt_felt, assert_nn, assert_not_equal,
    assert_not_zero, enter_scope, exit_scope, is_le_felt, is_nn, is_nn_out_of_range, is_positive,
    memcpy_continue_copying, memcpy_enter_scope, signed_div_rem, split_felt, split_int,
    split_int_assert_range, sqrt, unsigned_div_rem,
};
use crate::vm::hints::memset_utils::{memset_continue_loop, memset_enter_scope};
use crate::vm::hints::pow_utils::pow;
use crate::vm::hints::set::set_add;
use crate::vm::hints::squash_dict_utils::{
    squash_dict, squash_dict_inner_assert_len_keys, squash_dict_inner_check_access_index,
    squash_dict_inner_continue_loop, squash_dict_inner_first_iteration,
    squash_dict_inner_len_assert, squash_dict_inner_next_key, squash_dict_inner_skip_loop,
    squash_dict_inner_used_accesses_assert,
};
<<<<<<< HEAD
use crate::vm::hints::uint256_utils::{split_64, uint256_add};
use crate::vm::hints::usort::{
    usort_body, usort_enter_scope, verify_multiplicity_assert, verify_multiplicity_body,
    verify_usort,
=======
use crate::vm::hints::uint256_utils::{
    split_64, uint256_add, uint256_signed_nn, uint256_sqrt, uint256_unsigned_div_rem,
>>>>>>> 2c268962
};
use crate::vm::vm_core::VirtualMachine;

#[derive(Debug, PartialEq, Clone)]
pub struct HintReference {
    pub register: Register,
    pub offset1: i32,
    pub offset2: i32,
    pub inner_dereference: bool,
    pub ap_tracking_data: Option<ApTracking>,
}

pub fn execute_hint(
    vm: &mut VirtualMachine,
    hint_code: &[u8],
    ids: HashMap<String, BigInt>,
    ap_tracking: &ApTracking,
) -> Result<(), VirtualMachineError> {
    match std::str::from_utf8(hint_code) {
        Ok("memory[ap] = segments.add()") => add_segment(vm),
        Ok("memory[ap] = 0 if 0 <= (ids.a % PRIME) < range_check_builtin.bound else 1") => is_nn(vm, ids, None),
        Ok("memory[ap] = 0 if 0 <= ((-ids.a - 1) % PRIME) < range_check_builtin.bound else 1") => {
            is_nn_out_of_range(vm, ids, None)
        }
        Ok("memory[ap] = 0 if (ids.a % PRIME) <= (ids.b % PRIME) else 1") => is_le_felt(vm, ids, None),
        Ok("from starkware.cairo.common.math_utils import assert_integer\nassert_integer(ids.a)\nassert_integer(ids.b)\na = ids.a % PRIME\nb = ids.b % PRIME\nassert a <= b, f'a = {a} is not less than or equal to b = {b}.'\n\nids.small_inputs = int(\n    a < range_check_builtin.bound and (b - a) < range_check_builtin.bound)",
        ) => assert_le_felt(vm, ids, None),
        Ok("from starkware.cairo.common.math_utils import as_int\n\n# Correctness check.\nvalue = as_int(ids.value, PRIME) % PRIME\nassert value < ids.UPPER_BOUND, f'{value} is outside of the range [0, 2**250).'\n\n# Calculation for the assertion.\nids.high, ids.low = divmod(ids.value, ids.SHIFT)",
        ) => assert_250_bit(vm, ids, None),
        Ok("from starkware.cairo.common.math_utils import is_positive\nids.is_positive = 1 if is_positive(\n    value=ids.value, prime=PRIME, rc_bound=range_check_builtin.bound) else 0"
        ) => is_positive(vm, ids, Some(ap_tracking)),
        Ok("assert ids.value == 0, 'split_int(): value is out of range.'"
        ) => split_int_assert_range(vm, ids, None),
        Ok("memory[ids.output] = res = (int(ids.value) % PRIME) % ids.base\nassert res < ids.bound, f'split_int(): Limb {res} is out of range.'"
        ) => split_int(vm, ids, None),
        Ok("from starkware.cairo.lang.vm.relocatable import RelocatableValue\nboth_ints = isinstance(ids.a, int) and isinstance(ids.b, int)\nboth_relocatable = (\n    isinstance(ids.a, RelocatableValue) and isinstance(ids.b, RelocatableValue) and\n    ids.a.segment_index == ids.b.segment_index)\nassert both_ints or both_relocatable, \\\n    f'assert_not_equal failed: non-comparable values: {ids.a}, {ids.b}.'\nassert (ids.a - ids.b) % PRIME != 0, f'assert_not_equal failed: {ids.a} = {ids.b}.'"
        ) => assert_not_equal(vm, ids, None),
        Ok("from starkware.cairo.common.math_utils import assert_integer\nassert_integer(ids.a)\nassert 0 <= ids.a % PRIME < range_check_builtin.bound, f'a = {ids.a} is out of range.'"
        ) => assert_nn(vm, ids, None),
        Ok("from starkware.python.math_utils import isqrt\nvalue = ids.value % PRIME\nassert value < 2 ** 250, f\"value={value} is outside of the range [0, 2**250).\"\nassert 2 ** 250 < PRIME\nids.root = isqrt(value)"
        ) => sqrt(vm, ids, None),
        Ok("from starkware.cairo.common.math_utils import assert_integer\nassert_integer(ids.value)\nassert ids.value % PRIME != 0, f'assert_not_zero failed: {ids.value} = 0.'"
        ) => assert_not_zero(vm, ids, None),
        Ok("vm_exit_scope()") => exit_scope(vm),
        Ok("vm_enter_scope({'n': ids.len})") => memcpy_enter_scope(vm, ids, Some(ap_tracking)),
        Ok("vm_enter_scope({'n': ids.n})") => memset_enter_scope(vm, ids, Some(ap_tracking)),
        Ok("n -= 1\nids.continue_copying = 1 if n > 0 else 0") => memcpy_continue_copying(vm, ids, Some(ap_tracking)),
        Ok("n -= 1\nids.continue_loop = 1 if n > 0 else 0") => memset_continue_loop(vm, ids, Some(ap_tracking)),
        Ok("from starkware.cairo.common.math_utils import assert_integer\nassert ids.MAX_HIGH < 2**128 and ids.MAX_LOW < 2**128\nassert PRIME - 1 == ids.MAX_HIGH * 2**128 + ids.MAX_LOW\nassert_integer(ids.value)\nids.low = ids.value & ((1 << 128) - 1)\nids.high = ids.value >> 128"
        ) => split_felt(vm, ids, None),
        Ok("from starkware.cairo.common.math_utils import assert_integer\nassert_integer(ids.div)\nassert 0 < ids.div <= PRIME // range_check_builtin.bound, \\\n    f'div={hex(ids.div)} is out of the valid range.'\nids.q, ids.r = divmod(ids.value, ids.div)"
        ) => unsigned_div_rem(vm, ids, None),
        Ok("from starkware.cairo.common.math_utils import as_int, assert_integer\n\nassert_integer(ids.div)\nassert 0 < ids.div <= PRIME // range_check_builtin.bound, \\\n    f'div={hex(ids.div)} is out of the valid range.'\n\nassert_integer(ids.bound)\nassert ids.bound <= range_check_builtin.bound // 2, \\\n    f'bound={hex(ids.bound)} is out of the valid range.'\n\nint_value = as_int(ids.value, PRIME)\nq, ids.r = divmod(int_value, ids.div)\n\nassert -ids.bound <= q < ids.bound, \\\n    f'{int_value} / {ids.div} = {q} is out of the range [{-ids.bound}, {ids.bound}).'\n\nids.biased_q = q + ids.bound"
        ) => signed_div_rem(vm, ids, None),
        Ok("from starkware.cairo.common.math_utils import assert_integer\nassert_integer(ids.a)\nassert_integer(ids.b)\nassert (ids.a % PRIME) < (ids.b % PRIME), \\\n    f'a = {ids.a % PRIME} is not less than b = {ids.b % PRIME}.'"
        ) => assert_lt_felt(vm, ids, None),
        Ok("array_ptr = ids.array_ptr\nelm_size = ids.elm_size\nassert isinstance(elm_size, int) and elm_size > 0, \\\n    f'Invalid value for elm_size. Got: {elm_size}.'\nkey = ids.key\n\nif '__find_element_index' in globals():\n    ids.index = __find_element_index\n    found_key = memory[array_ptr + elm_size * __find_element_index]\n    assert found_key == key, \\\n        f'Invalid index found in __find_element_index. index: {__find_element_index}, ' \\\n        f'expected key {key}, found key: {found_key}.'\n    # Delete __find_element_index to make sure it's not used for the next calls.\n    del __find_element_index\nelse:\n    n_elms = ids.n_elms\n    assert isinstance(n_elms, int) and n_elms >= 0, \\\n        f'Invalid value for n_elms. Got: {n_elms}.'\n    if '__find_element_max_size' in globals():\n        assert n_elms <= __find_element_max_size, \\\n            f'find_element() can only be used with n_elms<={__find_element_max_size}. ' \\\n            f'Got: n_elms={n_elms}.'\n\n    for i in range(n_elms):\n        if memory[array_ptr + elm_size * i] == key:\n            ids.index = i\n            break\n    else:\n        raise ValueError(f'Key {key} was not found.')"
        ) => find_element(vm, ids, None),
        Ok("array_ptr = ids.array_ptr\nelm_size = ids.elm_size\nassert isinstance(elm_size, int) and elm_size > 0, \\\n    f'Invalid value for elm_size. Got: {elm_size}.'\n\nn_elms = ids.n_elms\nassert isinstance(n_elms, int) and n_elms >= 0, \\\n    f'Invalid value for n_elms. Got: {n_elms}.'\nif '__find_element_max_size' in globals():\n    assert n_elms <= __find_element_max_size, \\\n        f'find_element() can only be used with n_elms<={__find_element_max_size}. ' \\\n        f'Got: n_elms={n_elms}.'\n\nfor i in range(n_elms):\n    if memory[array_ptr + elm_size * i] >= ids.key:\n        ids.index = i\n        break\nelse:\n    ids.index = n_elms"
        ) => search_sorted_lower(vm, ids, None),
        Ok("ids.locs.bit = (ids.prev_locs.exp % PRIME) & 1") => pow(vm, ids, Some(ap_tracking)),
        Ok("assert ids.elm_size > 0\nassert ids.set_ptr <= ids.set_end_ptr\nelm_list = memory.get_range(ids.elm_ptr, ids.elm_size)\nfor i in range(0, ids.set_end_ptr - ids.set_ptr, ids.elm_size):\n    if memory.get_range(ids.set_ptr + i, ids.elm_size) == elm_list:\n        ids.index = i // ids.elm_size\n        ids.is_elm_in_set = 1\n        break\nelse:\n    ids.is_elm_in_set = 0") => set_add(vm, ids, None),
        Ok("if '__dict_manager' not in globals():\n    from starkware.cairo.common.dict import DictManager\n    __dict_manager = DictManager()\n\nmemory[ap] = __dict_manager.new_dict(segments, initial_dict)\ndel initial_dict"
        ) => dict_new(vm),
        Ok("dict_tracker = __dict_manager.get_tracker(ids.dict_ptr)\ndict_tracker.current_ptr += ids.DictAccess.SIZE\nids.value = dict_tracker.data[ids.key]"
        ) => dict_read(vm, ids, None),
        Ok("dict_tracker = __dict_manager.get_tracker(ids.dict_ptr)\ndict_tracker.current_ptr += ids.DictAccess.SIZE\nids.dict_ptr.prev_value = dict_tracker.data[ids.key]\ndict_tracker.data[ids.key] = ids.new_value"
        ) => dict_write(vm, ids, None),
        Ok("if '__dict_manager' not in globals():\n    from starkware.cairo.common.dict import DictManager\n    __dict_manager = DictManager()\n\nmemory[ap] = __dict_manager.new_default_dict(segments, ids.default_value)"
        ) => default_dict_new(vm, ids, Some(ap_tracking)),
        Ok("current_access_indices = sorted(access_indices[key])[::-1]\ncurrent_access_index = current_access_indices.pop()\nmemory[ids.range_check_ptr] = current_access_index"
        ) => squash_dict_inner_first_iteration(vm, ids, Some(ap_tracking)),
        Ok("ids.should_skip_loop = 0 if current_access_indices else 1"
        ) => squash_dict_inner_skip_loop(vm, ids, Some(ap_tracking)),
        Ok("new_access_index = current_access_indices.pop()\nids.loop_temps.index_delta_minus1 = new_access_index - current_access_index - 1\ncurrent_access_index = new_access_index"
        ) => squash_dict_inner_check_access_index(vm, ids, Some(ap_tracking)),
        Ok("ids.loop_temps.should_continue = 1 if current_access_indices else 0"
        ) => squash_dict_inner_continue_loop(vm, ids, Some(ap_tracking)),
        Ok("assert len(keys) == 0") => squash_dict_inner_assert_len_keys(vm),
        Ok("assert len(current_access_indices) == 0") => squash_dict_inner_len_assert(vm),
        Ok("assert ids.n_used_accesses == len(access_indices[key])") => squash_dict_inner_used_accesses_assert(vm, ids, Some(ap_tracking)),
        Ok("assert len(keys) > 0, 'No keys left but remaining_accesses > 0.'\nids.next_key = key = keys.pop()"
        ) => squash_dict_inner_next_key(vm, ids, Some(ap_tracking)),
        Ok("dict_access_size = ids.DictAccess.SIZE\naddress = ids.dict_accesses.address_\nassert ids.ptr_diff % dict_access_size == 0, \\\n    'Accesses array size must be divisible by DictAccess.SIZE'\nn_accesses = ids.n_accesses\nif '__squash_dict_max_size' in globals():\n    assert n_accesses <= __squash_dict_max_size, \\\n        f'squash_dict() can only be used with n_accesses<={__squash_dict_max_size}. ' \\\n        f'Got: n_accesses={n_accesses}.'\n# A map from key to the list of indices accessing it.\naccess_indices = {}\nfor i in range(n_accesses):\n    key = memory[address + dict_access_size * i]\n    access_indices.setdefault(key, []).append(i)\n# Descending list of keys.\nkeys = sorted(access_indices.keys(), reverse=True)\n# Are the keys used bigger than range_check bound.\nids.big_keys = 1 if keys[0] >= range_check_builtin.bound else 0\nids.first_key = key = keys.pop()"
        ) => squash_dict(vm, ids, Some(ap_tracking)),
        Ok("vm_enter_scope()") => enter_scope(vm),
        Ok("# Verify dict pointer and prev value.\ndict_tracker = __dict_manager.get_tracker(ids.dict_ptr)\ncurrent_value = dict_tracker.data[ids.key]\nassert current_value == ids.prev_value, \\\n    f'Wrong previous value in dict. Got {ids.prev_value}, expected {current_value}.'\n\n# Update value.\ndict_tracker.data[ids.key] = ids.new_value\ndict_tracker.current_ptr += ids.DictAccess.SIZE"
        ) => dict_update(vm, ids, None),
        Ok("# Prepare arguments for dict_new. In particular, the same dictionary values should be copied\n# to the new (squashed) dictionary.\nvm_enter_scope({\n    # Make __dict_manager accessible.\n    '__dict_manager': __dict_manager,\n    # Create a copy of the dict, in case it changes in the future.\n    'initial_dict': dict(__dict_manager.get_dict(ids.dict_accesses_end)),\n})"
        ) => dict_squash_copy_dict(vm, ids, Some(ap_tracking)),
        Ok("# Update the DictTracker's current_ptr to point to the end of the squashed dict.\n__dict_manager.get_tracker(ids.squashed_dict_start).current_ptr = \\\n    ids.squashed_dict_end.address_"
        ) => dict_squash_update_ptr(vm, ids, Some(ap_tracking)),
        Ok("sum_low = ids.a.low + ids.b.low\nids.carry_low = 1 if sum_low >= ids.SHIFT else 0\nsum_high = ids.a.high + ids.b.high + ids.carry_low\nids.carry_high = 1 if sum_high >= ids.SHIFT else 0"
        ) => uint256_add(vm, ids, None),
        Ok("ids.low = ids.a & ((1<<64) - 1)\nids.high = ids.a >> 64") => split_64(vm, ids, None),
<<<<<<< HEAD
        Ok("vm_enter_scope(dict(__usort_max_size = globals().get('__usort_max_size')))"
        ) => usort_enter_scope(vm),
        Ok("from collections import defaultdict\n\ninput_ptr = ids.input\ninput_len = int(ids.input_len)\nif __usort_max_size is not None:\n    assert input_len <= __usort_max_size, (\n        f\"usort() can only be used with input_len<={__usort_max_size}. \"\n        f\"Got: input_len={input_len}.\"\n    )\n\npositions_dict = defaultdict(list)\nfor i in range(input_len):\n    val = memory[input_ptr + i]\n    positions_dict[val].append(i)\n\noutput = sorted(positions_dict.keys())\nids.output_len = len(output)\nids.output = segments.gen_arg(output)\nids.multiplicities = segments.gen_arg([len(positions_dict[k]) for k in output])"
        ) => usort_body(vm, &ids, None),
        Ok("last_pos = 0\npositions = positions_dict[ids.value][::-1]"
        ) => verify_usort(vm, &ids, None),
        Ok("assert len(positions) == 0") => verify_multiplicity_assert(vm),
        Ok("current_pos = positions.pop()\nids.next_item_index = current_pos - last_pos\nlast_pos = current_pos + 1"
        ) => verify_multiplicity_body(vm, &ids, None),
=======
        Ok("from starkware.python.math_utils import isqrt\nn = (ids.n.high << 128) + ids.n.low\nroot = isqrt(n)\nassert 0 <= root < 2 ** 128\nids.root.low = root\nids.root.high = 0") => uint256_sqrt(vm, ids, None),
        Ok("memory[ap] = 1 if 0 <= (ids.a.high % PRIME) < 2 ** 127 else 0") => uint256_signed_nn(vm, ids, None),
        Ok("a = (ids.a.high << 128) + ids.a.low\ndiv = (ids.div.high << 128) + ids.div.low\nquotient, remainder = divmod(a, div)\n\nids.quotient.low = quotient & ((1 << 128) - 1)\nids.quotient.high = quotient >> 128\nids.remainder.low = remainder & ((1 << 128) - 1)\nids.remainder.high = remainder >> 128") => uint256_unsigned_div_rem(vm, ids, None),
>>>>>>> 2c268962
        Ok(hint_code) => Err(VirtualMachineError::UnknownHint(String::from(hint_code))),
        Err(_) => Err(VirtualMachineError::InvalidHintEncoding(
            vm.run_context.pc.clone(),
        )),
    }
}
#[cfg(test)]
mod tests {
    use std::ops::Shl;

    use crate::bigint_str;
    use crate::math_utils::as_int;
    use crate::relocatable;
    use crate::types::exec_scope::PyValueType;
    use crate::types::relocatable::MaybeRelocatable;
    use crate::types::relocatable::Relocatable;
    use crate::vm::errors::{exec_scope_errors::ExecScopeError, memory_errors::MemoryError};
    use crate::{bigint, vm::runners::builtin_runner::RangeCheckBuiltinRunner};
    use num_bigint::{BigInt, Sign};
    use num_traits::FromPrimitive;

    use super::*;

    #[test]
    fn run_alloc_hint_empty_memory() {
        let hint_code = "memory[ap] = segments.add()".as_bytes();
        let mut vm = VirtualMachine::new(
            BigInt::new(Sign::Plus, vec![1, 0, 0, 0, 0, 0, 17, 134217728]),
            //ap value is (0,0)
            Vec::new(),
            false,
        );
        //ids and references are not needed for this test
        execute_hint(&mut vm, hint_code, HashMap::new(), &ApTracking::new())
            .expect("Error while executing hint");
        //first new segment is added
        assert_eq!(vm.segments.num_segments, 1);
        //new segment base (0,0) is inserted into ap (0,0)
        assert_eq!(
            vm.memory.get(&MaybeRelocatable::from((0, 0))),
            Ok(Some(&MaybeRelocatable::from((0, 0))))
        );
    }

    #[test]
    fn run_alloc_hint_preset_memory() {
        let hint_code = "memory[ap] = segments.add()".as_bytes();
        let mut vm = VirtualMachine::new(
            BigInt::new(Sign::Plus, vec![1, 0, 0, 0, 0, 0, 17, 134217728]),
            Vec::new(),
            false,
        );
        //Add 3 segments to the memory
        for _ in 0..3 {
            vm.segments.add(&mut vm.memory, None);
        }
        vm.run_context.ap = MaybeRelocatable::from((2, 6));
        //ids and references are not needed for this test
        execute_hint(&mut vm, hint_code, HashMap::new(), &ApTracking::new())
            .expect("Error while executing hint");
        //Segment N°4 is added
        assert_eq!(vm.segments.num_segments, 4);
        //new segment base (3,0) is inserted into ap (2,6)
        assert_eq!(
            vm.memory.get(&MaybeRelocatable::from((2, 6))),
            Ok(Some(&MaybeRelocatable::from((3, 0))))
        );
    }

    #[test]
    fn run_alloc_hint_ap_is_not_empty() {
        let hint_code = "memory[ap] = segments.add()".as_bytes();
        let mut vm = VirtualMachine::new(
            BigInt::new(Sign::Plus, vec![1, 0, 0, 0, 0, 0, 17, 134217728]),
            Vec::new(),
            false,
        );
        //Add 3 segments to the memory
        for _ in 0..3 {
            vm.segments.add(&mut vm.memory, None);
        }
        vm.run_context.ap = MaybeRelocatable::from((2, 6));
        //Insert something into ap
        vm.memory
            .insert(
                &MaybeRelocatable::from((2, 6)),
                &MaybeRelocatable::from((2, 6)),
            )
            .unwrap();
        //ids and references are not needed for this test
        assert_eq!(
            execute_hint(&mut vm, hint_code, HashMap::new(), &ApTracking::new()),
            Err(VirtualMachineError::MemoryError(
                MemoryError::InconsistentMemory(
                    MaybeRelocatable::from((2, 6)),
                    MaybeRelocatable::from((2, 6)),
                    MaybeRelocatable::from((3, 0))
                )
            ))
        );
    }

    #[test]
    fn run_unknown_hint() {
        let hint_code = "random_invalid_code".as_bytes();
        let mut vm = VirtualMachine::new(
            BigInt::new(Sign::Plus, vec![1, 0, 0, 0, 0, 0, 17, 134217728]),
            Vec::new(),
            false,
        );

        assert_eq!(
            execute_hint(&mut vm, hint_code, HashMap::new(), &ApTracking::new()),
            Err(VirtualMachineError::UnknownHint(
                String::from_utf8(hint_code.to_vec()).unwrap()
            ))
        );
    }

    #[test]
    fn run_is_nn_hint_false() {
        let hint_code =
            "memory[ap] = 0 if 0 <= (ids.a % PRIME) < range_check_builtin.bound else 1".as_bytes();
        let mut vm = VirtualMachine::new(
            BigInt::new(Sign::Plus, vec![1, 0, 0, 0, 0, 0, 17, 134217728]),
            vec![(
                "range_check".to_string(),
                Box::new(RangeCheckBuiltinRunner::new(true, bigint!(8), 8)),
            )],
            false,
        );
        for _ in 0..2 {
            vm.segments.add(&mut vm.memory, None);
        }
        //Initialize ap, fp
        vm.run_context.ap = MaybeRelocatable::from((1, 0));
        vm.run_context.fp = MaybeRelocatable::from((0, 1));
        //Insert ids into memory
        vm.memory
            .insert(
                &MaybeRelocatable::from((0, 0)),
                &MaybeRelocatable::from(bigint!(-1)),
            )
            .unwrap();
        //Create ids
        let mut ids = HashMap::<String, BigInt>::new();
        ids.insert(String::from("a"), bigint!(0));
        //Create references
        vm.references = HashMap::from([(
            0,
            HintReference {
                register: Register::FP,
                offset1: -1,
                offset2: 0,
                inner_dereference: false,
                ap_tracking_data: None,
            },
        )]);
        //Execute the hint
        execute_hint(&mut vm, hint_code, ids, &ApTracking::new())
            .expect("Error while executing hint");
        //Check that ap now contains false (0)
        assert_eq!(
            vm.memory.get(&MaybeRelocatable::from((1, 0))),
            Ok(Some(&MaybeRelocatable::from(bigint!(1))))
        );
    }

    #[test]
    fn run_is_nn_hint_true() {
        let hint_code =
            "memory[ap] = 0 if 0 <= (ids.a % PRIME) < range_check_builtin.bound else 1".as_bytes();
        let mut vm = VirtualMachine::new(
            BigInt::new(Sign::Plus, vec![1, 0, 0, 0, 0, 0, 17, 134217728]),
            vec![(
                "range_check".to_string(),
                Box::new(RangeCheckBuiltinRunner::new(true, bigint!(8), 8)),
            )],
            false,
        );
        for _ in 0..2 {
            vm.segments.add(&mut vm.memory, None);
        }
        //Initialize ap, fp
        vm.run_context.ap = MaybeRelocatable::from((1, 0));
        vm.run_context.fp = MaybeRelocatable::from((0, 1));
        //Insert ids into memory
        vm.memory
            .insert(
                &MaybeRelocatable::from((0, 0)),
                &MaybeRelocatable::from(bigint!(1)),
            )
            .unwrap();
        //Create ids
        let mut ids = HashMap::<String, BigInt>::new();
        ids.insert(String::from("a"), bigint!(0));
        //Create references
        vm.references = HashMap::from([(
            0,
            HintReference {
                register: Register::FP,
                offset1: -1,
                offset2: 0,
                inner_dereference: false,
                ap_tracking_data: None,
            },
        )]);
        //Execute the hint
        execute_hint(&mut vm, hint_code, ids, &ApTracking::new())
            .expect("Error while executing hint");
        //Check that ap now contains true (1)
        assert_eq!(
            vm.memory.get(&MaybeRelocatable::from((1, 0))),
            Ok(Some(&MaybeRelocatable::from(bigint!(0))))
        );
    }

    #[test]
    //This test contemplates the case when the number itself is negative, but it is within the range (-prime, -range_check_bound)
    //Making the comparison return 1 (true)
    fn run_is_nn_hint_true_border_case() {
        let hint_code =
            "memory[ap] = 0 if 0 <= (ids.a % PRIME) < range_check_builtin.bound else 1".as_bytes();
        let mut vm = VirtualMachine::new(
            BigInt::new(Sign::Plus, vec![1, 0, 0, 0, 0, 0, 17, 134217728]),
            vec![(
                "range_check".to_string(),
                Box::new(RangeCheckBuiltinRunner::new(true, bigint!(8), 8)),
            )],
            false,
        );
        for _ in 0..2 {
            vm.segments.add(&mut vm.memory, None);
        }
        //Initialize ap, fp
        vm.run_context.ap = MaybeRelocatable::from((1, 0));
        vm.run_context.fp = MaybeRelocatable::from((0, 1));
        //Insert ids into memory
        vm.memory
            .insert(
                &MaybeRelocatable::from((0, 0)),
                //(-prime) + 1
                &MaybeRelocatable::from(
                    BigInt::new(Sign::Minus, vec![1, 0, 0, 0, 0, 0, 17, 134217728]) + bigint!(1),
                ),
            )
            .unwrap();
        //Create ids
        let mut ids = HashMap::<String, BigInt>::new();
        ids.insert(String::from("a"), bigint!(0));
        //Create references
        vm.references = HashMap::from([(
            0,
            HintReference {
                register: Register::FP,
                offset1: -1,
                offset2: 0,
                inner_dereference: false,
                ap_tracking_data: None,
            },
        )]);
        //Execute the hint
        execute_hint(&mut vm, hint_code, ids, &ApTracking::new())
            .expect("Error while executing hint");
        //Check that ap now contains true (1)
        assert_eq!(
            vm.memory.get(&MaybeRelocatable::from((1, 0))),
            Ok(Some(&MaybeRelocatable::from(bigint!(0))))
        );
    }

    #[test]
    fn run_invalid_encoding_hint() {
        let hint_code = [0x80];
        let mut vm = VirtualMachine::new(
            BigInt::new(Sign::Plus, vec![1, 0, 0, 0, 0, 0, 17, 134217728]),
            Vec::new(),
            false,
        );
        assert_eq!(
            execute_hint(&mut vm, &hint_code, HashMap::new(), &ApTracking::new()),
            Err(VirtualMachineError::InvalidHintEncoding(vm.run_context.pc))
        );
    }

    #[test]
    fn run_is_nn_hint_no_range_check_builtin() {
        let hint_code =
            "memory[ap] = 0 if 0 <= (ids.a % PRIME) < range_check_builtin.bound else 1".as_bytes();
        let mut vm = VirtualMachine::new(
            BigInt::new(Sign::Plus, vec![1, 0, 0, 0, 0, 0, 17, 134217728]),
            Vec::new(),
            false,
        );
        for _ in 0..2 {
            vm.segments.add(&mut vm.memory, None);
        }
        //Initialize ap, fp
        vm.run_context.ap = MaybeRelocatable::from((1, 0));
        vm.run_context.fp = MaybeRelocatable::from((0, 1));
        //Insert ids into memory
        vm.memory
            .insert(
                &MaybeRelocatable::from((0, 0)),
                &MaybeRelocatable::from(bigint!(1)),
            )
            .unwrap();
        //Create ids
        let mut ids = HashMap::<String, BigInt>::new();
        ids.insert(String::from("a"), bigint!(0));
        //Create references
        vm.references = HashMap::from([(
            0,
            HintReference {
                register: Register::FP,
                offset1: -1,
                offset2: 0,
                inner_dereference: false,
                ap_tracking_data: None,
            },
        )]);
        //Execute the hint
        assert_eq!(
            execute_hint(&mut vm, &hint_code, ids, &ApTracking::new()),
            Err(VirtualMachineError::NoRangeCheckBuiltin)
        );
    }

    #[test]
    fn run_is_nn_hint_incorrect_ids() {
        let hint_code =
            "memory[ap] = 0 if 0 <= (ids.a % PRIME) < range_check_builtin.bound else 1".as_bytes();
        let mut vm = VirtualMachine::new(
            BigInt::new(Sign::Plus, vec![1, 0, 0, 0, 0, 0, 17, 134217728]),
            vec![(
                "range_check".to_string(),
                Box::new(RangeCheckBuiltinRunner::new(true, bigint!(8), 8)),
            )],
            false,
        );
        for _ in 0..2 {
            vm.segments.add(&mut vm.memory, None);
        }
        //Initialize ap
        vm.run_context.ap = MaybeRelocatable::from((1, 0));
        //Create ids
        let mut ids = HashMap::<String, BigInt>::new();
        ids.insert(String::from("b"), bigint!(0));
        //Execute the hint
        assert_eq!(
            execute_hint(&mut vm, hint_code, ids, &ApTracking::new()),
            Err(VirtualMachineError::IncorrectIds(
                vec![String::from("a")],
                vec![String::from("b")]
            ))
        );
    }

    #[test]
    fn run_is_nn_hint_cant_get_ids_from_memory() {
        let hint_code =
            "memory[ap] = 0 if 0 <= (ids.a % PRIME) < range_check_builtin.bound else 1".as_bytes();
        let mut vm = VirtualMachine::new(
            BigInt::new(Sign::Plus, vec![1, 0, 0, 0, 0, 0, 17, 134217728]),
            vec![(
                "range_check".to_string(),
                Box::new(RangeCheckBuiltinRunner::new(true, bigint!(8), 8)),
            )],
            false,
        );
        for _ in 0..2 {
            vm.segments.add(&mut vm.memory, None);
        }
        //Initialize ap, fp
        vm.run_context.ap = MaybeRelocatable::from((1, 0));
        vm.run_context.fp = MaybeRelocatable::from((0, 1));
        //Dont insert ids into memory
        //Create ids
        let mut ids = HashMap::<String, BigInt>::new();
        ids.insert(String::from("a"), bigint!(0));
        //Create references
        vm.references = HashMap::from([(
            0,
            HintReference {
                register: Register::FP,
                offset1: -1,
                offset2: 0,
                inner_dereference: false,
                ap_tracking_data: None,
            },
        )]);
        //Execute the hint
        assert_eq!(
            execute_hint(&mut vm, hint_code, ids, &ApTracking::new()),
            Err(VirtualMachineError::MemoryGet(MaybeRelocatable::from((
                0, 0
            ))))
        );
    }

    #[test]
    fn run_is_nn_hint_ids_are_relocatable_values() {
        let hint_code =
            "memory[ap] = 0 if 0 <= (ids.a % PRIME) < range_check_builtin.bound else 1".as_bytes();
        let mut vm = VirtualMachine::new(
            BigInt::new(Sign::Plus, vec![1, 0, 0, 0, 0, 0, 17, 134217728]),
            vec![(
                "range_check".to_string(),
                Box::new(RangeCheckBuiltinRunner::new(true, bigint!(8), 8)),
            )],
            false,
        );
        for _ in 0..2 {
            vm.segments.add(&mut vm.memory, None);
        }
        //Initialize ap, fp
        vm.run_context.ap = MaybeRelocatable::from((1, 0));
        vm.run_context.fp = MaybeRelocatable::from((0, 1));
        //Insert ids into memory
        vm.memory
            .insert(
                &MaybeRelocatable::from((0, 0)),
                &MaybeRelocatable::from((2, 3)),
            )
            .unwrap();
        //Create ids
        let mut ids = HashMap::<String, BigInt>::new();
        ids.insert(String::from("a"), bigint!(0));
        //Create references
        vm.references = HashMap::from([(
            0,
            HintReference {
                register: Register::FP,
                offset1: -1,
                offset2: 0,
                inner_dereference: false,
                ap_tracking_data: None,
            },
        )]);
        //Execute the hint
        assert_eq!(
            execute_hint(&mut vm, hint_code, ids, &ApTracking::new()),
            Err(VirtualMachineError::ExpectedInteger(
                MaybeRelocatable::from((0, 0))
            ))
        );
    }

    #[test]
    fn run_assert_le_felt_valid() {
        let hint_code = "from starkware.cairo.common.math_utils import assert_integer\nassert_integer(ids.a)\nassert_integer(ids.b)\na = ids.a % PRIME\nb = ids.b % PRIME\nassert a <= b, f'a = {a} is not less than or equal to b = {b}.'\n\nids.small_inputs = int(\n    a < range_check_builtin.bound and (b - a) < range_check_builtin.bound)"
            .as_bytes();
        let mut vm = VirtualMachine::new(
            BigInt::new(Sign::Plus, vec![1, 0, 0, 0, 0, 0, 17, 134217728]),
            vec![(
                "range_check".to_string(),
                Box::new(RangeCheckBuiltinRunner::new(true, bigint!(8), 8)),
            )],
            false,
        );
        for _ in 0..2 {
            vm.segments.add(&mut vm.memory, None);
        }
        //Initialize fp
        vm.run_context.fp = MaybeRelocatable::from((0, 4));
        //Insert ids into memory
        //ids.a
        vm.memory
            .insert(
                &MaybeRelocatable::from((0, 0)),
                &MaybeRelocatable::from(bigint!(1)),
            )
            .unwrap();
        //ids.b
        vm.memory
            .insert(
                &MaybeRelocatable::from((0, 1)),
                &MaybeRelocatable::from(bigint!(2)),
            )
            .unwrap();
        //create memory gap, so ids.small_inputs contains None
        vm.memory
            .insert(
                &MaybeRelocatable::from((0, 3)),
                &MaybeRelocatable::from(bigint!(4)),
            )
            .unwrap();
        //Create ids
        let mut ids = HashMap::<String, BigInt>::new();
        ids.insert(String::from("a"), bigint!(0));
        ids.insert(String::from("b"), bigint!(1));
        ids.insert(String::from("small_inputs"), bigint!(2));
        //Create references
        vm.references = HashMap::from([
            (
                0,
                HintReference {
                    register: Register::FP,
                    offset1: -4,
                    offset2: 0,
                    inner_dereference: false,
                    ap_tracking_data: None,
                },
            ),
            (
                1,
                HintReference {
                    register: Register::FP,
                    offset1: -3,
                    offset2: 0,
                    inner_dereference: false,
                    ap_tracking_data: None,
                },
            ),
            (
                2,
                HintReference {
                    register: Register::FP,
                    offset1: -2,
                    offset2: 0,
                    inner_dereference: false,
                    ap_tracking_data: None,
                },
            ),
        ]);
        //Execute the hint
        assert_eq!(
            execute_hint(&mut vm, hint_code, ids, &ApTracking::new()),
            Ok(())
        );
        //Hint would return an error if the assertion fails
    }

    #[test]
    fn is_le_felt_hint_true() {
        let hint_code = "memory[ap] = 0 if (ids.a % PRIME) <= (ids.b % PRIME) else 1".as_bytes();
        let mut vm = VirtualMachine::new(
            BigInt::new(Sign::Plus, vec![1, 0, 0, 0, 0, 0, 17, 134217728]),
            vec![(
                "range_check".to_string(),
                Box::new(RangeCheckBuiltinRunner::new(true, bigint!(8), 8)),
            )],
            false,
        );
        for _ in 0..2 {
            vm.segments.add(&mut vm.memory, None);
        }
        //Initialize fp
        vm.run_context.ap = MaybeRelocatable::from((1, 0));
        vm.run_context.fp = MaybeRelocatable::from((0, 2));
        //Insert ids into memory
        //ids.a
        vm.memory
            .insert(
                &MaybeRelocatable::from((0, 0)),
                &MaybeRelocatable::from(bigint!(1)),
            )
            .expect("Unexpected memory insert fail");
        //ids.b
        vm.memory
            .insert(
                &MaybeRelocatable::from((0, 1)),
                &MaybeRelocatable::from(bigint!(2)),
            )
            .expect("Unexpected memory insert fail");
        //Create ids
        let mut ids = HashMap::<String, BigInt>::new();
        ids.insert(String::from("a"), bigint!(0));
        ids.insert(String::from("b"), bigint!(1));
        //Create references
        vm.references = HashMap::from([
            (
                0,
                HintReference {
                    register: Register::FP,
                    offset1: -2,
                    offset2: 0,
                    inner_dereference: false,
                    ap_tracking_data: None,
                },
            ),
            (
                1,
                HintReference {
                    register: Register::FP,
                    offset1: -1,
                    offset2: 0,
                    inner_dereference: false,
                    ap_tracking_data: None,
                },
            ),
        ]);
        //Execute the hint
        assert!(execute_hint(&mut vm, hint_code, ids, &ApTracking::new()).is_ok());
    }

    #[test]
    fn run_is_le_felt_hint_no_range_check_builtin() {
        let hint_code = "memory[ap] = 0 if (ids.a % PRIME) <= (ids.b % PRIME) else 1".as_bytes();
        let mut vm = VirtualMachine::new(
            BigInt::new(Sign::Plus, vec![1, 0, 0, 0, 0, 0, 17, 134217728]),
            Vec::new(),
            false,
        );
        for _ in 0..2 {
            vm.segments.add(&mut vm.memory, None);
        }

        vm.run_context.ap = MaybeRelocatable::from((1, 0));
        vm.run_context.fp = MaybeRelocatable::from((0, 2));

        vm.memory
            .insert(
                &MaybeRelocatable::from((0, 0)),
                &MaybeRelocatable::from(bigint!(1)),
            )
            .expect("Unexpected memroy insert fail");
        vm.memory
            .insert(
                &MaybeRelocatable::from((0, 1)),
                &MaybeRelocatable::from(bigint!(2)),
            )
            .expect("Unexpected memroy insert fail");

        let mut ids = HashMap::<String, BigInt>::new();
        ids.insert(String::from("a"), bigint!(0));
        ids.insert(String::from("b"), bigint!(1));

        //Create references
        vm.references = HashMap::from([
            (
                0,
                HintReference {
                    register: Register::FP,
                    offset1: -2,
                    offset2: 0,
                    inner_dereference: false,
                    ap_tracking_data: None,
                },
            ),
            (
                1,
                HintReference {
                    register: Register::FP,
                    offset1: -1,
                    offset2: 0,
                    inner_dereference: false,
                    ap_tracking_data: None,
                },
            ),
        ]);

        //Execute the hint
        assert_eq!(
            execute_hint(&mut vm, &hint_code, ids, &ApTracking::new()),
            Err(VirtualMachineError::NoRangeCheckBuiltin)
        );
    }

    #[test]
    fn run_is_le_felt_hint_inconsistent_memory() {
        let hint_code = "memory[ap] = 0 if (ids.a % PRIME) <= (ids.b % PRIME) else 1".as_bytes();
        let mut vm = VirtualMachine::new(
            BigInt::new(Sign::Plus, vec![1, 0, 0, 0, 0, 0, 17, 134217728]),
            vec![(
                "range_check".to_string(),
                Box::new(RangeCheckBuiltinRunner::new(true, bigint!(8), 8)),
            )],
            false,
        );
        for _ in 0..2 {
            vm.segments.add(&mut vm.memory, None);
        }
        //Initialize ap, fp
        vm.run_context.ap = MaybeRelocatable::from((0, 0));
        vm.run_context.fp = MaybeRelocatable::from((0, 2));

        vm.memory
            .insert(
                &MaybeRelocatable::from((0, 0)),
                &MaybeRelocatable::from(bigint!(1)),
            )
            .expect("Unexpected memroy insert fail");
        vm.memory
            .insert(
                &MaybeRelocatable::from((0, 1)),
                &MaybeRelocatable::from(bigint!(2)),
            )
            .expect("Unexpected memroy insert fail");

        let mut ids = HashMap::<String, BigInt>::new();
        ids.insert(String::from("a"), bigint!(0));
        ids.insert(String::from("b"), bigint!(1));
        //Create references
        vm.references = HashMap::from([
            (
                0,
                HintReference {
                    register: Register::FP,
                    offset1: -2,
                    offset2: 0,
                    inner_dereference: false,
                    ap_tracking_data: None,
                },
            ),
            (
                1,
                HintReference {
                    register: Register::FP,
                    offset1: -1,
                    offset2: 0,
                    inner_dereference: false,
                    ap_tracking_data: None,
                },
            ),
        ]);
        //Execute the hint
        assert_eq!(
            execute_hint(&mut vm, hint_code, ids, &ApTracking::new()),
            Err(VirtualMachineError::MemoryError(
                MemoryError::InconsistentMemory(
                    MaybeRelocatable::from((0, 0)),
                    MaybeRelocatable::Int(bigint!(1)),
                    MaybeRelocatable::Int(bigint!(0))
                )
            ))
        );
    }

    #[test]
    fn run_is_le_felt_hint_incorrect_ids() {
        let hint_code = "memory[ap] = 0 if (ids.a % PRIME) <= (ids.b % PRIME) else 1".as_bytes();
        let mut vm = VirtualMachine::new(
            BigInt::new(Sign::Plus, vec![1, 0, 0, 0, 0, 0, 17, 134217728]),
            Vec::new(),
            false,
        );
        for _ in 0..2 {
            vm.segments.add(&mut vm.memory, None);
        }

        vm.run_context.ap = MaybeRelocatable::from((1, 0));
        vm.run_context.fp = MaybeRelocatable::from((0, 2));

        vm.memory
            .insert(
                &MaybeRelocatable::from((0, 0)),
                &MaybeRelocatable::from(bigint!(1)),
            )
            .expect("Unexpected memroy insert fail");
        vm.memory
            .insert(
                &MaybeRelocatable::from((0, 1)),
                &MaybeRelocatable::from(bigint!(2)),
            )
            .expect("Unexpected memroy insert fail");

        let mut ids = HashMap::<String, BigInt>::new();
        ids.insert(String::from("a"), bigint!(0));
        ids.insert(String::from("c"), bigint!(1));

        //Create references
        vm.references = HashMap::from([
            (
                0,
                HintReference {
                    register: Register::FP,
                    offset1: -2,
                    offset2: 0,
                    inner_dereference: false,
                    ap_tracking_data: None,
                },
            ),
            (
                1,
                HintReference {
                    register: Register::FP,
                    offset1: -1,
                    offset2: 0,
                    inner_dereference: false,
                    ap_tracking_data: None,
                },
            ),
        ]);

        // Since the ids are a map, the order might not always match and so the error returned
        // sometimes might be different
        assert!(matches!(
            execute_hint(&mut vm, &hint_code, ids, &ApTracking::new()),
            Err(VirtualMachineError::IncorrectIds(_, _))
        ));
    }

    #[test]
    fn run_assert_nn_valid() {
        let hint_code = "from starkware.cairo.common.math_utils import assert_integer\nassert_integer(ids.a)\nassert 0 <= ids.a % PRIME < range_check_builtin.bound, f'a = {ids.a} is out of range.'"
            .as_bytes();
        let mut vm = VirtualMachine::new(
            BigInt::new(Sign::Plus, vec![1, 0, 0, 0, 0, 0, 17, 134217728]),
            vec![(
                "range_check".to_string(),
                Box::new(RangeCheckBuiltinRunner::new(true, bigint!(8), 8)),
            )],
            false,
        );

        vm.segments.add(&mut vm.memory, None);

        //Initialize fp
        vm.run_context.fp = MaybeRelocatable::from((0, 4));
        //Insert ids into memory
        //ids.a
        vm.memory
            .insert(
                &MaybeRelocatable::from((0, 0)),
                &MaybeRelocatable::from(bigint!(1)),
            )
            .unwrap();
        //Create ids
        let mut ids = HashMap::<String, BigInt>::new();
        ids.insert(String::from("a"), bigint!(0));
        //Create references
        vm.references = HashMap::from([(
            0,
            HintReference {
                register: Register::FP,
                offset1: -4,
                offset2: 0,
                inner_dereference: false,
                ap_tracking_data: None,
            },
        )]);
        //Execute the hint
        assert_eq!(
            execute_hint(&mut vm, hint_code, ids, &ApTracking::new()),
            Ok(())
        );
        //Hint would return an error if the assertion fails
    }

    #[test]
    fn run_assert_nn_invalid() {
        let hint_code = "from starkware.cairo.common.math_utils import assert_integer\nassert_integer(ids.a)\nassert 0 <= ids.a % PRIME < range_check_builtin.bound, f'a = {ids.a} is out of range.'"
            .as_bytes();
        let mut vm = VirtualMachine::new(
            BigInt::new(Sign::Plus, vec![1, 0, 0, 0, 0, 0, 17, 134217728]),
            vec![(
                "range_check".to_string(),
                Box::new(RangeCheckBuiltinRunner::new(true, bigint!(8), 8)),
            )],
            false,
        );
        for _ in 0..2 {
            vm.segments.add(&mut vm.memory, None);
        }
        //Initialize fp
        vm.run_context.fp = MaybeRelocatable::from((0, 4));
        //Insert ids into memory
        //ids.a
        vm.memory
            .insert(
                &MaybeRelocatable::from((0, 0)),
                &MaybeRelocatable::from(bigint!(-1)),
            )
            .unwrap();
        //Create ids
        let mut ids = HashMap::<String, BigInt>::new();
        ids.insert(String::from("a"), bigint!(0));
        //Create references
        vm.references = HashMap::from([(
            0,
            HintReference {
                register: Register::FP,
                offset1: -4,
                offset2: 0,
                inner_dereference: false,
                ap_tracking_data: None,
            },
        )]);
        //Execute the hint
        assert_eq!(
            execute_hint(&mut vm, hint_code, ids, &ApTracking::new()),
            Err(VirtualMachineError::ValueOutOfRange(bigint!(-1)))
        );
    }

    #[test]
    fn run_assert_nn_incorrect_ids() {
        let hint_code = "from starkware.cairo.common.math_utils import assert_integer\nassert_integer(ids.a)\nassert 0 <= ids.a % PRIME < range_check_builtin.bound, f'a = {ids.a} is out of range.'"
            .as_bytes();
        let mut vm = VirtualMachine::new(
            BigInt::new(Sign::Plus, vec![1, 0, 0, 0, 0, 0, 17, 134217728]),
            vec![(
                "range_check".to_string(),
                Box::new(RangeCheckBuiltinRunner::new(true, bigint!(8), 8)),
            )],
            false,
        );

        vm.segments.add(&mut vm.memory, None);

        //Initialize fp
        vm.run_context.fp = MaybeRelocatable::from((0, 4));
        //Insert ids into memory
        //ids.a
        vm.memory
            .insert(
                &MaybeRelocatable::from((0, 0)),
                &MaybeRelocatable::from(bigint!(-1)),
            )
            .unwrap();
        //Create ids
        let mut ids = HashMap::<String, BigInt>::new();
        ids.insert(String::from("incorrect_id"), bigint!(0));
        //Create references
        vm.references = HashMap::from([(
            0,
            HintReference {
                register: Register::FP,
                offset1: -4,
                offset2: 0,
                inner_dereference: false,
                ap_tracking_data: None,
            },
        )]);
        //Execute the hint
        assert_eq!(
            execute_hint(&mut vm, hint_code, ids, &ApTracking::new()),
            Err(VirtualMachineError::IncorrectIds(
                vec![String::from("a")],
                vec![String::from("incorrect_id")],
            ))
        );
    }

    #[test]
    fn run_assert_nn_incorrect_reference() {
        let hint_code = "from starkware.cairo.common.math_utils import assert_integer\nassert_integer(ids.a)\nassert 0 <= ids.a % PRIME < range_check_builtin.bound, f'a = {ids.a} is out of range.'"
            .as_bytes();
        let mut vm = VirtualMachine::new(
            BigInt::new(Sign::Plus, vec![1, 0, 0, 0, 0, 0, 17, 134217728]),
            vec![(
                "range_check".to_string(),
                Box::new(RangeCheckBuiltinRunner::new(true, bigint!(8), 8)),
            )],
            false,
        );

        vm.segments.add(&mut vm.memory, None);

        //Initialize fp
        vm.run_context.fp = MaybeRelocatable::from((0, 4));
        //Insert ids into memory
        //ids.a
        vm.memory
            .insert(
                &MaybeRelocatable::from((0, 0)),
                &MaybeRelocatable::from(bigint!(-1)),
            )
            .unwrap();
        //Create ids
        let mut ids = HashMap::<String, BigInt>::new();
        ids.insert(String::from("a"), bigint!(0));
        //Create references
        vm.references = HashMap::from([(
            0,
            HintReference {
                register: Register::FP,
                offset1: 10,
                offset2: 0,
                inner_dereference: false,
                ap_tracking_data: None,
            },
        )]);
        //Execute the hint
        assert_eq!(
            execute_hint(&mut vm, hint_code, ids, &ApTracking::new()),
            Err(VirtualMachineError::FailedToGetIds)
        );
    }

    #[test]
    fn run_assert_nn_a_is_not_integer() {
        let hint_code = "from starkware.cairo.common.math_utils import assert_integer\nassert_integer(ids.a)\nassert 0 <= ids.a % PRIME < range_check_builtin.bound, f'a = {ids.a} is out of range.'"
            .as_bytes();
        let mut vm = VirtualMachine::new(
            BigInt::new(Sign::Plus, vec![1, 0, 0, 0, 0, 0, 17, 134217728]),
            vec![(
                "range_check".to_string(),
                Box::new(RangeCheckBuiltinRunner::new(true, bigint!(8), 8)),
            )],
            false,
        );

        vm.segments.add(&mut vm.memory, None);

        //Initialize fp
        vm.run_context.fp = MaybeRelocatable::from((0, 4));
        //Insert ids into memory
        //ids.a
        vm.memory
            .insert(
                &MaybeRelocatable::from((0, 0)),
                &MaybeRelocatable::from((10, 10)),
            )
            .unwrap();
        //Create ids
        let mut ids = HashMap::<String, BigInt>::new();
        ids.insert(String::from("a"), bigint!(0));
        //Create references
        vm.references = HashMap::from([(
            0,
            HintReference {
                register: Register::FP,
                offset1: -4,
                offset2: 0,
                inner_dereference: false,
                ap_tracking_data: None,
            },
        )]);
        //Execute the hint
        assert_eq!(
            execute_hint(&mut vm, hint_code, ids, &ApTracking::new()),
            Err(VirtualMachineError::ExpectedInteger(
                MaybeRelocatable::from((0, 0))
            ))
        );
    }

    #[test]
    fn run_assert_nn_no_range_check_builtin() {
        let hint_code = "from starkware.cairo.common.math_utils import assert_integer\nassert_integer(ids.a)\nassert 0 <= ids.a % PRIME < range_check_builtin.bound, f'a = {ids.a} is out of range.'"
            .as_bytes();
        let mut vm = VirtualMachine::new(
            BigInt::new(Sign::Plus, vec![1, 0, 0, 0, 0, 0, 17, 134217728]),
            vec![],
            false,
        );

        vm.segments.add(&mut vm.memory, None);

        //Initialize fp
        vm.run_context.fp = MaybeRelocatable::from((0, 4));
        //Insert ids into memory
        //ids.a
        vm.memory
            .insert(
                &MaybeRelocatable::from((0, 0)),
                &MaybeRelocatable::from(bigint!(1)),
            )
            .unwrap();
        //Create ids
        let mut ids = HashMap::<String, BigInt>::new();
        ids.insert(String::from("a"), bigint!(0));
        //Create references
        vm.references = HashMap::from([(
            0,
            HintReference {
                register: Register::FP,
                offset1: -4,
                offset2: 0,
                inner_dereference: false,
                ap_tracking_data: None,
            },
        )]);
        //Execute the hint
        assert_eq!(
            execute_hint(&mut vm, hint_code, ids, &ApTracking::new()),
            Err(VirtualMachineError::NoRangeCheckBuiltin)
        );
    }

    #[test]
    fn run_assert_nn_reference_is_not_in_memory() {
        let hint_code = "from starkware.cairo.common.math_utils import assert_integer\nassert_integer(ids.a)\nassert 0 <= ids.a % PRIME < range_check_builtin.bound, f'a = {ids.a} is out of range.'"
            .as_bytes();
        let mut vm = VirtualMachine::new(
            BigInt::new(Sign::Plus, vec![1, 0, 0, 0, 0, 0, 17, 134217728]),
            vec![(
                "range_check".to_string(),
                Box::new(RangeCheckBuiltinRunner::new(true, bigint!(8), 8)),
            )],
            false,
        );

        vm.segments.add(&mut vm.memory, None);

        //Initialize fp
        vm.run_context.fp = MaybeRelocatable::from((0, 4));
        //Create ids
        let mut ids = HashMap::<String, BigInt>::new();
        ids.insert(String::from("a"), bigint!(0));
        //Create references
        vm.references = HashMap::from([(
            0,
            HintReference {
                register: Register::FP,
                offset1: -4,
                offset2: 0,
                inner_dereference: false,
                ap_tracking_data: None,
            },
        )]);
        //Execute the hint
        assert_eq!(
            execute_hint(&mut vm, hint_code, ids, &ApTracking::new()),
            Err(VirtualMachineError::FailedToGetIds)
        );
    }

    #[test]
    fn run_is_assert_le_felt_invalid() {
        let hint_code = "from starkware.cairo.common.math_utils import assert_integer\nassert_integer(ids.a)\nassert_integer(ids.b)\na = ids.a % PRIME\nb = ids.b % PRIME\nassert a <= b, f'a = {a} is not less than or equal to b = {b}.'\n\nids.small_inputs = int(\n    a < range_check_builtin.bound and (b - a) < range_check_builtin.bound)"
            .as_bytes();
        let mut vm = VirtualMachine::new(
            BigInt::new(Sign::Plus, vec![1, 0, 0, 0, 0, 0, 17, 134217728]),
            vec![(
                "range_check".to_string(),
                Box::new(RangeCheckBuiltinRunner::new(true, bigint!(8), 8)),
            )],
            false,
        );
        for _ in 0..2 {
            vm.segments.add(&mut vm.memory, None);
        }
        //Initialize fp
        vm.run_context.fp = MaybeRelocatable::from((0, 4));
        //Insert ids into memory
        //ids.a
        vm.memory
            .insert(
                &MaybeRelocatable::from((0, 0)),
                &MaybeRelocatable::from(bigint!(2)),
            )
            .unwrap();
        //ids.b
        vm.memory
            .insert(
                &MaybeRelocatable::from((0, 1)),
                &MaybeRelocatable::from(bigint!(1)),
            )
            .unwrap();
        //create memory gap, so ids.small_inputs contains None
        vm.memory
            .insert(
                &MaybeRelocatable::from((0, 3)),
                &MaybeRelocatable::from(bigint!(4)),
            )
            .unwrap();
        //Create ids
        let mut ids = HashMap::<String, BigInt>::new();
        ids.insert(String::from("a"), bigint!(0));
        ids.insert(String::from("b"), bigint!(1));
        ids.insert(String::from("small_inputs"), bigint!(2));
        //Create references
        vm.references = HashMap::from([
            (
                0,
                HintReference {
                    register: Register::FP,
                    offset1: -4,
                    offset2: 0,
                    inner_dereference: false,
                    ap_tracking_data: None,
                },
            ),
            (
                1,
                HintReference {
                    register: Register::FP,
                    offset1: -3,
                    offset2: 0,
                    inner_dereference: false,
                    ap_tracking_data: None,
                },
            ),
            (
                2,
                HintReference {
                    register: Register::FP,
                    offset1: -2,
                    offset2: 0,
                    inner_dereference: false,
                    ap_tracking_data: None,
                },
            ),
        ]);
        //Execute the hint
        assert_eq!(
            execute_hint(&mut vm, hint_code, ids, &ApTracking::new()),
            Err(VirtualMachineError::NonLeFelt(bigint!(2), bigint!(1)))
        );
    }

    #[test]
    fn run_is_assert_le_felt_small_inputs_not_local() {
        let hint_code = "from starkware.cairo.common.math_utils import assert_integer\nassert_integer(ids.a)\nassert_integer(ids.b)\na = ids.a % PRIME\nb = ids.b % PRIME\nassert a <= b, f'a = {a} is not less than or equal to b = {b}.'\n\nids.small_inputs = int(\n    a < range_check_builtin.bound and (b - a) < range_check_builtin.bound)"
            .as_bytes();
        let mut vm = VirtualMachine::new(
            BigInt::new(Sign::Plus, vec![1, 0, 0, 0, 0, 0, 17, 134217728]),
            vec![(
                "range_check".to_string(),
                Box::new(RangeCheckBuiltinRunner::new(true, bigint!(8), 8)),
            )],
            false,
        );
        for _ in 0..2 {
            vm.segments.add(&mut vm.memory, None);
        }
        //Initialize fp
        vm.run_context.fp = MaybeRelocatable::from((0, 4));
        //Insert ids into memory
        //ids.a
        vm.memory
            .insert(
                &MaybeRelocatable::from((0, 0)),
                &MaybeRelocatable::from(bigint!(2)),
            )
            .unwrap();
        //ids.b
        vm.memory
            .insert(
                &MaybeRelocatable::from((0, 1)),
                &MaybeRelocatable::from(bigint!(1)),
            )
            .unwrap();
        //ids.small_inputs (insert into memory, instead of leaving a gap for it (local var))
        vm.memory
            .insert(
                &MaybeRelocatable::from((0, 2)),
                &MaybeRelocatable::from(bigint!(4)),
            )
            .unwrap();
        //Create ids
        let mut ids = HashMap::<String, BigInt>::new();
        ids.insert(String::from("a"), bigint!(0));
        ids.insert(String::from("b"), bigint!(1));
        ids.insert(String::from("small_inputs"), bigint!(2));
        //Create references
        vm.references = HashMap::from([
            (
                0,
                HintReference {
                    register: Register::FP,
                    offset1: -4,
                    offset2: 0,
                    inner_dereference: false,
                    ap_tracking_data: None,
                },
            ),
            (
                1,
                HintReference {
                    register: Register::FP,
                    offset1: -3,
                    offset2: 0,
                    inner_dereference: false,
                    ap_tracking_data: None,
                },
            ),
            (
                2,
                HintReference {
                    register: Register::FP,
                    offset1: -2,
                    offset2: 0,
                    inner_dereference: false,
                    ap_tracking_data: None,
                },
            ),
        ]);
        //Execute the hint
        assert_eq!(
            execute_hint(&mut vm, hint_code, ids, &ApTracking::new()),
            Err(VirtualMachineError::FailedToGetIds)
        );
    }

    #[test]
    fn run_is_assert_le_felt_a_is_not_integer() {
        let hint_code = "from starkware.cairo.common.math_utils import assert_integer\nassert_integer(ids.a)\nassert_integer(ids.b)\na = ids.a % PRIME\nb = ids.b % PRIME\nassert a <= b, f'a = {a} is not less than or equal to b = {b}.'\n\nids.small_inputs = int(\n    a < range_check_builtin.bound and (b - a) < range_check_builtin.bound)"
            .as_bytes();
        let mut vm = VirtualMachine::new(
            BigInt::new(Sign::Plus, vec![1, 0, 0, 0, 0, 0, 17, 134217728]),
            vec![(
                "range_check".to_string(),
                Box::new(RangeCheckBuiltinRunner::new(true, bigint!(8), 8)),
            )],
            false,
        );
        for _ in 0..2 {
            vm.segments.add(&mut vm.memory, None);
        }
        //Initialize fp
        vm.run_context.fp = MaybeRelocatable::from((0, 4));
        //Insert ids into memory
        //ids.a
        vm.memory
            .insert(
                &MaybeRelocatable::from((0, 0)),
                &MaybeRelocatable::from((0, 0)),
            )
            .unwrap();
        //ids.b
        vm.memory
            .insert(
                &MaybeRelocatable::from((0, 1)),
                &MaybeRelocatable::from(bigint!(1)),
            )
            .unwrap();
        //create memory gap, so ids.small_inputs contains None
        vm.memory
            .insert(
                &MaybeRelocatable::from((0, 3)),
                &MaybeRelocatable::from(bigint!(4)),
            )
            .unwrap();
        //Create ids
        let mut ids = HashMap::<String, BigInt>::new();
        ids.insert(String::from("a"), bigint!(0));
        ids.insert(String::from("b"), bigint!(1));
        ids.insert(String::from("small_inputs"), bigint!(2));
        //Create references
        vm.references = HashMap::from([
            (
                0,
                HintReference {
                    register: Register::FP,
                    offset1: -4,
                    offset2: 0,
                    inner_dereference: false,
                    ap_tracking_data: None,
                },
            ),
            (
                1,
                HintReference {
                    register: Register::FP,
                    offset1: -3,
                    offset2: 0,
                    inner_dereference: false,
                    ap_tracking_data: None,
                },
            ),
            (
                2,
                HintReference {
                    register: Register::FP,
                    offset1: -2,
                    offset2: 0,
                    inner_dereference: false,
                    ap_tracking_data: None,
                },
            ),
        ]);
        //Execute the hint
        assert_eq!(
            execute_hint(&mut vm, hint_code, ids, &ApTracking::new()),
            Err(VirtualMachineError::ExpectedInteger(
                MaybeRelocatable::from((0, 0))
            ))
        );
    }

    #[test]
    fn run_is_assert_le_felt_b_is_not_integer() {
        let hint_code = "from starkware.cairo.common.math_utils import assert_integer\nassert_integer(ids.a)\nassert_integer(ids.b)\na = ids.a % PRIME\nb = ids.b % PRIME\nassert a <= b, f'a = {a} is not less than or equal to b = {b}.'\n\nids.small_inputs = int(\n    a < range_check_builtin.bound and (b - a) < range_check_builtin.bound)"
            .as_bytes();
        let mut vm = VirtualMachine::new(
            BigInt::new(Sign::Plus, vec![1, 0, 0, 0, 0, 0, 17, 134217728]),
            vec![(
                "range_check".to_string(),
                Box::new(RangeCheckBuiltinRunner::new(true, bigint!(8), 8)),
            )],
            false,
        );
        for _ in 0..2 {
            vm.segments.add(&mut vm.memory, None);
        }
        //Initialize fp
        vm.run_context.fp = MaybeRelocatable::from((0, 4));
        //Insert ids into memory
        //ids.a
        vm.memory
            .insert(
                &MaybeRelocatable::from((0, 0)),
                &MaybeRelocatable::from(bigint!(1)),
            )
            .unwrap();
        //ids.b
        vm.memory
            .insert(
                &MaybeRelocatable::from((0, 1)),
                &MaybeRelocatable::from((0, 0)),
            )
            .unwrap();
        //create memory gap, so ids.small_inputs contains None
        vm.memory
            .insert(
                &MaybeRelocatable::from((0, 3)),
                &MaybeRelocatable::from(bigint!(4)),
            )
            .unwrap();
        //Create ids
        let mut ids = HashMap::<String, BigInt>::new();
        ids.insert(String::from("a"), bigint!(0));
        ids.insert(String::from("b"), bigint!(1));
        ids.insert(String::from("small_inputs"), bigint!(2));
        //Create references
        vm.references = HashMap::from([
            (
                0,
                HintReference {
                    register: Register::FP,
                    offset1: -4,
                    offset2: 0,
                    inner_dereference: false,
                    ap_tracking_data: None,
                },
            ),
            (
                1,
                HintReference {
                    register: Register::FP,
                    offset1: -3,
                    offset2: 0,
                    inner_dereference: false,
                    ap_tracking_data: None,
                },
            ),
            (
                2,
                HintReference {
                    register: Register::FP,
                    offset1: -2,
                    offset2: 0,
                    inner_dereference: false,
                    ap_tracking_data: None,
                },
            ),
        ]);
        //Execute the hint
        assert_eq!(
            execute_hint(&mut vm, hint_code, ids, &ApTracking::new()),
            Err(VirtualMachineError::ExpectedInteger(
                MaybeRelocatable::from((0, 1))
            ))
        );
    }

    #[test]
    fn run_is_nn_hint_out_of_range_false() {
        let hint_code =
            "memory[ap] = 0 if 0 <= ((-ids.a - 1) % PRIME) < range_check_builtin.bound else 1"
                .as_bytes();
        let mut vm = VirtualMachine::new(
            BigInt::new(Sign::Plus, vec![1, 0, 0, 0, 0, 0, 17, 134217728]),
            vec![(
                "range_check".to_string(),
                Box::new(RangeCheckBuiltinRunner::new(true, bigint!(8), 8)),
            )],
            false,
        );
        for _ in 0..2 {
            vm.segments.add(&mut vm.memory, None);
        }
        //Initialize ap, fp
        vm.run_context.ap = MaybeRelocatable::from((1, 0));
        vm.run_context.fp = MaybeRelocatable::from((0, 1));
        //Insert ids into memory
        vm.memory
            .insert(
                &MaybeRelocatable::from((0, 0)),
                &MaybeRelocatable::from(bigint!(2)),
            )
            .unwrap();
        //Create ids
        let mut ids = HashMap::<String, BigInt>::new();
        ids.insert(String::from("a"), bigint!(0));
        //Create references
        vm.references = HashMap::from([(
            0,
            HintReference {
                register: Register::FP,
                offset1: -1,
                offset2: 0,
                inner_dereference: false,
                ap_tracking_data: None,
            },
        )]);
        //Execute the hint
        execute_hint(&mut vm, hint_code, ids, &ApTracking::new())
            .expect("Error while executing hint");
        assert_eq!(
            vm.memory.get(&MaybeRelocatable::from((1, 0))),
            Ok(Some(&MaybeRelocatable::from(bigint!(1))))
        );
    }

    #[test]
    fn run_is_nn_hint_out_of_range_true() {
        let hint_code =
            "memory[ap] = 0 if 0 <= ((-ids.a - 1) % PRIME) < range_check_builtin.bound else 1"
                .as_bytes();
        let mut vm = VirtualMachine::new(
            BigInt::new(Sign::Plus, vec![1, 0, 0, 0, 0, 0, 17, 134217728]),
            vec![(
                "range_check".to_string(),
                Box::new(RangeCheckBuiltinRunner::new(true, bigint!(8), 8)),
            )],
            false,
        );
        for _ in 0..2 {
            vm.segments.add(&mut vm.memory, None);
        }
        //Initialize ap, fp
        vm.run_context.ap = MaybeRelocatable::from((1, 0));
        vm.run_context.fp = MaybeRelocatable::from((0, 1));
        //Insert ids into memory
        vm.memory
            .insert(
                &MaybeRelocatable::from((0, 0)),
                &MaybeRelocatable::from(bigint!(-1)),
            )
            .unwrap();
        //Create ids
        let mut ids = HashMap::<String, BigInt>::new();
        ids.insert(String::from("a"), bigint!(0));
        //Create references
        vm.references = HashMap::from([(
            0,
            HintReference {
                register: Register::FP,
                offset1: -1,
                offset2: 0,
                inner_dereference: false,
                ap_tracking_data: None,
            },
        )]);
        //Execute the hint
        execute_hint(&mut vm, hint_code, ids, &ApTracking::new())
            .expect("Error while executing hint");
        assert_eq!(
            vm.memory.get(&MaybeRelocatable::from((1, 0))),
            Ok(Some(&MaybeRelocatable::from(bigint!(0))))
        );
    }
    #[test]
    fn run_assert_not_equal_int_false() {
        let hint_code = "from starkware.cairo.lang.vm.relocatable import RelocatableValue\nboth_ints = isinstance(ids.a, int) and isinstance(ids.b, int)\nboth_relocatable = (\n    isinstance(ids.a, RelocatableValue) and isinstance(ids.b, RelocatableValue) and\n    ids.a.segment_index == ids.b.segment_index)\nassert both_ints or both_relocatable, \\\n    f'assert_not_equal failed: non-comparable values: {ids.a}, {ids.b}.'\nassert (ids.a - ids.b) % PRIME != 0, f'assert_not_equal failed: {ids.a} = {ids.b}.'"
            .as_bytes();
        let mut vm = VirtualMachine::new(
            BigInt::new(Sign::Plus, vec![1, 0, 0, 0, 0, 0, 17, 134217728]),
            Vec::new(),
            false,
        );
        for _ in 0..2 {
            vm.segments.add(&mut vm.memory, None);
        }
        //Initialize ap, fp
        vm.run_context.ap = MaybeRelocatable::from((1, 0));
        vm.run_context.fp = MaybeRelocatable::from((0, 2));
        //Insert ids into memory
        vm.memory
            .insert(
                &MaybeRelocatable::from((0, 0)),
                &MaybeRelocatable::from(bigint!(1)),
            )
            .unwrap();
        vm.memory
            .insert(
                &MaybeRelocatable::from((0, 1)),
                &MaybeRelocatable::from(bigint!(1)),
            )
            .unwrap();
        //Create ids
        let mut ids = HashMap::<String, BigInt>::new();
        ids.insert(String::from("a"), bigint!(0));
        ids.insert(String::from("b"), bigint!(1));
        //Create references
        vm.references = HashMap::from([
            (
                0,
                HintReference {
                    register: Register::FP,
                    offset1: -2,
                    offset2: 0,
                    inner_dereference: false,
                    ap_tracking_data: None,
                },
            ),
            (
                1,
                HintReference {
                    register: Register::FP,
                    offset1: -1,
                    offset2: 0,
                    inner_dereference: false,
                    ap_tracking_data: None,
                },
            ),
        ]);
        //Execute the hint
        assert_eq!(
            execute_hint(&mut vm, hint_code, ids, &ApTracking::new()),
            Err(VirtualMachineError::AssertNotEqualFail(
                MaybeRelocatable::from(bigint!(1)),
                MaybeRelocatable::from(bigint!(1))
            ))
        );
    }

    #[test]
    fn run_assert_not_equal_int_true() {
        let hint_code = "from starkware.cairo.lang.vm.relocatable import RelocatableValue\nboth_ints = isinstance(ids.a, int) and isinstance(ids.b, int)\nboth_relocatable = (\n    isinstance(ids.a, RelocatableValue) and isinstance(ids.b, RelocatableValue) and\n    ids.a.segment_index == ids.b.segment_index)\nassert both_ints or both_relocatable, \\\n    f'assert_not_equal failed: non-comparable values: {ids.a}, {ids.b}.'\nassert (ids.a - ids.b) % PRIME != 0, f'assert_not_equal failed: {ids.a} = {ids.b}.'"
            .as_bytes();
        let mut vm = VirtualMachine::new(
            BigInt::new(Sign::Plus, vec![1, 0, 0, 0, 0, 0, 17, 134217728]),
            Vec::new(),
            false,
        );
        for _ in 0..2 {
            vm.segments.add(&mut vm.memory, None);
        }
        //Initialize ap, fp
        vm.run_context.ap = MaybeRelocatable::from((1, 0));
        vm.run_context.fp = MaybeRelocatable::from((0, 2));
        //Insert ids into memory
        vm.memory
            .insert(
                &MaybeRelocatable::from((0, 0)),
                &MaybeRelocatable::from(bigint!(1)),
            )
            .unwrap();
        vm.memory
            .insert(
                &MaybeRelocatable::from((0, 1)),
                &MaybeRelocatable::from(bigint!(3)),
            )
            .unwrap();
        //Create ids
        let mut ids = HashMap::<String, BigInt>::new();
        ids.insert(String::from("a"), bigint!(0));
        ids.insert(String::from("b"), bigint!(1));
        //Create references
        vm.references = HashMap::from([
            (
                0,
                HintReference {
                    register: Register::FP,
                    offset1: -2,
                    offset2: 0,
                    inner_dereference: false,
                    ap_tracking_data: None,
                },
            ),
            (
                1,
                HintReference {
                    register: Register::FP,
                    offset1: -1,
                    offset2: 0,
                    inner_dereference: false,
                    ap_tracking_data: None,
                },
            ),
        ]);
        //Execute the hint
        assert_eq!(
            execute_hint(&mut vm, hint_code, ids, &ApTracking::new()),
            Ok(())
        );
    }

    #[test]
    fn run_assert_not_equal_int_false_mod() {
        let hint_code = "from starkware.cairo.lang.vm.relocatable import RelocatableValue\nboth_ints = isinstance(ids.a, int) and isinstance(ids.b, int)\nboth_relocatable = (\n    isinstance(ids.a, RelocatableValue) and isinstance(ids.b, RelocatableValue) and\n    ids.a.segment_index == ids.b.segment_index)\nassert both_ints or both_relocatable, \\\n    f'assert_not_equal failed: non-comparable values: {ids.a}, {ids.b}.'\nassert (ids.a - ids.b) % PRIME != 0, f'assert_not_equal failed: {ids.a} = {ids.b}.'"
            .as_bytes();
        let mut vm = VirtualMachine::new(
            BigInt::new(Sign::Plus, vec![1, 0, 0, 0, 0, 0, 17, 134217728]),
            Vec::new(),
            false,
        );
        for _ in 0..2 {
            vm.segments.add(&mut vm.memory, None);
        }
        //Initialize ap, fp
        vm.run_context.ap = MaybeRelocatable::from((1, 0));
        vm.run_context.fp = MaybeRelocatable::from((0, 2));
        //Insert ids into memory
        vm.memory
            .insert(
                &MaybeRelocatable::from((0, 0)),
                //-1 % prime = prime -1
                &MaybeRelocatable::from(bigint!(-1)),
            )
            .unwrap();
        vm.memory
            .insert(
                &MaybeRelocatable::from((0, 1)),
                //prime -1
                &MaybeRelocatable::from(bigint_str!(
                    b"3618502788666131213697322783095070105623107215331596699973092056135872020480"
                )),
            )
            .unwrap();
        //Create ids
        let mut ids = HashMap::<String, BigInt>::new();
        ids.insert(String::from("a"), bigint!(0));
        ids.insert(String::from("b"), bigint!(1));
        //Create references
        vm.references = HashMap::from([
            (
                0,
                HintReference {
                    register: Register::FP,
                    offset1: -2,
                    offset2: 0,
                    inner_dereference: false,
                    ap_tracking_data: None,
                },
            ),
            (
                1,
                HintReference {
                    register: Register::FP,
                    offset1: -1,
                    offset2: 0,
                    inner_dereference: false,
                    ap_tracking_data: None,
                },
            ),
        ]);
        //Execute the hint
        assert_eq!(
            execute_hint(&mut vm, hint_code, ids, &ApTracking::new()),
            Err(VirtualMachineError::AssertNotEqualFail(
                MaybeRelocatable::from(bigint!(-1)),
                MaybeRelocatable::from(bigint_str!(
                    b"3618502788666131213697322783095070105623107215331596699973092056135872020480"
                ))
            ))
        );
    }

    #[test]
    fn run_assert_not_equal_relocatable_false() {
        let hint_code = "from starkware.cairo.lang.vm.relocatable import RelocatableValue\nboth_ints = isinstance(ids.a, int) and isinstance(ids.b, int)\nboth_relocatable = (\n    isinstance(ids.a, RelocatableValue) and isinstance(ids.b, RelocatableValue) and\n    ids.a.segment_index == ids.b.segment_index)\nassert both_ints or both_relocatable, \\\n    f'assert_not_equal failed: non-comparable values: {ids.a}, {ids.b}.'\nassert (ids.a - ids.b) % PRIME != 0, f'assert_not_equal failed: {ids.a} = {ids.b}.'"
            .as_bytes();
        let mut vm = VirtualMachine::new(
            BigInt::new(Sign::Plus, vec![1, 0, 0, 0, 0, 0, 17, 134217728]),
            Vec::new(),
            false,
        );
        for _ in 0..2 {
            vm.segments.add(&mut vm.memory, None);
        }
        //Initialize ap, fp
        vm.run_context.ap = MaybeRelocatable::from((1, 0));
        vm.run_context.fp = MaybeRelocatable::from((0, 2));
        //Insert ids into memory
        vm.memory
            .insert(
                &MaybeRelocatable::from((0, 0)),
                &MaybeRelocatable::from((0, 0)),
            )
            .unwrap();
        vm.memory
            .insert(
                &MaybeRelocatable::from((0, 1)),
                &MaybeRelocatable::from((0, 0)),
            )
            .unwrap();
        //Create ids
        let mut ids = HashMap::<String, BigInt>::new();
        ids.insert(String::from("a"), bigint!(0));
        ids.insert(String::from("b"), bigint!(1));
        //Create references
        vm.references = HashMap::from([
            (
                0,
                HintReference {
                    register: Register::FP,
                    offset1: -2,
                    offset2: 0,
                    inner_dereference: false,
                    ap_tracking_data: None,
                },
            ),
            (
                1,
                HintReference {
                    register: Register::FP,
                    offset1: -1,
                    offset2: 0,
                    inner_dereference: false,
                    ap_tracking_data: None,
                },
            ),
        ]);
        //Execute the hint
        assert_eq!(
            execute_hint(&mut vm, hint_code, ids, &ApTracking::new()),
            Err(VirtualMachineError::AssertNotEqualFail(
                MaybeRelocatable::from((0, 0)),
                MaybeRelocatable::from((0, 0))
            ))
        );
    }

    #[test]
    fn run_assert_not_equal_relocatable_true() {
        let hint_code = "from starkware.cairo.lang.vm.relocatable import RelocatableValue\nboth_ints = isinstance(ids.a, int) and isinstance(ids.b, int)\nboth_relocatable = (\n    isinstance(ids.a, RelocatableValue) and isinstance(ids.b, RelocatableValue) and\n    ids.a.segment_index == ids.b.segment_index)\nassert both_ints or both_relocatable, \\\n    f'assert_not_equal failed: non-comparable values: {ids.a}, {ids.b}.'\nassert (ids.a - ids.b) % PRIME != 0, f'assert_not_equal failed: {ids.a} = {ids.b}.'"
            .as_bytes();
        let mut vm = VirtualMachine::new(
            BigInt::new(Sign::Plus, vec![1, 0, 0, 0, 0, 0, 17, 134217728]),
            Vec::new(),
            false,
        );
        for _ in 0..2 {
            vm.segments.add(&mut vm.memory, None);
        }
        //Initialize ap, fp
        vm.run_context.ap = MaybeRelocatable::from((1, 0));
        vm.run_context.fp = MaybeRelocatable::from((0, 2));
        //Insert ids into memory
        vm.memory
            .insert(
                &MaybeRelocatable::from((0, 0)),
                &MaybeRelocatable::from((0, 1)),
            )
            .unwrap();
        vm.memory
            .insert(
                &MaybeRelocatable::from((0, 1)),
                &MaybeRelocatable::from((0, 0)),
            )
            .unwrap();
        //Create ids
        let mut ids = HashMap::<String, BigInt>::new();
        ids.insert(String::from("a"), bigint!(0));
        ids.insert(String::from("b"), bigint!(1));
        //Create references
        vm.references = HashMap::from([
            (
                0,
                HintReference {
                    register: Register::FP,
                    offset1: -2,
                    offset2: 0,
                    inner_dereference: false,
                    ap_tracking_data: None,
                },
            ),
            (
                1,
                HintReference {
                    register: Register::FP,
                    offset1: -1,
                    offset2: 0,
                    inner_dereference: false,
                    ap_tracking_data: None,
                },
            ),
        ]);
        //Execute the hint
        assert_eq!(
            execute_hint(&mut vm, hint_code, ids, &ApTracking::new()),
            Ok(())
        );
    }

    #[test]
    fn run_assert_non_equal_relocatable_diff_index() {
        let hint_code = "from starkware.cairo.lang.vm.relocatable import RelocatableValue\nboth_ints = isinstance(ids.a, int) and isinstance(ids.b, int)\nboth_relocatable = (\n    isinstance(ids.a, RelocatableValue) and isinstance(ids.b, RelocatableValue) and\n    ids.a.segment_index == ids.b.segment_index)\nassert both_ints or both_relocatable, \\\n    f'assert_not_equal failed: non-comparable values: {ids.a}, {ids.b}.'\nassert (ids.a - ids.b) % PRIME != 0, f'assert_not_equal failed: {ids.a} = {ids.b}.'"
            .as_bytes();
        let mut vm = VirtualMachine::new(
            BigInt::new(Sign::Plus, vec![1, 0, 0, 0, 0, 0, 17, 134217728]),
            Vec::new(),
            false,
        );
        for _ in 0..2 {
            vm.segments.add(&mut vm.memory, None);
        }
        //Initialize ap, fp
        vm.run_context.ap = MaybeRelocatable::from((1, 0));
        vm.run_context.fp = MaybeRelocatable::from((0, 2));
        //Insert ids into memory
        vm.memory
            .insert(
                &MaybeRelocatable::from((0, 0)),
                &MaybeRelocatable::from((1, 0)),
            )
            .unwrap();
        vm.memory
            .insert(
                &MaybeRelocatable::from((0, 1)),
                &MaybeRelocatable::from((0, 0)),
            )
            .unwrap();
        //Create ids
        let mut ids = HashMap::<String, BigInt>::new();
        ids.insert(String::from("a"), bigint!(0));
        ids.insert(String::from("b"), bigint!(1));
        //Create references
        vm.references = HashMap::from([
            (
                0,
                HintReference {
                    register: Register::FP,
                    offset1: -2,
                    offset2: 0,
                    inner_dereference: false,
                    ap_tracking_data: None,
                },
            ),
            (
                1,
                HintReference {
                    register: Register::FP,
                    offset1: -1,
                    offset2: 0,
                    inner_dereference: false,
                    ap_tracking_data: None,
                },
            ),
        ]);
        //Execute the hint
        assert_eq!(
            execute_hint(&mut vm, hint_code, ids, &ApTracking::new()),
            Err(VirtualMachineError::DiffIndexComp(
                relocatable!(1, 0),
                relocatable!(0, 0)
            ))
        );
    }

    #[test]
    fn run_assert_not_equal_relocatable_and_integer() {
        let hint_code = "from starkware.cairo.lang.vm.relocatable import RelocatableValue\nboth_ints = isinstance(ids.a, int) and isinstance(ids.b, int)\nboth_relocatable = (\n    isinstance(ids.a, RelocatableValue) and isinstance(ids.b, RelocatableValue) and\n    ids.a.segment_index == ids.b.segment_index)\nassert both_ints or both_relocatable, \\\n    f'assert_not_equal failed: non-comparable values: {ids.a}, {ids.b}.'\nassert (ids.a - ids.b) % PRIME != 0, f'assert_not_equal failed: {ids.a} = {ids.b}.'"
            .as_bytes();
        let mut vm = VirtualMachine::new(
            BigInt::new(Sign::Plus, vec![1, 0, 0, 0, 0, 0, 17, 134217728]),
            Vec::new(),
            false,
        );
        for _ in 0..2 {
            vm.segments.add(&mut vm.memory, None);
        }
        //Initialize ap, fp
        vm.run_context.ap = MaybeRelocatable::from((1, 0));
        vm.run_context.fp = MaybeRelocatable::from((0, 2));
        //Insert ids into memory
        vm.memory
            .insert(
                &MaybeRelocatable::from((0, 0)),
                &MaybeRelocatable::from((1, 0)),
            )
            .unwrap();
        vm.memory
            .insert(
                &MaybeRelocatable::from((0, 1)),
                &MaybeRelocatable::from(bigint!(1)),
            )
            .unwrap();
        //Create ids
        let mut ids = HashMap::<String, BigInt>::new();
        ids.insert(String::from("a"), bigint!(0));
        ids.insert(String::from("b"), bigint!(1));
        //Create references
        vm.references = HashMap::from([
            (
                0,
                HintReference {
                    register: Register::FP,
                    offset1: -2,
                    offset2: 0,
                    inner_dereference: false,
                    ap_tracking_data: None,
                },
            ),
            (
                1,
                HintReference {
                    register: Register::FP,
                    offset1: -1,
                    offset2: 0,
                    inner_dereference: false,
                    ap_tracking_data: None,
                },
            ),
        ]);
        //Execute the hint
        assert_eq!(
            execute_hint(&mut vm, hint_code, ids, &ApTracking::new()),
            Err(VirtualMachineError::DiffTypeComparison(
                MaybeRelocatable::from((1, 0)),
                MaybeRelocatable::from(bigint!(1))
            ))
        );
    }

    #[test]
    fn run_assert_not_zero_true() {
        let hint_code =
    "from starkware.cairo.common.math_utils import assert_integer\nassert_integer(ids.value)\nassert ids.value % PRIME != 0, f'assert_not_zero failed: {ids.value} = 0.'".as_bytes();
        let mut vm = VirtualMachine::new(
            BigInt::new(Sign::Plus, vec![1, 0, 0, 0, 0, 0, 17, 134217728]),
            Vec::new(),
            false,
        );
        //Create references
        vm.references = HashMap::from([(
            0,
            HintReference {
                register: Register::FP,
                offset1: -1,
                offset2: 0,
                inner_dereference: false,
                ap_tracking_data: None,
            },
        )]);
        vm.segments.add(&mut vm.memory, None);
        // }
        // //Initialize ap, fp
        vm.run_context.ap = MaybeRelocatable::from((1, 0));
        vm.run_context.fp = MaybeRelocatable::from((0, 1));
        //Insert ids into memory
        vm.memory
            .insert(
                &MaybeRelocatable::from((0, 0)),
                &MaybeRelocatable::from(bigint!(5)),
            )
            .unwrap();
        //Create ids
        let mut ids = HashMap::<String, BigInt>::new();
        ids.insert(String::from("value"), bigint!(0));

        assert_eq!(
            execute_hint(&mut vm, hint_code, ids, &ApTracking::new()),
            Ok(())
        );
    }

    #[test]
    fn run_assert_not_zero_false() {
        let hint_code =
    "from starkware.cairo.common.math_utils import assert_integer\nassert_integer(ids.value)\nassert ids.value % PRIME != 0, f'assert_not_zero failed: {ids.value} = 0.'".as_bytes();
        let mut vm = VirtualMachine::new(
            BigInt::new(Sign::Plus, vec![1, 0, 0, 0, 0, 0, 17, 134217728]),
            Vec::new(),
            false,
        );
        //Create references
        vm.references = HashMap::from([(
            0,
            HintReference {
                register: Register::FP,
                offset1: -1,
                offset2: 0,
                inner_dereference: false,
                ap_tracking_data: None,
            },
        )]);
        vm.segments.add(&mut vm.memory, None);
        // }
        // //Initialize ap, fp
        vm.run_context.ap = MaybeRelocatable::from((1, 0));
        vm.run_context.fp = MaybeRelocatable::from((0, 1));
        //Insert ids into memory
        vm.memory
            .insert(
                &MaybeRelocatable::from((0, 0)),
                &MaybeRelocatable::from(bigint!(0)),
            )
            .unwrap();
        //Create ids
        let mut ids = HashMap::<String, BigInt>::new();
        ids.insert(String::from("value"), bigint!(0));

        assert_eq!(
            execute_hint(&mut vm, hint_code, ids, &ApTracking::new()),
            Err(VirtualMachineError::AssertNotZero(bigint!(0), vm.prime))
        );
    }

    #[test]
    fn run_assert_not_zero_false_with_prime() {
        let hint_code =
    "from starkware.cairo.common.math_utils import assert_integer\nassert_integer(ids.value)\nassert ids.value % PRIME != 0, f'assert_not_zero failed: {ids.value} = 0.'".as_bytes();
        let mut vm = VirtualMachine::new(
            BigInt::new(Sign::Plus, vec![1, 0, 0, 0, 0, 0, 17, 134217728]),
            Vec::new(),
            false,
        );
        //Create references
        vm.references = HashMap::from([(
            0,
            HintReference {
                register: Register::FP,
                offset1: -1,
                offset2: 0,
                inner_dereference: false,
                ap_tracking_data: None,
            },
        )]);
        vm.segments.add(&mut vm.memory, None);
        // }
        // //Initialize ap, fp
        vm.run_context.ap = MaybeRelocatable::from((1, 0));
        vm.run_context.fp = MaybeRelocatable::from((0, 1));
        //Insert ids into memory
        vm.memory
            .insert(
                &MaybeRelocatable::from((0, 0)),
                &MaybeRelocatable::from(vm.prime.clone()),
            )
            .unwrap();
        //Create ids
        let mut ids = HashMap::<String, BigInt>::new();
        ids.insert(String::from("value"), bigint!(0));

        assert_eq!(
            execute_hint(&mut vm, hint_code, ids, &ApTracking::new()),
            Err(VirtualMachineError::AssertNotZero(
                vm.prime.clone(),
                vm.prime
            ))
        );
    }

    #[test]
    fn run_assert_not_zero_failed_to_get_reference() {
        let hint_code =
    "from starkware.cairo.common.math_utils import assert_integer\nassert_integer(ids.value)\nassert ids.value % PRIME != 0, f'assert_not_zero failed: {ids.value} = 0.'".as_bytes();
        let mut vm = VirtualMachine::new(
            BigInt::new(Sign::Plus, vec![1, 0, 0, 0, 0, 0, 17, 134217728]),
            Vec::new(),
            false,
        );
        //Create references
        vm.references = HashMap::from([(
            0,
            HintReference {
                register: Register::FP,
                offset1: -1,
                offset2: 0,
                inner_dereference: false,
                ap_tracking_data: None,
            },
        )]);
        vm.segments.add(&mut vm.memory, None);
        // }
        // //Initialize ap, fp
        vm.run_context.ap = MaybeRelocatable::from((1, 0));
        vm.run_context.fp = MaybeRelocatable::from((0, 1));
        //Insert ids into memory
        vm.memory
            .insert(
                &MaybeRelocatable::from((0, 0)),
                &MaybeRelocatable::from(bigint!(5)),
            )
            .unwrap();
        //Create invalid id value
        let mut ids = HashMap::<String, BigInt>::new();
        ids.insert(String::from("value"), bigint!(10));

        assert_eq!(
            execute_hint(&mut vm, hint_code, ids, &ApTracking::new()),
            Err(VirtualMachineError::FailedToGetReference(bigint!(10)))
        );
    }

    #[test]
    fn run_assert_not_zero_incorrect_id() {
        let hint_code =
    "from starkware.cairo.common.math_utils import assert_integer\nassert_integer(ids.value)\nassert ids.value % PRIME != 0, f'assert_not_zero failed: {ids.value} = 0.'".as_bytes();
        let mut vm = VirtualMachine::new(
            BigInt::new(Sign::Plus, vec![1, 0, 0, 0, 0, 0, 17, 134217728]),
            Vec::new(),
            false,
        );
        //Create references
        vm.references = HashMap::from([(
            0,
            HintReference {
                register: Register::FP,
                offset1: -1,
                offset2: 0,
                inner_dereference: false,
                ap_tracking_data: None,
            },
        )]);
        vm.segments.add(&mut vm.memory, None);
        // }
        // //Initialize ap, fp
        vm.run_context.ap = MaybeRelocatable::from((1, 0));
        vm.run_context.fp = MaybeRelocatable::from((0, 1));
        //Insert ids into memory
        vm.memory
            .insert(
                &MaybeRelocatable::from((0, 0)),
                &MaybeRelocatable::from(bigint!(0)),
            )
            .unwrap();
        //Create invalid id key
        let mut ids = HashMap::<String, BigInt>::new();
        ids.insert(String::from("incorrect_id"), bigint!(0));

        assert_eq!(
            execute_hint(&mut vm, hint_code, ids, &ApTracking::new()),
            Err(VirtualMachineError::IncorrectIds(
                vec![String::from("value")],
                vec![String::from("incorrect_id")],
            ))
        );
    }

    #[test]
    fn run_assert_not_zero_expected_integer_error() {
        let hint_code =
    "from starkware.cairo.common.math_utils import assert_integer\nassert_integer(ids.value)\nassert ids.value % PRIME != 0, f'assert_not_zero failed: {ids.value} = 0.'".as_bytes();
        let mut vm = VirtualMachine::new(
            BigInt::new(Sign::Plus, vec![1, 0, 0, 0, 0, 0, 17, 134217728]),
            Vec::new(),
            false,
        );
        vm.references = HashMap::from([(
            0,
            HintReference {
                register: Register::FP,
                offset1: -1,
                offset2: 0,
                inner_dereference: false,
                ap_tracking_data: None,
            },
        )]);
        vm.segments.add(&mut vm.memory, None);
        // }
        // //Initialize ap, fp
        vm.run_context.ap = MaybeRelocatable::from((1, 0));
        vm.run_context.fp = MaybeRelocatable::from((0, 1));
        //Insert ids into memory
        vm.memory
            .insert(
                &MaybeRelocatable::from((0, 0)),
                &MaybeRelocatable::from((0, 0)),
            )
            .unwrap();
        //Create ids
        let mut ids = HashMap::<String, BigInt>::new();
        ids.insert(String::from("value"), bigint!(0));

        assert_eq!(
            execute_hint(&mut vm, hint_code, ids, &ApTracking::new()),
            Err(VirtualMachineError::ExpectedInteger(
                MaybeRelocatable::from((0, 0))
            ))
        );
    }

    #[test]
    fn run_split_int_assertion_invalid() {
        let hint_code = "assert ids.value == 0, 'split_int(): value is out of range.'".as_bytes();
        let mut vm = VirtualMachine::new(
            BigInt::new(Sign::Plus, vec![1, 0, 0, 0, 0, 0, 17, 134217728]),
            Vec::new(),
            false,
        );
        for _ in 0..2 {
            vm.segments.add(&mut vm.memory, None);
        }
        //Initialize ap, fp
        vm.run_context.ap = MaybeRelocatable::from((1, 0));
        vm.run_context.fp = MaybeRelocatable::from((0, 1));
        //Insert ids into memory
        vm.memory
            .insert(
                &MaybeRelocatable::from((0, 0)),
                &MaybeRelocatable::from(bigint!(1)),
            )
            .unwrap();
        //Create ids
        let mut ids = HashMap::<String, BigInt>::new();
        ids.insert(String::from("value"), bigint!(0));
        //Create references
        vm.references = HashMap::from([(
            0,
            HintReference {
                register: Register::FP,
                offset1: -1,
                offset2: 0,
                inner_dereference: false,
                ap_tracking_data: None,
            },
        )]);
        //Execute the hint
        assert_eq!(
            execute_hint(&mut vm, hint_code, ids, &ApTracking::new()),
            Err(VirtualMachineError::SplitIntNotZero)
        );
    }

    #[test]
    fn run_split_int_assertion_valid() {
        let hint_code = "assert ids.value == 0, 'split_int(): value is out of range.'".as_bytes();
        let mut vm = VirtualMachine::new(
            BigInt::new(Sign::Plus, vec![1, 0, 0, 0, 0, 0, 17, 134217728]),
            Vec::new(),
            false,
        );
        for _ in 0..2 {
            vm.segments.add(&mut vm.memory, None);
        }
        //Initialize ap, fp
        vm.run_context.ap = MaybeRelocatable::from((1, 0));
        vm.run_context.fp = MaybeRelocatable::from((0, 1));
        //Insert ids into memory
        vm.memory
            .insert(
                &MaybeRelocatable::from((0, 0)),
                &MaybeRelocatable::from(bigint!(0)),
            )
            .unwrap();
        //Create ids
        let mut ids = HashMap::<String, BigInt>::new();
        ids.insert(String::from("value"), bigint!(0));
        //Create references
        vm.references = HashMap::from([(
            0,
            HintReference {
                register: Register::FP,
                offset1: -1,
                offset2: 0,
                inner_dereference: false,
                ap_tracking_data: None,
            },
        )]);
        //Execute the hint
        assert_eq!(
            execute_hint(&mut vm, hint_code, ids, &ApTracking::new()),
            Ok(())
        );
    }

    #[test]
    fn run_split_int_valid() {
        let hint_code = "memory[ids.output] = res = (int(ids.value) % PRIME) % ids.base\nassert res < ids.bound, f'split_int(): Limb {res} is out of range.'".as_bytes();
        let mut vm = VirtualMachine::new(
            BigInt::new(Sign::Plus, vec![1, 0, 0, 0, 0, 0, 17, 134217728]),
            Vec::new(),
            false,
        );
        for _ in 0..3 {
            vm.segments.add(&mut vm.memory, None);
        }
        //Initialize ap, fp
        vm.run_context.ap = MaybeRelocatable::from((1, 0));
        vm.run_context.fp = MaybeRelocatable::from((0, 4));
        //Insert ids into memory
        //ids.output
        vm.memory
            .insert(
                &MaybeRelocatable::from((0, 0)),
                &MaybeRelocatable::from((2, 0)),
            )
            .unwrap();
        //ids.value
        vm.memory
            .insert(
                &MaybeRelocatable::from((0, 1)),
                &MaybeRelocatable::from(bigint!(2)),
            )
            .unwrap();
        //ids.base
        vm.memory
            .insert(
                &MaybeRelocatable::from((0, 2)),
                &MaybeRelocatable::from(bigint!(10)),
            )
            .unwrap();
        //ids.bound
        vm.memory
            .insert(
                &MaybeRelocatable::from((0, 3)),
                &MaybeRelocatable::from(bigint!(100)),
            )
            .unwrap();
        //Create ids
        let mut ids = HashMap::<String, BigInt>::new();
        ids.insert(String::from("output"), bigint!(0));
        ids.insert(String::from("value"), bigint!(1));
        ids.insert(String::from("base"), bigint!(2));
        ids.insert(String::from("bound"), bigint!(3));
        //Create references
        vm.references = HashMap::from([
            (
                0,
                HintReference {
                    register: Register::FP,
                    offset1: -4,
                    offset2: 0,
                    inner_dereference: false,
                    ap_tracking_data: None,
                },
            ),
            (
                1,
                HintReference {
                    register: Register::FP,
                    offset1: -3,
                    offset2: 0,
                    inner_dereference: false,
                    ap_tracking_data: None,
                },
            ),
            (
                2,
                HintReference {
                    register: Register::FP,
                    offset1: -2,
                    offset2: 0,
                    inner_dereference: false,
                    ap_tracking_data: None,
                },
            ),
            (
                3,
                HintReference {
                    register: Register::FP,
                    offset1: -1,
                    offset2: 0,
                    inner_dereference: false,
                    ap_tracking_data: None,
                },
            ),
        ]);
        //Execute the hint
        assert_eq!(
            execute_hint(&mut vm, hint_code, ids, &ApTracking::new()),
            Ok(())
        );
        assert_eq!(
            vm.memory.get(&MaybeRelocatable::from((2, 0))),
            Ok(Some(&MaybeRelocatable::from(bigint!(2))))
        );
    }

    #[test]
    fn run_split_int_invalid() {
        let hint_code = "memory[ids.output] = res = (int(ids.value) % PRIME) % ids.base\nassert res < ids.bound, f'split_int(): Limb {res} is out of range.'".as_bytes();
        let mut vm = VirtualMachine::new(
            BigInt::new(Sign::Plus, vec![1, 0, 0, 0, 0, 0, 17, 134217728]),
            Vec::new(),
            false,
        );
        for _ in 0..3 {
            vm.segments.add(&mut vm.memory, None);
        }
        //Initialize ap, fp
        vm.run_context.ap = MaybeRelocatable::from((1, 0));
        vm.run_context.fp = MaybeRelocatable::from((0, 4));
        //Insert ids into memory
        //ids.output
        vm.memory
            .insert(
                &MaybeRelocatable::from((0, 0)),
                &MaybeRelocatable::from((2, 0)),
            )
            .unwrap();
        //ids.value
        vm.memory
            .insert(
                &MaybeRelocatable::from((0, 1)),
                &MaybeRelocatable::from(bigint!(100)),
            )
            .unwrap();
        //ids.base
        vm.memory
            .insert(
                &MaybeRelocatable::from((0, 2)),
                &MaybeRelocatable::from(bigint!(10000)),
            )
            .unwrap();
        //ids.bound
        vm.memory
            .insert(
                &MaybeRelocatable::from((0, 3)),
                &MaybeRelocatable::from(bigint!(10)),
            )
            .unwrap();
        //Create ids
        let mut ids = HashMap::<String, BigInt>::new();
        ids.insert(String::from("output"), bigint!(0));
        ids.insert(String::from("value"), bigint!(1));
        ids.insert(String::from("base"), bigint!(2));
        ids.insert(String::from("bound"), bigint!(3));
        //Create references
        vm.references = HashMap::from([
            (
                0,
                HintReference {
                    register: Register::FP,
                    offset1: -4,
                    offset2: 0,
                    inner_dereference: false,
                    ap_tracking_data: None,
                },
            ),
            (
                1,
                HintReference {
                    register: Register::FP,
                    offset1: -3,
                    offset2: 0,
                    inner_dereference: false,
                    ap_tracking_data: None,
                },
            ),
            (
                2,
                HintReference {
                    register: Register::FP,
                    offset1: -2,
                    offset2: 0,
                    inner_dereference: false,
                    ap_tracking_data: None,
                },
            ),
            (
                3,
                HintReference {
                    register: Register::FP,
                    offset1: -1,
                    offset2: 0,
                    inner_dereference: false,
                    ap_tracking_data: None,
                },
            ),
        ]);
        //Execute the hint
        assert_eq!(
            execute_hint(&mut vm, hint_code, ids, &ApTracking::new()),
            Err(VirtualMachineError::SplitIntLimbOutOfRange(bigint!(100)))
        );
    }

    #[test]
    fn run_is_positive_hint_true() {
        let hint_code =
        "from starkware.cairo.common.math_utils import is_positive\nids.is_positive = 1 if is_positive(\n    value=ids.value, prime=PRIME, rc_bound=range_check_builtin.bound) else 0"
        .as_bytes();
        let mut vm = VirtualMachine::new(
            BigInt::new(Sign::Plus, vec![1, 0, 0, 0, 0, 0, 17, 134217728]),
            vec![(
                "range_check".to_string(),
                Box::new(RangeCheckBuiltinRunner::new(true, bigint!(8), 8)),
            )],
            false,
        );
        for _ in 0..2 {
            vm.segments.add(&mut vm.memory, None);
        }
        //Initialize fp
        vm.run_context.fp = MaybeRelocatable::from((0, 2));
        //Insert ids.value into memory
        vm.memory
            .insert(
                &MaybeRelocatable::from((0, 0)),
                &MaybeRelocatable::from(bigint!(250)),
            )
            .unwrap();
        //Dont insert ids.is_positive as we need to modify it inside the hint
        //Create ids
        let mut ids = HashMap::<String, BigInt>::new();
        ids.insert(String::from("value"), bigint!(0));
        ids.insert(String::from("is_positive"), bigint!(1));
        //Create references
        vm.references = HashMap::from([
            (
                0,
                HintReference {
                    register: Register::FP,
                    offset1: -2,
                    offset2: 0,
                    inner_dereference: false,
                    ap_tracking_data: None,
                },
            ),
            (
                1,
                HintReference {
                    register: Register::FP,
                    offset1: -1,
                    offset2: 0,
                    inner_dereference: false,
                    ap_tracking_data: None,
                },
            ),
        ]);
        //Execute the hint
        execute_hint(&mut vm, hint_code, ids, &ApTracking::new())
            .expect("Error while executing hint");
        //Check that is_positive now contains 1 (true)
        assert_eq!(
            vm.memory.get(&MaybeRelocatable::from((0, 1))),
            Ok(Some(&MaybeRelocatable::from(bigint!(1))))
        );
    }

    #[test]
    fn run_is_positive_hint_false() {
        let hint_code =
        "from starkware.cairo.common.math_utils import is_positive\nids.is_positive = 1 if is_positive(\n    value=ids.value, prime=PRIME, rc_bound=range_check_builtin.bound) else 0"
        .as_bytes();
        let mut vm = VirtualMachine::new(
            BigInt::new(Sign::Plus, vec![1, 0, 0, 0, 0, 0, 17, 134217728]),
            vec![(
                "range_check".to_string(),
                Box::new(RangeCheckBuiltinRunner::new(true, bigint!(8), 8)),
            )],
            false,
        );
        for _ in 0..2 {
            vm.segments.add(&mut vm.memory, None);
        }
        //Initialize fp
        vm.run_context.fp = MaybeRelocatable::from((0, 2));
        //Insert ids.value into memory
        vm.memory
            .insert(
                &MaybeRelocatable::from((0, 0)),
                &MaybeRelocatable::from(bigint!(-250)),
            )
            .unwrap();
        //Dont insert ids.is_positive as we need to modify it inside the hint
        //Create ids
        let mut ids = HashMap::<String, BigInt>::new();
        ids.insert(String::from("value"), bigint!(0));
        ids.insert(String::from("is_positive"), bigint!(1));
        //Create references
        vm.references = HashMap::from([
            (
                0,
                HintReference {
                    register: Register::FP,
                    offset1: -2,
                    offset2: 0,
                    inner_dereference: false,
                    ap_tracking_data: None,
                },
            ),
            (
                1,
                HintReference {
                    register: Register::FP,
                    offset1: -1,
                    offset2: 0,
                    inner_dereference: false,
                    ap_tracking_data: None,
                },
            ),
        ]);
        //Execute the hint
        execute_hint(&mut vm, hint_code, ids, &ApTracking::new())
            .expect("Error while executing hint");
        //Check that is_positive now contains 0 (false)
        assert_eq!(
            vm.memory.get(&MaybeRelocatable::from((0, 1))),
            Ok(Some(&MaybeRelocatable::from(bigint!(0))))
        );
    }

    #[test]
    fn run_is_positive_hint_outside_valid_range() {
        let hint_code =
        "from starkware.cairo.common.math_utils import is_positive\nids.is_positive = 1 if is_positive(\n    value=ids.value, prime=PRIME, rc_bound=range_check_builtin.bound) else 0"
        .as_bytes();
        let mut vm = VirtualMachine::new(
            BigInt::new(Sign::Plus, vec![1, 0, 0, 0, 0, 0, 17, 134217728]),
            vec![(
                "range_check".to_string(),
                Box::new(RangeCheckBuiltinRunner::new(true, bigint!(8), 8)),
            )],
            false,
        );
        for _ in 0..2 {
            vm.segments.add(&mut vm.memory, None);
        }
        //Initialize fp
        vm.run_context.fp = MaybeRelocatable::from((0, 2));
        //Insert ids.value into memory
        vm.memory
            .insert(
                &MaybeRelocatable::from((0, 0)),
                &MaybeRelocatable::from(BigInt::new(
                    Sign::Plus,
                    vec![1, 0, 0, 0, 0, 0, 17, 134217727],
                )),
            )
            .unwrap();
        //Dont insert ids.is_positive as we need to modify it inside the hint
        //Create ids
        let mut ids = HashMap::<String, BigInt>::new();
        ids.insert(String::from("value"), bigint!(0));
        ids.insert(String::from("is_positive"), bigint!(1));
        //Create references
        vm.references = HashMap::from([
            (
                0,
                HintReference {
                    register: Register::FP,
                    offset1: -2,
                    offset2: 0,
                    inner_dereference: false,
                    ap_tracking_data: None,
                },
            ),
            (
                1,
                HintReference {
                    register: Register::FP,
                    offset1: -1,
                    offset2: 0,
                    inner_dereference: false,
                    ap_tracking_data: None,
                },
            ),
        ]);
        //Execute the hint
        assert_eq!(
            execute_hint(&mut vm, hint_code, ids, &ApTracking::new()),
            Err(VirtualMachineError::ValueOutsideValidRange(as_int(
                &BigInt::new(Sign::Plus, vec![1, 0, 0, 0, 0, 0, 17, 134217727]),
                &vm.prime
            )))
        );
    }

    #[test]
    fn run_is_positive_hint_is_positive_not_empty() {
        let hint_code ="from starkware.cairo.common.math_utils import is_positive\nids.is_positive = 1 if is_positive(\n    value=ids.value, prime=PRIME, rc_bound=range_check_builtin.bound) else 0"
        .as_bytes();
        let mut vm = VirtualMachine::new(
            BigInt::new(Sign::Plus, vec![1, 0, 0, 0, 0, 0, 17, 134217728]),
            vec![(
                "range_check".to_string(),
                Box::new(RangeCheckBuiltinRunner::new(true, bigint!(8), 8)),
            )],
            false,
        );
        for _ in 0..2 {
            vm.segments.add(&mut vm.memory, None);
        }
        //Initialize fp
        vm.run_context.fp = MaybeRelocatable::from((0, 2));
        //Insert ids.value into memory
        vm.memory
            .insert(
                &MaybeRelocatable::from((0, 0)),
                &MaybeRelocatable::from(bigint!(2)),
            )
            .unwrap();
        //Insert ids.is_positive into memory
        vm.memory
            .insert(
                &MaybeRelocatable::from((0, 1)),
                &MaybeRelocatable::from(bigint!(4)),
            )
            .unwrap();
        //Create ids
        let mut ids = HashMap::<String, BigInt>::new();
        ids.insert(String::from("value"), bigint!(0));
        ids.insert(String::from("is_positive"), bigint!(1));
        //Create references
        vm.references = HashMap::from([
            (
                0,
                HintReference {
                    register: Register::FP,
                    offset1: -2,
                    offset2: 0,
                    inner_dereference: false,
                    ap_tracking_data: None,
                },
            ),
            (
                1,
                HintReference {
                    register: Register::FP,
                    offset1: -1,
                    offset2: 0,
                    inner_dereference: false,
                    ap_tracking_data: None,
                },
            ),
        ]);
        //Execute the hint
        assert_eq!(
            execute_hint(&mut vm, hint_code, ids, &ApTracking::new()),
            Err(VirtualMachineError::MemoryError(
                MemoryError::InconsistentMemory(
                    MaybeRelocatable::from((0, 1)),
                    MaybeRelocatable::from(bigint!(4)),
                    MaybeRelocatable::from(bigint!(1))
                )
            ))
        );
    }

    #[test]
    fn run_sqrt_valid() {
        let hint_code = "from starkware.python.math_utils import isqrt\nvalue = ids.value % PRIME\nassert value < 2 ** 250, f\"value={value} is outside of the range [0, 2**250).\"\nassert 2 ** 250 < PRIME\nids.root = isqrt(value)"
            .as_bytes();
        let mut vm = VirtualMachine::new(
            BigInt::new(Sign::Plus, vec![1, 0, 0, 0, 0, 0, 17, 134217728]),
            Vec::new(),
            false,
        );
        for _ in 0..2 {
            vm.segments.add(&mut vm.memory, None);
        }
        //Initialize fp
        vm.run_context.fp = MaybeRelocatable::from((0, 2));
        //Insert ids.value into memory
        vm.memory
            .insert(
                &MaybeRelocatable::from((0, 0)),
                &MaybeRelocatable::from(bigint!(81)),
            )
            .unwrap();
        //Create ids
        let mut ids = HashMap::<String, BigInt>::new();
        ids.insert(String::from("value"), bigint!(0));
        ids.insert(String::from("root"), bigint!(1));
        //Create references
        vm.references = HashMap::from([
            (
                0,
                HintReference {
                    register: Register::FP,
                    offset1: -2,
                    offset2: 0,
                    inner_dereference: false,
                    ap_tracking_data: None,
                },
            ),
            (
                1,
                HintReference {
                    register: Register::FP,
                    offset1: -1,
                    offset2: 0,
                    inner_dereference: false,
                    ap_tracking_data: None,
                },
            ),
        ]);
        //Execute the hint
        assert_eq!(
            execute_hint(&mut vm, hint_code, ids, &ApTracking::new()),
            Ok(())
        );
        //Check that root (0,1) has the square root of 81
        assert_eq!(
            vm.memory.get(&MaybeRelocatable::from((0, 1))),
            Ok(Some(&MaybeRelocatable::from(bigint!(9))))
        );
    }

    #[test]
    fn run_sqrt_invalid_negative_number() {
        let hint_code = "from starkware.python.math_utils import isqrt\nvalue = ids.value % PRIME\nassert value < 2 ** 250, f\"value={value} is outside of the range [0, 2**250).\"\nassert 2 ** 250 < PRIME\nids.root = isqrt(value)"
            .as_bytes();
        let mut vm = VirtualMachine::new(
            BigInt::new(Sign::Plus, vec![1, 0, 0, 0, 0, 0, 17, 134217728]),
            Vec::new(),
            false,
        );
        for _ in 0..2 {
            vm.segments.add(&mut vm.memory, None);
        }
        //Initialize fp
        vm.run_context.fp = MaybeRelocatable::from((0, 2));
        //Insert ids.value into memory
        vm.memory
            .insert(
                &MaybeRelocatable::from((0, 0)),
                &MaybeRelocatable::from(bigint!(-81)),
            )
            .unwrap();
        //Create ids
        let mut ids = HashMap::<String, BigInt>::new();
        ids.insert(String::from("value"), bigint!(0));
        ids.insert(String::from("root"), bigint!(1));
        //Create references
        vm.references = HashMap::from([
            (
                0,
                HintReference {
                    register: Register::FP,
                    offset1: -2,
                    offset2: 0,
                    inner_dereference: false,
                    ap_tracking_data: None,
                },
            ),
            (
                1,
                HintReference {
                    register: Register::FP,
                    offset1: -1,
                    offset2: 0,
                    inner_dereference: false,
                    ap_tracking_data: None,
                },
            ),
        ]);
        //Execute the hint
        assert_eq!(
            execute_hint(&mut vm, hint_code, ids, &ApTracking::new()),
            Err(VirtualMachineError::ValueOutside250BitRange(bigint_str!(
                b"3618502788666131213697322783095070105623107215331596699973092056135872020400"
            )))
        );
    }

    #[test]
    fn run_sqrt_invalid_mismatched_root() {
        let hint_code = "from starkware.python.math_utils import isqrt\nvalue = ids.value % PRIME\nassert value < 2 ** 250, f\"value={value} is outside of the range [0, 2**250).\"\nassert 2 ** 250 < PRIME\nids.root = isqrt(value)"
            .as_bytes();
        let mut vm = VirtualMachine::new(
            BigInt::new(Sign::Plus, vec![1, 0, 0, 0, 0, 0, 17, 134217728]),
            Vec::new(),
            false,
        );
        for _ in 0..2 {
            vm.segments.add(&mut vm.memory, None);
        }
        //Initialize fp
        vm.run_context.fp = MaybeRelocatable::from((0, 2));
        //Insert ids.value into memory
        vm.memory
            .insert(
                &MaybeRelocatable::from((0, 0)),
                &MaybeRelocatable::from(bigint!(81)),
            )
            .unwrap();
        //Insert ids.root into memory
        vm.memory
            .insert(
                &MaybeRelocatable::from((0, 1)),
                &MaybeRelocatable::from(bigint!(7)),
            )
            .unwrap();
        //Create ids
        let mut ids = HashMap::<String, BigInt>::new();
        ids.insert(String::from("value"), bigint!(0));
        ids.insert(String::from("root"), bigint!(1));
        //Create references
        vm.references = HashMap::from([
            (
                0,
                HintReference {
                    register: Register::FP,
                    offset1: -2,
                    offset2: 0,
                    inner_dereference: false,
                    ap_tracking_data: None,
                },
            ),
            (
                1,
                HintReference {
                    register: Register::FP,
                    offset1: -1,
                    offset2: 0,
                    inner_dereference: false,
                    ap_tracking_data: None,
                },
            ),
        ]);
        //Execute the hint
        assert_eq!(
            execute_hint(&mut vm, hint_code, ids, &ApTracking::new()),
            Err(VirtualMachineError::MemoryError(
                MemoryError::InconsistentMemory(
                    MaybeRelocatable::from((0, 1)),
                    MaybeRelocatable::from(bigint!(7)),
                    MaybeRelocatable::from(bigint!(9))
                )
            ))
        );
    }

    #[test]
    fn unsigned_div_rem_success() {
        let hint_code = "from starkware.cairo.common.math_utils import assert_integer\nassert_integer(ids.div)\nassert 0 < ids.div <= PRIME // range_check_builtin.bound, \\\n    f'div={hex(ids.div)} is out of the valid range.'\nids.q, ids.r = divmod(ids.value, ids.div)".as_bytes();
        let mut vm = VirtualMachine::new(
            BigInt::new(Sign::Plus, vec![1, 0, 0, 0, 0, 0, 17, 134217728]),
            vec![(
                "range_check".to_string(),
                Box::new(RangeCheckBuiltinRunner::new(true, bigint!(8), 8)),
            )],
            false,
        );
        for _ in 0..3 {
            vm.segments.add(&mut vm.memory, None);
        }
        //Initialize fp
        vm.run_context.ap = MaybeRelocatable::from((1, 0));
        vm.run_context.fp = MaybeRelocatable::from((0, 4));
        //Insert ids into memory
        vm.memory
            .insert(
                &MaybeRelocatable::from((0, 2)),
                &MaybeRelocatable::from(bigint!(5)),
            )
            .expect("Unexpected memory insert fail");
        vm.memory
            .insert(
                &MaybeRelocatable::from((0, 3)),
                &MaybeRelocatable::from(bigint!(7)),
            )
            .expect("Unexpected memory insert fail");
        //Create ids
        let mut ids = HashMap::<String, BigInt>::new();
        ids.insert(String::from("r"), bigint!(0));
        ids.insert(String::from("q"), bigint!(1));
        ids.insert(String::from("div"), bigint!(2));
        ids.insert(String::from("value"), bigint!(3));
        //Create references
        vm.references = HashMap::from([
            (
                0,
                HintReference {
                    register: Register::FP,
                    offset1: -4,
                    offset2: 0,
                    inner_dereference: false,
                    ap_tracking_data: None,
                },
            ),
            (
                1,
                HintReference {
                    register: Register::FP,
                    offset1: -3,
                    offset2: 0,
                    inner_dereference: false,
                    ap_tracking_data: None,
                },
            ),
            (
                2,
                HintReference {
                    register: Register::FP,
                    offset1: -2,
                    offset2: 0,
                    inner_dereference: false,
                    ap_tracking_data: None,
                },
            ),
            (
                3,
                HintReference {
                    register: Register::FP,
                    offset1: -1,
                    offset2: 0,
                    inner_dereference: false,
                    ap_tracking_data: None,
                },
            ),
        ]);
        //Execute the hint
        assert!(execute_hint(&mut vm, hint_code, ids, &ApTracking::new()).is_ok());
        assert_eq!(
            vm.memory.get(&MaybeRelocatable::from((0, 0))),
            Ok(Some(&MaybeRelocatable::from(bigint!(2))))
        );
        assert_eq!(
            vm.memory.get(&MaybeRelocatable::from((0, 1))),
            Ok(Some(&MaybeRelocatable::from(bigint!(1))))
        );
    }

    #[test]
    fn unsigned_div_rem_out_of_range() {
        let hint_code = "from starkware.cairo.common.math_utils import assert_integer\nassert_integer(ids.div)\nassert 0 < ids.div <= PRIME // range_check_builtin.bound, \\\n    f'div={hex(ids.div)} is out of the valid range.'\nids.q, ids.r = divmod(ids.value, ids.div)".as_bytes();
        let mut vm = VirtualMachine::new(
            BigInt::new(Sign::Plus, vec![1, 0, 0, 0, 0, 0, 17, 134217728]),
            vec![(
                "range_check".to_string(),
                Box::new(RangeCheckBuiltinRunner::new(true, bigint!(8), 8)),
            )],
            false,
        );
        for _ in 0..3 {
            vm.segments.add(&mut vm.memory, None);
        }
        //Initialize fp
        vm.run_context.ap = MaybeRelocatable::from((1, 0));
        vm.run_context.fp = MaybeRelocatable::from((0, 4));
        //Insert ids into memory
        vm.memory
            .insert(
                &MaybeRelocatable::from((0, 2)),
                &MaybeRelocatable::from(bigint!(-5)),
            )
            .expect("Unexpected memory insert fail");
        vm.memory
            .insert(
                &MaybeRelocatable::from((0, 3)),
                &MaybeRelocatable::from(bigint!(7)),
            )
            .expect("Unexpected memory insert fail");
        //Create ids
        let mut ids = HashMap::<String, BigInt>::new();
        ids.insert(String::from("r"), bigint!(0));
        ids.insert(String::from("q"), bigint!(1));
        ids.insert(String::from("div"), bigint!(2));
        ids.insert(String::from("value"), bigint!(3));
        //Create references
        vm.references = HashMap::from([
            (
                0,
                HintReference {
                    register: Register::FP,
                    offset1: -4,
                    offset2: 0,
                    inner_dereference: false,
                    ap_tracking_data: None,
                },
            ),
            (
                1,
                HintReference {
                    register: Register::FP,
                    offset1: -3,
                    offset2: 0,
                    inner_dereference: false,
                    ap_tracking_data: None,
                },
            ),
            (
                2,
                HintReference {
                    register: Register::FP,
                    offset1: -2,
                    offset2: 0,
                    inner_dereference: false,
                    ap_tracking_data: None,
                },
            ),
            (
                3,
                HintReference {
                    register: Register::FP,
                    offset1: -1,
                    offset2: 0,
                    inner_dereference: false,
                    ap_tracking_data: None,
                },
            ),
        ]);
        //Execute the hint
        assert_eq!(
            execute_hint(&mut vm, hint_code, ids, &ApTracking::new()),
            Err(VirtualMachineError::OutOfValidRange(
                bigint!(-5),
                bigint_str!(b"10633823966279327296825105735305134080")
            ))
        )
    }

    #[test]
    fn unsigned_div_rem_no_range_check_builtin() {
        let hint_code = "from starkware.cairo.common.math_utils import assert_integer\nassert_integer(ids.div)\nassert 0 < ids.div <= PRIME // range_check_builtin.bound, \\\n    f'div={hex(ids.div)} is out of the valid range.'\nids.q, ids.r = divmod(ids.value, ids.div)".as_bytes();
        let mut vm = VirtualMachine::new(
            BigInt::new(Sign::Plus, vec![1, 0, 0, 0, 0, 0, 17, 134217728]),
            Vec::new(),
            false,
        );
        for _ in 0..3 {
            vm.segments.add(&mut vm.memory, None);
        }
        //Initialize fp
        vm.run_context.ap = MaybeRelocatable::from((1, 0));
        vm.run_context.fp = MaybeRelocatable::from((0, 4));
        //Insert ids into memory
        vm.memory
            .insert(
                &MaybeRelocatable::from((0, 2)),
                &MaybeRelocatable::from(bigint!(5)),
            )
            .expect("Unexpected memory insert fail");
        vm.memory
            .insert(
                &MaybeRelocatable::from((0, 3)),
                &MaybeRelocatable::from(bigint!(7)),
            )
            .expect("Unexpected memory insert fail");
        //Create ids
        let mut ids = HashMap::<String, BigInt>::new();
        ids.insert(String::from("r"), bigint!(0));
        ids.insert(String::from("q"), bigint!(1));
        ids.insert(String::from("div"), bigint!(2));
        ids.insert(String::from("value"), bigint!(3));
        //Create references
        vm.references = HashMap::from([
            (
                0,
                HintReference {
                    register: Register::FP,
                    offset1: -4,
                    offset2: 0,
                    inner_dereference: false,
                    ap_tracking_data: None,
                },
            ),
            (
                1,
                HintReference {
                    register: Register::FP,
                    offset1: -3,
                    offset2: 0,
                    inner_dereference: false,
                    ap_tracking_data: None,
                },
            ),
            (
                2,
                HintReference {
                    register: Register::FP,
                    offset1: -2,
                    offset2: 0,
                    inner_dereference: false,
                    ap_tracking_data: None,
                },
            ),
            (
                3,
                HintReference {
                    register: Register::FP,
                    offset1: -1,
                    offset2: 0,
                    inner_dereference: false,
                    ap_tracking_data: None,
                },
            ),
        ]);

        assert_eq!(
            execute_hint(&mut vm, &hint_code, ids, &ApTracking::new()),
            Err(VirtualMachineError::NoRangeCheckBuiltin)
        );
    }

    #[test]
    fn unsigned_div_rem_inconsitent_memory() {
        let hint_code = "from starkware.cairo.common.math_utils import assert_integer\nassert_integer(ids.div)\nassert 0 < ids.div <= PRIME // range_check_builtin.bound, \\\n    f'div={hex(ids.div)} is out of the valid range.'\nids.q, ids.r = divmod(ids.value, ids.div)".as_bytes();
        let mut vm = VirtualMachine::new(
            BigInt::new(Sign::Plus, vec![1, 0, 0, 0, 0, 0, 17, 134217728]),
            vec![(
                "range_check".to_string(),
                Box::new(RangeCheckBuiltinRunner::new(true, bigint!(8), 8)),
            )],
            false,
        );
        for _ in 0..3 {
            vm.segments.add(&mut vm.memory, None);
        }
        //Initialize fp
        vm.run_context.ap = MaybeRelocatable::from((1, 0));
        vm.run_context.fp = MaybeRelocatable::from((0, 4));
        //Insert ids into memory
        vm.memory
            .insert(
                &MaybeRelocatable::from((0, 0)),
                &MaybeRelocatable::from(bigint!(5)),
            )
            .expect("unexpected memory insert fail");
        vm.memory
            .insert(
                &MaybeRelocatable::from((0, 2)),
                &MaybeRelocatable::from(bigint!(5)),
            )
            .expect("unexpected memory insert fail");
        vm.memory
            .insert(
                &MaybeRelocatable::from((0, 3)),
                &MaybeRelocatable::from(bigint!(7)),
            )
            .expect("Unexpected memory insert fail");
        //Create ids
        let mut ids = HashMap::<String, BigInt>::new();
        ids.insert(String::from("r"), bigint!(0));
        ids.insert(String::from("q"), bigint!(1));
        ids.insert(String::from("div"), bigint!(2));
        ids.insert(String::from("value"), bigint!(3));
        //Create references
        vm.references = HashMap::from([
            (
                0,
                HintReference {
                    register: Register::FP,
                    offset1: -4,
                    offset2: 0,
                    inner_dereference: false,
                    ap_tracking_data: None,
                },
            ),
            (
                1,
                HintReference {
                    register: Register::FP,
                    offset1: -3,
                    offset2: 0,
                    inner_dereference: false,
                    ap_tracking_data: None,
                },
            ),
            (
                2,
                HintReference {
                    register: Register::FP,
                    offset1: -2,
                    offset2: 0,
                    inner_dereference: false,
                    ap_tracking_data: None,
                },
            ),
            (
                3,
                HintReference {
                    register: Register::FP,
                    offset1: -1,
                    offset2: 0,
                    inner_dereference: false,
                    ap_tracking_data: None,
                },
            ),
        ]);
        //Execute the hint
        assert_eq!(
            execute_hint(&mut vm, hint_code, ids, &ApTracking::new()),
            Err(VirtualMachineError::MemoryError(
                MemoryError::InconsistentMemory(
                    MaybeRelocatable::from((0, 0)),
                    MaybeRelocatable::Int(bigint!(5)),
                    MaybeRelocatable::Int(bigint!(2))
                )
            ))
        );
    }

    #[test]
    fn unsigned_div_rem_incorrect_ids() {
        let hint_code = "from starkware.cairo.common.math_utils import assert_integer\nassert_integer(ids.div)\nassert 0 < ids.div <= PRIME // range_check_builtin.bound, \\\n    f'div={hex(ids.div)} is out of the valid range.'\nids.q, ids.r = divmod(ids.value, ids.div)".as_bytes();
        let mut vm = VirtualMachine::new(
            BigInt::new(Sign::Plus, vec![1, 0, 0, 0, 0, 0, 17, 134217728]),
            vec![(
                "range_check".to_string(),
                Box::new(RangeCheckBuiltinRunner::new(true, bigint!(8), 8)),
            )],
            false,
        );
        for _ in 0..3 {
            vm.segments.add(&mut vm.memory, None);
        }
        //Initialize fp
        vm.run_context.ap = MaybeRelocatable::from((1, 0));
        vm.run_context.fp = MaybeRelocatable::from((0, 4));
        //Insert ids into memory
        vm.memory
            .insert(
                &MaybeRelocatable::from((0, 2)),
                &MaybeRelocatable::from(bigint!(5)),
            )
            .expect("Unexpected memory insert fail");
        vm.memory
            .insert(
                &MaybeRelocatable::from((0, 3)),
                &MaybeRelocatable::from(bigint!(7)),
            )
            .expect("Unexpected memory insert fail");
        //Create ids
        let mut ids = HashMap::<String, BigInt>::new();
        ids.insert(String::from("a"), bigint!(0));
        ids.insert(String::from("b"), bigint!(1));
        ids.insert(String::from("iv"), bigint!(2));
        ids.insert(String::from("vlue"), bigint!(3));
        //Create references
        vm.references = HashMap::from([
            (
                0,
                HintReference {
                    register: Register::FP,
                    offset1: -4,
                    offset2: 0,
                    inner_dereference: false,
                    ap_tracking_data: None,
                },
            ),
            (
                1,
                HintReference {
                    register: Register::FP,
                    offset1: -3,
                    offset2: 0,
                    inner_dereference: false,
                    ap_tracking_data: None,
                },
            ),
            (
                2,
                HintReference {
                    register: Register::FP,
                    offset1: -2,
                    offset2: 0,
                    inner_dereference: false,
                    ap_tracking_data: None,
                },
            ),
            (
                3,
                HintReference {
                    register: Register::FP,
                    offset1: -1,
                    offset2: 0,
                    inner_dereference: false,
                    ap_tracking_data: None,
                },
            ),
        ]);
        //Execute the hint
        assert!(matches!(
            execute_hint(&mut vm, &hint_code, ids, &ApTracking::new()),
            Err(VirtualMachineError::IncorrectIds(_, _))
        ))
    }

    #[test]
    fn signed_div_rem_success() {
        let hint_code = "from starkware.cairo.common.math_utils import as_int, assert_integer\n\nassert_integer(ids.div)\nassert 0 < ids.div <= PRIME // range_check_builtin.bound, \\\n    f'div={hex(ids.div)} is out of the valid range.'\n\nassert_integer(ids.bound)\nassert ids.bound <= range_check_builtin.bound // 2, \\\n    f'bound={hex(ids.bound)} is out of the valid range.'\n\nint_value = as_int(ids.value, PRIME)\nq, ids.r = divmod(int_value, ids.div)\n\nassert -ids.bound <= q < ids.bound, \\\n    f'{int_value} / {ids.div} = {q} is out of the range [{-ids.bound}, {ids.bound}).'\n\nids.biased_q = q + ids.bound".as_bytes();
        let mut vm = VirtualMachine::new(
            BigInt::new(Sign::Plus, vec![1, 0, 0, 0, 0, 0, 17, 134217728]),
            vec![(
                "range_check".to_string(),
                Box::new(RangeCheckBuiltinRunner::new(true, bigint!(8), 8)),
            )],
            false,
        );
        for _ in 0..5 {
            vm.segments.add(&mut vm.memory, None);
        }
        //Initialize fp
        vm.run_context.ap = MaybeRelocatable::from((1, 0));
        vm.run_context.fp = MaybeRelocatable::from((0, 6));
        //Insert ids into memory
        vm.memory
            .insert(
                &MaybeRelocatable::from((0, 3)),
                &MaybeRelocatable::from(bigint!(5)),
            )
            .expect("Unexpected memory insert fail");
        vm.memory
            .insert(
                &MaybeRelocatable::from((0, 4)),
                &MaybeRelocatable::from(bigint!(10)),
            )
            .expect("Unexpected memory insert fail");
        vm.memory
            .insert(
                &MaybeRelocatable::from((0, 5)),
                &MaybeRelocatable::from(bigint!(29)),
            )
            .expect("Unexpected memory insert fail");
        //Create ids
        let mut ids = HashMap::<String, BigInt>::new();
        ids.insert(String::from("r"), bigint!(0));
        ids.insert(String::from("biased_q"), bigint!(1));
        ids.insert(String::from("range_check_ptr"), bigint!(2));
        ids.insert(String::from("div"), bigint!(3));
        ids.insert(String::from("value"), bigint!(4));
        ids.insert(String::from("bound"), bigint!(5));
        //Create references
        vm.references = HashMap::from([
            (
                0,
                HintReference {
                    register: Register::FP,
                    offset1: -6,
                    offset2: 0,
                    inner_dereference: false,
                    ap_tracking_data: None,
                },
            ),
            (
                1,
                HintReference {
                    register: Register::FP,
                    offset1: -5,
                    offset2: 0,
                    inner_dereference: false,
                    ap_tracking_data: None,
                },
            ),
            (
                2,
                HintReference {
                    register: Register::FP,
                    offset1: -4,
                    offset2: 0,
                    inner_dereference: false,
                    ap_tracking_data: None,
                },
            ),
            (
                3,
                HintReference {
                    register: Register::FP,
                    offset1: -3,
                    offset2: 0,
                    inner_dereference: false,
                    ap_tracking_data: None,
                },
            ),
            (
                4,
                HintReference {
                    register: Register::FP,
                    offset1: -2,
                    offset2: 0,
                    inner_dereference: false,
                    ap_tracking_data: None,
                },
            ),
            (
                5,
                HintReference {
                    register: Register::FP,
                    offset1: -1,
                    offset2: 0,
                    inner_dereference: false,
                    ap_tracking_data: None,
                },
            ),
        ]);
        //Execute the hint
        assert!(execute_hint(&mut vm, hint_code, ids, &ApTracking::new()).is_ok());
        assert_eq!(
            vm.memory.get(&MaybeRelocatable::from((0, 0))),
            Ok(Some(&MaybeRelocatable::from(bigint!(0))))
        );
        assert_eq!(
            vm.memory.get(&MaybeRelocatable::from((0, 1))),
            Ok(Some(&MaybeRelocatable::from(bigint!(31))))
        );
    }

    #[test]
    fn signed_div_rem_negative_quotient() {
        let hint_code = "from starkware.cairo.common.math_utils import as_int, assert_integer\n\nassert_integer(ids.div)\nassert 0 < ids.div <= PRIME // range_check_builtin.bound, \\\n    f'div={hex(ids.div)} is out of the valid range.'\n\nassert_integer(ids.bound)\nassert ids.bound <= range_check_builtin.bound // 2, \\\n    f'bound={hex(ids.bound)} is out of the valid range.'\n\nint_value = as_int(ids.value, PRIME)\nq, ids.r = divmod(int_value, ids.div)\n\nassert -ids.bound <= q < ids.bound, \\\n    f'{int_value} / {ids.div} = {q} is out of the range [{-ids.bound}, {ids.bound}).'\n\nids.biased_q = q + ids.bound".as_bytes();
        let mut vm = VirtualMachine::new(
            BigInt::new(Sign::Plus, vec![1, 0, 0, 0, 0, 0, 17, 134217728]),
            vec![(
                "range_check".to_string(),
                Box::new(RangeCheckBuiltinRunner::new(true, bigint!(8), 8)),
            )],
            false,
        );
        for _ in 0..5 {
            vm.segments.add(&mut vm.memory, None);
        }
        //Initialize fp
        vm.run_context.ap = MaybeRelocatable::from((1, 0));
        vm.run_context.fp = MaybeRelocatable::from((0, 6));
        //Insert ids into memory
        vm.memory
            .insert(
                &MaybeRelocatable::from((0, 3)),
                &MaybeRelocatable::from(bigint!(7)),
            )
            .expect("Unexpected memory insert fail");
        vm.memory
            .insert(
                &MaybeRelocatable::from((0, 4)),
                &MaybeRelocatable::from(bigint!(-10)),
            )
            .expect("Unexpected memory insert fail");
        vm.memory
            .insert(
                &MaybeRelocatable::from((0, 5)),
                &MaybeRelocatable::from(bigint!(29)),
            )
            .expect("Unexpected memory insert fail");
        //Create ids
        let mut ids = HashMap::<String, BigInt>::new();
        ids.insert(String::from("r"), bigint!(0));
        ids.insert(String::from("biased_q"), bigint!(1));
        ids.insert(String::from("range_check_ptr"), bigint!(2));
        ids.insert(String::from("div"), bigint!(3));
        ids.insert(String::from("value"), bigint!(4));
        ids.insert(String::from("bound"), bigint!(5));
        //Create references
        vm.references = HashMap::from([
            (
                0,
                HintReference {
                    register: Register::FP,
                    offset1: -6,
                    offset2: 0,
                    inner_dereference: false,
                    ap_tracking_data: None,
                },
            ),
            (
                1,
                HintReference {
                    register: Register::FP,
                    offset1: -5,
                    offset2: 0,
                    inner_dereference: false,
                    ap_tracking_data: None,
                },
            ),
            (
                2,
                HintReference {
                    register: Register::FP,
                    offset1: -4,
                    offset2: 0,
                    inner_dereference: false,
                    ap_tracking_data: None,
                },
            ),
            (
                3,
                HintReference {
                    register: Register::FP,
                    offset1: -3,
                    offset2: 0,
                    inner_dereference: false,
                    ap_tracking_data: None,
                },
            ),
            (
                4,
                HintReference {
                    register: Register::FP,
                    offset1: -2,
                    offset2: 0,
                    inner_dereference: false,
                    ap_tracking_data: None,
                },
            ),
            (
                5,
                HintReference {
                    register: Register::FP,
                    offset1: -1,
                    offset2: 0,
                    inner_dereference: false,
                    ap_tracking_data: None,
                },
            ),
        ]);
        //Execute the hint
        assert!(execute_hint(&mut vm, hint_code, ids, &ApTracking::new()).is_ok());
        assert_eq!(
            vm.memory.get(&MaybeRelocatable::from((0, 0))),
            Ok(Some(&MaybeRelocatable::from(bigint!(4))))
        );
        assert_eq!(
            vm.memory.get(&MaybeRelocatable::from((0, 1))),
            Ok(Some(&MaybeRelocatable::from(bigint!(27))))
        );
    }

    #[test]
    fn signed_div_rem_out_of_range() {
        let hint_code = "from starkware.cairo.common.math_utils import as_int, assert_integer\n\nassert_integer(ids.div)\nassert 0 < ids.div <= PRIME // range_check_builtin.bound, \\\n    f'div={hex(ids.div)} is out of the valid range.'\n\nassert_integer(ids.bound)\nassert ids.bound <= range_check_builtin.bound // 2, \\\n    f'bound={hex(ids.bound)} is out of the valid range.'\n\nint_value = as_int(ids.value, PRIME)\nq, ids.r = divmod(int_value, ids.div)\n\nassert -ids.bound <= q < ids.bound, \\\n    f'{int_value} / {ids.div} = {q} is out of the range [{-ids.bound}, {ids.bound}).'\n\nids.biased_q = q + ids.bound".as_bytes();
        let mut vm = VirtualMachine::new(
            BigInt::new(Sign::Plus, vec![1, 0, 0, 0, 0, 0, 17, 134217728]),
            vec![(
                "range_check".to_string(),
                Box::new(RangeCheckBuiltinRunner::new(true, bigint!(8), 8)),
            )],
            false,
        );
        for _ in 0..5 {
            vm.segments.add(&mut vm.memory, None);
        }
        //Initialize fp
        vm.run_context.ap = MaybeRelocatable::from((1, 0));
        vm.run_context.fp = MaybeRelocatable::from((0, 6));
        //Insert ids into memory
        vm.memory
            .insert(
                &MaybeRelocatable::from((0, 3)),
                &MaybeRelocatable::from(bigint!(-5)),
            )
            .expect("Unexpected memory insert fail");
        vm.memory
            .insert(
                &MaybeRelocatable::from((0, 4)),
                &MaybeRelocatable::from(bigint!(10)),
            )
            .expect("Unexpected memory insert fail");
        vm.memory
            .insert(
                &MaybeRelocatable::from((0, 5)),
                &MaybeRelocatable::from(bigint!(29)),
            )
            .expect("Unexpected memory insert fail");
        //Create ids
        let mut ids = HashMap::<String, BigInt>::new();
        ids.insert(String::from("r"), bigint!(0));
        ids.insert(String::from("biased_q"), bigint!(1));
        ids.insert(String::from("range_check_ptr"), bigint!(2));
        ids.insert(String::from("div"), bigint!(3));
        ids.insert(String::from("value"), bigint!(4));
        ids.insert(String::from("bound"), bigint!(5));
        //Create references
        vm.references = HashMap::from([
            (
                0,
                HintReference {
                    register: Register::FP,
                    offset1: -6,
                    offset2: 0,
                    inner_dereference: false,
                    ap_tracking_data: None,
                },
            ),
            (
                1,
                HintReference {
                    register: Register::FP,
                    offset1: -5,
                    offset2: 0,
                    inner_dereference: false,
                    ap_tracking_data: None,
                },
            ),
            (
                2,
                HintReference {
                    register: Register::FP,
                    offset1: -4,
                    offset2: 0,
                    inner_dereference: false,
                    ap_tracking_data: None,
                },
            ),
            (
                3,
                HintReference {
                    register: Register::FP,
                    offset1: -3,
                    offset2: 0,
                    inner_dereference: false,
                    ap_tracking_data: None,
                },
            ),
            (
                4,
                HintReference {
                    register: Register::FP,
                    offset1: -2,
                    offset2: 0,
                    inner_dereference: false,
                    ap_tracking_data: None,
                },
            ),
            (
                5,
                HintReference {
                    register: Register::FP,
                    offset1: -1,
                    offset2: 0,
                    inner_dereference: false,
                    ap_tracking_data: None,
                },
            ),
        ]);
        //Execute the hint
        assert_eq!(
            execute_hint(&mut vm, hint_code, ids, &ApTracking::new()),
            Err(VirtualMachineError::OutOfValidRange(
                bigint!(-5),
                bigint_str!(b"10633823966279327296825105735305134080")
            ))
        )
    }

    #[test]
    fn signed_div_rem_no_range_check_builtin() {
        let hint_code = "from starkware.cairo.common.math_utils import as_int, assert_integer\n\nassert_integer(ids.div)\nassert 0 < ids.div <= PRIME // range_check_builtin.bound, \\\n    f'div={hex(ids.div)} is out of the valid range.'\n\nassert_integer(ids.bound)\nassert ids.bound <= range_check_builtin.bound // 2, \\\n    f'bound={hex(ids.bound)} is out of the valid range.'\n\nint_value = as_int(ids.value, PRIME)\nq, ids.r = divmod(int_value, ids.div)\n\nassert -ids.bound <= q < ids.bound, \\\n    f'{int_value} / {ids.div} = {q} is out of the range [{-ids.bound}, {ids.bound}).'\n\nids.biased_q = q + ids.bound".as_bytes();
        let mut vm = VirtualMachine::new(
            BigInt::new(Sign::Plus, vec![1, 0, 0, 0, 0, 0, 17, 134217728]),
            Vec::new(),
            false,
        );
        for _ in 0..5 {
            vm.segments.add(&mut vm.memory, None);
        }
        //Initialize fp
        vm.run_context.ap = MaybeRelocatable::from((1, 0));
        vm.run_context.fp = MaybeRelocatable::from((0, 6));
        //Insert ids into memory
        vm.memory
            .insert(
                &MaybeRelocatable::from((0, 3)),
                &MaybeRelocatable::from(bigint!(5)),
            )
            .expect("Unexpected memory insert fail");
        vm.memory
            .insert(
                &MaybeRelocatable::from((0, 4)),
                &MaybeRelocatable::from(bigint!(10)),
            )
            .expect("Unexpected memory insert fail");
        vm.memory
            .insert(
                &MaybeRelocatable::from((0, 5)),
                &MaybeRelocatable::from(bigint!(29)),
            )
            .expect("Unexpected memory insert fail");
        //Create ids
        let mut ids = HashMap::<String, BigInt>::new();
        ids.insert(String::from("r"), bigint!(0));
        ids.insert(String::from("biased_q"), bigint!(1));
        ids.insert(String::from("range_check_ptr"), bigint!(2));
        ids.insert(String::from("div"), bigint!(3));
        ids.insert(String::from("value"), bigint!(4));
        ids.insert(String::from("bound"), bigint!(5));
        //Create references
        vm.references = HashMap::from([
            (
                0,
                HintReference {
                    register: Register::FP,
                    offset1: -6,
                    offset2: 0,
                    inner_dereference: false,
                    ap_tracking_data: None,
                },
            ),
            (
                1,
                HintReference {
                    register: Register::FP,
                    offset1: -5,
                    offset2: 0,
                    inner_dereference: false,
                    ap_tracking_data: None,
                },
            ),
            (
                2,
                HintReference {
                    register: Register::FP,
                    offset1: -4,
                    offset2: 0,
                    inner_dereference: false,
                    ap_tracking_data: None,
                },
            ),
            (
                3,
                HintReference {
                    register: Register::FP,
                    offset1: -3,
                    offset2: 0,
                    inner_dereference: false,
                    ap_tracking_data: None,
                },
            ),
            (
                4,
                HintReference {
                    register: Register::FP,
                    offset1: -2,
                    offset2: 0,
                    inner_dereference: false,
                    ap_tracking_data: None,
                },
            ),
            (
                5,
                HintReference {
                    register: Register::FP,
                    offset1: -1,
                    offset2: 0,
                    inner_dereference: false,
                    ap_tracking_data: None,
                },
            ),
        ]);

        assert_eq!(
            execute_hint(&mut vm, &hint_code, ids, &ApTracking::new()),
            Err(VirtualMachineError::NoRangeCheckBuiltin)
        );
    }

    #[test]
    fn signed_div_rem_inconsitent_memory() {
        let hint_code = "from starkware.cairo.common.math_utils import as_int, assert_integer\n\nassert_integer(ids.div)\nassert 0 < ids.div <= PRIME // range_check_builtin.bound, \\\n    f'div={hex(ids.div)} is out of the valid range.'\n\nassert_integer(ids.bound)\nassert ids.bound <= range_check_builtin.bound // 2, \\\n    f'bound={hex(ids.bound)} is out of the valid range.'\n\nint_value = as_int(ids.value, PRIME)\nq, ids.r = divmod(int_value, ids.div)\n\nassert -ids.bound <= q < ids.bound, \\\n    f'{int_value} / {ids.div} = {q} is out of the range [{-ids.bound}, {ids.bound}).'\n\nids.biased_q = q + ids.bound".as_bytes();
        let mut vm = VirtualMachine::new(
            BigInt::new(Sign::Plus, vec![1, 0, 0, 0, 0, 0, 17, 134217728]),
            vec![(
                "range_check".to_string(),
                Box::new(RangeCheckBuiltinRunner::new(true, bigint!(8), 8)),
            )],
            false,
        );
        for _ in 0..5 {
            vm.segments.add(&mut vm.memory, None);
        }
        //Initialize fp
        vm.run_context.ap = MaybeRelocatable::from((1, 0));
        vm.run_context.fp = MaybeRelocatable::from((0, 6));
        //Insert ids into memory
        vm.memory
            .insert(
                &MaybeRelocatable::from((0, 1)),
                &MaybeRelocatable::from(bigint!(10)),
            )
            .expect("Unexpected memory insert fail");
        vm.memory
            .insert(
                &MaybeRelocatable::from((0, 3)),
                &MaybeRelocatable::from(bigint!(5)),
            )
            .expect("Unexpected memory insert fail");
        vm.memory
            .insert(
                &MaybeRelocatable::from((0, 4)),
                &MaybeRelocatable::from(bigint!(10)),
            )
            .expect("Unexpected memory insert fail");
        vm.memory
            .insert(
                &MaybeRelocatable::from((0, 5)),
                &MaybeRelocatable::from(bigint!(29)),
            )
            .expect("Unexpected memory insert fail");
        //Create ids
        let mut ids = HashMap::<String, BigInt>::new();
        ids.insert(String::from("r"), bigint!(0));
        ids.insert(String::from("biased_q"), bigint!(1));
        ids.insert(String::from("range_check_ptr"), bigint!(2));
        ids.insert(String::from("div"), bigint!(3));
        ids.insert(String::from("value"), bigint!(4));
        ids.insert(String::from("bound"), bigint!(5));
        //Create references
        vm.references = HashMap::from([
            (
                0,
                HintReference {
                    register: Register::FP,
                    offset1: -6,
                    offset2: 0,
                    inner_dereference: false,
                    ap_tracking_data: None,
                },
            ),
            (
                1,
                HintReference {
                    register: Register::FP,
                    offset1: -5,
                    offset2: 0,
                    inner_dereference: false,
                    ap_tracking_data: None,
                },
            ),
            (
                2,
                HintReference {
                    register: Register::FP,
                    offset1: -4,
                    offset2: 0,
                    inner_dereference: false,
                    ap_tracking_data: None,
                },
            ),
            (
                3,
                HintReference {
                    register: Register::FP,
                    offset1: -3,
                    offset2: 0,
                    inner_dereference: false,
                    ap_tracking_data: None,
                },
            ),
            (
                4,
                HintReference {
                    register: Register::FP,
                    offset1: -2,
                    offset2: 0,
                    inner_dereference: false,
                    ap_tracking_data: None,
                },
            ),
            (
                5,
                HintReference {
                    register: Register::FP,
                    offset1: -1,
                    offset2: 0,
                    inner_dereference: false,
                    ap_tracking_data: None,
                },
            ),
        ]);
        //Execute the hint
        assert_eq!(
            execute_hint(&mut vm, hint_code, ids, &ApTracking::new()),
            Err(VirtualMachineError::MemoryError(
                MemoryError::InconsistentMemory(
                    MaybeRelocatable::from((0, 1)),
                    MaybeRelocatable::Int(bigint!(10)),
                    MaybeRelocatable::Int(bigint!(31))
                )
            ))
        );
    }

    #[test]
    fn signed_div_rem_incorrect_ids() {
        let hint_code = "from starkware.cairo.common.math_utils import as_int, assert_integer\n\nassert_integer(ids.div)\nassert 0 < ids.div <= PRIME // range_check_builtin.bound, \\\n    f'div={hex(ids.div)} is out of the valid range.'\n\nassert_integer(ids.bound)\nassert ids.bound <= range_check_builtin.bound // 2, \\\n    f'bound={hex(ids.bound)} is out of the valid range.'\n\nint_value = as_int(ids.value, PRIME)\nq, ids.r = divmod(int_value, ids.div)\n\nassert -ids.bound <= q < ids.bound, \\\n    f'{int_value} / {ids.div} = {q} is out of the range [{-ids.bound}, {ids.bound}).'\n\nids.biased_q = q + ids.bound".as_bytes();
        let mut vm = VirtualMachine::new(
            BigInt::new(Sign::Plus, vec![1, 0, 0, 0, 0, 0, 17, 134217728]),
            vec![(
                "range_check".to_string(),
                Box::new(RangeCheckBuiltinRunner::new(true, bigint!(8), 8)),
            )],
            false,
        );
        for _ in 0..5 {
            vm.segments.add(&mut vm.memory, None);
        }
        //Initialize fp
        vm.run_context.ap = MaybeRelocatable::from((1, 0));
        vm.run_context.fp = MaybeRelocatable::from((0, 6));
        //Insert ids into memory
        vm.memory
            .insert(
                &MaybeRelocatable::from((0, 3)),
                &MaybeRelocatable::from(bigint!(5)),
            )
            .expect("Unexpected memory insert fail");
        vm.memory
            .insert(
                &MaybeRelocatable::from((0, 4)),
                &MaybeRelocatable::from(bigint!(10)),
            )
            .expect("Unexpected memory insert fail");
        vm.memory
            .insert(
                &MaybeRelocatable::from((0, 5)),
                &MaybeRelocatable::from(bigint!(29)),
            )
            .expect("Unexpected memory insert fail");
        //Create ids
        let mut ids = HashMap::<String, BigInt>::new();
        ids.insert(String::from("r"), bigint!(0));
        ids.insert(String::from("b"), bigint!(1));
        ids.insert(String::from("r"), bigint!(2));
        ids.insert(String::from("d"), bigint!(3));
        ids.insert(String::from("v"), bigint!(4));
        ids.insert(String::from("b"), bigint!(5));
        //Create references
        vm.references = HashMap::from([
            (
                0,
                HintReference {
                    register: Register::FP,
                    offset1: -6,
                    offset2: 0,
                    inner_dereference: false,
                    ap_tracking_data: None,
                },
            ),
            (
                1,
                HintReference {
                    register: Register::FP,
                    offset1: -5,
                    offset2: 0,
                    inner_dereference: false,
                    ap_tracking_data: None,
                },
            ),
            (
                2,
                HintReference {
                    register: Register::FP,
                    offset1: -4,
                    offset2: 0,
                    inner_dereference: false,
                    ap_tracking_data: None,
                },
            ),
            (
                3,
                HintReference {
                    register: Register::FP,
                    offset1: -3,
                    offset2: 0,
                    inner_dereference: false,
                    ap_tracking_data: None,
                },
            ),
            (
                4,
                HintReference {
                    register: Register::FP,
                    offset1: -2,
                    offset2: 0,
                    inner_dereference: false,
                    ap_tracking_data: None,
                },
            ),
            (
                5,
                HintReference {
                    register: Register::FP,
                    offset1: -1,
                    offset2: 0,
                    inner_dereference: false,
                    ap_tracking_data: None,
                },
            ),
        ]);
        //Execute the hint
        assert!(matches!(
            execute_hint(&mut vm, &hint_code, ids, &ApTracking::new()),
            Err(VirtualMachineError::IncorrectIds(_, _))
        ))
    }
    #[test]
    fn run_assert_250_bit_valid() {
        let hint_code = "from starkware.cairo.common.math_utils import as_int\n\n# Correctness check.\nvalue = as_int(ids.value, PRIME) % PRIME\nassert value < ids.UPPER_BOUND, f'{value} is outside of the range [0, 2**250).'\n\n# Calculation for the assertion.\nids.high, ids.low = divmod(ids.value, ids.SHIFT)"
             .as_bytes();
        let mut vm = VirtualMachine::new(
            BigInt::new(Sign::Plus, vec![1, 0, 0, 0, 0, 0, 17, 134217728]),
            Vec::new(),
            false,
        );
        for _ in 0..2 {
            vm.segments.add(&mut vm.memory, None);
        }
        //Initialize fp
        vm.run_context.fp = MaybeRelocatable::from((0, 3));
        //Insert ids into memory
        //ids.value
        vm.memory
            .insert(
                &MaybeRelocatable::from((0, 0)),
                &MaybeRelocatable::from(bigint!(1)),
            )
            .unwrap();
        //Create ids
        let mut ids = HashMap::<String, BigInt>::new();
        ids.insert(String::from("value"), bigint!(0));
        ids.insert(String::from("high"), bigint!(1));
        ids.insert(String::from("low"), bigint!(2));
        //Create references
        vm.references = HashMap::from([
            (
                0,
                HintReference {
                    register: Register::FP,
                    offset1: -3,
                    offset2: 0,
                    inner_dereference: false,
                    ap_tracking_data: None,
                },
            ),
            (
                1,
                HintReference {
                    register: Register::FP,
                    offset1: -2,
                    offset2: 0,
                    inner_dereference: false,
                    ap_tracking_data: None,
                },
            ),
            (
                2,
                HintReference {
                    register: Register::FP,
                    offset1: -1,
                    offset2: 0,
                    inner_dereference: false,
                    ap_tracking_data: None,
                },
            ),
        ]);
        //Execute the hint
        assert_eq!(
            execute_hint(&mut vm, hint_code, ids, &ApTracking::new()),
            Ok(())
        );
        //Hint would return an error if the assertion fails
        //Check ids.high and ids.low values
        assert_eq!(
            vm.memory.get(&MaybeRelocatable::from((0, 1))),
            Ok(Some(&MaybeRelocatable::from(bigint!(0))))
        );
        assert_eq!(
            vm.memory.get(&MaybeRelocatable::from((0, 2))),
            Ok(Some(&MaybeRelocatable::from(bigint!(1))))
        );
    }

    #[test]
    fn run_assert_250_bit_invalid() {
        let hint_code = "from starkware.cairo.common.math_utils import as_int\n\n# Correctness check.\nvalue = as_int(ids.value, PRIME) % PRIME\nassert value < ids.UPPER_BOUND, f'{value} is outside of the range [0, 2**250).'\n\n# Calculation for the assertion.\nids.high, ids.low = divmod(ids.value, ids.SHIFT)"
             .as_bytes();
        let mut vm = VirtualMachine::new(
            BigInt::new(Sign::Plus, vec![1, 0, 0, 0, 0, 0, 17, 134217728]),
            Vec::new(),
            false,
        );
        for _ in 0..2 {
            vm.segments.add(&mut vm.memory, None);
        }
        //Initialize fp
        vm.run_context.fp = MaybeRelocatable::from((0, 3));
        //Insert ids into memory
        //ids.value
        vm.memory
            .insert(
                &MaybeRelocatable::from((0, 0)),
                &MaybeRelocatable::from(bigint!(1).shl(251i32)),
            )
            .unwrap();
        //Create ids
        let mut ids = HashMap::<String, BigInt>::new();
        ids.insert(String::from("value"), bigint!(0));
        ids.insert(String::from("high"), bigint!(1));
        ids.insert(String::from("low"), bigint!(2));
        //Create references
        vm.references = HashMap::from([
            (
                0,
                HintReference {
                    register: Register::FP,
                    offset1: -3,
                    offset2: 0,
                    inner_dereference: false,
                    ap_tracking_data: None,
                },
            ),
            (
                1,
                HintReference {
                    register: Register::FP,
                    offset1: -2,
                    offset2: 0,
                    inner_dereference: false,
                    ap_tracking_data: None,
                },
            ),
            (
                2,
                HintReference {
                    register: Register::FP,
                    offset1: -1,
                    offset2: 0,
                    inner_dereference: false,
                    ap_tracking_data: None,
                },
            ),
        ]);
        //Execute the hint
        assert_eq!(
            execute_hint(&mut vm, hint_code, ids, &ApTracking::new()),
            Err(VirtualMachineError::ValueOutside250BitRange(
                bigint!(1).shl(251i32)
            ))
        );
    }

    #[test]
    fn run_split_felt_ok() {
        let hint_code =
        "from starkware.cairo.common.math_utils import assert_integer\nassert ids.MAX_HIGH < 2**128 and ids.MAX_LOW < 2**128\nassert PRIME - 1 == ids.MAX_HIGH * 2**128 + ids.MAX_LOW\nassert_integer(ids.value)\nids.low = ids.value & ((1 << 128) - 1)\nids.high = ids.value >> 128"
        .as_bytes();
        let mut vm = VirtualMachine::new(
            BigInt::new(Sign::Plus, vec![1, 0, 0, 0, 0, 0, 17, 134217728]),
            vec![(
                "range_check".to_string(),
                Box::new(RangeCheckBuiltinRunner::new(true, bigint!(8), 8)),
            )],
            false,
        );
        for _ in 0..3 {
            vm.segments.add(&mut vm.memory, None);
        }

        //Initialize fp
        vm.run_context.fp = MaybeRelocatable::from((1, 7));

        //Insert ids.value into memory
        vm.memory
            .insert(
                &MaybeRelocatable::from((1, 3)),
                &MaybeRelocatable::from(bigint_str!(b"7335438970432432812899076431678123043273")),
            )
            .unwrap();

        //Insert ids.low pointer into memory
        vm.memory
            .insert(
                &MaybeRelocatable::from((1, 4)),
                &MaybeRelocatable::from((2, 0)),
            )
            .unwrap();

        //Create ids
        let mut ids = HashMap::<String, BigInt>::new();
        ids.insert(String::from("value"), bigint!(0));
        ids.insert(String::from("low"), bigint!(1));
        ids.insert(String::from("high"), bigint!(2));

        //Create references
        vm.references = HashMap::from([
            (
                0,
                HintReference {
                    register: Register::FP,
                    offset1: -4,
                    offset2: 0,
                    inner_dereference: false,
                    ap_tracking_data: None,
                },
            ),
            (
                1,
                HintReference {
                    register: Register::FP,
                    offset1: -3,
                    offset2: 0,
                    inner_dereference: true,
                    ap_tracking_data: None,
                },
            ),
            (
                2,
                HintReference {
                    register: Register::FP,
                    offset1: -3,
                    offset2: 1,
                    inner_dereference: true,
                    ap_tracking_data: None,
                },
            ),
        ]);
        //Execute the hint
        assert_eq!(
            execute_hint(&mut vm, hint_code, ids, &ApTracking::new()),
            Ok(())
        );

        //Check hint memory inserts
        assert_eq!(
            vm.memory.get(&MaybeRelocatable::from((2, 0))),
            Ok(Some(&MaybeRelocatable::from(bigint_str!(
                b"189509265092725080168209675610990602697"
            ))))
        );
        assert_eq!(
            vm.memory.get(&MaybeRelocatable::from((2, 1))),
            Ok(Some(&MaybeRelocatable::from(bigint!(21))))
        );
    }

    #[test]
    fn run_split_felt_incorrect_ids() {
        let hint_code =
        "from starkware.cairo.common.math_utils import assert_integer\nassert ids.MAX_HIGH < 2**128 and ids.MAX_LOW < 2**128\nassert PRIME - 1 == ids.MAX_HIGH * 2**128 + ids.MAX_LOW\nassert_integer(ids.value)\nids.low = ids.value & ((1 << 128) - 1)\nids.high = ids.value >> 128"
        .as_bytes();
        let mut vm = VirtualMachine::new(
            BigInt::new(Sign::Plus, vec![1, 0, 0, 0, 0, 0, 17, 134217728]),
            vec![(
                "range_check".to_string(),
                Box::new(RangeCheckBuiltinRunner::new(true, bigint!(8), 8)),
            )],
            false,
        );
        for _ in 0..3 {
            vm.segments.add(&mut vm.memory, None);
        }

        //Initialize fp
        vm.run_context.fp = MaybeRelocatable::from((1, 7));

        //Insert ids.value into memory
        vm.memory
            .insert(
                &MaybeRelocatable::from((1, 3)),
                &MaybeRelocatable::from(bigint_str!(b"7335438970432432812899076431678123043273")),
            )
            .unwrap();

        //Insert ids.low pointer into memory
        vm.memory
            .insert(
                &MaybeRelocatable::from((1, 4)),
                &MaybeRelocatable::from((2, 0)),
            )
            .unwrap();

        //Create incomplete ids
        let mut incomplete_ids = HashMap::<String, BigInt>::new();
        incomplete_ids.insert(String::from("value"), bigint!(0));

        //Create references
        vm.references = HashMap::from([
            (
                0,
                HintReference {
                    register: Register::FP,
                    offset1: -4,
                    offset2: 0,
                    inner_dereference: false,
                    ap_tracking_data: None,
                },
            ),
            (
                1,
                HintReference {
                    register: Register::FP,
                    offset1: -3,
                    offset2: 0,
                    inner_dereference: true,
                    ap_tracking_data: None,
                },
            ),
            (
                2,
                HintReference {
                    register: Register::FP,
                    offset1: -3,
                    offset2: 1,
                    inner_dereference: true,
                    ap_tracking_data: None,
                },
            ),
        ]);
        //Execute the hint
        assert_eq!(
            execute_hint(&mut vm, hint_code, incomplete_ids, &ApTracking::new()),
            Err(VirtualMachineError::IncorrectIds(
                vec![
                    String::from("high"),
                    String::from("low"),
                    String::from("value"),
                ],
                vec![String::from("value"),],
            ))
        );
    }
    #[test]
    fn run_split_felt_failed_to_get_ids() {
        let hint_code =
        "from starkware.cairo.common.math_utils import assert_integer\nassert ids.MAX_HIGH < 2**128 and ids.MAX_LOW < 2**128\nassert PRIME - 1 == ids.MAX_HIGH * 2**128 + ids.MAX_LOW\nassert_integer(ids.value)\nids.low = ids.value & ((1 << 128) - 1)\nids.high = ids.value >> 128"
        .as_bytes();
        let mut vm = VirtualMachine::new(
            BigInt::new(Sign::Plus, vec![1, 0, 0, 0, 0, 0, 17, 134217728]),
            vec![(
                "range_check".to_string(),
                Box::new(RangeCheckBuiltinRunner::new(true, bigint!(8), 8)),
            )],
            false,
        );
        for _ in 0..3 {
            vm.segments.add(&mut vm.memory, None);
        }

        //Initialize fp
        vm.run_context.fp = MaybeRelocatable::from((1, 7));

        //Insert ids.value into memory
        vm.memory
            .insert(
                &MaybeRelocatable::from((1, 3)),
                &MaybeRelocatable::from(bigint_str!(b"7335438970432432812899076431678123043273")),
            )
            .unwrap();

        //Insert ids.low pointer into memory
        vm.memory
            .insert(
                &MaybeRelocatable::from((1, 4)),
                &MaybeRelocatable::from((2, 0)),
            )
            .unwrap();

        //Create ids
        let mut ids = HashMap::<String, BigInt>::new();
        ids.insert(String::from("value"), bigint!(0));
        ids.insert(String::from("low"), bigint!(1));
        ids.insert(String::from("high"), bigint!(2));

        //Create incorrect references
        vm.references = HashMap::from([
            // Incorrect reference
            (
                0,
                HintReference {
                    register: Register::FP,
                    offset1: 0,
                    offset2: 0,
                    inner_dereference: false,
                    ap_tracking_data: None,
                },
            ),
            (
                1,
                HintReference {
                    register: Register::FP,
                    offset1: -3,
                    offset2: 0,
                    inner_dereference: true,
                    ap_tracking_data: None,
                },
            ),
            (
                2,
                HintReference {
                    register: Register::FP,
                    offset1: -3,
                    offset2: 1,
                    inner_dereference: true,
                    ap_tracking_data: None,
                },
            ),
        ]);
        //Execute the hint
        assert_eq!(
            execute_hint(&mut vm, hint_code, ids, &ApTracking::new()),
            Err(VirtualMachineError::FailedToGetIds)
        );
    }

    #[test]
    fn run_split_felt_fails_first_insert() {
        let hint_code =
        "from starkware.cairo.common.math_utils import assert_integer\nassert ids.MAX_HIGH < 2**128 and ids.MAX_LOW < 2**128\nassert PRIME - 1 == ids.MAX_HIGH * 2**128 + ids.MAX_LOW\nassert_integer(ids.value)\nids.low = ids.value & ((1 << 128) - 1)\nids.high = ids.value >> 128"
        .as_bytes();
        let mut vm = VirtualMachine::new(
            BigInt::new(Sign::Plus, vec![1, 0, 0, 0, 0, 0, 17, 134217728]),
            vec![(
                "range_check".to_string(),
                Box::new(RangeCheckBuiltinRunner::new(true, bigint!(8), 8)),
            )],
            false,
        );
        for _ in 0..3 {
            vm.segments.add(&mut vm.memory, None);
        }

        //Initialize fp
        vm.run_context.fp = MaybeRelocatable::from((1, 7));

        //Insert ids.value into memory
        vm.memory
            .insert(
                &MaybeRelocatable::from((1, 3)),
                &MaybeRelocatable::from(bigint_str!(b"7335438970432432812899076431678123043273")),
            )
            .unwrap();

        //Insert ids.low pointer into memory
        vm.memory
            .insert(
                &MaybeRelocatable::from((1, 4)),
                &MaybeRelocatable::from((2, 0)),
            )
            .unwrap();

        //Create ids
        let mut ids = HashMap::<String, BigInt>::new();
        ids.insert(String::from("value"), bigint!(0));
        ids.insert(String::from("low"), bigint!(1));
        ids.insert(String::from("high"), bigint!(2));

        //Create references
        vm.references = HashMap::from([
            (
                0,
                HintReference {
                    register: Register::FP,
                    offset1: -4,
                    offset2: 0,
                    inner_dereference: false,
                    ap_tracking_data: None,
                },
            ),
            (
                1,
                HintReference {
                    register: Register::FP,
                    offset1: -3,
                    offset2: 0,
                    inner_dereference: true,
                    ap_tracking_data: None,
                },
            ),
            (
                2,
                HintReference {
                    register: Register::FP,
                    offset1: -3,
                    offset2: 1,
                    inner_dereference: true,
                    ap_tracking_data: None,
                },
            ),
        ]);

        // Override MaybeRelocatable::from((2, 0)) memory address so, the hint vm.memory.insert fails
        vm.memory
            .insert(
                &MaybeRelocatable::from((2, 0)),
                &MaybeRelocatable::from(bigint!(99)),
            )
            .unwrap();

        //Execute the hint
        assert_eq!(
            execute_hint(&mut vm, hint_code, ids, &ApTracking::new()),
            Err(VirtualMachineError::MemoryError(
                MemoryError::InconsistentMemory(
                    MaybeRelocatable::from((2, 0)),
                    MaybeRelocatable::from(bigint!(99)),
                    MaybeRelocatable::from(bigint_str!(b"189509265092725080168209675610990602697"))
                )
            ))
        );
    }

    #[test]
    fn run_split_felt_fails_second_insert() {
        let hint_code =
        "from starkware.cairo.common.math_utils import assert_integer\nassert ids.MAX_HIGH < 2**128 and ids.MAX_LOW < 2**128\nassert PRIME - 1 == ids.MAX_HIGH * 2**128 + ids.MAX_LOW\nassert_integer(ids.value)\nids.low = ids.value & ((1 << 128) - 1)\nids.high = ids.value >> 128"
        .as_bytes();
        let mut vm = VirtualMachine::new(
            BigInt::new(Sign::Plus, vec![1, 0, 0, 0, 0, 0, 17, 134217728]),
            vec![(
                "range_check".to_string(),
                Box::new(RangeCheckBuiltinRunner::new(true, bigint!(8), 8)),
            )],
            false,
        );
        for _ in 0..3 {
            vm.segments.add(&mut vm.memory, None);
        }

        //Initialize fp
        vm.run_context.fp = MaybeRelocatable::from((1, 7));

        //Insert ids.value into memory
        vm.memory
            .insert(
                &MaybeRelocatable::from((1, 3)),
                &MaybeRelocatable::from(bigint_str!(b"7335438970432432812899076431678123043273")),
            )
            .unwrap();

        //Insert ids.low pointer into memory
        vm.memory
            .insert(
                &MaybeRelocatable::from((1, 4)),
                &MaybeRelocatable::from((2, 0)),
            )
            .unwrap();

        //Create ids
        let mut ids = HashMap::<String, BigInt>::new();
        ids.insert(String::from("value"), bigint!(0));
        ids.insert(String::from("low"), bigint!(1));
        ids.insert(String::from("high"), bigint!(2));

        //Create references
        vm.references = HashMap::from([
            (
                0,
                HintReference {
                    register: Register::FP,
                    offset1: -4,
                    offset2: 0,
                    inner_dereference: false,
                    ap_tracking_data: None,
                },
            ),
            (
                1,
                HintReference {
                    register: Register::FP,
                    offset1: -3,
                    offset2: 0,
                    inner_dereference: true,
                    ap_tracking_data: None,
                },
            ),
            (
                2,
                HintReference {
                    register: Register::FP,
                    offset1: -3,
                    offset2: 1,
                    inner_dereference: true,
                    ap_tracking_data: None,
                },
            ),
        ]);

        // Override MaybeRelocatable::from((2, 1)) memory address so, the hint vm.memory.insert fails
        vm.memory
            .insert(
                &MaybeRelocatable::from((2, 1)),
                &MaybeRelocatable::from(bigint!(99)),
            )
            .unwrap();

        //Execute the hint
        assert_eq!(
            execute_hint(&mut vm, hint_code, ids, &ApTracking::new()),
            Err(VirtualMachineError::MemoryError(
                MemoryError::InconsistentMemory(
                    MaybeRelocatable::from((2, 1)),
                    MaybeRelocatable::from(bigint!(99)),
                    MaybeRelocatable::from(bigint!(21))
                )
            ))
        );
    }

    #[test]
    fn run_split_felt_value_is_not_integer() {
        let hint_code =
        "from starkware.cairo.common.math_utils import assert_integer\nassert ids.MAX_HIGH < 2**128 and ids.MAX_LOW < 2**128\nassert PRIME - 1 == ids.MAX_HIGH * 2**128 + ids.MAX_LOW\nassert_integer(ids.value)\nids.low = ids.value & ((1 << 128) - 1)\nids.high = ids.value >> 128"
        .as_bytes();
        let mut vm = VirtualMachine::new(
            BigInt::new(Sign::Plus, vec![1, 0, 0, 0, 0, 0, 17, 134217728]),
            vec![(
                "range_check".to_string(),
                Box::new(RangeCheckBuiltinRunner::new(true, bigint!(8), 8)),
            )],
            false,
        );
        for _ in 0..3 {
            vm.segments.add(&mut vm.memory, None);
        }

        //Initialize fp
        vm.run_context.fp = MaybeRelocatable::from((1, 7));

        //Insert insert RelocatableValue in ids.value memory
        vm.memory
            .insert(
                &MaybeRelocatable::from((1, 3)),
                &MaybeRelocatable::from((1, 0)),
            )
            .unwrap();

        //Insert ids.low pointer into memory
        vm.memory
            .insert(
                &MaybeRelocatable::from((1, 4)),
                &MaybeRelocatable::from((2, 0)),
            )
            .unwrap();

        //Create ids
        let mut ids = HashMap::<String, BigInt>::new();
        ids.insert(String::from("value"), bigint!(0));
        ids.insert(String::from("low"), bigint!(1));
        ids.insert(String::from("high"), bigint!(2));

        //Create references
        vm.references = HashMap::from([
            (
                0,
                HintReference {
                    register: Register::FP,
                    offset1: -4,
                    offset2: 0,
                    inner_dereference: false,
                    ap_tracking_data: None,
                },
            ),
            (
                1,
                HintReference {
                    register: Register::FP,
                    offset1: -3,
                    offset2: 0,
                    inner_dereference: true,
                    ap_tracking_data: None,
                },
            ),
            (
                2,
                HintReference {
                    register: Register::FP,
                    offset1: -3,
                    offset2: 1,
                    inner_dereference: true,
                    ap_tracking_data: None,
                },
            ),
        ]);
        //Execute the hint
        assert_eq!(
            execute_hint(&mut vm, hint_code, ids, &ApTracking::new()),
            Err(VirtualMachineError::ExpectedInteger(
                MaybeRelocatable::from((1, 3))
            ))
        );
    }

    #[test]
    fn run_assert_lt_felt_ok() {
        let hint_code =
        "from starkware.cairo.common.math_utils import assert_integer\nassert_integer(ids.a)\nassert_integer(ids.b)\nassert (ids.a % PRIME) < (ids.b % PRIME), \\\n    f'a = {ids.a % PRIME} is not less than b = {ids.b % PRIME}.'"
        .as_bytes();
        let mut vm = VirtualMachine::new(
            BigInt::new(Sign::Plus, vec![1, 0, 0, 0, 0, 0, 17, 134217728]),
            vec![(
                "range_check".to_string(),
                Box::new(RangeCheckBuiltinRunner::new(true, bigint!(8), 8)),
            )],
            false,
        );
        //Initialize memory segements
        for _ in 0..3 {
            vm.segments.add(&mut vm.memory, None);
        }

        //Initialize fp
        vm.run_context.fp = MaybeRelocatable::from((1, 3));

        //Insert ids.a into memory
        vm.memory
            .insert(
                &MaybeRelocatable::from((1, 1)),
                &MaybeRelocatable::from(bigint!(1)),
            )
            .unwrap();

        //Insert ids.b into memory
        vm.memory
            .insert(
                &MaybeRelocatable::from((1, 2)),
                &MaybeRelocatable::from(bigint!(2)),
            )
            .unwrap();

        //Create ids
        let mut ids = HashMap::<String, BigInt>::new();
        ids.insert(String::from("a"), bigint!(0));
        ids.insert(String::from("b"), bigint!(1));

        //Create references
        vm.references = HashMap::from([
            (
                0,
                HintReference {
                    register: Register::FP,
                    offset1: -2,
                    offset2: 0,
                    inner_dereference: false,
                    ap_tracking_data: None,
                },
            ),
            (
                1,
                HintReference {
                    register: Register::FP,
                    offset1: -1,
                    offset2: 0,
                    inner_dereference: false,
                    ap_tracking_data: None,
                },
            ),
        ]);
        //Execute the hint
        assert_eq!(
            execute_hint(&mut vm, hint_code, ids, &ApTracking::new()),
            Ok(())
        );
    }

    #[test]
    fn run_assert_lt_felt_assert_fails() {
        let hint_code =
        "from starkware.cairo.common.math_utils import assert_integer\nassert_integer(ids.a)\nassert_integer(ids.b)\nassert (ids.a % PRIME) < (ids.b % PRIME), \\\n    f'a = {ids.a % PRIME} is not less than b = {ids.b % PRIME}.'"
        .as_bytes();
        let mut vm = VirtualMachine::new(
            BigInt::new(Sign::Plus, vec![1, 0, 0, 0, 0, 0, 17, 134217728]),
            vec![(
                "range_check".to_string(),
                Box::new(RangeCheckBuiltinRunner::new(true, bigint!(8), 8)),
            )],
            false,
        );
        //Initialize memory segements
        for _ in 0..3 {
            vm.segments.add(&mut vm.memory, None);
        }

        //Initialize fp
        vm.run_context.fp = MaybeRelocatable::from((1, 3));

        //Insert ids.a into memory
        vm.memory
            .insert(
                &MaybeRelocatable::from((1, 1)),
                &MaybeRelocatable::from(bigint!(3)),
            )
            .unwrap();

        //Insert ids.b into memory
        vm.memory
            .insert(
                &MaybeRelocatable::from((1, 2)),
                &MaybeRelocatable::from(bigint!(2)),
            )
            .unwrap();

        //Create ids
        let mut ids = HashMap::<String, BigInt>::new();
        ids.insert(String::from("a"), bigint!(0));
        ids.insert(String::from("b"), bigint!(1));

        //Create references
        vm.references = HashMap::from([
            (
                0,
                HintReference {
                    register: Register::FP,
                    offset1: -2,
                    offset2: 0,
                    inner_dereference: false,
                    ap_tracking_data: None,
                },
            ),
            (
                1,
                HintReference {
                    register: Register::FP,
                    offset1: -1,
                    offset2: 0,
                    inner_dereference: false,
                    ap_tracking_data: None,
                },
            ),
        ]);
        //Execute the hint
        assert_eq!(
            execute_hint(&mut vm, hint_code, ids, &ApTracking::new()),
            Err(VirtualMachineError::AssertLtFelt(bigint!(3), bigint!(2)))
        );
    }

    #[test]
    fn run_assert_lt_felt_incorrect_ids() {
        let hint_code =
        "from starkware.cairo.common.math_utils import assert_integer\nassert_integer(ids.a)\nassert_integer(ids.b)\nassert (ids.a % PRIME) < (ids.b % PRIME), \\\n    f'a = {ids.a % PRIME} is not less than b = {ids.b % PRIME}.'"
        .as_bytes();
        let mut vm = VirtualMachine::new(
            BigInt::new(Sign::Plus, vec![1, 0, 0, 0, 0, 0, 17, 134217728]),
            vec![(
                "range_check".to_string(),
                Box::new(RangeCheckBuiltinRunner::new(true, bigint!(8), 8)),
            )],
            false,
        );
        //Initialize memory segements
        for _ in 0..3 {
            vm.segments.add(&mut vm.memory, None);
        }

        //Initialize fp
        vm.run_context.fp = MaybeRelocatable::from((1, 3));

        //Insert ids.a into memory
        vm.memory
            .insert(
                &MaybeRelocatable::from((1, 1)),
                &MaybeRelocatable::from(bigint!(1)),
            )
            .unwrap();

        //Insert ids.b into memory
        vm.memory
            .insert(
                &MaybeRelocatable::from((1, 2)),
                &MaybeRelocatable::from(bigint!(2)),
            )
            .unwrap();

        //Create Incorrects ids
        let mut ids = HashMap::<String, BigInt>::new();
        ids.insert(String::from("a"), bigint!(0));

        //Create references
        vm.references = HashMap::from([
            (
                0,
                HintReference {
                    register: Register::FP,
                    offset1: -2,
                    offset2: 0,
                    inner_dereference: false,
                    ap_tracking_data: None,
                },
            ),
            (
                1,
                HintReference {
                    register: Register::FP,
                    offset1: -1,
                    offset2: 0,
                    inner_dereference: false,
                    ap_tracking_data: None,
                },
            ),
        ]);
        //Execute the hint
        assert_eq!(
            execute_hint(&mut vm, hint_code, ids, &ApTracking::new()),
            Err(VirtualMachineError::IncorrectIds(
                vec![String::from("a"), String::from("b"),],
                vec![String::from("a"),],
            ))
        );
    }

    #[test]
    fn run_assert_lt_felt_incorrect_references() {
        let hint_code =
        "from starkware.cairo.common.math_utils import assert_integer\nassert_integer(ids.a)\nassert_integer(ids.b)\nassert (ids.a % PRIME) < (ids.b % PRIME), \\\n    f'a = {ids.a % PRIME} is not less than b = {ids.b % PRIME}.'"
        .as_bytes();
        let mut vm = VirtualMachine::new(
            BigInt::new(Sign::Plus, vec![1, 0, 0, 0, 0, 0, 17, 134217728]),
            vec![(
                "range_check".to_string(),
                Box::new(RangeCheckBuiltinRunner::new(true, bigint!(8), 8)),
            )],
            false,
        );
        //Initialize memory segements
        for _ in 0..3 {
            vm.segments.add(&mut vm.memory, None);
        }

        //Initialize fp
        vm.run_context.fp = MaybeRelocatable::from((1, 3));

        //Insert ids.a into memory
        vm.memory
            .insert(
                &MaybeRelocatable::from((1, 1)),
                &MaybeRelocatable::from(bigint!(1)),
            )
            .unwrap();

        //Insert ids.b into memory
        // vm.memory
        //     .insert(
        //         &MaybeRelocatable::from((1, 2)),
        //         &MaybeRelocatable::from(bigint!(2)),
        //     )
        //     .unwrap();

        //Create incorrects ids
        let mut ids = HashMap::<String, BigInt>::new();
        ids.insert(String::from("a"), bigint!(0));
        ids.insert(String::from("b"), bigint!(1));

        //Create incorrect references
        vm.references = HashMap::from([
            // Incorrect reference
            (
                0,
                HintReference {
                    register: Register::FP,
                    offset1: 0,
                    offset2: 0,
                    inner_dereference: false,
                    ap_tracking_data: None,
                },
            ),
            (
                1,
                HintReference {
                    register: Register::FP,
                    offset1: -1,
                    offset2: 0,
                    inner_dereference: false,
                    ap_tracking_data: None,
                },
            ),
        ]);
        //Execute the hint
        assert_eq!(
            execute_hint(&mut vm, hint_code, ids, &ApTracking::new()),
            Err(VirtualMachineError::FailedToGetIds)
        );
    }

    #[test]
    fn run_assert_lt_felt_a_is_not_integer() {
        let hint_code =
        "from starkware.cairo.common.math_utils import assert_integer\nassert_integer(ids.a)\nassert_integer(ids.b)\nassert (ids.a % PRIME) < (ids.b % PRIME), \\\n    f'a = {ids.a % PRIME} is not less than b = {ids.b % PRIME}.'"
        .as_bytes();
        let mut vm = VirtualMachine::new(
            BigInt::new(Sign::Plus, vec![1, 0, 0, 0, 0, 0, 17, 134217728]),
            vec![(
                "range_check".to_string(),
                Box::new(RangeCheckBuiltinRunner::new(true, bigint!(8), 8)),
            )],
            false,
        );
        //Initialize memory segements
        for _ in 0..3 {
            vm.segments.add(&mut vm.memory, None);
        }

        //Initialize fp
        vm.run_context.fp = MaybeRelocatable::from((1, 3));

        //Insert ids.a into memory
        vm.memory
            .insert(
                &MaybeRelocatable::from((1, 1)),
                &MaybeRelocatable::from((1, 0)),
            )
            .unwrap();

        //Insert ids.b into memory
        vm.memory
            .insert(
                &MaybeRelocatable::from((1, 2)),
                &MaybeRelocatable::from(bigint!(2)),
            )
            .unwrap();

        //Create ids
        let mut ids = HashMap::<String, BigInt>::new();
        ids.insert(String::from("a"), bigint!(0));
        ids.insert(String::from("b"), bigint!(1));

        //Create references
        vm.references = HashMap::from([
            (
                0,
                HintReference {
                    register: Register::FP,
                    offset1: -2,
                    offset2: 0,
                    inner_dereference: false,
                    ap_tracking_data: None,
                },
            ),
            (
                1,
                HintReference {
                    register: Register::FP,
                    offset1: -1,
                    offset2: 0,
                    inner_dereference: false,
                    ap_tracking_data: None,
                },
            ),
        ]);
        //Execute the hint
        assert_eq!(
            execute_hint(&mut vm, hint_code, ids, &ApTracking::new()),
            Err(VirtualMachineError::ExpectedInteger(
                MaybeRelocatable::from((1, 1))
            ))
        );
    }

    #[test]
    fn run_assert_lt_felt_b_is_not_integer() {
        let hint_code =
        "from starkware.cairo.common.math_utils import assert_integer\nassert_integer(ids.a)\nassert_integer(ids.b)\nassert (ids.a % PRIME) < (ids.b % PRIME), \\\n    f'a = {ids.a % PRIME} is not less than b = {ids.b % PRIME}.'"
        .as_bytes();
        let mut vm = VirtualMachine::new(
            BigInt::new(Sign::Plus, vec![1, 0, 0, 0, 0, 0, 17, 134217728]),
            vec![(
                "range_check".to_string(),
                Box::new(RangeCheckBuiltinRunner::new(true, bigint!(8), 8)),
            )],
            false,
        );
        //Initialize memory segements
        for _ in 0..3 {
            vm.segments.add(&mut vm.memory, None);
        }

        //Initialize fp
        vm.run_context.fp = MaybeRelocatable::from((1, 3));

        //Insert ids.a into memory
        vm.memory
            .insert(
                &MaybeRelocatable::from((1, 1)),
                &MaybeRelocatable::from(bigint!(1)),
            )
            .unwrap();

        //Insert ids.b into memory
        vm.memory
            .insert(
                &MaybeRelocatable::from((1, 2)),
                &MaybeRelocatable::from((1, 0)),
            )
            .unwrap();

        //Create ids
        let mut ids = HashMap::<String, BigInt>::new();
        ids.insert(String::from("a"), bigint!(0));
        ids.insert(String::from("b"), bigint!(1));

        //Create references
        vm.references = HashMap::from([
            (
                0,
                HintReference {
                    register: Register::FP,
                    offset1: -2,
                    offset2: 0,
                    inner_dereference: false,
                    ap_tracking_data: None,
                },
            ),
            (
                1,
                HintReference {
                    register: Register::FP,
                    offset1: -1,
                    offset2: 0,
                    inner_dereference: false,
                    ap_tracking_data: None,
                },
            ),
        ]);
        //Execute the hint
        assert_eq!(
            execute_hint(&mut vm, hint_code, ids, &ApTracking::new()),
            Err(VirtualMachineError::ExpectedInteger(
                MaybeRelocatable::from((1, 2))
            ))
        );
    }

    #[test]
    fn run_assert_lt_felt_ok_failed_to_get_ids() {
        let hint_code =
        "from starkware.cairo.common.math_utils import assert_integer\nassert_integer(ids.a)\nassert_integer(ids.b)\nassert (ids.a % PRIME) < (ids.b % PRIME), \\\n    f'a = {ids.a % PRIME} is not less than b = {ids.b % PRIME}.'"
        .as_bytes();
        let mut vm = VirtualMachine::new(
            BigInt::new(Sign::Plus, vec![1, 0, 0, 0, 0, 0, 17, 134217728]),
            vec![(
                "range_check".to_string(),
                Box::new(RangeCheckBuiltinRunner::new(true, bigint!(8), 8)),
            )],
            false,
        );
        //Initialize memory segements
        for _ in 0..3 {
            vm.segments.add(&mut vm.memory, None);
        }

        //Initialize fp
        vm.run_context.fp = MaybeRelocatable::from((1, 3));

        //Insert ids.a into memory
        vm.memory
            .insert(
                &MaybeRelocatable::from((1, 1)),
                &MaybeRelocatable::from(bigint!(1)),
            )
            .unwrap();

        //Skip insert ids.b into memory
        // vm.memory
        //     .insert(
        //         &MaybeRelocatable::from((1, 2)),
        //         &MaybeRelocatable::from(bigint!(2)),
        //     )
        //     .unwrap();

        //Create incorrects ids
        let mut ids = HashMap::<String, BigInt>::new();
        ids.insert(String::from("a"), bigint!(0));
        ids.insert(String::from("b"), bigint!(1));

        //Create references
        vm.references = HashMap::from([
            (
                0,
                HintReference {
                    register: Register::FP,
                    offset1: -2,
                    offset2: 0,
                    inner_dereference: false,
                    ap_tracking_data: None,
                },
            ),
            (
                1,
                HintReference {
                    register: Register::FP,
                    offset1: -1,
                    offset2: 0,
                    inner_dereference: false,
                    ap_tracking_data: None,
                },
            ),
        ]);
        //Execute the hint
        assert_eq!(
            execute_hint(&mut vm, hint_code, ids, &ApTracking::new()),
            Err(VirtualMachineError::FailedToGetIds)
        );
    }

    #[test]
    fn memcpy_enter_scope_valid() {
        let hint_code = "vm_enter_scope({'n': ids.len})".as_bytes();
        let mut vm = VirtualMachine::new(
            BigInt::new(Sign::Plus, vec![1, 0, 0, 0, 0, 0, 17, 134217728]),
            Vec::new(),
            false,
        );

        // initialize memory segments
        vm.segments.add(&mut vm.memory, None);

        // initialize fp
        vm.run_context.fp = MaybeRelocatable::from((0, 3));

        // insert ids.len into memory
        vm.memory
            .insert(
                &MaybeRelocatable::from((0, 1)),
                &MaybeRelocatable::from(bigint!(5)),
            )
            .unwrap();

        let mut ids = HashMap::<String, BigInt>::new();
        ids.insert(String::from("len"), bigint!(0));

        //Create references
        vm.references = HashMap::from([(
            0,
            HintReference {
                register: Register::FP,
                offset1: -2,
                offset2: 0,
                inner_dereference: false,
                ap_tracking_data: None,
            },
        )]);

        assert!(execute_hint(&mut vm, hint_code, ids, &ApTracking::new()).is_ok());
    }

    #[test]
    fn memcpy_enter_scope_invalid() {
        let hint_code = "vm_enter_scope({'n': ids.len})".as_bytes();
        let mut vm = VirtualMachine::new(
            BigInt::new(Sign::Plus, vec![1, 0, 0, 0, 0, 0, 17, 134217728]),
            Vec::new(),
            false,
        );

        // initialize memory segments
        vm.segments.add(&mut vm.memory, None);

        // initialize fp
        vm.run_context.fp = MaybeRelocatable::from((0, 3));

        // insert ids.len into memory
        // we insert a relocatable value in the address of ids.len so that it raises an error.
        vm.memory
            .insert(
                &MaybeRelocatable::from((0, 1)),
                &MaybeRelocatable::from((0, 0)),
            )
            .unwrap();

        let mut ids = HashMap::<String, BigInt>::new();
        ids.insert(String::from("len"), bigint!(0));

        // create references
        vm.references = HashMap::from([(
            0,
            HintReference {
                register: Register::FP,
                offset1: -2,
                offset2: 0,
                inner_dereference: false,
                ap_tracking_data: None,
            },
        )]);

        assert_eq!(
            execute_hint(&mut vm, hint_code, ids, &ApTracking::new()),
            Err(VirtualMachineError::ExpectedInteger(
                MaybeRelocatable::from((0, 1))
            ))
        );
    }

    #[test]
    fn memcpy_continue_copying_valid() {
        let hint_code = "n -= 1\nids.continue_copying = 1 if n > 0 else 0".as_bytes();
        let mut vm = VirtualMachine::new(
            BigInt::new(Sign::Plus, vec![1, 0, 0, 0, 0, 0, 17, 134217728]),
            Vec::new(),
            false,
        );

        // initialize memory segments
        vm.segments.add(&mut vm.memory, None);

        // initialize fp
        vm.run_context.fp = MaybeRelocatable::from((0, 3));

        // initialize vm scope with variable `n`
        vm.exec_scopes
            .assign_or_update_variable("n", PyValueType::BigInt(bigint!(1)));

        // initialize ids.continue_copying
        // we create a memory gap so that there is None in (0, 1), the actual addr of continue_copying
        vm.memory
            .insert(
                &MaybeRelocatable::from((0, 2)),
                &MaybeRelocatable::from(bigint!(5)),
            )
            .unwrap();

        let mut ids = HashMap::<String, BigInt>::new();
        ids.insert(String::from("continue_copying"), bigint!(0));

        // create references
        vm.references = HashMap::from([(
            0,
            HintReference {
                register: Register::FP,
                offset1: -2,
                offset2: 0,
                inner_dereference: false,
                ap_tracking_data: None,
            },
        )]);

        assert!(execute_hint(&mut vm, hint_code, ids, &ApTracking::new()).is_ok());
    }

    #[test]
    fn memcpy_continue_copying_variable_not_in_scope_error() {
        let hint_code = "n -= 1\nids.continue_copying = 1 if n > 0 else 0".as_bytes();
        let mut vm = VirtualMachine::new(
            BigInt::new(Sign::Plus, vec![1, 0, 0, 0, 0, 0, 17, 134217728]),
            Vec::new(),
            false,
        );

        // initialize memory segments
        vm.segments.add(&mut vm.memory, None);

        // initialize fp
        vm.run_context.fp = MaybeRelocatable::from((0, 3));

        // we don't initialize `n` now:
        /*  vm.exec_scopes
        .assign_or_update_variable("n", PyValueType::BigInt(bigint!(1)));  */

        // initialize ids.continue_copying
        // we create a memory gap so that there is None in (0, 1), the actual addr of continue_copying
        vm.memory
            .insert(
                &MaybeRelocatable::from((0, 2)),
                &MaybeRelocatable::from(bigint!(5)),
            )
            .unwrap();

        let mut ids = HashMap::<String, BigInt>::new();
        ids.insert(String::from("continue_copying"), bigint!(0));

        // create references
        vm.references = HashMap::from([(
            0,
            HintReference {
                register: Register::FP,
                offset1: -2,
                offset2: 0,
                inner_dereference: false,
                ap_tracking_data: None,
            },
        )]);

        assert_eq!(
            execute_hint(&mut vm, hint_code, ids, &ApTracking::new()),
            Err(VirtualMachineError::VariableNotInScopeError(
                "n".to_string()
            ))
        );
    }

    #[test]
    fn memcpy_continue_copying_insert_error() {
        let hint_code = "n -= 1\nids.continue_copying = 1 if n > 0 else 0".as_bytes();
        let mut vm = VirtualMachine::new(
            BigInt::new(Sign::Plus, vec![1, 0, 0, 0, 0, 0, 17, 134217728]),
            Vec::new(),
            false,
        );

        // initialize memory segments
        vm.segments.add(&mut vm.memory, None);

        // initialize fp
        vm.run_context.fp = MaybeRelocatable::from((0, 3));

        // initialize with variable `n`
        vm.exec_scopes
            .assign_or_update_variable("n", PyValueType::BigInt(bigint!(1)));

        // initialize ids.continue_copying
        // a value is written in the address so the hint cant insert value there
        vm.memory
            .insert(
                &MaybeRelocatable::from((0, 1)),
                &MaybeRelocatable::from(bigint!(5)),
            )
            .unwrap();

        let mut ids = HashMap::<String, BigInt>::new();
        ids.insert(String::from("continue_copying"), bigint!(0));

        // create references
        vm.references = HashMap::from([(
            0,
            HintReference {
                register: Register::FP,
                offset1: -2,
                offset2: 0,
                inner_dereference: false,
                ap_tracking_data: None,
            },
        )]);

        assert_eq!(
            execute_hint(&mut vm, hint_code, ids, &ApTracking::new()),
            Err(VirtualMachineError::MemoryError(
                MemoryError::InconsistentMemory(
                    MaybeRelocatable::from((0, 1)),
                    MaybeRelocatable::from(bigint!(5)),
                    MaybeRelocatable::from(bigint!(0))
                )
            ))
        );
    }

    #[test]
    fn exit_scope_valid() {
        let hint_code = "vm_exit_scope()".as_bytes();
        let mut vm = VirtualMachine::new(
            BigInt::new(Sign::Plus, vec![1, 0, 0, 0, 0, 0, 17, 134217728]),
            Vec::new(),
            false,
        );

        // create new vm scope with dummy variable
        vm.exec_scopes.enter_scope(HashMap::from([(
            String::from("a"),
            PyValueType::BigInt(bigint!(1)),
        )]));

        // initialize memory segments
        vm.segments.add(&mut vm.memory, None);

        assert!(execute_hint(&mut vm, hint_code, HashMap::new(), &ApTracking::new()).is_ok());
    }

    #[test]
    fn exit_scope_invalid() {
        let hint_code = "vm_exit_scope()".as_bytes();
        let mut vm = VirtualMachine::new(
            BigInt::new(Sign::Plus, vec![1, 0, 0, 0, 0, 0, 17, 134217728]),
            Vec::new(),
            false,
        );

        // new vm scope is not created so that the hint raises an error:
        //vm.exec_scopes.enter_scope(HashMap::from([(String::from("a"), PyValueType::BigInt(bigint!(1)))]));

        // initialize memory segments
        vm.segments.add(&mut vm.memory, None);

        assert_eq!(
            execute_hint(&mut vm, hint_code, HashMap::new(), &ApTracking::new()),
            Err(VirtualMachineError::MainScopeError(
                ExecScopeError::ExitMainScopeError
            ))
        );
    }

    #[test]
    fn run_enter_scope() {
        let hint_code = "vm_enter_scope()".as_bytes();
        //Create vm
        let mut vm = VirtualMachine::new(
            BigInt::new(Sign::Plus, vec![1, 0, 0, 0, 0, 0, 17, 134217728]),
            Vec::new(),
            false,
        );
        //Execute the hint
        assert_eq!(
            execute_hint(&mut vm, hint_code, HashMap::new(), &ApTracking::default()),
            Ok(())
        );
        //Check exec_scopes
        let expected_scope = vec![HashMap::new(), HashMap::new()];
        assert_eq!(vm.exec_scopes.data, expected_scope)
    }
}<|MERGE_RESOLUTION|>--- conflicted
+++ resolved
@@ -25,15 +25,12 @@
     squash_dict_inner_len_assert, squash_dict_inner_next_key, squash_dict_inner_skip_loop,
     squash_dict_inner_used_accesses_assert,
 };
-<<<<<<< HEAD
-use crate::vm::hints::uint256_utils::{split_64, uint256_add};
+use crate::vm::hints::uint256_utils::{
+    split_64, uint256_add, uint256_signed_nn, uint256_sqrt, uint256_unsigned_div_rem,
+};
 use crate::vm::hints::usort::{
     usort_body, usort_enter_scope, verify_multiplicity_assert, verify_multiplicity_body,
     verify_usort,
-=======
-use crate::vm::hints::uint256_utils::{
-    split_64, uint256_add, uint256_signed_nn, uint256_sqrt, uint256_unsigned_div_rem,
->>>>>>> 2c268962
 };
 use crate::vm::vm_core::VirtualMachine;
 
@@ -129,7 +126,6 @@
         Ok("sum_low = ids.a.low + ids.b.low\nids.carry_low = 1 if sum_low >= ids.SHIFT else 0\nsum_high = ids.a.high + ids.b.high + ids.carry_low\nids.carry_high = 1 if sum_high >= ids.SHIFT else 0"
         ) => uint256_add(vm, ids, None),
         Ok("ids.low = ids.a & ((1<<64) - 1)\nids.high = ids.a >> 64") => split_64(vm, ids, None),
-<<<<<<< HEAD
         Ok("vm_enter_scope(dict(__usort_max_size = globals().get('__usort_max_size')))"
         ) => usort_enter_scope(vm),
         Ok("from collections import defaultdict\n\ninput_ptr = ids.input\ninput_len = int(ids.input_len)\nif __usort_max_size is not None:\n    assert input_len <= __usort_max_size, (\n        f\"usort() can only be used with input_len<={__usort_max_size}. \"\n        f\"Got: input_len={input_len}.\"\n    )\n\npositions_dict = defaultdict(list)\nfor i in range(input_len):\n    val = memory[input_ptr + i]\n    positions_dict[val].append(i)\n\noutput = sorted(positions_dict.keys())\nids.output_len = len(output)\nids.output = segments.gen_arg(output)\nids.multiplicities = segments.gen_arg([len(positions_dict[k]) for k in output])"
@@ -139,11 +135,9 @@
         Ok("assert len(positions) == 0") => verify_multiplicity_assert(vm),
         Ok("current_pos = positions.pop()\nids.next_item_index = current_pos - last_pos\nlast_pos = current_pos + 1"
         ) => verify_multiplicity_body(vm, &ids, None),
-=======
         Ok("from starkware.python.math_utils import isqrt\nn = (ids.n.high << 128) + ids.n.low\nroot = isqrt(n)\nassert 0 <= root < 2 ** 128\nids.root.low = root\nids.root.high = 0") => uint256_sqrt(vm, ids, None),
         Ok("memory[ap] = 1 if 0 <= (ids.a.high % PRIME) < 2 ** 127 else 0") => uint256_signed_nn(vm, ids, None),
         Ok("a = (ids.a.high << 128) + ids.a.low\ndiv = (ids.div.high << 128) + ids.div.low\nquotient, remainder = divmod(a, div)\n\nids.quotient.low = quotient & ((1 << 128) - 1)\nids.quotient.high = quotient >> 128\nids.remainder.low = remainder & ((1 << 128) - 1)\nids.remainder.high = remainder >> 128") => uint256_unsigned_div_rem(vm, ids, None),
->>>>>>> 2c268962
         Ok(hint_code) => Err(VirtualMachineError::UnknownHint(String::from(hint_code))),
         Err(_) => Err(VirtualMachineError::InvalidHintEncoding(
             vm.run_context.pc.clone(),
