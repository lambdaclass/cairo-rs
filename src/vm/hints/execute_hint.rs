--- conflicted
+++ resolved
@@ -191,11 +191,9 @@
             hint_code::COMPUTE_SLOPE => compute_slope(vm, ids, None),
             hint_code::EC_DOUBLE_ASSIGN_NEW_X => ec_double_assign_new_x(vm, ids, Some(ap_tracking)),
             hint_code::EC_DOUBLE_ASSIGN_NEW_Y => ec_double_assign_new_y(vm),
-<<<<<<< HEAD
             hint_code::SHA256_MAIN => sha256_main(vm, ids, Some(ap_tracking)),
             hint_code::SHA256_INPUT => sha256_input(vm, ids, None),
             hint_code::SHA256_FINALIZE => sha256_finalize(vm, ids, None),
-=======
             hint_code::KECCAK_WRITE_ARGS => keccak_write_args(vm, ids, Some(ap_tracking)),
             hint_code::COMPARE_BYTES_IN_WORD_NONDET => compare_bytes_in_word_nondet(vm, ids, None),
             hint_code::COMPARE_KECCAK_FULL_RATE_IN_BYTES_NONDET => {
@@ -208,7 +206,6 @@
             }
             hint_code::FAST_EC_ADD_ASSIGN_NEW_Y => fast_ec_add_assign_new_y(vm),
             hint_code::EC_MUL_INNER => ec_mul_inner(vm, ids, Some(ap_tracking)),
->>>>>>> 9be86f9d
             code => Err(VirtualMachineError::UnknownHint(code.to_string())),
         }
     }
