use std::collections::HashMap;

use num_bigint::BigInt;

use crate::serde::deserialize_program::ApTracking;
use crate::types::instruction::Register;
use crate::vm::errors::vm_errors::VirtualMachineError;
use crate::vm::hints::hint_utils::{
<<<<<<< HEAD
    add_segment, assert_250_bit, assert_le_felt, assert_nn, assert_not_equal, assert_not_zero,
    exit_scope, is_le_felt, is_nn, is_nn_out_of_range, is_positive, memcpy_continue_copying,
    memcpy_enter_scope, split_int, split_int_assert_range, sqrt, unsigned_div_rem,
=======
    add_segment, assert_250_bit, assert_le_felt, assert_lt_felt, assert_nn, assert_not_equal,
    assert_not_zero, is_le_felt, is_nn, is_nn_out_of_range, is_positive, signed_div_rem,
    split_felt, split_int, split_int_assert_range, sqrt, unsigned_div_rem,
>>>>>>> 2190ab4b
};
use crate::vm::vm_core::VirtualMachine;

#[derive(Debug, PartialEq, Clone)]
pub struct HintReference {
    pub register: Register,
    pub offset1: i32,
    pub offset2: i32,
    pub inner_dereference: bool,
    pub ap_tracking_data: Option<ApTracking>,
}

pub fn execute_hint(
    vm: &mut VirtualMachine,
    hint_code: &[u8],
    ids: HashMap<String, BigInt>,
    ap_tracking: &ApTracking,
) -> Result<(), VirtualMachineError> {
    match std::str::from_utf8(hint_code) {
        Ok("memory[ap] = segments.add()") => add_segment(vm),
        Ok("memory[ap] = 0 if 0 <= (ids.a % PRIME) < range_check_builtin.bound else 1") => is_nn(vm, ids, None),
        Ok("memory[ap] = 0 if 0 <= ((-ids.a - 1) % PRIME) < range_check_builtin.bound else 1") => {
            is_nn_out_of_range(vm, ids, None)
        }
        Ok("memory[ap] = 0 if (ids.a % PRIME) <= (ids.b % PRIME) else 1") => is_le_felt(vm, ids, None),
        Ok("from starkware.cairo.common.math_utils import assert_integer\nassert_integer(ids.a)\nassert_integer(ids.b)\na = ids.a % PRIME\nb = ids.b % PRIME\nassert a <= b, f'a = {a} is not less than or equal to b = {b}.'\n\nids.small_inputs = int(\n    a < range_check_builtin.bound and (b - a) < range_check_builtin.bound)",
        ) => assert_le_felt(vm, ids, None),
        Ok("from starkware.cairo.common.math_utils import as_int\n\n# Correctness check.\nvalue = as_int(ids.value, PRIME) % PRIME\nassert value < ids.UPPER_BOUND, f'{value} is outside of the range [0, 2**250).'\n\n# Calculation for the assertion.\nids.high, ids.low = divmod(ids.value, ids.SHIFT)",
        ) => assert_250_bit(vm, ids, None),
        Ok("from starkware.cairo.common.math_utils import is_positive\nids.is_positive = 1 if is_positive(\n    value=ids.value, prime=PRIME, rc_bound=range_check_builtin.bound) else 0"
        ) => is_positive(vm, ids, Some(ap_tracking)),
        Ok("assert ids.value == 0, 'split_int(): value is out of range.'"
        ) => split_int_assert_range(vm, ids, None),
        Ok("memory[ids.output] = res = (int(ids.value) % PRIME) % ids.base\nassert res < ids.bound, f'split_int(): Limb {res} is out of range.'"
        ) => split_int(vm, ids, None),
        Ok("from starkware.cairo.lang.vm.relocatable import RelocatableValue\nboth_ints = isinstance(ids.a, int) and isinstance(ids.b, int)\nboth_relocatable = (\n    isinstance(ids.a, RelocatableValue) and isinstance(ids.b, RelocatableValue) and\n    ids.a.segment_index == ids.b.segment_index)\nassert both_ints or both_relocatable, \\\n    f'assert_not_equal failed: non-comparable values: {ids.a}, {ids.b}.'\nassert (ids.a - ids.b) % PRIME != 0, f'assert_not_equal failed: {ids.a} = {ids.b}.'"
        ) => assert_not_equal(vm, ids, None),
        Ok("from starkware.cairo.common.math_utils import assert_integer\nassert_integer(ids.a)\nassert 0 <= ids.a % PRIME < range_check_builtin.bound, f'a = {ids.a} is out of range.'"
        ) => assert_nn(vm, ids, None),
        Ok("from starkware.python.math_utils import isqrt\nvalue = ids.value % PRIME\nassert value < 2 ** 250, f\"value={value} is outside of the range [0, 2**250).\"\nassert 2 ** 250 < PRIME\nids.root = isqrt(value)"
        ) => sqrt(vm, ids, None),
        Ok("from starkware.cairo.common.math_utils import assert_integer\nassert_integer(ids.value)\nassert ids.value % PRIME != 0, f'assert_not_zero failed: {ids.value} = 0.'"
<<<<<<< HEAD
        ) => assert_not_zero(vm, ids),
        Ok("from starkware.cairo.common.math_utils import assert_integer\nassert_integer(ids.div)\nassert 0 < ids.div <= PRIME // range_check_builtin.bound, \\\n    f'div={hex(ids.div)} is out of the valid range.'\nids.q, ids.r = divmod(ids.value, ids.div)") => unsigned_div_rem(vm, ids),
        Ok("vm_exit_scope()") => exit_scope(vm),
        Ok("vm_enter_scope({'n': ids.len})") => memcpy_enter_scope(vm, ids),
        Ok("n -= 1\nids.continue_copying = 1 if n > 0 else 0") => memcpy_continue_copying(vm, ids),
=======
        ) => assert_not_zero(vm, ids, None),
        Ok("from starkware.cairo.common.math_utils import assert_integer\nassert ids.MAX_HIGH < 2**128 and ids.MAX_LOW < 2**128\nassert PRIME - 1 == ids.MAX_HIGH * 2**128 + ids.MAX_LOW\nassert_integer(ids.value)\nids.low = ids.value & ((1 << 128) - 1)\nids.high = ids.value >> 128"
        ) => split_felt(vm, ids, None),
        Ok("from starkware.cairo.common.math_utils import assert_integer\nassert_integer(ids.div)\nassert 0 < ids.div <= PRIME // range_check_builtin.bound, \\\n    f'div={hex(ids.div)} is out of the valid range.'\nids.q, ids.r = divmod(ids.value, ids.div)") => unsigned_div_rem(vm, ids, None),
        Ok("from starkware.cairo.common.math_utils import as_int, assert_integer\n\nassert_integer(ids.div)\nassert 0 < ids.div <= PRIME // range_check_builtin.bound, \\\n    f'div={hex(ids.div)} is out of the valid range.'\n\nassert_integer(ids.bound)\nassert ids.bound <= range_check_builtin.bound // 2, \\\n    f'bound={hex(ids.bound)} is out of the valid range.'\n\nint_value = as_int(ids.value, PRIME)\nq, ids.r = divmod(int_value, ids.div)\n\nassert -ids.bound <= q < ids.bound, \\\n    f'{int_value} / {ids.div} = {q} is out of the range [{-ids.bound}, {ids.bound}).'\n\nids.biased_q = q + ids.bound") => signed_div_rem(vm, ids, None),
        Ok("from starkware.cairo.common.math_utils import assert_integer\nassert_integer(ids.a)\nassert_integer(ids.b)\nassert (ids.a % PRIME) < (ids.b % PRIME), \\\n    f'a = {ids.a % PRIME} is not less than b = {ids.b % PRIME}.'") => assert_lt_felt(vm, ids, None),
>>>>>>> 2190ab4b
        Ok(hint_code) => Err(VirtualMachineError::UnknownHint(String::from(hint_code))),
        Err(_) => Err(VirtualMachineError::InvalidHintEncoding(
            vm.run_context.pc.clone(),
        )),
    }
}
#[cfg(test)]
mod tests {
    use std::ops::Shl;

    use crate::bigint_str;
    use crate::math_utils::as_int;
    use crate::relocatable;
    use crate::types::relocatable::MaybeRelocatable;
    use crate::types::relocatable::Relocatable;
    use crate::vm::errors::memory_errors::MemoryError;
    use crate::{bigint, vm::runners::builtin_runner::RangeCheckBuiltinRunner};
    use num_bigint::{BigInt, Sign};
    use num_traits::FromPrimitive;

    use super::*;

    #[test]
    fn run_alloc_hint_empty_memory() {
        let hint_code = "memory[ap] = segments.add()".as_bytes();
        let mut vm = VirtualMachine::new(
            BigInt::new(Sign::Plus, vec![1, 0, 0, 0, 0, 0, 17, 134217728]),
            //ap value is (0,0)
            Vec::new(),
            false,
        );
        //ids and references are not needed for this test
        execute_hint(&mut vm, hint_code, HashMap::new(), &ApTracking::new())
            .expect("Error while executing hint");
        //first new segment is added
        assert_eq!(vm.segments.num_segments, 1);
        //new segment base (0,0) is inserted into ap (0,0)
        assert_eq!(
            vm.memory.get(&MaybeRelocatable::from((0, 0))),
            Ok(Some(&MaybeRelocatable::from((0, 0))))
        );
    }

    #[test]
    fn run_alloc_hint_preset_memory() {
        let hint_code = "memory[ap] = segments.add()".as_bytes();
        let mut vm = VirtualMachine::new(
            BigInt::new(Sign::Plus, vec![1, 0, 0, 0, 0, 0, 17, 134217728]),
            Vec::new(),
            false,
        );
        //Add 3 segments to the memory
        for _ in 0..3 {
            vm.segments.add(&mut vm.memory, None);
        }
        vm.run_context.ap = MaybeRelocatable::from((2, 6));
        //ids and references are not needed for this test
        execute_hint(&mut vm, hint_code, HashMap::new(), &ApTracking::new())
            .expect("Error while executing hint");
        //Segment N°4 is added
        assert_eq!(vm.segments.num_segments, 4);
        //new segment base (3,0) is inserted into ap (2,6)
        assert_eq!(
            vm.memory.get(&MaybeRelocatable::from((2, 6))),
            Ok(Some(&MaybeRelocatable::from((3, 0))))
        );
    }

    #[test]
    fn run_alloc_hint_ap_is_not_empty() {
        let hint_code = "memory[ap] = segments.add()".as_bytes();
        let mut vm = VirtualMachine::new(
            BigInt::new(Sign::Plus, vec![1, 0, 0, 0, 0, 0, 17, 134217728]),
            Vec::new(),
            false,
        );
        //Add 3 segments to the memory
        for _ in 0..3 {
            vm.segments.add(&mut vm.memory, None);
        }
        vm.run_context.ap = MaybeRelocatable::from((2, 6));
        //Insert something into ap
        vm.memory
            .insert(
                &MaybeRelocatable::from((2, 6)),
                &MaybeRelocatable::from((2, 6)),
            )
            .unwrap();
        //ids and references are not needed for this test
        assert_eq!(
            execute_hint(&mut vm, hint_code, HashMap::new(), &ApTracking::new()),
            Err(VirtualMachineError::MemoryError(
                MemoryError::InconsistentMemory(
                    MaybeRelocatable::from((2, 6)),
                    MaybeRelocatable::from((2, 6)),
                    MaybeRelocatable::from((3, 0))
                )
            ))
        );
    }

    #[test]
    fn run_unknown_hint() {
        let hint_code = "random_invalid_code".as_bytes();
        let mut vm = VirtualMachine::new(
            BigInt::new(Sign::Plus, vec![1, 0, 0, 0, 0, 0, 17, 134217728]),
            Vec::new(),
            false,
        );

        assert_eq!(
            execute_hint(&mut vm, hint_code, HashMap::new(), &ApTracking::new()),
            Err(VirtualMachineError::UnknownHint(
                String::from_utf8(hint_code.to_vec()).unwrap()
            ))
        );
    }

    #[test]
    fn run_is_nn_hint_false() {
        let hint_code =
            "memory[ap] = 0 if 0 <= (ids.a % PRIME) < range_check_builtin.bound else 1".as_bytes();
        let mut vm = VirtualMachine::new(
            BigInt::new(Sign::Plus, vec![1, 0, 0, 0, 0, 0, 17, 134217728]),
            vec![(
                "range_check".to_string(),
                Box::new(RangeCheckBuiltinRunner::new(true, bigint!(8), 8)),
            )],
            false,
        );
        for _ in 0..2 {
            vm.segments.add(&mut vm.memory, None);
        }
        //Initialize ap, fp
        vm.run_context.ap = MaybeRelocatable::from((1, 0));
        vm.run_context.fp = MaybeRelocatable::from((0, 1));
        //Insert ids into memory
        vm.memory
            .insert(
                &MaybeRelocatable::from((0, 0)),
                &MaybeRelocatable::from(bigint!(-1)),
            )
            .unwrap();
        //Create ids
        let mut ids = HashMap::<String, BigInt>::new();
        ids.insert(String::from("a"), bigint!(0));
        //Create references
        vm.references = HashMap::from([(
            0,
            HintReference {
                register: Register::FP,
                offset1: -1,
                offset2: 0,
                inner_dereference: false,
                ap_tracking_data: None,
            },
        )]);
        //Execute the hint
        execute_hint(&mut vm, hint_code, ids, &ApTracking::new())
            .expect("Error while executing hint");
        //Check that ap now contains false (0)
        assert_eq!(
            vm.memory.get(&MaybeRelocatable::from((1, 0))),
            Ok(Some(&MaybeRelocatable::from(bigint!(1))))
        );
    }

    #[test]
    fn run_is_nn_hint_true() {
        let hint_code =
            "memory[ap] = 0 if 0 <= (ids.a % PRIME) < range_check_builtin.bound else 1".as_bytes();
        let mut vm = VirtualMachine::new(
            BigInt::new(Sign::Plus, vec![1, 0, 0, 0, 0, 0, 17, 134217728]),
            vec![(
                "range_check".to_string(),
                Box::new(RangeCheckBuiltinRunner::new(true, bigint!(8), 8)),
            )],
            false,
        );
        for _ in 0..2 {
            vm.segments.add(&mut vm.memory, None);
        }
        //Initialize ap, fp
        vm.run_context.ap = MaybeRelocatable::from((1, 0));
        vm.run_context.fp = MaybeRelocatable::from((0, 1));
        //Insert ids into memory
        vm.memory
            .insert(
                &MaybeRelocatable::from((0, 0)),
                &MaybeRelocatable::from(bigint!(1)),
            )
            .unwrap();
        //Create ids
        let mut ids = HashMap::<String, BigInt>::new();
        ids.insert(String::from("a"), bigint!(0));
        //Create references
        vm.references = HashMap::from([(
            0,
            HintReference {
                register: Register::FP,
                offset1: -1,
                offset2: 0,
                inner_dereference: false,
                ap_tracking_data: None,
            },
        )]);
        //Execute the hint
        execute_hint(&mut vm, hint_code, ids, &ApTracking::new())
            .expect("Error while executing hint");
        //Check that ap now contains true (1)
        assert_eq!(
            vm.memory.get(&MaybeRelocatable::from((1, 0))),
            Ok(Some(&MaybeRelocatable::from(bigint!(0))))
        );
    }

    #[test]
    //This test contemplates the case when the number itself is negative, but it is within the range (-prime, -range_check_bound)
    //Making the comparison return 1 (true)
    fn run_is_nn_hint_true_border_case() {
        let hint_code =
            "memory[ap] = 0 if 0 <= (ids.a % PRIME) < range_check_builtin.bound else 1".as_bytes();
        let mut vm = VirtualMachine::new(
            BigInt::new(Sign::Plus, vec![1, 0, 0, 0, 0, 0, 17, 134217728]),
            vec![(
                "range_check".to_string(),
                Box::new(RangeCheckBuiltinRunner::new(true, bigint!(8), 8)),
            )],
            false,
        );
        for _ in 0..2 {
            vm.segments.add(&mut vm.memory, None);
        }
        //Initialize ap, fp
        vm.run_context.ap = MaybeRelocatable::from((1, 0));
        vm.run_context.fp = MaybeRelocatable::from((0, 1));
        //Insert ids into memory
        vm.memory
            .insert(
                &MaybeRelocatable::from((0, 0)),
                //(-prime) + 1
                &MaybeRelocatable::from(
                    BigInt::new(Sign::Minus, vec![1, 0, 0, 0, 0, 0, 17, 134217728]) + bigint!(1),
                ),
            )
            .unwrap();
        //Create ids
        let mut ids = HashMap::<String, BigInt>::new();
        ids.insert(String::from("a"), bigint!(0));
        //Create references
        vm.references = HashMap::from([(
            0,
            HintReference {
                register: Register::FP,
                offset1: -1,
                offset2: 0,
                inner_dereference: false,
                ap_tracking_data: None,
            },
        )]);
        //Execute the hint
        execute_hint(&mut vm, hint_code, ids, &ApTracking::new())
            .expect("Error while executing hint");
        //Check that ap now contains true (1)
        assert_eq!(
            vm.memory.get(&MaybeRelocatable::from((1, 0))),
            Ok(Some(&MaybeRelocatable::from(bigint!(0))))
        );
    }

    #[test]
    fn run_invalid_encoding_hint() {
        let hint_code = [0x80];
        let mut vm = VirtualMachine::new(
            BigInt::new(Sign::Plus, vec![1, 0, 0, 0, 0, 0, 17, 134217728]),
            Vec::new(),
            false,
        );
        assert_eq!(
            execute_hint(&mut vm, &hint_code, HashMap::new(), &ApTracking::new()),
            Err(VirtualMachineError::InvalidHintEncoding(vm.run_context.pc))
        );
    }

    #[test]
    fn run_is_nn_hint_no_range_check_builtin() {
        let hint_code =
            "memory[ap] = 0 if 0 <= (ids.a % PRIME) < range_check_builtin.bound else 1".as_bytes();
        let mut vm = VirtualMachine::new(
            BigInt::new(Sign::Plus, vec![1, 0, 0, 0, 0, 0, 17, 134217728]),
            Vec::new(),
            false,
        );
        for _ in 0..2 {
            vm.segments.add(&mut vm.memory, None);
        }
        //Initialize ap, fp
        vm.run_context.ap = MaybeRelocatable::from((1, 0));
        vm.run_context.fp = MaybeRelocatable::from((0, 1));
        //Insert ids into memory
        vm.memory
            .insert(
                &MaybeRelocatable::from((0, 0)),
                &MaybeRelocatable::from(bigint!(1)),
            )
            .unwrap();
        //Create ids
        let mut ids = HashMap::<String, BigInt>::new();
        ids.insert(String::from("a"), bigint!(0));
        //Create references
        vm.references = HashMap::from([(
            0,
            HintReference {
                register: Register::FP,
                offset1: -1,
                offset2: 0,
                inner_dereference: false,
                ap_tracking_data: None,
            },
        )]);
        //Execute the hint
        assert_eq!(
            execute_hint(&mut vm, &hint_code, ids, &ApTracking::new()),
            Err(VirtualMachineError::NoRangeCheckBuiltin)
        );
    }

    #[test]
    fn run_is_nn_hint_incorrect_ids() {
        let hint_code =
            "memory[ap] = 0 if 0 <= (ids.a % PRIME) < range_check_builtin.bound else 1".as_bytes();
        let mut vm = VirtualMachine::new(
            BigInt::new(Sign::Plus, vec![1, 0, 0, 0, 0, 0, 17, 134217728]),
            vec![(
                "range_check".to_string(),
                Box::new(RangeCheckBuiltinRunner::new(true, bigint!(8), 8)),
            )],
            false,
        );
        for _ in 0..2 {
            vm.segments.add(&mut vm.memory, None);
        }
        //Initialize ap
        vm.run_context.ap = MaybeRelocatable::from((1, 0));
        //Create ids
        let mut ids = HashMap::<String, BigInt>::new();
        ids.insert(String::from("b"), bigint!(0));
        //Execute the hint
        assert_eq!(
            execute_hint(&mut vm, hint_code, ids, &ApTracking::new()),
            Err(VirtualMachineError::IncorrectIds(
                vec![String::from("a")],
                vec![String::from("b")]
            ))
        );
    }

    #[test]
    fn run_is_nn_hint_cant_get_ids_from_memory() {
        let hint_code =
            "memory[ap] = 0 if 0 <= (ids.a % PRIME) < range_check_builtin.bound else 1".as_bytes();
        let mut vm = VirtualMachine::new(
            BigInt::new(Sign::Plus, vec![1, 0, 0, 0, 0, 0, 17, 134217728]),
            vec![(
                "range_check".to_string(),
                Box::new(RangeCheckBuiltinRunner::new(true, bigint!(8), 8)),
            )],
            false,
        );
        for _ in 0..2 {
            vm.segments.add(&mut vm.memory, None);
        }
        //Initialize ap, fp
        vm.run_context.ap = MaybeRelocatable::from((1, 0));
        vm.run_context.fp = MaybeRelocatable::from((0, 1));
        //Dont insert ids into memory
        //Create ids
        let mut ids = HashMap::<String, BigInt>::new();
        ids.insert(String::from("a"), bigint!(0));
        //Create references
        vm.references = HashMap::from([(
            0,
            HintReference {
                register: Register::FP,
                offset1: -1,
                offset2: 0,
                inner_dereference: false,
                ap_tracking_data: None,
            },
        )]);
        //Execute the hint
        assert_eq!(
            execute_hint(&mut vm, hint_code, ids, &ApTracking::new()),
            Err(VirtualMachineError::MemoryGet(MaybeRelocatable::from((
                0, 0
            ))))
        );
    }

    #[test]
    fn run_is_nn_hint_ids_are_relocatable_values() {
        let hint_code =
            "memory[ap] = 0 if 0 <= (ids.a % PRIME) < range_check_builtin.bound else 1".as_bytes();
        let mut vm = VirtualMachine::new(
            BigInt::new(Sign::Plus, vec![1, 0, 0, 0, 0, 0, 17, 134217728]),
            vec![(
                "range_check".to_string(),
                Box::new(RangeCheckBuiltinRunner::new(true, bigint!(8), 8)),
            )],
            false,
        );
        for _ in 0..2 {
            vm.segments.add(&mut vm.memory, None);
        }
        //Initialize ap, fp
        vm.run_context.ap = MaybeRelocatable::from((1, 0));
        vm.run_context.fp = MaybeRelocatable::from((0, 1));
        //Insert ids into memory
        vm.memory
            .insert(
                &MaybeRelocatable::from((0, 0)),
                &MaybeRelocatable::from((2, 3)),
            )
            .unwrap();
        //Create ids
        let mut ids = HashMap::<String, BigInt>::new();
        ids.insert(String::from("a"), bigint!(0));
        //Create references
        vm.references = HashMap::from([(
            0,
            HintReference {
                register: Register::FP,
                offset1: -1,
                offset2: 0,
                inner_dereference: false,
                ap_tracking_data: None,
            },
        )]);
        //Execute the hint
        assert_eq!(
            execute_hint(&mut vm, hint_code, ids, &ApTracking::new()),
            Err(VirtualMachineError::ExpectedInteger(
                MaybeRelocatable::from((0, 0))
            ))
        );
    }

    #[test]
    fn run_assert_le_felt_valid() {
        let hint_code = "from starkware.cairo.common.math_utils import assert_integer\nassert_integer(ids.a)\nassert_integer(ids.b)\na = ids.a % PRIME\nb = ids.b % PRIME\nassert a <= b, f'a = {a} is not less than or equal to b = {b}.'\n\nids.small_inputs = int(\n    a < range_check_builtin.bound and (b - a) < range_check_builtin.bound)"
            .as_bytes();
        let mut vm = VirtualMachine::new(
            BigInt::new(Sign::Plus, vec![1, 0, 0, 0, 0, 0, 17, 134217728]),
            vec![(
                "range_check".to_string(),
                Box::new(RangeCheckBuiltinRunner::new(true, bigint!(8), 8)),
            )],
            false,
        );
        for _ in 0..2 {
            vm.segments.add(&mut vm.memory, None);
        }
        //Initialize fp
        vm.run_context.fp = MaybeRelocatable::from((0, 4));
        //Insert ids into memory
        //ids.a
        vm.memory
            .insert(
                &MaybeRelocatable::from((0, 0)),
                &MaybeRelocatable::from(bigint!(1)),
            )
            .unwrap();
        //ids.b
        vm.memory
            .insert(
                &MaybeRelocatable::from((0, 1)),
                &MaybeRelocatable::from(bigint!(2)),
            )
            .unwrap();
        //create memory gap, so ids.small_inputs contains None
        vm.memory
            .insert(
                &MaybeRelocatable::from((0, 3)),
                &MaybeRelocatable::from(bigint!(4)),
            )
            .unwrap();
        //Create ids
        let mut ids = HashMap::<String, BigInt>::new();
        ids.insert(String::from("a"), bigint!(0));
        ids.insert(String::from("b"), bigint!(1));
        ids.insert(String::from("small_inputs"), bigint!(2));
        //Create references
        vm.references = HashMap::from([
            (
                0,
                HintReference {
                    register: Register::FP,
                    offset1: -4,
                    offset2: 0,
                    inner_dereference: false,
                    ap_tracking_data: None,
                },
            ),
            (
                1,
                HintReference {
                    register: Register::FP,
                    offset1: -3,
                    offset2: 0,
                    inner_dereference: false,
                    ap_tracking_data: None,
                },
            ),
            (
                2,
                HintReference {
                    register: Register::FP,
                    offset1: -2,
                    offset2: 0,
                    inner_dereference: false,
                    ap_tracking_data: None,
                },
            ),
        ]);
        //Execute the hint
        assert_eq!(
            execute_hint(&mut vm, hint_code, ids, &ApTracking::new()),
            Ok(())
        );
        //Hint would return an error if the assertion fails
    }

    #[test]
    fn is_le_felt_hint_true() {
        let hint_code = "memory[ap] = 0 if (ids.a % PRIME) <= (ids.b % PRIME) else 1".as_bytes();
        let mut vm = VirtualMachine::new(
            BigInt::new(Sign::Plus, vec![1, 0, 0, 0, 0, 0, 17, 134217728]),
            vec![(
                "range_check".to_string(),
                Box::new(RangeCheckBuiltinRunner::new(true, bigint!(8), 8)),
            )],
            false,
        );
        for _ in 0..2 {
            vm.segments.add(&mut vm.memory, None);
        }
        //Initialize fp
        vm.run_context.ap = MaybeRelocatable::from((1, 0));
        vm.run_context.fp = MaybeRelocatable::from((0, 2));
        //Insert ids into memory
        //ids.a
        vm.memory
            .insert(
                &MaybeRelocatable::from((0, 0)),
                &MaybeRelocatable::from(bigint!(1)),
            )
            .expect("Unexpected memory insert fail");
        //ids.b
        vm.memory
            .insert(
                &MaybeRelocatable::from((0, 1)),
                &MaybeRelocatable::from(bigint!(2)),
            )
            .expect("Unexpected memory insert fail");
        //Create ids
        let mut ids = HashMap::<String, BigInt>::new();
        ids.insert(String::from("a"), bigint!(0));
        ids.insert(String::from("b"), bigint!(1));
        //Create references
        vm.references = HashMap::from([
            (
                0,
                HintReference {
                    register: Register::FP,
                    offset1: -2,
                    offset2: 0,
                    inner_dereference: false,
                    ap_tracking_data: None,
                },
            ),
            (
                1,
                HintReference {
                    register: Register::FP,
                    offset1: -1,
                    offset2: 0,
                    inner_dereference: false,
                    ap_tracking_data: None,
                },
            ),
        ]);
        //Execute the hint
        assert!(execute_hint(&mut vm, hint_code, ids, &ApTracking::new()).is_ok());
    }

    #[test]
    fn run_is_le_felt_hint_no_range_check_builtin() {
        let hint_code = "memory[ap] = 0 if (ids.a % PRIME) <= (ids.b % PRIME) else 1".as_bytes();
        let mut vm = VirtualMachine::new(
            BigInt::new(Sign::Plus, vec![1, 0, 0, 0, 0, 0, 17, 134217728]),
            Vec::new(),
            false,
        );
        for _ in 0..2 {
            vm.segments.add(&mut vm.memory, None);
        }

        vm.run_context.ap = MaybeRelocatable::from((1, 0));
        vm.run_context.fp = MaybeRelocatable::from((0, 2));

        vm.memory
            .insert(
                &MaybeRelocatable::from((0, 0)),
                &MaybeRelocatable::from(bigint!(1)),
            )
            .expect("Unexpected memroy insert fail");
        vm.memory
            .insert(
                &MaybeRelocatable::from((0, 1)),
                &MaybeRelocatable::from(bigint!(2)),
            )
            .expect("Unexpected memroy insert fail");

        let mut ids = HashMap::<String, BigInt>::new();
        ids.insert(String::from("a"), bigint!(0));
        ids.insert(String::from("b"), bigint!(1));

        //Create references
        vm.references = HashMap::from([
            (
                0,
                HintReference {
                    register: Register::FP,
                    offset1: -2,
                    offset2: 0,
                    inner_dereference: false,
                    ap_tracking_data: None,
                },
            ),
            (
                1,
                HintReference {
                    register: Register::FP,
                    offset1: -1,
                    offset2: 0,
                    inner_dereference: false,
                    ap_tracking_data: None,
                },
            ),
        ]);

        //Execute the hint
        assert_eq!(
            execute_hint(&mut vm, &hint_code, ids, &ApTracking::new()),
            Err(VirtualMachineError::NoRangeCheckBuiltin)
        );
    }

    #[test]
    fn run_is_le_felt_hint_inconsistent_memory() {
        let hint_code = "memory[ap] = 0 if (ids.a % PRIME) <= (ids.b % PRIME) else 1".as_bytes();
        let mut vm = VirtualMachine::new(
            BigInt::new(Sign::Plus, vec![1, 0, 0, 0, 0, 0, 17, 134217728]),
            vec![(
                "range_check".to_string(),
                Box::new(RangeCheckBuiltinRunner::new(true, bigint!(8), 8)),
            )],
            false,
        );
        for _ in 0..2 {
            vm.segments.add(&mut vm.memory, None);
        }
        //Initialize ap, fp
        vm.run_context.ap = MaybeRelocatable::from((0, 0));
        vm.run_context.fp = MaybeRelocatable::from((0, 2));

        vm.memory
            .insert(
                &MaybeRelocatable::from((0, 0)),
                &MaybeRelocatable::from(bigint!(1)),
            )
            .expect("Unexpected memroy insert fail");
        vm.memory
            .insert(
                &MaybeRelocatable::from((0, 1)),
                &MaybeRelocatable::from(bigint!(2)),
            )
            .expect("Unexpected memroy insert fail");

        let mut ids = HashMap::<String, BigInt>::new();
        ids.insert(String::from("a"), bigint!(0));
        ids.insert(String::from("b"), bigint!(1));
        //Create references
        vm.references = HashMap::from([
            (
                0,
                HintReference {
                    register: Register::FP,
                    offset1: -2,
                    offset2: 0,
                    inner_dereference: false,
                    ap_tracking_data: None,
                },
            ),
            (
                1,
                HintReference {
                    register: Register::FP,
                    offset1: -1,
                    offset2: 0,
                    inner_dereference: false,
                    ap_tracking_data: None,
                },
            ),
        ]);
        //Execute the hint
        assert_eq!(
            execute_hint(&mut vm, hint_code, ids, &ApTracking::new()),
            Err(VirtualMachineError::MemoryError(
                MemoryError::InconsistentMemory(
                    MaybeRelocatable::from((0, 0)),
                    MaybeRelocatable::Int(bigint!(1)),
                    MaybeRelocatable::Int(bigint!(0))
                )
            ))
        );
    }

    #[test]
    fn run_is_le_felt_hint_incorrect_ids() {
        let hint_code = "memory[ap] = 0 if (ids.a % PRIME) <= (ids.b % PRIME) else 1".as_bytes();
        let mut vm = VirtualMachine::new(
            BigInt::new(Sign::Plus, vec![1, 0, 0, 0, 0, 0, 17, 134217728]),
            Vec::new(),
            false,
        );
        for _ in 0..2 {
            vm.segments.add(&mut vm.memory, None);
        }

        vm.run_context.ap = MaybeRelocatable::from((1, 0));
        vm.run_context.fp = MaybeRelocatable::from((0, 2));

        vm.memory
            .insert(
                &MaybeRelocatable::from((0, 0)),
                &MaybeRelocatable::from(bigint!(1)),
            )
            .expect("Unexpected memroy insert fail");
        vm.memory
            .insert(
                &MaybeRelocatable::from((0, 1)),
                &MaybeRelocatable::from(bigint!(2)),
            )
            .expect("Unexpected memroy insert fail");

        let mut ids = HashMap::<String, BigInt>::new();
        ids.insert(String::from("a"), bigint!(0));
        ids.insert(String::from("c"), bigint!(1));

        //Create references
        vm.references = HashMap::from([
            (
                0,
                HintReference {
                    register: Register::FP,
                    offset1: -2,
                    offset2: 0,
                    inner_dereference: false,
                    ap_tracking_data: None,
                },
            ),
            (
                1,
                HintReference {
                    register: Register::FP,
                    offset1: -1,
                    offset2: 0,
                    inner_dereference: false,
                    ap_tracking_data: None,
                },
            ),
        ]);

        // Since the ids are a map, the order might not always match and so the error returned
        // sometimes might be different
        assert!(matches!(
            execute_hint(&mut vm, &hint_code, ids, &ApTracking::new()),
            Err(VirtualMachineError::IncorrectIds(_, _))
        ));
    }

    #[test]
    fn run_assert_nn_valid() {
        let hint_code = "from starkware.cairo.common.math_utils import assert_integer\nassert_integer(ids.a)\nassert 0 <= ids.a % PRIME < range_check_builtin.bound, f'a = {ids.a} is out of range.'"
            .as_bytes();
        let mut vm = VirtualMachine::new(
            BigInt::new(Sign::Plus, vec![1, 0, 0, 0, 0, 0, 17, 134217728]),
            vec![(
                "range_check".to_string(),
                Box::new(RangeCheckBuiltinRunner::new(true, bigint!(8), 8)),
            )],
            false,
        );

        vm.segments.add(&mut vm.memory, None);

        //Initialize fp
        vm.run_context.fp = MaybeRelocatable::from((0, 4));
        //Insert ids into memory
        //ids.a
        vm.memory
            .insert(
                &MaybeRelocatable::from((0, 0)),
                &MaybeRelocatable::from(bigint!(1)),
            )
            .unwrap();
        //Create ids
        let mut ids = HashMap::<String, BigInt>::new();
        ids.insert(String::from("a"), bigint!(0));
        //Create references
        vm.references = HashMap::from([(
            0,
            HintReference {
                register: Register::FP,
                offset1: -4,
                offset2: 0,
                inner_dereference: false,
                ap_tracking_data: None,
            },
        )]);
        //Execute the hint
        assert_eq!(
            execute_hint(&mut vm, hint_code, ids, &ApTracking::new()),
            Ok(())
        );
        //Hint would return an error if the assertion fails
    }

    #[test]
    fn run_assert_nn_invalid() {
        let hint_code = "from starkware.cairo.common.math_utils import assert_integer\nassert_integer(ids.a)\nassert 0 <= ids.a % PRIME < range_check_builtin.bound, f'a = {ids.a} is out of range.'"
            .as_bytes();
        let mut vm = VirtualMachine::new(
            BigInt::new(Sign::Plus, vec![1, 0, 0, 0, 0, 0, 17, 134217728]),
            vec![(
                "range_check".to_string(),
                Box::new(RangeCheckBuiltinRunner::new(true, bigint!(8), 8)),
            )],
            false,
        );
        for _ in 0..2 {
            vm.segments.add(&mut vm.memory, None);
        }
        //Initialize fp
        vm.run_context.fp = MaybeRelocatable::from((0, 4));
        //Insert ids into memory
        //ids.a
        vm.memory
            .insert(
                &MaybeRelocatable::from((0, 0)),
                &MaybeRelocatable::from(bigint!(-1)),
            )
            .unwrap();
        //Create ids
        let mut ids = HashMap::<String, BigInt>::new();
        ids.insert(String::from("a"), bigint!(0));
        //Create references
        vm.references = HashMap::from([(
            0,
            HintReference {
                register: Register::FP,
                offset1: -4,
                offset2: 0,
                inner_dereference: false,
                ap_tracking_data: None,
            },
        )]);
        //Execute the hint
        assert_eq!(
            execute_hint(&mut vm, hint_code, ids, &ApTracking::new()),
            Err(VirtualMachineError::ValueOutOfRange(bigint!(-1)))
        );
    }

    #[test]
    fn run_assert_nn_incorrect_ids() {
        let hint_code = "from starkware.cairo.common.math_utils import assert_integer\nassert_integer(ids.a)\nassert 0 <= ids.a % PRIME < range_check_builtin.bound, f'a = {ids.a} is out of range.'"
            .as_bytes();
        let mut vm = VirtualMachine::new(
            BigInt::new(Sign::Plus, vec![1, 0, 0, 0, 0, 0, 17, 134217728]),
            vec![(
                "range_check".to_string(),
                Box::new(RangeCheckBuiltinRunner::new(true, bigint!(8), 8)),
            )],
            false,
        );

        vm.segments.add(&mut vm.memory, None);

        //Initialize fp
        vm.run_context.fp = MaybeRelocatable::from((0, 4));
        //Insert ids into memory
        //ids.a
        vm.memory
            .insert(
                &MaybeRelocatable::from((0, 0)),
                &MaybeRelocatable::from(bigint!(-1)),
            )
            .unwrap();
        //Create ids
        let mut ids = HashMap::<String, BigInt>::new();
        ids.insert(String::from("incorrect_id"), bigint!(0));
        //Create references
        vm.references = HashMap::from([(
            0,
            HintReference {
                register: Register::FP,
                offset1: -4,
                offset2: 0,
                inner_dereference: false,
                ap_tracking_data: None,
            },
        )]);
        //Execute the hint
        assert_eq!(
            execute_hint(&mut vm, hint_code, ids, &ApTracking::new()),
            Err(VirtualMachineError::IncorrectIds(
                vec![String::from("a")],
                vec![String::from("incorrect_id")],
            ))
        );
    }

    #[test]
    fn run_assert_nn_incorrect_reference() {
        let hint_code = "from starkware.cairo.common.math_utils import assert_integer\nassert_integer(ids.a)\nassert 0 <= ids.a % PRIME < range_check_builtin.bound, f'a = {ids.a} is out of range.'"
            .as_bytes();
        let mut vm = VirtualMachine::new(
            BigInt::new(Sign::Plus, vec![1, 0, 0, 0, 0, 0, 17, 134217728]),
            vec![(
                "range_check".to_string(),
                Box::new(RangeCheckBuiltinRunner::new(true, bigint!(8), 8)),
            )],
            false,
        );

        vm.segments.add(&mut vm.memory, None);

        //Initialize fp
        vm.run_context.fp = MaybeRelocatable::from((0, 4));
        //Insert ids into memory
        //ids.a
        vm.memory
            .insert(
                &MaybeRelocatable::from((0, 0)),
                &MaybeRelocatable::from(bigint!(-1)),
            )
            .unwrap();
        //Create ids
        let mut ids = HashMap::<String, BigInt>::new();
        ids.insert(String::from("a"), bigint!(0));
        //Create references
        vm.references = HashMap::from([(
            0,
            HintReference {
                register: Register::FP,
                offset1: 10,
                offset2: 0,
                inner_dereference: false,
                ap_tracking_data: None,
            },
        )]);
        //Execute the hint
        assert_eq!(
            execute_hint(&mut vm, hint_code, ids, &ApTracking::new()),
            Err(VirtualMachineError::FailedToGetIds)
        );
    }

    #[test]
    fn run_assert_nn_a_is_not_integer() {
        let hint_code = "from starkware.cairo.common.math_utils import assert_integer\nassert_integer(ids.a)\nassert 0 <= ids.a % PRIME < range_check_builtin.bound, f'a = {ids.a} is out of range.'"
            .as_bytes();
        let mut vm = VirtualMachine::new(
            BigInt::new(Sign::Plus, vec![1, 0, 0, 0, 0, 0, 17, 134217728]),
            vec![(
                "range_check".to_string(),
                Box::new(RangeCheckBuiltinRunner::new(true, bigint!(8), 8)),
            )],
            false,
        );

        vm.segments.add(&mut vm.memory, None);

        //Initialize fp
        vm.run_context.fp = MaybeRelocatable::from((0, 4));
        //Insert ids into memory
        //ids.a
        vm.memory
            .insert(
                &MaybeRelocatable::from((0, 0)),
                &MaybeRelocatable::from((10, 10)),
            )
            .unwrap();
        //Create ids
        let mut ids = HashMap::<String, BigInt>::new();
        ids.insert(String::from("a"), bigint!(0));
        //Create references
        vm.references = HashMap::from([(
            0,
            HintReference {
                register: Register::FP,
                offset1: -4,
                offset2: 0,
                inner_dereference: false,
                ap_tracking_data: None,
            },
        )]);
        //Execute the hint
        assert_eq!(
            execute_hint(&mut vm, hint_code, ids, &ApTracking::new()),
            Err(VirtualMachineError::ExpectedInteger(
                MaybeRelocatable::from((0, 0))
            ))
        );
    }

    #[test]
    fn run_assert_nn_no_range_check_builtin() {
        let hint_code = "from starkware.cairo.common.math_utils import assert_integer\nassert_integer(ids.a)\nassert 0 <= ids.a % PRIME < range_check_builtin.bound, f'a = {ids.a} is out of range.'"
            .as_bytes();
        let mut vm = VirtualMachine::new(
            BigInt::new(Sign::Plus, vec![1, 0, 0, 0, 0, 0, 17, 134217728]),
            vec![],
            false,
        );

        vm.segments.add(&mut vm.memory, None);

        //Initialize fp
        vm.run_context.fp = MaybeRelocatable::from((0, 4));
        //Insert ids into memory
        //ids.a
        vm.memory
            .insert(
                &MaybeRelocatable::from((0, 0)),
                &MaybeRelocatable::from(bigint!(1)),
            )
            .unwrap();
        //Create ids
        let mut ids = HashMap::<String, BigInt>::new();
        ids.insert(String::from("a"), bigint!(0));
        //Create references
        vm.references = HashMap::from([(
            0,
            HintReference {
                register: Register::FP,
                offset1: -4,
                offset2: 0,
                inner_dereference: false,
                ap_tracking_data: None,
            },
        )]);
        //Execute the hint
        assert_eq!(
            execute_hint(&mut vm, hint_code, ids, &ApTracking::new()),
            Err(VirtualMachineError::NoRangeCheckBuiltin)
        );
    }

    #[test]
    fn run_assert_nn_reference_is_not_in_memory() {
        let hint_code = "from starkware.cairo.common.math_utils import assert_integer\nassert_integer(ids.a)\nassert 0 <= ids.a % PRIME < range_check_builtin.bound, f'a = {ids.a} is out of range.'"
            .as_bytes();
        let mut vm = VirtualMachine::new(
            BigInt::new(Sign::Plus, vec![1, 0, 0, 0, 0, 0, 17, 134217728]),
            vec![(
                "range_check".to_string(),
                Box::new(RangeCheckBuiltinRunner::new(true, bigint!(8), 8)),
            )],
            false,
        );

        vm.segments.add(&mut vm.memory, None);

        //Initialize fp
        vm.run_context.fp = MaybeRelocatable::from((0, 4));
        //Create ids
        let mut ids = HashMap::<String, BigInt>::new();
        ids.insert(String::from("a"), bigint!(0));
        //Create references
        vm.references = HashMap::from([(
            0,
            HintReference {
                register: Register::FP,
                offset1: -4,
                offset2: 0,
                inner_dereference: false,
                ap_tracking_data: None,
            },
        )]);
        //Execute the hint
        assert_eq!(
            execute_hint(&mut vm, hint_code, ids, &ApTracking::new()),
            Err(VirtualMachineError::FailedToGetIds)
        );
    }

    #[test]
    fn run_is_assert_le_felt_invalid() {
        let hint_code = "from starkware.cairo.common.math_utils import assert_integer\nassert_integer(ids.a)\nassert_integer(ids.b)\na = ids.a % PRIME\nb = ids.b % PRIME\nassert a <= b, f'a = {a} is not less than or equal to b = {b}.'\n\nids.small_inputs = int(\n    a < range_check_builtin.bound and (b - a) < range_check_builtin.bound)"
            .as_bytes();
        let mut vm = VirtualMachine::new(
            BigInt::new(Sign::Plus, vec![1, 0, 0, 0, 0, 0, 17, 134217728]),
            vec![(
                "range_check".to_string(),
                Box::new(RangeCheckBuiltinRunner::new(true, bigint!(8), 8)),
            )],
            false,
        );
        for _ in 0..2 {
            vm.segments.add(&mut vm.memory, None);
        }
        //Initialize fp
        vm.run_context.fp = MaybeRelocatable::from((0, 4));
        //Insert ids into memory
        //ids.a
        vm.memory
            .insert(
                &MaybeRelocatable::from((0, 0)),
                &MaybeRelocatable::from(bigint!(2)),
            )
            .unwrap();
        //ids.b
        vm.memory
            .insert(
                &MaybeRelocatable::from((0, 1)),
                &MaybeRelocatable::from(bigint!(1)),
            )
            .unwrap();
        //create memory gap, so ids.small_inputs contains None
        vm.memory
            .insert(
                &MaybeRelocatable::from((0, 3)),
                &MaybeRelocatable::from(bigint!(4)),
            )
            .unwrap();
        //Create ids
        let mut ids = HashMap::<String, BigInt>::new();
        ids.insert(String::from("a"), bigint!(0));
        ids.insert(String::from("b"), bigint!(1));
        ids.insert(String::from("small_inputs"), bigint!(2));
        //Create references
        vm.references = HashMap::from([
            (
                0,
                HintReference {
                    register: Register::FP,
                    offset1: -4,
                    offset2: 0,
                    inner_dereference: false,
                    ap_tracking_data: None,
                },
            ),
            (
                1,
                HintReference {
                    register: Register::FP,
                    offset1: -3,
                    offset2: 0,
                    inner_dereference: false,
                    ap_tracking_data: None,
                },
            ),
            (
                2,
                HintReference {
                    register: Register::FP,
                    offset1: -2,
                    offset2: 0,
                    inner_dereference: false,
                    ap_tracking_data: None,
                },
            ),
        ]);
        //Execute the hint
        assert_eq!(
            execute_hint(&mut vm, hint_code, ids, &ApTracking::new()),
            Err(VirtualMachineError::NonLeFelt(bigint!(2), bigint!(1)))
        );
    }

    #[test]
    fn run_is_assert_le_felt_small_inputs_not_local() {
        let hint_code = "from starkware.cairo.common.math_utils import assert_integer\nassert_integer(ids.a)\nassert_integer(ids.b)\na = ids.a % PRIME\nb = ids.b % PRIME\nassert a <= b, f'a = {a} is not less than or equal to b = {b}.'\n\nids.small_inputs = int(\n    a < range_check_builtin.bound and (b - a) < range_check_builtin.bound)"
            .as_bytes();
        let mut vm = VirtualMachine::new(
            BigInt::new(Sign::Plus, vec![1, 0, 0, 0, 0, 0, 17, 134217728]),
            vec![(
                "range_check".to_string(),
                Box::new(RangeCheckBuiltinRunner::new(true, bigint!(8), 8)),
            )],
            false,
        );
        for _ in 0..2 {
            vm.segments.add(&mut vm.memory, None);
        }
        //Initialize fp
        vm.run_context.fp = MaybeRelocatable::from((0, 4));
        //Insert ids into memory
        //ids.a
        vm.memory
            .insert(
                &MaybeRelocatable::from((0, 0)),
                &MaybeRelocatable::from(bigint!(2)),
            )
            .unwrap();
        //ids.b
        vm.memory
            .insert(
                &MaybeRelocatable::from((0, 1)),
                &MaybeRelocatable::from(bigint!(1)),
            )
            .unwrap();
        //ids.small_inputs (insert into memory, instead of leaving a gap for it (local var))
        vm.memory
            .insert(
                &MaybeRelocatable::from((0, 2)),
                &MaybeRelocatable::from(bigint!(4)),
            )
            .unwrap();
        //Create ids
        let mut ids = HashMap::<String, BigInt>::new();
        ids.insert(String::from("a"), bigint!(0));
        ids.insert(String::from("b"), bigint!(1));
        ids.insert(String::from("small_inputs"), bigint!(2));
        //Create references
        vm.references = HashMap::from([
            (
                0,
                HintReference {
                    register: Register::FP,
                    offset1: -4,
                    offset2: 0,
                    inner_dereference: false,
                    ap_tracking_data: None,
                },
            ),
            (
                1,
                HintReference {
                    register: Register::FP,
                    offset1: -3,
                    offset2: 0,
                    inner_dereference: false,
                    ap_tracking_data: None,
                },
            ),
            (
                2,
                HintReference {
                    register: Register::FP,
                    offset1: -2,
                    offset2: 0,
                    inner_dereference: false,
                    ap_tracking_data: None,
                },
            ),
        ]);
        //Execute the hint
        assert_eq!(
            execute_hint(&mut vm, hint_code, ids, &ApTracking::new()),
            Err(VirtualMachineError::FailedToGetIds)
        );
    }

    #[test]
    fn run_is_assert_le_felt_a_is_not_integer() {
        let hint_code = "from starkware.cairo.common.math_utils import assert_integer\nassert_integer(ids.a)\nassert_integer(ids.b)\na = ids.a % PRIME\nb = ids.b % PRIME\nassert a <= b, f'a = {a} is not less than or equal to b = {b}.'\n\nids.small_inputs = int(\n    a < range_check_builtin.bound and (b - a) < range_check_builtin.bound)"
            .as_bytes();
        let mut vm = VirtualMachine::new(
            BigInt::new(Sign::Plus, vec![1, 0, 0, 0, 0, 0, 17, 134217728]),
            vec![(
                "range_check".to_string(),
                Box::new(RangeCheckBuiltinRunner::new(true, bigint!(8), 8)),
            )],
            false,
        );
        for _ in 0..2 {
            vm.segments.add(&mut vm.memory, None);
        }
        //Initialize fp
        vm.run_context.fp = MaybeRelocatable::from((0, 4));
        //Insert ids into memory
        //ids.a
        vm.memory
            .insert(
                &MaybeRelocatable::from((0, 0)),
                &MaybeRelocatable::from((0, 0)),
            )
            .unwrap();
        //ids.b
        vm.memory
            .insert(
                &MaybeRelocatable::from((0, 1)),
                &MaybeRelocatable::from(bigint!(1)),
            )
            .unwrap();
        //create memory gap, so ids.small_inputs contains None
        vm.memory
            .insert(
                &MaybeRelocatable::from((0, 3)),
                &MaybeRelocatable::from(bigint!(4)),
            )
            .unwrap();
        //Create ids
        let mut ids = HashMap::<String, BigInt>::new();
        ids.insert(String::from("a"), bigint!(0));
        ids.insert(String::from("b"), bigint!(1));
        ids.insert(String::from("small_inputs"), bigint!(2));
        //Create references
        vm.references = HashMap::from([
            (
                0,
                HintReference {
                    register: Register::FP,
                    offset1: -4,
                    offset2: 0,
                    inner_dereference: false,
                    ap_tracking_data: None,
                },
            ),
            (
                1,
                HintReference {
                    register: Register::FP,
                    offset1: -3,
                    offset2: 0,
                    inner_dereference: false,
                    ap_tracking_data: None,
                },
            ),
            (
                2,
                HintReference {
                    register: Register::FP,
                    offset1: -2,
                    offset2: 0,
                    inner_dereference: false,
                    ap_tracking_data: None,
                },
            ),
        ]);
        //Execute the hint
        assert_eq!(
            execute_hint(&mut vm, hint_code, ids, &ApTracking::new()),
            Err(VirtualMachineError::ExpectedInteger(
                MaybeRelocatable::from((0, 0))
            ))
        );
    }

    #[test]
    fn run_is_assert_le_felt_b_is_not_integer() {
        let hint_code = "from starkware.cairo.common.math_utils import assert_integer\nassert_integer(ids.a)\nassert_integer(ids.b)\na = ids.a % PRIME\nb = ids.b % PRIME\nassert a <= b, f'a = {a} is not less than or equal to b = {b}.'\n\nids.small_inputs = int(\n    a < range_check_builtin.bound and (b - a) < range_check_builtin.bound)"
            .as_bytes();
        let mut vm = VirtualMachine::new(
            BigInt::new(Sign::Plus, vec![1, 0, 0, 0, 0, 0, 17, 134217728]),
            vec![(
                "range_check".to_string(),
                Box::new(RangeCheckBuiltinRunner::new(true, bigint!(8), 8)),
            )],
            false,
        );
        for _ in 0..2 {
            vm.segments.add(&mut vm.memory, None);
        }
        //Initialize fp
        vm.run_context.fp = MaybeRelocatable::from((0, 4));
        //Insert ids into memory
        //ids.a
        vm.memory
            .insert(
                &MaybeRelocatable::from((0, 0)),
                &MaybeRelocatable::from(bigint!(1)),
            )
            .unwrap();
        //ids.b
        vm.memory
            .insert(
                &MaybeRelocatable::from((0, 1)),
                &MaybeRelocatable::from((0, 0)),
            )
            .unwrap();
        //create memory gap, so ids.small_inputs contains None
        vm.memory
            .insert(
                &MaybeRelocatable::from((0, 3)),
                &MaybeRelocatable::from(bigint!(4)),
            )
            .unwrap();
        //Create ids
        let mut ids = HashMap::<String, BigInt>::new();
        ids.insert(String::from("a"), bigint!(0));
        ids.insert(String::from("b"), bigint!(1));
        ids.insert(String::from("small_inputs"), bigint!(2));
        //Create references
        vm.references = HashMap::from([
            (
                0,
                HintReference {
                    register: Register::FP,
                    offset1: -4,
                    offset2: 0,
                    inner_dereference: false,
                    ap_tracking_data: None,
                },
            ),
            (
                1,
                HintReference {
                    register: Register::FP,
                    offset1: -3,
                    offset2: 0,
                    inner_dereference: false,
                    ap_tracking_data: None,
                },
            ),
            (
                2,
                HintReference {
                    register: Register::FP,
                    offset1: -2,
                    offset2: 0,
                    inner_dereference: false,
                    ap_tracking_data: None,
                },
            ),
        ]);
        //Execute the hint
        assert_eq!(
            execute_hint(&mut vm, hint_code, ids, &ApTracking::new()),
            Err(VirtualMachineError::ExpectedInteger(
                MaybeRelocatable::from((0, 1))
            ))
        );
    }

    #[test]
    fn run_is_nn_hint_out_of_range_false() {
        let hint_code =
            "memory[ap] = 0 if 0 <= ((-ids.a - 1) % PRIME) < range_check_builtin.bound else 1"
                .as_bytes();
        let mut vm = VirtualMachine::new(
            BigInt::new(Sign::Plus, vec![1, 0, 0, 0, 0, 0, 17, 134217728]),
            vec![(
                "range_check".to_string(),
                Box::new(RangeCheckBuiltinRunner::new(true, bigint!(8), 8)),
            )],
            false,
        );
        for _ in 0..2 {
            vm.segments.add(&mut vm.memory, None);
        }
        //Initialize ap, fp
        vm.run_context.ap = MaybeRelocatable::from((1, 0));
        vm.run_context.fp = MaybeRelocatable::from((0, 1));
        //Insert ids into memory
        vm.memory
            .insert(
                &MaybeRelocatable::from((0, 0)),
                &MaybeRelocatable::from(bigint!(2)),
            )
            .unwrap();
        //Create ids
        let mut ids = HashMap::<String, BigInt>::new();
        ids.insert(String::from("a"), bigint!(0));
        //Create references
        vm.references = HashMap::from([(
            0,
            HintReference {
                register: Register::FP,
                offset1: -1,
                offset2: 0,
                inner_dereference: false,
                ap_tracking_data: None,
            },
        )]);
        //Execute the hint
        execute_hint(&mut vm, hint_code, ids, &ApTracking::new())
            .expect("Error while executing hint");
        assert_eq!(
            vm.memory.get(&MaybeRelocatable::from((1, 0))),
            Ok(Some(&MaybeRelocatable::from(bigint!(1))))
        );
    }

    #[test]
    fn run_is_nn_hint_out_of_range_true() {
        let hint_code =
            "memory[ap] = 0 if 0 <= ((-ids.a - 1) % PRIME) < range_check_builtin.bound else 1"
                .as_bytes();
        let mut vm = VirtualMachine::new(
            BigInt::new(Sign::Plus, vec![1, 0, 0, 0, 0, 0, 17, 134217728]),
            vec![(
                "range_check".to_string(),
                Box::new(RangeCheckBuiltinRunner::new(true, bigint!(8), 8)),
            )],
            false,
        );
        for _ in 0..2 {
            vm.segments.add(&mut vm.memory, None);
        }
        //Initialize ap, fp
        vm.run_context.ap = MaybeRelocatable::from((1, 0));
        vm.run_context.fp = MaybeRelocatable::from((0, 1));
        //Insert ids into memory
        vm.memory
            .insert(
                &MaybeRelocatable::from((0, 0)),
                &MaybeRelocatable::from(bigint!(-1)),
            )
            .unwrap();
        //Create ids
        let mut ids = HashMap::<String, BigInt>::new();
        ids.insert(String::from("a"), bigint!(0));
        //Create references
        vm.references = HashMap::from([(
            0,
            HintReference {
                register: Register::FP,
                offset1: -1,
                offset2: 0,
                inner_dereference: false,
                ap_tracking_data: None,
            },
        )]);
        //Execute the hint
        execute_hint(&mut vm, hint_code, ids, &ApTracking::new())
            .expect("Error while executing hint");
        assert_eq!(
            vm.memory.get(&MaybeRelocatable::from((1, 0))),
            Ok(Some(&MaybeRelocatable::from(bigint!(0))))
        );
    }
    #[test]
    fn run_assert_not_equal_int_false() {
        let hint_code = "from starkware.cairo.lang.vm.relocatable import RelocatableValue\nboth_ints = isinstance(ids.a, int) and isinstance(ids.b, int)\nboth_relocatable = (\n    isinstance(ids.a, RelocatableValue) and isinstance(ids.b, RelocatableValue) and\n    ids.a.segment_index == ids.b.segment_index)\nassert both_ints or both_relocatable, \\\n    f'assert_not_equal failed: non-comparable values: {ids.a}, {ids.b}.'\nassert (ids.a - ids.b) % PRIME != 0, f'assert_not_equal failed: {ids.a} = {ids.b}.'"
            .as_bytes();
        let mut vm = VirtualMachine::new(
            BigInt::new(Sign::Plus, vec![1, 0, 0, 0, 0, 0, 17, 134217728]),
            Vec::new(),
            false,
        );
        for _ in 0..2 {
            vm.segments.add(&mut vm.memory, None);
        }
        //Initialize ap, fp
        vm.run_context.ap = MaybeRelocatable::from((1, 0));
        vm.run_context.fp = MaybeRelocatable::from((0, 2));
        //Insert ids into memory
        vm.memory
            .insert(
                &MaybeRelocatable::from((0, 0)),
                &MaybeRelocatable::from(bigint!(1)),
            )
            .unwrap();
        vm.memory
            .insert(
                &MaybeRelocatable::from((0, 1)),
                &MaybeRelocatable::from(bigint!(1)),
            )
            .unwrap();
        //Create ids
        let mut ids = HashMap::<String, BigInt>::new();
        ids.insert(String::from("a"), bigint!(0));
        ids.insert(String::from("b"), bigint!(1));
        //Create references
        vm.references = HashMap::from([
            (
                0,
                HintReference {
                    register: Register::FP,
                    offset1: -2,
                    offset2: 0,
                    inner_dereference: false,
                    ap_tracking_data: None,
                },
            ),
            (
                1,
                HintReference {
                    register: Register::FP,
                    offset1: -1,
                    offset2: 0,
                    inner_dereference: false,
                    ap_tracking_data: None,
                },
            ),
        ]);
        //Execute the hint
        assert_eq!(
            execute_hint(&mut vm, hint_code, ids, &ApTracking::new()),
            Err(VirtualMachineError::AssertNotEqualFail(
                MaybeRelocatable::from(bigint!(1)),
                MaybeRelocatable::from(bigint!(1))
            ))
        );
    }

    #[test]
    fn run_assert_not_equal_int_true() {
        let hint_code = "from starkware.cairo.lang.vm.relocatable import RelocatableValue\nboth_ints = isinstance(ids.a, int) and isinstance(ids.b, int)\nboth_relocatable = (\n    isinstance(ids.a, RelocatableValue) and isinstance(ids.b, RelocatableValue) and\n    ids.a.segment_index == ids.b.segment_index)\nassert both_ints or both_relocatable, \\\n    f'assert_not_equal failed: non-comparable values: {ids.a}, {ids.b}.'\nassert (ids.a - ids.b) % PRIME != 0, f'assert_not_equal failed: {ids.a} = {ids.b}.'"
            .as_bytes();
        let mut vm = VirtualMachine::new(
            BigInt::new(Sign::Plus, vec![1, 0, 0, 0, 0, 0, 17, 134217728]),
            Vec::new(),
            false,
        );
        for _ in 0..2 {
            vm.segments.add(&mut vm.memory, None);
        }
        //Initialize ap, fp
        vm.run_context.ap = MaybeRelocatable::from((1, 0));
        vm.run_context.fp = MaybeRelocatable::from((0, 2));
        //Insert ids into memory
        vm.memory
            .insert(
                &MaybeRelocatable::from((0, 0)),
                &MaybeRelocatable::from(bigint!(1)),
            )
            .unwrap();
        vm.memory
            .insert(
                &MaybeRelocatable::from((0, 1)),
                &MaybeRelocatable::from(bigint!(3)),
            )
            .unwrap();
        //Create ids
        let mut ids = HashMap::<String, BigInt>::new();
        ids.insert(String::from("a"), bigint!(0));
        ids.insert(String::from("b"), bigint!(1));
        //Create references
        vm.references = HashMap::from([
            (
                0,
                HintReference {
                    register: Register::FP,
                    offset1: -2,
                    offset2: 0,
                    inner_dereference: false,
                    ap_tracking_data: None,
                },
            ),
            (
                1,
                HintReference {
                    register: Register::FP,
                    offset1: -1,
                    offset2: 0,
                    inner_dereference: false,
                    ap_tracking_data: None,
                },
            ),
        ]);
        //Execute the hint
        assert_eq!(
            execute_hint(&mut vm, hint_code, ids, &ApTracking::new()),
            Ok(())
        );
    }

    #[test]
    fn run_assert_not_equal_int_false_mod() {
        let hint_code = "from starkware.cairo.lang.vm.relocatable import RelocatableValue\nboth_ints = isinstance(ids.a, int) and isinstance(ids.b, int)\nboth_relocatable = (\n    isinstance(ids.a, RelocatableValue) and isinstance(ids.b, RelocatableValue) and\n    ids.a.segment_index == ids.b.segment_index)\nassert both_ints or both_relocatable, \\\n    f'assert_not_equal failed: non-comparable values: {ids.a}, {ids.b}.'\nassert (ids.a - ids.b) % PRIME != 0, f'assert_not_equal failed: {ids.a} = {ids.b}.'"
            .as_bytes();
        let mut vm = VirtualMachine::new(
            BigInt::new(Sign::Plus, vec![1, 0, 0, 0, 0, 0, 17, 134217728]),
            Vec::new(),
            false,
        );
        for _ in 0..2 {
            vm.segments.add(&mut vm.memory, None);
        }
        //Initialize ap, fp
        vm.run_context.ap = MaybeRelocatable::from((1, 0));
        vm.run_context.fp = MaybeRelocatable::from((0, 2));
        //Insert ids into memory
        vm.memory
            .insert(
                &MaybeRelocatable::from((0, 0)),
                //-1 % prime = prime -1
                &MaybeRelocatable::from(bigint!(-1)),
            )
            .unwrap();
        vm.memory
            .insert(
                &MaybeRelocatable::from((0, 1)),
                //prime -1
                &MaybeRelocatable::from(bigint_str!(
                    b"3618502788666131213697322783095070105623107215331596699973092056135872020480"
                )),
            )
            .unwrap();
        //Create ids
        let mut ids = HashMap::<String, BigInt>::new();
        ids.insert(String::from("a"), bigint!(0));
        ids.insert(String::from("b"), bigint!(1));
        //Create references
        vm.references = HashMap::from([
            (
                0,
                HintReference {
                    register: Register::FP,
                    offset1: -2,
                    offset2: 0,
                    inner_dereference: false,
                    ap_tracking_data: None,
                },
            ),
            (
                1,
                HintReference {
                    register: Register::FP,
                    offset1: -1,
                    offset2: 0,
                    inner_dereference: false,
                    ap_tracking_data: None,
                },
            ),
        ]);
        //Execute the hint
        assert_eq!(
            execute_hint(&mut vm, hint_code, ids, &ApTracking::new()),
            Err(VirtualMachineError::AssertNotEqualFail(
                MaybeRelocatable::from(bigint!(-1)),
                MaybeRelocatable::from(bigint_str!(
                    b"3618502788666131213697322783095070105623107215331596699973092056135872020480"
                ))
            ))
        );
    }

    #[test]
    fn run_assert_not_equal_relocatable_false() {
        let hint_code = "from starkware.cairo.lang.vm.relocatable import RelocatableValue\nboth_ints = isinstance(ids.a, int) and isinstance(ids.b, int)\nboth_relocatable = (\n    isinstance(ids.a, RelocatableValue) and isinstance(ids.b, RelocatableValue) and\n    ids.a.segment_index == ids.b.segment_index)\nassert both_ints or both_relocatable, \\\n    f'assert_not_equal failed: non-comparable values: {ids.a}, {ids.b}.'\nassert (ids.a - ids.b) % PRIME != 0, f'assert_not_equal failed: {ids.a} = {ids.b}.'"
            .as_bytes();
        let mut vm = VirtualMachine::new(
            BigInt::new(Sign::Plus, vec![1, 0, 0, 0, 0, 0, 17, 134217728]),
            Vec::new(),
            false,
        );
        for _ in 0..2 {
            vm.segments.add(&mut vm.memory, None);
        }
        //Initialize ap, fp
        vm.run_context.ap = MaybeRelocatable::from((1, 0));
        vm.run_context.fp = MaybeRelocatable::from((0, 2));
        //Insert ids into memory
        vm.memory
            .insert(
                &MaybeRelocatable::from((0, 0)),
                &MaybeRelocatable::from((0, 0)),
            )
            .unwrap();
        vm.memory
            .insert(
                &MaybeRelocatable::from((0, 1)),
                &MaybeRelocatable::from((0, 0)),
            )
            .unwrap();
        //Create ids
        let mut ids = HashMap::<String, BigInt>::new();
        ids.insert(String::from("a"), bigint!(0));
        ids.insert(String::from("b"), bigint!(1));
        //Create references
        vm.references = HashMap::from([
            (
                0,
                HintReference {
                    register: Register::FP,
                    offset1: -2,
                    offset2: 0,
                    inner_dereference: false,
                    ap_tracking_data: None,
                },
            ),
            (
                1,
                HintReference {
                    register: Register::FP,
                    offset1: -1,
                    offset2: 0,
                    inner_dereference: false,
                    ap_tracking_data: None,
                },
            ),
        ]);
        //Execute the hint
        assert_eq!(
            execute_hint(&mut vm, hint_code, ids, &ApTracking::new()),
            Err(VirtualMachineError::AssertNotEqualFail(
                MaybeRelocatable::from((0, 0)),
                MaybeRelocatable::from((0, 0))
            ))
        );
    }

    #[test]
    fn run_assert_not_equal_relocatable_true() {
        let hint_code = "from starkware.cairo.lang.vm.relocatable import RelocatableValue\nboth_ints = isinstance(ids.a, int) and isinstance(ids.b, int)\nboth_relocatable = (\n    isinstance(ids.a, RelocatableValue) and isinstance(ids.b, RelocatableValue) and\n    ids.a.segment_index == ids.b.segment_index)\nassert both_ints or both_relocatable, \\\n    f'assert_not_equal failed: non-comparable values: {ids.a}, {ids.b}.'\nassert (ids.a - ids.b) % PRIME != 0, f'assert_not_equal failed: {ids.a} = {ids.b}.'"
            .as_bytes();
        let mut vm = VirtualMachine::new(
            BigInt::new(Sign::Plus, vec![1, 0, 0, 0, 0, 0, 17, 134217728]),
            Vec::new(),
            false,
        );
        for _ in 0..2 {
            vm.segments.add(&mut vm.memory, None);
        }
        //Initialize ap, fp
        vm.run_context.ap = MaybeRelocatable::from((1, 0));
        vm.run_context.fp = MaybeRelocatable::from((0, 2));
        //Insert ids into memory
        vm.memory
            .insert(
                &MaybeRelocatable::from((0, 0)),
                &MaybeRelocatable::from((0, 1)),
            )
            .unwrap();
        vm.memory
            .insert(
                &MaybeRelocatable::from((0, 1)),
                &MaybeRelocatable::from((0, 0)),
            )
            .unwrap();
        //Create ids
        let mut ids = HashMap::<String, BigInt>::new();
        ids.insert(String::from("a"), bigint!(0));
        ids.insert(String::from("b"), bigint!(1));
        //Create references
        vm.references = HashMap::from([
            (
                0,
                HintReference {
                    register: Register::FP,
                    offset1: -2,
                    offset2: 0,
                    inner_dereference: false,
                    ap_tracking_data: None,
                },
            ),
            (
                1,
                HintReference {
                    register: Register::FP,
                    offset1: -1,
                    offset2: 0,
                    inner_dereference: false,
                    ap_tracking_data: None,
                },
            ),
        ]);
        //Execute the hint
        assert_eq!(
            execute_hint(&mut vm, hint_code, ids, &ApTracking::new()),
            Ok(())
        );
    }

    #[test]
    fn run_assert_non_equal_relocatable_diff_index() {
        let hint_code = "from starkware.cairo.lang.vm.relocatable import RelocatableValue\nboth_ints = isinstance(ids.a, int) and isinstance(ids.b, int)\nboth_relocatable = (\n    isinstance(ids.a, RelocatableValue) and isinstance(ids.b, RelocatableValue) and\n    ids.a.segment_index == ids.b.segment_index)\nassert both_ints or both_relocatable, \\\n    f'assert_not_equal failed: non-comparable values: {ids.a}, {ids.b}.'\nassert (ids.a - ids.b) % PRIME != 0, f'assert_not_equal failed: {ids.a} = {ids.b}.'"
            .as_bytes();
        let mut vm = VirtualMachine::new(
            BigInt::new(Sign::Plus, vec![1, 0, 0, 0, 0, 0, 17, 134217728]),
            Vec::new(),
            false,
        );
        for _ in 0..2 {
            vm.segments.add(&mut vm.memory, None);
        }
        //Initialize ap, fp
        vm.run_context.ap = MaybeRelocatable::from((1, 0));
        vm.run_context.fp = MaybeRelocatable::from((0, 2));
        //Insert ids into memory
        vm.memory
            .insert(
                &MaybeRelocatable::from((0, 0)),
                &MaybeRelocatable::from((1, 0)),
            )
            .unwrap();
        vm.memory
            .insert(
                &MaybeRelocatable::from((0, 1)),
                &MaybeRelocatable::from((0, 0)),
            )
            .unwrap();
        //Create ids
        let mut ids = HashMap::<String, BigInt>::new();
        ids.insert(String::from("a"), bigint!(0));
        ids.insert(String::from("b"), bigint!(1));
        //Create references
        vm.references = HashMap::from([
            (
                0,
                HintReference {
                    register: Register::FP,
                    offset1: -2,
                    offset2: 0,
                    inner_dereference: false,
                    ap_tracking_data: None,
                },
            ),
            (
                1,
                HintReference {
                    register: Register::FP,
                    offset1: -1,
                    offset2: 0,
                    inner_dereference: false,
                    ap_tracking_data: None,
                },
            ),
        ]);
        //Execute the hint
        assert_eq!(
            execute_hint(&mut vm, hint_code, ids, &ApTracking::new()),
            Err(VirtualMachineError::DiffIndexComp(
                relocatable!(1, 0),
                relocatable!(0, 0)
            ))
        );
    }

    #[test]
    fn run_assert_not_equal_relocatable_and_integer() {
        let hint_code = "from starkware.cairo.lang.vm.relocatable import RelocatableValue\nboth_ints = isinstance(ids.a, int) and isinstance(ids.b, int)\nboth_relocatable = (\n    isinstance(ids.a, RelocatableValue) and isinstance(ids.b, RelocatableValue) and\n    ids.a.segment_index == ids.b.segment_index)\nassert both_ints or both_relocatable, \\\n    f'assert_not_equal failed: non-comparable values: {ids.a}, {ids.b}.'\nassert (ids.a - ids.b) % PRIME != 0, f'assert_not_equal failed: {ids.a} = {ids.b}.'"
            .as_bytes();
        let mut vm = VirtualMachine::new(
            BigInt::new(Sign::Plus, vec![1, 0, 0, 0, 0, 0, 17, 134217728]),
            Vec::new(),
            false,
        );
        for _ in 0..2 {
            vm.segments.add(&mut vm.memory, None);
        }
        //Initialize ap, fp
        vm.run_context.ap = MaybeRelocatable::from((1, 0));
        vm.run_context.fp = MaybeRelocatable::from((0, 2));
        //Insert ids into memory
        vm.memory
            .insert(
                &MaybeRelocatable::from((0, 0)),
                &MaybeRelocatable::from((1, 0)),
            )
            .unwrap();
        vm.memory
            .insert(
                &MaybeRelocatable::from((0, 1)),
                &MaybeRelocatable::from(bigint!(1)),
            )
            .unwrap();
        //Create ids
        let mut ids = HashMap::<String, BigInt>::new();
        ids.insert(String::from("a"), bigint!(0));
        ids.insert(String::from("b"), bigint!(1));
        //Create references
        vm.references = HashMap::from([
            (
                0,
                HintReference {
                    register: Register::FP,
                    offset1: -2,
                    offset2: 0,
                    inner_dereference: false,
                    ap_tracking_data: None,
                },
            ),
            (
                1,
                HintReference {
                    register: Register::FP,
                    offset1: -1,
                    offset2: 0,
                    inner_dereference: false,
                    ap_tracking_data: None,
                },
            ),
        ]);
        //Execute the hint
        assert_eq!(
            execute_hint(&mut vm, hint_code, ids, &ApTracking::new()),
            Err(VirtualMachineError::DiffTypeComparison(
                MaybeRelocatable::from((1, 0)),
                MaybeRelocatable::from(bigint!(1))
            ))
        );
    }

    #[test]
    fn run_assert_not_zero_true() {
        let hint_code =
    "from starkware.cairo.common.math_utils import assert_integer\nassert_integer(ids.value)\nassert ids.value % PRIME != 0, f'assert_not_zero failed: {ids.value} = 0.'".as_bytes();
        let mut vm = VirtualMachine::new(
            BigInt::new(Sign::Plus, vec![1, 0, 0, 0, 0, 0, 17, 134217728]),
            Vec::new(),
            false,
        );
        //Create references
        vm.references = HashMap::from([(
            0,
            HintReference {
                register: Register::FP,
                offset1: -1,
                offset2: 0,
                inner_dereference: false,
                ap_tracking_data: None,
            },
        )]);
        vm.segments.add(&mut vm.memory, None);
        // }
        // //Initialize ap, fp
        vm.run_context.ap = MaybeRelocatable::from((1, 0));
        vm.run_context.fp = MaybeRelocatable::from((0, 1));
        //Insert ids into memory
        vm.memory
            .insert(
                &MaybeRelocatable::from((0, 0)),
                &MaybeRelocatable::from(bigint!(5)),
            )
            .unwrap();
        //Create ids
        let mut ids = HashMap::<String, BigInt>::new();
        ids.insert(String::from("value"), bigint!(0));

        assert_eq!(
            execute_hint(&mut vm, hint_code, ids, &ApTracking::new()),
            Ok(())
        );
    }

    #[test]
    fn run_assert_not_zero_false() {
        let hint_code =
    "from starkware.cairo.common.math_utils import assert_integer\nassert_integer(ids.value)\nassert ids.value % PRIME != 0, f'assert_not_zero failed: {ids.value} = 0.'".as_bytes();
        let mut vm = VirtualMachine::new(
            BigInt::new(Sign::Plus, vec![1, 0, 0, 0, 0, 0, 17, 134217728]),
            Vec::new(),
            false,
        );
        //Create references
        vm.references = HashMap::from([(
            0,
            HintReference {
                register: Register::FP,
                offset1: -1,
                offset2: 0,
                inner_dereference: false,
                ap_tracking_data: None,
            },
        )]);
        vm.segments.add(&mut vm.memory, None);
        // }
        // //Initialize ap, fp
        vm.run_context.ap = MaybeRelocatable::from((1, 0));
        vm.run_context.fp = MaybeRelocatable::from((0, 1));
        //Insert ids into memory
        vm.memory
            .insert(
                &MaybeRelocatable::from((0, 0)),
                &MaybeRelocatable::from(bigint!(0)),
            )
            .unwrap();
        //Create ids
        let mut ids = HashMap::<String, BigInt>::new();
        ids.insert(String::from("value"), bigint!(0));

        assert_eq!(
            execute_hint(&mut vm, hint_code, ids, &ApTracking::new()),
            Err(VirtualMachineError::AssertNotZero(bigint!(0), vm.prime))
        );
    }

    #[test]
    fn run_assert_not_zero_false_with_prime() {
        let hint_code =
    "from starkware.cairo.common.math_utils import assert_integer\nassert_integer(ids.value)\nassert ids.value % PRIME != 0, f'assert_not_zero failed: {ids.value} = 0.'".as_bytes();
        let mut vm = VirtualMachine::new(
            BigInt::new(Sign::Plus, vec![1, 0, 0, 0, 0, 0, 17, 134217728]),
            Vec::new(),
            false,
        );
        //Create references
        vm.references = HashMap::from([(
            0,
            HintReference {
                register: Register::FP,
                offset1: -1,
                offset2: 0,
                inner_dereference: false,
                ap_tracking_data: None,
            },
        )]);
        vm.segments.add(&mut vm.memory, None);
        // }
        // //Initialize ap, fp
        vm.run_context.ap = MaybeRelocatable::from((1, 0));
        vm.run_context.fp = MaybeRelocatable::from((0, 1));
        //Insert ids into memory
        vm.memory
            .insert(
                &MaybeRelocatable::from((0, 0)),
                &MaybeRelocatable::from(vm.prime.clone()),
            )
            .unwrap();
        //Create ids
        let mut ids = HashMap::<String, BigInt>::new();
        ids.insert(String::from("value"), bigint!(0));

        assert_eq!(
            execute_hint(&mut vm, hint_code, ids, &ApTracking::new()),
            Err(VirtualMachineError::AssertNotZero(
                vm.prime.clone(),
                vm.prime
            ))
        );
    }

    #[test]
    fn run_assert_not_zero_failed_to_get_reference() {
        let hint_code =
    "from starkware.cairo.common.math_utils import assert_integer\nassert_integer(ids.value)\nassert ids.value % PRIME != 0, f'assert_not_zero failed: {ids.value} = 0.'".as_bytes();
        let mut vm = VirtualMachine::new(
            BigInt::new(Sign::Plus, vec![1, 0, 0, 0, 0, 0, 17, 134217728]),
            Vec::new(),
            false,
        );
        //Create references
        vm.references = HashMap::from([(
            0,
            HintReference {
                register: Register::FP,
                offset1: -1,
                offset2: 0,
                inner_dereference: false,
                ap_tracking_data: None,
            },
        )]);
        vm.segments.add(&mut vm.memory, None);
        // }
        // //Initialize ap, fp
        vm.run_context.ap = MaybeRelocatable::from((1, 0));
        vm.run_context.fp = MaybeRelocatable::from((0, 1));
        //Insert ids into memory
        vm.memory
            .insert(
                &MaybeRelocatable::from((0, 0)),
                &MaybeRelocatable::from(bigint!(5)),
            )
            .unwrap();
        //Create invalid id value
        let mut ids = HashMap::<String, BigInt>::new();
        ids.insert(String::from("value"), bigint!(10));

        assert_eq!(
            execute_hint(&mut vm, hint_code, ids, &ApTracking::new()),
            Err(VirtualMachineError::FailedToGetReference(bigint!(10)))
        );
    }

    #[test]
    fn run_assert_not_zero_incorrect_id() {
        let hint_code =
    "from starkware.cairo.common.math_utils import assert_integer\nassert_integer(ids.value)\nassert ids.value % PRIME != 0, f'assert_not_zero failed: {ids.value} = 0.'".as_bytes();
        let mut vm = VirtualMachine::new(
            BigInt::new(Sign::Plus, vec![1, 0, 0, 0, 0, 0, 17, 134217728]),
            Vec::new(),
            false,
        );
        //Create references
        vm.references = HashMap::from([(
            0,
            HintReference {
                register: Register::FP,
                offset1: -1,
                offset2: 0,
                inner_dereference: false,
                ap_tracking_data: None,
            },
        )]);
        vm.segments.add(&mut vm.memory, None);
        // }
        // //Initialize ap, fp
        vm.run_context.ap = MaybeRelocatable::from((1, 0));
        vm.run_context.fp = MaybeRelocatable::from((0, 1));
        //Insert ids into memory
        vm.memory
            .insert(
                &MaybeRelocatable::from((0, 0)),
                &MaybeRelocatable::from(bigint!(0)),
            )
            .unwrap();
        //Create invalid id key
        let mut ids = HashMap::<String, BigInt>::new();
        ids.insert(String::from("incorrect_id"), bigint!(0));

        assert_eq!(
            execute_hint(&mut vm, hint_code, ids, &ApTracking::new()),
            Err(VirtualMachineError::IncorrectIds(
                vec![String::from("value")],
                vec![String::from("incorrect_id")],
            ))
        );
    }

    #[test]
    fn run_assert_not_zero_expected_integer_error() {
        let hint_code =
    "from starkware.cairo.common.math_utils import assert_integer\nassert_integer(ids.value)\nassert ids.value % PRIME != 0, f'assert_not_zero failed: {ids.value} = 0.'".as_bytes();
        let mut vm = VirtualMachine::new(
            BigInt::new(Sign::Plus, vec![1, 0, 0, 0, 0, 0, 17, 134217728]),
            Vec::new(),
            false,
        );
        vm.references = HashMap::from([(
            0,
            HintReference {
                register: Register::FP,
                offset1: -1,
                offset2: 0,
                inner_dereference: false,
                ap_tracking_data: None,
            },
        )]);
        vm.segments.add(&mut vm.memory, None);
        // }
        // //Initialize ap, fp
        vm.run_context.ap = MaybeRelocatable::from((1, 0));
        vm.run_context.fp = MaybeRelocatable::from((0, 1));
        //Insert ids into memory
        vm.memory
            .insert(
                &MaybeRelocatable::from((0, 0)),
                &MaybeRelocatable::from((0, 0)),
            )
            .unwrap();
        //Create ids
        let mut ids = HashMap::<String, BigInt>::new();
        ids.insert(String::from("value"), bigint!(0));

        assert_eq!(
            execute_hint(&mut vm, hint_code, ids, &ApTracking::new()),
            Err(VirtualMachineError::ExpectedInteger(
                MaybeRelocatable::from((0, 0))
            ))
        );
    }

    #[test]
    fn run_split_int_assertion_invalid() {
        let hint_code = "assert ids.value == 0, 'split_int(): value is out of range.'".as_bytes();
        let mut vm = VirtualMachine::new(
            BigInt::new(Sign::Plus, vec![1, 0, 0, 0, 0, 0, 17, 134217728]),
            Vec::new(),
            false,
        );
        for _ in 0..2 {
            vm.segments.add(&mut vm.memory, None);
        }
        //Initialize ap, fp
        vm.run_context.ap = MaybeRelocatable::from((1, 0));
        vm.run_context.fp = MaybeRelocatable::from((0, 1));
        //Insert ids into memory
        vm.memory
            .insert(
                &MaybeRelocatable::from((0, 0)),
                &MaybeRelocatable::from(bigint!(1)),
            )
            .unwrap();
        //Create ids
        let mut ids = HashMap::<String, BigInt>::new();
        ids.insert(String::from("value"), bigint!(0));
        //Create references
        vm.references = HashMap::from([(
            0,
            HintReference {
                register: Register::FP,
                offset1: -1,
                offset2: 0,
                inner_dereference: false,
                ap_tracking_data: None,
            },
        )]);
        //Execute the hint
        assert_eq!(
            execute_hint(&mut vm, hint_code, ids, &ApTracking::new()),
            Err(VirtualMachineError::SplitIntNotZero)
        );
    }

    #[test]
    fn run_split_int_assertion_valid() {
        let hint_code = "assert ids.value == 0, 'split_int(): value is out of range.'".as_bytes();
        let mut vm = VirtualMachine::new(
            BigInt::new(Sign::Plus, vec![1, 0, 0, 0, 0, 0, 17, 134217728]),
            Vec::new(),
            false,
        );
        for _ in 0..2 {
            vm.segments.add(&mut vm.memory, None);
        }
        //Initialize ap, fp
        vm.run_context.ap = MaybeRelocatable::from((1, 0));
        vm.run_context.fp = MaybeRelocatable::from((0, 1));
        //Insert ids into memory
        vm.memory
            .insert(
                &MaybeRelocatable::from((0, 0)),
                &MaybeRelocatable::from(bigint!(0)),
            )
            .unwrap();
        //Create ids
        let mut ids = HashMap::<String, BigInt>::new();
        ids.insert(String::from("value"), bigint!(0));
        //Create references
        vm.references = HashMap::from([(
            0,
            HintReference {
                register: Register::FP,
                offset1: -1,
                offset2: 0,
                inner_dereference: false,
                ap_tracking_data: None,
            },
        )]);
        //Execute the hint
        assert_eq!(
            execute_hint(&mut vm, hint_code, ids, &ApTracking::new()),
            Ok(())
        );
    }

    #[test]
    fn run_split_int_valid() {
        let hint_code = "memory[ids.output] = res = (int(ids.value) % PRIME) % ids.base\nassert res < ids.bound, f'split_int(): Limb {res} is out of range.'".as_bytes();
        let mut vm = VirtualMachine::new(
            BigInt::new(Sign::Plus, vec![1, 0, 0, 0, 0, 0, 17, 134217728]),
            Vec::new(),
            false,
        );
        for _ in 0..3 {
            vm.segments.add(&mut vm.memory, None);
        }
        //Initialize ap, fp
        vm.run_context.ap = MaybeRelocatable::from((1, 0));
        vm.run_context.fp = MaybeRelocatable::from((0, 4));
        //Insert ids into memory
        //ids.output
        vm.memory
            .insert(
                &MaybeRelocatable::from((0, 0)),
                &MaybeRelocatable::from((2, 0)),
            )
            .unwrap();
        //ids.value
        vm.memory
            .insert(
                &MaybeRelocatable::from((0, 1)),
                &MaybeRelocatable::from(bigint!(2)),
            )
            .unwrap();
        //ids.base
        vm.memory
            .insert(
                &MaybeRelocatable::from((0, 2)),
                &MaybeRelocatable::from(bigint!(10)),
            )
            .unwrap();
        //ids.bound
        vm.memory
            .insert(
                &MaybeRelocatable::from((0, 3)),
                &MaybeRelocatable::from(bigint!(100)),
            )
            .unwrap();
        //Create ids
        let mut ids = HashMap::<String, BigInt>::new();
        ids.insert(String::from("output"), bigint!(0));
        ids.insert(String::from("value"), bigint!(1));
        ids.insert(String::from("base"), bigint!(2));
        ids.insert(String::from("bound"), bigint!(3));
        //Create references
        vm.references = HashMap::from([
            (
                0,
                HintReference {
                    register: Register::FP,
                    offset1: -4,
                    offset2: 0,
                    inner_dereference: false,
                    ap_tracking_data: None,
                },
            ),
            (
                1,
                HintReference {
                    register: Register::FP,
                    offset1: -3,
                    offset2: 0,
                    inner_dereference: false,
                    ap_tracking_data: None,
                },
            ),
            (
                2,
                HintReference {
                    register: Register::FP,
                    offset1: -2,
                    offset2: 0,
                    inner_dereference: false,
                    ap_tracking_data: None,
                },
            ),
            (
                3,
                HintReference {
                    register: Register::FP,
                    offset1: -1,
                    offset2: 0,
                    inner_dereference: false,
                    ap_tracking_data: None,
                },
            ),
        ]);
        //Execute the hint
        assert_eq!(
            execute_hint(&mut vm, hint_code, ids, &ApTracking::new()),
            Ok(())
        );
        assert_eq!(
            vm.memory.get(&MaybeRelocatable::from((2, 0))),
            Ok(Some(&MaybeRelocatable::from(bigint!(2))))
        );
    }

    #[test]
    fn run_split_int_invalid() {
        let hint_code = "memory[ids.output] = res = (int(ids.value) % PRIME) % ids.base\nassert res < ids.bound, f'split_int(): Limb {res} is out of range.'".as_bytes();
        let mut vm = VirtualMachine::new(
            BigInt::new(Sign::Plus, vec![1, 0, 0, 0, 0, 0, 17, 134217728]),
            Vec::new(),
            false,
        );
        for _ in 0..3 {
            vm.segments.add(&mut vm.memory, None);
        }
        //Initialize ap, fp
        vm.run_context.ap = MaybeRelocatable::from((1, 0));
        vm.run_context.fp = MaybeRelocatable::from((0, 4));
        //Insert ids into memory
        //ids.output
        vm.memory
            .insert(
                &MaybeRelocatable::from((0, 0)),
                &MaybeRelocatable::from((2, 0)),
            )
            .unwrap();
        //ids.value
        vm.memory
            .insert(
                &MaybeRelocatable::from((0, 1)),
                &MaybeRelocatable::from(bigint!(100)),
            )
            .unwrap();
        //ids.base
        vm.memory
            .insert(
                &MaybeRelocatable::from((0, 2)),
                &MaybeRelocatable::from(bigint!(10000)),
            )
            .unwrap();
        //ids.bound
        vm.memory
            .insert(
                &MaybeRelocatable::from((0, 3)),
                &MaybeRelocatable::from(bigint!(10)),
            )
            .unwrap();
        //Create ids
        let mut ids = HashMap::<String, BigInt>::new();
        ids.insert(String::from("output"), bigint!(0));
        ids.insert(String::from("value"), bigint!(1));
        ids.insert(String::from("base"), bigint!(2));
        ids.insert(String::from("bound"), bigint!(3));
        //Create references
        vm.references = HashMap::from([
            (
                0,
                HintReference {
                    register: Register::FP,
                    offset1: -4,
                    offset2: 0,
                    inner_dereference: false,
                    ap_tracking_data: None,
                },
            ),
            (
                1,
                HintReference {
                    register: Register::FP,
                    offset1: -3,
                    offset2: 0,
                    inner_dereference: false,
                    ap_tracking_data: None,
                },
            ),
            (
                2,
                HintReference {
                    register: Register::FP,
                    offset1: -2,
                    offset2: 0,
                    inner_dereference: false,
                    ap_tracking_data: None,
                },
            ),
            (
                3,
                HintReference {
                    register: Register::FP,
                    offset1: -1,
                    offset2: 0,
                    inner_dereference: false,
                    ap_tracking_data: None,
                },
            ),
        ]);
        //Execute the hint
        assert_eq!(
            execute_hint(&mut vm, hint_code, ids, &ApTracking::new()),
            Err(VirtualMachineError::SplitIntLimbOutOfRange(bigint!(100)))
        );
    }

    #[test]
    fn run_is_positive_hint_true() {
        let hint_code =
        "from starkware.cairo.common.math_utils import is_positive\nids.is_positive = 1 if is_positive(\n    value=ids.value, prime=PRIME, rc_bound=range_check_builtin.bound) else 0"
        .as_bytes();
        let mut vm = VirtualMachine::new(
            BigInt::new(Sign::Plus, vec![1, 0, 0, 0, 0, 0, 17, 134217728]),
            vec![(
                "range_check".to_string(),
                Box::new(RangeCheckBuiltinRunner::new(true, bigint!(8), 8)),
            )],
            false,
        );
        for _ in 0..2 {
            vm.segments.add(&mut vm.memory, None);
        }
        //Initialize fp
        vm.run_context.fp = MaybeRelocatable::from((0, 2));
        //Insert ids.value into memory
        vm.memory
            .insert(
                &MaybeRelocatable::from((0, 0)),
                &MaybeRelocatable::from(bigint!(250)),
            )
            .unwrap();
        //Dont insert ids.is_positive as we need to modify it inside the hint
        //Create ids
        let mut ids = HashMap::<String, BigInt>::new();
        ids.insert(String::from("value"), bigint!(0));
        ids.insert(String::from("is_positive"), bigint!(1));
        //Create references
        vm.references = HashMap::from([
            (
                0,
                HintReference {
                    register: Register::FP,
                    offset1: -2,
                    offset2: 0,
                    inner_dereference: false,
                    ap_tracking_data: None,
                },
            ),
            (
                1,
                HintReference {
                    register: Register::FP,
                    offset1: -1,
                    offset2: 0,
                    inner_dereference: false,
                    ap_tracking_data: None,
                },
            ),
        ]);
        //Execute the hint
        execute_hint(&mut vm, hint_code, ids, &ApTracking::new())
            .expect("Error while executing hint");
        //Check that is_positive now contains 1 (true)
        assert_eq!(
            vm.memory.get(&MaybeRelocatable::from((0, 1))),
            Ok(Some(&MaybeRelocatable::from(bigint!(1))))
        );
    }

    #[test]
    fn run_is_positive_hint_false() {
        let hint_code =
        "from starkware.cairo.common.math_utils import is_positive\nids.is_positive = 1 if is_positive(\n    value=ids.value, prime=PRIME, rc_bound=range_check_builtin.bound) else 0"
        .as_bytes();
        let mut vm = VirtualMachine::new(
            BigInt::new(Sign::Plus, vec![1, 0, 0, 0, 0, 0, 17, 134217728]),
            vec![(
                "range_check".to_string(),
                Box::new(RangeCheckBuiltinRunner::new(true, bigint!(8), 8)),
            )],
            false,
        );
        for _ in 0..2 {
            vm.segments.add(&mut vm.memory, None);
        }
        //Initialize fp
        vm.run_context.fp = MaybeRelocatable::from((0, 2));
        //Insert ids.value into memory
        vm.memory
            .insert(
                &MaybeRelocatable::from((0, 0)),
                &MaybeRelocatable::from(bigint!(-250)),
            )
            .unwrap();
        //Dont insert ids.is_positive as we need to modify it inside the hint
        //Create ids
        let mut ids = HashMap::<String, BigInt>::new();
        ids.insert(String::from("value"), bigint!(0));
        ids.insert(String::from("is_positive"), bigint!(1));
        //Create references
        vm.references = HashMap::from([
            (
                0,
                HintReference {
                    register: Register::FP,
                    offset1: -2,
                    offset2: 0,
                    inner_dereference: false,
                    ap_tracking_data: None,
                },
            ),
            (
                1,
                HintReference {
                    register: Register::FP,
                    offset1: -1,
                    offset2: 0,
                    inner_dereference: false,
                    ap_tracking_data: None,
                },
            ),
        ]);
        //Execute the hint
        execute_hint(&mut vm, hint_code, ids, &ApTracking::new())
            .expect("Error while executing hint");
        //Check that is_positive now contains 0 (false)
        assert_eq!(
            vm.memory.get(&MaybeRelocatable::from((0, 1))),
            Ok(Some(&MaybeRelocatable::from(bigint!(0))))
        );
    }

    #[test]
    fn run_is_positive_hint_outside_valid_range() {
        let hint_code =
        "from starkware.cairo.common.math_utils import is_positive\nids.is_positive = 1 if is_positive(\n    value=ids.value, prime=PRIME, rc_bound=range_check_builtin.bound) else 0"
        .as_bytes();
        let mut vm = VirtualMachine::new(
            BigInt::new(Sign::Plus, vec![1, 0, 0, 0, 0, 0, 17, 134217728]),
            vec![(
                "range_check".to_string(),
                Box::new(RangeCheckBuiltinRunner::new(true, bigint!(8), 8)),
            )],
            false,
        );
        for _ in 0..2 {
            vm.segments.add(&mut vm.memory, None);
        }
        //Initialize fp
        vm.run_context.fp = MaybeRelocatable::from((0, 2));
        //Insert ids.value into memory
        vm.memory
            .insert(
                &MaybeRelocatable::from((0, 0)),
                &MaybeRelocatable::from(BigInt::new(
                    Sign::Plus,
                    vec![1, 0, 0, 0, 0, 0, 17, 134217727],
                )),
            )
            .unwrap();
        //Dont insert ids.is_positive as we need to modify it inside the hint
        //Create ids
        let mut ids = HashMap::<String, BigInt>::new();
        ids.insert(String::from("value"), bigint!(0));
        ids.insert(String::from("is_positive"), bigint!(1));
        //Create references
        vm.references = HashMap::from([
            (
                0,
                HintReference {
                    register: Register::FP,
                    offset1: -2,
                    offset2: 0,
                    inner_dereference: false,
                    ap_tracking_data: None,
                },
            ),
            (
                1,
                HintReference {
                    register: Register::FP,
                    offset1: -1,
                    offset2: 0,
                    inner_dereference: false,
                    ap_tracking_data: None,
                },
            ),
        ]);
        //Execute the hint
        assert_eq!(
            execute_hint(&mut vm, hint_code, ids, &ApTracking::new()),
            Err(VirtualMachineError::ValueOutsideValidRange(as_int(
                &BigInt::new(Sign::Plus, vec![1, 0, 0, 0, 0, 0, 17, 134217727]),
                &vm.prime
            )))
        );
    }

    #[test]
    fn run_is_positive_hint_is_positive_not_empty() {
        let hint_code ="from starkware.cairo.common.math_utils import is_positive\nids.is_positive = 1 if is_positive(\n    value=ids.value, prime=PRIME, rc_bound=range_check_builtin.bound) else 0"
        .as_bytes();
        let mut vm = VirtualMachine::new(
            BigInt::new(Sign::Plus, vec![1, 0, 0, 0, 0, 0, 17, 134217728]),
            vec![(
                "range_check".to_string(),
                Box::new(RangeCheckBuiltinRunner::new(true, bigint!(8), 8)),
            )],
            false,
        );
        for _ in 0..2 {
            vm.segments.add(&mut vm.memory, None);
        }
        //Initialize fp
        vm.run_context.fp = MaybeRelocatable::from((0, 2));
        //Insert ids.value into memory
        vm.memory
            .insert(
                &MaybeRelocatable::from((0, 0)),
                &MaybeRelocatable::from(bigint!(2)),
            )
            .unwrap();
        //Insert ids.is_positive into memory
        vm.memory
            .insert(
                &MaybeRelocatable::from((0, 1)),
                &MaybeRelocatable::from(bigint!(4)),
            )
            .unwrap();
        //Create ids
        let mut ids = HashMap::<String, BigInt>::new();
        ids.insert(String::from("value"), bigint!(0));
        ids.insert(String::from("is_positive"), bigint!(1));
        //Create references
        vm.references = HashMap::from([
            (
                0,
                HintReference {
                    register: Register::FP,
                    offset1: -2,
                    offset2: 0,
                    inner_dereference: false,
                    ap_tracking_data: None,
                },
            ),
            (
                1,
                HintReference {
                    register: Register::FP,
                    offset1: -1,
                    offset2: 0,
                    inner_dereference: false,
                    ap_tracking_data: None,
                },
            ),
        ]);
        //Execute the hint
        assert_eq!(
            execute_hint(&mut vm, hint_code, ids, &ApTracking::new()),
            Err(VirtualMachineError::MemoryError(
                MemoryError::InconsistentMemory(
                    MaybeRelocatable::from((0, 1)),
                    MaybeRelocatable::from(bigint!(4)),
                    MaybeRelocatable::from(bigint!(1))
                )
            ))
        );
    }

    #[test]
    fn run_sqrt_valid() {
        let hint_code = "from starkware.python.math_utils import isqrt\nvalue = ids.value % PRIME\nassert value < 2 ** 250, f\"value={value} is outside of the range [0, 2**250).\"\nassert 2 ** 250 < PRIME\nids.root = isqrt(value)"
            .as_bytes();
        let mut vm = VirtualMachine::new(
            BigInt::new(Sign::Plus, vec![1, 0, 0, 0, 0, 0, 17, 134217728]),
            Vec::new(),
            false,
        );
        for _ in 0..2 {
            vm.segments.add(&mut vm.memory, None);
        }
        //Initialize fp
        vm.run_context.fp = MaybeRelocatable::from((0, 2));
        //Insert ids.value into memory
        vm.memory
            .insert(
                &MaybeRelocatable::from((0, 0)),
                &MaybeRelocatable::from(bigint!(81)),
            )
            .unwrap();
        //Create ids
        let mut ids = HashMap::<String, BigInt>::new();
        ids.insert(String::from("value"), bigint!(0));
        ids.insert(String::from("root"), bigint!(1));
        //Create references
        vm.references = HashMap::from([
            (
                0,
                HintReference {
                    register: Register::FP,
                    offset1: -2,
                    offset2: 0,
                    inner_dereference: false,
                    ap_tracking_data: None,
                },
            ),
            (
                1,
                HintReference {
                    register: Register::FP,
                    offset1: -1,
                    offset2: 0,
                    inner_dereference: false,
                    ap_tracking_data: None,
                },
            ),
        ]);
        //Execute the hint
        assert_eq!(
            execute_hint(&mut vm, hint_code, ids, &ApTracking::new()),
            Ok(())
        );
        //Check that root (0,1) has the square root of 81
        assert_eq!(
            vm.memory.get(&MaybeRelocatable::from((0, 1))),
            Ok(Some(&MaybeRelocatable::from(bigint!(9))))
        );
    }

    #[test]
    fn run_sqrt_invalid_negative_number() {
        let hint_code = "from starkware.python.math_utils import isqrt\nvalue = ids.value % PRIME\nassert value < 2 ** 250, f\"value={value} is outside of the range [0, 2**250).\"\nassert 2 ** 250 < PRIME\nids.root = isqrt(value)"
            .as_bytes();
        let mut vm = VirtualMachine::new(
            BigInt::new(Sign::Plus, vec![1, 0, 0, 0, 0, 0, 17, 134217728]),
            Vec::new(),
            false,
        );
        for _ in 0..2 {
            vm.segments.add(&mut vm.memory, None);
        }
        //Initialize fp
        vm.run_context.fp = MaybeRelocatable::from((0, 2));
        //Insert ids.value into memory
        vm.memory
            .insert(
                &MaybeRelocatable::from((0, 0)),
                &MaybeRelocatable::from(bigint!(-81)),
            )
            .unwrap();
        //Create ids
        let mut ids = HashMap::<String, BigInt>::new();
        ids.insert(String::from("value"), bigint!(0));
        ids.insert(String::from("root"), bigint!(1));
        //Create references
        vm.references = HashMap::from([
            (
                0,
                HintReference {
                    register: Register::FP,
                    offset1: -2,
                    offset2: 0,
                    inner_dereference: false,
                    ap_tracking_data: None,
                },
            ),
            (
                1,
                HintReference {
                    register: Register::FP,
                    offset1: -1,
                    offset2: 0,
                    inner_dereference: false,
                    ap_tracking_data: None,
                },
            ),
        ]);
        //Execute the hint
        assert_eq!(
            execute_hint(&mut vm, hint_code, ids, &ApTracking::new()),
            Err(VirtualMachineError::ValueOutside250BitRange(bigint_str!(
                b"3618502788666131213697322783095070105623107215331596699973092056135872020400"
            )))
        );
    }

    #[test]
    fn run_sqrt_invalid_mismatched_root() {
        let hint_code = "from starkware.python.math_utils import isqrt\nvalue = ids.value % PRIME\nassert value < 2 ** 250, f\"value={value} is outside of the range [0, 2**250).\"\nassert 2 ** 250 < PRIME\nids.root = isqrt(value)"
            .as_bytes();
        let mut vm = VirtualMachine::new(
            BigInt::new(Sign::Plus, vec![1, 0, 0, 0, 0, 0, 17, 134217728]),
            Vec::new(),
            false,
        );
        for _ in 0..2 {
            vm.segments.add(&mut vm.memory, None);
        }
        //Initialize fp
        vm.run_context.fp = MaybeRelocatable::from((0, 2));
        //Insert ids.value into memory
        vm.memory
            .insert(
                &MaybeRelocatable::from((0, 0)),
                &MaybeRelocatable::from(bigint!(81)),
            )
            .unwrap();
        //Insert ids.root into memory
        vm.memory
            .insert(
                &MaybeRelocatable::from((0, 1)),
                &MaybeRelocatable::from(bigint!(7)),
            )
            .unwrap();
        //Create ids
        let mut ids = HashMap::<String, BigInt>::new();
        ids.insert(String::from("value"), bigint!(0));
        ids.insert(String::from("root"), bigint!(1));
        //Create references
        vm.references = HashMap::from([
            (
                0,
                HintReference {
                    register: Register::FP,
                    offset1: -2,
                    offset2: 0,
                    inner_dereference: false,
                    ap_tracking_data: None,
                },
            ),
            (
                1,
                HintReference {
                    register: Register::FP,
                    offset1: -1,
                    offset2: 0,
                    inner_dereference: false,
                    ap_tracking_data: None,
                },
            ),
        ]);
        //Execute the hint
        assert_eq!(
            execute_hint(&mut vm, hint_code, ids, &ApTracking::new()),
            Err(VirtualMachineError::MemoryError(
                MemoryError::InconsistentMemory(
                    MaybeRelocatable::from((0, 1)),
                    MaybeRelocatable::from(bigint!(7)),
                    MaybeRelocatable::from(bigint!(9))
                )
            ))
        );
    }

    #[test]
    fn unsigned_div_rem_success() {
        let hint_code = "from starkware.cairo.common.math_utils import assert_integer\nassert_integer(ids.div)\nassert 0 < ids.div <= PRIME // range_check_builtin.bound, \\\n    f'div={hex(ids.div)} is out of the valid range.'\nids.q, ids.r = divmod(ids.value, ids.div)".as_bytes();
        let mut vm = VirtualMachine::new(
            BigInt::new(Sign::Plus, vec![1, 0, 0, 0, 0, 0, 17, 134217728]),
            vec![(
                "range_check".to_string(),
                Box::new(RangeCheckBuiltinRunner::new(true, bigint!(8), 8)),
            )],
            false,
        );
        for _ in 0..3 {
            vm.segments.add(&mut vm.memory, None);
        }
        //Initialize fp
        vm.run_context.ap = MaybeRelocatable::from((1, 0));
        vm.run_context.fp = MaybeRelocatable::from((0, 4));
        //Insert ids into memory
        vm.memory
            .insert(
                &MaybeRelocatable::from((0, 2)),
                &MaybeRelocatable::from(bigint!(5)),
            )
            .expect("Unexpected memory insert fail");
        vm.memory
            .insert(
                &MaybeRelocatable::from((0, 3)),
                &MaybeRelocatable::from(bigint!(7)),
            )
            .expect("Unexpected memory insert fail");
        //Create ids
        let mut ids = HashMap::<String, BigInt>::new();
        ids.insert(String::from("r"), bigint!(0));
        ids.insert(String::from("q"), bigint!(1));
        ids.insert(String::from("div"), bigint!(2));
        ids.insert(String::from("value"), bigint!(3));
        //Create references
        vm.references = HashMap::from([
            (
                0,
                HintReference {
                    register: Register::FP,
                    offset1: -4,
                    offset2: 0,
                    inner_dereference: false,
                    ap_tracking_data: None,
                },
            ),
            (
                1,
                HintReference {
                    register: Register::FP,
                    offset1: -3,
                    offset2: 0,
                    inner_dereference: false,
                    ap_tracking_data: None,
                },
            ),
            (
                2,
                HintReference {
                    register: Register::FP,
                    offset1: -2,
                    offset2: 0,
                    inner_dereference: false,
                    ap_tracking_data: None,
                },
            ),
            (
                3,
                HintReference {
                    register: Register::FP,
                    offset1: -1,
                    offset2: 0,
                    inner_dereference: false,
                    ap_tracking_data: None,
                },
            ),
        ]);
        //Execute the hint
        assert!(execute_hint(&mut vm, hint_code, ids, &ApTracking::new()).is_ok());
        assert_eq!(
            vm.memory.get(&MaybeRelocatable::from((0, 0))),
            Ok(Some(&MaybeRelocatable::from(bigint!(2))))
        );
        assert_eq!(
            vm.memory.get(&MaybeRelocatable::from((0, 1))),
            Ok(Some(&MaybeRelocatable::from(bigint!(1))))
        );
    }

    #[test]
    fn unsigned_div_rem_out_of_range() {
        let hint_code = "from starkware.cairo.common.math_utils import assert_integer\nassert_integer(ids.div)\nassert 0 < ids.div <= PRIME // range_check_builtin.bound, \\\n    f'div={hex(ids.div)} is out of the valid range.'\nids.q, ids.r = divmod(ids.value, ids.div)".as_bytes();
        let mut vm = VirtualMachine::new(
            BigInt::new(Sign::Plus, vec![1, 0, 0, 0, 0, 0, 17, 134217728]),
            vec![(
                "range_check".to_string(),
                Box::new(RangeCheckBuiltinRunner::new(true, bigint!(8), 8)),
            )],
            false,
        );
        for _ in 0..3 {
            vm.segments.add(&mut vm.memory, None);
        }
        //Initialize fp
        vm.run_context.ap = MaybeRelocatable::from((1, 0));
        vm.run_context.fp = MaybeRelocatable::from((0, 4));
        //Insert ids into memory
        vm.memory
            .insert(
                &MaybeRelocatable::from((0, 2)),
                &MaybeRelocatable::from(bigint!(-5)),
            )
            .expect("Unexpected memory insert fail");
        vm.memory
            .insert(
                &MaybeRelocatable::from((0, 3)),
                &MaybeRelocatable::from(bigint!(7)),
            )
            .expect("Unexpected memory insert fail");
        //Create ids
        let mut ids = HashMap::<String, BigInt>::new();
        ids.insert(String::from("r"), bigint!(0));
        ids.insert(String::from("q"), bigint!(1));
        ids.insert(String::from("div"), bigint!(2));
        ids.insert(String::from("value"), bigint!(3));
        //Create references
        vm.references = HashMap::from([
            (
                0,
                HintReference {
                    register: Register::FP,
                    offset1: -4,
                    offset2: 0,
                    inner_dereference: false,
                    ap_tracking_data: None,
                },
            ),
            (
                1,
                HintReference {
                    register: Register::FP,
                    offset1: -3,
                    offset2: 0,
                    inner_dereference: false,
                    ap_tracking_data: None,
                },
            ),
            (
                2,
                HintReference {
                    register: Register::FP,
                    offset1: -2,
                    offset2: 0,
                    inner_dereference: false,
                    ap_tracking_data: None,
                },
            ),
            (
                3,
                HintReference {
                    register: Register::FP,
                    offset1: -1,
                    offset2: 0,
                    inner_dereference: false,
                    ap_tracking_data: None,
                },
            ),
        ]);
        //Execute the hint
        assert_eq!(
            execute_hint(&mut vm, hint_code, ids, &ApTracking::new()),
            Err(VirtualMachineError::OutOfValidRange(
                bigint!(-5),
                bigint_str!(b"10633823966279327296825105735305134080")
            ))
        )
    }

    #[test]
    fn unsigned_div_rem_no_range_check_builtin() {
        let hint_code = "from starkware.cairo.common.math_utils import assert_integer\nassert_integer(ids.div)\nassert 0 < ids.div <= PRIME // range_check_builtin.bound, \\\n    f'div={hex(ids.div)} is out of the valid range.'\nids.q, ids.r = divmod(ids.value, ids.div)".as_bytes();
        let mut vm = VirtualMachine::new(
            BigInt::new(Sign::Plus, vec![1, 0, 0, 0, 0, 0, 17, 134217728]),
            Vec::new(),
            false,
        );
        for _ in 0..3 {
            vm.segments.add(&mut vm.memory, None);
        }
        //Initialize fp
        vm.run_context.ap = MaybeRelocatable::from((1, 0));
        vm.run_context.fp = MaybeRelocatable::from((0, 4));
        //Insert ids into memory
        vm.memory
            .insert(
                &MaybeRelocatable::from((0, 2)),
                &MaybeRelocatable::from(bigint!(5)),
            )
            .expect("Unexpected memory insert fail");
        vm.memory
            .insert(
                &MaybeRelocatable::from((0, 3)),
                &MaybeRelocatable::from(bigint!(7)),
            )
            .expect("Unexpected memory insert fail");
        //Create ids
        let mut ids = HashMap::<String, BigInt>::new();
        ids.insert(String::from("r"), bigint!(0));
        ids.insert(String::from("q"), bigint!(1));
        ids.insert(String::from("div"), bigint!(2));
        ids.insert(String::from("value"), bigint!(3));
        //Create references
        vm.references = HashMap::from([
            (
                0,
                HintReference {
                    register: Register::FP,
                    offset1: -4,
                    offset2: 0,
                    inner_dereference: false,
                    ap_tracking_data: None,
                },
            ),
            (
                1,
                HintReference {
                    register: Register::FP,
                    offset1: -3,
                    offset2: 0,
                    inner_dereference: false,
                    ap_tracking_data: None,
                },
            ),
            (
                2,
                HintReference {
                    register: Register::FP,
                    offset1: -2,
                    offset2: 0,
                    inner_dereference: false,
                    ap_tracking_data: None,
                },
            ),
            (
                3,
                HintReference {
                    register: Register::FP,
                    offset1: -1,
                    offset2: 0,
                    inner_dereference: false,
                    ap_tracking_data: None,
                },
            ),
        ]);

        assert_eq!(
            execute_hint(&mut vm, &hint_code, ids, &ApTracking::new()),
            Err(VirtualMachineError::NoRangeCheckBuiltin)
        );
    }

    #[test]
    fn unsigned_div_rem_inconsitent_memory() {
        let hint_code = "from starkware.cairo.common.math_utils import assert_integer\nassert_integer(ids.div)\nassert 0 < ids.div <= PRIME // range_check_builtin.bound, \\\n    f'div={hex(ids.div)} is out of the valid range.'\nids.q, ids.r = divmod(ids.value, ids.div)".as_bytes();
        let mut vm = VirtualMachine::new(
            BigInt::new(Sign::Plus, vec![1, 0, 0, 0, 0, 0, 17, 134217728]),
            vec![(
                "range_check".to_string(),
                Box::new(RangeCheckBuiltinRunner::new(true, bigint!(8), 8)),
            )],
            false,
        );
        for _ in 0..3 {
            vm.segments.add(&mut vm.memory, None);
        }
        //Initialize fp
        vm.run_context.ap = MaybeRelocatable::from((1, 0));
        vm.run_context.fp = MaybeRelocatable::from((0, 4));
        //Insert ids into memory
        vm.memory
            .insert(
                &MaybeRelocatable::from((0, 0)),
                &MaybeRelocatable::from(bigint!(5)),
            )
            .expect("unexpected memory insert fail");
        vm.memory
            .insert(
                &MaybeRelocatable::from((0, 2)),
                &MaybeRelocatable::from(bigint!(5)),
            )
            .expect("unexpected memory insert fail");
        vm.memory
            .insert(
                &MaybeRelocatable::from((0, 3)),
                &MaybeRelocatable::from(bigint!(7)),
            )
            .expect("Unexpected memory insert fail");
        //Create ids
        let mut ids = HashMap::<String, BigInt>::new();
        ids.insert(String::from("r"), bigint!(0));
        ids.insert(String::from("q"), bigint!(1));
        ids.insert(String::from("div"), bigint!(2));
        ids.insert(String::from("value"), bigint!(3));
        //Create references
        vm.references = HashMap::from([
            (
                0,
                HintReference {
                    register: Register::FP,
                    offset1: -4,
                    offset2: 0,
                    inner_dereference: false,
                    ap_tracking_data: None,
                },
            ),
            (
                1,
                HintReference {
                    register: Register::FP,
                    offset1: -3,
                    offset2: 0,
                    inner_dereference: false,
                    ap_tracking_data: None,
                },
            ),
            (
                2,
                HintReference {
                    register: Register::FP,
                    offset1: -2,
                    offset2: 0,
                    inner_dereference: false,
                    ap_tracking_data: None,
                },
            ),
            (
                3,
                HintReference {
                    register: Register::FP,
                    offset1: -1,
                    offset2: 0,
                    inner_dereference: false,
                    ap_tracking_data: None,
                },
            ),
        ]);
        //Execute the hint
        assert_eq!(
            execute_hint(&mut vm, hint_code, ids, &ApTracking::new()),
            Err(VirtualMachineError::MemoryError(
                MemoryError::InconsistentMemory(
                    MaybeRelocatable::from((0, 0)),
                    MaybeRelocatable::Int(bigint!(5)),
                    MaybeRelocatable::Int(bigint!(2))
                )
            ))
        );
    }

    #[test]
    fn unsigned_div_rem_incorrect_ids() {
        let hint_code = "from starkware.cairo.common.math_utils import assert_integer\nassert_integer(ids.div)\nassert 0 < ids.div <= PRIME // range_check_builtin.bound, \\\n    f'div={hex(ids.div)} is out of the valid range.'\nids.q, ids.r = divmod(ids.value, ids.div)".as_bytes();
        let mut vm = VirtualMachine::new(
            BigInt::new(Sign::Plus, vec![1, 0, 0, 0, 0, 0, 17, 134217728]),
            vec![(
                "range_check".to_string(),
                Box::new(RangeCheckBuiltinRunner::new(true, bigint!(8), 8)),
            )],
            false,
        );
        for _ in 0..3 {
            vm.segments.add(&mut vm.memory, None);
        }
        //Initialize fp
        vm.run_context.ap = MaybeRelocatable::from((1, 0));
        vm.run_context.fp = MaybeRelocatable::from((0, 4));
        //Insert ids into memory
        vm.memory
            .insert(
                &MaybeRelocatable::from((0, 2)),
                &MaybeRelocatable::from(bigint!(5)),
            )
            .expect("Unexpected memory insert fail");
        vm.memory
            .insert(
                &MaybeRelocatable::from((0, 3)),
                &MaybeRelocatable::from(bigint!(7)),
            )
            .expect("Unexpected memory insert fail");
        //Create ids
        let mut ids = HashMap::<String, BigInt>::new();
        ids.insert(String::from("a"), bigint!(0));
        ids.insert(String::from("b"), bigint!(1));
        ids.insert(String::from("iv"), bigint!(2));
        ids.insert(String::from("vlue"), bigint!(3));
        //Create references
        vm.references = HashMap::from([
            (
                0,
                HintReference {
                    register: Register::FP,
                    offset1: -4,
                    offset2: 0,
                    inner_dereference: false,
                    ap_tracking_data: None,
                },
            ),
            (
                1,
                HintReference {
                    register: Register::FP,
                    offset1: -3,
                    offset2: 0,
                    inner_dereference: false,
                    ap_tracking_data: None,
                },
            ),
            (
                2,
                HintReference {
                    register: Register::FP,
                    offset1: -2,
                    offset2: 0,
                    inner_dereference: false,
                    ap_tracking_data: None,
                },
            ),
            (
                3,
                HintReference {
                    register: Register::FP,
                    offset1: -1,
                    offset2: 0,
                    inner_dereference: false,
                    ap_tracking_data: None,
                },
            ),
        ]);
        //Execute the hint
        assert!(matches!(
            execute_hint(&mut vm, &hint_code, ids, &ApTracking::new()),
            Err(VirtualMachineError::IncorrectIds(_, _))
        ))
    }

    #[test]
    fn signed_div_rem_success() {
        let hint_code = "from starkware.cairo.common.math_utils import as_int, assert_integer\n\nassert_integer(ids.div)\nassert 0 < ids.div <= PRIME // range_check_builtin.bound, \\\n    f'div={hex(ids.div)} is out of the valid range.'\n\nassert_integer(ids.bound)\nassert ids.bound <= range_check_builtin.bound // 2, \\\n    f'bound={hex(ids.bound)} is out of the valid range.'\n\nint_value = as_int(ids.value, PRIME)\nq, ids.r = divmod(int_value, ids.div)\n\nassert -ids.bound <= q < ids.bound, \\\n    f'{int_value} / {ids.div} = {q} is out of the range [{-ids.bound}, {ids.bound}).'\n\nids.biased_q = q + ids.bound".as_bytes();
        let mut vm = VirtualMachine::new(
            BigInt::new(Sign::Plus, vec![1, 0, 0, 0, 0, 0, 17, 134217728]),
            vec![(
                "range_check".to_string(),
                Box::new(RangeCheckBuiltinRunner::new(true, bigint!(8), 8)),
            )],
            false,
        );
        for _ in 0..5 {
            vm.segments.add(&mut vm.memory, None);
        }
        //Initialize fp
        vm.run_context.ap = MaybeRelocatable::from((1, 0));
        vm.run_context.fp = MaybeRelocatable::from((0, 6));
        //Insert ids into memory
        vm.memory
            .insert(
                &MaybeRelocatable::from((0, 3)),
                &MaybeRelocatable::from(bigint!(5)),
            )
            .expect("Unexpected memory insert fail");
        vm.memory
            .insert(
                &MaybeRelocatable::from((0, 4)),
                &MaybeRelocatable::from(bigint!(10)),
            )
            .expect("Unexpected memory insert fail");
        vm.memory
            .insert(
                &MaybeRelocatable::from((0, 5)),
                &MaybeRelocatable::from(bigint!(29)),
            )
            .expect("Unexpected memory insert fail");
        //Create ids
        let mut ids = HashMap::<String, BigInt>::new();
        ids.insert(String::from("r"), bigint!(0));
        ids.insert(String::from("biased_q"), bigint!(1));
        ids.insert(String::from("range_check_ptr"), bigint!(2));
        ids.insert(String::from("div"), bigint!(3));
        ids.insert(String::from("value"), bigint!(4));
        ids.insert(String::from("bound"), bigint!(5));
        //Create references
        vm.references = HashMap::from([
            (
                0,
                HintReference {
                    register: Register::FP,
                    offset1: -6,
                    offset2: 0,
                    inner_dereference: false,
                    ap_tracking_data: None,
                },
            ),
            (
                1,
                HintReference {
                    register: Register::FP,
                    offset1: -5,
                    offset2: 0,
                    inner_dereference: false,
                    ap_tracking_data: None,
                },
            ),
            (
                2,
                HintReference {
                    register: Register::FP,
                    offset1: -4,
                    offset2: 0,
                    inner_dereference: false,
                    ap_tracking_data: None,
                },
            ),
            (
                3,
                HintReference {
                    register: Register::FP,
                    offset1: -3,
                    offset2: 0,
                    inner_dereference: false,
                    ap_tracking_data: None,
                },
            ),
            (
                4,
                HintReference {
                    register: Register::FP,
                    offset1: -2,
                    offset2: 0,
                    inner_dereference: false,
                    ap_tracking_data: None,
                },
            ),
            (
                5,
                HintReference {
                    register: Register::FP,
                    offset1: -1,
                    offset2: 0,
                    inner_dereference: false,
                    ap_tracking_data: None,
                },
            ),
        ]);
        //Execute the hint
        assert!(execute_hint(&mut vm, hint_code, ids, &ApTracking::new()).is_ok());
        assert_eq!(
            vm.memory.get(&MaybeRelocatable::from((0, 0))),
            Ok(Some(&MaybeRelocatable::from(bigint!(0))))
        );
        assert_eq!(
            vm.memory.get(&MaybeRelocatable::from((0, 1))),
            Ok(Some(&MaybeRelocatable::from(bigint!(31))))
        );
    }

    #[test]
    fn signed_div_rem_negative_quotient() {
        let hint_code = "from starkware.cairo.common.math_utils import as_int, assert_integer\n\nassert_integer(ids.div)\nassert 0 < ids.div <= PRIME // range_check_builtin.bound, \\\n    f'div={hex(ids.div)} is out of the valid range.'\n\nassert_integer(ids.bound)\nassert ids.bound <= range_check_builtin.bound // 2, \\\n    f'bound={hex(ids.bound)} is out of the valid range.'\n\nint_value = as_int(ids.value, PRIME)\nq, ids.r = divmod(int_value, ids.div)\n\nassert -ids.bound <= q < ids.bound, \\\n    f'{int_value} / {ids.div} = {q} is out of the range [{-ids.bound}, {ids.bound}).'\n\nids.biased_q = q + ids.bound".as_bytes();
        let mut vm = VirtualMachine::new(
            BigInt::new(Sign::Plus, vec![1, 0, 0, 0, 0, 0, 17, 134217728]),
            vec![(
                "range_check".to_string(),
                Box::new(RangeCheckBuiltinRunner::new(true, bigint!(8), 8)),
            )],
            false,
        );
        for _ in 0..5 {
            vm.segments.add(&mut vm.memory, None);
        }
        //Initialize fp
        vm.run_context.ap = MaybeRelocatable::from((1, 0));
        vm.run_context.fp = MaybeRelocatable::from((0, 6));
        //Insert ids into memory
        vm.memory
            .insert(
                &MaybeRelocatable::from((0, 3)),
                &MaybeRelocatable::from(bigint!(7)),
            )
            .expect("Unexpected memory insert fail");
        vm.memory
            .insert(
                &MaybeRelocatable::from((0, 4)),
                &MaybeRelocatable::from(bigint!(-10)),
            )
            .expect("Unexpected memory insert fail");
        vm.memory
            .insert(
                &MaybeRelocatable::from((0, 5)),
                &MaybeRelocatable::from(bigint!(29)),
            )
            .expect("Unexpected memory insert fail");
        //Create ids
        let mut ids = HashMap::<String, BigInt>::new();
        ids.insert(String::from("r"), bigint!(0));
        ids.insert(String::from("biased_q"), bigint!(1));
        ids.insert(String::from("range_check_ptr"), bigint!(2));
        ids.insert(String::from("div"), bigint!(3));
        ids.insert(String::from("value"), bigint!(4));
        ids.insert(String::from("bound"), bigint!(5));
        //Create references
        vm.references = HashMap::from([
            (
                0,
                HintReference {
                    register: Register::FP,
                    offset1: -6,
                    offset2: 0,
                    inner_dereference: false,
                    ap_tracking_data: None,
                },
            ),
            (
                1,
                HintReference {
                    register: Register::FP,
                    offset1: -5,
                    offset2: 0,
                    inner_dereference: false,
                    ap_tracking_data: None,
                },
            ),
            (
                2,
                HintReference {
                    register: Register::FP,
                    offset1: -4,
                    offset2: 0,
                    inner_dereference: false,
                    ap_tracking_data: None,
                },
            ),
            (
                3,
                HintReference {
                    register: Register::FP,
                    offset1: -3,
                    offset2: 0,
                    inner_dereference: false,
                    ap_tracking_data: None,
                },
            ),
            (
                4,
                HintReference {
                    register: Register::FP,
                    offset1: -2,
                    offset2: 0,
                    inner_dereference: false,
                    ap_tracking_data: None,
                },
            ),
            (
                5,
                HintReference {
                    register: Register::FP,
                    offset1: -1,
                    offset2: 0,
                    inner_dereference: false,
                    ap_tracking_data: None,
                },
            ),
        ]);
        //Execute the hint
        assert!(execute_hint(&mut vm, hint_code, ids, &ApTracking::new()).is_ok());
        assert_eq!(
            vm.memory.get(&MaybeRelocatable::from((0, 0))),
            Ok(Some(&MaybeRelocatable::from(bigint!(4))))
        );
        assert_eq!(
            vm.memory.get(&MaybeRelocatable::from((0, 1))),
            Ok(Some(&MaybeRelocatable::from(bigint!(27))))
        );
    }

    #[test]
    fn signed_div_rem_out_of_range() {
        let hint_code = "from starkware.cairo.common.math_utils import as_int, assert_integer\n\nassert_integer(ids.div)\nassert 0 < ids.div <= PRIME // range_check_builtin.bound, \\\n    f'div={hex(ids.div)} is out of the valid range.'\n\nassert_integer(ids.bound)\nassert ids.bound <= range_check_builtin.bound // 2, \\\n    f'bound={hex(ids.bound)} is out of the valid range.'\n\nint_value = as_int(ids.value, PRIME)\nq, ids.r = divmod(int_value, ids.div)\n\nassert -ids.bound <= q < ids.bound, \\\n    f'{int_value} / {ids.div} = {q} is out of the range [{-ids.bound}, {ids.bound}).'\n\nids.biased_q = q + ids.bound".as_bytes();
        let mut vm = VirtualMachine::new(
            BigInt::new(Sign::Plus, vec![1, 0, 0, 0, 0, 0, 17, 134217728]),
            vec![(
                "range_check".to_string(),
                Box::new(RangeCheckBuiltinRunner::new(true, bigint!(8), 8)),
            )],
            false,
        );
        for _ in 0..5 {
            vm.segments.add(&mut vm.memory, None);
        }
        //Initialize fp
        vm.run_context.ap = MaybeRelocatable::from((1, 0));
        vm.run_context.fp = MaybeRelocatable::from((0, 6));
        //Insert ids into memory
        vm.memory
            .insert(
                &MaybeRelocatable::from((0, 3)),
                &MaybeRelocatable::from(bigint!(-5)),
            )
            .expect("Unexpected memory insert fail");
        vm.memory
            .insert(
                &MaybeRelocatable::from((0, 4)),
                &MaybeRelocatable::from(bigint!(10)),
            )
            .expect("Unexpected memory insert fail");
        vm.memory
            .insert(
                &MaybeRelocatable::from((0, 5)),
                &MaybeRelocatable::from(bigint!(29)),
            )
            .expect("Unexpected memory insert fail");
        //Create ids
        let mut ids = HashMap::<String, BigInt>::new();
        ids.insert(String::from("r"), bigint!(0));
        ids.insert(String::from("biased_q"), bigint!(1));
        ids.insert(String::from("range_check_ptr"), bigint!(2));
        ids.insert(String::from("div"), bigint!(3));
        ids.insert(String::from("value"), bigint!(4));
        ids.insert(String::from("bound"), bigint!(5));
        //Create references
        vm.references = HashMap::from([
            (
                0,
                HintReference {
                    register: Register::FP,
                    offset1: -6,
                    offset2: 0,
                    inner_dereference: false,
                    ap_tracking_data: None,
                },
            ),
            (
                1,
                HintReference {
                    register: Register::FP,
                    offset1: -5,
                    offset2: 0,
                    inner_dereference: false,
                    ap_tracking_data: None,
                },
            ),
            (
                2,
                HintReference {
                    register: Register::FP,
                    offset1: -4,
                    offset2: 0,
                    inner_dereference: false,
                    ap_tracking_data: None,
                },
            ),
            (
                3,
                HintReference {
                    register: Register::FP,
                    offset1: -3,
                    offset2: 0,
                    inner_dereference: false,
                    ap_tracking_data: None,
                },
            ),
            (
                4,
                HintReference {
                    register: Register::FP,
                    offset1: -2,
                    offset2: 0,
                    inner_dereference: false,
                    ap_tracking_data: None,
                },
            ),
            (
                5,
                HintReference {
                    register: Register::FP,
                    offset1: -1,
                    offset2: 0,
                    inner_dereference: false,
                    ap_tracking_data: None,
                },
            ),
        ]);
        //Execute the hint
        assert_eq!(
            execute_hint(&mut vm, hint_code, ids, &ApTracking::new()),
            Err(VirtualMachineError::OutOfValidRange(
                bigint!(-5),
                bigint_str!(b"10633823966279327296825105735305134080")
            ))
        )
    }

    #[test]
    fn signed_div_rem_no_range_check_builtin() {
        let hint_code = "from starkware.cairo.common.math_utils import as_int, assert_integer\n\nassert_integer(ids.div)\nassert 0 < ids.div <= PRIME // range_check_builtin.bound, \\\n    f'div={hex(ids.div)} is out of the valid range.'\n\nassert_integer(ids.bound)\nassert ids.bound <= range_check_builtin.bound // 2, \\\n    f'bound={hex(ids.bound)} is out of the valid range.'\n\nint_value = as_int(ids.value, PRIME)\nq, ids.r = divmod(int_value, ids.div)\n\nassert -ids.bound <= q < ids.bound, \\\n    f'{int_value} / {ids.div} = {q} is out of the range [{-ids.bound}, {ids.bound}).'\n\nids.biased_q = q + ids.bound".as_bytes();
        let mut vm = VirtualMachine::new(
            BigInt::new(Sign::Plus, vec![1, 0, 0, 0, 0, 0, 17, 134217728]),
            Vec::new(),
            false,
        );
        for _ in 0..5 {
            vm.segments.add(&mut vm.memory, None);
        }
        //Initialize fp
        vm.run_context.ap = MaybeRelocatable::from((1, 0));
        vm.run_context.fp = MaybeRelocatable::from((0, 6));
        //Insert ids into memory
        vm.memory
            .insert(
                &MaybeRelocatable::from((0, 3)),
                &MaybeRelocatable::from(bigint!(5)),
            )
            .expect("Unexpected memory insert fail");
        vm.memory
            .insert(
                &MaybeRelocatable::from((0, 4)),
                &MaybeRelocatable::from(bigint!(10)),
            )
            .expect("Unexpected memory insert fail");
        vm.memory
            .insert(
                &MaybeRelocatable::from((0, 5)),
                &MaybeRelocatable::from(bigint!(29)),
            )
            .expect("Unexpected memory insert fail");
        //Create ids
        let mut ids = HashMap::<String, BigInt>::new();
        ids.insert(String::from("r"), bigint!(0));
        ids.insert(String::from("biased_q"), bigint!(1));
        ids.insert(String::from("range_check_ptr"), bigint!(2));
        ids.insert(String::from("div"), bigint!(3));
        ids.insert(String::from("value"), bigint!(4));
        ids.insert(String::from("bound"), bigint!(5));
        //Create references
        vm.references = HashMap::from([
            (
                0,
                HintReference {
                    register: Register::FP,
                    offset1: -6,
                    offset2: 0,
                    inner_dereference: false,
                    ap_tracking_data: None,
                },
            ),
            (
                1,
                HintReference {
                    register: Register::FP,
                    offset1: -5,
                    offset2: 0,
                    inner_dereference: false,
                    ap_tracking_data: None,
                },
            ),
            (
                2,
                HintReference {
                    register: Register::FP,
                    offset1: -4,
                    offset2: 0,
                    inner_dereference: false,
                    ap_tracking_data: None,
                },
            ),
            (
                3,
                HintReference {
                    register: Register::FP,
                    offset1: -3,
                    offset2: 0,
                    inner_dereference: false,
                    ap_tracking_data: None,
                },
            ),
            (
                4,
                HintReference {
                    register: Register::FP,
                    offset1: -2,
                    offset2: 0,
                    inner_dereference: false,
                    ap_tracking_data: None,
                },
            ),
            (
                5,
                HintReference {
                    register: Register::FP,
                    offset1: -1,
                    offset2: 0,
                    inner_dereference: false,
                    ap_tracking_data: None,
                },
            ),
        ]);

        assert_eq!(
            execute_hint(&mut vm, &hint_code, ids, &ApTracking::new()),
            Err(VirtualMachineError::NoRangeCheckBuiltin)
        );
    }

    #[test]
    fn signed_div_rem_inconsitent_memory() {
        let hint_code = "from starkware.cairo.common.math_utils import as_int, assert_integer\n\nassert_integer(ids.div)\nassert 0 < ids.div <= PRIME // range_check_builtin.bound, \\\n    f'div={hex(ids.div)} is out of the valid range.'\n\nassert_integer(ids.bound)\nassert ids.bound <= range_check_builtin.bound // 2, \\\n    f'bound={hex(ids.bound)} is out of the valid range.'\n\nint_value = as_int(ids.value, PRIME)\nq, ids.r = divmod(int_value, ids.div)\n\nassert -ids.bound <= q < ids.bound, \\\n    f'{int_value} / {ids.div} = {q} is out of the range [{-ids.bound}, {ids.bound}).'\n\nids.biased_q = q + ids.bound".as_bytes();
        let mut vm = VirtualMachine::new(
            BigInt::new(Sign::Plus, vec![1, 0, 0, 0, 0, 0, 17, 134217728]),
            vec![(
                "range_check".to_string(),
                Box::new(RangeCheckBuiltinRunner::new(true, bigint!(8), 8)),
            )],
            false,
        );
        for _ in 0..5 {
            vm.segments.add(&mut vm.memory, None);
        }
        //Initialize fp
        vm.run_context.ap = MaybeRelocatable::from((1, 0));
        vm.run_context.fp = MaybeRelocatable::from((0, 6));
        //Insert ids into memory
        vm.memory
            .insert(
                &MaybeRelocatable::from((0, 1)),
                &MaybeRelocatable::from(bigint!(10)),
            )
            .expect("Unexpected memory insert fail");
        vm.memory
            .insert(
                &MaybeRelocatable::from((0, 3)),
                &MaybeRelocatable::from(bigint!(5)),
            )
            .expect("Unexpected memory insert fail");
        vm.memory
            .insert(
                &MaybeRelocatable::from((0, 4)),
                &MaybeRelocatable::from(bigint!(10)),
            )
            .expect("Unexpected memory insert fail");
        vm.memory
            .insert(
                &MaybeRelocatable::from((0, 5)),
                &MaybeRelocatable::from(bigint!(29)),
            )
            .expect("Unexpected memory insert fail");
        //Create ids
        let mut ids = HashMap::<String, BigInt>::new();
        ids.insert(String::from("r"), bigint!(0));
        ids.insert(String::from("biased_q"), bigint!(1));
        ids.insert(String::from("range_check_ptr"), bigint!(2));
        ids.insert(String::from("div"), bigint!(3));
        ids.insert(String::from("value"), bigint!(4));
        ids.insert(String::from("bound"), bigint!(5));
        //Create references
        vm.references = HashMap::from([
            (
                0,
                HintReference {
                    register: Register::FP,
                    offset1: -6,
                    offset2: 0,
                    inner_dereference: false,
                    ap_tracking_data: None,
                },
            ),
            (
                1,
                HintReference {
                    register: Register::FP,
                    offset1: -5,
                    offset2: 0,
                    inner_dereference: false,
                    ap_tracking_data: None,
                },
            ),
            (
                2,
                HintReference {
                    register: Register::FP,
                    offset1: -4,
                    offset2: 0,
                    inner_dereference: false,
                    ap_tracking_data: None,
                },
            ),
            (
                3,
                HintReference {
                    register: Register::FP,
                    offset1: -3,
                    offset2: 0,
                    inner_dereference: false,
                    ap_tracking_data: None,
                },
            ),
            (
                4,
                HintReference {
                    register: Register::FP,
                    offset1: -2,
                    offset2: 0,
                    inner_dereference: false,
                    ap_tracking_data: None,
                },
            ),
            (
                5,
                HintReference {
                    register: Register::FP,
                    offset1: -1,
                    offset2: 0,
                    inner_dereference: false,
                    ap_tracking_data: None,
                },
            ),
        ]);
        //Execute the hint
        assert_eq!(
            execute_hint(&mut vm, hint_code, ids, &ApTracking::new()),
            Err(VirtualMachineError::MemoryError(
                MemoryError::InconsistentMemory(
                    MaybeRelocatable::from((0, 1)),
                    MaybeRelocatable::Int(bigint!(10)),
                    MaybeRelocatable::Int(bigint!(31))
                )
            ))
        );
    }

    #[test]
    fn signed_div_rem_incorrect_ids() {
        let hint_code = "from starkware.cairo.common.math_utils import as_int, assert_integer\n\nassert_integer(ids.div)\nassert 0 < ids.div <= PRIME // range_check_builtin.bound, \\\n    f'div={hex(ids.div)} is out of the valid range.'\n\nassert_integer(ids.bound)\nassert ids.bound <= range_check_builtin.bound // 2, \\\n    f'bound={hex(ids.bound)} is out of the valid range.'\n\nint_value = as_int(ids.value, PRIME)\nq, ids.r = divmod(int_value, ids.div)\n\nassert -ids.bound <= q < ids.bound, \\\n    f'{int_value} / {ids.div} = {q} is out of the range [{-ids.bound}, {ids.bound}).'\n\nids.biased_q = q + ids.bound".as_bytes();
        let mut vm = VirtualMachine::new(
            BigInt::new(Sign::Plus, vec![1, 0, 0, 0, 0, 0, 17, 134217728]),
            vec![(
                "range_check".to_string(),
                Box::new(RangeCheckBuiltinRunner::new(true, bigint!(8), 8)),
            )],
            false,
        );
        for _ in 0..5 {
            vm.segments.add(&mut vm.memory, None);
        }
        //Initialize fp
        vm.run_context.ap = MaybeRelocatable::from((1, 0));
        vm.run_context.fp = MaybeRelocatable::from((0, 6));
        //Insert ids into memory
        vm.memory
            .insert(
                &MaybeRelocatable::from((0, 3)),
                &MaybeRelocatable::from(bigint!(5)),
            )
            .expect("Unexpected memory insert fail");
        vm.memory
            .insert(
                &MaybeRelocatable::from((0, 4)),
                &MaybeRelocatable::from(bigint!(10)),
            )
            .expect("Unexpected memory insert fail");
        vm.memory
            .insert(
                &MaybeRelocatable::from((0, 5)),
                &MaybeRelocatable::from(bigint!(29)),
            )
            .expect("Unexpected memory insert fail");
        //Create ids
        let mut ids = HashMap::<String, BigInt>::new();
        ids.insert(String::from("r"), bigint!(0));
        ids.insert(String::from("b"), bigint!(1));
        ids.insert(String::from("r"), bigint!(2));
        ids.insert(String::from("d"), bigint!(3));
        ids.insert(String::from("v"), bigint!(4));
        ids.insert(String::from("b"), bigint!(5));
        //Create references
        vm.references = HashMap::from([
            (
                0,
                HintReference {
                    register: Register::FP,
                    offset1: -6,
                    offset2: 0,
                    inner_dereference: false,
                    ap_tracking_data: None,
                },
            ),
            (
                1,
                HintReference {
                    register: Register::FP,
                    offset1: -5,
                    offset2: 0,
                    inner_dereference: false,
                    ap_tracking_data: None,
                },
            ),
            (
                2,
                HintReference {
                    register: Register::FP,
                    offset1: -4,
                    offset2: 0,
                    inner_dereference: false,
                    ap_tracking_data: None,
                },
            ),
            (
                3,
                HintReference {
                    register: Register::FP,
                    offset1: -3,
                    offset2: 0,
                    inner_dereference: false,
                    ap_tracking_data: None,
                },
            ),
            (
                4,
                HintReference {
                    register: Register::FP,
                    offset1: -2,
                    offset2: 0,
                    inner_dereference: false,
                    ap_tracking_data: None,
                },
            ),
            (
                5,
                HintReference {
                    register: Register::FP,
                    offset1: -1,
                    offset2: 0,
                    inner_dereference: false,
                    ap_tracking_data: None,
                },
            ),
        ]);
        //Execute the hint
        assert!(matches!(
            execute_hint(&mut vm, &hint_code, ids, &ApTracking::new()),
            Err(VirtualMachineError::IncorrectIds(_, _))
        ))
    }
    #[test]
    fn run_assert_250_bit_valid() {
        let hint_code = "from starkware.cairo.common.math_utils import as_int\n\n# Correctness check.\nvalue = as_int(ids.value, PRIME) % PRIME\nassert value < ids.UPPER_BOUND, f'{value} is outside of the range [0, 2**250).'\n\n# Calculation for the assertion.\nids.high, ids.low = divmod(ids.value, ids.SHIFT)"
             .as_bytes();
        let mut vm = VirtualMachine::new(
            BigInt::new(Sign::Plus, vec![1, 0, 0, 0, 0, 0, 17, 134217728]),
            Vec::new(),
            false,
        );
        for _ in 0..2 {
            vm.segments.add(&mut vm.memory, None);
        }
        //Initialize fp
        vm.run_context.fp = MaybeRelocatable::from((0, 3));
        //Insert ids into memory
        //ids.value
        vm.memory
            .insert(
                &MaybeRelocatable::from((0, 0)),
                &MaybeRelocatable::from(bigint!(1)),
            )
            .unwrap();
        //Create ids
        let mut ids = HashMap::<String, BigInt>::new();
        ids.insert(String::from("value"), bigint!(0));
        ids.insert(String::from("high"), bigint!(1));
        ids.insert(String::from("low"), bigint!(2));
        //Create references
        vm.references = HashMap::from([
            (
                0,
                HintReference {
                    register: Register::FP,
                    offset1: -3,
                    offset2: 0,
                    inner_dereference: false,
                    ap_tracking_data: None,
                },
            ),
            (
                1,
                HintReference {
                    register: Register::FP,
                    offset1: -2,
                    offset2: 0,
                    inner_dereference: false,
                    ap_tracking_data: None,
                },
            ),
            (
                2,
                HintReference {
                    register: Register::FP,
                    offset1: -1,
                    offset2: 0,
                    inner_dereference: false,
                    ap_tracking_data: None,
                },
            ),
        ]);
        //Execute the hint
        assert_eq!(
            execute_hint(&mut vm, hint_code, ids, &ApTracking::new()),
            Ok(())
        );
        //Hint would return an error if the assertion fails
        //Check ids.high and ids.low values
        assert_eq!(
            vm.memory.get(&MaybeRelocatable::from((0, 1))),
            Ok(Some(&MaybeRelocatable::from(bigint!(0))))
        );
        assert_eq!(
            vm.memory.get(&MaybeRelocatable::from((0, 2))),
            Ok(Some(&MaybeRelocatable::from(bigint!(1))))
        );
    }

    #[test]
    fn run_assert_250_bit_invalid() {
        let hint_code = "from starkware.cairo.common.math_utils import as_int\n\n# Correctness check.\nvalue = as_int(ids.value, PRIME) % PRIME\nassert value < ids.UPPER_BOUND, f'{value} is outside of the range [0, 2**250).'\n\n# Calculation for the assertion.\nids.high, ids.low = divmod(ids.value, ids.SHIFT)"
             .as_bytes();
        let mut vm = VirtualMachine::new(
            BigInt::new(Sign::Plus, vec![1, 0, 0, 0, 0, 0, 17, 134217728]),
            Vec::new(),
            false,
        );
        for _ in 0..2 {
            vm.segments.add(&mut vm.memory, None);
        }
        //Initialize fp
        vm.run_context.fp = MaybeRelocatable::from((0, 3));
        //Insert ids into memory
        //ids.value
        vm.memory
            .insert(
                &MaybeRelocatable::from((0, 0)),
                &MaybeRelocatable::from(bigint!(1).shl(251i32)),
            )
            .unwrap();
        //Create ids
        let mut ids = HashMap::<String, BigInt>::new();
        ids.insert(String::from("value"), bigint!(0));
        ids.insert(String::from("high"), bigint!(1));
        ids.insert(String::from("low"), bigint!(2));
        //Create references
        vm.references = HashMap::from([
            (
                0,
                HintReference {
                    register: Register::FP,
                    offset1: -3,
                    offset2: 0,
                    inner_dereference: false,
                    ap_tracking_data: None,
                },
            ),
            (
                1,
                HintReference {
                    register: Register::FP,
                    offset1: -2,
                    offset2: 0,
                    inner_dereference: false,
                    ap_tracking_data: None,
                },
            ),
            (
                2,
                HintReference {
                    register: Register::FP,
                    offset1: -1,
                    offset2: 0,
                    inner_dereference: false,
                    ap_tracking_data: None,
                },
            ),
        ]);
        //Execute the hint
        assert_eq!(
            execute_hint(&mut vm, hint_code, ids, &ApTracking::new()),
            Err(VirtualMachineError::ValueOutside250BitRange(
                bigint!(1).shl(251i32)
            ))
        );
    }

    #[test]
    fn run_split_felt_ok() {
        let hint_code =
        "from starkware.cairo.common.math_utils import assert_integer\nassert ids.MAX_HIGH < 2**128 and ids.MAX_LOW < 2**128\nassert PRIME - 1 == ids.MAX_HIGH * 2**128 + ids.MAX_LOW\nassert_integer(ids.value)\nids.low = ids.value & ((1 << 128) - 1)\nids.high = ids.value >> 128"
        .as_bytes();
        let mut vm = VirtualMachine::new(
            BigInt::new(Sign::Plus, vec![1, 0, 0, 0, 0, 0, 17, 134217728]),
            vec![(
                "range_check".to_string(),
                Box::new(RangeCheckBuiltinRunner::new(true, bigint!(8), 8)),
            )],
            false,
        );
        for _ in 0..3 {
            vm.segments.add(&mut vm.memory, None);
        }

        //Initialize fp
        vm.run_context.fp = MaybeRelocatable::from((1, 7));

        //Insert ids.value into memory
        vm.memory
            .insert(
                &MaybeRelocatable::from((1, 3)),
                &MaybeRelocatable::from(bigint_str!(b"7335438970432432812899076431678123043273")),
            )
            .unwrap();

        //Insert ids.low pointer into memory
        vm.memory
            .insert(
                &MaybeRelocatable::from((1, 4)),
                &MaybeRelocatable::from((2, 0)),
            )
            .unwrap();

        //Create ids
        let mut ids = HashMap::<String, BigInt>::new();
        ids.insert(String::from("value"), bigint!(0));
        ids.insert(String::from("low"), bigint!(1));
        ids.insert(String::from("high"), bigint!(2));

        //Create references
        vm.references = HashMap::from([
            (
                0,
                HintReference {
                    register: Register::FP,
                    offset1: -4,
                    offset2: 0,
                    inner_dereference: false,
                    ap_tracking_data: None,
                },
            ),
            (
                1,
                HintReference {
                    register: Register::FP,
                    offset1: -3,
                    offset2: 0,
                    inner_dereference: true,
                    ap_tracking_data: None,
                },
            ),
            (
                2,
                HintReference {
                    register: Register::FP,
                    offset1: -3,
                    offset2: 1,
                    inner_dereference: true,
                    ap_tracking_data: None,
                },
            ),
        ]);
        //Execute the hint
        assert_eq!(
            execute_hint(&mut vm, hint_code, ids, &ApTracking::new()),
            Ok(())
        );

        //Check hint memory inserts
        assert_eq!(
            vm.memory.get(&MaybeRelocatable::from((2, 0))),
            Ok(Some(&MaybeRelocatable::from(bigint_str!(
                b"189509265092725080168209675610990602697"
            ))))
        );
        assert_eq!(
            vm.memory.get(&MaybeRelocatable::from((2, 1))),
            Ok(Some(&MaybeRelocatable::from(bigint!(21))))
        );
    }

    #[test]
    fn run_split_felt_incorrect_ids() {
        let hint_code =
        "from starkware.cairo.common.math_utils import assert_integer\nassert ids.MAX_HIGH < 2**128 and ids.MAX_LOW < 2**128\nassert PRIME - 1 == ids.MAX_HIGH * 2**128 + ids.MAX_LOW\nassert_integer(ids.value)\nids.low = ids.value & ((1 << 128) - 1)\nids.high = ids.value >> 128"
        .as_bytes();
        let mut vm = VirtualMachine::new(
            BigInt::new(Sign::Plus, vec![1, 0, 0, 0, 0, 0, 17, 134217728]),
            vec![(
                "range_check".to_string(),
                Box::new(RangeCheckBuiltinRunner::new(true, bigint!(8), 8)),
            )],
            false,
        );
        for _ in 0..3 {
            vm.segments.add(&mut vm.memory, None);
        }

        //Initialize fp
        vm.run_context.fp = MaybeRelocatable::from((1, 7));

        //Insert ids.value into memory
        vm.memory
            .insert(
                &MaybeRelocatable::from((1, 3)),
                &MaybeRelocatable::from(bigint_str!(b"7335438970432432812899076431678123043273")),
            )
            .unwrap();

        //Insert ids.low pointer into memory
        vm.memory
            .insert(
                &MaybeRelocatable::from((1, 4)),
                &MaybeRelocatable::from((2, 0)),
            )
            .unwrap();

        //Create incomplete ids
        let mut incomplete_ids = HashMap::<String, BigInt>::new();
        incomplete_ids.insert(String::from("value"), bigint!(0));

        //Create references
        vm.references = HashMap::from([
            (
                0,
                HintReference {
                    register: Register::FP,
                    offset1: -4,
                    offset2: 0,
                    inner_dereference: false,
                    ap_tracking_data: None,
                },
            ),
            (
                1,
                HintReference {
                    register: Register::FP,
                    offset1: -3,
                    offset2: 0,
                    inner_dereference: true,
                    ap_tracking_data: None,
                },
            ),
            (
                2,
                HintReference {
                    register: Register::FP,
                    offset1: -3,
                    offset2: 1,
                    inner_dereference: true,
                    ap_tracking_data: None,
                },
            ),
        ]);
        //Execute the hint
        assert_eq!(
            execute_hint(&mut vm, hint_code, incomplete_ids, &ApTracking::new()),
            Err(VirtualMachineError::IncorrectIds(
                vec![
                    String::from("high"),
                    String::from("low"),
                    String::from("value"),
                ],
                vec![String::from("value"),],
            ))
        );
    }
    #[test]
    fn run_split_felt_failed_to_get_ids() {
        let hint_code =
        "from starkware.cairo.common.math_utils import assert_integer\nassert ids.MAX_HIGH < 2**128 and ids.MAX_LOW < 2**128\nassert PRIME - 1 == ids.MAX_HIGH * 2**128 + ids.MAX_LOW\nassert_integer(ids.value)\nids.low = ids.value & ((1 << 128) - 1)\nids.high = ids.value >> 128"
        .as_bytes();
        let mut vm = VirtualMachine::new(
            BigInt::new(Sign::Plus, vec![1, 0, 0, 0, 0, 0, 17, 134217728]),
            vec![(
                "range_check".to_string(),
                Box::new(RangeCheckBuiltinRunner::new(true, bigint!(8), 8)),
            )],
            false,
        );
        for _ in 0..3 {
            vm.segments.add(&mut vm.memory, None);
        }

        //Initialize fp
        vm.run_context.fp = MaybeRelocatable::from((1, 7));

        //Insert ids.value into memory
        vm.memory
            .insert(
                &MaybeRelocatable::from((1, 3)),
                &MaybeRelocatable::from(bigint_str!(b"7335438970432432812899076431678123043273")),
            )
            .unwrap();

        //Insert ids.low pointer into memory
        vm.memory
            .insert(
                &MaybeRelocatable::from((1, 4)),
                &MaybeRelocatable::from((2, 0)),
            )
            .unwrap();

        //Create ids
        let mut ids = HashMap::<String, BigInt>::new();
        ids.insert(String::from("value"), bigint!(0));
        ids.insert(String::from("low"), bigint!(1));
        ids.insert(String::from("high"), bigint!(2));

        //Create incorrect references
        vm.references = HashMap::from([
            // Incorrect reference
            (
                0,
                HintReference {
                    register: Register::FP,
                    offset1: 0,
                    offset2: 0,
                    inner_dereference: false,
                    ap_tracking_data: None,
                },
            ),
            (
                1,
                HintReference {
                    register: Register::FP,
                    offset1: -3,
                    offset2: 0,
                    inner_dereference: true,
                    ap_tracking_data: None,
                },
            ),
            (
                2,
                HintReference {
                    register: Register::FP,
                    offset1: -3,
                    offset2: 1,
                    inner_dereference: true,
                    ap_tracking_data: None,
                },
            ),
        ]);
        //Execute the hint
        assert_eq!(
            execute_hint(&mut vm, hint_code, ids, &ApTracking::new()),
            Err(VirtualMachineError::FailedToGetIds)
        );
    }

    #[test]
    fn run_split_felt_fails_first_insert() {
        let hint_code =
        "from starkware.cairo.common.math_utils import assert_integer\nassert ids.MAX_HIGH < 2**128 and ids.MAX_LOW < 2**128\nassert PRIME - 1 == ids.MAX_HIGH * 2**128 + ids.MAX_LOW\nassert_integer(ids.value)\nids.low = ids.value & ((1 << 128) - 1)\nids.high = ids.value >> 128"
        .as_bytes();
        let mut vm = VirtualMachine::new(
            BigInt::new(Sign::Plus, vec![1, 0, 0, 0, 0, 0, 17, 134217728]),
            vec![(
                "range_check".to_string(),
                Box::new(RangeCheckBuiltinRunner::new(true, bigint!(8), 8)),
            )],
            false,
        );
        for _ in 0..3 {
            vm.segments.add(&mut vm.memory, None);
        }

        //Initialize fp
        vm.run_context.fp = MaybeRelocatable::from((1, 7));

        //Insert ids.value into memory
        vm.memory
            .insert(
                &MaybeRelocatable::from((1, 3)),
                &MaybeRelocatable::from(bigint_str!(b"7335438970432432812899076431678123043273")),
            )
            .unwrap();

        //Insert ids.low pointer into memory
        vm.memory
            .insert(
                &MaybeRelocatable::from((1, 4)),
                &MaybeRelocatable::from((2, 0)),
            )
            .unwrap();

        //Create ids
        let mut ids = HashMap::<String, BigInt>::new();
        ids.insert(String::from("value"), bigint!(0));
        ids.insert(String::from("low"), bigint!(1));
        ids.insert(String::from("high"), bigint!(2));

        //Create references
        vm.references = HashMap::from([
            (
                0,
                HintReference {
                    register: Register::FP,
                    offset1: -4,
                    offset2: 0,
                    inner_dereference: false,
                    ap_tracking_data: None,
                },
            ),
            (
                1,
                HintReference {
                    register: Register::FP,
                    offset1: -3,
                    offset2: 0,
                    inner_dereference: true,
                    ap_tracking_data: None,
                },
            ),
            (
                2,
                HintReference {
                    register: Register::FP,
                    offset1: -3,
                    offset2: 1,
                    inner_dereference: true,
                    ap_tracking_data: None,
                },
            ),
        ]);

        // Override MaybeRelocatable::from((2, 0)) memory address so, the hint vm.memory.insert fails
        vm.memory
            .insert(
                &MaybeRelocatable::from((2, 0)),
                &MaybeRelocatable::from(bigint!(99)),
            )
            .unwrap();

        //Execute the hint
        assert_eq!(
            execute_hint(&mut vm, hint_code, ids, &ApTracking::new()),
            Err(VirtualMachineError::MemoryError(
                MemoryError::InconsistentMemory(
                    MaybeRelocatable::from((2, 0)),
                    MaybeRelocatable::from(bigint!(99)),
                    MaybeRelocatable::from(bigint_str!(b"189509265092725080168209675610990602697"))
                )
            ))
        );
    }

    #[test]
    fn run_split_felt_fails_second_insert() {
        let hint_code =
        "from starkware.cairo.common.math_utils import assert_integer\nassert ids.MAX_HIGH < 2**128 and ids.MAX_LOW < 2**128\nassert PRIME - 1 == ids.MAX_HIGH * 2**128 + ids.MAX_LOW\nassert_integer(ids.value)\nids.low = ids.value & ((1 << 128) - 1)\nids.high = ids.value >> 128"
        .as_bytes();
        let mut vm = VirtualMachine::new(
            BigInt::new(Sign::Plus, vec![1, 0, 0, 0, 0, 0, 17, 134217728]),
            vec![(
                "range_check".to_string(),
                Box::new(RangeCheckBuiltinRunner::new(true, bigint!(8), 8)),
            )],
            false,
        );
        for _ in 0..3 {
            vm.segments.add(&mut vm.memory, None);
        }

        //Initialize fp
        vm.run_context.fp = MaybeRelocatable::from((1, 7));

        //Insert ids.value into memory
        vm.memory
            .insert(
                &MaybeRelocatable::from((1, 3)),
                &MaybeRelocatable::from(bigint_str!(b"7335438970432432812899076431678123043273")),
            )
            .unwrap();

        //Insert ids.low pointer into memory
        vm.memory
            .insert(
                &MaybeRelocatable::from((1, 4)),
                &MaybeRelocatable::from((2, 0)),
            )
            .unwrap();

        //Create ids
        let mut ids = HashMap::<String, BigInt>::new();
        ids.insert(String::from("value"), bigint!(0));
        ids.insert(String::from("low"), bigint!(1));
        ids.insert(String::from("high"), bigint!(2));

        //Create references
        vm.references = HashMap::from([
            (
                0,
                HintReference {
                    register: Register::FP,
                    offset1: -4,
                    offset2: 0,
                    inner_dereference: false,
                    ap_tracking_data: None,
                },
            ),
            (
                1,
                HintReference {
                    register: Register::FP,
                    offset1: -3,
                    offset2: 0,
                    inner_dereference: true,
                    ap_tracking_data: None,
                },
            ),
            (
                2,
                HintReference {
                    register: Register::FP,
                    offset1: -3,
                    offset2: 1,
                    inner_dereference: true,
                    ap_tracking_data: None,
                },
            ),
        ]);

        // Override MaybeRelocatable::from((2, 1)) memory address so, the hint vm.memory.insert fails
        vm.memory
            .insert(
                &MaybeRelocatable::from((2, 1)),
                &MaybeRelocatable::from(bigint!(99)),
            )
            .unwrap();

        //Execute the hint
        assert_eq!(
            execute_hint(&mut vm, hint_code, ids, &ApTracking::new()),
            Err(VirtualMachineError::MemoryError(
                MemoryError::InconsistentMemory(
                    MaybeRelocatable::from((2, 1)),
                    MaybeRelocatable::from(bigint!(99)),
                    MaybeRelocatable::from(bigint!(21))
                )
            ))
        );
    }

    #[test]
    fn run_split_felt_value_is_not_integer() {
        let hint_code =
        "from starkware.cairo.common.math_utils import assert_integer\nassert ids.MAX_HIGH < 2**128 and ids.MAX_LOW < 2**128\nassert PRIME - 1 == ids.MAX_HIGH * 2**128 + ids.MAX_LOW\nassert_integer(ids.value)\nids.low = ids.value & ((1 << 128) - 1)\nids.high = ids.value >> 128"
        .as_bytes();
        let mut vm = VirtualMachine::new(
            BigInt::new(Sign::Plus, vec![1, 0, 0, 0, 0, 0, 17, 134217728]),
            vec![(
                "range_check".to_string(),
                Box::new(RangeCheckBuiltinRunner::new(true, bigint!(8), 8)),
            )],
            false,
        );
        for _ in 0..3 {
            vm.segments.add(&mut vm.memory, None);
        }

        //Initialize fp
        vm.run_context.fp = MaybeRelocatable::from((1, 7));

        //Insert insert RelocatableValue in ids.value memory
        vm.memory
            .insert(
                &MaybeRelocatable::from((1, 3)),
                &MaybeRelocatable::from((1, 0)),
            )
            .unwrap();

        //Insert ids.low pointer into memory
        vm.memory
            .insert(
                &MaybeRelocatable::from((1, 4)),
                &MaybeRelocatable::from((2, 0)),
            )
            .unwrap();

        //Create ids
        let mut ids = HashMap::<String, BigInt>::new();
        ids.insert(String::from("value"), bigint!(0));
        ids.insert(String::from("low"), bigint!(1));
        ids.insert(String::from("high"), bigint!(2));

        //Create references
        vm.references = HashMap::from([
            (
                0,
                HintReference {
                    register: Register::FP,
                    offset1: -4,
                    offset2: 0,
                    inner_dereference: false,
                    ap_tracking_data: None,
                },
            ),
            (
                1,
                HintReference {
                    register: Register::FP,
                    offset1: -3,
                    offset2: 0,
                    inner_dereference: true,
                    ap_tracking_data: None,
                },
            ),
            (
                2,
                HintReference {
                    register: Register::FP,
                    offset1: -3,
                    offset2: 1,
                    inner_dereference: true,
                    ap_tracking_data: None,
                },
            ),
        ]);
        //Execute the hint
        assert_eq!(
            execute_hint(&mut vm, hint_code, ids, &ApTracking::new()),
            Err(VirtualMachineError::ExpectedInteger(
                MaybeRelocatable::from((1, 3))
            ))
        );
    }

    #[test]
    fn run_assert_lt_felt_ok() {
        let hint_code =
        "from starkware.cairo.common.math_utils import assert_integer\nassert_integer(ids.a)\nassert_integer(ids.b)\nassert (ids.a % PRIME) < (ids.b % PRIME), \\\n    f'a = {ids.a % PRIME} is not less than b = {ids.b % PRIME}.'"
        .as_bytes();
        let mut vm = VirtualMachine::new(
            BigInt::new(Sign::Plus, vec![1, 0, 0, 0, 0, 0, 17, 134217728]),
            vec![(
                "range_check".to_string(),
                Box::new(RangeCheckBuiltinRunner::new(true, bigint!(8), 8)),
            )],
            false,
        );
        //Initialize memory segements
        for _ in 0..3 {
            vm.segments.add(&mut vm.memory, None);
        }

        //Initialize fp
        vm.run_context.fp = MaybeRelocatable::from((1, 3));

        //Insert ids.a into memory
        vm.memory
            .insert(
                &MaybeRelocatable::from((1, 1)),
                &MaybeRelocatable::from(bigint!(1)),
            )
            .unwrap();

        //Insert ids.b into memory
        vm.memory
            .insert(
                &MaybeRelocatable::from((1, 2)),
                &MaybeRelocatable::from(bigint!(2)),
            )
            .unwrap();

        //Create ids
        let mut ids = HashMap::<String, BigInt>::new();
        ids.insert(String::from("a"), bigint!(0));
        ids.insert(String::from("b"), bigint!(1));

        //Create references
        vm.references = HashMap::from([
            (
                0,
                HintReference {
                    register: Register::FP,
                    offset1: -2,
                    offset2: 0,
                    inner_dereference: false,
                    ap_tracking_data: None,
                },
            ),
            (
                1,
                HintReference {
                    register: Register::FP,
                    offset1: -1,
                    offset2: 0,
                    inner_dereference: false,
                    ap_tracking_data: None,
                },
            ),
        ]);
        //Execute the hint
        assert_eq!(
            execute_hint(&mut vm, hint_code, ids, &ApTracking::new()),
            Ok(())
        );
    }

    #[test]
    fn run_assert_lt_felt_assert_fails() {
        let hint_code =
        "from starkware.cairo.common.math_utils import assert_integer\nassert_integer(ids.a)\nassert_integer(ids.b)\nassert (ids.a % PRIME) < (ids.b % PRIME), \\\n    f'a = {ids.a % PRIME} is not less than b = {ids.b % PRIME}.'"
        .as_bytes();
        let mut vm = VirtualMachine::new(
            BigInt::new(Sign::Plus, vec![1, 0, 0, 0, 0, 0, 17, 134217728]),
            vec![(
                "range_check".to_string(),
                Box::new(RangeCheckBuiltinRunner::new(true, bigint!(8), 8)),
            )],
            false,
        );
        //Initialize memory segements
        for _ in 0..3 {
            vm.segments.add(&mut vm.memory, None);
        }

        //Initialize fp
        vm.run_context.fp = MaybeRelocatable::from((1, 3));

        //Insert ids.a into memory
        vm.memory
            .insert(
                &MaybeRelocatable::from((1, 1)),
                &MaybeRelocatable::from(bigint!(3)),
            )
            .unwrap();

        //Insert ids.b into memory
        vm.memory
            .insert(
                &MaybeRelocatable::from((1, 2)),
                &MaybeRelocatable::from(bigint!(2)),
            )
            .unwrap();

        //Create ids
        let mut ids = HashMap::<String, BigInt>::new();
        ids.insert(String::from("a"), bigint!(0));
        ids.insert(String::from("b"), bigint!(1));

        //Create references
        vm.references = HashMap::from([
            (
                0,
                HintReference {
                    register: Register::FP,
                    offset1: -2,
                    offset2: 0,
                    inner_dereference: false,
                    ap_tracking_data: None,
                },
            ),
            (
                1,
                HintReference {
                    register: Register::FP,
                    offset1: -1,
                    offset2: 0,
                    inner_dereference: false,
                    ap_tracking_data: None,
                },
            ),
        ]);
        //Execute the hint
        assert_eq!(
            execute_hint(&mut vm, hint_code, ids, &ApTracking::new()),
            Err(VirtualMachineError::AssertLtFelt(bigint!(3), bigint!(2)))
        );
    }

    #[test]
    fn run_assert_lt_felt_incorrect_ids() {
        let hint_code =
        "from starkware.cairo.common.math_utils import assert_integer\nassert_integer(ids.a)\nassert_integer(ids.b)\nassert (ids.a % PRIME) < (ids.b % PRIME), \\\n    f'a = {ids.a % PRIME} is not less than b = {ids.b % PRIME}.'"
        .as_bytes();
        let mut vm = VirtualMachine::new(
            BigInt::new(Sign::Plus, vec![1, 0, 0, 0, 0, 0, 17, 134217728]),
            vec![(
                "range_check".to_string(),
                Box::new(RangeCheckBuiltinRunner::new(true, bigint!(8), 8)),
            )],
            false,
        );
        //Initialize memory segements
        for _ in 0..3 {
            vm.segments.add(&mut vm.memory, None);
        }

        //Initialize fp
        vm.run_context.fp = MaybeRelocatable::from((1, 3));

        //Insert ids.a into memory
        vm.memory
            .insert(
                &MaybeRelocatable::from((1, 1)),
                &MaybeRelocatable::from(bigint!(1)),
            )
            .unwrap();

        //Insert ids.b into memory
        vm.memory
            .insert(
                &MaybeRelocatable::from((1, 2)),
                &MaybeRelocatable::from(bigint!(2)),
            )
            .unwrap();

        //Create Incorrects ids
        let mut ids = HashMap::<String, BigInt>::new();
        ids.insert(String::from("a"), bigint!(0));

        //Create references
        vm.references = HashMap::from([
            (
                0,
                HintReference {
                    register: Register::FP,
                    offset1: -2,
                    offset2: 0,
                    inner_dereference: false,
                    ap_tracking_data: None,
                },
            ),
            (
                1,
                HintReference {
                    register: Register::FP,
                    offset1: -1,
                    offset2: 0,
                    inner_dereference: false,
                    ap_tracking_data: None,
                },
            ),
        ]);
        //Execute the hint
        assert_eq!(
            execute_hint(&mut vm, hint_code, ids, &ApTracking::new()),
            Err(VirtualMachineError::IncorrectIds(
                vec![String::from("a"), String::from("b"),],
                vec![String::from("a"),],
            ))
        );
    }

    #[test]
    fn run_assert_lt_felt_incorrect_references() {
        let hint_code =
        "from starkware.cairo.common.math_utils import assert_integer\nassert_integer(ids.a)\nassert_integer(ids.b)\nassert (ids.a % PRIME) < (ids.b % PRIME), \\\n    f'a = {ids.a % PRIME} is not less than b = {ids.b % PRIME}.'"
        .as_bytes();
        let mut vm = VirtualMachine::new(
            BigInt::new(Sign::Plus, vec![1, 0, 0, 0, 0, 0, 17, 134217728]),
            vec![(
                "range_check".to_string(),
                Box::new(RangeCheckBuiltinRunner::new(true, bigint!(8), 8)),
            )],
            false,
        );
        //Initialize memory segements
        for _ in 0..3 {
            vm.segments.add(&mut vm.memory, None);
        }

        //Initialize fp
        vm.run_context.fp = MaybeRelocatable::from((1, 3));

        //Insert ids.a into memory
        vm.memory
            .insert(
                &MaybeRelocatable::from((1, 1)),
                &MaybeRelocatable::from(bigint!(1)),
            )
            .unwrap();

        //Insert ids.b into memory
        // vm.memory
        //     .insert(
        //         &MaybeRelocatable::from((1, 2)),
        //         &MaybeRelocatable::from(bigint!(2)),
        //     )
        //     .unwrap();

        //Create incorrects ids
        let mut ids = HashMap::<String, BigInt>::new();
        ids.insert(String::from("a"), bigint!(0));
        ids.insert(String::from("b"), bigint!(1));

        //Create incorrect references
        vm.references = HashMap::from([
            // Incorrect reference
            (
                0,
                HintReference {
                    register: Register::FP,
                    offset1: 0,
                    offset2: 0,
                    inner_dereference: false,
                    ap_tracking_data: None,
                },
            ),
            (
                1,
                HintReference {
                    register: Register::FP,
                    offset1: -1,
                    offset2: 0,
                    inner_dereference: false,
                    ap_tracking_data: None,
                },
            ),
        ]);
        //Execute the hint
        assert_eq!(
            execute_hint(&mut vm, hint_code, ids, &ApTracking::new()),
            Err(VirtualMachineError::FailedToGetIds)
        );
    }

    #[test]
    fn run_assert_lt_felt_a_is_not_integer() {
        let hint_code =
        "from starkware.cairo.common.math_utils import assert_integer\nassert_integer(ids.a)\nassert_integer(ids.b)\nassert (ids.a % PRIME) < (ids.b % PRIME), \\\n    f'a = {ids.a % PRIME} is not less than b = {ids.b % PRIME}.'"
        .as_bytes();
        let mut vm = VirtualMachine::new(
            BigInt::new(Sign::Plus, vec![1, 0, 0, 0, 0, 0, 17, 134217728]),
            vec![(
                "range_check".to_string(),
                Box::new(RangeCheckBuiltinRunner::new(true, bigint!(8), 8)),
            )],
            false,
        );
        //Initialize memory segements
        for _ in 0..3 {
            vm.segments.add(&mut vm.memory, None);
        }

        //Initialize fp
        vm.run_context.fp = MaybeRelocatable::from((1, 3));

        //Insert ids.a into memory
        vm.memory
            .insert(
                &MaybeRelocatable::from((1, 1)),
                &MaybeRelocatable::from((1, 0)),
            )
            .unwrap();

        //Insert ids.b into memory
        vm.memory
            .insert(
                &MaybeRelocatable::from((1, 2)),
                &MaybeRelocatable::from(bigint!(2)),
            )
            .unwrap();

        //Create ids
        let mut ids = HashMap::<String, BigInt>::new();
        ids.insert(String::from("a"), bigint!(0));
        ids.insert(String::from("b"), bigint!(1));

        //Create references
        vm.references = HashMap::from([
            (
                0,
                HintReference {
                    register: Register::FP,
                    offset1: -2,
                    offset2: 0,
                    inner_dereference: false,
                    ap_tracking_data: None,
                },
            ),
            (
                1,
                HintReference {
                    register: Register::FP,
                    offset1: -1,
                    offset2: 0,
                    inner_dereference: false,
                    ap_tracking_data: None,
                },
            ),
        ]);
        //Execute the hint
        assert_eq!(
            execute_hint(&mut vm, hint_code, ids, &ApTracking::new()),
            Err(VirtualMachineError::ExpectedInteger(
                MaybeRelocatable::from((1, 1))
            ))
        );
    }

    #[test]
    fn run_assert_lt_felt_b_is_not_integer() {
        let hint_code =
        "from starkware.cairo.common.math_utils import assert_integer\nassert_integer(ids.a)\nassert_integer(ids.b)\nassert (ids.a % PRIME) < (ids.b % PRIME), \\\n    f'a = {ids.a % PRIME} is not less than b = {ids.b % PRIME}.'"
        .as_bytes();
        let mut vm = VirtualMachine::new(
            BigInt::new(Sign::Plus, vec![1, 0, 0, 0, 0, 0, 17, 134217728]),
            vec![(
                "range_check".to_string(),
                Box::new(RangeCheckBuiltinRunner::new(true, bigint!(8), 8)),
            )],
            false,
        );
        //Initialize memory segements
        for _ in 0..3 {
            vm.segments.add(&mut vm.memory, None);
        }

        //Initialize fp
        vm.run_context.fp = MaybeRelocatable::from((1, 3));

        //Insert ids.a into memory
        vm.memory
            .insert(
                &MaybeRelocatable::from((1, 1)),
                &MaybeRelocatable::from(bigint!(1)),
            )
            .unwrap();

        //Insert ids.b into memory
        vm.memory
            .insert(
                &MaybeRelocatable::from((1, 2)),
                &MaybeRelocatable::from((1, 0)),
            )
            .unwrap();

        //Create ids
        let mut ids = HashMap::<String, BigInt>::new();
        ids.insert(String::from("a"), bigint!(0));
        ids.insert(String::from("b"), bigint!(1));

        //Create references
        vm.references = HashMap::from([
            (
                0,
                HintReference {
                    register: Register::FP,
                    offset1: -2,
                    offset2: 0,
                    inner_dereference: false,
                    ap_tracking_data: None,
                },
            ),
            (
                1,
                HintReference {
                    register: Register::FP,
                    offset1: -1,
                    offset2: 0,
                    inner_dereference: false,
                    ap_tracking_data: None,
                },
            ),
        ]);
        //Execute the hint
        assert_eq!(
            execute_hint(&mut vm, hint_code, ids, &ApTracking::new()),
            Err(VirtualMachineError::ExpectedInteger(
                MaybeRelocatable::from((1, 2))
            ))
        );
    }

    #[test]
    fn run_assert_lt_felt_ok_failed_to_get_ids() {
        let hint_code =
        "from starkware.cairo.common.math_utils import assert_integer\nassert_integer(ids.a)\nassert_integer(ids.b)\nassert (ids.a % PRIME) < (ids.b % PRIME), \\\n    f'a = {ids.a % PRIME} is not less than b = {ids.b % PRIME}.'"
        .as_bytes();
        let mut vm = VirtualMachine::new(
            BigInt::new(Sign::Plus, vec![1, 0, 0, 0, 0, 0, 17, 134217728]),
            vec![(
                "range_check".to_string(),
                Box::new(RangeCheckBuiltinRunner::new(true, bigint!(8), 8)),
            )],
            false,
        );
        //Initialize memory segements
        for _ in 0..3 {
            vm.segments.add(&mut vm.memory, None);
        }

        //Initialize fp
        vm.run_context.fp = MaybeRelocatable::from((1, 3));

        //Insert ids.a into memory
        vm.memory
            .insert(
                &MaybeRelocatable::from((1, 1)),
                &MaybeRelocatable::from(bigint!(1)),
            )
            .unwrap();

        //Skip insert ids.b into memory
        // vm.memory
        //     .insert(
        //         &MaybeRelocatable::from((1, 2)),
        //         &MaybeRelocatable::from(bigint!(2)),
        //     )
        //     .unwrap();

        //Create incorrects ids
        let mut ids = HashMap::<String, BigInt>::new();
        ids.insert(String::from("a"), bigint!(0));
        ids.insert(String::from("b"), bigint!(1));

        //Create references
        vm.references = HashMap::from([
            (
                0,
                HintReference {
                    register: Register::FP,
                    offset1: -2,
                    offset2: 0,
                    inner_dereference: false,
                    ap_tracking_data: None,
                },
            ),
            (
                1,
                HintReference {
                    register: Register::FP,
                    offset1: -1,
                    offset2: 0,
                    inner_dereference: false,
                    ap_tracking_data: None,
                },
            ),
        ]);
        //Execute the hint
        assert_eq!(
            execute_hint(&mut vm, hint_code, ids, &ApTracking::new()),
            Err(VirtualMachineError::FailedToGetIds)
        );
    }
}<|MERGE_RESOLUTION|>--- conflicted
+++ resolved
@@ -6,15 +6,10 @@
 use crate::types::instruction::Register;
 use crate::vm::errors::vm_errors::VirtualMachineError;
 use crate::vm::hints::hint_utils::{
-<<<<<<< HEAD
-    add_segment, assert_250_bit, assert_le_felt, assert_nn, assert_not_equal, assert_not_zero,
-    exit_scope, is_le_felt, is_nn, is_nn_out_of_range, is_positive, memcpy_continue_copying,
-    memcpy_enter_scope, split_int, split_int_assert_range, sqrt, unsigned_div_rem,
-=======
     add_segment, assert_250_bit, assert_le_felt, assert_lt_felt, assert_nn, assert_not_equal,
-    assert_not_zero, is_le_felt, is_nn, is_nn_out_of_range, is_positive, signed_div_rem,
-    split_felt, split_int, split_int_assert_range, sqrt, unsigned_div_rem,
->>>>>>> 2190ab4b
+    assert_not_zero, exit_scope, is_le_felt, is_nn, is_nn_out_of_range, is_positive,
+    memcpy_continue_copying, memcpy_enter_scope, signed_div_rem, split_felt, split_int,
+    split_int_assert_range, sqrt, unsigned_div_rem,
 };
 use crate::vm::vm_core::VirtualMachine;
 
@@ -57,20 +52,15 @@
         Ok("from starkware.python.math_utils import isqrt\nvalue = ids.value % PRIME\nassert value < 2 ** 250, f\"value={value} is outside of the range [0, 2**250).\"\nassert 2 ** 250 < PRIME\nids.root = isqrt(value)"
         ) => sqrt(vm, ids, None),
         Ok("from starkware.cairo.common.math_utils import assert_integer\nassert_integer(ids.value)\nassert ids.value % PRIME != 0, f'assert_not_zero failed: {ids.value} = 0.'"
-<<<<<<< HEAD
-        ) => assert_not_zero(vm, ids),
-        Ok("from starkware.cairo.common.math_utils import assert_integer\nassert_integer(ids.div)\nassert 0 < ids.div <= PRIME // range_check_builtin.bound, \\\n    f'div={hex(ids.div)} is out of the valid range.'\nids.q, ids.r = divmod(ids.value, ids.div)") => unsigned_div_rem(vm, ids),
+        ) => assert_not_zero(vm, ids, None),
         Ok("vm_exit_scope()") => exit_scope(vm),
-        Ok("vm_enter_scope({'n': ids.len})") => memcpy_enter_scope(vm, ids),
-        Ok("n -= 1\nids.continue_copying = 1 if n > 0 else 0") => memcpy_continue_copying(vm, ids),
-=======
-        ) => assert_not_zero(vm, ids, None),
+        Ok("vm_enter_scope({'n': ids.len})") => memcpy_enter_scope(vm, ids, Some(ap_tracking)),
+        Ok("n -= 1\nids.continue_copying = 1 if n > 0 else 0") => memcpy_continue_copying(vm, ids, Some(ap_tracking)),
         Ok("from starkware.cairo.common.math_utils import assert_integer\nassert ids.MAX_HIGH < 2**128 and ids.MAX_LOW < 2**128\nassert PRIME - 1 == ids.MAX_HIGH * 2**128 + ids.MAX_LOW\nassert_integer(ids.value)\nids.low = ids.value & ((1 << 128) - 1)\nids.high = ids.value >> 128"
         ) => split_felt(vm, ids, None),
         Ok("from starkware.cairo.common.math_utils import assert_integer\nassert_integer(ids.div)\nassert 0 < ids.div <= PRIME // range_check_builtin.bound, \\\n    f'div={hex(ids.div)} is out of the valid range.'\nids.q, ids.r = divmod(ids.value, ids.div)") => unsigned_div_rem(vm, ids, None),
         Ok("from starkware.cairo.common.math_utils import as_int, assert_integer\n\nassert_integer(ids.div)\nassert 0 < ids.div <= PRIME // range_check_builtin.bound, \\\n    f'div={hex(ids.div)} is out of the valid range.'\n\nassert_integer(ids.bound)\nassert ids.bound <= range_check_builtin.bound // 2, \\\n    f'bound={hex(ids.bound)} is out of the valid range.'\n\nint_value = as_int(ids.value, PRIME)\nq, ids.r = divmod(int_value, ids.div)\n\nassert -ids.bound <= q < ids.bound, \\\n    f'{int_value} / {ids.div} = {q} is out of the range [{-ids.bound}, {ids.bound}).'\n\nids.biased_q = q + ids.bound") => signed_div_rem(vm, ids, None),
         Ok("from starkware.cairo.common.math_utils import assert_integer\nassert_integer(ids.a)\nassert_integer(ids.b)\nassert (ids.a % PRIME) < (ids.b % PRIME), \\\n    f'a = {ids.a % PRIME} is not less than b = {ids.b % PRIME}.'") => assert_lt_felt(vm, ids, None),
->>>>>>> 2190ab4b
         Ok(hint_code) => Err(VirtualMachineError::UnknownHint(String::from(hint_code))),
         Err(_) => Err(VirtualMachineError::InvalidHintEncoding(
             vm.run_context.pc.clone(),
