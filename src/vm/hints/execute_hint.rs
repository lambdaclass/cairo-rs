use std::collections::HashMap;

use num_bigint::BigInt;

use crate::serde::deserialize_program::ApTracking;
use crate::types::instruction::Register;
use crate::vm::errors::vm_errors::VirtualMachineError;
use crate::vm::hints::dict_hint_utils::{
    default_dict_new, dict_new, dict_read, dict_update, dict_write,
};
use crate::vm::hints::hint_utils::{
    add_segment, assert_250_bit, assert_le_felt, assert_lt_felt, assert_nn, assert_not_equal,
    assert_not_zero, exit_scope, is_le_felt, is_nn, is_nn_out_of_range, is_positive,
    memcpy_continue_copying, memcpy_enter_scope, signed_div_rem, split_felt, split_int,
    split_int_assert_range, sqrt, unsigned_div_rem,
};
<<<<<<< HEAD
use crate::vm::hints::memset_utils::{memset_continue_loop, memset_enter_scope};
=======
use crate::vm::hints::pow_utils::pow;
>>>>>>> 78638b1f
use crate::vm::vm_core::VirtualMachine;

#[derive(Debug, PartialEq, Clone)]
pub struct HintReference {
    pub register: Register,
    pub offset1: i32,
    pub offset2: i32,
    pub inner_dereference: bool,
    pub ap_tracking_data: Option<ApTracking>,
}

pub fn execute_hint(
    vm: &mut VirtualMachine,
    hint_code: &[u8],
    ids: HashMap<String, BigInt>,
    ap_tracking: &ApTracking,
) -> Result<(), VirtualMachineError> {
    match std::str::from_utf8(hint_code) {
        Ok("memory[ap] = segments.add()") => add_segment(vm),
        Ok("memory[ap] = 0 if 0 <= (ids.a % PRIME) < range_check_builtin.bound else 1") => is_nn(vm, ids, None),
        Ok("memory[ap] = 0 if 0 <= ((-ids.a - 1) % PRIME) < range_check_builtin.bound else 1") => {
            is_nn_out_of_range(vm, ids, None)
        }
        Ok("memory[ap] = 0 if (ids.a % PRIME) <= (ids.b % PRIME) else 1") => is_le_felt(vm, ids, None),
        Ok("from starkware.cairo.common.math_utils import assert_integer\nassert_integer(ids.a)\nassert_integer(ids.b)\na = ids.a % PRIME\nb = ids.b % PRIME\nassert a <= b, f'a = {a} is not less than or equal to b = {b}.'\n\nids.small_inputs = int(\n    a < range_check_builtin.bound and (b - a) < range_check_builtin.bound)",
        ) => assert_le_felt(vm, ids, None),
        Ok("from starkware.cairo.common.math_utils import as_int\n\n# Correctness check.\nvalue = as_int(ids.value, PRIME) % PRIME\nassert value < ids.UPPER_BOUND, f'{value} is outside of the range [0, 2**250).'\n\n# Calculation for the assertion.\nids.high, ids.low = divmod(ids.value, ids.SHIFT)",
        ) => assert_250_bit(vm, ids, None),
        Ok("from starkware.cairo.common.math_utils import is_positive\nids.is_positive = 1 if is_positive(\n    value=ids.value, prime=PRIME, rc_bound=range_check_builtin.bound) else 0"
        ) => is_positive(vm, ids, Some(ap_tracking)),
        Ok("assert ids.value == 0, 'split_int(): value is out of range.'"
        ) => split_int_assert_range(vm, ids, None),
        Ok("memory[ids.output] = res = (int(ids.value) % PRIME) % ids.base\nassert res < ids.bound, f'split_int(): Limb {res} is out of range.'"
        ) => split_int(vm, ids, None),
        Ok("from starkware.cairo.lang.vm.relocatable import RelocatableValue\nboth_ints = isinstance(ids.a, int) and isinstance(ids.b, int)\nboth_relocatable = (\n    isinstance(ids.a, RelocatableValue) and isinstance(ids.b, RelocatableValue) and\n    ids.a.segment_index == ids.b.segment_index)\nassert both_ints or both_relocatable, \\\n    f'assert_not_equal failed: non-comparable values: {ids.a}, {ids.b}.'\nassert (ids.a - ids.b) % PRIME != 0, f'assert_not_equal failed: {ids.a} = {ids.b}.'"
        ) => assert_not_equal(vm, ids, None),
        Ok("from starkware.cairo.common.math_utils import assert_integer\nassert_integer(ids.a)\nassert 0 <= ids.a % PRIME < range_check_builtin.bound, f'a = {ids.a} is out of range.'"
        ) => assert_nn(vm, ids, None),
        Ok("from starkware.python.math_utils import isqrt\nvalue = ids.value % PRIME\nassert value < 2 ** 250, f\"value={value} is outside of the range [0, 2**250).\"\nassert 2 ** 250 < PRIME\nids.root = isqrt(value)"
        ) => sqrt(vm, ids, None),
        Ok("from starkware.cairo.common.math_utils import assert_integer\nassert_integer(ids.value)\nassert ids.value % PRIME != 0, f'assert_not_zero failed: {ids.value} = 0.'"
        ) => assert_not_zero(vm, ids, None),
        Ok("vm_exit_scope()") => exit_scope(vm),
        Ok("vm_enter_scope({'n': ids.len})") => memcpy_enter_scope(vm, ids, Some(ap_tracking)),
<<<<<<< HEAD
        Ok("vm_enter_scope({'n': ids.n})") => memset_enter_scope(vm, ids, Some(ap_tracking)),
        Ok("n -= 1\nids.continue_copying = 1 if n > 0 else 0") => memcpy_continue_copying(vm, ids, Some(ap_tracking)),
        Ok("n -= 1\nids.continue_loop = 1 if n > 0 else 0") => memset_continue_loop(vm, ids, Some(ap_tracking)),
=======
        Ok("n -= 1\nids.continue_copying = 1 if n > 0 else 0") => memcpy_continue_copying(vm, ids, Some(ap_tracking)),
>>>>>>> 78638b1f
        Ok("from starkware.cairo.common.math_utils import assert_integer\nassert ids.MAX_HIGH < 2**128 and ids.MAX_LOW < 2**128\nassert PRIME - 1 == ids.MAX_HIGH * 2**128 + ids.MAX_LOW\nassert_integer(ids.value)\nids.low = ids.value & ((1 << 128) - 1)\nids.high = ids.value >> 128"
        ) => split_felt(vm, ids, None),
        Ok("from starkware.cairo.common.math_utils import assert_integer\nassert_integer(ids.div)\nassert 0 < ids.div <= PRIME // range_check_builtin.bound, \\\n    f'div={hex(ids.div)} is out of the valid range.'\nids.q, ids.r = divmod(ids.value, ids.div)") => unsigned_div_rem(vm, ids, None),
        Ok("from starkware.cairo.common.math_utils import as_int, assert_integer\n\nassert_integer(ids.div)\nassert 0 < ids.div <= PRIME // range_check_builtin.bound, \\\n    f'div={hex(ids.div)} is out of the valid range.'\n\nassert_integer(ids.bound)\nassert ids.bound <= range_check_builtin.bound // 2, \\\n    f'bound={hex(ids.bound)} is out of the valid range.'\n\nint_value = as_int(ids.value, PRIME)\nq, ids.r = divmod(int_value, ids.div)\n\nassert -ids.bound <= q < ids.bound, \\\n    f'{int_value} / {ids.div} = {q} is out of the range [{-ids.bound}, {ids.bound}).'\n\nids.biased_q = q + ids.bound") => signed_div_rem(vm, ids, None),
        Ok("from starkware.cairo.common.math_utils import assert_integer\nassert_integer(ids.a)\nassert_integer(ids.b)\nassert (ids.a % PRIME) < (ids.b % PRIME), \\\n    f'a = {ids.a % PRIME} is not less than b = {ids.b % PRIME}.'") => assert_lt_felt(vm, ids, None),
        Ok("ids.locs.bit = (ids.prev_locs.exp % PRIME) & 1") => pow(vm, ids, Some(ap_tracking)),
        Ok("if '__dict_manager' not in globals():\n    from starkware.cairo.common.dict import DictManager\n    __dict_manager = DictManager()\n\nmemory[ap] = __dict_manager.new_dict(segments, initial_dict)\ndel initial_dict"
        ) => dict_new(vm),
        Ok("dict_tracker = __dict_manager.get_tracker(ids.dict_ptr)\ndict_tracker.current_ptr += ids.DictAccess.SIZE\nids.value = dict_tracker.data[ids.key]"
        ) => dict_read(vm, ids, None),
        Ok("dict_tracker = __dict_manager.get_tracker(ids.dict_ptr)\ndict_tracker.current_ptr += ids.DictAccess.SIZE\nids.dict_ptr.prev_value = dict_tracker.data[ids.key]\ndict_tracker.data[ids.key] = ids.new_value"
        ) => dict_write(vm, ids, None),
        Ok("if '__dict_manager' not in globals():\n    from starkware.cairo.common.dict import DictManager\n    __dict_manager = DictManager()\n\nmemory[ap] = __dict_manager.new_default_dict(segments, ids.default_value)"
        ) => default_dict_new(vm, ids, None),
        Ok("# Verify dict pointer and prev value.\ndict_tracker = __dict_manager.get_tracker(ids.dict_ptr)\ncurrent_value = dict_tracker.data[ids.key]\nassert current_value == ids.prev_value, \\\n    f'Wrong previous value in dict. Got {ids.prev_value}, expected {current_value}.'\n\n# Update value.\ndict_tracker.data[ids.key] = ids.new_value\ndict_tracker.current_ptr += ids.DictAccess.SIZE"
        ) => dict_update(vm, ids, None),
        Ok(hint_code) => Err(VirtualMachineError::UnknownHint(String::from(hint_code))),
        Err(_) => Err(VirtualMachineError::InvalidHintEncoding(
            vm.run_context.pc.clone(),
        )),
    }
}
#[cfg(test)]
mod tests {
    use std::ops::Shl;

    use crate::bigint_str;
    use crate::math_utils::as_int;
    use crate::relocatable;
    use crate::types::exec_scope::PyValueType;
    use crate::types::relocatable::MaybeRelocatable;
    use crate::types::relocatable::Relocatable;
    use crate::vm::errors::{exec_scope_errors::ExecScopeError, memory_errors::MemoryError};
    use crate::{bigint, vm::runners::builtin_runner::RangeCheckBuiltinRunner};
    use num_bigint::{BigInt, Sign};
    use num_traits::FromPrimitive;

    use super::*;

    #[test]
    fn run_alloc_hint_empty_memory() {
        let hint_code = "memory[ap] = segments.add()".as_bytes();
        let mut vm = VirtualMachine::new(
            BigInt::new(Sign::Plus, vec![1, 0, 0, 0, 0, 0, 17, 134217728]),
            //ap value is (0,0)
            Vec::new(),
            false,
        );
        //ids and references are not needed for this test
        execute_hint(&mut vm, hint_code, HashMap::new(), &ApTracking::new())
            .expect("Error while executing hint");
        //first new segment is added
        assert_eq!(vm.segments.num_segments, 1);
        //new segment base (0,0) is inserted into ap (0,0)
        assert_eq!(
            vm.memory.get(&MaybeRelocatable::from((0, 0))),
            Ok(Some(&MaybeRelocatable::from((0, 0))))
        );
    }

    #[test]
    fn run_alloc_hint_preset_memory() {
        let hint_code = "memory[ap] = segments.add()".as_bytes();
        let mut vm = VirtualMachine::new(
            BigInt::new(Sign::Plus, vec![1, 0, 0, 0, 0, 0, 17, 134217728]),
            Vec::new(),
            false,
        );
        //Add 3 segments to the memory
        for _ in 0..3 {
            vm.segments.add(&mut vm.memory, None);
        }
        vm.run_context.ap = MaybeRelocatable::from((2, 6));
        //ids and references are not needed for this test
        execute_hint(&mut vm, hint_code, HashMap::new(), &ApTracking::new())
            .expect("Error while executing hint");
        //Segment N°4 is added
        assert_eq!(vm.segments.num_segments, 4);
        //new segment base (3,0) is inserted into ap (2,6)
        assert_eq!(
            vm.memory.get(&MaybeRelocatable::from((2, 6))),
            Ok(Some(&MaybeRelocatable::from((3, 0))))
        );
    }

    #[test]
    fn run_alloc_hint_ap_is_not_empty() {
        let hint_code = "memory[ap] = segments.add()".as_bytes();
        let mut vm = VirtualMachine::new(
            BigInt::new(Sign::Plus, vec![1, 0, 0, 0, 0, 0, 17, 134217728]),
            Vec::new(),
            false,
        );
        //Add 3 segments to the memory
        for _ in 0..3 {
            vm.segments.add(&mut vm.memory, None);
        }
        vm.run_context.ap = MaybeRelocatable::from((2, 6));
        //Insert something into ap
        vm.memory
            .insert(
                &MaybeRelocatable::from((2, 6)),
                &MaybeRelocatable::from((2, 6)),
            )
            .unwrap();
        //ids and references are not needed for this test
        assert_eq!(
            execute_hint(&mut vm, hint_code, HashMap::new(), &ApTracking::new()),
            Err(VirtualMachineError::MemoryError(
                MemoryError::InconsistentMemory(
                    MaybeRelocatable::from((2, 6)),
                    MaybeRelocatable::from((2, 6)),
                    MaybeRelocatable::from((3, 0))
                )
            ))
        );
    }

    #[test]
    fn run_unknown_hint() {
        let hint_code = "random_invalid_code".as_bytes();
        let mut vm = VirtualMachine::new(
            BigInt::new(Sign::Plus, vec![1, 0, 0, 0, 0, 0, 17, 134217728]),
            Vec::new(),
            false,
        );

        assert_eq!(
            execute_hint(&mut vm, hint_code, HashMap::new(), &ApTracking::new()),
            Err(VirtualMachineError::UnknownHint(
                String::from_utf8(hint_code.to_vec()).unwrap()
            ))
        );
    }

    #[test]
    fn run_is_nn_hint_false() {
        let hint_code =
            "memory[ap] = 0 if 0 <= (ids.a % PRIME) < range_check_builtin.bound else 1".as_bytes();
        let mut vm = VirtualMachine::new(
            BigInt::new(Sign::Plus, vec![1, 0, 0, 0, 0, 0, 17, 134217728]),
            vec![(
                "range_check".to_string(),
                Box::new(RangeCheckBuiltinRunner::new(true, bigint!(8), 8)),
            )],
            false,
        );
        for _ in 0..2 {
            vm.segments.add(&mut vm.memory, None);
        }
        //Initialize ap, fp
        vm.run_context.ap = MaybeRelocatable::from((1, 0));
        vm.run_context.fp = MaybeRelocatable::from((0, 1));
        //Insert ids into memory
        vm.memory
            .insert(
                &MaybeRelocatable::from((0, 0)),
                &MaybeRelocatable::from(bigint!(-1)),
            )
            .unwrap();
        //Create ids
        let mut ids = HashMap::<String, BigInt>::new();
        ids.insert(String::from("a"), bigint!(0));
        //Create references
        vm.references = HashMap::from([(
            0,
            HintReference {
                register: Register::FP,
                offset1: -1,
                offset2: 0,
                inner_dereference: false,
                ap_tracking_data: None,
            },
        )]);
        //Execute the hint
        execute_hint(&mut vm, hint_code, ids, &ApTracking::new())
            .expect("Error while executing hint");
        //Check that ap now contains false (0)
        assert_eq!(
            vm.memory.get(&MaybeRelocatable::from((1, 0))),
            Ok(Some(&MaybeRelocatable::from(bigint!(1))))
        );
    }

    #[test]
    fn run_is_nn_hint_true() {
        let hint_code =
            "memory[ap] = 0 if 0 <= (ids.a % PRIME) < range_check_builtin.bound else 1".as_bytes();
        let mut vm = VirtualMachine::new(
            BigInt::new(Sign::Plus, vec![1, 0, 0, 0, 0, 0, 17, 134217728]),
            vec![(
                "range_check".to_string(),
                Box::new(RangeCheckBuiltinRunner::new(true, bigint!(8), 8)),
            )],
            false,
        );
        for _ in 0..2 {
            vm.segments.add(&mut vm.memory, None);
        }
        //Initialize ap, fp
        vm.run_context.ap = MaybeRelocatable::from((1, 0));
        vm.run_context.fp = MaybeRelocatable::from((0, 1));
        //Insert ids into memory
        vm.memory
            .insert(
                &MaybeRelocatable::from((0, 0)),
                &MaybeRelocatable::from(bigint!(1)),
            )
            .unwrap();
        //Create ids
        let mut ids = HashMap::<String, BigInt>::new();
        ids.insert(String::from("a"), bigint!(0));
        //Create references
        vm.references = HashMap::from([(
            0,
            HintReference {
                register: Register::FP,
                offset1: -1,
                offset2: 0,
                inner_dereference: false,
                ap_tracking_data: None,
            },
        )]);
        //Execute the hint
        execute_hint(&mut vm, hint_code, ids, &ApTracking::new())
            .expect("Error while executing hint");
        //Check that ap now contains true (1)
        assert_eq!(
            vm.memory.get(&MaybeRelocatable::from((1, 0))),
            Ok(Some(&MaybeRelocatable::from(bigint!(0))))
        );
    }

    #[test]
    //This test contemplates the case when the number itself is negative, but it is within the range (-prime, -range_check_bound)
    //Making the comparison return 1 (true)
    fn run_is_nn_hint_true_border_case() {
        let hint_code =
            "memory[ap] = 0 if 0 <= (ids.a % PRIME) < range_check_builtin.bound else 1".as_bytes();
        let mut vm = VirtualMachine::new(
            BigInt::new(Sign::Plus, vec![1, 0, 0, 0, 0, 0, 17, 134217728]),
            vec![(
                "range_check".to_string(),
                Box::new(RangeCheckBuiltinRunner::new(true, bigint!(8), 8)),
            )],
            false,
        );
        for _ in 0..2 {
            vm.segments.add(&mut vm.memory, None);
        }
        //Initialize ap, fp
        vm.run_context.ap = MaybeRelocatable::from((1, 0));
        vm.run_context.fp = MaybeRelocatable::from((0, 1));
        //Insert ids into memory
        vm.memory
            .insert(
                &MaybeRelocatable::from((0, 0)),
                //(-prime) + 1
                &MaybeRelocatable::from(
                    BigInt::new(Sign::Minus, vec![1, 0, 0, 0, 0, 0, 17, 134217728]) + bigint!(1),
                ),
            )
            .unwrap();
        //Create ids
        let mut ids = HashMap::<String, BigInt>::new();
        ids.insert(String::from("a"), bigint!(0));
        //Create references
        vm.references = HashMap::from([(
            0,
            HintReference {
                register: Register::FP,
                offset1: -1,
                offset2: 0,
                inner_dereference: false,
                ap_tracking_data: None,
            },
        )]);
        //Execute the hint
        execute_hint(&mut vm, hint_code, ids, &ApTracking::new())
            .expect("Error while executing hint");
        //Check that ap now contains true (1)
        assert_eq!(
            vm.memory.get(&MaybeRelocatable::from((1, 0))),
            Ok(Some(&MaybeRelocatable::from(bigint!(0))))
        );
    }

    #[test]
    fn run_invalid_encoding_hint() {
        let hint_code = [0x80];
        let mut vm = VirtualMachine::new(
            BigInt::new(Sign::Plus, vec![1, 0, 0, 0, 0, 0, 17, 134217728]),
            Vec::new(),
            false,
        );
        assert_eq!(
            execute_hint(&mut vm, &hint_code, HashMap::new(), &ApTracking::new()),
            Err(VirtualMachineError::InvalidHintEncoding(vm.run_context.pc))
        );
    }

    #[test]
    fn run_is_nn_hint_no_range_check_builtin() {
        let hint_code =
            "memory[ap] = 0 if 0 <= (ids.a % PRIME) < range_check_builtin.bound else 1".as_bytes();
        let mut vm = VirtualMachine::new(
            BigInt::new(Sign::Plus, vec![1, 0, 0, 0, 0, 0, 17, 134217728]),
            Vec::new(),
            false,
        );
        for _ in 0..2 {
            vm.segments.add(&mut vm.memory, None);
        }
        //Initialize ap, fp
        vm.run_context.ap = MaybeRelocatable::from((1, 0));
        vm.run_context.fp = MaybeRelocatable::from((0, 1));
        //Insert ids into memory
        vm.memory
            .insert(
                &MaybeRelocatable::from((0, 0)),
                &MaybeRelocatable::from(bigint!(1)),
            )
            .unwrap();
        //Create ids
        let mut ids = HashMap::<String, BigInt>::new();
        ids.insert(String::from("a"), bigint!(0));
        //Create references
        vm.references = HashMap::from([(
            0,
            HintReference {
                register: Register::FP,
                offset1: -1,
                offset2: 0,
                inner_dereference: false,
                ap_tracking_data: None,
            },
        )]);
        //Execute the hint
        assert_eq!(
            execute_hint(&mut vm, &hint_code, ids, &ApTracking::new()),
            Err(VirtualMachineError::NoRangeCheckBuiltin)
        );
    }

    #[test]
    fn run_is_nn_hint_incorrect_ids() {
        let hint_code =
            "memory[ap] = 0 if 0 <= (ids.a % PRIME) < range_check_builtin.bound else 1".as_bytes();
        let mut vm = VirtualMachine::new(
            BigInt::new(Sign::Plus, vec![1, 0, 0, 0, 0, 0, 17, 134217728]),
            vec![(
                "range_check".to_string(),
                Box::new(RangeCheckBuiltinRunner::new(true, bigint!(8), 8)),
            )],
            false,
        );
        for _ in 0..2 {
            vm.segments.add(&mut vm.memory, None);
        }
        //Initialize ap
        vm.run_context.ap = MaybeRelocatable::from((1, 0));
        //Create ids
        let mut ids = HashMap::<String, BigInt>::new();
        ids.insert(String::from("b"), bigint!(0));
        //Execute the hint
        assert_eq!(
            execute_hint(&mut vm, hint_code, ids, &ApTracking::new()),
            Err(VirtualMachineError::IncorrectIds(
                vec![String::from("a")],
                vec![String::from("b")]
            ))
        );
    }

    #[test]
    fn run_is_nn_hint_cant_get_ids_from_memory() {
        let hint_code =
            "memory[ap] = 0 if 0 <= (ids.a % PRIME) < range_check_builtin.bound else 1".as_bytes();
        let mut vm = VirtualMachine::new(
            BigInt::new(Sign::Plus, vec![1, 0, 0, 0, 0, 0, 17, 134217728]),
            vec![(
                "range_check".to_string(),
                Box::new(RangeCheckBuiltinRunner::new(true, bigint!(8), 8)),
            )],
            false,
        );
        for _ in 0..2 {
            vm.segments.add(&mut vm.memory, None);
        }
        //Initialize ap, fp
        vm.run_context.ap = MaybeRelocatable::from((1, 0));
        vm.run_context.fp = MaybeRelocatable::from((0, 1));
        //Dont insert ids into memory
        //Create ids
        let mut ids = HashMap::<String, BigInt>::new();
        ids.insert(String::from("a"), bigint!(0));
        //Create references
        vm.references = HashMap::from([(
            0,
            HintReference {
                register: Register::FP,
                offset1: -1,
                offset2: 0,
                inner_dereference: false,
                ap_tracking_data: None,
            },
        )]);
        //Execute the hint
        assert_eq!(
            execute_hint(&mut vm, hint_code, ids, &ApTracking::new()),
            Err(VirtualMachineError::MemoryGet(MaybeRelocatable::from((
                0, 0
            ))))
        );
    }

    #[test]
    fn run_is_nn_hint_ids_are_relocatable_values() {
        let hint_code =
            "memory[ap] = 0 if 0 <= (ids.a % PRIME) < range_check_builtin.bound else 1".as_bytes();
        let mut vm = VirtualMachine::new(
            BigInt::new(Sign::Plus, vec![1, 0, 0, 0, 0, 0, 17, 134217728]),
            vec![(
                "range_check".to_string(),
                Box::new(RangeCheckBuiltinRunner::new(true, bigint!(8), 8)),
            )],
            false,
        );
        for _ in 0..2 {
            vm.segments.add(&mut vm.memory, None);
        }
        //Initialize ap, fp
        vm.run_context.ap = MaybeRelocatable::from((1, 0));
        vm.run_context.fp = MaybeRelocatable::from((0, 1));
        //Insert ids into memory
        vm.memory
            .insert(
                &MaybeRelocatable::from((0, 0)),
                &MaybeRelocatable::from((2, 3)),
            )
            .unwrap();
        //Create ids
        let mut ids = HashMap::<String, BigInt>::new();
        ids.insert(String::from("a"), bigint!(0));
        //Create references
        vm.references = HashMap::from([(
            0,
            HintReference {
                register: Register::FP,
                offset1: -1,
                offset2: 0,
                inner_dereference: false,
                ap_tracking_data: None,
            },
        )]);
        //Execute the hint
        assert_eq!(
            execute_hint(&mut vm, hint_code, ids, &ApTracking::new()),
            Err(VirtualMachineError::ExpectedInteger(
                MaybeRelocatable::from((0, 0))
            ))
        );
    }

    #[test]
    fn run_assert_le_felt_valid() {
        let hint_code = "from starkware.cairo.common.math_utils import assert_integer\nassert_integer(ids.a)\nassert_integer(ids.b)\na = ids.a % PRIME\nb = ids.b % PRIME\nassert a <= b, f'a = {a} is not less than or equal to b = {b}.'\n\nids.small_inputs = int(\n    a < range_check_builtin.bound and (b - a) < range_check_builtin.bound)"
            .as_bytes();
        let mut vm = VirtualMachine::new(
            BigInt::new(Sign::Plus, vec![1, 0, 0, 0, 0, 0, 17, 134217728]),
            vec![(
                "range_check".to_string(),
                Box::new(RangeCheckBuiltinRunner::new(true, bigint!(8), 8)),
            )],
            false,
        );
        for _ in 0..2 {
            vm.segments.add(&mut vm.memory, None);
        }
        //Initialize fp
        vm.run_context.fp = MaybeRelocatable::from((0, 4));
        //Insert ids into memory
        //ids.a
        vm.memory
            .insert(
                &MaybeRelocatable::from((0, 0)),
                &MaybeRelocatable::from(bigint!(1)),
            )
            .unwrap();
        //ids.b
        vm.memory
            .insert(
                &MaybeRelocatable::from((0, 1)),
                &MaybeRelocatable::from(bigint!(2)),
            )
            .unwrap();
        //create memory gap, so ids.small_inputs contains None
        vm.memory
            .insert(
                &MaybeRelocatable::from((0, 3)),
                &MaybeRelocatable::from(bigint!(4)),
            )
            .unwrap();
        //Create ids
        let mut ids = HashMap::<String, BigInt>::new();
        ids.insert(String::from("a"), bigint!(0));
        ids.insert(String::from("b"), bigint!(1));
        ids.insert(String::from("small_inputs"), bigint!(2));
        //Create references
        vm.references = HashMap::from([
            (
                0,
                HintReference {
                    register: Register::FP,
                    offset1: -4,
                    offset2: 0,
                    inner_dereference: false,
                    ap_tracking_data: None,
                },
            ),
            (
                1,
                HintReference {
                    register: Register::FP,
                    offset1: -3,
                    offset2: 0,
                    inner_dereference: false,
                    ap_tracking_data: None,
                },
            ),
            (
                2,
                HintReference {
                    register: Register::FP,
                    offset1: -2,
                    offset2: 0,
                    inner_dereference: false,
                    ap_tracking_data: None,
                },
            ),
        ]);
        //Execute the hint
        assert_eq!(
            execute_hint(&mut vm, hint_code, ids, &ApTracking::new()),
            Ok(())
        );
        //Hint would return an error if the assertion fails
    }

    #[test]
    fn is_le_felt_hint_true() {
        let hint_code = "memory[ap] = 0 if (ids.a % PRIME) <= (ids.b % PRIME) else 1".as_bytes();
        let mut vm = VirtualMachine::new(
            BigInt::new(Sign::Plus, vec![1, 0, 0, 0, 0, 0, 17, 134217728]),
            vec![(
                "range_check".to_string(),
                Box::new(RangeCheckBuiltinRunner::new(true, bigint!(8), 8)),
            )],
            false,
        );
        for _ in 0..2 {
            vm.segments.add(&mut vm.memory, None);
        }
        //Initialize fp
        vm.run_context.ap = MaybeRelocatable::from((1, 0));
        vm.run_context.fp = MaybeRelocatable::from((0, 2));
        //Insert ids into memory
        //ids.a
        vm.memory
            .insert(
                &MaybeRelocatable::from((0, 0)),
                &MaybeRelocatable::from(bigint!(1)),
            )
            .expect("Unexpected memory insert fail");
        //ids.b
        vm.memory
            .insert(
                &MaybeRelocatable::from((0, 1)),
                &MaybeRelocatable::from(bigint!(2)),
            )
            .expect("Unexpected memory insert fail");
        //Create ids
        let mut ids = HashMap::<String, BigInt>::new();
        ids.insert(String::from("a"), bigint!(0));
        ids.insert(String::from("b"), bigint!(1));
        //Create references
        vm.references = HashMap::from([
            (
                0,
                HintReference {
                    register: Register::FP,
                    offset1: -2,
                    offset2: 0,
                    inner_dereference: false,
                    ap_tracking_data: None,
                },
            ),
            (
                1,
                HintReference {
                    register: Register::FP,
                    offset1: -1,
                    offset2: 0,
                    inner_dereference: false,
                    ap_tracking_data: None,
                },
            ),
        ]);
        //Execute the hint
        assert!(execute_hint(&mut vm, hint_code, ids, &ApTracking::new()).is_ok());
    }

    #[test]
    fn run_is_le_felt_hint_no_range_check_builtin() {
        let hint_code = "memory[ap] = 0 if (ids.a % PRIME) <= (ids.b % PRIME) else 1".as_bytes();
        let mut vm = VirtualMachine::new(
            BigInt::new(Sign::Plus, vec![1, 0, 0, 0, 0, 0, 17, 134217728]),
            Vec::new(),
            false,
        );
        for _ in 0..2 {
            vm.segments.add(&mut vm.memory, None);
        }

        vm.run_context.ap = MaybeRelocatable::from((1, 0));
        vm.run_context.fp = MaybeRelocatable::from((0, 2));

        vm.memory
            .insert(
                &MaybeRelocatable::from((0, 0)),
                &MaybeRelocatable::from(bigint!(1)),
            )
            .expect("Unexpected memroy insert fail");
        vm.memory
            .insert(
                &MaybeRelocatable::from((0, 1)),
                &MaybeRelocatable::from(bigint!(2)),
            )
            .expect("Unexpected memroy insert fail");

        let mut ids = HashMap::<String, BigInt>::new();
        ids.insert(String::from("a"), bigint!(0));
        ids.insert(String::from("b"), bigint!(1));

        //Create references
        vm.references = HashMap::from([
            (
                0,
                HintReference {
                    register: Register::FP,
                    offset1: -2,
                    offset2: 0,
                    inner_dereference: false,
                    ap_tracking_data: None,
                },
            ),
            (
                1,
                HintReference {
                    register: Register::FP,
                    offset1: -1,
                    offset2: 0,
                    inner_dereference: false,
                    ap_tracking_data: None,
                },
            ),
        ]);

        //Execute the hint
        assert_eq!(
            execute_hint(&mut vm, &hint_code, ids, &ApTracking::new()),
            Err(VirtualMachineError::NoRangeCheckBuiltin)
        );
    }

    #[test]
    fn run_is_le_felt_hint_inconsistent_memory() {
        let hint_code = "memory[ap] = 0 if (ids.a % PRIME) <= (ids.b % PRIME) else 1".as_bytes();
        let mut vm = VirtualMachine::new(
            BigInt::new(Sign::Plus, vec![1, 0, 0, 0, 0, 0, 17, 134217728]),
            vec![(
                "range_check".to_string(),
                Box::new(RangeCheckBuiltinRunner::new(true, bigint!(8), 8)),
            )],
            false,
        );
        for _ in 0..2 {
            vm.segments.add(&mut vm.memory, None);
        }
        //Initialize ap, fp
        vm.run_context.ap = MaybeRelocatable::from((0, 0));
        vm.run_context.fp = MaybeRelocatable::from((0, 2));

        vm.memory
            .insert(
                &MaybeRelocatable::from((0, 0)),
                &MaybeRelocatable::from(bigint!(1)),
            )
            .expect("Unexpected memroy insert fail");
        vm.memory
            .insert(
                &MaybeRelocatable::from((0, 1)),
                &MaybeRelocatable::from(bigint!(2)),
            )
            .expect("Unexpected memroy insert fail");

        let mut ids = HashMap::<String, BigInt>::new();
        ids.insert(String::from("a"), bigint!(0));
        ids.insert(String::from("b"), bigint!(1));
        //Create references
        vm.references = HashMap::from([
            (
                0,
                HintReference {
                    register: Register::FP,
                    offset1: -2,
                    offset2: 0,
                    inner_dereference: false,
                    ap_tracking_data: None,
                },
            ),
            (
                1,
                HintReference {
                    register: Register::FP,
                    offset1: -1,
                    offset2: 0,
                    inner_dereference: false,
                    ap_tracking_data: None,
                },
            ),
        ]);
        //Execute the hint
        assert_eq!(
            execute_hint(&mut vm, hint_code, ids, &ApTracking::new()),
            Err(VirtualMachineError::MemoryError(
                MemoryError::InconsistentMemory(
                    MaybeRelocatable::from((0, 0)),
                    MaybeRelocatable::Int(bigint!(1)),
                    MaybeRelocatable::Int(bigint!(0))
                )
            ))
        );
    }

    #[test]
    fn run_is_le_felt_hint_incorrect_ids() {
        let hint_code = "memory[ap] = 0 if (ids.a % PRIME) <= (ids.b % PRIME) else 1".as_bytes();
        let mut vm = VirtualMachine::new(
            BigInt::new(Sign::Plus, vec![1, 0, 0, 0, 0, 0, 17, 134217728]),
            Vec::new(),
            false,
        );
        for _ in 0..2 {
            vm.segments.add(&mut vm.memory, None);
        }

        vm.run_context.ap = MaybeRelocatable::from((1, 0));
        vm.run_context.fp = MaybeRelocatable::from((0, 2));

        vm.memory
            .insert(
                &MaybeRelocatable::from((0, 0)),
                &MaybeRelocatable::from(bigint!(1)),
            )
            .expect("Unexpected memroy insert fail");
        vm.memory
            .insert(
                &MaybeRelocatable::from((0, 1)),
                &MaybeRelocatable::from(bigint!(2)),
            )
            .expect("Unexpected memroy insert fail");

        let mut ids = HashMap::<String, BigInt>::new();
        ids.insert(String::from("a"), bigint!(0));
        ids.insert(String::from("c"), bigint!(1));

        //Create references
        vm.references = HashMap::from([
            (
                0,
                HintReference {
                    register: Register::FP,
                    offset1: -2,
                    offset2: 0,
                    inner_dereference: false,
                    ap_tracking_data: None,
                },
            ),
            (
                1,
                HintReference {
                    register: Register::FP,
                    offset1: -1,
                    offset2: 0,
                    inner_dereference: false,
                    ap_tracking_data: None,
                },
            ),
        ]);

        // Since the ids are a map, the order might not always match and so the error returned
        // sometimes might be different
        assert!(matches!(
            execute_hint(&mut vm, &hint_code, ids, &ApTracking::new()),
            Err(VirtualMachineError::IncorrectIds(_, _))
        ));
    }

    #[test]
    fn run_assert_nn_valid() {
        let hint_code = "from starkware.cairo.common.math_utils import assert_integer\nassert_integer(ids.a)\nassert 0 <= ids.a % PRIME < range_check_builtin.bound, f'a = {ids.a} is out of range.'"
            .as_bytes();
        let mut vm = VirtualMachine::new(
            BigInt::new(Sign::Plus, vec![1, 0, 0, 0, 0, 0, 17, 134217728]),
            vec![(
                "range_check".to_string(),
                Box::new(RangeCheckBuiltinRunner::new(true, bigint!(8), 8)),
            )],
            false,
        );

        vm.segments.add(&mut vm.memory, None);

        //Initialize fp
        vm.run_context.fp = MaybeRelocatable::from((0, 4));
        //Insert ids into memory
        //ids.a
        vm.memory
            .insert(
                &MaybeRelocatable::from((0, 0)),
                &MaybeRelocatable::from(bigint!(1)),
            )
            .unwrap();
        //Create ids
        let mut ids = HashMap::<String, BigInt>::new();
        ids.insert(String::from("a"), bigint!(0));
        //Create references
        vm.references = HashMap::from([(
            0,
            HintReference {
                register: Register::FP,
                offset1: -4,
                offset2: 0,
                inner_dereference: false,
                ap_tracking_data: None,
            },
        )]);
        //Execute the hint
        assert_eq!(
            execute_hint(&mut vm, hint_code, ids, &ApTracking::new()),
            Ok(())
        );
        //Hint would return an error if the assertion fails
    }

    #[test]
    fn run_assert_nn_invalid() {
        let hint_code = "from starkware.cairo.common.math_utils import assert_integer\nassert_integer(ids.a)\nassert 0 <= ids.a % PRIME < range_check_builtin.bound, f'a = {ids.a} is out of range.'"
            .as_bytes();
        let mut vm = VirtualMachine::new(
            BigInt::new(Sign::Plus, vec![1, 0, 0, 0, 0, 0, 17, 134217728]),
            vec![(
                "range_check".to_string(),
                Box::new(RangeCheckBuiltinRunner::new(true, bigint!(8), 8)),
            )],
            false,
        );
        for _ in 0..2 {
            vm.segments.add(&mut vm.memory, None);
        }
        //Initialize fp
        vm.run_context.fp = MaybeRelocatable::from((0, 4));
        //Insert ids into memory
        //ids.a
        vm.memory
            .insert(
                &MaybeRelocatable::from((0, 0)),
                &MaybeRelocatable::from(bigint!(-1)),
            )
            .unwrap();
        //Create ids
        let mut ids = HashMap::<String, BigInt>::new();
        ids.insert(String::from("a"), bigint!(0));
        //Create references
        vm.references = HashMap::from([(
            0,
            HintReference {
                register: Register::FP,
                offset1: -4,
                offset2: 0,
                inner_dereference: false,
                ap_tracking_data: None,
            },
        )]);
        //Execute the hint
        assert_eq!(
            execute_hint(&mut vm, hint_code, ids, &ApTracking::new()),
            Err(VirtualMachineError::ValueOutOfRange(bigint!(-1)))
        );
    }

    #[test]
    fn run_assert_nn_incorrect_ids() {
        let hint_code = "from starkware.cairo.common.math_utils import assert_integer\nassert_integer(ids.a)\nassert 0 <= ids.a % PRIME < range_check_builtin.bound, f'a = {ids.a} is out of range.'"
            .as_bytes();
        let mut vm = VirtualMachine::new(
            BigInt::new(Sign::Plus, vec![1, 0, 0, 0, 0, 0, 17, 134217728]),
            vec![(
                "range_check".to_string(),
                Box::new(RangeCheckBuiltinRunner::new(true, bigint!(8), 8)),
            )],
            false,
        );

        vm.segments.add(&mut vm.memory, None);

        //Initialize fp
        vm.run_context.fp = MaybeRelocatable::from((0, 4));
        //Insert ids into memory
        //ids.a
        vm.memory
            .insert(
                &MaybeRelocatable::from((0, 0)),
                &MaybeRelocatable::from(bigint!(-1)),
            )
            .unwrap();
        //Create ids
        let mut ids = HashMap::<String, BigInt>::new();
        ids.insert(String::from("incorrect_id"), bigint!(0));
        //Create references
        vm.references = HashMap::from([(
            0,
            HintReference {
                register: Register::FP,
                offset1: -4,
                offset2: 0,
                inner_dereference: false,
                ap_tracking_data: None,
            },
        )]);
        //Execute the hint
        assert_eq!(
            execute_hint(&mut vm, hint_code, ids, &ApTracking::new()),
            Err(VirtualMachineError::IncorrectIds(
                vec![String::from("a")],
                vec![String::from("incorrect_id")],
            ))
        );
    }

    #[test]
    fn run_assert_nn_incorrect_reference() {
        let hint_code = "from starkware.cairo.common.math_utils import assert_integer\nassert_integer(ids.a)\nassert 0 <= ids.a % PRIME < range_check_builtin.bound, f'a = {ids.a} is out of range.'"
            .as_bytes();
        let mut vm = VirtualMachine::new(
            BigInt::new(Sign::Plus, vec![1, 0, 0, 0, 0, 0, 17, 134217728]),
            vec![(
                "range_check".to_string(),
                Box::new(RangeCheckBuiltinRunner::new(true, bigint!(8), 8)),
            )],
            false,
        );

        vm.segments.add(&mut vm.memory, None);

        //Initialize fp
        vm.run_context.fp = MaybeRelocatable::from((0, 4));
        //Insert ids into memory
        //ids.a
        vm.memory
            .insert(
                &MaybeRelocatable::from((0, 0)),
                &MaybeRelocatable::from(bigint!(-1)),
            )
            .unwrap();
        //Create ids
        let mut ids = HashMap::<String, BigInt>::new();
        ids.insert(String::from("a"), bigint!(0));
        //Create references
        vm.references = HashMap::from([(
            0,
            HintReference {
                register: Register::FP,
                offset1: 10,
                offset2: 0,
                inner_dereference: false,
                ap_tracking_data: None,
            },
        )]);
        //Execute the hint
        assert_eq!(
            execute_hint(&mut vm, hint_code, ids, &ApTracking::new()),
            Err(VirtualMachineError::FailedToGetIds)
        );
    }

    #[test]
    fn run_assert_nn_a_is_not_integer() {
        let hint_code = "from starkware.cairo.common.math_utils import assert_integer\nassert_integer(ids.a)\nassert 0 <= ids.a % PRIME < range_check_builtin.bound, f'a = {ids.a} is out of range.'"
            .as_bytes();
        let mut vm = VirtualMachine::new(
            BigInt::new(Sign::Plus, vec![1, 0, 0, 0, 0, 0, 17, 134217728]),
            vec![(
                "range_check".to_string(),
                Box::new(RangeCheckBuiltinRunner::new(true, bigint!(8), 8)),
            )],
            false,
        );

        vm.segments.add(&mut vm.memory, None);

        //Initialize fp
        vm.run_context.fp = MaybeRelocatable::from((0, 4));
        //Insert ids into memory
        //ids.a
        vm.memory
            .insert(
                &MaybeRelocatable::from((0, 0)),
                &MaybeRelocatable::from((10, 10)),
            )
            .unwrap();
        //Create ids
        let mut ids = HashMap::<String, BigInt>::new();
        ids.insert(String::from("a"), bigint!(0));
        //Create references
        vm.references = HashMap::from([(
            0,
            HintReference {
                register: Register::FP,
                offset1: -4,
                offset2: 0,
                inner_dereference: false,
                ap_tracking_data: None,
            },
        )]);
        //Execute the hint
        assert_eq!(
            execute_hint(&mut vm, hint_code, ids, &ApTracking::new()),
            Err(VirtualMachineError::ExpectedInteger(
                MaybeRelocatable::from((0, 0))
            ))
        );
    }

    #[test]
    fn run_assert_nn_no_range_check_builtin() {
        let hint_code = "from starkware.cairo.common.math_utils import assert_integer\nassert_integer(ids.a)\nassert 0 <= ids.a % PRIME < range_check_builtin.bound, f'a = {ids.a} is out of range.'"
            .as_bytes();
        let mut vm = VirtualMachine::new(
            BigInt::new(Sign::Plus, vec![1, 0, 0, 0, 0, 0, 17, 134217728]),
            vec![],
            false,
        );

        vm.segments.add(&mut vm.memory, None);

        //Initialize fp
        vm.run_context.fp = MaybeRelocatable::from((0, 4));
        //Insert ids into memory
        //ids.a
        vm.memory
            .insert(
                &MaybeRelocatable::from((0, 0)),
                &MaybeRelocatable::from(bigint!(1)),
            )
            .unwrap();
        //Create ids
        let mut ids = HashMap::<String, BigInt>::new();
        ids.insert(String::from("a"), bigint!(0));
        //Create references
        vm.references = HashMap::from([(
            0,
            HintReference {
                register: Register::FP,
                offset1: -4,
                offset2: 0,
                inner_dereference: false,
                ap_tracking_data: None,
            },
        )]);
        //Execute the hint
        assert_eq!(
            execute_hint(&mut vm, hint_code, ids, &ApTracking::new()),
            Err(VirtualMachineError::NoRangeCheckBuiltin)
        );
    }

    #[test]
    fn run_assert_nn_reference_is_not_in_memory() {
        let hint_code = "from starkware.cairo.common.math_utils import assert_integer\nassert_integer(ids.a)\nassert 0 <= ids.a % PRIME < range_check_builtin.bound, f'a = {ids.a} is out of range.'"
            .as_bytes();
        let mut vm = VirtualMachine::new(
            BigInt::new(Sign::Plus, vec![1, 0, 0, 0, 0, 0, 17, 134217728]),
            vec![(
                "range_check".to_string(),
                Box::new(RangeCheckBuiltinRunner::new(true, bigint!(8), 8)),
            )],
            false,
        );

        vm.segments.add(&mut vm.memory, None);

        //Initialize fp
        vm.run_context.fp = MaybeRelocatable::from((0, 4));
        //Create ids
        let mut ids = HashMap::<String, BigInt>::new();
        ids.insert(String::from("a"), bigint!(0));
        //Create references
        vm.references = HashMap::from([(
            0,
            HintReference {
                register: Register::FP,
                offset1: -4,
                offset2: 0,
                inner_dereference: false,
                ap_tracking_data: None,
            },
        )]);
        //Execute the hint
        assert_eq!(
            execute_hint(&mut vm, hint_code, ids, &ApTracking::new()),
            Err(VirtualMachineError::FailedToGetIds)
        );
    }

    #[test]
    fn run_is_assert_le_felt_invalid() {
        let hint_code = "from starkware.cairo.common.math_utils import assert_integer\nassert_integer(ids.a)\nassert_integer(ids.b)\na = ids.a % PRIME\nb = ids.b % PRIME\nassert a <= b, f'a = {a} is not less than or equal to b = {b}.'\n\nids.small_inputs = int(\n    a < range_check_builtin.bound and (b - a) < range_check_builtin.bound)"
            .as_bytes();
        let mut vm = VirtualMachine::new(
            BigInt::new(Sign::Plus, vec![1, 0, 0, 0, 0, 0, 17, 134217728]),
            vec![(
                "range_check".to_string(),
                Box::new(RangeCheckBuiltinRunner::new(true, bigint!(8), 8)),
            )],
            false,
        );
        for _ in 0..2 {
            vm.segments.add(&mut vm.memory, None);
        }
        //Initialize fp
        vm.run_context.fp = MaybeRelocatable::from((0, 4));
        //Insert ids into memory
        //ids.a
        vm.memory
            .insert(
                &MaybeRelocatable::from((0, 0)),
                &MaybeRelocatable::from(bigint!(2)),
            )
            .unwrap();
        //ids.b
        vm.memory
            .insert(
                &MaybeRelocatable::from((0, 1)),
                &MaybeRelocatable::from(bigint!(1)),
            )
            .unwrap();
        //create memory gap, so ids.small_inputs contains None
        vm.memory
            .insert(
                &MaybeRelocatable::from((0, 3)),
                &MaybeRelocatable::from(bigint!(4)),
            )
            .unwrap();
        //Create ids
        let mut ids = HashMap::<String, BigInt>::new();
        ids.insert(String::from("a"), bigint!(0));
        ids.insert(String::from("b"), bigint!(1));
        ids.insert(String::from("small_inputs"), bigint!(2));
        //Create references
        vm.references = HashMap::from([
            (
                0,
                HintReference {
                    register: Register::FP,
                    offset1: -4,
                    offset2: 0,
                    inner_dereference: false,
                    ap_tracking_data: None,
                },
            ),
            (
                1,
                HintReference {
                    register: Register::FP,
                    offset1: -3,
                    offset2: 0,
                    inner_dereference: false,
                    ap_tracking_data: None,
                },
            ),
            (
                2,
                HintReference {
                    register: Register::FP,
                    offset1: -2,
                    offset2: 0,
                    inner_dereference: false,
                    ap_tracking_data: None,
                },
            ),
        ]);
        //Execute the hint
        assert_eq!(
            execute_hint(&mut vm, hint_code, ids, &ApTracking::new()),
            Err(VirtualMachineError::NonLeFelt(bigint!(2), bigint!(1)))
        );
    }

    #[test]
    fn run_is_assert_le_felt_small_inputs_not_local() {
        let hint_code = "from starkware.cairo.common.math_utils import assert_integer\nassert_integer(ids.a)\nassert_integer(ids.b)\na = ids.a % PRIME\nb = ids.b % PRIME\nassert a <= b, f'a = {a} is not less than or equal to b = {b}.'\n\nids.small_inputs = int(\n    a < range_check_builtin.bound and (b - a) < range_check_builtin.bound)"
            .as_bytes();
        let mut vm = VirtualMachine::new(
            BigInt::new(Sign::Plus, vec![1, 0, 0, 0, 0, 0, 17, 134217728]),
            vec![(
                "range_check".to_string(),
                Box::new(RangeCheckBuiltinRunner::new(true, bigint!(8), 8)),
            )],
            false,
        );
        for _ in 0..2 {
            vm.segments.add(&mut vm.memory, None);
        }
        //Initialize fp
        vm.run_context.fp = MaybeRelocatable::from((0, 4));
        //Insert ids into memory
        //ids.a
        vm.memory
            .insert(
                &MaybeRelocatable::from((0, 0)),
                &MaybeRelocatable::from(bigint!(2)),
            )
            .unwrap();
        //ids.b
        vm.memory
            .insert(
                &MaybeRelocatable::from((0, 1)),
                &MaybeRelocatable::from(bigint!(1)),
            )
            .unwrap();
        //ids.small_inputs (insert into memory, instead of leaving a gap for it (local var))
        vm.memory
            .insert(
                &MaybeRelocatable::from((0, 2)),
                &MaybeRelocatable::from(bigint!(4)),
            )
            .unwrap();
        //Create ids
        let mut ids = HashMap::<String, BigInt>::new();
        ids.insert(String::from("a"), bigint!(0));
        ids.insert(String::from("b"), bigint!(1));
        ids.insert(String::from("small_inputs"), bigint!(2));
        //Create references
        vm.references = HashMap::from([
            (
                0,
                HintReference {
                    register: Register::FP,
                    offset1: -4,
                    offset2: 0,
                    inner_dereference: false,
                    ap_tracking_data: None,
                },
            ),
            (
                1,
                HintReference {
                    register: Register::FP,
                    offset1: -3,
                    offset2: 0,
                    inner_dereference: false,
                    ap_tracking_data: None,
                },
            ),
            (
                2,
                HintReference {
                    register: Register::FP,
                    offset1: -2,
                    offset2: 0,
                    inner_dereference: false,
                    ap_tracking_data: None,
                },
            ),
        ]);
        //Execute the hint
        assert_eq!(
            execute_hint(&mut vm, hint_code, ids, &ApTracking::new()),
            Err(VirtualMachineError::FailedToGetIds)
        );
    }

    #[test]
    fn run_is_assert_le_felt_a_is_not_integer() {
        let hint_code = "from starkware.cairo.common.math_utils import assert_integer\nassert_integer(ids.a)\nassert_integer(ids.b)\na = ids.a % PRIME\nb = ids.b % PRIME\nassert a <= b, f'a = {a} is not less than or equal to b = {b}.'\n\nids.small_inputs = int(\n    a < range_check_builtin.bound and (b - a) < range_check_builtin.bound)"
            .as_bytes();
        let mut vm = VirtualMachine::new(
            BigInt::new(Sign::Plus, vec![1, 0, 0, 0, 0, 0, 17, 134217728]),
            vec![(
                "range_check".to_string(),
                Box::new(RangeCheckBuiltinRunner::new(true, bigint!(8), 8)),
            )],
            false,
        );
        for _ in 0..2 {
            vm.segments.add(&mut vm.memory, None);
        }
        //Initialize fp
        vm.run_context.fp = MaybeRelocatable::from((0, 4));
        //Insert ids into memory
        //ids.a
        vm.memory
            .insert(
                &MaybeRelocatable::from((0, 0)),
                &MaybeRelocatable::from((0, 0)),
            )
            .unwrap();
        //ids.b
        vm.memory
            .insert(
                &MaybeRelocatable::from((0, 1)),
                &MaybeRelocatable::from(bigint!(1)),
            )
            .unwrap();
        //create memory gap, so ids.small_inputs contains None
        vm.memory
            .insert(
                &MaybeRelocatable::from((0, 3)),
                &MaybeRelocatable::from(bigint!(4)),
            )
            .unwrap();
        //Create ids
        let mut ids = HashMap::<String, BigInt>::new();
        ids.insert(String::from("a"), bigint!(0));
        ids.insert(String::from("b"), bigint!(1));
        ids.insert(String::from("small_inputs"), bigint!(2));
        //Create references
        vm.references = HashMap::from([
            (
                0,
                HintReference {
                    register: Register::FP,
                    offset1: -4,
                    offset2: 0,
                    inner_dereference: false,
                    ap_tracking_data: None,
                },
            ),
            (
                1,
                HintReference {
                    register: Register::FP,
                    offset1: -3,
                    offset2: 0,
                    inner_dereference: false,
                    ap_tracking_data: None,
                },
            ),
            (
                2,
                HintReference {
                    register: Register::FP,
                    offset1: -2,
                    offset2: 0,
                    inner_dereference: false,
                    ap_tracking_data: None,
                },
            ),
        ]);
        //Execute the hint
        assert_eq!(
            execute_hint(&mut vm, hint_code, ids, &ApTracking::new()),
            Err(VirtualMachineError::ExpectedInteger(
                MaybeRelocatable::from((0, 0))
            ))
        );
    }

    #[test]
    fn run_is_assert_le_felt_b_is_not_integer() {
        let hint_code = "from starkware.cairo.common.math_utils import assert_integer\nassert_integer(ids.a)\nassert_integer(ids.b)\na = ids.a % PRIME\nb = ids.b % PRIME\nassert a <= b, f'a = {a} is not less than or equal to b = {b}.'\n\nids.small_inputs = int(\n    a < range_check_builtin.bound and (b - a) < range_check_builtin.bound)"
            .as_bytes();
        let mut vm = VirtualMachine::new(
            BigInt::new(Sign::Plus, vec![1, 0, 0, 0, 0, 0, 17, 134217728]),
            vec![(
                "range_check".to_string(),
                Box::new(RangeCheckBuiltinRunner::new(true, bigint!(8), 8)),
            )],
            false,
        );
        for _ in 0..2 {
            vm.segments.add(&mut vm.memory, None);
        }
        //Initialize fp
        vm.run_context.fp = MaybeRelocatable::from((0, 4));
        //Insert ids into memory
        //ids.a
        vm.memory
            .insert(
                &MaybeRelocatable::from((0, 0)),
                &MaybeRelocatable::from(bigint!(1)),
            )
            .unwrap();
        //ids.b
        vm.memory
            .insert(
                &MaybeRelocatable::from((0, 1)),
                &MaybeRelocatable::from((0, 0)),
            )
            .unwrap();
        //create memory gap, so ids.small_inputs contains None
        vm.memory
            .insert(
                &MaybeRelocatable::from((0, 3)),
                &MaybeRelocatable::from(bigint!(4)),
            )
            .unwrap();
        //Create ids
        let mut ids = HashMap::<String, BigInt>::new();
        ids.insert(String::from("a"), bigint!(0));
        ids.insert(String::from("b"), bigint!(1));
        ids.insert(String::from("small_inputs"), bigint!(2));
        //Create references
        vm.references = HashMap::from([
            (
                0,
                HintReference {
                    register: Register::FP,
                    offset1: -4,
                    offset2: 0,
                    inner_dereference: false,
                    ap_tracking_data: None,
                },
            ),
            (
                1,
                HintReference {
                    register: Register::FP,
                    offset1: -3,
                    offset2: 0,
                    inner_dereference: false,
                    ap_tracking_data: None,
                },
            ),
            (
                2,
                HintReference {
                    register: Register::FP,
                    offset1: -2,
                    offset2: 0,
                    inner_dereference: false,
                    ap_tracking_data: None,
                },
            ),
        ]);
        //Execute the hint
        assert_eq!(
            execute_hint(&mut vm, hint_code, ids, &ApTracking::new()),
            Err(VirtualMachineError::ExpectedInteger(
                MaybeRelocatable::from((0, 1))
            ))
        );
    }

    #[test]
    fn run_is_nn_hint_out_of_range_false() {
        let hint_code =
            "memory[ap] = 0 if 0 <= ((-ids.a - 1) % PRIME) < range_check_builtin.bound else 1"
                .as_bytes();
        let mut vm = VirtualMachine::new(
            BigInt::new(Sign::Plus, vec![1, 0, 0, 0, 0, 0, 17, 134217728]),
            vec![(
                "range_check".to_string(),
                Box::new(RangeCheckBuiltinRunner::new(true, bigint!(8), 8)),
            )],
            false,
        );
        for _ in 0..2 {
            vm.segments.add(&mut vm.memory, None);
        }
        //Initialize ap, fp
        vm.run_context.ap = MaybeRelocatable::from((1, 0));
        vm.run_context.fp = MaybeRelocatable::from((0, 1));
        //Insert ids into memory
        vm.memory
            .insert(
                &MaybeRelocatable::from((0, 0)),
                &MaybeRelocatable::from(bigint!(2)),
            )
            .unwrap();
        //Create ids
        let mut ids = HashMap::<String, BigInt>::new();
        ids.insert(String::from("a"), bigint!(0));
        //Create references
        vm.references = HashMap::from([(
            0,
            HintReference {
                register: Register::FP,
                offset1: -1,
                offset2: 0,
                inner_dereference: false,
                ap_tracking_data: None,
            },
        )]);
        //Execute the hint
        execute_hint(&mut vm, hint_code, ids, &ApTracking::new())
            .expect("Error while executing hint");
        assert_eq!(
            vm.memory.get(&MaybeRelocatable::from((1, 0))),
            Ok(Some(&MaybeRelocatable::from(bigint!(1))))
        );
    }

    #[test]
    fn run_is_nn_hint_out_of_range_true() {
        let hint_code =
            "memory[ap] = 0 if 0 <= ((-ids.a - 1) % PRIME) < range_check_builtin.bound else 1"
                .as_bytes();
        let mut vm = VirtualMachine::new(
            BigInt::new(Sign::Plus, vec![1, 0, 0, 0, 0, 0, 17, 134217728]),
            vec![(
                "range_check".to_string(),
                Box::new(RangeCheckBuiltinRunner::new(true, bigint!(8), 8)),
            )],
            false,
        );
        for _ in 0..2 {
            vm.segments.add(&mut vm.memory, None);
        }
        //Initialize ap, fp
        vm.run_context.ap = MaybeRelocatable::from((1, 0));
        vm.run_context.fp = MaybeRelocatable::from((0, 1));
        //Insert ids into memory
        vm.memory
            .insert(
                &MaybeRelocatable::from((0, 0)),
                &MaybeRelocatable::from(bigint!(-1)),
            )
            .unwrap();
        //Create ids
        let mut ids = HashMap::<String, BigInt>::new();
        ids.insert(String::from("a"), bigint!(0));
        //Create references
        vm.references = HashMap::from([(
            0,
            HintReference {
                register: Register::FP,
                offset1: -1,
                offset2: 0,
                inner_dereference: false,
                ap_tracking_data: None,
            },
        )]);
        //Execute the hint
        execute_hint(&mut vm, hint_code, ids, &ApTracking::new())
            .expect("Error while executing hint");
        assert_eq!(
            vm.memory.get(&MaybeRelocatable::from((1, 0))),
            Ok(Some(&MaybeRelocatable::from(bigint!(0))))
        );
    }
    #[test]
    fn run_assert_not_equal_int_false() {
        let hint_code = "from starkware.cairo.lang.vm.relocatable import RelocatableValue\nboth_ints = isinstance(ids.a, int) and isinstance(ids.b, int)\nboth_relocatable = (\n    isinstance(ids.a, RelocatableValue) and isinstance(ids.b, RelocatableValue) and\n    ids.a.segment_index == ids.b.segment_index)\nassert both_ints or both_relocatable, \\\n    f'assert_not_equal failed: non-comparable values: {ids.a}, {ids.b}.'\nassert (ids.a - ids.b) % PRIME != 0, f'assert_not_equal failed: {ids.a} = {ids.b}.'"
            .as_bytes();
        let mut vm = VirtualMachine::new(
            BigInt::new(Sign::Plus, vec![1, 0, 0, 0, 0, 0, 17, 134217728]),
            Vec::new(),
            false,
        );
        for _ in 0..2 {
            vm.segments.add(&mut vm.memory, None);
        }
        //Initialize ap, fp
        vm.run_context.ap = MaybeRelocatable::from((1, 0));
        vm.run_context.fp = MaybeRelocatable::from((0, 2));
        //Insert ids into memory
        vm.memory
            .insert(
                &MaybeRelocatable::from((0, 0)),
                &MaybeRelocatable::from(bigint!(1)),
            )
            .unwrap();
        vm.memory
            .insert(
                &MaybeRelocatable::from((0, 1)),
                &MaybeRelocatable::from(bigint!(1)),
            )
            .unwrap();
        //Create ids
        let mut ids = HashMap::<String, BigInt>::new();
        ids.insert(String::from("a"), bigint!(0));
        ids.insert(String::from("b"), bigint!(1));
        //Create references
        vm.references = HashMap::from([
            (
                0,
                HintReference {
                    register: Register::FP,
                    offset1: -2,
                    offset2: 0,
                    inner_dereference: false,
                    ap_tracking_data: None,
                },
            ),
            (
                1,
                HintReference {
                    register: Register::FP,
                    offset1: -1,
                    offset2: 0,
                    inner_dereference: false,
                    ap_tracking_data: None,
                },
            ),
        ]);
        //Execute the hint
        assert_eq!(
            execute_hint(&mut vm, hint_code, ids, &ApTracking::new()),
            Err(VirtualMachineError::AssertNotEqualFail(
                MaybeRelocatable::from(bigint!(1)),
                MaybeRelocatable::from(bigint!(1))
            ))
        );
    }

    #[test]
    fn run_assert_not_equal_int_true() {
        let hint_code = "from starkware.cairo.lang.vm.relocatable import RelocatableValue\nboth_ints = isinstance(ids.a, int) and isinstance(ids.b, int)\nboth_relocatable = (\n    isinstance(ids.a, RelocatableValue) and isinstance(ids.b, RelocatableValue) and\n    ids.a.segment_index == ids.b.segment_index)\nassert both_ints or both_relocatable, \\\n    f'assert_not_equal failed: non-comparable values: {ids.a}, {ids.b}.'\nassert (ids.a - ids.b) % PRIME != 0, f'assert_not_equal failed: {ids.a} = {ids.b}.'"
            .as_bytes();
        let mut vm = VirtualMachine::new(
            BigInt::new(Sign::Plus, vec![1, 0, 0, 0, 0, 0, 17, 134217728]),
            Vec::new(),
            false,
        );
        for _ in 0..2 {
            vm.segments.add(&mut vm.memory, None);
        }
        //Initialize ap, fp
        vm.run_context.ap = MaybeRelocatable::from((1, 0));
        vm.run_context.fp = MaybeRelocatable::from((0, 2));
        //Insert ids into memory
        vm.memory
            .insert(
                &MaybeRelocatable::from((0, 0)),
                &MaybeRelocatable::from(bigint!(1)),
            )
            .unwrap();
        vm.memory
            .insert(
                &MaybeRelocatable::from((0, 1)),
                &MaybeRelocatable::from(bigint!(3)),
            )
            .unwrap();
        //Create ids
        let mut ids = HashMap::<String, BigInt>::new();
        ids.insert(String::from("a"), bigint!(0));
        ids.insert(String::from("b"), bigint!(1));
        //Create references
        vm.references = HashMap::from([
            (
                0,
                HintReference {
                    register: Register::FP,
                    offset1: -2,
                    offset2: 0,
                    inner_dereference: false,
                    ap_tracking_data: None,
                },
            ),
            (
                1,
                HintReference {
                    register: Register::FP,
                    offset1: -1,
                    offset2: 0,
                    inner_dereference: false,
                    ap_tracking_data: None,
                },
            ),
        ]);
        //Execute the hint
        assert_eq!(
            execute_hint(&mut vm, hint_code, ids, &ApTracking::new()),
            Ok(())
        );
    }

    #[test]
    fn run_assert_not_equal_int_false_mod() {
        let hint_code = "from starkware.cairo.lang.vm.relocatable import RelocatableValue\nboth_ints = isinstance(ids.a, int) and isinstance(ids.b, int)\nboth_relocatable = (\n    isinstance(ids.a, RelocatableValue) and isinstance(ids.b, RelocatableValue) and\n    ids.a.segment_index == ids.b.segment_index)\nassert both_ints or both_relocatable, \\\n    f'assert_not_equal failed: non-comparable values: {ids.a}, {ids.b}.'\nassert (ids.a - ids.b) % PRIME != 0, f'assert_not_equal failed: {ids.a} = {ids.b}.'"
            .as_bytes();
        let mut vm = VirtualMachine::new(
            BigInt::new(Sign::Plus, vec![1, 0, 0, 0, 0, 0, 17, 134217728]),
            Vec::new(),
            false,
        );
        for _ in 0..2 {
            vm.segments.add(&mut vm.memory, None);
        }
        //Initialize ap, fp
        vm.run_context.ap = MaybeRelocatable::from((1, 0));
        vm.run_context.fp = MaybeRelocatable::from((0, 2));
        //Insert ids into memory
        vm.memory
            .insert(
                &MaybeRelocatable::from((0, 0)),
                //-1 % prime = prime -1
                &MaybeRelocatable::from(bigint!(-1)),
            )
            .unwrap();
        vm.memory
            .insert(
                &MaybeRelocatable::from((0, 1)),
                //prime -1
                &MaybeRelocatable::from(bigint_str!(
                    b"3618502788666131213697322783095070105623107215331596699973092056135872020480"
                )),
            )
            .unwrap();
        //Create ids
        let mut ids = HashMap::<String, BigInt>::new();
        ids.insert(String::from("a"), bigint!(0));
        ids.insert(String::from("b"), bigint!(1));
        //Create references
        vm.references = HashMap::from([
            (
                0,
                HintReference {
                    register: Register::FP,
                    offset1: -2,
                    offset2: 0,
                    inner_dereference: false,
                    ap_tracking_data: None,
                },
            ),
            (
                1,
                HintReference {
                    register: Register::FP,
                    offset1: -1,
                    offset2: 0,
                    inner_dereference: false,
                    ap_tracking_data: None,
                },
            ),
        ]);
        //Execute the hint
        assert_eq!(
            execute_hint(&mut vm, hint_code, ids, &ApTracking::new()),
            Err(VirtualMachineError::AssertNotEqualFail(
                MaybeRelocatable::from(bigint!(-1)),
                MaybeRelocatable::from(bigint_str!(
                    b"3618502788666131213697322783095070105623107215331596699973092056135872020480"
                ))
            ))
        );
    }

    #[test]
    fn run_assert_not_equal_relocatable_false() {
        let hint_code = "from starkware.cairo.lang.vm.relocatable import RelocatableValue\nboth_ints = isinstance(ids.a, int) and isinstance(ids.b, int)\nboth_relocatable = (\n    isinstance(ids.a, RelocatableValue) and isinstance(ids.b, RelocatableValue) and\n    ids.a.segment_index == ids.b.segment_index)\nassert both_ints or both_relocatable, \\\n    f'assert_not_equal failed: non-comparable values: {ids.a}, {ids.b}.'\nassert (ids.a - ids.b) % PRIME != 0, f'assert_not_equal failed: {ids.a} = {ids.b}.'"
            .as_bytes();
        let mut vm = VirtualMachine::new(
            BigInt::new(Sign::Plus, vec![1, 0, 0, 0, 0, 0, 17, 134217728]),
            Vec::new(),
            false,
        );
        for _ in 0..2 {
            vm.segments.add(&mut vm.memory, None);
        }
        //Initialize ap, fp
        vm.run_context.ap = MaybeRelocatable::from((1, 0));
        vm.run_context.fp = MaybeRelocatable::from((0, 2));
        //Insert ids into memory
        vm.memory
            .insert(
                &MaybeRelocatable::from((0, 0)),
                &MaybeRelocatable::from((0, 0)),
            )
            .unwrap();
        vm.memory
            .insert(
                &MaybeRelocatable::from((0, 1)),
                &MaybeRelocatable::from((0, 0)),
            )
            .unwrap();
        //Create ids
        let mut ids = HashMap::<String, BigInt>::new();
        ids.insert(String::from("a"), bigint!(0));
        ids.insert(String::from("b"), bigint!(1));
        //Create references
        vm.references = HashMap::from([
            (
                0,
                HintReference {
                    register: Register::FP,
                    offset1: -2,
                    offset2: 0,
                    inner_dereference: false,
                    ap_tracking_data: None,
                },
            ),
            (
                1,
                HintReference {
                    register: Register::FP,
                    offset1: -1,
                    offset2: 0,
                    inner_dereference: false,
                    ap_tracking_data: None,
                },
            ),
        ]);
        //Execute the hint
        assert_eq!(
            execute_hint(&mut vm, hint_code, ids, &ApTracking::new()),
            Err(VirtualMachineError::AssertNotEqualFail(
                MaybeRelocatable::from((0, 0)),
                MaybeRelocatable::from((0, 0))
            ))
        );
    }

    #[test]
    fn run_assert_not_equal_relocatable_true() {
        let hint_code = "from starkware.cairo.lang.vm.relocatable import RelocatableValue\nboth_ints = isinstance(ids.a, int) and isinstance(ids.b, int)\nboth_relocatable = (\n    isinstance(ids.a, RelocatableValue) and isinstance(ids.b, RelocatableValue) and\n    ids.a.segment_index == ids.b.segment_index)\nassert both_ints or both_relocatable, \\\n    f'assert_not_equal failed: non-comparable values: {ids.a}, {ids.b}.'\nassert (ids.a - ids.b) % PRIME != 0, f'assert_not_equal failed: {ids.a} = {ids.b}.'"
            .as_bytes();
        let mut vm = VirtualMachine::new(
            BigInt::new(Sign::Plus, vec![1, 0, 0, 0, 0, 0, 17, 134217728]),
            Vec::new(),
            false,
        );
        for _ in 0..2 {
            vm.segments.add(&mut vm.memory, None);
        }
        //Initialize ap, fp
        vm.run_context.ap = MaybeRelocatable::from((1, 0));
        vm.run_context.fp = MaybeRelocatable::from((0, 2));
        //Insert ids into memory
        vm.memory
            .insert(
                &MaybeRelocatable::from((0, 0)),
                &MaybeRelocatable::from((0, 1)),
            )
            .unwrap();
        vm.memory
            .insert(
                &MaybeRelocatable::from((0, 1)),
                &MaybeRelocatable::from((0, 0)),
            )
            .unwrap();
        //Create ids
        let mut ids = HashMap::<String, BigInt>::new();
        ids.insert(String::from("a"), bigint!(0));
        ids.insert(String::from("b"), bigint!(1));
        //Create references
        vm.references = HashMap::from([
            (
                0,
                HintReference {
                    register: Register::FP,
                    offset1: -2,
                    offset2: 0,
                    inner_dereference: false,
                    ap_tracking_data: None,
                },
            ),
            (
                1,
                HintReference {
                    register: Register::FP,
                    offset1: -1,
                    offset2: 0,
                    inner_dereference: false,
                    ap_tracking_data: None,
                },
            ),
        ]);
        //Execute the hint
        assert_eq!(
            execute_hint(&mut vm, hint_code, ids, &ApTracking::new()),
            Ok(())
        );
    }

    #[test]
    fn run_assert_non_equal_relocatable_diff_index() {
        let hint_code = "from starkware.cairo.lang.vm.relocatable import RelocatableValue\nboth_ints = isinstance(ids.a, int) and isinstance(ids.b, int)\nboth_relocatable = (\n    isinstance(ids.a, RelocatableValue) and isinstance(ids.b, RelocatableValue) and\n    ids.a.segment_index == ids.b.segment_index)\nassert both_ints or both_relocatable, \\\n    f'assert_not_equal failed: non-comparable values: {ids.a}, {ids.b}.'\nassert (ids.a - ids.b) % PRIME != 0, f'assert_not_equal failed: {ids.a} = {ids.b}.'"
            .as_bytes();
        let mut vm = VirtualMachine::new(
            BigInt::new(Sign::Plus, vec![1, 0, 0, 0, 0, 0, 17, 134217728]),
            Vec::new(),
            false,
        );
        for _ in 0..2 {
            vm.segments.add(&mut vm.memory, None);
        }
        //Initialize ap, fp
        vm.run_context.ap = MaybeRelocatable::from((1, 0));
        vm.run_context.fp = MaybeRelocatable::from((0, 2));
        //Insert ids into memory
        vm.memory
            .insert(
                &MaybeRelocatable::from((0, 0)),
                &MaybeRelocatable::from((1, 0)),
            )
            .unwrap();
        vm.memory
            .insert(
                &MaybeRelocatable::from((0, 1)),
                &MaybeRelocatable::from((0, 0)),
            )
            .unwrap();
        //Create ids
        let mut ids = HashMap::<String, BigInt>::new();
        ids.insert(String::from("a"), bigint!(0));
        ids.insert(String::from("b"), bigint!(1));
        //Create references
        vm.references = HashMap::from([
            (
                0,
                HintReference {
                    register: Register::FP,
                    offset1: -2,
                    offset2: 0,
                    inner_dereference: false,
                    ap_tracking_data: None,
                },
            ),
            (
                1,
                HintReference {
                    register: Register::FP,
                    offset1: -1,
                    offset2: 0,
                    inner_dereference: false,
                    ap_tracking_data: None,
                },
            ),
        ]);
        //Execute the hint
        assert_eq!(
            execute_hint(&mut vm, hint_code, ids, &ApTracking::new()),
            Err(VirtualMachineError::DiffIndexComp(
                relocatable!(1, 0),
                relocatable!(0, 0)
            ))
        );
    }

    #[test]
    fn run_assert_not_equal_relocatable_and_integer() {
        let hint_code = "from starkware.cairo.lang.vm.relocatable import RelocatableValue\nboth_ints = isinstance(ids.a, int) and isinstance(ids.b, int)\nboth_relocatable = (\n    isinstance(ids.a, RelocatableValue) and isinstance(ids.b, RelocatableValue) and\n    ids.a.segment_index == ids.b.segment_index)\nassert both_ints or both_relocatable, \\\n    f'assert_not_equal failed: non-comparable values: {ids.a}, {ids.b}.'\nassert (ids.a - ids.b) % PRIME != 0, f'assert_not_equal failed: {ids.a} = {ids.b}.'"
            .as_bytes();
        let mut vm = VirtualMachine::new(
            BigInt::new(Sign::Plus, vec![1, 0, 0, 0, 0, 0, 17, 134217728]),
            Vec::new(),
            false,
        );
        for _ in 0..2 {
            vm.segments.add(&mut vm.memory, None);
        }
        //Initialize ap, fp
        vm.run_context.ap = MaybeRelocatable::from((1, 0));
        vm.run_context.fp = MaybeRelocatable::from((0, 2));
        //Insert ids into memory
        vm.memory
            .insert(
                &MaybeRelocatable::from((0, 0)),
                &MaybeRelocatable::from((1, 0)),
            )
            .unwrap();
        vm.memory
            .insert(
                &MaybeRelocatable::from((0, 1)),
                &MaybeRelocatable::from(bigint!(1)),
            )
            .unwrap();
        //Create ids
        let mut ids = HashMap::<String, BigInt>::new();
        ids.insert(String::from("a"), bigint!(0));
        ids.insert(String::from("b"), bigint!(1));
        //Create references
        vm.references = HashMap::from([
            (
                0,
                HintReference {
                    register: Register::FP,
                    offset1: -2,
                    offset2: 0,
                    inner_dereference: false,
                    ap_tracking_data: None,
                },
            ),
            (
                1,
                HintReference {
                    register: Register::FP,
                    offset1: -1,
                    offset2: 0,
                    inner_dereference: false,
                    ap_tracking_data: None,
                },
            ),
        ]);
        //Execute the hint
        assert_eq!(
            execute_hint(&mut vm, hint_code, ids, &ApTracking::new()),
            Err(VirtualMachineError::DiffTypeComparison(
                MaybeRelocatable::from((1, 0)),
                MaybeRelocatable::from(bigint!(1))
            ))
        );
    }

    #[test]
    fn run_assert_not_zero_true() {
        let hint_code =
    "from starkware.cairo.common.math_utils import assert_integer\nassert_integer(ids.value)\nassert ids.value % PRIME != 0, f'assert_not_zero failed: {ids.value} = 0.'".as_bytes();
        let mut vm = VirtualMachine::new(
            BigInt::new(Sign::Plus, vec![1, 0, 0, 0, 0, 0, 17, 134217728]),
            Vec::new(),
            false,
        );
        //Create references
        vm.references = HashMap::from([(
            0,
            HintReference {
                register: Register::FP,
                offset1: -1,
                offset2: 0,
                inner_dereference: false,
                ap_tracking_data: None,
            },
        )]);
        vm.segments.add(&mut vm.memory, None);
        // }
        // //Initialize ap, fp
        vm.run_context.ap = MaybeRelocatable::from((1, 0));
        vm.run_context.fp = MaybeRelocatable::from((0, 1));
        //Insert ids into memory
        vm.memory
            .insert(
                &MaybeRelocatable::from((0, 0)),
                &MaybeRelocatable::from(bigint!(5)),
            )
            .unwrap();
        //Create ids
        let mut ids = HashMap::<String, BigInt>::new();
        ids.insert(String::from("value"), bigint!(0));

        assert_eq!(
            execute_hint(&mut vm, hint_code, ids, &ApTracking::new()),
            Ok(())
        );
    }

    #[test]
    fn run_assert_not_zero_false() {
        let hint_code =
    "from starkware.cairo.common.math_utils import assert_integer\nassert_integer(ids.value)\nassert ids.value % PRIME != 0, f'assert_not_zero failed: {ids.value} = 0.'".as_bytes();
        let mut vm = VirtualMachine::new(
            BigInt::new(Sign::Plus, vec![1, 0, 0, 0, 0, 0, 17, 134217728]),
            Vec::new(),
            false,
        );
        //Create references
        vm.references = HashMap::from([(
            0,
            HintReference {
                register: Register::FP,
                offset1: -1,
                offset2: 0,
                inner_dereference: false,
                ap_tracking_data: None,
            },
        )]);
        vm.segments.add(&mut vm.memory, None);
        // }
        // //Initialize ap, fp
        vm.run_context.ap = MaybeRelocatable::from((1, 0));
        vm.run_context.fp = MaybeRelocatable::from((0, 1));
        //Insert ids into memory
        vm.memory
            .insert(
                &MaybeRelocatable::from((0, 0)),
                &MaybeRelocatable::from(bigint!(0)),
            )
            .unwrap();
        //Create ids
        let mut ids = HashMap::<String, BigInt>::new();
        ids.insert(String::from("value"), bigint!(0));

        assert_eq!(
            execute_hint(&mut vm, hint_code, ids, &ApTracking::new()),
            Err(VirtualMachineError::AssertNotZero(bigint!(0), vm.prime))
        );
    }

    #[test]
    fn run_assert_not_zero_false_with_prime() {
        let hint_code =
    "from starkware.cairo.common.math_utils import assert_integer\nassert_integer(ids.value)\nassert ids.value % PRIME != 0, f'assert_not_zero failed: {ids.value} = 0.'".as_bytes();
        let mut vm = VirtualMachine::new(
            BigInt::new(Sign::Plus, vec![1, 0, 0, 0, 0, 0, 17, 134217728]),
            Vec::new(),
            false,
        );
        //Create references
        vm.references = HashMap::from([(
            0,
            HintReference {
                register: Register::FP,
                offset1: -1,
                offset2: 0,
                inner_dereference: false,
                ap_tracking_data: None,
            },
        )]);
        vm.segments.add(&mut vm.memory, None);
        // }
        // //Initialize ap, fp
        vm.run_context.ap = MaybeRelocatable::from((1, 0));
        vm.run_context.fp = MaybeRelocatable::from((0, 1));
        //Insert ids into memory
        vm.memory
            .insert(
                &MaybeRelocatable::from((0, 0)),
                &MaybeRelocatable::from(vm.prime.clone()),
            )
            .unwrap();
        //Create ids
        let mut ids = HashMap::<String, BigInt>::new();
        ids.insert(String::from("value"), bigint!(0));

        assert_eq!(
            execute_hint(&mut vm, hint_code, ids, &ApTracking::new()),
            Err(VirtualMachineError::AssertNotZero(
                vm.prime.clone(),
                vm.prime
            ))
        );
    }

    #[test]
    fn run_assert_not_zero_failed_to_get_reference() {
        let hint_code =
    "from starkware.cairo.common.math_utils import assert_integer\nassert_integer(ids.value)\nassert ids.value % PRIME != 0, f'assert_not_zero failed: {ids.value} = 0.'".as_bytes();
        let mut vm = VirtualMachine::new(
            BigInt::new(Sign::Plus, vec![1, 0, 0, 0, 0, 0, 17, 134217728]),
            Vec::new(),
            false,
        );
        //Create references
        vm.references = HashMap::from([(
            0,
            HintReference {
                register: Register::FP,
                offset1: -1,
                offset2: 0,
                inner_dereference: false,
                ap_tracking_data: None,
            },
        )]);
        vm.segments.add(&mut vm.memory, None);
        // }
        // //Initialize ap, fp
        vm.run_context.ap = MaybeRelocatable::from((1, 0));
        vm.run_context.fp = MaybeRelocatable::from((0, 1));
        //Insert ids into memory
        vm.memory
            .insert(
                &MaybeRelocatable::from((0, 0)),
                &MaybeRelocatable::from(bigint!(5)),
            )
            .unwrap();
        //Create invalid id value
        let mut ids = HashMap::<String, BigInt>::new();
        ids.insert(String::from("value"), bigint!(10));

        assert_eq!(
            execute_hint(&mut vm, hint_code, ids, &ApTracking::new()),
            Err(VirtualMachineError::FailedToGetReference(bigint!(10)))
        );
    }

    #[test]
    fn run_assert_not_zero_incorrect_id() {
        let hint_code =
    "from starkware.cairo.common.math_utils import assert_integer\nassert_integer(ids.value)\nassert ids.value % PRIME != 0, f'assert_not_zero failed: {ids.value} = 0.'".as_bytes();
        let mut vm = VirtualMachine::new(
            BigInt::new(Sign::Plus, vec![1, 0, 0, 0, 0, 0, 17, 134217728]),
            Vec::new(),
            false,
        );
        //Create references
        vm.references = HashMap::from([(
            0,
            HintReference {
                register: Register::FP,
                offset1: -1,
                offset2: 0,
                inner_dereference: false,
                ap_tracking_data: None,
            },
        )]);
        vm.segments.add(&mut vm.memory, None);
        // }
        // //Initialize ap, fp
        vm.run_context.ap = MaybeRelocatable::from((1, 0));
        vm.run_context.fp = MaybeRelocatable::from((0, 1));
        //Insert ids into memory
        vm.memory
            .insert(
                &MaybeRelocatable::from((0, 0)),
                &MaybeRelocatable::from(bigint!(0)),
            )
            .unwrap();
        //Create invalid id key
        let mut ids = HashMap::<String, BigInt>::new();
        ids.insert(String::from("incorrect_id"), bigint!(0));

        assert_eq!(
            execute_hint(&mut vm, hint_code, ids, &ApTracking::new()),
            Err(VirtualMachineError::IncorrectIds(
                vec![String::from("value")],
                vec![String::from("incorrect_id")],
            ))
        );
    }

    #[test]
    fn run_assert_not_zero_expected_integer_error() {
        let hint_code =
    "from starkware.cairo.common.math_utils import assert_integer\nassert_integer(ids.value)\nassert ids.value % PRIME != 0, f'assert_not_zero failed: {ids.value} = 0.'".as_bytes();
        let mut vm = VirtualMachine::new(
            BigInt::new(Sign::Plus, vec![1, 0, 0, 0, 0, 0, 17, 134217728]),
            Vec::new(),
            false,
        );
        vm.references = HashMap::from([(
            0,
            HintReference {
                register: Register::FP,
                offset1: -1,
                offset2: 0,
                inner_dereference: false,
                ap_tracking_data: None,
            },
        )]);
        vm.segments.add(&mut vm.memory, None);
        // }
        // //Initialize ap, fp
        vm.run_context.ap = MaybeRelocatable::from((1, 0));
        vm.run_context.fp = MaybeRelocatable::from((0, 1));
        //Insert ids into memory
        vm.memory
            .insert(
                &MaybeRelocatable::from((0, 0)),
                &MaybeRelocatable::from((0, 0)),
            )
            .unwrap();
        //Create ids
        let mut ids = HashMap::<String, BigInt>::new();
        ids.insert(String::from("value"), bigint!(0));

        assert_eq!(
            execute_hint(&mut vm, hint_code, ids, &ApTracking::new()),
            Err(VirtualMachineError::ExpectedInteger(
                MaybeRelocatable::from((0, 0))
            ))
        );
    }

    #[test]
    fn run_split_int_assertion_invalid() {
        let hint_code = "assert ids.value == 0, 'split_int(): value is out of range.'".as_bytes();
        let mut vm = VirtualMachine::new(
            BigInt::new(Sign::Plus, vec![1, 0, 0, 0, 0, 0, 17, 134217728]),
            Vec::new(),
            false,
        );
        for _ in 0..2 {
            vm.segments.add(&mut vm.memory, None);
        }
        //Initialize ap, fp
        vm.run_context.ap = MaybeRelocatable::from((1, 0));
        vm.run_context.fp = MaybeRelocatable::from((0, 1));
        //Insert ids into memory
        vm.memory
            .insert(
                &MaybeRelocatable::from((0, 0)),
                &MaybeRelocatable::from(bigint!(1)),
            )
            .unwrap();
        //Create ids
        let mut ids = HashMap::<String, BigInt>::new();
        ids.insert(String::from("value"), bigint!(0));
        //Create references
        vm.references = HashMap::from([(
            0,
            HintReference {
                register: Register::FP,
                offset1: -1,
                offset2: 0,
                inner_dereference: false,
                ap_tracking_data: None,
            },
        )]);
        //Execute the hint
        assert_eq!(
            execute_hint(&mut vm, hint_code, ids, &ApTracking::new()),
            Err(VirtualMachineError::SplitIntNotZero)
        );
    }

    #[test]
    fn run_split_int_assertion_valid() {
        let hint_code = "assert ids.value == 0, 'split_int(): value is out of range.'".as_bytes();
        let mut vm = VirtualMachine::new(
            BigInt::new(Sign::Plus, vec![1, 0, 0, 0, 0, 0, 17, 134217728]),
            Vec::new(),
            false,
        );
        for _ in 0..2 {
            vm.segments.add(&mut vm.memory, None);
        }
        //Initialize ap, fp
        vm.run_context.ap = MaybeRelocatable::from((1, 0));
        vm.run_context.fp = MaybeRelocatable::from((0, 1));
        //Insert ids into memory
        vm.memory
            .insert(
                &MaybeRelocatable::from((0, 0)),
                &MaybeRelocatable::from(bigint!(0)),
            )
            .unwrap();
        //Create ids
        let mut ids = HashMap::<String, BigInt>::new();
        ids.insert(String::from("value"), bigint!(0));
        //Create references
        vm.references = HashMap::from([(
            0,
            HintReference {
                register: Register::FP,
                offset1: -1,
                offset2: 0,
                inner_dereference: false,
                ap_tracking_data: None,
            },
        )]);
        //Execute the hint
        assert_eq!(
            execute_hint(&mut vm, hint_code, ids, &ApTracking::new()),
            Ok(())
        );
    }

    #[test]
    fn run_split_int_valid() {
        let hint_code = "memory[ids.output] = res = (int(ids.value) % PRIME) % ids.base\nassert res < ids.bound, f'split_int(): Limb {res} is out of range.'".as_bytes();
        let mut vm = VirtualMachine::new(
            BigInt::new(Sign::Plus, vec![1, 0, 0, 0, 0, 0, 17, 134217728]),
            Vec::new(),
            false,
        );
        for _ in 0..3 {
            vm.segments.add(&mut vm.memory, None);
        }
        //Initialize ap, fp
        vm.run_context.ap = MaybeRelocatable::from((1, 0));
        vm.run_context.fp = MaybeRelocatable::from((0, 4));
        //Insert ids into memory
        //ids.output
        vm.memory
            .insert(
                &MaybeRelocatable::from((0, 0)),
                &MaybeRelocatable::from((2, 0)),
            )
            .unwrap();
        //ids.value
        vm.memory
            .insert(
                &MaybeRelocatable::from((0, 1)),
                &MaybeRelocatable::from(bigint!(2)),
            )
            .unwrap();
        //ids.base
        vm.memory
            .insert(
                &MaybeRelocatable::from((0, 2)),
                &MaybeRelocatable::from(bigint!(10)),
            )
            .unwrap();
        //ids.bound
        vm.memory
            .insert(
                &MaybeRelocatable::from((0, 3)),
                &MaybeRelocatable::from(bigint!(100)),
            )
            .unwrap();
        //Create ids
        let mut ids = HashMap::<String, BigInt>::new();
        ids.insert(String::from("output"), bigint!(0));
        ids.insert(String::from("value"), bigint!(1));
        ids.insert(String::from("base"), bigint!(2));
        ids.insert(String::from("bound"), bigint!(3));
        //Create references
        vm.references = HashMap::from([
            (
                0,
                HintReference {
                    register: Register::FP,
                    offset1: -4,
                    offset2: 0,
                    inner_dereference: false,
                    ap_tracking_data: None,
                },
            ),
            (
                1,
                HintReference {
                    register: Register::FP,
                    offset1: -3,
                    offset2: 0,
                    inner_dereference: false,
                    ap_tracking_data: None,
                },
            ),
            (
                2,
                HintReference {
                    register: Register::FP,
                    offset1: -2,
                    offset2: 0,
                    inner_dereference: false,
                    ap_tracking_data: None,
                },
            ),
            (
                3,
                HintReference {
                    register: Register::FP,
                    offset1: -1,
                    offset2: 0,
                    inner_dereference: false,
                    ap_tracking_data: None,
                },
            ),
        ]);
        //Execute the hint
        assert_eq!(
            execute_hint(&mut vm, hint_code, ids, &ApTracking::new()),
            Ok(())
        );
        assert_eq!(
            vm.memory.get(&MaybeRelocatable::from((2, 0))),
            Ok(Some(&MaybeRelocatable::from(bigint!(2))))
        );
    }

    #[test]
    fn run_split_int_invalid() {
        let hint_code = "memory[ids.output] = res = (int(ids.value) % PRIME) % ids.base\nassert res < ids.bound, f'split_int(): Limb {res} is out of range.'".as_bytes();
        let mut vm = VirtualMachine::new(
            BigInt::new(Sign::Plus, vec![1, 0, 0, 0, 0, 0, 17, 134217728]),
            Vec::new(),
            false,
        );
        for _ in 0..3 {
            vm.segments.add(&mut vm.memory, None);
        }
        //Initialize ap, fp
        vm.run_context.ap = MaybeRelocatable::from((1, 0));
        vm.run_context.fp = MaybeRelocatable::from((0, 4));
        //Insert ids into memory
        //ids.output
        vm.memory
            .insert(
                &MaybeRelocatable::from((0, 0)),
                &MaybeRelocatable::from((2, 0)),
            )
            .unwrap();
        //ids.value
        vm.memory
            .insert(
                &MaybeRelocatable::from((0, 1)),
                &MaybeRelocatable::from(bigint!(100)),
            )
            .unwrap();
        //ids.base
        vm.memory
            .insert(
                &MaybeRelocatable::from((0, 2)),
                &MaybeRelocatable::from(bigint!(10000)),
            )
            .unwrap();
        //ids.bound
        vm.memory
            .insert(
                &MaybeRelocatable::from((0, 3)),
                &MaybeRelocatable::from(bigint!(10)),
            )
            .unwrap();
        //Create ids
        let mut ids = HashMap::<String, BigInt>::new();
        ids.insert(String::from("output"), bigint!(0));
        ids.insert(String::from("value"), bigint!(1));
        ids.insert(String::from("base"), bigint!(2));
        ids.insert(String::from("bound"), bigint!(3));
        //Create references
        vm.references = HashMap::from([
            (
                0,
                HintReference {
                    register: Register::FP,
                    offset1: -4,
                    offset2: 0,
                    inner_dereference: false,
                    ap_tracking_data: None,
                },
            ),
            (
                1,
                HintReference {
                    register: Register::FP,
                    offset1: -3,
                    offset2: 0,
                    inner_dereference: false,
                    ap_tracking_data: None,
                },
            ),
            (
                2,
                HintReference {
                    register: Register::FP,
                    offset1: -2,
                    offset2: 0,
                    inner_dereference: false,
                    ap_tracking_data: None,
                },
            ),
            (
                3,
                HintReference {
                    register: Register::FP,
                    offset1: -1,
                    offset2: 0,
                    inner_dereference: false,
                    ap_tracking_data: None,
                },
            ),
        ]);
        //Execute the hint
        assert_eq!(
            execute_hint(&mut vm, hint_code, ids, &ApTracking::new()),
            Err(VirtualMachineError::SplitIntLimbOutOfRange(bigint!(100)))
        );
    }

    #[test]
    fn run_is_positive_hint_true() {
        let hint_code =
        "from starkware.cairo.common.math_utils import is_positive\nids.is_positive = 1 if is_positive(\n    value=ids.value, prime=PRIME, rc_bound=range_check_builtin.bound) else 0"
        .as_bytes();
        let mut vm = VirtualMachine::new(
            BigInt::new(Sign::Plus, vec![1, 0, 0, 0, 0, 0, 17, 134217728]),
            vec![(
                "range_check".to_string(),
                Box::new(RangeCheckBuiltinRunner::new(true, bigint!(8), 8)),
            )],
            false,
        );
        for _ in 0..2 {
            vm.segments.add(&mut vm.memory, None);
        }
        //Initialize fp
        vm.run_context.fp = MaybeRelocatable::from((0, 2));
        //Insert ids.value into memory
        vm.memory
            .insert(
                &MaybeRelocatable::from((0, 0)),
                &MaybeRelocatable::from(bigint!(250)),
            )
            .unwrap();
        //Dont insert ids.is_positive as we need to modify it inside the hint
        //Create ids
        let mut ids = HashMap::<String, BigInt>::new();
        ids.insert(String::from("value"), bigint!(0));
        ids.insert(String::from("is_positive"), bigint!(1));
        //Create references
        vm.references = HashMap::from([
            (
                0,
                HintReference {
                    register: Register::FP,
                    offset1: -2,
                    offset2: 0,
                    inner_dereference: false,
                    ap_tracking_data: None,
                },
            ),
            (
                1,
                HintReference {
                    register: Register::FP,
                    offset1: -1,
                    offset2: 0,
                    inner_dereference: false,
                    ap_tracking_data: None,
                },
            ),
        ]);
        //Execute the hint
        execute_hint(&mut vm, hint_code, ids, &ApTracking::new())
            .expect("Error while executing hint");
        //Check that is_positive now contains 1 (true)
        assert_eq!(
            vm.memory.get(&MaybeRelocatable::from((0, 1))),
            Ok(Some(&MaybeRelocatable::from(bigint!(1))))
        );
    }

    #[test]
    fn run_is_positive_hint_false() {
        let hint_code =
        "from starkware.cairo.common.math_utils import is_positive\nids.is_positive = 1 if is_positive(\n    value=ids.value, prime=PRIME, rc_bound=range_check_builtin.bound) else 0"
        .as_bytes();
        let mut vm = VirtualMachine::new(
            BigInt::new(Sign::Plus, vec![1, 0, 0, 0, 0, 0, 17, 134217728]),
            vec![(
                "range_check".to_string(),
                Box::new(RangeCheckBuiltinRunner::new(true, bigint!(8), 8)),
            )],
            false,
        );
        for _ in 0..2 {
            vm.segments.add(&mut vm.memory, None);
        }
        //Initialize fp
        vm.run_context.fp = MaybeRelocatable::from((0, 2));
        //Insert ids.value into memory
        vm.memory
            .insert(
                &MaybeRelocatable::from((0, 0)),
                &MaybeRelocatable::from(bigint!(-250)),
            )
            .unwrap();
        //Dont insert ids.is_positive as we need to modify it inside the hint
        //Create ids
        let mut ids = HashMap::<String, BigInt>::new();
        ids.insert(String::from("value"), bigint!(0));
        ids.insert(String::from("is_positive"), bigint!(1));
        //Create references
        vm.references = HashMap::from([
            (
                0,
                HintReference {
                    register: Register::FP,
                    offset1: -2,
                    offset2: 0,
                    inner_dereference: false,
                    ap_tracking_data: None,
                },
            ),
            (
                1,
                HintReference {
                    register: Register::FP,
                    offset1: -1,
                    offset2: 0,
                    inner_dereference: false,
                    ap_tracking_data: None,
                },
            ),
        ]);
        //Execute the hint
        execute_hint(&mut vm, hint_code, ids, &ApTracking::new())
            .expect("Error while executing hint");
        //Check that is_positive now contains 0 (false)
        assert_eq!(
            vm.memory.get(&MaybeRelocatable::from((0, 1))),
            Ok(Some(&MaybeRelocatable::from(bigint!(0))))
        );
    }

    #[test]
    fn run_is_positive_hint_outside_valid_range() {
        let hint_code =
        "from starkware.cairo.common.math_utils import is_positive\nids.is_positive = 1 if is_positive(\n    value=ids.value, prime=PRIME, rc_bound=range_check_builtin.bound) else 0"
        .as_bytes();
        let mut vm = VirtualMachine::new(
            BigInt::new(Sign::Plus, vec![1, 0, 0, 0, 0, 0, 17, 134217728]),
            vec![(
                "range_check".to_string(),
                Box::new(RangeCheckBuiltinRunner::new(true, bigint!(8), 8)),
            )],
            false,
        );
        for _ in 0..2 {
            vm.segments.add(&mut vm.memory, None);
        }
        //Initialize fp
        vm.run_context.fp = MaybeRelocatable::from((0, 2));
        //Insert ids.value into memory
        vm.memory
            .insert(
                &MaybeRelocatable::from((0, 0)),
                &MaybeRelocatable::from(BigInt::new(
                    Sign::Plus,
                    vec![1, 0, 0, 0, 0, 0, 17, 134217727],
                )),
            )
            .unwrap();
        //Dont insert ids.is_positive as we need to modify it inside the hint
        //Create ids
        let mut ids = HashMap::<String, BigInt>::new();
        ids.insert(String::from("value"), bigint!(0));
        ids.insert(String::from("is_positive"), bigint!(1));
        //Create references
        vm.references = HashMap::from([
            (
                0,
                HintReference {
                    register: Register::FP,
                    offset1: -2,
                    offset2: 0,
                    inner_dereference: false,
                    ap_tracking_data: None,
                },
            ),
            (
                1,
                HintReference {
                    register: Register::FP,
                    offset1: -1,
                    offset2: 0,
                    inner_dereference: false,
                    ap_tracking_data: None,
                },
            ),
        ]);
        //Execute the hint
        assert_eq!(
            execute_hint(&mut vm, hint_code, ids, &ApTracking::new()),
            Err(VirtualMachineError::ValueOutsideValidRange(as_int(
                &BigInt::new(Sign::Plus, vec![1, 0, 0, 0, 0, 0, 17, 134217727]),
                &vm.prime
            )))
        );
    }

    #[test]
    fn run_is_positive_hint_is_positive_not_empty() {
        let hint_code ="from starkware.cairo.common.math_utils import is_positive\nids.is_positive = 1 if is_positive(\n    value=ids.value, prime=PRIME, rc_bound=range_check_builtin.bound) else 0"
        .as_bytes();
        let mut vm = VirtualMachine::new(
            BigInt::new(Sign::Plus, vec![1, 0, 0, 0, 0, 0, 17, 134217728]),
            vec![(
                "range_check".to_string(),
                Box::new(RangeCheckBuiltinRunner::new(true, bigint!(8), 8)),
            )],
            false,
        );
        for _ in 0..2 {
            vm.segments.add(&mut vm.memory, None);
        }
        //Initialize fp
        vm.run_context.fp = MaybeRelocatable::from((0, 2));
        //Insert ids.value into memory
        vm.memory
            .insert(
                &MaybeRelocatable::from((0, 0)),
                &MaybeRelocatable::from(bigint!(2)),
            )
            .unwrap();
        //Insert ids.is_positive into memory
        vm.memory
            .insert(
                &MaybeRelocatable::from((0, 1)),
                &MaybeRelocatable::from(bigint!(4)),
            )
            .unwrap();
        //Create ids
        let mut ids = HashMap::<String, BigInt>::new();
        ids.insert(String::from("value"), bigint!(0));
        ids.insert(String::from("is_positive"), bigint!(1));
        //Create references
        vm.references = HashMap::from([
            (
                0,
                HintReference {
                    register: Register::FP,
                    offset1: -2,
                    offset2: 0,
                    inner_dereference: false,
                    ap_tracking_data: None,
                },
            ),
            (
                1,
                HintReference {
                    register: Register::FP,
                    offset1: -1,
                    offset2: 0,
                    inner_dereference: false,
                    ap_tracking_data: None,
                },
            ),
        ]);
        //Execute the hint
        assert_eq!(
            execute_hint(&mut vm, hint_code, ids, &ApTracking::new()),
            Err(VirtualMachineError::MemoryError(
                MemoryError::InconsistentMemory(
                    MaybeRelocatable::from((0, 1)),
                    MaybeRelocatable::from(bigint!(4)),
                    MaybeRelocatable::from(bigint!(1))
                )
            ))
        );
    }

    #[test]
    fn run_sqrt_valid() {
        let hint_code = "from starkware.python.math_utils import isqrt\nvalue = ids.value % PRIME\nassert value < 2 ** 250, f\"value={value} is outside of the range [0, 2**250).\"\nassert 2 ** 250 < PRIME\nids.root = isqrt(value)"
            .as_bytes();
        let mut vm = VirtualMachine::new(
            BigInt::new(Sign::Plus, vec![1, 0, 0, 0, 0, 0, 17, 134217728]),
            Vec::new(),
            false,
        );
        for _ in 0..2 {
            vm.segments.add(&mut vm.memory, None);
        }
        //Initialize fp
        vm.run_context.fp = MaybeRelocatable::from((0, 2));
        //Insert ids.value into memory
        vm.memory
            .insert(
                &MaybeRelocatable::from((0, 0)),
                &MaybeRelocatable::from(bigint!(81)),
            )
            .unwrap();
        //Create ids
        let mut ids = HashMap::<String, BigInt>::new();
        ids.insert(String::from("value"), bigint!(0));
        ids.insert(String::from("root"), bigint!(1));
        //Create references
        vm.references = HashMap::from([
            (
                0,
                HintReference {
                    register: Register::FP,
                    offset1: -2,
                    offset2: 0,
                    inner_dereference: false,
                    ap_tracking_data: None,
                },
            ),
            (
                1,
                HintReference {
                    register: Register::FP,
                    offset1: -1,
                    offset2: 0,
                    inner_dereference: false,
                    ap_tracking_data: None,
                },
            ),
        ]);
        //Execute the hint
        assert_eq!(
            execute_hint(&mut vm, hint_code, ids, &ApTracking::new()),
            Ok(())
        );
        //Check that root (0,1) has the square root of 81
        assert_eq!(
            vm.memory.get(&MaybeRelocatable::from((0, 1))),
            Ok(Some(&MaybeRelocatable::from(bigint!(9))))
        );
    }

    #[test]
    fn run_sqrt_invalid_negative_number() {
        let hint_code = "from starkware.python.math_utils import isqrt\nvalue = ids.value % PRIME\nassert value < 2 ** 250, f\"value={value} is outside of the range [0, 2**250).\"\nassert 2 ** 250 < PRIME\nids.root = isqrt(value)"
            .as_bytes();
        let mut vm = VirtualMachine::new(
            BigInt::new(Sign::Plus, vec![1, 0, 0, 0, 0, 0, 17, 134217728]),
            Vec::new(),
            false,
        );
        for _ in 0..2 {
            vm.segments.add(&mut vm.memory, None);
        }
        //Initialize fp
        vm.run_context.fp = MaybeRelocatable::from((0, 2));
        //Insert ids.value into memory
        vm.memory
            .insert(
                &MaybeRelocatable::from((0, 0)),
                &MaybeRelocatable::from(bigint!(-81)),
            )
            .unwrap();
        //Create ids
        let mut ids = HashMap::<String, BigInt>::new();
        ids.insert(String::from("value"), bigint!(0));
        ids.insert(String::from("root"), bigint!(1));
        //Create references
        vm.references = HashMap::from([
            (
                0,
                HintReference {
                    register: Register::FP,
                    offset1: -2,
                    offset2: 0,
                    inner_dereference: false,
                    ap_tracking_data: None,
                },
            ),
            (
                1,
                HintReference {
                    register: Register::FP,
                    offset1: -1,
                    offset2: 0,
                    inner_dereference: false,
                    ap_tracking_data: None,
                },
            ),
        ]);
        //Execute the hint
        assert_eq!(
            execute_hint(&mut vm, hint_code, ids, &ApTracking::new()),
            Err(VirtualMachineError::ValueOutside250BitRange(bigint_str!(
                b"3618502788666131213697322783095070105623107215331596699973092056135872020400"
            )))
        );
    }

    #[test]
    fn run_sqrt_invalid_mismatched_root() {
        let hint_code = "from starkware.python.math_utils import isqrt\nvalue = ids.value % PRIME\nassert value < 2 ** 250, f\"value={value} is outside of the range [0, 2**250).\"\nassert 2 ** 250 < PRIME\nids.root = isqrt(value)"
            .as_bytes();
        let mut vm = VirtualMachine::new(
            BigInt::new(Sign::Plus, vec![1, 0, 0, 0, 0, 0, 17, 134217728]),
            Vec::new(),
            false,
        );
        for _ in 0..2 {
            vm.segments.add(&mut vm.memory, None);
        }
        //Initialize fp
        vm.run_context.fp = MaybeRelocatable::from((0, 2));
        //Insert ids.value into memory
        vm.memory
            .insert(
                &MaybeRelocatable::from((0, 0)),
                &MaybeRelocatable::from(bigint!(81)),
            )
            .unwrap();
        //Insert ids.root into memory
        vm.memory
            .insert(
                &MaybeRelocatable::from((0, 1)),
                &MaybeRelocatable::from(bigint!(7)),
            )
            .unwrap();
        //Create ids
        let mut ids = HashMap::<String, BigInt>::new();
        ids.insert(String::from("value"), bigint!(0));
        ids.insert(String::from("root"), bigint!(1));
        //Create references
        vm.references = HashMap::from([
            (
                0,
                HintReference {
                    register: Register::FP,
                    offset1: -2,
                    offset2: 0,
                    inner_dereference: false,
                    ap_tracking_data: None,
                },
            ),
            (
                1,
                HintReference {
                    register: Register::FP,
                    offset1: -1,
                    offset2: 0,
                    inner_dereference: false,
                    ap_tracking_data: None,
                },
            ),
        ]);
        //Execute the hint
        assert_eq!(
            execute_hint(&mut vm, hint_code, ids, &ApTracking::new()),
            Err(VirtualMachineError::MemoryError(
                MemoryError::InconsistentMemory(
                    MaybeRelocatable::from((0, 1)),
                    MaybeRelocatable::from(bigint!(7)),
                    MaybeRelocatable::from(bigint!(9))
                )
            ))
        );
    }

    #[test]
    fn unsigned_div_rem_success() {
        let hint_code = "from starkware.cairo.common.math_utils import assert_integer\nassert_integer(ids.div)\nassert 0 < ids.div <= PRIME // range_check_builtin.bound, \\\n    f'div={hex(ids.div)} is out of the valid range.'\nids.q, ids.r = divmod(ids.value, ids.div)".as_bytes();
        let mut vm = VirtualMachine::new(
            BigInt::new(Sign::Plus, vec![1, 0, 0, 0, 0, 0, 17, 134217728]),
            vec![(
                "range_check".to_string(),
                Box::new(RangeCheckBuiltinRunner::new(true, bigint!(8), 8)),
            )],
            false,
        );
        for _ in 0..3 {
            vm.segments.add(&mut vm.memory, None);
        }
        //Initialize fp
        vm.run_context.ap = MaybeRelocatable::from((1, 0));
        vm.run_context.fp = MaybeRelocatable::from((0, 4));
        //Insert ids into memory
        vm.memory
            .insert(
                &MaybeRelocatable::from((0, 2)),
                &MaybeRelocatable::from(bigint!(5)),
            )
            .expect("Unexpected memory insert fail");
        vm.memory
            .insert(
                &MaybeRelocatable::from((0, 3)),
                &MaybeRelocatable::from(bigint!(7)),
            )
            .expect("Unexpected memory insert fail");
        //Create ids
        let mut ids = HashMap::<String, BigInt>::new();
        ids.insert(String::from("r"), bigint!(0));
        ids.insert(String::from("q"), bigint!(1));
        ids.insert(String::from("div"), bigint!(2));
        ids.insert(String::from("value"), bigint!(3));
        //Create references
        vm.references = HashMap::from([
            (
                0,
                HintReference {
                    register: Register::FP,
                    offset1: -4,
                    offset2: 0,
                    inner_dereference: false,
                    ap_tracking_data: None,
                },
            ),
            (
                1,
                HintReference {
                    register: Register::FP,
                    offset1: -3,
                    offset2: 0,
                    inner_dereference: false,
                    ap_tracking_data: None,
                },
            ),
            (
                2,
                HintReference {
                    register: Register::FP,
                    offset1: -2,
                    offset2: 0,
                    inner_dereference: false,
                    ap_tracking_data: None,
                },
            ),
            (
                3,
                HintReference {
                    register: Register::FP,
                    offset1: -1,
                    offset2: 0,
                    inner_dereference: false,
                    ap_tracking_data: None,
                },
            ),
        ]);
        //Execute the hint
        assert!(execute_hint(&mut vm, hint_code, ids, &ApTracking::new()).is_ok());
        assert_eq!(
            vm.memory.get(&MaybeRelocatable::from((0, 0))),
            Ok(Some(&MaybeRelocatable::from(bigint!(2))))
        );
        assert_eq!(
            vm.memory.get(&MaybeRelocatable::from((0, 1))),
            Ok(Some(&MaybeRelocatable::from(bigint!(1))))
        );
    }

    #[test]
    fn unsigned_div_rem_out_of_range() {
        let hint_code = "from starkware.cairo.common.math_utils import assert_integer\nassert_integer(ids.div)\nassert 0 < ids.div <= PRIME // range_check_builtin.bound, \\\n    f'div={hex(ids.div)} is out of the valid range.'\nids.q, ids.r = divmod(ids.value, ids.div)".as_bytes();
        let mut vm = VirtualMachine::new(
            BigInt::new(Sign::Plus, vec![1, 0, 0, 0, 0, 0, 17, 134217728]),
            vec![(
                "range_check".to_string(),
                Box::new(RangeCheckBuiltinRunner::new(true, bigint!(8), 8)),
            )],
            false,
        );
        for _ in 0..3 {
            vm.segments.add(&mut vm.memory, None);
        }
        //Initialize fp
        vm.run_context.ap = MaybeRelocatable::from((1, 0));
        vm.run_context.fp = MaybeRelocatable::from((0, 4));
        //Insert ids into memory
        vm.memory
            .insert(
                &MaybeRelocatable::from((0, 2)),
                &MaybeRelocatable::from(bigint!(-5)),
            )
            .expect("Unexpected memory insert fail");
        vm.memory
            .insert(
                &MaybeRelocatable::from((0, 3)),
                &MaybeRelocatable::from(bigint!(7)),
            )
            .expect("Unexpected memory insert fail");
        //Create ids
        let mut ids = HashMap::<String, BigInt>::new();
        ids.insert(String::from("r"), bigint!(0));
        ids.insert(String::from("q"), bigint!(1));
        ids.insert(String::from("div"), bigint!(2));
        ids.insert(String::from("value"), bigint!(3));
        //Create references
        vm.references = HashMap::from([
            (
                0,
                HintReference {
                    register: Register::FP,
                    offset1: -4,
                    offset2: 0,
                    inner_dereference: false,
                    ap_tracking_data: None,
                },
            ),
            (
                1,
                HintReference {
                    register: Register::FP,
                    offset1: -3,
                    offset2: 0,
                    inner_dereference: false,
                    ap_tracking_data: None,
                },
            ),
            (
                2,
                HintReference {
                    register: Register::FP,
                    offset1: -2,
                    offset2: 0,
                    inner_dereference: false,
                    ap_tracking_data: None,
                },
            ),
            (
                3,
                HintReference {
                    register: Register::FP,
                    offset1: -1,
                    offset2: 0,
                    inner_dereference: false,
                    ap_tracking_data: None,
                },
            ),
        ]);
        //Execute the hint
        assert_eq!(
            execute_hint(&mut vm, hint_code, ids, &ApTracking::new()),
            Err(VirtualMachineError::OutOfValidRange(
                bigint!(-5),
                bigint_str!(b"10633823966279327296825105735305134080")
            ))
        )
    }

    #[test]
    fn unsigned_div_rem_no_range_check_builtin() {
        let hint_code = "from starkware.cairo.common.math_utils import assert_integer\nassert_integer(ids.div)\nassert 0 < ids.div <= PRIME // range_check_builtin.bound, \\\n    f'div={hex(ids.div)} is out of the valid range.'\nids.q, ids.r = divmod(ids.value, ids.div)".as_bytes();
        let mut vm = VirtualMachine::new(
            BigInt::new(Sign::Plus, vec![1, 0, 0, 0, 0, 0, 17, 134217728]),
            Vec::new(),
            false,
        );
        for _ in 0..3 {
            vm.segments.add(&mut vm.memory, None);
        }
        //Initialize fp
        vm.run_context.ap = MaybeRelocatable::from((1, 0));
        vm.run_context.fp = MaybeRelocatable::from((0, 4));
        //Insert ids into memory
        vm.memory
            .insert(
                &MaybeRelocatable::from((0, 2)),
                &MaybeRelocatable::from(bigint!(5)),
            )
            .expect("Unexpected memory insert fail");
        vm.memory
            .insert(
                &MaybeRelocatable::from((0, 3)),
                &MaybeRelocatable::from(bigint!(7)),
            )
            .expect("Unexpected memory insert fail");
        //Create ids
        let mut ids = HashMap::<String, BigInt>::new();
        ids.insert(String::from("r"), bigint!(0));
        ids.insert(String::from("q"), bigint!(1));
        ids.insert(String::from("div"), bigint!(2));
        ids.insert(String::from("value"), bigint!(3));
        //Create references
        vm.references = HashMap::from([
            (
                0,
                HintReference {
                    register: Register::FP,
                    offset1: -4,
                    offset2: 0,
                    inner_dereference: false,
                    ap_tracking_data: None,
                },
            ),
            (
                1,
                HintReference {
                    register: Register::FP,
                    offset1: -3,
                    offset2: 0,
                    inner_dereference: false,
                    ap_tracking_data: None,
                },
            ),
            (
                2,
                HintReference {
                    register: Register::FP,
                    offset1: -2,
                    offset2: 0,
                    inner_dereference: false,
                    ap_tracking_data: None,
                },
            ),
            (
                3,
                HintReference {
                    register: Register::FP,
                    offset1: -1,
                    offset2: 0,
                    inner_dereference: false,
                    ap_tracking_data: None,
                },
            ),
        ]);

        assert_eq!(
            execute_hint(&mut vm, &hint_code, ids, &ApTracking::new()),
            Err(VirtualMachineError::NoRangeCheckBuiltin)
        );
    }

    #[test]
    fn unsigned_div_rem_inconsitent_memory() {
        let hint_code = "from starkware.cairo.common.math_utils import assert_integer\nassert_integer(ids.div)\nassert 0 < ids.div <= PRIME // range_check_builtin.bound, \\\n    f'div={hex(ids.div)} is out of the valid range.'\nids.q, ids.r = divmod(ids.value, ids.div)".as_bytes();
        let mut vm = VirtualMachine::new(
            BigInt::new(Sign::Plus, vec![1, 0, 0, 0, 0, 0, 17, 134217728]),
            vec![(
                "range_check".to_string(),
                Box::new(RangeCheckBuiltinRunner::new(true, bigint!(8), 8)),
            )],
            false,
        );
        for _ in 0..3 {
            vm.segments.add(&mut vm.memory, None);
        }
        //Initialize fp
        vm.run_context.ap = MaybeRelocatable::from((1, 0));
        vm.run_context.fp = MaybeRelocatable::from((0, 4));
        //Insert ids into memory
        vm.memory
            .insert(
                &MaybeRelocatable::from((0, 0)),
                &MaybeRelocatable::from(bigint!(5)),
            )
            .expect("unexpected memory insert fail");
        vm.memory
            .insert(
                &MaybeRelocatable::from((0, 2)),
                &MaybeRelocatable::from(bigint!(5)),
            )
            .expect("unexpected memory insert fail");
        vm.memory
            .insert(
                &MaybeRelocatable::from((0, 3)),
                &MaybeRelocatable::from(bigint!(7)),
            )
            .expect("Unexpected memory insert fail");
        //Create ids
        let mut ids = HashMap::<String, BigInt>::new();
        ids.insert(String::from("r"), bigint!(0));
        ids.insert(String::from("q"), bigint!(1));
        ids.insert(String::from("div"), bigint!(2));
        ids.insert(String::from("value"), bigint!(3));
        //Create references
        vm.references = HashMap::from([
            (
                0,
                HintReference {
                    register: Register::FP,
                    offset1: -4,
                    offset2: 0,
                    inner_dereference: false,
                    ap_tracking_data: None,
                },
            ),
            (
                1,
                HintReference {
                    register: Register::FP,
                    offset1: -3,
                    offset2: 0,
                    inner_dereference: false,
                    ap_tracking_data: None,
                },
            ),
            (
                2,
                HintReference {
                    register: Register::FP,
                    offset1: -2,
                    offset2: 0,
                    inner_dereference: false,
                    ap_tracking_data: None,
                },
            ),
            (
                3,
                HintReference {
                    register: Register::FP,
                    offset1: -1,
                    offset2: 0,
                    inner_dereference: false,
                    ap_tracking_data: None,
                },
            ),
        ]);
        //Execute the hint
        assert_eq!(
            execute_hint(&mut vm, hint_code, ids, &ApTracking::new()),
            Err(VirtualMachineError::MemoryError(
                MemoryError::InconsistentMemory(
                    MaybeRelocatable::from((0, 0)),
                    MaybeRelocatable::Int(bigint!(5)),
                    MaybeRelocatable::Int(bigint!(2))
                )
            ))
        );
    }

    #[test]
    fn unsigned_div_rem_incorrect_ids() {
        let hint_code = "from starkware.cairo.common.math_utils import assert_integer\nassert_integer(ids.div)\nassert 0 < ids.div <= PRIME // range_check_builtin.bound, \\\n    f'div={hex(ids.div)} is out of the valid range.'\nids.q, ids.r = divmod(ids.value, ids.div)".as_bytes();
        let mut vm = VirtualMachine::new(
            BigInt::new(Sign::Plus, vec![1, 0, 0, 0, 0, 0, 17, 134217728]),
            vec![(
                "range_check".to_string(),
                Box::new(RangeCheckBuiltinRunner::new(true, bigint!(8), 8)),
            )],
            false,
        );
        for _ in 0..3 {
            vm.segments.add(&mut vm.memory, None);
        }
        //Initialize fp
        vm.run_context.ap = MaybeRelocatable::from((1, 0));
        vm.run_context.fp = MaybeRelocatable::from((0, 4));
        //Insert ids into memory
        vm.memory
            .insert(
                &MaybeRelocatable::from((0, 2)),
                &MaybeRelocatable::from(bigint!(5)),
            )
            .expect("Unexpected memory insert fail");
        vm.memory
            .insert(
                &MaybeRelocatable::from((0, 3)),
                &MaybeRelocatable::from(bigint!(7)),
            )
            .expect("Unexpected memory insert fail");
        //Create ids
        let mut ids = HashMap::<String, BigInt>::new();
        ids.insert(String::from("a"), bigint!(0));
        ids.insert(String::from("b"), bigint!(1));
        ids.insert(String::from("iv"), bigint!(2));
        ids.insert(String::from("vlue"), bigint!(3));
        //Create references
        vm.references = HashMap::from([
            (
                0,
                HintReference {
                    register: Register::FP,
                    offset1: -4,
                    offset2: 0,
                    inner_dereference: false,
                    ap_tracking_data: None,
                },
            ),
            (
                1,
                HintReference {
                    register: Register::FP,
                    offset1: -3,
                    offset2: 0,
                    inner_dereference: false,
                    ap_tracking_data: None,
                },
            ),
            (
                2,
                HintReference {
                    register: Register::FP,
                    offset1: -2,
                    offset2: 0,
                    inner_dereference: false,
                    ap_tracking_data: None,
                },
            ),
            (
                3,
                HintReference {
                    register: Register::FP,
                    offset1: -1,
                    offset2: 0,
                    inner_dereference: false,
                    ap_tracking_data: None,
                },
            ),
        ]);
        //Execute the hint
        assert!(matches!(
            execute_hint(&mut vm, &hint_code, ids, &ApTracking::new()),
            Err(VirtualMachineError::IncorrectIds(_, _))
        ))
    }

    #[test]
    fn signed_div_rem_success() {
        let hint_code = "from starkware.cairo.common.math_utils import as_int, assert_integer\n\nassert_integer(ids.div)\nassert 0 < ids.div <= PRIME // range_check_builtin.bound, \\\n    f'div={hex(ids.div)} is out of the valid range.'\n\nassert_integer(ids.bound)\nassert ids.bound <= range_check_builtin.bound // 2, \\\n    f'bound={hex(ids.bound)} is out of the valid range.'\n\nint_value = as_int(ids.value, PRIME)\nq, ids.r = divmod(int_value, ids.div)\n\nassert -ids.bound <= q < ids.bound, \\\n    f'{int_value} / {ids.div} = {q} is out of the range [{-ids.bound}, {ids.bound}).'\n\nids.biased_q = q + ids.bound".as_bytes();
        let mut vm = VirtualMachine::new(
            BigInt::new(Sign::Plus, vec![1, 0, 0, 0, 0, 0, 17, 134217728]),
            vec![(
                "range_check".to_string(),
                Box::new(RangeCheckBuiltinRunner::new(true, bigint!(8), 8)),
            )],
            false,
        );
        for _ in 0..5 {
            vm.segments.add(&mut vm.memory, None);
        }
        //Initialize fp
        vm.run_context.ap = MaybeRelocatable::from((1, 0));
        vm.run_context.fp = MaybeRelocatable::from((0, 6));
        //Insert ids into memory
        vm.memory
            .insert(
                &MaybeRelocatable::from((0, 3)),
                &MaybeRelocatable::from(bigint!(5)),
            )
            .expect("Unexpected memory insert fail");
        vm.memory
            .insert(
                &MaybeRelocatable::from((0, 4)),
                &MaybeRelocatable::from(bigint!(10)),
            )
            .expect("Unexpected memory insert fail");
        vm.memory
            .insert(
                &MaybeRelocatable::from((0, 5)),
                &MaybeRelocatable::from(bigint!(29)),
            )
            .expect("Unexpected memory insert fail");
        //Create ids
        let mut ids = HashMap::<String, BigInt>::new();
        ids.insert(String::from("r"), bigint!(0));
        ids.insert(String::from("biased_q"), bigint!(1));
        ids.insert(String::from("range_check_ptr"), bigint!(2));
        ids.insert(String::from("div"), bigint!(3));
        ids.insert(String::from("value"), bigint!(4));
        ids.insert(String::from("bound"), bigint!(5));
        //Create references
        vm.references = HashMap::from([
            (
                0,
                HintReference {
                    register: Register::FP,
                    offset1: -6,
                    offset2: 0,
                    inner_dereference: false,
                    ap_tracking_data: None,
                },
            ),
            (
                1,
                HintReference {
                    register: Register::FP,
                    offset1: -5,
                    offset2: 0,
                    inner_dereference: false,
                    ap_tracking_data: None,
                },
            ),
            (
                2,
                HintReference {
                    register: Register::FP,
                    offset1: -4,
                    offset2: 0,
                    inner_dereference: false,
                    ap_tracking_data: None,
                },
            ),
            (
                3,
                HintReference {
                    register: Register::FP,
                    offset1: -3,
                    offset2: 0,
                    inner_dereference: false,
                    ap_tracking_data: None,
                },
            ),
            (
                4,
                HintReference {
                    register: Register::FP,
                    offset1: -2,
                    offset2: 0,
                    inner_dereference: false,
                    ap_tracking_data: None,
                },
            ),
            (
                5,
                HintReference {
                    register: Register::FP,
                    offset1: -1,
                    offset2: 0,
                    inner_dereference: false,
                    ap_tracking_data: None,
                },
            ),
        ]);
        //Execute the hint
        assert!(execute_hint(&mut vm, hint_code, ids, &ApTracking::new()).is_ok());
        assert_eq!(
            vm.memory.get(&MaybeRelocatable::from((0, 0))),
            Ok(Some(&MaybeRelocatable::from(bigint!(0))))
        );
        assert_eq!(
            vm.memory.get(&MaybeRelocatable::from((0, 1))),
            Ok(Some(&MaybeRelocatable::from(bigint!(31))))
        );
    }

    #[test]
    fn signed_div_rem_negative_quotient() {
        let hint_code = "from starkware.cairo.common.math_utils import as_int, assert_integer\n\nassert_integer(ids.div)\nassert 0 < ids.div <= PRIME // range_check_builtin.bound, \\\n    f'div={hex(ids.div)} is out of the valid range.'\n\nassert_integer(ids.bound)\nassert ids.bound <= range_check_builtin.bound // 2, \\\n    f'bound={hex(ids.bound)} is out of the valid range.'\n\nint_value = as_int(ids.value, PRIME)\nq, ids.r = divmod(int_value, ids.div)\n\nassert -ids.bound <= q < ids.bound, \\\n    f'{int_value} / {ids.div} = {q} is out of the range [{-ids.bound}, {ids.bound}).'\n\nids.biased_q = q + ids.bound".as_bytes();
        let mut vm = VirtualMachine::new(
            BigInt::new(Sign::Plus, vec![1, 0, 0, 0, 0, 0, 17, 134217728]),
            vec![(
                "range_check".to_string(),
                Box::new(RangeCheckBuiltinRunner::new(true, bigint!(8), 8)),
            )],
            false,
        );
        for _ in 0..5 {
            vm.segments.add(&mut vm.memory, None);
        }
        //Initialize fp
        vm.run_context.ap = MaybeRelocatable::from((1, 0));
        vm.run_context.fp = MaybeRelocatable::from((0, 6));
        //Insert ids into memory
        vm.memory
            .insert(
                &MaybeRelocatable::from((0, 3)),
                &MaybeRelocatable::from(bigint!(7)),
            )
            .expect("Unexpected memory insert fail");
        vm.memory
            .insert(
                &MaybeRelocatable::from((0, 4)),
                &MaybeRelocatable::from(bigint!(-10)),
            )
            .expect("Unexpected memory insert fail");
        vm.memory
            .insert(
                &MaybeRelocatable::from((0, 5)),
                &MaybeRelocatable::from(bigint!(29)),
            )
            .expect("Unexpected memory insert fail");
        //Create ids
        let mut ids = HashMap::<String, BigInt>::new();
        ids.insert(String::from("r"), bigint!(0));
        ids.insert(String::from("biased_q"), bigint!(1));
        ids.insert(String::from("range_check_ptr"), bigint!(2));
        ids.insert(String::from("div"), bigint!(3));
        ids.insert(String::from("value"), bigint!(4));
        ids.insert(String::from("bound"), bigint!(5));
        //Create references
        vm.references = HashMap::from([
            (
                0,
                HintReference {
                    register: Register::FP,
                    offset1: -6,
                    offset2: 0,
                    inner_dereference: false,
                    ap_tracking_data: None,
                },
            ),
            (
                1,
                HintReference {
                    register: Register::FP,
                    offset1: -5,
                    offset2: 0,
                    inner_dereference: false,
                    ap_tracking_data: None,
                },
            ),
            (
                2,
                HintReference {
                    register: Register::FP,
                    offset1: -4,
                    offset2: 0,
                    inner_dereference: false,
                    ap_tracking_data: None,
                },
            ),
            (
                3,
                HintReference {
                    register: Register::FP,
                    offset1: -3,
                    offset2: 0,
                    inner_dereference: false,
                    ap_tracking_data: None,
                },
            ),
            (
                4,
                HintReference {
                    register: Register::FP,
                    offset1: -2,
                    offset2: 0,
                    inner_dereference: false,
                    ap_tracking_data: None,
                },
            ),
            (
                5,
                HintReference {
                    register: Register::FP,
                    offset1: -1,
                    offset2: 0,
                    inner_dereference: false,
                    ap_tracking_data: None,
                },
            ),
        ]);
        //Execute the hint
        assert!(execute_hint(&mut vm, hint_code, ids, &ApTracking::new()).is_ok());
        assert_eq!(
            vm.memory.get(&MaybeRelocatable::from((0, 0))),
            Ok(Some(&MaybeRelocatable::from(bigint!(4))))
        );
        assert_eq!(
            vm.memory.get(&MaybeRelocatable::from((0, 1))),
            Ok(Some(&MaybeRelocatable::from(bigint!(27))))
        );
    }

    #[test]
    fn signed_div_rem_out_of_range() {
        let hint_code = "from starkware.cairo.common.math_utils import as_int, assert_integer\n\nassert_integer(ids.div)\nassert 0 < ids.div <= PRIME // range_check_builtin.bound, \\\n    f'div={hex(ids.div)} is out of the valid range.'\n\nassert_integer(ids.bound)\nassert ids.bound <= range_check_builtin.bound // 2, \\\n    f'bound={hex(ids.bound)} is out of the valid range.'\n\nint_value = as_int(ids.value, PRIME)\nq, ids.r = divmod(int_value, ids.div)\n\nassert -ids.bound <= q < ids.bound, \\\n    f'{int_value} / {ids.div} = {q} is out of the range [{-ids.bound}, {ids.bound}).'\n\nids.biased_q = q + ids.bound".as_bytes();
        let mut vm = VirtualMachine::new(
            BigInt::new(Sign::Plus, vec![1, 0, 0, 0, 0, 0, 17, 134217728]),
            vec![(
                "range_check".to_string(),
                Box::new(RangeCheckBuiltinRunner::new(true, bigint!(8), 8)),
            )],
            false,
        );
        for _ in 0..5 {
            vm.segments.add(&mut vm.memory, None);
        }
        //Initialize fp
        vm.run_context.ap = MaybeRelocatable::from((1, 0));
        vm.run_context.fp = MaybeRelocatable::from((0, 6));
        //Insert ids into memory
        vm.memory
            .insert(
                &MaybeRelocatable::from((0, 3)),
                &MaybeRelocatable::from(bigint!(-5)),
            )
            .expect("Unexpected memory insert fail");
        vm.memory
            .insert(
                &MaybeRelocatable::from((0, 4)),
                &MaybeRelocatable::from(bigint!(10)),
            )
            .expect("Unexpected memory insert fail");
        vm.memory
            .insert(
                &MaybeRelocatable::from((0, 5)),
                &MaybeRelocatable::from(bigint!(29)),
            )
            .expect("Unexpected memory insert fail");
        //Create ids
        let mut ids = HashMap::<String, BigInt>::new();
        ids.insert(String::from("r"), bigint!(0));
        ids.insert(String::from("biased_q"), bigint!(1));
        ids.insert(String::from("range_check_ptr"), bigint!(2));
        ids.insert(String::from("div"), bigint!(3));
        ids.insert(String::from("value"), bigint!(4));
        ids.insert(String::from("bound"), bigint!(5));
        //Create references
        vm.references = HashMap::from([
            (
                0,
                HintReference {
                    register: Register::FP,
                    offset1: -6,
                    offset2: 0,
                    inner_dereference: false,
                    ap_tracking_data: None,
                },
            ),
            (
                1,
                HintReference {
                    register: Register::FP,
                    offset1: -5,
                    offset2: 0,
                    inner_dereference: false,
                    ap_tracking_data: None,
                },
            ),
            (
                2,
                HintReference {
                    register: Register::FP,
                    offset1: -4,
                    offset2: 0,
                    inner_dereference: false,
                    ap_tracking_data: None,
                },
            ),
            (
                3,
                HintReference {
                    register: Register::FP,
                    offset1: -3,
                    offset2: 0,
                    inner_dereference: false,
                    ap_tracking_data: None,
                },
            ),
            (
                4,
                HintReference {
                    register: Register::FP,
                    offset1: -2,
                    offset2: 0,
                    inner_dereference: false,
                    ap_tracking_data: None,
                },
            ),
            (
                5,
                HintReference {
                    register: Register::FP,
                    offset1: -1,
                    offset2: 0,
                    inner_dereference: false,
                    ap_tracking_data: None,
                },
            ),
        ]);
        //Execute the hint
        assert_eq!(
            execute_hint(&mut vm, hint_code, ids, &ApTracking::new()),
            Err(VirtualMachineError::OutOfValidRange(
                bigint!(-5),
                bigint_str!(b"10633823966279327296825105735305134080")
            ))
        )
    }

    #[test]
    fn signed_div_rem_no_range_check_builtin() {
        let hint_code = "from starkware.cairo.common.math_utils import as_int, assert_integer\n\nassert_integer(ids.div)\nassert 0 < ids.div <= PRIME // range_check_builtin.bound, \\\n    f'div={hex(ids.div)} is out of the valid range.'\n\nassert_integer(ids.bound)\nassert ids.bound <= range_check_builtin.bound // 2, \\\n    f'bound={hex(ids.bound)} is out of the valid range.'\n\nint_value = as_int(ids.value, PRIME)\nq, ids.r = divmod(int_value, ids.div)\n\nassert -ids.bound <= q < ids.bound, \\\n    f'{int_value} / {ids.div} = {q} is out of the range [{-ids.bound}, {ids.bound}).'\n\nids.biased_q = q + ids.bound".as_bytes();
        let mut vm = VirtualMachine::new(
            BigInt::new(Sign::Plus, vec![1, 0, 0, 0, 0, 0, 17, 134217728]),
            Vec::new(),
            false,
        );
        for _ in 0..5 {
            vm.segments.add(&mut vm.memory, None);
        }
        //Initialize fp
        vm.run_context.ap = MaybeRelocatable::from((1, 0));
        vm.run_context.fp = MaybeRelocatable::from((0, 6));
        //Insert ids into memory
        vm.memory
            .insert(
                &MaybeRelocatable::from((0, 3)),
                &MaybeRelocatable::from(bigint!(5)),
            )
            .expect("Unexpected memory insert fail");
        vm.memory
            .insert(
                &MaybeRelocatable::from((0, 4)),
                &MaybeRelocatable::from(bigint!(10)),
            )
            .expect("Unexpected memory insert fail");
        vm.memory
            .insert(
                &MaybeRelocatable::from((0, 5)),
                &MaybeRelocatable::from(bigint!(29)),
            )
            .expect("Unexpected memory insert fail");
        //Create ids
        let mut ids = HashMap::<String, BigInt>::new();
        ids.insert(String::from("r"), bigint!(0));
        ids.insert(String::from("biased_q"), bigint!(1));
        ids.insert(String::from("range_check_ptr"), bigint!(2));
        ids.insert(String::from("div"), bigint!(3));
        ids.insert(String::from("value"), bigint!(4));
        ids.insert(String::from("bound"), bigint!(5));
        //Create references
        vm.references = HashMap::from([
            (
                0,
                HintReference {
                    register: Register::FP,
                    offset1: -6,
                    offset2: 0,
                    inner_dereference: false,
                    ap_tracking_data: None,
                },
            ),
            (
                1,
                HintReference {
                    register: Register::FP,
                    offset1: -5,
                    offset2: 0,
                    inner_dereference: false,
                    ap_tracking_data: None,
                },
            ),
            (
                2,
                HintReference {
                    register: Register::FP,
                    offset1: -4,
                    offset2: 0,
                    inner_dereference: false,
                    ap_tracking_data: None,
                },
            ),
            (
                3,
                HintReference {
                    register: Register::FP,
                    offset1: -3,
                    offset2: 0,
                    inner_dereference: false,
                    ap_tracking_data: None,
                },
            ),
            (
                4,
                HintReference {
                    register: Register::FP,
                    offset1: -2,
                    offset2: 0,
                    inner_dereference: false,
                    ap_tracking_data: None,
                },
            ),
            (
                5,
                HintReference {
                    register: Register::FP,
                    offset1: -1,
                    offset2: 0,
                    inner_dereference: false,
                    ap_tracking_data: None,
                },
            ),
        ]);

        assert_eq!(
            execute_hint(&mut vm, &hint_code, ids, &ApTracking::new()),
            Err(VirtualMachineError::NoRangeCheckBuiltin)
        );
    }

    #[test]
    fn signed_div_rem_inconsitent_memory() {
        let hint_code = "from starkware.cairo.common.math_utils import as_int, assert_integer\n\nassert_integer(ids.div)\nassert 0 < ids.div <= PRIME // range_check_builtin.bound, \\\n    f'div={hex(ids.div)} is out of the valid range.'\n\nassert_integer(ids.bound)\nassert ids.bound <= range_check_builtin.bound // 2, \\\n    f'bound={hex(ids.bound)} is out of the valid range.'\n\nint_value = as_int(ids.value, PRIME)\nq, ids.r = divmod(int_value, ids.div)\n\nassert -ids.bound <= q < ids.bound, \\\n    f'{int_value} / {ids.div} = {q} is out of the range [{-ids.bound}, {ids.bound}).'\n\nids.biased_q = q + ids.bound".as_bytes();
        let mut vm = VirtualMachine::new(
            BigInt::new(Sign::Plus, vec![1, 0, 0, 0, 0, 0, 17, 134217728]),
            vec![(
                "range_check".to_string(),
                Box::new(RangeCheckBuiltinRunner::new(true, bigint!(8), 8)),
            )],
            false,
        );
        for _ in 0..5 {
            vm.segments.add(&mut vm.memory, None);
        }
        //Initialize fp
        vm.run_context.ap = MaybeRelocatable::from((1, 0));
        vm.run_context.fp = MaybeRelocatable::from((0, 6));
        //Insert ids into memory
        vm.memory
            .insert(
                &MaybeRelocatable::from((0, 1)),
                &MaybeRelocatable::from(bigint!(10)),
            )
            .expect("Unexpected memory insert fail");
        vm.memory
            .insert(
                &MaybeRelocatable::from((0, 3)),
                &MaybeRelocatable::from(bigint!(5)),
            )
            .expect("Unexpected memory insert fail");
        vm.memory
            .insert(
                &MaybeRelocatable::from((0, 4)),
                &MaybeRelocatable::from(bigint!(10)),
            )
            .expect("Unexpected memory insert fail");
        vm.memory
            .insert(
                &MaybeRelocatable::from((0, 5)),
                &MaybeRelocatable::from(bigint!(29)),
            )
            .expect("Unexpected memory insert fail");
        //Create ids
        let mut ids = HashMap::<String, BigInt>::new();
        ids.insert(String::from("r"), bigint!(0));
        ids.insert(String::from("biased_q"), bigint!(1));
        ids.insert(String::from("range_check_ptr"), bigint!(2));
        ids.insert(String::from("div"), bigint!(3));
        ids.insert(String::from("value"), bigint!(4));
        ids.insert(String::from("bound"), bigint!(5));
        //Create references
        vm.references = HashMap::from([
            (
                0,
                HintReference {
                    register: Register::FP,
                    offset1: -6,
                    offset2: 0,
                    inner_dereference: false,
                    ap_tracking_data: None,
                },
            ),
            (
                1,
                HintReference {
                    register: Register::FP,
                    offset1: -5,
                    offset2: 0,
                    inner_dereference: false,
                    ap_tracking_data: None,
                },
            ),
            (
                2,
                HintReference {
                    register: Register::FP,
                    offset1: -4,
                    offset2: 0,
                    inner_dereference: false,
                    ap_tracking_data: None,
                },
            ),
            (
                3,
                HintReference {
                    register: Register::FP,
                    offset1: -3,
                    offset2: 0,
                    inner_dereference: false,
                    ap_tracking_data: None,
                },
            ),
            (
                4,
                HintReference {
                    register: Register::FP,
                    offset1: -2,
                    offset2: 0,
                    inner_dereference: false,
                    ap_tracking_data: None,
                },
            ),
            (
                5,
                HintReference {
                    register: Register::FP,
                    offset1: -1,
                    offset2: 0,
                    inner_dereference: false,
                    ap_tracking_data: None,
                },
            ),
        ]);
        //Execute the hint
        assert_eq!(
            execute_hint(&mut vm, hint_code, ids, &ApTracking::new()),
            Err(VirtualMachineError::MemoryError(
                MemoryError::InconsistentMemory(
                    MaybeRelocatable::from((0, 1)),
                    MaybeRelocatable::Int(bigint!(10)),
                    MaybeRelocatable::Int(bigint!(31))
                )
            ))
        );
    }

    #[test]
    fn signed_div_rem_incorrect_ids() {
        let hint_code = "from starkware.cairo.common.math_utils import as_int, assert_integer\n\nassert_integer(ids.div)\nassert 0 < ids.div <= PRIME // range_check_builtin.bound, \\\n    f'div={hex(ids.div)} is out of the valid range.'\n\nassert_integer(ids.bound)\nassert ids.bound <= range_check_builtin.bound // 2, \\\n    f'bound={hex(ids.bound)} is out of the valid range.'\n\nint_value = as_int(ids.value, PRIME)\nq, ids.r = divmod(int_value, ids.div)\n\nassert -ids.bound <= q < ids.bound, \\\n    f'{int_value} / {ids.div} = {q} is out of the range [{-ids.bound}, {ids.bound}).'\n\nids.biased_q = q + ids.bound".as_bytes();
        let mut vm = VirtualMachine::new(
            BigInt::new(Sign::Plus, vec![1, 0, 0, 0, 0, 0, 17, 134217728]),
            vec![(
                "range_check".to_string(),
                Box::new(RangeCheckBuiltinRunner::new(true, bigint!(8), 8)),
            )],
            false,
        );
        for _ in 0..5 {
            vm.segments.add(&mut vm.memory, None);
        }
        //Initialize fp
        vm.run_context.ap = MaybeRelocatable::from((1, 0));
        vm.run_context.fp = MaybeRelocatable::from((0, 6));
        //Insert ids into memory
        vm.memory
            .insert(
                &MaybeRelocatable::from((0, 3)),
                &MaybeRelocatable::from(bigint!(5)),
            )
            .expect("Unexpected memory insert fail");
        vm.memory
            .insert(
                &MaybeRelocatable::from((0, 4)),
                &MaybeRelocatable::from(bigint!(10)),
            )
            .expect("Unexpected memory insert fail");
        vm.memory
            .insert(
                &MaybeRelocatable::from((0, 5)),
                &MaybeRelocatable::from(bigint!(29)),
            )
            .expect("Unexpected memory insert fail");
        //Create ids
        let mut ids = HashMap::<String, BigInt>::new();
        ids.insert(String::from("r"), bigint!(0));
        ids.insert(String::from("b"), bigint!(1));
        ids.insert(String::from("r"), bigint!(2));
        ids.insert(String::from("d"), bigint!(3));
        ids.insert(String::from("v"), bigint!(4));
        ids.insert(String::from("b"), bigint!(5));
        //Create references
        vm.references = HashMap::from([
            (
                0,
                HintReference {
                    register: Register::FP,
                    offset1: -6,
                    offset2: 0,
                    inner_dereference: false,
                    ap_tracking_data: None,
                },
            ),
            (
                1,
                HintReference {
                    register: Register::FP,
                    offset1: -5,
                    offset2: 0,
                    inner_dereference: false,
                    ap_tracking_data: None,
                },
            ),
            (
                2,
                HintReference {
                    register: Register::FP,
                    offset1: -4,
                    offset2: 0,
                    inner_dereference: false,
                    ap_tracking_data: None,
                },
            ),
            (
                3,
                HintReference {
                    register: Register::FP,
                    offset1: -3,
                    offset2: 0,
                    inner_dereference: false,
                    ap_tracking_data: None,
                },
            ),
            (
                4,
                HintReference {
                    register: Register::FP,
                    offset1: -2,
                    offset2: 0,
                    inner_dereference: false,
                    ap_tracking_data: None,
                },
            ),
            (
                5,
                HintReference {
                    register: Register::FP,
                    offset1: -1,
                    offset2: 0,
                    inner_dereference: false,
                    ap_tracking_data: None,
                },
            ),
        ]);
        //Execute the hint
        assert!(matches!(
            execute_hint(&mut vm, &hint_code, ids, &ApTracking::new()),
            Err(VirtualMachineError::IncorrectIds(_, _))
        ))
    }
    #[test]
    fn run_assert_250_bit_valid() {
        let hint_code = "from starkware.cairo.common.math_utils import as_int\n\n# Correctness check.\nvalue = as_int(ids.value, PRIME) % PRIME\nassert value < ids.UPPER_BOUND, f'{value} is outside of the range [0, 2**250).'\n\n# Calculation for the assertion.\nids.high, ids.low = divmod(ids.value, ids.SHIFT)"
             .as_bytes();
        let mut vm = VirtualMachine::new(
            BigInt::new(Sign::Plus, vec![1, 0, 0, 0, 0, 0, 17, 134217728]),
            Vec::new(),
            false,
        );
        for _ in 0..2 {
            vm.segments.add(&mut vm.memory, None);
        }
        //Initialize fp
        vm.run_context.fp = MaybeRelocatable::from((0, 3));
        //Insert ids into memory
        //ids.value
        vm.memory
            .insert(
                &MaybeRelocatable::from((0, 0)),
                &MaybeRelocatable::from(bigint!(1)),
            )
            .unwrap();
        //Create ids
        let mut ids = HashMap::<String, BigInt>::new();
        ids.insert(String::from("value"), bigint!(0));
        ids.insert(String::from("high"), bigint!(1));
        ids.insert(String::from("low"), bigint!(2));
        //Create references
        vm.references = HashMap::from([
            (
                0,
                HintReference {
                    register: Register::FP,
                    offset1: -3,
                    offset2: 0,
                    inner_dereference: false,
                    ap_tracking_data: None,
                },
            ),
            (
                1,
                HintReference {
                    register: Register::FP,
                    offset1: -2,
                    offset2: 0,
                    inner_dereference: false,
                    ap_tracking_data: None,
                },
            ),
            (
                2,
                HintReference {
                    register: Register::FP,
                    offset1: -1,
                    offset2: 0,
                    inner_dereference: false,
                    ap_tracking_data: None,
                },
            ),
        ]);
        //Execute the hint
        assert_eq!(
            execute_hint(&mut vm, hint_code, ids, &ApTracking::new()),
            Ok(())
        );
        //Hint would return an error if the assertion fails
        //Check ids.high and ids.low values
        assert_eq!(
            vm.memory.get(&MaybeRelocatable::from((0, 1))),
            Ok(Some(&MaybeRelocatable::from(bigint!(0))))
        );
        assert_eq!(
            vm.memory.get(&MaybeRelocatable::from((0, 2))),
            Ok(Some(&MaybeRelocatable::from(bigint!(1))))
        );
    }

    #[test]
    fn run_assert_250_bit_invalid() {
        let hint_code = "from starkware.cairo.common.math_utils import as_int\n\n# Correctness check.\nvalue = as_int(ids.value, PRIME) % PRIME\nassert value < ids.UPPER_BOUND, f'{value} is outside of the range [0, 2**250).'\n\n# Calculation for the assertion.\nids.high, ids.low = divmod(ids.value, ids.SHIFT)"
             .as_bytes();
        let mut vm = VirtualMachine::new(
            BigInt::new(Sign::Plus, vec![1, 0, 0, 0, 0, 0, 17, 134217728]),
            Vec::new(),
            false,
        );
        for _ in 0..2 {
            vm.segments.add(&mut vm.memory, None);
        }
        //Initialize fp
        vm.run_context.fp = MaybeRelocatable::from((0, 3));
        //Insert ids into memory
        //ids.value
        vm.memory
            .insert(
                &MaybeRelocatable::from((0, 0)),
                &MaybeRelocatable::from(bigint!(1).shl(251i32)),
            )
            .unwrap();
        //Create ids
        let mut ids = HashMap::<String, BigInt>::new();
        ids.insert(String::from("value"), bigint!(0));
        ids.insert(String::from("high"), bigint!(1));
        ids.insert(String::from("low"), bigint!(2));
        //Create references
        vm.references = HashMap::from([
            (
                0,
                HintReference {
                    register: Register::FP,
                    offset1: -3,
                    offset2: 0,
                    inner_dereference: false,
                    ap_tracking_data: None,
                },
            ),
            (
                1,
                HintReference {
                    register: Register::FP,
                    offset1: -2,
                    offset2: 0,
                    inner_dereference: false,
                    ap_tracking_data: None,
                },
            ),
            (
                2,
                HintReference {
                    register: Register::FP,
                    offset1: -1,
                    offset2: 0,
                    inner_dereference: false,
                    ap_tracking_data: None,
                },
            ),
        ]);
        //Execute the hint
        assert_eq!(
            execute_hint(&mut vm, hint_code, ids, &ApTracking::new()),
            Err(VirtualMachineError::ValueOutside250BitRange(
                bigint!(1).shl(251i32)
            ))
        );
    }

    #[test]
    fn run_split_felt_ok() {
        let hint_code =
        "from starkware.cairo.common.math_utils import assert_integer\nassert ids.MAX_HIGH < 2**128 and ids.MAX_LOW < 2**128\nassert PRIME - 1 == ids.MAX_HIGH * 2**128 + ids.MAX_LOW\nassert_integer(ids.value)\nids.low = ids.value & ((1 << 128) - 1)\nids.high = ids.value >> 128"
        .as_bytes();
        let mut vm = VirtualMachine::new(
            BigInt::new(Sign::Plus, vec![1, 0, 0, 0, 0, 0, 17, 134217728]),
            vec![(
                "range_check".to_string(),
                Box::new(RangeCheckBuiltinRunner::new(true, bigint!(8), 8)),
            )],
            false,
        );
        for _ in 0..3 {
            vm.segments.add(&mut vm.memory, None);
        }

        //Initialize fp
        vm.run_context.fp = MaybeRelocatable::from((1, 7));

        //Insert ids.value into memory
        vm.memory
            .insert(
                &MaybeRelocatable::from((1, 3)),
                &MaybeRelocatable::from(bigint_str!(b"7335438970432432812899076431678123043273")),
            )
            .unwrap();

        //Insert ids.low pointer into memory
        vm.memory
            .insert(
                &MaybeRelocatable::from((1, 4)),
                &MaybeRelocatable::from((2, 0)),
            )
            .unwrap();

        //Create ids
        let mut ids = HashMap::<String, BigInt>::new();
        ids.insert(String::from("value"), bigint!(0));
        ids.insert(String::from("low"), bigint!(1));
        ids.insert(String::from("high"), bigint!(2));

        //Create references
        vm.references = HashMap::from([
            (
                0,
                HintReference {
                    register: Register::FP,
                    offset1: -4,
                    offset2: 0,
                    inner_dereference: false,
                    ap_tracking_data: None,
                },
            ),
            (
                1,
                HintReference {
                    register: Register::FP,
                    offset1: -3,
                    offset2: 0,
                    inner_dereference: true,
                    ap_tracking_data: None,
                },
            ),
            (
                2,
                HintReference {
                    register: Register::FP,
                    offset1: -3,
                    offset2: 1,
                    inner_dereference: true,
                    ap_tracking_data: None,
                },
            ),
        ]);
        //Execute the hint
        assert_eq!(
            execute_hint(&mut vm, hint_code, ids, &ApTracking::new()),
            Ok(())
        );

        //Check hint memory inserts
        assert_eq!(
            vm.memory.get(&MaybeRelocatable::from((2, 0))),
            Ok(Some(&MaybeRelocatable::from(bigint_str!(
                b"189509265092725080168209675610990602697"
            ))))
        );
        assert_eq!(
            vm.memory.get(&MaybeRelocatable::from((2, 1))),
            Ok(Some(&MaybeRelocatable::from(bigint!(21))))
        );
    }

    #[test]
    fn run_split_felt_incorrect_ids() {
        let hint_code =
        "from starkware.cairo.common.math_utils import assert_integer\nassert ids.MAX_HIGH < 2**128 and ids.MAX_LOW < 2**128\nassert PRIME - 1 == ids.MAX_HIGH * 2**128 + ids.MAX_LOW\nassert_integer(ids.value)\nids.low = ids.value & ((1 << 128) - 1)\nids.high = ids.value >> 128"
        .as_bytes();
        let mut vm = VirtualMachine::new(
            BigInt::new(Sign::Plus, vec![1, 0, 0, 0, 0, 0, 17, 134217728]),
            vec![(
                "range_check".to_string(),
                Box::new(RangeCheckBuiltinRunner::new(true, bigint!(8), 8)),
            )],
            false,
        );
        for _ in 0..3 {
            vm.segments.add(&mut vm.memory, None);
        }

        //Initialize fp
        vm.run_context.fp = MaybeRelocatable::from((1, 7));

        //Insert ids.value into memory
        vm.memory
            .insert(
                &MaybeRelocatable::from((1, 3)),
                &MaybeRelocatable::from(bigint_str!(b"7335438970432432812899076431678123043273")),
            )
            .unwrap();

        //Insert ids.low pointer into memory
        vm.memory
            .insert(
                &MaybeRelocatable::from((1, 4)),
                &MaybeRelocatable::from((2, 0)),
            )
            .unwrap();

        //Create incomplete ids
        let mut incomplete_ids = HashMap::<String, BigInt>::new();
        incomplete_ids.insert(String::from("value"), bigint!(0));

        //Create references
        vm.references = HashMap::from([
            (
                0,
                HintReference {
                    register: Register::FP,
                    offset1: -4,
                    offset2: 0,
                    inner_dereference: false,
                    ap_tracking_data: None,
                },
            ),
            (
                1,
                HintReference {
                    register: Register::FP,
                    offset1: -3,
                    offset2: 0,
                    inner_dereference: true,
                    ap_tracking_data: None,
                },
            ),
            (
                2,
                HintReference {
                    register: Register::FP,
                    offset1: -3,
                    offset2: 1,
                    inner_dereference: true,
                    ap_tracking_data: None,
                },
            ),
        ]);
        //Execute the hint
        assert_eq!(
            execute_hint(&mut vm, hint_code, incomplete_ids, &ApTracking::new()),
            Err(VirtualMachineError::IncorrectIds(
                vec![
                    String::from("high"),
                    String::from("low"),
                    String::from("value"),
                ],
                vec![String::from("value"),],
            ))
        );
    }
    #[test]
    fn run_split_felt_failed_to_get_ids() {
        let hint_code =
        "from starkware.cairo.common.math_utils import assert_integer\nassert ids.MAX_HIGH < 2**128 and ids.MAX_LOW < 2**128\nassert PRIME - 1 == ids.MAX_HIGH * 2**128 + ids.MAX_LOW\nassert_integer(ids.value)\nids.low = ids.value & ((1 << 128) - 1)\nids.high = ids.value >> 128"
        .as_bytes();
        let mut vm = VirtualMachine::new(
            BigInt::new(Sign::Plus, vec![1, 0, 0, 0, 0, 0, 17, 134217728]),
            vec![(
                "range_check".to_string(),
                Box::new(RangeCheckBuiltinRunner::new(true, bigint!(8), 8)),
            )],
            false,
        );
        for _ in 0..3 {
            vm.segments.add(&mut vm.memory, None);
        }

        //Initialize fp
        vm.run_context.fp = MaybeRelocatable::from((1, 7));

        //Insert ids.value into memory
        vm.memory
            .insert(
                &MaybeRelocatable::from((1, 3)),
                &MaybeRelocatable::from(bigint_str!(b"7335438970432432812899076431678123043273")),
            )
            .unwrap();

        //Insert ids.low pointer into memory
        vm.memory
            .insert(
                &MaybeRelocatable::from((1, 4)),
                &MaybeRelocatable::from((2, 0)),
            )
            .unwrap();

        //Create ids
        let mut ids = HashMap::<String, BigInt>::new();
        ids.insert(String::from("value"), bigint!(0));
        ids.insert(String::from("low"), bigint!(1));
        ids.insert(String::from("high"), bigint!(2));

        //Create incorrect references
        vm.references = HashMap::from([
            // Incorrect reference
            (
                0,
                HintReference {
                    register: Register::FP,
                    offset1: 0,
                    offset2: 0,
                    inner_dereference: false,
                    ap_tracking_data: None,
                },
            ),
            (
                1,
                HintReference {
                    register: Register::FP,
                    offset1: -3,
                    offset2: 0,
                    inner_dereference: true,
                    ap_tracking_data: None,
                },
            ),
            (
                2,
                HintReference {
                    register: Register::FP,
                    offset1: -3,
                    offset2: 1,
                    inner_dereference: true,
                    ap_tracking_data: None,
                },
            ),
        ]);
        //Execute the hint
        assert_eq!(
            execute_hint(&mut vm, hint_code, ids, &ApTracking::new()),
            Err(VirtualMachineError::FailedToGetIds)
        );
    }

    #[test]
    fn run_split_felt_fails_first_insert() {
        let hint_code =
        "from starkware.cairo.common.math_utils import assert_integer\nassert ids.MAX_HIGH < 2**128 and ids.MAX_LOW < 2**128\nassert PRIME - 1 == ids.MAX_HIGH * 2**128 + ids.MAX_LOW\nassert_integer(ids.value)\nids.low = ids.value & ((1 << 128) - 1)\nids.high = ids.value >> 128"
        .as_bytes();
        let mut vm = VirtualMachine::new(
            BigInt::new(Sign::Plus, vec![1, 0, 0, 0, 0, 0, 17, 134217728]),
            vec![(
                "range_check".to_string(),
                Box::new(RangeCheckBuiltinRunner::new(true, bigint!(8), 8)),
            )],
            false,
        );
        for _ in 0..3 {
            vm.segments.add(&mut vm.memory, None);
        }

        //Initialize fp
        vm.run_context.fp = MaybeRelocatable::from((1, 7));

        //Insert ids.value into memory
        vm.memory
            .insert(
                &MaybeRelocatable::from((1, 3)),
                &MaybeRelocatable::from(bigint_str!(b"7335438970432432812899076431678123043273")),
            )
            .unwrap();

        //Insert ids.low pointer into memory
        vm.memory
            .insert(
                &MaybeRelocatable::from((1, 4)),
                &MaybeRelocatable::from((2, 0)),
            )
            .unwrap();

        //Create ids
        let mut ids = HashMap::<String, BigInt>::new();
        ids.insert(String::from("value"), bigint!(0));
        ids.insert(String::from("low"), bigint!(1));
        ids.insert(String::from("high"), bigint!(2));

        //Create references
        vm.references = HashMap::from([
            (
                0,
                HintReference {
                    register: Register::FP,
                    offset1: -4,
                    offset2: 0,
                    inner_dereference: false,
                    ap_tracking_data: None,
                },
            ),
            (
                1,
                HintReference {
                    register: Register::FP,
                    offset1: -3,
                    offset2: 0,
                    inner_dereference: true,
                    ap_tracking_data: None,
                },
            ),
            (
                2,
                HintReference {
                    register: Register::FP,
                    offset1: -3,
                    offset2: 1,
                    inner_dereference: true,
                    ap_tracking_data: None,
                },
            ),
        ]);

        // Override MaybeRelocatable::from((2, 0)) memory address so, the hint vm.memory.insert fails
        vm.memory
            .insert(
                &MaybeRelocatable::from((2, 0)),
                &MaybeRelocatable::from(bigint!(99)),
            )
            .unwrap();

        //Execute the hint
        assert_eq!(
            execute_hint(&mut vm, hint_code, ids, &ApTracking::new()),
            Err(VirtualMachineError::MemoryError(
                MemoryError::InconsistentMemory(
                    MaybeRelocatable::from((2, 0)),
                    MaybeRelocatable::from(bigint!(99)),
                    MaybeRelocatable::from(bigint_str!(b"189509265092725080168209675610990602697"))
                )
            ))
        );
    }

    #[test]
    fn run_split_felt_fails_second_insert() {
        let hint_code =
        "from starkware.cairo.common.math_utils import assert_integer\nassert ids.MAX_HIGH < 2**128 and ids.MAX_LOW < 2**128\nassert PRIME - 1 == ids.MAX_HIGH * 2**128 + ids.MAX_LOW\nassert_integer(ids.value)\nids.low = ids.value & ((1 << 128) - 1)\nids.high = ids.value >> 128"
        .as_bytes();
        let mut vm = VirtualMachine::new(
            BigInt::new(Sign::Plus, vec![1, 0, 0, 0, 0, 0, 17, 134217728]),
            vec![(
                "range_check".to_string(),
                Box::new(RangeCheckBuiltinRunner::new(true, bigint!(8), 8)),
            )],
            false,
        );
        for _ in 0..3 {
            vm.segments.add(&mut vm.memory, None);
        }

        //Initialize fp
        vm.run_context.fp = MaybeRelocatable::from((1, 7));

        //Insert ids.value into memory
        vm.memory
            .insert(
                &MaybeRelocatable::from((1, 3)),
                &MaybeRelocatable::from(bigint_str!(b"7335438970432432812899076431678123043273")),
            )
            .unwrap();

        //Insert ids.low pointer into memory
        vm.memory
            .insert(
                &MaybeRelocatable::from((1, 4)),
                &MaybeRelocatable::from((2, 0)),
            )
            .unwrap();

        //Create ids
        let mut ids = HashMap::<String, BigInt>::new();
        ids.insert(String::from("value"), bigint!(0));
        ids.insert(String::from("low"), bigint!(1));
        ids.insert(String::from("high"), bigint!(2));

        //Create references
        vm.references = HashMap::from([
            (
                0,
                HintReference {
                    register: Register::FP,
                    offset1: -4,
                    offset2: 0,
                    inner_dereference: false,
                    ap_tracking_data: None,
                },
            ),
            (
                1,
                HintReference {
                    register: Register::FP,
                    offset1: -3,
                    offset2: 0,
                    inner_dereference: true,
                    ap_tracking_data: None,
                },
            ),
            (
                2,
                HintReference {
                    register: Register::FP,
                    offset1: -3,
                    offset2: 1,
                    inner_dereference: true,
                    ap_tracking_data: None,
                },
            ),
        ]);

        // Override MaybeRelocatable::from((2, 1)) memory address so, the hint vm.memory.insert fails
        vm.memory
            .insert(
                &MaybeRelocatable::from((2, 1)),
                &MaybeRelocatable::from(bigint!(99)),
            )
            .unwrap();

        //Execute the hint
        assert_eq!(
            execute_hint(&mut vm, hint_code, ids, &ApTracking::new()),
            Err(VirtualMachineError::MemoryError(
                MemoryError::InconsistentMemory(
                    MaybeRelocatable::from((2, 1)),
                    MaybeRelocatable::from(bigint!(99)),
                    MaybeRelocatable::from(bigint!(21))
                )
            ))
        );
    }

    #[test]
    fn run_split_felt_value_is_not_integer() {
        let hint_code =
        "from starkware.cairo.common.math_utils import assert_integer\nassert ids.MAX_HIGH < 2**128 and ids.MAX_LOW < 2**128\nassert PRIME - 1 == ids.MAX_HIGH * 2**128 + ids.MAX_LOW\nassert_integer(ids.value)\nids.low = ids.value & ((1 << 128) - 1)\nids.high = ids.value >> 128"
        .as_bytes();
        let mut vm = VirtualMachine::new(
            BigInt::new(Sign::Plus, vec![1, 0, 0, 0, 0, 0, 17, 134217728]),
            vec![(
                "range_check".to_string(),
                Box::new(RangeCheckBuiltinRunner::new(true, bigint!(8), 8)),
            )],
            false,
        );
        for _ in 0..3 {
            vm.segments.add(&mut vm.memory, None);
        }

        //Initialize fp
        vm.run_context.fp = MaybeRelocatable::from((1, 7));

        //Insert insert RelocatableValue in ids.value memory
        vm.memory
            .insert(
                &MaybeRelocatable::from((1, 3)),
                &MaybeRelocatable::from((1, 0)),
            )
            .unwrap();

        //Insert ids.low pointer into memory
        vm.memory
            .insert(
                &MaybeRelocatable::from((1, 4)),
                &MaybeRelocatable::from((2, 0)),
            )
            .unwrap();

        //Create ids
        let mut ids = HashMap::<String, BigInt>::new();
        ids.insert(String::from("value"), bigint!(0));
        ids.insert(String::from("low"), bigint!(1));
        ids.insert(String::from("high"), bigint!(2));

        //Create references
        vm.references = HashMap::from([
            (
                0,
                HintReference {
                    register: Register::FP,
                    offset1: -4,
                    offset2: 0,
                    inner_dereference: false,
                    ap_tracking_data: None,
                },
            ),
            (
                1,
                HintReference {
                    register: Register::FP,
                    offset1: -3,
                    offset2: 0,
                    inner_dereference: true,
                    ap_tracking_data: None,
                },
            ),
            (
                2,
                HintReference {
                    register: Register::FP,
                    offset1: -3,
                    offset2: 1,
                    inner_dereference: true,
                    ap_tracking_data: None,
                },
            ),
        ]);
        //Execute the hint
        assert_eq!(
            execute_hint(&mut vm, hint_code, ids, &ApTracking::new()),
            Err(VirtualMachineError::ExpectedInteger(
                MaybeRelocatable::from((1, 3))
            ))
        );
    }

    #[test]
    fn run_assert_lt_felt_ok() {
        let hint_code =
        "from starkware.cairo.common.math_utils import assert_integer\nassert_integer(ids.a)\nassert_integer(ids.b)\nassert (ids.a % PRIME) < (ids.b % PRIME), \\\n    f'a = {ids.a % PRIME} is not less than b = {ids.b % PRIME}.'"
        .as_bytes();
        let mut vm = VirtualMachine::new(
            BigInt::new(Sign::Plus, vec![1, 0, 0, 0, 0, 0, 17, 134217728]),
            vec![(
                "range_check".to_string(),
                Box::new(RangeCheckBuiltinRunner::new(true, bigint!(8), 8)),
            )],
            false,
        );
        //Initialize memory segements
        for _ in 0..3 {
            vm.segments.add(&mut vm.memory, None);
        }

        //Initialize fp
        vm.run_context.fp = MaybeRelocatable::from((1, 3));

        //Insert ids.a into memory
        vm.memory
            .insert(
                &MaybeRelocatable::from((1, 1)),
                &MaybeRelocatable::from(bigint!(1)),
            )
            .unwrap();

        //Insert ids.b into memory
        vm.memory
            .insert(
                &MaybeRelocatable::from((1, 2)),
                &MaybeRelocatable::from(bigint!(2)),
            )
            .unwrap();

        //Create ids
        let mut ids = HashMap::<String, BigInt>::new();
        ids.insert(String::from("a"), bigint!(0));
        ids.insert(String::from("b"), bigint!(1));

        //Create references
        vm.references = HashMap::from([
            (
                0,
                HintReference {
                    register: Register::FP,
                    offset1: -2,
                    offset2: 0,
                    inner_dereference: false,
                    ap_tracking_data: None,
                },
            ),
            (
                1,
                HintReference {
                    register: Register::FP,
                    offset1: -1,
                    offset2: 0,
                    inner_dereference: false,
                    ap_tracking_data: None,
                },
            ),
        ]);
        //Execute the hint
        assert_eq!(
            execute_hint(&mut vm, hint_code, ids, &ApTracking::new()),
            Ok(())
        );
    }

    #[test]
    fn run_assert_lt_felt_assert_fails() {
        let hint_code =
        "from starkware.cairo.common.math_utils import assert_integer\nassert_integer(ids.a)\nassert_integer(ids.b)\nassert (ids.a % PRIME) < (ids.b % PRIME), \\\n    f'a = {ids.a % PRIME} is not less than b = {ids.b % PRIME}.'"
        .as_bytes();
        let mut vm = VirtualMachine::new(
            BigInt::new(Sign::Plus, vec![1, 0, 0, 0, 0, 0, 17, 134217728]),
            vec![(
                "range_check".to_string(),
                Box::new(RangeCheckBuiltinRunner::new(true, bigint!(8), 8)),
            )],
            false,
        );
        //Initialize memory segements
        for _ in 0..3 {
            vm.segments.add(&mut vm.memory, None);
        }

        //Initialize fp
        vm.run_context.fp = MaybeRelocatable::from((1, 3));

        //Insert ids.a into memory
        vm.memory
            .insert(
                &MaybeRelocatable::from((1, 1)),
                &MaybeRelocatable::from(bigint!(3)),
            )
            .unwrap();

        //Insert ids.b into memory
        vm.memory
            .insert(
                &MaybeRelocatable::from((1, 2)),
                &MaybeRelocatable::from(bigint!(2)),
            )
            .unwrap();

        //Create ids
        let mut ids = HashMap::<String, BigInt>::new();
        ids.insert(String::from("a"), bigint!(0));
        ids.insert(String::from("b"), bigint!(1));

        //Create references
        vm.references = HashMap::from([
            (
                0,
                HintReference {
                    register: Register::FP,
                    offset1: -2,
                    offset2: 0,
                    inner_dereference: false,
                    ap_tracking_data: None,
                },
            ),
            (
                1,
                HintReference {
                    register: Register::FP,
                    offset1: -1,
                    offset2: 0,
                    inner_dereference: false,
                    ap_tracking_data: None,
                },
            ),
        ]);
        //Execute the hint
        assert_eq!(
            execute_hint(&mut vm, hint_code, ids, &ApTracking::new()),
            Err(VirtualMachineError::AssertLtFelt(bigint!(3), bigint!(2)))
        );
    }

    #[test]
    fn run_assert_lt_felt_incorrect_ids() {
        let hint_code =
        "from starkware.cairo.common.math_utils import assert_integer\nassert_integer(ids.a)\nassert_integer(ids.b)\nassert (ids.a % PRIME) < (ids.b % PRIME), \\\n    f'a = {ids.a % PRIME} is not less than b = {ids.b % PRIME}.'"
        .as_bytes();
        let mut vm = VirtualMachine::new(
            BigInt::new(Sign::Plus, vec![1, 0, 0, 0, 0, 0, 17, 134217728]),
            vec![(
                "range_check".to_string(),
                Box::new(RangeCheckBuiltinRunner::new(true, bigint!(8), 8)),
            )],
            false,
        );
        //Initialize memory segements
        for _ in 0..3 {
            vm.segments.add(&mut vm.memory, None);
        }

        //Initialize fp
        vm.run_context.fp = MaybeRelocatable::from((1, 3));

        //Insert ids.a into memory
        vm.memory
            .insert(
                &MaybeRelocatable::from((1, 1)),
                &MaybeRelocatable::from(bigint!(1)),
            )
            .unwrap();

        //Insert ids.b into memory
        vm.memory
            .insert(
                &MaybeRelocatable::from((1, 2)),
                &MaybeRelocatable::from(bigint!(2)),
            )
            .unwrap();

        //Create Incorrects ids
        let mut ids = HashMap::<String, BigInt>::new();
        ids.insert(String::from("a"), bigint!(0));

        //Create references
        vm.references = HashMap::from([
            (
                0,
                HintReference {
                    register: Register::FP,
                    offset1: -2,
                    offset2: 0,
                    inner_dereference: false,
                    ap_tracking_data: None,
                },
            ),
            (
                1,
                HintReference {
                    register: Register::FP,
                    offset1: -1,
                    offset2: 0,
                    inner_dereference: false,
                    ap_tracking_data: None,
                },
            ),
        ]);
        //Execute the hint
        assert_eq!(
            execute_hint(&mut vm, hint_code, ids, &ApTracking::new()),
            Err(VirtualMachineError::IncorrectIds(
                vec![String::from("a"), String::from("b"),],
                vec![String::from("a"),],
            ))
        );
    }

    #[test]
    fn run_assert_lt_felt_incorrect_references() {
        let hint_code =
        "from starkware.cairo.common.math_utils import assert_integer\nassert_integer(ids.a)\nassert_integer(ids.b)\nassert (ids.a % PRIME) < (ids.b % PRIME), \\\n    f'a = {ids.a % PRIME} is not less than b = {ids.b % PRIME}.'"
        .as_bytes();
        let mut vm = VirtualMachine::new(
            BigInt::new(Sign::Plus, vec![1, 0, 0, 0, 0, 0, 17, 134217728]),
            vec![(
                "range_check".to_string(),
                Box::new(RangeCheckBuiltinRunner::new(true, bigint!(8), 8)),
            )],
            false,
        );
        //Initialize memory segements
        for _ in 0..3 {
            vm.segments.add(&mut vm.memory, None);
        }

        //Initialize fp
        vm.run_context.fp = MaybeRelocatable::from((1, 3));

        //Insert ids.a into memory
        vm.memory
            .insert(
                &MaybeRelocatable::from((1, 1)),
                &MaybeRelocatable::from(bigint!(1)),
            )
            .unwrap();

        //Insert ids.b into memory
        // vm.memory
        //     .insert(
        //         &MaybeRelocatable::from((1, 2)),
        //         &MaybeRelocatable::from(bigint!(2)),
        //     )
        //     .unwrap();

        //Create incorrects ids
        let mut ids = HashMap::<String, BigInt>::new();
        ids.insert(String::from("a"), bigint!(0));
        ids.insert(String::from("b"), bigint!(1));

        //Create incorrect references
        vm.references = HashMap::from([
            // Incorrect reference
            (
                0,
                HintReference {
                    register: Register::FP,
                    offset1: 0,
                    offset2: 0,
                    inner_dereference: false,
                    ap_tracking_data: None,
                },
            ),
            (
                1,
                HintReference {
                    register: Register::FP,
                    offset1: -1,
                    offset2: 0,
                    inner_dereference: false,
                    ap_tracking_data: None,
                },
            ),
        ]);
        //Execute the hint
        assert_eq!(
            execute_hint(&mut vm, hint_code, ids, &ApTracking::new()),
            Err(VirtualMachineError::FailedToGetIds)
        );
    }

    #[test]
    fn run_assert_lt_felt_a_is_not_integer() {
        let hint_code =
        "from starkware.cairo.common.math_utils import assert_integer\nassert_integer(ids.a)\nassert_integer(ids.b)\nassert (ids.a % PRIME) < (ids.b % PRIME), \\\n    f'a = {ids.a % PRIME} is not less than b = {ids.b % PRIME}.'"
        .as_bytes();
        let mut vm = VirtualMachine::new(
            BigInt::new(Sign::Plus, vec![1, 0, 0, 0, 0, 0, 17, 134217728]),
            vec![(
                "range_check".to_string(),
                Box::new(RangeCheckBuiltinRunner::new(true, bigint!(8), 8)),
            )],
            false,
        );
        //Initialize memory segements
        for _ in 0..3 {
            vm.segments.add(&mut vm.memory, None);
        }

        //Initialize fp
        vm.run_context.fp = MaybeRelocatable::from((1, 3));

        //Insert ids.a into memory
        vm.memory
            .insert(
                &MaybeRelocatable::from((1, 1)),
                &MaybeRelocatable::from((1, 0)),
            )
            .unwrap();

        //Insert ids.b into memory
        vm.memory
            .insert(
                &MaybeRelocatable::from((1, 2)),
                &MaybeRelocatable::from(bigint!(2)),
            )
            .unwrap();

        //Create ids
        let mut ids = HashMap::<String, BigInt>::new();
        ids.insert(String::from("a"), bigint!(0));
        ids.insert(String::from("b"), bigint!(1));

        //Create references
        vm.references = HashMap::from([
            (
                0,
                HintReference {
                    register: Register::FP,
                    offset1: -2,
                    offset2: 0,
                    inner_dereference: false,
                    ap_tracking_data: None,
                },
            ),
            (
                1,
                HintReference {
                    register: Register::FP,
                    offset1: -1,
                    offset2: 0,
                    inner_dereference: false,
                    ap_tracking_data: None,
                },
            ),
        ]);
        //Execute the hint
        assert_eq!(
            execute_hint(&mut vm, hint_code, ids, &ApTracking::new()),
            Err(VirtualMachineError::ExpectedInteger(
                MaybeRelocatable::from((1, 1))
            ))
        );
    }

    #[test]
    fn run_assert_lt_felt_b_is_not_integer() {
        let hint_code =
        "from starkware.cairo.common.math_utils import assert_integer\nassert_integer(ids.a)\nassert_integer(ids.b)\nassert (ids.a % PRIME) < (ids.b % PRIME), \\\n    f'a = {ids.a % PRIME} is not less than b = {ids.b % PRIME}.'"
        .as_bytes();
        let mut vm = VirtualMachine::new(
            BigInt::new(Sign::Plus, vec![1, 0, 0, 0, 0, 0, 17, 134217728]),
            vec![(
                "range_check".to_string(),
                Box::new(RangeCheckBuiltinRunner::new(true, bigint!(8), 8)),
            )],
            false,
        );
        //Initialize memory segements
        for _ in 0..3 {
            vm.segments.add(&mut vm.memory, None);
        }

        //Initialize fp
        vm.run_context.fp = MaybeRelocatable::from((1, 3));

        //Insert ids.a into memory
        vm.memory
            .insert(
                &MaybeRelocatable::from((1, 1)),
                &MaybeRelocatable::from(bigint!(1)),
            )
            .unwrap();

        //Insert ids.b into memory
        vm.memory
            .insert(
                &MaybeRelocatable::from((1, 2)),
                &MaybeRelocatable::from((1, 0)),
            )
            .unwrap();

        //Create ids
        let mut ids = HashMap::<String, BigInt>::new();
        ids.insert(String::from("a"), bigint!(0));
        ids.insert(String::from("b"), bigint!(1));

        //Create references
        vm.references = HashMap::from([
            (
                0,
                HintReference {
                    register: Register::FP,
                    offset1: -2,
                    offset2: 0,
                    inner_dereference: false,
                    ap_tracking_data: None,
                },
            ),
            (
                1,
                HintReference {
                    register: Register::FP,
                    offset1: -1,
                    offset2: 0,
                    inner_dereference: false,
                    ap_tracking_data: None,
                },
            ),
        ]);
        //Execute the hint
        assert_eq!(
            execute_hint(&mut vm, hint_code, ids, &ApTracking::new()),
            Err(VirtualMachineError::ExpectedInteger(
                MaybeRelocatable::from((1, 2))
            ))
        );
    }

    #[test]
    fn run_assert_lt_felt_ok_failed_to_get_ids() {
        let hint_code =
        "from starkware.cairo.common.math_utils import assert_integer\nassert_integer(ids.a)\nassert_integer(ids.b)\nassert (ids.a % PRIME) < (ids.b % PRIME), \\\n    f'a = {ids.a % PRIME} is not less than b = {ids.b % PRIME}.'"
        .as_bytes();
        let mut vm = VirtualMachine::new(
            BigInt::new(Sign::Plus, vec![1, 0, 0, 0, 0, 0, 17, 134217728]),
            vec![(
                "range_check".to_string(),
                Box::new(RangeCheckBuiltinRunner::new(true, bigint!(8), 8)),
            )],
            false,
        );
        //Initialize memory segements
        for _ in 0..3 {
            vm.segments.add(&mut vm.memory, None);
        }

        //Initialize fp
        vm.run_context.fp = MaybeRelocatable::from((1, 3));

        //Insert ids.a into memory
        vm.memory
            .insert(
                &MaybeRelocatable::from((1, 1)),
                &MaybeRelocatable::from(bigint!(1)),
            )
            .unwrap();

        //Skip insert ids.b into memory
        // vm.memory
        //     .insert(
        //         &MaybeRelocatable::from((1, 2)),
        //         &MaybeRelocatable::from(bigint!(2)),
        //     )
        //     .unwrap();

        //Create incorrects ids
        let mut ids = HashMap::<String, BigInt>::new();
        ids.insert(String::from("a"), bigint!(0));
        ids.insert(String::from("b"), bigint!(1));

        //Create references
        vm.references = HashMap::from([
            (
                0,
                HintReference {
                    register: Register::FP,
                    offset1: -2,
                    offset2: 0,
                    inner_dereference: false,
                    ap_tracking_data: None,
                },
            ),
            (
                1,
                HintReference {
                    register: Register::FP,
                    offset1: -1,
                    offset2: 0,
                    inner_dereference: false,
                    ap_tracking_data: None,
                },
            ),
        ]);
        //Execute the hint
        assert_eq!(
            execute_hint(&mut vm, hint_code, ids, &ApTracking::new()),
            Err(VirtualMachineError::FailedToGetIds)
        );
    }

    #[test]
    fn memcpy_enter_scope_valid() {
        let hint_code = "vm_enter_scope({'n': ids.len})".as_bytes();
        let mut vm = VirtualMachine::new(
            BigInt::new(Sign::Plus, vec![1, 0, 0, 0, 0, 0, 17, 134217728]),
            Vec::new(),
            false,
        );

        // initialize memory segments
        vm.segments.add(&mut vm.memory, None);

        // initialize fp
        vm.run_context.fp = MaybeRelocatable::from((0, 3));

        // insert ids.len into memory
        vm.memory
            .insert(
                &MaybeRelocatable::from((0, 1)),
                &MaybeRelocatable::from(bigint!(5)),
            )
            .unwrap();

        let mut ids = HashMap::<String, BigInt>::new();
        ids.insert(String::from("len"), bigint!(0));

        //Create references
        vm.references = HashMap::from([(
            0,
            HintReference {
                register: Register::FP,
                offset1: -2,
                offset2: 0,
                inner_dereference: false,
                ap_tracking_data: None,
            },
        )]);

        assert!(execute_hint(&mut vm, hint_code, ids, &ApTracking::new()).is_ok());
    }

    #[test]
    fn memcpy_enter_scope_invalid() {
        let hint_code = "vm_enter_scope({'n': ids.len})".as_bytes();
        let mut vm = VirtualMachine::new(
            BigInt::new(Sign::Plus, vec![1, 0, 0, 0, 0, 0, 17, 134217728]),
            Vec::new(),
            false,
        );

        // initialize memory segments
        vm.segments.add(&mut vm.memory, None);

        // initialize fp
        vm.run_context.fp = MaybeRelocatable::from((0, 3));

        // insert ids.len into memory
        // we insert a relocatable value in the address of ids.len so that it raises an error.
        vm.memory
            .insert(
                &MaybeRelocatable::from((0, 1)),
                &MaybeRelocatable::from((0, 0)),
            )
            .unwrap();

        let mut ids = HashMap::<String, BigInt>::new();
        ids.insert(String::from("len"), bigint!(0));

        // create references
        vm.references = HashMap::from([(
            0,
            HintReference {
                register: Register::FP,
                offset1: -2,
                offset2: 0,
                inner_dereference: false,
                ap_tracking_data: None,
            },
        )]);

        assert_eq!(
            execute_hint(&mut vm, hint_code, ids, &ApTracking::new()),
            Err(VirtualMachineError::ExpectedInteger(
                MaybeRelocatable::from((0, 1))
            ))
        );
    }

    #[test]
    fn memcpy_continue_copying_valid() {
        let hint_code = "n -= 1\nids.continue_copying = 1 if n > 0 else 0".as_bytes();
        let mut vm = VirtualMachine::new(
            BigInt::new(Sign::Plus, vec![1, 0, 0, 0, 0, 0, 17, 134217728]),
            Vec::new(),
            false,
        );

        // initialize memory segments
        vm.segments.add(&mut vm.memory, None);

        // initialize fp
        vm.run_context.fp = MaybeRelocatable::from((0, 3));

        // initialize vm scope with variable `n`
        vm.exec_scopes
            .assign_or_update_variable("n", PyValueType::BigInt(bigint!(1)));

        // initialize ids.continue_copying
        // we create a memory gap so that there is None in (0, 1), the actual addr of continue_copying
        vm.memory
            .insert(
                &MaybeRelocatable::from((0, 2)),
                &MaybeRelocatable::from(bigint!(5)),
            )
            .unwrap();

        let mut ids = HashMap::<String, BigInt>::new();
        ids.insert(String::from("continue_copying"), bigint!(0));

        // create references
        vm.references = HashMap::from([(
            0,
            HintReference {
                register: Register::FP,
                offset1: -2,
                offset2: 0,
                inner_dereference: false,
                ap_tracking_data: None,
            },
        )]);

        assert!(execute_hint(&mut vm, hint_code, ids, &ApTracking::new()).is_ok());
    }

    #[test]
    fn memcpy_continue_copying_variable_not_in_scope_error() {
        let hint_code = "n -= 1\nids.continue_copying = 1 if n > 0 else 0".as_bytes();
        let mut vm = VirtualMachine::new(
            BigInt::new(Sign::Plus, vec![1, 0, 0, 0, 0, 0, 17, 134217728]),
            Vec::new(),
            false,
        );

        // initialize memory segments
        vm.segments.add(&mut vm.memory, None);

        // initialize fp
        vm.run_context.fp = MaybeRelocatable::from((0, 3));

        // we don't initialize `n` now:
        /*  vm.exec_scopes
        .assign_or_update_variable("n", PyValueType::BigInt(bigint!(1)));  */

        // initialize ids.continue_copying
        // we create a memory gap so that there is None in (0, 1), the actual addr of continue_copying
        vm.memory
            .insert(
                &MaybeRelocatable::from((0, 2)),
                &MaybeRelocatable::from(bigint!(5)),
            )
            .unwrap();

        let mut ids = HashMap::<String, BigInt>::new();
        ids.insert(String::from("continue_copying"), bigint!(0));

        // create references
        vm.references = HashMap::from([(
            0,
            HintReference {
                register: Register::FP,
                offset1: -2,
                offset2: 0,
                inner_dereference: false,
                ap_tracking_data: None,
            },
        )]);

        assert_eq!(
            execute_hint(&mut vm, hint_code, ids, &ApTracking::new()),
            Err(VirtualMachineError::VariableNotInScopeError(
                "n".to_string()
            ))
        );
    }

    #[test]
    fn memcpy_continue_copying_insert_error() {
        let hint_code = "n -= 1\nids.continue_copying = 1 if n > 0 else 0".as_bytes();
        let mut vm = VirtualMachine::new(
            BigInt::new(Sign::Plus, vec![1, 0, 0, 0, 0, 0, 17, 134217728]),
            Vec::new(),
            false,
        );

        // initialize memory segments
        vm.segments.add(&mut vm.memory, None);

        // initialize fp
        vm.run_context.fp = MaybeRelocatable::from((0, 3));

        // initialize with variable `n`
        vm.exec_scopes
            .assign_or_update_variable("n", PyValueType::BigInt(bigint!(1)));

        // initialize ids.continue_copying
        // a value is written in the address so the hint cant insert value there
        vm.memory
            .insert(
                &MaybeRelocatable::from((0, 1)),
                &MaybeRelocatable::from(bigint!(5)),
            )
            .unwrap();

        let mut ids = HashMap::<String, BigInt>::new();
        ids.insert(String::from("continue_copying"), bigint!(0));

        // create references
        vm.references = HashMap::from([(
            0,
            HintReference {
                register: Register::FP,
                offset1: -2,
                offset2: 0,
                inner_dereference: false,
                ap_tracking_data: None,
            },
        )]);

        assert_eq!(
            execute_hint(&mut vm, hint_code, ids, &ApTracking::new()),
            Err(VirtualMachineError::MemoryError(
                MemoryError::InconsistentMemory(
                    MaybeRelocatable::from((0, 1)),
                    MaybeRelocatable::from(bigint!(5)),
                    MaybeRelocatable::from(bigint!(0))
                )
            ))
        );
    }

    #[test]
    fn exit_scope_valid() {
        let hint_code = "vm_exit_scope()".as_bytes();
        let mut vm = VirtualMachine::new(
            BigInt::new(Sign::Plus, vec![1, 0, 0, 0, 0, 0, 17, 134217728]),
            Vec::new(),
            false,
        );

        // create new vm scope with dummy variable
        vm.exec_scopes.enter_scope(HashMap::from([(
            String::from("a"),
            PyValueType::BigInt(bigint!(1)),
        )]));

        // initialize memory segments
        vm.segments.add(&mut vm.memory, None);

        assert!(execute_hint(&mut vm, hint_code, HashMap::new(), &ApTracking::new()).is_ok());
    }

    #[test]
    fn exit_scope_invalid() {
        let hint_code = "vm_exit_scope()".as_bytes();
        let mut vm = VirtualMachine::new(
            BigInt::new(Sign::Plus, vec![1, 0, 0, 0, 0, 0, 17, 134217728]),
            Vec::new(),
            false,
        );

        // new vm scope is not created so that the hint raises an error:
        //vm.exec_scopes.enter_scope(HashMap::from([(String::from("a"), PyValueType::BigInt(bigint!(1)))]));

        // initialize memory segments
        vm.segments.add(&mut vm.memory, None);

        assert_eq!(
            execute_hint(&mut vm, hint_code, HashMap::new(), &ApTracking::new()),
            Err(VirtualMachineError::MainScopeError(
                ExecScopeError::ExitMainScopeError
            ))
        );
    }
}<|MERGE_RESOLUTION|>--- conflicted
+++ resolved
@@ -14,11 +14,8 @@
     memcpy_continue_copying, memcpy_enter_scope, signed_div_rem, split_felt, split_int,
     split_int_assert_range, sqrt, unsigned_div_rem,
 };
-<<<<<<< HEAD
 use crate::vm::hints::memset_utils::{memset_continue_loop, memset_enter_scope};
-=======
 use crate::vm::hints::pow_utils::pow;
->>>>>>> 78638b1f
 use crate::vm::vm_core::VirtualMachine;
 
 #[derive(Debug, PartialEq, Clone)]
@@ -63,13 +60,9 @@
         ) => assert_not_zero(vm, ids, None),
         Ok("vm_exit_scope()") => exit_scope(vm),
         Ok("vm_enter_scope({'n': ids.len})") => memcpy_enter_scope(vm, ids, Some(ap_tracking)),
-<<<<<<< HEAD
         Ok("vm_enter_scope({'n': ids.n})") => memset_enter_scope(vm, ids, Some(ap_tracking)),
         Ok("n -= 1\nids.continue_copying = 1 if n > 0 else 0") => memcpy_continue_copying(vm, ids, Some(ap_tracking)),
         Ok("n -= 1\nids.continue_loop = 1 if n > 0 else 0") => memset_continue_loop(vm, ids, Some(ap_tracking)),
-=======
-        Ok("n -= 1\nids.continue_copying = 1 if n > 0 else 0") => memcpy_continue_copying(vm, ids, Some(ap_tracking)),
->>>>>>> 78638b1f
         Ok("from starkware.cairo.common.math_utils import assert_integer\nassert ids.MAX_HIGH < 2**128 and ids.MAX_LOW < 2**128\nassert PRIME - 1 == ids.MAX_HIGH * 2**128 + ids.MAX_LOW\nassert_integer(ids.value)\nids.low = ids.value & ((1 << 128) - 1)\nids.high = ids.value >> 128"
         ) => split_felt(vm, ids, None),
         Ok("from starkware.cairo.common.math_utils import assert_integer\nassert_integer(ids.div)\nassert 0 < ids.div <= PRIME // range_check_builtin.bound, \\\n    f'div={hex(ids.div)} is out of the valid range.'\nids.q, ids.r = divmod(ids.value, ids.div)") => unsigned_div_rem(vm, ids, None),
