use std::collections::HashMap;

use num_bigint::BigInt;

use crate::serde::deserialize_program::ApTracking;
use crate::types::instruction::Register;
use crate::vm::errors::vm_errors::VirtualMachineError;
use crate::vm::hints::blake2s_utils::{
    blake2s_add_uint256, blake2s_add_uint256_bigend, compute_blake2s, finalize_blake2s,
};
use crate::vm::hints::dict_hint_utils::{
    default_dict_new, dict_new, dict_read, dict_squash_copy_dict, dict_squash_update_ptr,
    dict_update, dict_write,
};
use crate::vm::hints::find_element_hint::{find_element, search_sorted_lower};
use crate::vm::hints::hint_utils::{
    add_segment, assert_250_bit, assert_le_felt, assert_lt_felt, assert_nn, assert_not_equal,
    assert_not_zero, enter_scope, exit_scope, is_le_felt, is_nn, is_nn_out_of_range, is_positive,
    memcpy_continue_copying, memcpy_enter_scope, signed_div_rem, split_felt, split_int,
    split_int_assert_range, sqrt, unsigned_div_rem,
};
use crate::vm::hints::keccak_utils::{unsafe_keccak, unsafe_keccak_finalize};
use crate::vm::hints::memset_utils::{memset_continue_loop, memset_enter_scope};
use crate::vm::hints::pow_utils::pow;
use crate::vm::hints::set::set_add;
use crate::vm::hints::squash_dict_utils::{
    squash_dict, squash_dict_inner_assert_len_keys, squash_dict_inner_check_access_index,
    squash_dict_inner_continue_loop, squash_dict_inner_first_iteration,
    squash_dict_inner_len_assert, squash_dict_inner_next_key, squash_dict_inner_skip_loop,
    squash_dict_inner_used_accesses_assert,
};
use crate::vm::hints::uint256_utils::{
    split_64, uint256_add, uint256_signed_nn, uint256_sqrt, uint256_unsigned_div_rem,
};

use crate::vm::hints::secp::{
    bigint_utils::{bigint_to_uint256, nondet_bigint3},
<<<<<<< HEAD
    field_utils::{reduce, verify_zero},
    signature::{div_mod_n_packed_divmod, div_mod_n_safe_div, get_point_from_x},
=======
    field_utils::{
        is_zero_assign_scope_variables, is_zero_nondet, is_zero_pack, reduce, verify_zero,
    },
    signature::{div_mod_n_packed_divmod, div_mod_n_safe_div},
>>>>>>> 8008c87b
};
use crate::vm::hints::usort::{
    usort_body, usort_enter_scope, verify_multiplicity_assert, verify_multiplicity_body,
    verify_usort,
};
use crate::vm::vm_core::VirtualMachine;

#[derive(Debug, PartialEq, Clone)]
pub struct HintReference {
    pub register: Register,
    pub offset1: i32,
    pub offset2: i32,
    pub inner_dereference: bool,
    pub ap_tracking_data: Option<ApTracking>,
    pub immediate: Option<BigInt>,
}

pub fn execute_hint(
    vm: &mut VirtualMachine,
    hint_code: &[u8],
    ids: HashMap<String, BigInt>,
    ap_tracking: &ApTracking,
) -> Result<(), VirtualMachineError> {
    match std::str::from_utf8(hint_code) {
        Ok("memory[ap] = segments.add()") => add_segment(vm),
        Ok("memory[ap] = 0 if 0 <= (ids.a % PRIME) < range_check_builtin.bound else 1") => is_nn(vm, ids, None),
        Ok("memory[ap] = 0 if 0 <= ((-ids.a - 1) % PRIME) < range_check_builtin.bound else 1") => {
            is_nn_out_of_range(vm, ids, None)
        }
        Ok("memory[ap] = 0 if (ids.a % PRIME) <= (ids.b % PRIME) else 1") => is_le_felt(vm, ids, None),
        Ok("from starkware.cairo.common.math_utils import assert_integer\nassert_integer(ids.a)\nassert_integer(ids.b)\na = ids.a % PRIME\nb = ids.b % PRIME\nassert a <= b, f'a = {a} is not less than or equal to b = {b}.'\n\nids.small_inputs = int(\n    a < range_check_builtin.bound and (b - a) < range_check_builtin.bound)",
        ) => assert_le_felt(vm, ids, None),
        Ok("from starkware.cairo.common.math_utils import as_int\n\n# Correctness check.\nvalue = as_int(ids.value, PRIME) % PRIME\nassert value < ids.UPPER_BOUND, f'{value} is outside of the range [0, 2**250).'\n\n# Calculation for the assertion.\nids.high, ids.low = divmod(ids.value, ids.SHIFT)",
        ) => assert_250_bit(vm, ids, None),
        Ok("from starkware.cairo.common.math_utils import is_positive\nids.is_positive = 1 if is_positive(\n    value=ids.value, prime=PRIME, rc_bound=range_check_builtin.bound) else 0"
        ) => is_positive(vm, ids, Some(ap_tracking)),
        Ok("assert ids.value == 0, 'split_int(): value is out of range.'"
        ) => split_int_assert_range(vm, ids, None),
        Ok("memory[ids.output] = res = (int(ids.value) % PRIME) % ids.base\nassert res < ids.bound, f'split_int(): Limb {res} is out of range.'"
        ) => split_int(vm, ids, None),
        Ok("from starkware.cairo.lang.vm.relocatable import RelocatableValue\nboth_ints = isinstance(ids.a, int) and isinstance(ids.b, int)\nboth_relocatable = (\n    isinstance(ids.a, RelocatableValue) and isinstance(ids.b, RelocatableValue) and\n    ids.a.segment_index == ids.b.segment_index)\nassert both_ints or both_relocatable, \\\n    f'assert_not_equal failed: non-comparable values: {ids.a}, {ids.b}.'\nassert (ids.a - ids.b) % PRIME != 0, f'assert_not_equal failed: {ids.a} = {ids.b}.'"
        ) => assert_not_equal(vm, ids, None),
        Ok("from starkware.cairo.common.math_utils import assert_integer\nassert_integer(ids.a)\nassert 0 <= ids.a % PRIME < range_check_builtin.bound, f'a = {ids.a} is out of range.'"
        ) => assert_nn(vm, ids, None),
        Ok("from starkware.python.math_utils import isqrt\nvalue = ids.value % PRIME\nassert value < 2 ** 250, f\"value={value} is outside of the range [0, 2**250).\"\nassert 2 ** 250 < PRIME\nids.root = isqrt(value)"
        ) => sqrt(vm, ids, None),
        Ok("from starkware.cairo.common.math_utils import assert_integer\nassert_integer(ids.value)\nassert ids.value % PRIME != 0, f'assert_not_zero failed: {ids.value} = 0.'"
        ) => assert_not_zero(vm, ids, None),
        Ok("vm_exit_scope()") => exit_scope(vm),
        Ok("vm_enter_scope({'n': ids.len})") => memcpy_enter_scope(vm, ids, Some(ap_tracking)),
        Ok("vm_enter_scope({'n': ids.n})") => memset_enter_scope(vm, ids, Some(ap_tracking)),
        Ok("n -= 1\nids.continue_copying = 1 if n > 0 else 0") => memcpy_continue_copying(vm, ids, Some(ap_tracking)),
        Ok("n -= 1\nids.continue_loop = 1 if n > 0 else 0") => memset_continue_loop(vm, ids, Some(ap_tracking)),
        Ok("from starkware.cairo.common.math_utils import assert_integer\nassert ids.MAX_HIGH < 2**128 and ids.MAX_LOW < 2**128\nassert PRIME - 1 == ids.MAX_HIGH * 2**128 + ids.MAX_LOW\nassert_integer(ids.value)\nids.low = ids.value & ((1 << 128) - 1)\nids.high = ids.value >> 128"
        ) => split_felt(vm, ids, None),
        Ok("from starkware.cairo.common.math_utils import assert_integer\nassert_integer(ids.div)\nassert 0 < ids.div <= PRIME // range_check_builtin.bound, \\\n    f'div={hex(ids.div)} is out of the valid range.'\nids.q, ids.r = divmod(ids.value, ids.div)"
        ) => unsigned_div_rem(vm, ids, None),
        Ok("from starkware.cairo.common.math_utils import as_int, assert_integer\n\nassert_integer(ids.div)\nassert 0 < ids.div <= PRIME // range_check_builtin.bound, \\\n    f'div={hex(ids.div)} is out of the valid range.'\n\nassert_integer(ids.bound)\nassert ids.bound <= range_check_builtin.bound // 2, \\\n    f'bound={hex(ids.bound)} is out of the valid range.'\n\nint_value = as_int(ids.value, PRIME)\nq, ids.r = divmod(int_value, ids.div)\n\nassert -ids.bound <= q < ids.bound, \\\n    f'{int_value} / {ids.div} = {q} is out of the range [{-ids.bound}, {ids.bound}).'\n\nids.biased_q = q + ids.bound"
        ) => signed_div_rem(vm, ids, None),
        Ok("from starkware.cairo.common.math_utils import assert_integer\nassert_integer(ids.a)\nassert_integer(ids.b)\nassert (ids.a % PRIME) < (ids.b % PRIME), \\\n    f'a = {ids.a % PRIME} is not less than b = {ids.b % PRIME}.'"
        ) => assert_lt_felt(vm, ids, None),
        Ok("array_ptr = ids.array_ptr\nelm_size = ids.elm_size\nassert isinstance(elm_size, int) and elm_size > 0, \\\n    f'Invalid value for elm_size. Got: {elm_size}.'\nkey = ids.key\n\nif '__find_element_index' in globals():\n    ids.index = __find_element_index\n    found_key = memory[array_ptr + elm_size * __find_element_index]\n    assert found_key == key, \\\n        f'Invalid index found in __find_element_index. index: {__find_element_index}, ' \\\n        f'expected key {key}, found key: {found_key}.'\n    # Delete __find_element_index to make sure it's not used for the next calls.\n    del __find_element_index\nelse:\n    n_elms = ids.n_elms\n    assert isinstance(n_elms, int) and n_elms >= 0, \\\n        f'Invalid value for n_elms. Got: {n_elms}.'\n    if '__find_element_max_size' in globals():\n        assert n_elms <= __find_element_max_size, \\\n            f'find_element() can only be used with n_elms<={__find_element_max_size}. ' \\\n            f'Got: n_elms={n_elms}.'\n\n    for i in range(n_elms):\n        if memory[array_ptr + elm_size * i] == key:\n            ids.index = i\n            break\n    else:\n        raise ValueError(f'Key {key} was not found.')"
        ) => find_element(vm, ids, None),
        Ok("array_ptr = ids.array_ptr\nelm_size = ids.elm_size\nassert isinstance(elm_size, int) and elm_size > 0, \\\n    f'Invalid value for elm_size. Got: {elm_size}.'\n\nn_elms = ids.n_elms\nassert isinstance(n_elms, int) and n_elms >= 0, \\\n    f'Invalid value for n_elms. Got: {n_elms}.'\nif '__find_element_max_size' in globals():\n    assert n_elms <= __find_element_max_size, \\\n        f'find_element() can only be used with n_elms<={__find_element_max_size}. ' \\\n        f'Got: n_elms={n_elms}.'\n\nfor i in range(n_elms):\n    if memory[array_ptr + elm_size * i] >= ids.key:\n        ids.index = i\n        break\nelse:\n    ids.index = n_elms"
        ) => search_sorted_lower(vm, ids, None),
        Ok("ids.locs.bit = (ids.prev_locs.exp % PRIME) & 1") => pow(vm, ids, Some(ap_tracking)),
        Ok("assert ids.elm_size > 0\nassert ids.set_ptr <= ids.set_end_ptr\nelm_list = memory.get_range(ids.elm_ptr, ids.elm_size)\nfor i in range(0, ids.set_end_ptr - ids.set_ptr, ids.elm_size):\n    if memory.get_range(ids.set_ptr + i, ids.elm_size) == elm_list:\n        ids.index = i // ids.elm_size\n        ids.is_elm_in_set = 1\n        break\nelse:\n    ids.is_elm_in_set = 0") => set_add(vm, ids, None),
        Ok("if '__dict_manager' not in globals():\n    from starkware.cairo.common.dict import DictManager\n    __dict_manager = DictManager()\n\nmemory[ap] = __dict_manager.new_dict(segments, initial_dict)\ndel initial_dict"
        ) => dict_new(vm),
        Ok("dict_tracker = __dict_manager.get_tracker(ids.dict_ptr)\ndict_tracker.current_ptr += ids.DictAccess.SIZE\nids.value = dict_tracker.data[ids.key]"
        ) => dict_read(vm, ids, None),
        Ok("dict_tracker = __dict_manager.get_tracker(ids.dict_ptr)\ndict_tracker.current_ptr += ids.DictAccess.SIZE\nids.dict_ptr.prev_value = dict_tracker.data[ids.key]\ndict_tracker.data[ids.key] = ids.new_value"
        ) => dict_write(vm, ids, None),
        Ok("if '__dict_manager' not in globals():\n    from starkware.cairo.common.dict import DictManager\n    __dict_manager = DictManager()\n\nmemory[ap] = __dict_manager.new_default_dict(segments, ids.default_value)"
        ) => default_dict_new(vm, ids, Some(ap_tracking)),
        Ok("current_access_indices = sorted(access_indices[key])[::-1]\ncurrent_access_index = current_access_indices.pop()\nmemory[ids.range_check_ptr] = current_access_index"
        ) => squash_dict_inner_first_iteration(vm, ids, Some(ap_tracking)),
        Ok("ids.should_skip_loop = 0 if current_access_indices else 1"
        ) => squash_dict_inner_skip_loop(vm, ids, Some(ap_tracking)),
        Ok("new_access_index = current_access_indices.pop()\nids.loop_temps.index_delta_minus1 = new_access_index - current_access_index - 1\ncurrent_access_index = new_access_index"
        ) => squash_dict_inner_check_access_index(vm, ids, Some(ap_tracking)),
        Ok("ids.loop_temps.should_continue = 1 if current_access_indices else 0"
        ) => squash_dict_inner_continue_loop(vm, ids, Some(ap_tracking)),
        Ok("assert len(keys) == 0") => squash_dict_inner_assert_len_keys(vm),
        Ok("assert len(current_access_indices) == 0") => squash_dict_inner_len_assert(vm),
        Ok("assert ids.n_used_accesses == len(access_indices[key])") => squash_dict_inner_used_accesses_assert(vm, ids, Some(ap_tracking)),
        Ok("assert len(keys) > 0, 'No keys left but remaining_accesses > 0.'\nids.next_key = key = keys.pop()"
        ) => squash_dict_inner_next_key(vm, ids, Some(ap_tracking)),
        Ok("dict_access_size = ids.DictAccess.SIZE\naddress = ids.dict_accesses.address_\nassert ids.ptr_diff % dict_access_size == 0, \\\n    'Accesses array size must be divisible by DictAccess.SIZE'\nn_accesses = ids.n_accesses\nif '__squash_dict_max_size' in globals():\n    assert n_accesses <= __squash_dict_max_size, \\\n        f'squash_dict() can only be used with n_accesses<={__squash_dict_max_size}. ' \\\n        f'Got: n_accesses={n_accesses}.'\n# A map from key to the list of indices accessing it.\naccess_indices = {}\nfor i in range(n_accesses):\n    key = memory[address + dict_access_size * i]\n    access_indices.setdefault(key, []).append(i)\n# Descending list of keys.\nkeys = sorted(access_indices.keys(), reverse=True)\n# Are the keys used bigger than range_check bound.\nids.big_keys = 1 if keys[0] >= range_check_builtin.bound else 0\nids.first_key = key = keys.pop()"
        ) => squash_dict(vm, ids, Some(ap_tracking)),
        Ok("vm_enter_scope()") => enter_scope(vm),
        Ok("# Verify dict pointer and prev value.\ndict_tracker = __dict_manager.get_tracker(ids.dict_ptr)\ncurrent_value = dict_tracker.data[ids.key]\nassert current_value == ids.prev_value, \\\n    f'Wrong previous value in dict. Got {ids.prev_value}, expected {current_value}.'\n\n# Update value.\ndict_tracker.data[ids.key] = ids.new_value\ndict_tracker.current_ptr += ids.DictAccess.SIZE"
        ) => dict_update(vm, ids, None),
        Ok("# Prepare arguments for dict_new. In particular, the same dictionary values should be copied\n# to the new (squashed) dictionary.\nvm_enter_scope({\n    # Make __dict_manager accessible.\n    '__dict_manager': __dict_manager,\n    # Create a copy of the dict, in case it changes in the future.\n    'initial_dict': dict(__dict_manager.get_dict(ids.dict_accesses_end)),\n})"
        ) => dict_squash_copy_dict(vm, ids, Some(ap_tracking)),
        Ok("# Update the DictTracker's current_ptr to point to the end of the squashed dict.\n__dict_manager.get_tracker(ids.squashed_dict_start).current_ptr = \\\n    ids.squashed_dict_end.address_"
        ) => dict_squash_update_ptr(vm, ids, Some(ap_tracking)),
        Ok("sum_low = ids.a.low + ids.b.low\nids.carry_low = 1 if sum_low >= ids.SHIFT else 0\nsum_high = ids.a.high + ids.b.high + ids.carry_low\nids.carry_high = 1 if sum_high >= ids.SHIFT else 0"
        ) => uint256_add(vm, ids, None),
        Ok("ids.low = ids.a & ((1<<64) - 1)\nids.high = ids.a >> 64") => split_64(vm, ids, None),
        Ok("vm_enter_scope(dict(__usort_max_size = globals().get('__usort_max_size')))"
        ) => usort_enter_scope(vm),
        Ok("from collections import defaultdict\n\ninput_ptr = ids.input\ninput_len = int(ids.input_len)\nif __usort_max_size is not None:\n    assert input_len <= __usort_max_size, (\n        f\"usort() can only be used with input_len<={__usort_max_size}. \"\n        f\"Got: input_len={input_len}.\"\n    )\n\npositions_dict = defaultdict(list)\nfor i in range(input_len):\n    val = memory[input_ptr + i]\n    positions_dict[val].append(i)\n\noutput = sorted(positions_dict.keys())\nids.output_len = len(output)\nids.output = segments.gen_arg(output)\nids.multiplicities = segments.gen_arg([len(positions_dict[k]) for k in output])"
        ) => usort_body(vm, &ids, None),
        Ok("last_pos = 0\npositions = positions_dict[ids.value][::-1]"
        ) => verify_usort(vm, &ids, None),
        Ok("assert len(positions) == 0") => verify_multiplicity_assert(vm),
        Ok("current_pos = positions.pop()\nids.next_item_index = current_pos - last_pos\nlast_pos = current_pos + 1"
        ) => verify_multiplicity_body(vm, &ids, None),
        Ok("from starkware.cairo.common.cairo_blake2s.blake2s_utils import compute_blake2s_func\ncompute_blake2s_func(segments=segments, output_ptr=ids.output)"
        ) => compute_blake2s(vm, &ids, Some(ap_tracking)),
        Ok("from starkware.python.math_utils import isqrt\nn = (ids.n.high << 128) + ids.n.low\nroot = isqrt(n)\nassert 0 <= root < 2 ** 128\nids.root.low = root\nids.root.high = 0"
        ) => uint256_sqrt(vm, ids, None),
        Ok("memory[ap] = 1 if 0 <= (ids.a.high % PRIME) < 2 ** 127 else 0") => uint256_signed_nn(vm, ids, None),
        Ok("from starkware.cairo.common.cairo_secp.secp_utils import split\n\nsegments.write_arg(ids.res.address_, split(value))") => nondet_bigint3(vm, &ids, Some(ap_tracking)),
        Ok("from starkware.cairo.common.cairo_secp.secp_utils import SECP_P, pack\n\nq, r = divmod(pack(ids.val, PRIME), SECP_P)\nassert r == 0, f\"verify_zero: Invalid input {ids.val.d0, ids.val.d1, ids.val.d2}.\"\nids.q = q % PRIME") => verify_zero(vm, &ids, Some(ap_tracking)),
        Ok("from starkware.cairo.common.cairo_secp.secp_utils import SECP_P, pack\n\nvalue = pack(ids.x, PRIME) % SECP_P") => reduce(vm, &ids, None),
        Ok("a = (ids.a.high << 128) + ids.a.low\ndiv = (ids.div.high << 128) + ids.div.low\nquotient, remainder = divmod(a, div)\n\nids.quotient.low = quotient & ((1 << 128) - 1)\nids.quotient.high = quotient >> 128\nids.remainder.low = remainder & ((1 << 128) - 1)\nids.remainder.high = remainder >> 128"
        ) => uint256_unsigned_div_rem(vm, ids, None),
        Ok("# Add dummy pairs of input and output.\nfrom starkware.cairo.common.cairo_blake2s.blake2s_utils import IV, blake2s_compress\n\n_n_packed_instances = int(ids.N_PACKED_INSTANCES)\nassert 0 <= _n_packed_instances < 20\n_blake2s_input_chunk_size_felts = int(ids.INPUT_BLOCK_FELTS)\nassert 0 <= _blake2s_input_chunk_size_felts < 100\n\nmessage = [0] * _blake2s_input_chunk_size_felts\nmodified_iv = [IV[0] ^ 0x01010020] + IV[1:]\noutput = blake2s_compress(\n    message=message,\n    h=modified_iv,\n    t0=0,\n    t1=0,\n    f0=0xffffffff,\n    f1=0,\n)\npadding = (modified_iv + message + [0, 0xffffffff] + output) * (_n_packed_instances - 1)\nsegments.write_arg(ids.blake2s_ptr_end, padding)"
        ) => finalize_blake2s(vm, ids, Some(ap_tracking)),
        Ok("ids.low = (ids.x.d0 + ids.x.d1 * ids.BASE) & ((1 << 128) - 1)"
        ) => bigint_to_uint256(vm, &ids, None),
        Ok("from starkware.cairo.common.cairo_secp.secp_utils import N, pack\nfrom starkware.python.math_utils import div_mod, safe_div\n\na = pack(ids.a, PRIME)\nb = pack(ids.b, PRIME)\nvalue = res = div_mod(a, b, N)"
        ) => div_mod_n_packed_divmod(vm, &ids, None),
        Ok("value = k = safe_div(res * b - a, N)") => div_mod_n_safe_div(vm),
        Ok("from starkware.cairo.common.cairo_secp.secp_utils import SECP_P, pack\n\nx_cube_int = pack(ids.x_cube, PRIME) % SECP_P\ny_square_int = (x_cube_int + ids.BETA) % SECP_P\ny = pow(y_square_int, (SECP_P + 1) // 4, SECP_P)\n\n# We need to decide whether to take y or SECP_P - y.\nif ids.v % 2 == y % 2:\n    value = y\nelse:\n    value = (-y) % SECP_P"
        ) => get_point_from_x(vm, &ids, Some(ap_tracking)),
        Ok("B = 32\nMASK = 2 ** 32 - 1\nsegments.write_arg(ids.data, [(ids.low >> (B * i)) & MASK for i in range(4)])\nsegments.write_arg(ids.data + 4, [(ids.high >> (B * i)) & MASK for i in range(4)]"
        ) => blake2s_add_uint256(vm, &ids, Some(ap_tracking)),
        Ok("B = 32\nMASK = 2 ** 32 - 1\nsegments.write_arg(ids.data, [(ids.high >> (B * (3 - i))) & MASK for i in range(4)])\nsegments.write_arg(ids.data + 4, [(ids.low >> (B * (3 - i))) & MASK for i in range(4)])"
        ) => blake2s_add_uint256_bigend(vm, &ids, Some(ap_tracking)),
        Ok("from eth_hash.auto import keccak\n\ndata, length = ids.data, ids.length\n\nif '__keccak_max_size' in globals():\n    assert length <= __keccak_max_size, \\\n        f'unsafe_keccak() can only be used with length<={__keccak_max_size}. ' \\\n        f'Got: length={length}.'\n\nkeccak_input = bytearray()\nfor word_i, byte_i in enumerate(range(0, length, 16)):\n    word = memory[data + word_i]\n    n_bytes = min(16, length - byte_i)\n    assert 0 <= word < 2 ** (8 * n_bytes)\n    keccak_input += word.to_bytes(n_bytes, 'big')\n\nhashed = keccak(keccak_input)\nids.high = int.from_bytes(hashed[:16], 'big')\nids.low = int.from_bytes(hashed[16:32], 'big')"
        ) => unsafe_keccak(vm, ids, None),
        Ok("from eth_hash.auto import keccak\nkeccak_input = bytearray()\nn_elms = ids.keccak_state.end_ptr - ids.keccak_state.start_ptr\nfor word in memory.get_range(ids.keccak_state.start_ptr, n_elms):\n    keccak_input += word.to_bytes(16, 'big')\nhashed = keccak(keccak_input)\nids.high = int.from_bytes(hashed[:16], 'big')\nids.low = int.from_bytes(hashed[16:32], 'big')"
        ) => unsafe_keccak_finalize(vm, &ids, None),
        Ok("from starkware.cairo.common.cairo_secp.secp_utils import SECP_P, pack\n\nx = pack(ids.x, PRIME) % SECP_P"
        ) => is_zero_pack(vm, &ids, None),
        Ok("memory[ap] = to_felt_or_relocatable(x == 0)"
        ) => is_zero_nondet(vm),
        Ok("from starkware.cairo.common.cairo_secp.secp_utils import SECP_P\nfrom starkware.python.math_utils import div_mod\n\nvalue = x_inv = div_mod(1, x, SECP_P)"
        ) => is_zero_assign_scope_variables(vm),
        Ok(hint_code) => Err(VirtualMachineError::UnknownHint(String::from(hint_code))),
        Err(_) => Err(VirtualMachineError::InvalidHintEncoding(
            vm.run_context.pc.clone(),
        )),
    }
}
#[cfg(test)]
mod tests {
    use std::ops::Shl;

    use crate::bigint_str;
    use crate::math_utils::as_int;
    use crate::relocatable;
    use crate::types::exec_scope::PyValueType;
    use crate::types::relocatable::MaybeRelocatable;
    use crate::types::relocatable::Relocatable;
    use crate::vm::errors::{exec_scope_errors::ExecScopeError, memory_errors::MemoryError};
    use crate::{bigint, vm::runners::builtin_runner::RangeCheckBuiltinRunner};
    use num_bigint::{BigInt, Sign};

    use super::*;

    #[test]
    fn run_alloc_hint_empty_memory() {
        let hint_code = "memory[ap] = segments.add()".as_bytes();
        let mut vm = VirtualMachine::new(
            BigInt::new(Sign::Plus, vec![1, 0, 0, 0, 0, 0, 17, 134217728]),
            //ap value is (0,0)
            Vec::new(),
            false,
        );
        //ids and references are not needed for this test
        execute_hint(&mut vm, hint_code, HashMap::new(), &ApTracking::new())
            .expect("Error while executing hint");
        //first new segment is added
        assert_eq!(vm.segments.num_segments, 1);
        //new segment base (0,0) is inserted into ap (0,0)
        assert_eq!(
            vm.memory.get(&MaybeRelocatable::from((0, 0))),
            Ok(Some(&MaybeRelocatable::from((0, 0))))
        );
    }

    #[test]
    fn run_alloc_hint_preset_memory() {
        let hint_code = "memory[ap] = segments.add()".as_bytes();
        let mut vm = VirtualMachine::new(
            BigInt::new(Sign::Plus, vec![1, 0, 0, 0, 0, 0, 17, 134217728]),
            Vec::new(),
            false,
        );
        //Add 3 segments to the memory
        for _ in 0..3 {
            vm.segments.add(&mut vm.memory, None);
        }
        vm.run_context.ap = MaybeRelocatable::from((2, 6));
        //ids and references are not needed for this test
        execute_hint(&mut vm, hint_code, HashMap::new(), &ApTracking::new())
            .expect("Error while executing hint");
        //Segment N°4 is added
        assert_eq!(vm.segments.num_segments, 4);
        //new segment base (3,0) is inserted into ap (2,6)
        assert_eq!(
            vm.memory.get(&MaybeRelocatable::from((2, 6))),
            Ok(Some(&MaybeRelocatable::from((3, 0))))
        );
    }

    #[test]
    fn run_alloc_hint_ap_is_not_empty() {
        let hint_code = "memory[ap] = segments.add()".as_bytes();
        let mut vm = VirtualMachine::new(
            BigInt::new(Sign::Plus, vec![1, 0, 0, 0, 0, 0, 17, 134217728]),
            Vec::new(),
            false,
        );
        //Add 3 segments to the memory
        for _ in 0..3 {
            vm.segments.add(&mut vm.memory, None);
        }
        vm.run_context.ap = MaybeRelocatable::from((2, 6));
        //Insert something into ap
        vm.memory
            .insert(
                &MaybeRelocatable::from((2, 6)),
                &MaybeRelocatable::from((2, 6)),
            )
            .unwrap();
        //ids and references are not needed for this test
        assert_eq!(
            execute_hint(&mut vm, hint_code, HashMap::new(), &ApTracking::new()),
            Err(VirtualMachineError::MemoryError(
                MemoryError::InconsistentMemory(
                    MaybeRelocatable::from((2, 6)),
                    MaybeRelocatable::from((2, 6)),
                    MaybeRelocatable::from((3, 0))
                )
            ))
        );
    }

    #[test]
    fn run_unknown_hint() {
        let hint_code = "random_invalid_code".as_bytes();
        let mut vm = VirtualMachine::new(
            BigInt::new(Sign::Plus, vec![1, 0, 0, 0, 0, 0, 17, 134217728]),
            Vec::new(),
            false,
        );

        assert_eq!(
            execute_hint(&mut vm, hint_code, HashMap::new(), &ApTracking::new()),
            Err(VirtualMachineError::UnknownHint(
                String::from_utf8(hint_code.to_vec()).unwrap()
            ))
        );
    }

    #[test]
    fn run_is_nn_hint_false() {
        let hint_code =
            "memory[ap] = 0 if 0 <= (ids.a % PRIME) < range_check_builtin.bound else 1".as_bytes();
        let mut vm = VirtualMachine::new(
            BigInt::new(Sign::Plus, vec![1, 0, 0, 0, 0, 0, 17, 134217728]),
            vec![(
                "range_check".to_string(),
                Box::new(RangeCheckBuiltinRunner::new(true, bigint!(8), 8)),
            )],
            false,
        );
        for _ in 0..2 {
            vm.segments.add(&mut vm.memory, None);
        }
        //Initialize ap, fp
        vm.run_context.ap = MaybeRelocatable::from((1, 0));
        vm.run_context.fp = MaybeRelocatable::from((0, 1));
        //Insert ids into memory
        vm.memory
            .insert(
                &MaybeRelocatable::from((0, 0)),
                &MaybeRelocatable::from(bigint!(-1)),
            )
            .unwrap();
        //Create ids
        let mut ids = HashMap::<String, BigInt>::new();
        ids.insert(String::from("a"), bigint!(0));
        //Create references
        vm.references = HashMap::from([(
            0,
            HintReference {
                register: Register::FP,
                offset1: -1,
                offset2: 0,
                inner_dereference: false,
                ap_tracking_data: None,
                immediate: None,
            },
        )]);
        //Execute the hint
        execute_hint(&mut vm, hint_code, ids, &ApTracking::new())
            .expect("Error while executing hint");
        //Check that ap now contains false (0)
        assert_eq!(
            vm.memory.get(&MaybeRelocatable::from((1, 0))),
            Ok(Some(&MaybeRelocatable::from(bigint!(1))))
        );
    }

    #[test]
    fn run_is_nn_hint_true() {
        let hint_code =
            "memory[ap] = 0 if 0 <= (ids.a % PRIME) < range_check_builtin.bound else 1".as_bytes();
        let mut vm = VirtualMachine::new(
            BigInt::new(Sign::Plus, vec![1, 0, 0, 0, 0, 0, 17, 134217728]),
            vec![(
                "range_check".to_string(),
                Box::new(RangeCheckBuiltinRunner::new(true, bigint!(8), 8)),
            )],
            false,
        );
        for _ in 0..2 {
            vm.segments.add(&mut vm.memory, None);
        }
        //Initialize ap, fp
        vm.run_context.ap = MaybeRelocatable::from((1, 0));
        vm.run_context.fp = MaybeRelocatable::from((0, 1));
        //Insert ids into memory
        vm.memory
            .insert(
                &MaybeRelocatable::from((0, 0)),
                &MaybeRelocatable::from(bigint!(1)),
            )
            .unwrap();
        //Create ids
        let mut ids = HashMap::<String, BigInt>::new();
        ids.insert(String::from("a"), bigint!(0));
        //Create references
        vm.references = HashMap::from([(
            0,
            HintReference {
                register: Register::FP,
                offset1: -1,
                offset2: 0,
                inner_dereference: false,
                ap_tracking_data: None,
                immediate: None,
            },
        )]);
        //Execute the hint
        execute_hint(&mut vm, hint_code, ids, &ApTracking::new())
            .expect("Error while executing hint");
        //Check that ap now contains true (1)
        assert_eq!(
            vm.memory.get(&MaybeRelocatable::from((1, 0))),
            Ok(Some(&MaybeRelocatable::from(bigint!(0))))
        );
    }

    #[test]
    //This test contemplates the case when the number itself is negative, but it is within the range (-prime, -range_check_bound)
    //Making the comparison return 1 (true)
    fn run_is_nn_hint_true_border_case() {
        let hint_code =
            "memory[ap] = 0 if 0 <= (ids.a % PRIME) < range_check_builtin.bound else 1".as_bytes();
        let mut vm = VirtualMachine::new(
            BigInt::new(Sign::Plus, vec![1, 0, 0, 0, 0, 0, 17, 134217728]),
            vec![(
                "range_check".to_string(),
                Box::new(RangeCheckBuiltinRunner::new(true, bigint!(8), 8)),
            )],
            false,
        );
        for _ in 0..2 {
            vm.segments.add(&mut vm.memory, None);
        }
        //Initialize ap, fp
        vm.run_context.ap = MaybeRelocatable::from((1, 0));
        vm.run_context.fp = MaybeRelocatable::from((0, 1));
        //Insert ids into memory
        vm.memory
            .insert(
                &MaybeRelocatable::from((0, 0)),
                //(-prime) + 1
                &MaybeRelocatable::from(
                    BigInt::new(Sign::Minus, vec![1, 0, 0, 0, 0, 0, 17, 134217728]) + bigint!(1),
                ),
            )
            .unwrap();
        //Create ids
        let mut ids = HashMap::<String, BigInt>::new();
        ids.insert(String::from("a"), bigint!(0));
        //Create references
        vm.references = HashMap::from([(
            0,
            HintReference {
                register: Register::FP,
                offset1: -1,
                offset2: 0,
                inner_dereference: false,
                ap_tracking_data: None,
                immediate: None,
            },
        )]);
        //Execute the hint
        execute_hint(&mut vm, hint_code, ids, &ApTracking::new())
            .expect("Error while executing hint");
        //Check that ap now contains true (1)
        assert_eq!(
            vm.memory.get(&MaybeRelocatable::from((1, 0))),
            Ok(Some(&MaybeRelocatable::from(bigint!(0))))
        );
    }

    #[test]
    fn run_invalid_encoding_hint() {
        let hint_code = [0x80];
        let mut vm = VirtualMachine::new(
            BigInt::new(Sign::Plus, vec![1, 0, 0, 0, 0, 0, 17, 134217728]),
            Vec::new(),
            false,
        );
        assert_eq!(
            execute_hint(&mut vm, &hint_code, HashMap::new(), &ApTracking::new()),
            Err(VirtualMachineError::InvalidHintEncoding(vm.run_context.pc))
        );
    }

    #[test]
    fn run_is_nn_hint_no_range_check_builtin() {
        let hint_code =
            "memory[ap] = 0 if 0 <= (ids.a % PRIME) < range_check_builtin.bound else 1".as_bytes();
        let mut vm = VirtualMachine::new(
            BigInt::new(Sign::Plus, vec![1, 0, 0, 0, 0, 0, 17, 134217728]),
            Vec::new(),
            false,
        );
        for _ in 0..2 {
            vm.segments.add(&mut vm.memory, None);
        }
        //Initialize ap, fp
        vm.run_context.ap = MaybeRelocatable::from((1, 0));
        vm.run_context.fp = MaybeRelocatable::from((0, 1));
        //Insert ids into memory
        vm.memory
            .insert(
                &MaybeRelocatable::from((0, 0)),
                &MaybeRelocatable::from(bigint!(1)),
            )
            .unwrap();
        //Create ids
        let mut ids = HashMap::<String, BigInt>::new();
        ids.insert(String::from("a"), bigint!(0));
        //Create references
        vm.references = HashMap::from([(
            0,
            HintReference {
                register: Register::FP,
                offset1: -1,
                offset2: 0,
                inner_dereference: false,
                ap_tracking_data: None,
                immediate: None,
            },
        )]);
        //Execute the hint
        assert_eq!(
            execute_hint(&mut vm, &hint_code, ids, &ApTracking::new()),
            Err(VirtualMachineError::NoRangeCheckBuiltin)
        );
    }

    #[test]
    fn run_is_nn_hint_incorrect_ids() {
        let hint_code =
            "memory[ap] = 0 if 0 <= (ids.a % PRIME) < range_check_builtin.bound else 1".as_bytes();
        let mut vm = VirtualMachine::new(
            BigInt::new(Sign::Plus, vec![1, 0, 0, 0, 0, 0, 17, 134217728]),
            vec![(
                "range_check".to_string(),
                Box::new(RangeCheckBuiltinRunner::new(true, bigint!(8), 8)),
            )],
            false,
        );
        for _ in 0..2 {
            vm.segments.add(&mut vm.memory, None);
        }
        //Initialize ap
        vm.run_context.ap = MaybeRelocatable::from((1, 0));
        //Create ids
        let mut ids = HashMap::<String, BigInt>::new();
        ids.insert(String::from("b"), bigint!(0));
        //Execute the hint
        assert_eq!(
            execute_hint(&mut vm, hint_code, ids, &ApTracking::new()),
            Err(VirtualMachineError::IncorrectIds(
                vec![String::from("a")],
                vec![String::from("b")]
            ))
        );
    }

    #[test]
    fn run_is_nn_hint_cant_get_ids_from_memory() {
        let hint_code =
            "memory[ap] = 0 if 0 <= (ids.a % PRIME) < range_check_builtin.bound else 1".as_bytes();
        let mut vm = VirtualMachine::new(
            BigInt::new(Sign::Plus, vec![1, 0, 0, 0, 0, 0, 17, 134217728]),
            vec![(
                "range_check".to_string(),
                Box::new(RangeCheckBuiltinRunner::new(true, bigint!(8), 8)),
            )],
            false,
        );
        for _ in 0..2 {
            vm.segments.add(&mut vm.memory, None);
        }
        //Initialize ap, fp
        vm.run_context.ap = MaybeRelocatable::from((1, 0));
        vm.run_context.fp = MaybeRelocatable::from((0, 1));
        //Dont insert ids into memory
        //Create ids
        let mut ids = HashMap::<String, BigInt>::new();
        ids.insert(String::from("a"), bigint!(0));
        //Create references
        vm.references = HashMap::from([(
            0,
            HintReference {
                register: Register::FP,
                offset1: -1,
                offset2: 0,
                inner_dereference: false,
                ap_tracking_data: None,
                immediate: None,
            },
        )]);
        //Execute the hint
        assert_eq!(
            execute_hint(&mut vm, hint_code, ids, &ApTracking::new()),
            Err(VirtualMachineError::MemoryGet(MaybeRelocatable::from((
                0, 0
            ))))
        );
    }

    #[test]
    fn run_is_nn_hint_ids_are_relocatable_values() {
        let hint_code =
            "memory[ap] = 0 if 0 <= (ids.a % PRIME) < range_check_builtin.bound else 1".as_bytes();
        let mut vm = VirtualMachine::new(
            BigInt::new(Sign::Plus, vec![1, 0, 0, 0, 0, 0, 17, 134217728]),
            vec![(
                "range_check".to_string(),
                Box::new(RangeCheckBuiltinRunner::new(true, bigint!(8), 8)),
            )],
            false,
        );
        for _ in 0..2 {
            vm.segments.add(&mut vm.memory, None);
        }
        //Initialize ap, fp
        vm.run_context.ap = MaybeRelocatable::from((1, 0));
        vm.run_context.fp = MaybeRelocatable::from((0, 1));
        //Insert ids into memory
        vm.memory
            .insert(
                &MaybeRelocatable::from((0, 0)),
                &MaybeRelocatable::from((2, 3)),
            )
            .unwrap();
        //Create ids
        let mut ids = HashMap::<String, BigInt>::new();
        ids.insert(String::from("a"), bigint!(0));
        //Create references
        vm.references = HashMap::from([(
            0,
            HintReference {
                register: Register::FP,
                offset1: -1,
                offset2: 0,
                inner_dereference: false,
                ap_tracking_data: None,
                immediate: None,
            },
        )]);
        //Execute the hint
        assert_eq!(
            execute_hint(&mut vm, hint_code, ids, &ApTracking::new()),
            Err(VirtualMachineError::ExpectedInteger(
                MaybeRelocatable::from((0, 0))
            ))
        );
    }

    #[test]
    fn run_assert_le_felt_valid() {
        let hint_code = "from starkware.cairo.common.math_utils import assert_integer\nassert_integer(ids.a)\nassert_integer(ids.b)\na = ids.a % PRIME\nb = ids.b % PRIME\nassert a <= b, f'a = {a} is not less than or equal to b = {b}.'\n\nids.small_inputs = int(\n    a < range_check_builtin.bound and (b - a) < range_check_builtin.bound)"
            .as_bytes();
        let mut vm = VirtualMachine::new(
            BigInt::new(Sign::Plus, vec![1, 0, 0, 0, 0, 0, 17, 134217728]),
            vec![(
                "range_check".to_string(),
                Box::new(RangeCheckBuiltinRunner::new(true, bigint!(8), 8)),
            )],
            false,
        );
        for _ in 0..2 {
            vm.segments.add(&mut vm.memory, None);
        }
        //Initialize fp
        vm.run_context.fp = MaybeRelocatable::from((0, 4));
        //Insert ids into memory
        //ids.a
        vm.memory
            .insert(
                &MaybeRelocatable::from((0, 0)),
                &MaybeRelocatable::from(bigint!(1)),
            )
            .unwrap();
        //ids.b
        vm.memory
            .insert(
                &MaybeRelocatable::from((0, 1)),
                &MaybeRelocatable::from(bigint!(2)),
            )
            .unwrap();
        //create memory gap, so ids.small_inputs contains None
        vm.memory
            .insert(
                &MaybeRelocatable::from((0, 3)),
                &MaybeRelocatable::from(bigint!(4)),
            )
            .unwrap();
        //Create ids
        let mut ids = HashMap::<String, BigInt>::new();
        ids.insert(String::from("a"), bigint!(0));
        ids.insert(String::from("b"), bigint!(1));
        ids.insert(String::from("small_inputs"), bigint!(2));
        //Create references
        vm.references = HashMap::from([
            (
                0,
                HintReference {
                    register: Register::FP,
                    offset1: -4,
                    offset2: 0,
                    inner_dereference: false,
                    ap_tracking_data: None,
                    immediate: None,
                },
            ),
            (
                1,
                HintReference {
                    register: Register::FP,
                    offset1: -3,
                    offset2: 0,
                    inner_dereference: false,
                    ap_tracking_data: None,
                    immediate: None,
                },
            ),
            (
                2,
                HintReference {
                    register: Register::FP,
                    offset1: -2,
                    offset2: 0,
                    inner_dereference: false,
                    ap_tracking_data: None,
                    immediate: None,
                },
            ),
        ]);
        //Execute the hint
        assert_eq!(
            execute_hint(&mut vm, hint_code, ids, &ApTracking::new()),
            Ok(())
        );
        //Hint would return an error if the assertion fails
    }

    #[test]
    fn is_le_felt_hint_true() {
        let hint_code = "memory[ap] = 0 if (ids.a % PRIME) <= (ids.b % PRIME) else 1".as_bytes();
        let mut vm = VirtualMachine::new(
            BigInt::new(Sign::Plus, vec![1, 0, 0, 0, 0, 0, 17, 134217728]),
            vec![(
                "range_check".to_string(),
                Box::new(RangeCheckBuiltinRunner::new(true, bigint!(8), 8)),
            )],
            false,
        );
        for _ in 0..2 {
            vm.segments.add(&mut vm.memory, None);
        }
        //Initialize fp
        vm.run_context.ap = MaybeRelocatable::from((1, 0));
        vm.run_context.fp = MaybeRelocatable::from((0, 2));
        //Insert ids into memory
        //ids.a
        vm.memory
            .insert(
                &MaybeRelocatable::from((0, 0)),
                &MaybeRelocatable::from(bigint!(1)),
            )
            .expect("Unexpected memory insert fail");
        //ids.b
        vm.memory
            .insert(
                &MaybeRelocatable::from((0, 1)),
                &MaybeRelocatable::from(bigint!(2)),
            )
            .expect("Unexpected memory insert fail");
        //Create ids
        let mut ids = HashMap::<String, BigInt>::new();
        ids.insert(String::from("a"), bigint!(0));
        ids.insert(String::from("b"), bigint!(1));
        //Create references
        vm.references = HashMap::from([
            (
                0,
                HintReference {
                    register: Register::FP,
                    offset1: -2,
                    offset2: 0,
                    inner_dereference: false,
                    ap_tracking_data: None,
                    immediate: None,
                },
            ),
            (
                1,
                HintReference {
                    register: Register::FP,
                    offset1: -1,
                    offset2: 0,
                    inner_dereference: false,
                    ap_tracking_data: None,
                    immediate: None,
                },
            ),
        ]);
        //Execute the hint
        assert!(execute_hint(&mut vm, hint_code, ids, &ApTracking::new()).is_ok());
    }

    #[test]
    fn run_is_le_felt_hint_no_range_check_builtin() {
        let hint_code = "memory[ap] = 0 if (ids.a % PRIME) <= (ids.b % PRIME) else 1".as_bytes();
        let mut vm = VirtualMachine::new(
            BigInt::new(Sign::Plus, vec![1, 0, 0, 0, 0, 0, 17, 134217728]),
            Vec::new(),
            false,
        );
        for _ in 0..2 {
            vm.segments.add(&mut vm.memory, None);
        }

        vm.run_context.ap = MaybeRelocatable::from((1, 0));
        vm.run_context.fp = MaybeRelocatable::from((0, 2));

        vm.memory
            .insert(
                &MaybeRelocatable::from((0, 0)),
                &MaybeRelocatable::from(bigint!(1)),
            )
            .expect("Unexpected memroy insert fail");
        vm.memory
            .insert(
                &MaybeRelocatable::from((0, 1)),
                &MaybeRelocatable::from(bigint!(2)),
            )
            .expect("Unexpected memroy insert fail");

        let mut ids = HashMap::<String, BigInt>::new();
        ids.insert(String::from("a"), bigint!(0));
        ids.insert(String::from("b"), bigint!(1));

        //Create references
        vm.references = HashMap::from([
            (
                0,
                HintReference {
                    register: Register::FP,
                    offset1: -2,
                    offset2: 0,
                    inner_dereference: false,
                    ap_tracking_data: None,
                    immediate: None,
                },
            ),
            (
                1,
                HintReference {
                    register: Register::FP,
                    offset1: -1,
                    offset2: 0,
                    inner_dereference: false,
                    ap_tracking_data: None,
                    immediate: None,
                },
            ),
        ]);

        //Execute the hint
        assert_eq!(
            execute_hint(&mut vm, &hint_code, ids, &ApTracking::new()),
            Err(VirtualMachineError::NoRangeCheckBuiltin)
        );
    }

    #[test]
    fn run_is_le_felt_hint_inconsistent_memory() {
        let hint_code = "memory[ap] = 0 if (ids.a % PRIME) <= (ids.b % PRIME) else 1".as_bytes();
        let mut vm = VirtualMachine::new(
            BigInt::new(Sign::Plus, vec![1, 0, 0, 0, 0, 0, 17, 134217728]),
            vec![(
                "range_check".to_string(),
                Box::new(RangeCheckBuiltinRunner::new(true, bigint!(8), 8)),
            )],
            false,
        );
        for _ in 0..2 {
            vm.segments.add(&mut vm.memory, None);
        }
        //Initialize ap, fp
        vm.run_context.ap = MaybeRelocatable::from((0, 0));
        vm.run_context.fp = MaybeRelocatable::from((0, 2));

        vm.memory
            .insert(
                &MaybeRelocatable::from((0, 0)),
                &MaybeRelocatable::from(bigint!(1)),
            )
            .expect("Unexpected memroy insert fail");
        vm.memory
            .insert(
                &MaybeRelocatable::from((0, 1)),
                &MaybeRelocatable::from(bigint!(2)),
            )
            .expect("Unexpected memroy insert fail");

        let mut ids = HashMap::<String, BigInt>::new();
        ids.insert(String::from("a"), bigint!(0));
        ids.insert(String::from("b"), bigint!(1));
        //Create references
        vm.references = HashMap::from([
            (
                0,
                HintReference {
                    register: Register::FP,
                    offset1: -2,
                    offset2: 0,
                    inner_dereference: false,
                    ap_tracking_data: None,
                    immediate: None,
                },
            ),
            (
                1,
                HintReference {
                    register: Register::FP,
                    offset1: -1,
                    offset2: 0,
                    inner_dereference: false,
                    ap_tracking_data: None,
                    immediate: None,
                },
            ),
        ]);
        //Execute the hint
        assert_eq!(
            execute_hint(&mut vm, hint_code, ids, &ApTracking::new()),
            Err(VirtualMachineError::MemoryError(
                MemoryError::InconsistentMemory(
                    MaybeRelocatable::from((0, 0)),
                    MaybeRelocatable::Int(bigint!(1)),
                    MaybeRelocatable::Int(bigint!(0))
                )
            ))
        );
    }

    #[test]
    fn run_is_le_felt_hint_incorrect_ids() {
        let hint_code = "memory[ap] = 0 if (ids.a % PRIME) <= (ids.b % PRIME) else 1".as_bytes();
        let mut vm = VirtualMachine::new(
            BigInt::new(Sign::Plus, vec![1, 0, 0, 0, 0, 0, 17, 134217728]),
            Vec::new(),
            false,
        );
        for _ in 0..2 {
            vm.segments.add(&mut vm.memory, None);
        }

        vm.run_context.ap = MaybeRelocatable::from((1, 0));
        vm.run_context.fp = MaybeRelocatable::from((0, 2));

        vm.memory
            .insert(
                &MaybeRelocatable::from((0, 0)),
                &MaybeRelocatable::from(bigint!(1)),
            )
            .expect("Unexpected memroy insert fail");
        vm.memory
            .insert(
                &MaybeRelocatable::from((0, 1)),
                &MaybeRelocatable::from(bigint!(2)),
            )
            .expect("Unexpected memroy insert fail");

        let mut ids = HashMap::<String, BigInt>::new();
        ids.insert(String::from("a"), bigint!(0));
        ids.insert(String::from("c"), bigint!(1));

        //Create references
        vm.references = HashMap::from([
            (
                0,
                HintReference {
                    register: Register::FP,
                    offset1: -2,
                    offset2: 0,
                    inner_dereference: false,
                    ap_tracking_data: None,
                    immediate: None,
                },
            ),
            (
                1,
                HintReference {
                    register: Register::FP,
                    offset1: -1,
                    offset2: 0,
                    inner_dereference: false,
                    ap_tracking_data: None,
                    immediate: None,
                },
            ),
        ]);

        // Since the ids are a map, the order might not always match and so the error returned
        // sometimes might be different
        assert!(matches!(
            execute_hint(&mut vm, &hint_code, ids, &ApTracking::new()),
            Err(VirtualMachineError::IncorrectIds(_, _))
        ));
    }

    #[test]
    fn run_assert_nn_valid() {
        let hint_code = "from starkware.cairo.common.math_utils import assert_integer\nassert_integer(ids.a)\nassert 0 <= ids.a % PRIME < range_check_builtin.bound, f'a = {ids.a} is out of range.'"
            .as_bytes();
        let mut vm = VirtualMachine::new(
            BigInt::new(Sign::Plus, vec![1, 0, 0, 0, 0, 0, 17, 134217728]),
            vec![(
                "range_check".to_string(),
                Box::new(RangeCheckBuiltinRunner::new(true, bigint!(8), 8)),
            )],
            false,
        );

        vm.segments.add(&mut vm.memory, None);

        //Initialize fp
        vm.run_context.fp = MaybeRelocatable::from((0, 4));
        //Insert ids into memory
        //ids.a
        vm.memory
            .insert(
                &MaybeRelocatable::from((0, 0)),
                &MaybeRelocatable::from(bigint!(1)),
            )
            .unwrap();
        //Create ids
        let mut ids = HashMap::<String, BigInt>::new();
        ids.insert(String::from("a"), bigint!(0));
        //Create references
        vm.references = HashMap::from([(
            0,
            HintReference {
                register: Register::FP,
                offset1: -4,
                offset2: 0,
                inner_dereference: false,
                ap_tracking_data: None,
                immediate: None,
            },
        )]);
        //Execute the hint
        assert_eq!(
            execute_hint(&mut vm, hint_code, ids, &ApTracking::new()),
            Ok(())
        );
        //Hint would return an error if the assertion fails
    }

    #[test]
    fn run_assert_nn_invalid() {
        let hint_code = "from starkware.cairo.common.math_utils import assert_integer\nassert_integer(ids.a)\nassert 0 <= ids.a % PRIME < range_check_builtin.bound, f'a = {ids.a} is out of range.'"
            .as_bytes();
        let mut vm = VirtualMachine::new(
            BigInt::new(Sign::Plus, vec![1, 0, 0, 0, 0, 0, 17, 134217728]),
            vec![(
                "range_check".to_string(),
                Box::new(RangeCheckBuiltinRunner::new(true, bigint!(8), 8)),
            )],
            false,
        );
        for _ in 0..2 {
            vm.segments.add(&mut vm.memory, None);
        }
        //Initialize fp
        vm.run_context.fp = MaybeRelocatable::from((0, 4));
        //Insert ids into memory
        //ids.a
        vm.memory
            .insert(
                &MaybeRelocatable::from((0, 0)),
                &MaybeRelocatable::from(bigint!(-1)),
            )
            .unwrap();
        //Create ids
        let mut ids = HashMap::<String, BigInt>::new();
        ids.insert(String::from("a"), bigint!(0));
        //Create references
        vm.references = HashMap::from([(
            0,
            HintReference {
                register: Register::FP,
                offset1: -4,
                offset2: 0,
                inner_dereference: false,
                ap_tracking_data: None,
                immediate: None,
            },
        )]);
        //Execute the hint
        assert_eq!(
            execute_hint(&mut vm, hint_code, ids, &ApTracking::new()),
            Err(VirtualMachineError::ValueOutOfRange(bigint!(-1)))
        );
    }

    #[test]
    fn run_assert_nn_incorrect_ids() {
        let hint_code = "from starkware.cairo.common.math_utils import assert_integer\nassert_integer(ids.a)\nassert 0 <= ids.a % PRIME < range_check_builtin.bound, f'a = {ids.a} is out of range.'"
            .as_bytes();
        let mut vm = VirtualMachine::new(
            BigInt::new(Sign::Plus, vec![1, 0, 0, 0, 0, 0, 17, 134217728]),
            vec![(
                "range_check".to_string(),
                Box::new(RangeCheckBuiltinRunner::new(true, bigint!(8), 8)),
            )],
            false,
        );

        vm.segments.add(&mut vm.memory, None);

        //Initialize fp
        vm.run_context.fp = MaybeRelocatable::from((0, 4));
        //Insert ids into memory
        //ids.a
        vm.memory
            .insert(
                &MaybeRelocatable::from((0, 0)),
                &MaybeRelocatable::from(bigint!(-1)),
            )
            .unwrap();
        //Create ids
        let mut ids = HashMap::<String, BigInt>::new();
        ids.insert(String::from("incorrect_id"), bigint!(0));
        //Create references
        vm.references = HashMap::from([(
            0,
            HintReference {
                register: Register::FP,
                offset1: -4,
                offset2: 0,
                inner_dereference: false,
                ap_tracking_data: None,
                immediate: None,
            },
        )]);
        //Execute the hint
        assert_eq!(
            execute_hint(&mut vm, hint_code, ids, &ApTracking::new()),
            Err(VirtualMachineError::IncorrectIds(
                vec![String::from("a")],
                vec![String::from("incorrect_id")],
            ))
        );
    }

    #[test]
    fn run_assert_nn_incorrect_reference() {
        let hint_code = "from starkware.cairo.common.math_utils import assert_integer\nassert_integer(ids.a)\nassert 0 <= ids.a % PRIME < range_check_builtin.bound, f'a = {ids.a} is out of range.'"
            .as_bytes();
        let mut vm = VirtualMachine::new(
            BigInt::new(Sign::Plus, vec![1, 0, 0, 0, 0, 0, 17, 134217728]),
            vec![(
                "range_check".to_string(),
                Box::new(RangeCheckBuiltinRunner::new(true, bigint!(8), 8)),
            )],
            false,
        );

        vm.segments.add(&mut vm.memory, None);

        //Initialize fp
        vm.run_context.fp = MaybeRelocatable::from((0, 4));
        //Insert ids into memory
        //ids.a
        vm.memory
            .insert(
                &MaybeRelocatable::from((0, 0)),
                &MaybeRelocatable::from(bigint!(-1)),
            )
            .unwrap();
        //Create ids
        let mut ids = HashMap::<String, BigInt>::new();
        ids.insert(String::from("a"), bigint!(0));
        //Create references
        vm.references = HashMap::from([(
            0,
            HintReference {
                register: Register::FP,
                offset1: 10,
                offset2: 0,
                inner_dereference: false,
                ap_tracking_data: None,
                immediate: None,
            },
        )]);
        //Execute the hint
        assert_eq!(
            execute_hint(&mut vm, hint_code, ids, &ApTracking::new()),
            Err(VirtualMachineError::FailedToGetIds)
        );
    }

    #[test]
    fn run_assert_nn_a_is_not_integer() {
        let hint_code = "from starkware.cairo.common.math_utils import assert_integer\nassert_integer(ids.a)\nassert 0 <= ids.a % PRIME < range_check_builtin.bound, f'a = {ids.a} is out of range.'"
            .as_bytes();
        let mut vm = VirtualMachine::new(
            BigInt::new(Sign::Plus, vec![1, 0, 0, 0, 0, 0, 17, 134217728]),
            vec![(
                "range_check".to_string(),
                Box::new(RangeCheckBuiltinRunner::new(true, bigint!(8), 8)),
            )],
            false,
        );

        vm.segments.add(&mut vm.memory, None);

        //Initialize fp
        vm.run_context.fp = MaybeRelocatable::from((0, 4));
        //Insert ids into memory
        //ids.a
        vm.memory
            .insert(
                &MaybeRelocatable::from((0, 0)),
                &MaybeRelocatable::from((10, 10)),
            )
            .unwrap();
        //Create ids
        let mut ids = HashMap::<String, BigInt>::new();
        ids.insert(String::from("a"), bigint!(0));
        //Create references
        vm.references = HashMap::from([(
            0,
            HintReference {
                register: Register::FP,
                offset1: -4,
                offset2: 0,
                inner_dereference: false,
                ap_tracking_data: None,
                immediate: None,
            },
        )]);
        //Execute the hint
        assert_eq!(
            execute_hint(&mut vm, hint_code, ids, &ApTracking::new()),
            Err(VirtualMachineError::ExpectedInteger(
                MaybeRelocatable::from((0, 0))
            ))
        );
    }

    #[test]
    fn run_assert_nn_no_range_check_builtin() {
        let hint_code = "from starkware.cairo.common.math_utils import assert_integer\nassert_integer(ids.a)\nassert 0 <= ids.a % PRIME < range_check_builtin.bound, f'a = {ids.a} is out of range.'"
            .as_bytes();
        let mut vm = VirtualMachine::new(
            BigInt::new(Sign::Plus, vec![1, 0, 0, 0, 0, 0, 17, 134217728]),
            vec![],
            false,
        );

        vm.segments.add(&mut vm.memory, None);

        //Initialize fp
        vm.run_context.fp = MaybeRelocatable::from((0, 4));
        //Insert ids into memory
        //ids.a
        vm.memory
            .insert(
                &MaybeRelocatable::from((0, 0)),
                &MaybeRelocatable::from(bigint!(1)),
            )
            .unwrap();
        //Create ids
        let mut ids = HashMap::<String, BigInt>::new();
        ids.insert(String::from("a"), bigint!(0));
        //Create references
        vm.references = HashMap::from([(
            0,
            HintReference {
                register: Register::FP,
                offset1: -4,
                offset2: 0,
                inner_dereference: false,
                ap_tracking_data: None,
                immediate: None,
            },
        )]);
        //Execute the hint
        assert_eq!(
            execute_hint(&mut vm, hint_code, ids, &ApTracking::new()),
            Err(VirtualMachineError::NoRangeCheckBuiltin)
        );
    }

    #[test]
    fn run_assert_nn_reference_is_not_in_memory() {
        let hint_code = "from starkware.cairo.common.math_utils import assert_integer\nassert_integer(ids.a)\nassert 0 <= ids.a % PRIME < range_check_builtin.bound, f'a = {ids.a} is out of range.'"
            .as_bytes();
        let mut vm = VirtualMachine::new(
            BigInt::new(Sign::Plus, vec![1, 0, 0, 0, 0, 0, 17, 134217728]),
            vec![(
                "range_check".to_string(),
                Box::new(RangeCheckBuiltinRunner::new(true, bigint!(8), 8)),
            )],
            false,
        );

        vm.segments.add(&mut vm.memory, None);

        //Initialize fp
        vm.run_context.fp = MaybeRelocatable::from((0, 4));
        //Create ids
        let mut ids = HashMap::<String, BigInt>::new();
        ids.insert(String::from("a"), bigint!(0));
        //Create references
        vm.references = HashMap::from([(
            0,
            HintReference {
                register: Register::FP,
                offset1: -4,
                offset2: 0,
                inner_dereference: false,
                ap_tracking_data: None,
                immediate: None,
            },
        )]);
        //Execute the hint
        assert_eq!(
            execute_hint(&mut vm, hint_code, ids, &ApTracking::new()),
            Err(VirtualMachineError::FailedToGetIds)
        );
    }

    #[test]
    fn run_is_assert_le_felt_invalid() {
        let hint_code = "from starkware.cairo.common.math_utils import assert_integer\nassert_integer(ids.a)\nassert_integer(ids.b)\na = ids.a % PRIME\nb = ids.b % PRIME\nassert a <= b, f'a = {a} is not less than or equal to b = {b}.'\n\nids.small_inputs = int(\n    a < range_check_builtin.bound and (b - a) < range_check_builtin.bound)"
            .as_bytes();
        let mut vm = VirtualMachine::new(
            BigInt::new(Sign::Plus, vec![1, 0, 0, 0, 0, 0, 17, 134217728]),
            vec![(
                "range_check".to_string(),
                Box::new(RangeCheckBuiltinRunner::new(true, bigint!(8), 8)),
            )],
            false,
        );
        for _ in 0..2 {
            vm.segments.add(&mut vm.memory, None);
        }
        //Initialize fp
        vm.run_context.fp = MaybeRelocatable::from((0, 4));
        //Insert ids into memory
        //ids.a
        vm.memory
            .insert(
                &MaybeRelocatable::from((0, 0)),
                &MaybeRelocatable::from(bigint!(2)),
            )
            .unwrap();
        //ids.b
        vm.memory
            .insert(
                &MaybeRelocatable::from((0, 1)),
                &MaybeRelocatable::from(bigint!(1)),
            )
            .unwrap();
        //create memory gap, so ids.small_inputs contains None
        vm.memory
            .insert(
                &MaybeRelocatable::from((0, 3)),
                &MaybeRelocatable::from(bigint!(4)),
            )
            .unwrap();
        //Create ids
        let mut ids = HashMap::<String, BigInt>::new();
        ids.insert(String::from("a"), bigint!(0));
        ids.insert(String::from("b"), bigint!(1));
        ids.insert(String::from("small_inputs"), bigint!(2));
        //Create references
        vm.references = HashMap::from([
            (
                0,
                HintReference {
                    register: Register::FP,
                    offset1: -4,
                    offset2: 0,
                    inner_dereference: false,
                    ap_tracking_data: None,
                    immediate: None,
                },
            ),
            (
                1,
                HintReference {
                    register: Register::FP,
                    offset1: -3,
                    offset2: 0,
                    inner_dereference: false,
                    ap_tracking_data: None,
                    immediate: None,
                },
            ),
            (
                2,
                HintReference {
                    register: Register::FP,
                    offset1: -2,
                    offset2: 0,
                    inner_dereference: false,
                    ap_tracking_data: None,
                    immediate: None,
                },
            ),
        ]);
        //Execute the hint
        assert_eq!(
            execute_hint(&mut vm, hint_code, ids, &ApTracking::new()),
            Err(VirtualMachineError::NonLeFelt(bigint!(2), bigint!(1)))
        );
    }

    #[test]
    fn run_is_assert_le_felt_small_inputs_not_local() {
        let hint_code = "from starkware.cairo.common.math_utils import assert_integer\nassert_integer(ids.a)\nassert_integer(ids.b)\na = ids.a % PRIME\nb = ids.b % PRIME\nassert a <= b, f'a = {a} is not less than or equal to b = {b}.'\n\nids.small_inputs = int(\n    a < range_check_builtin.bound and (b - a) < range_check_builtin.bound)"
            .as_bytes();
        let mut vm = VirtualMachine::new(
            BigInt::new(Sign::Plus, vec![1, 0, 0, 0, 0, 0, 17, 134217728]),
            vec![(
                "range_check".to_string(),
                Box::new(RangeCheckBuiltinRunner::new(true, bigint!(8), 8)),
            )],
            false,
        );
        for _ in 0..2 {
            vm.segments.add(&mut vm.memory, None);
        }
        //Initialize fp
        vm.run_context.fp = MaybeRelocatable::from((0, 4));
        //Insert ids into memory
        //ids.a
        vm.memory
            .insert(
                &MaybeRelocatable::from((0, 0)),
                &MaybeRelocatable::from(bigint!(2)),
            )
            .unwrap();
        //ids.b
        vm.memory
            .insert(
                &MaybeRelocatable::from((0, 1)),
                &MaybeRelocatable::from(bigint!(1)),
            )
            .unwrap();
        //ids.small_inputs (insert into memory, instead of leaving a gap for it (local var))
        vm.memory
            .insert(
                &MaybeRelocatable::from((0, 2)),
                &MaybeRelocatable::from(bigint!(4)),
            )
            .unwrap();
        //Create ids
        let mut ids = HashMap::<String, BigInt>::new();
        ids.insert(String::from("a"), bigint!(0));
        ids.insert(String::from("b"), bigint!(1));
        ids.insert(String::from("small_inputs"), bigint!(2));
        //Create references
        vm.references = HashMap::from([
            (
                0,
                HintReference {
                    register: Register::FP,
                    offset1: -4,
                    offset2: 0,
                    inner_dereference: false,
                    ap_tracking_data: None,
                    immediate: None,
                },
            ),
            (
                1,
                HintReference {
                    register: Register::FP,
                    offset1: -3,
                    offset2: 0,
                    inner_dereference: false,
                    ap_tracking_data: None,
                    immediate: None,
                },
            ),
            (
                2,
                HintReference {
                    register: Register::FP,
                    offset1: -2,
                    offset2: 0,
                    inner_dereference: false,
                    ap_tracking_data: None,
                    immediate: None,
                },
            ),
        ]);
        //Execute the hint
        assert_eq!(
            execute_hint(&mut vm, hint_code, ids, &ApTracking::new()),
            Err(VirtualMachineError::FailedToGetIds)
        );
    }

    #[test]
    fn run_is_assert_le_felt_a_is_not_integer() {
        let hint_code = "from starkware.cairo.common.math_utils import assert_integer\nassert_integer(ids.a)\nassert_integer(ids.b)\na = ids.a % PRIME\nb = ids.b % PRIME\nassert a <= b, f'a = {a} is not less than or equal to b = {b}.'\n\nids.small_inputs = int(\n    a < range_check_builtin.bound and (b - a) < range_check_builtin.bound)"
            .as_bytes();
        let mut vm = VirtualMachine::new(
            BigInt::new(Sign::Plus, vec![1, 0, 0, 0, 0, 0, 17, 134217728]),
            vec![(
                "range_check".to_string(),
                Box::new(RangeCheckBuiltinRunner::new(true, bigint!(8), 8)),
            )],
            false,
        );
        for _ in 0..2 {
            vm.segments.add(&mut vm.memory, None);
        }
        //Initialize fp
        vm.run_context.fp = MaybeRelocatable::from((0, 4));
        //Insert ids into memory
        //ids.a
        vm.memory
            .insert(
                &MaybeRelocatable::from((0, 0)),
                &MaybeRelocatable::from((0, 0)),
            )
            .unwrap();
        //ids.b
        vm.memory
            .insert(
                &MaybeRelocatable::from((0, 1)),
                &MaybeRelocatable::from(bigint!(1)),
            )
            .unwrap();
        //create memory gap, so ids.small_inputs contains None
        vm.memory
            .insert(
                &MaybeRelocatable::from((0, 3)),
                &MaybeRelocatable::from(bigint!(4)),
            )
            .unwrap();
        //Create ids
        let mut ids = HashMap::<String, BigInt>::new();
        ids.insert(String::from("a"), bigint!(0));
        ids.insert(String::from("b"), bigint!(1));
        ids.insert(String::from("small_inputs"), bigint!(2));
        //Create references
        vm.references = HashMap::from([
            (
                0,
                HintReference {
                    register: Register::FP,
                    offset1: -4,
                    offset2: 0,
                    inner_dereference: false,
                    ap_tracking_data: None,
                    immediate: None,
                },
            ),
            (
                1,
                HintReference {
                    register: Register::FP,
                    offset1: -3,
                    offset2: 0,
                    inner_dereference: false,
                    ap_tracking_data: None,
                    immediate: None,
                },
            ),
            (
                2,
                HintReference {
                    register: Register::FP,
                    offset1: -2,
                    offset2: 0,
                    inner_dereference: false,
                    ap_tracking_data: None,
                    immediate: None,
                },
            ),
        ]);
        //Execute the hint
        assert_eq!(
            execute_hint(&mut vm, hint_code, ids, &ApTracking::new()),
            Err(VirtualMachineError::ExpectedInteger(
                MaybeRelocatable::from((0, 0))
            ))
        );
    }

    #[test]
    fn run_is_assert_le_felt_b_is_not_integer() {
        let hint_code = "from starkware.cairo.common.math_utils import assert_integer\nassert_integer(ids.a)\nassert_integer(ids.b)\na = ids.a % PRIME\nb = ids.b % PRIME\nassert a <= b, f'a = {a} is not less than or equal to b = {b}.'\n\nids.small_inputs = int(\n    a < range_check_builtin.bound and (b - a) < range_check_builtin.bound)"
            .as_bytes();
        let mut vm = VirtualMachine::new(
            BigInt::new(Sign::Plus, vec![1, 0, 0, 0, 0, 0, 17, 134217728]),
            vec![(
                "range_check".to_string(),
                Box::new(RangeCheckBuiltinRunner::new(true, bigint!(8), 8)),
            )],
            false,
        );
        for _ in 0..2 {
            vm.segments.add(&mut vm.memory, None);
        }
        //Initialize fp
        vm.run_context.fp = MaybeRelocatable::from((0, 4));
        //Insert ids into memory
        //ids.a
        vm.memory
            .insert(
                &MaybeRelocatable::from((0, 0)),
                &MaybeRelocatable::from(bigint!(1)),
            )
            .unwrap();
        //ids.b
        vm.memory
            .insert(
                &MaybeRelocatable::from((0, 1)),
                &MaybeRelocatable::from((0, 0)),
            )
            .unwrap();
        //create memory gap, so ids.small_inputs contains None
        vm.memory
            .insert(
                &MaybeRelocatable::from((0, 3)),
                &MaybeRelocatable::from(bigint!(4)),
            )
            .unwrap();
        //Create ids
        let mut ids = HashMap::<String, BigInt>::new();
        ids.insert(String::from("a"), bigint!(0));
        ids.insert(String::from("b"), bigint!(1));
        ids.insert(String::from("small_inputs"), bigint!(2));
        //Create references
        vm.references = HashMap::from([
            (
                0,
                HintReference {
                    register: Register::FP,
                    offset1: -4,
                    offset2: 0,
                    inner_dereference: false,
                    ap_tracking_data: None,
                    immediate: None,
                },
            ),
            (
                1,
                HintReference {
                    register: Register::FP,
                    offset1: -3,
                    offset2: 0,
                    inner_dereference: false,
                    ap_tracking_data: None,
                    immediate: None,
                },
            ),
            (
                2,
                HintReference {
                    register: Register::FP,
                    offset1: -2,
                    offset2: 0,
                    inner_dereference: false,
                    ap_tracking_data: None,
                    immediate: None,
                },
            ),
        ]);
        //Execute the hint
        assert_eq!(
            execute_hint(&mut vm, hint_code, ids, &ApTracking::new()),
            Err(VirtualMachineError::ExpectedInteger(
                MaybeRelocatable::from((0, 1))
            ))
        );
    }

    #[test]
    fn run_is_nn_hint_out_of_range_false() {
        let hint_code =
            "memory[ap] = 0 if 0 <= ((-ids.a - 1) % PRIME) < range_check_builtin.bound else 1"
                .as_bytes();
        let mut vm = VirtualMachine::new(
            BigInt::new(Sign::Plus, vec![1, 0, 0, 0, 0, 0, 17, 134217728]),
            vec![(
                "range_check".to_string(),
                Box::new(RangeCheckBuiltinRunner::new(true, bigint!(8), 8)),
            )],
            false,
        );
        for _ in 0..2 {
            vm.segments.add(&mut vm.memory, None);
        }
        //Initialize ap, fp
        vm.run_context.ap = MaybeRelocatable::from((1, 0));
        vm.run_context.fp = MaybeRelocatable::from((0, 1));
        //Insert ids into memory
        vm.memory
            .insert(
                &MaybeRelocatable::from((0, 0)),
                &MaybeRelocatable::from(bigint!(2)),
            )
            .unwrap();
        //Create ids
        let mut ids = HashMap::<String, BigInt>::new();
        ids.insert(String::from("a"), bigint!(0));
        //Create references
        vm.references = HashMap::from([(
            0,
            HintReference {
                register: Register::FP,
                offset1: -1,
                offset2: 0,
                inner_dereference: false,
                ap_tracking_data: None,
                immediate: None,
            },
        )]);
        //Execute the hint
        execute_hint(&mut vm, hint_code, ids, &ApTracking::new())
            .expect("Error while executing hint");
        assert_eq!(
            vm.memory.get(&MaybeRelocatable::from((1, 0))),
            Ok(Some(&MaybeRelocatable::from(bigint!(1))))
        );
    }

    #[test]
    fn run_is_nn_hint_out_of_range_true() {
        let hint_code =
            "memory[ap] = 0 if 0 <= ((-ids.a - 1) % PRIME) < range_check_builtin.bound else 1"
                .as_bytes();
        let mut vm = VirtualMachine::new(
            BigInt::new(Sign::Plus, vec![1, 0, 0, 0, 0, 0, 17, 134217728]),
            vec![(
                "range_check".to_string(),
                Box::new(RangeCheckBuiltinRunner::new(true, bigint!(8), 8)),
            )],
            false,
        );
        for _ in 0..2 {
            vm.segments.add(&mut vm.memory, None);
        }
        //Initialize ap, fp
        vm.run_context.ap = MaybeRelocatable::from((1, 0));
        vm.run_context.fp = MaybeRelocatable::from((0, 1));
        //Insert ids into memory
        vm.memory
            .insert(
                &MaybeRelocatable::from((0, 0)),
                &MaybeRelocatable::from(bigint!(-1)),
            )
            .unwrap();
        //Create ids
        let mut ids = HashMap::<String, BigInt>::new();
        ids.insert(String::from("a"), bigint!(0));
        //Create references
        vm.references = HashMap::from([(
            0,
            HintReference {
                register: Register::FP,
                offset1: -1,
                offset2: 0,
                inner_dereference: false,
                ap_tracking_data: None,
                immediate: None,
            },
        )]);
        //Execute the hint
        execute_hint(&mut vm, hint_code, ids, &ApTracking::new())
            .expect("Error while executing hint");
        assert_eq!(
            vm.memory.get(&MaybeRelocatable::from((1, 0))),
            Ok(Some(&MaybeRelocatable::from(bigint!(0))))
        );
    }
    #[test]
    fn run_assert_not_equal_int_false() {
        let hint_code = "from starkware.cairo.lang.vm.relocatable import RelocatableValue\nboth_ints = isinstance(ids.a, int) and isinstance(ids.b, int)\nboth_relocatable = (\n    isinstance(ids.a, RelocatableValue) and isinstance(ids.b, RelocatableValue) and\n    ids.a.segment_index == ids.b.segment_index)\nassert both_ints or both_relocatable, \\\n    f'assert_not_equal failed: non-comparable values: {ids.a}, {ids.b}.'\nassert (ids.a - ids.b) % PRIME != 0, f'assert_not_equal failed: {ids.a} = {ids.b}.'"
            .as_bytes();
        let mut vm = VirtualMachine::new(
            BigInt::new(Sign::Plus, vec![1, 0, 0, 0, 0, 0, 17, 134217728]),
            Vec::new(),
            false,
        );
        for _ in 0..2 {
            vm.segments.add(&mut vm.memory, None);
        }
        //Initialize ap, fp
        vm.run_context.ap = MaybeRelocatable::from((1, 0));
        vm.run_context.fp = MaybeRelocatable::from((0, 2));
        //Insert ids into memory
        vm.memory
            .insert(
                &MaybeRelocatable::from((0, 0)),
                &MaybeRelocatable::from(bigint!(1)),
            )
            .unwrap();
        vm.memory
            .insert(
                &MaybeRelocatable::from((0, 1)),
                &MaybeRelocatable::from(bigint!(1)),
            )
            .unwrap();
        //Create ids
        let mut ids = HashMap::<String, BigInt>::new();
        ids.insert(String::from("a"), bigint!(0));
        ids.insert(String::from("b"), bigint!(1));
        //Create references
        vm.references = HashMap::from([
            (
                0,
                HintReference {
                    register: Register::FP,
                    offset1: -2,
                    offset2: 0,
                    inner_dereference: false,
                    ap_tracking_data: None,
                    immediate: None,
                },
            ),
            (
                1,
                HintReference {
                    register: Register::FP,
                    offset1: -1,
                    offset2: 0,
                    inner_dereference: false,
                    ap_tracking_data: None,
                    immediate: None,
                },
            ),
        ]);
        //Execute the hint
        assert_eq!(
            execute_hint(&mut vm, hint_code, ids, &ApTracking::new()),
            Err(VirtualMachineError::AssertNotEqualFail(
                MaybeRelocatable::from(bigint!(1)),
                MaybeRelocatable::from(bigint!(1))
            ))
        );
    }

    #[test]
    fn run_assert_not_equal_int_true() {
        let hint_code = "from starkware.cairo.lang.vm.relocatable import RelocatableValue\nboth_ints = isinstance(ids.a, int) and isinstance(ids.b, int)\nboth_relocatable = (\n    isinstance(ids.a, RelocatableValue) and isinstance(ids.b, RelocatableValue) and\n    ids.a.segment_index == ids.b.segment_index)\nassert both_ints or both_relocatable, \\\n    f'assert_not_equal failed: non-comparable values: {ids.a}, {ids.b}.'\nassert (ids.a - ids.b) % PRIME != 0, f'assert_not_equal failed: {ids.a} = {ids.b}.'"
            .as_bytes();
        let mut vm = VirtualMachine::new(
            BigInt::new(Sign::Plus, vec![1, 0, 0, 0, 0, 0, 17, 134217728]),
            Vec::new(),
            false,
        );
        for _ in 0..2 {
            vm.segments.add(&mut vm.memory, None);
        }
        //Initialize ap, fp
        vm.run_context.ap = MaybeRelocatable::from((1, 0));
        vm.run_context.fp = MaybeRelocatable::from((0, 2));
        //Insert ids into memory
        vm.memory
            .insert(
                &MaybeRelocatable::from((0, 0)),
                &MaybeRelocatable::from(bigint!(1)),
            )
            .unwrap();
        vm.memory
            .insert(
                &MaybeRelocatable::from((0, 1)),
                &MaybeRelocatable::from(bigint!(3)),
            )
            .unwrap();
        //Create ids
        let mut ids = HashMap::<String, BigInt>::new();
        ids.insert(String::from("a"), bigint!(0));
        ids.insert(String::from("b"), bigint!(1));
        //Create references
        vm.references = HashMap::from([
            (
                0,
                HintReference {
                    register: Register::FP,
                    offset1: -2,
                    offset2: 0,
                    inner_dereference: false,
                    ap_tracking_data: None,
                    immediate: None,
                },
            ),
            (
                1,
                HintReference {
                    register: Register::FP,
                    offset1: -1,
                    offset2: 0,
                    inner_dereference: false,
                    ap_tracking_data: None,
                    immediate: None,
                },
            ),
        ]);
        //Execute the hint
        assert_eq!(
            execute_hint(&mut vm, hint_code, ids, &ApTracking::new()),
            Ok(())
        );
    }

    #[test]
    fn run_assert_not_equal_int_false_mod() {
        let hint_code = "from starkware.cairo.lang.vm.relocatable import RelocatableValue\nboth_ints = isinstance(ids.a, int) and isinstance(ids.b, int)\nboth_relocatable = (\n    isinstance(ids.a, RelocatableValue) and isinstance(ids.b, RelocatableValue) and\n    ids.a.segment_index == ids.b.segment_index)\nassert both_ints or both_relocatable, \\\n    f'assert_not_equal failed: non-comparable values: {ids.a}, {ids.b}.'\nassert (ids.a - ids.b) % PRIME != 0, f'assert_not_equal failed: {ids.a} = {ids.b}.'"
            .as_bytes();
        let mut vm = VirtualMachine::new(
            BigInt::new(Sign::Plus, vec![1, 0, 0, 0, 0, 0, 17, 134217728]),
            Vec::new(),
            false,
        );
        for _ in 0..2 {
            vm.segments.add(&mut vm.memory, None);
        }
        //Initialize ap, fp
        vm.run_context.ap = MaybeRelocatable::from((1, 0));
        vm.run_context.fp = MaybeRelocatable::from((0, 2));
        //Insert ids into memory
        vm.memory
            .insert(
                &MaybeRelocatable::from((0, 0)),
                //-1 % prime = prime -1
                &MaybeRelocatable::from(bigint!(-1)),
            )
            .unwrap();
        vm.memory
            .insert(
                &MaybeRelocatable::from((0, 1)),
                //prime -1
                &MaybeRelocatable::from(bigint_str!(
                    b"3618502788666131213697322783095070105623107215331596699973092056135872020480"
                )),
            )
            .unwrap();
        //Create ids
        let mut ids = HashMap::<String, BigInt>::new();
        ids.insert(String::from("a"), bigint!(0));
        ids.insert(String::from("b"), bigint!(1));
        //Create references
        vm.references = HashMap::from([
            (
                0,
                HintReference {
                    register: Register::FP,
                    offset1: -2,
                    offset2: 0,
                    inner_dereference: false,
                    ap_tracking_data: None,
                    immediate: None,
                },
            ),
            (
                1,
                HintReference {
                    register: Register::FP,
                    offset1: -1,
                    offset2: 0,
                    inner_dereference: false,
                    ap_tracking_data: None,
                    immediate: None,
                },
            ),
        ]);
        //Execute the hint
        assert_eq!(
            execute_hint(&mut vm, hint_code, ids, &ApTracking::new()),
            Err(VirtualMachineError::AssertNotEqualFail(
                MaybeRelocatable::from(bigint!(-1)),
                MaybeRelocatable::from(bigint_str!(
                    b"3618502788666131213697322783095070105623107215331596699973092056135872020480"
                ))
            ))
        );
    }

    #[test]
    fn run_assert_not_equal_relocatable_false() {
        let hint_code = "from starkware.cairo.lang.vm.relocatable import RelocatableValue\nboth_ints = isinstance(ids.a, int) and isinstance(ids.b, int)\nboth_relocatable = (\n    isinstance(ids.a, RelocatableValue) and isinstance(ids.b, RelocatableValue) and\n    ids.a.segment_index == ids.b.segment_index)\nassert both_ints or both_relocatable, \\\n    f'assert_not_equal failed: non-comparable values: {ids.a}, {ids.b}.'\nassert (ids.a - ids.b) % PRIME != 0, f'assert_not_equal failed: {ids.a} = {ids.b}.'"
            .as_bytes();
        let mut vm = VirtualMachine::new(
            BigInt::new(Sign::Plus, vec![1, 0, 0, 0, 0, 0, 17, 134217728]),
            Vec::new(),
            false,
        );
        for _ in 0..2 {
            vm.segments.add(&mut vm.memory, None);
        }
        //Initialize ap, fp
        vm.run_context.ap = MaybeRelocatable::from((1, 0));
        vm.run_context.fp = MaybeRelocatable::from((0, 2));
        //Insert ids into memory
        vm.memory
            .insert(
                &MaybeRelocatable::from((0, 0)),
                &MaybeRelocatable::from((0, 0)),
            )
            .unwrap();
        vm.memory
            .insert(
                &MaybeRelocatable::from((0, 1)),
                &MaybeRelocatable::from((0, 0)),
            )
            .unwrap();
        //Create ids
        let mut ids = HashMap::<String, BigInt>::new();
        ids.insert(String::from("a"), bigint!(0));
        ids.insert(String::from("b"), bigint!(1));
        //Create references
        vm.references = HashMap::from([
            (
                0,
                HintReference {
                    register: Register::FP,
                    offset1: -2,
                    offset2: 0,
                    inner_dereference: false,
                    ap_tracking_data: None,
                    immediate: None,
                },
            ),
            (
                1,
                HintReference {
                    register: Register::FP,
                    offset1: -1,
                    offset2: 0,
                    inner_dereference: false,
                    ap_tracking_data: None,
                    immediate: None,
                },
            ),
        ]);
        //Execute the hint
        assert_eq!(
            execute_hint(&mut vm, hint_code, ids, &ApTracking::new()),
            Err(VirtualMachineError::AssertNotEqualFail(
                MaybeRelocatable::from((0, 0)),
                MaybeRelocatable::from((0, 0))
            ))
        );
    }

    #[test]
    fn run_assert_not_equal_relocatable_true() {
        let hint_code = "from starkware.cairo.lang.vm.relocatable import RelocatableValue\nboth_ints = isinstance(ids.a, int) and isinstance(ids.b, int)\nboth_relocatable = (\n    isinstance(ids.a, RelocatableValue) and isinstance(ids.b, RelocatableValue) and\n    ids.a.segment_index == ids.b.segment_index)\nassert both_ints or both_relocatable, \\\n    f'assert_not_equal failed: non-comparable values: {ids.a}, {ids.b}.'\nassert (ids.a - ids.b) % PRIME != 0, f'assert_not_equal failed: {ids.a} = {ids.b}.'"
            .as_bytes();
        let mut vm = VirtualMachine::new(
            BigInt::new(Sign::Plus, vec![1, 0, 0, 0, 0, 0, 17, 134217728]),
            Vec::new(),
            false,
        );
        for _ in 0..2 {
            vm.segments.add(&mut vm.memory, None);
        }
        //Initialize ap, fp
        vm.run_context.ap = MaybeRelocatable::from((1, 0));
        vm.run_context.fp = MaybeRelocatable::from((0, 2));
        //Insert ids into memory
        vm.memory
            .insert(
                &MaybeRelocatable::from((0, 0)),
                &MaybeRelocatable::from((0, 1)),
            )
            .unwrap();
        vm.memory
            .insert(
                &MaybeRelocatable::from((0, 1)),
                &MaybeRelocatable::from((0, 0)),
            )
            .unwrap();
        //Create ids
        let mut ids = HashMap::<String, BigInt>::new();
        ids.insert(String::from("a"), bigint!(0));
        ids.insert(String::from("b"), bigint!(1));
        //Create references
        vm.references = HashMap::from([
            (
                0,
                HintReference {
                    register: Register::FP,
                    offset1: -2,
                    offset2: 0,
                    inner_dereference: false,
                    ap_tracking_data: None,
                    immediate: None,
                },
            ),
            (
                1,
                HintReference {
                    register: Register::FP,
                    offset1: -1,
                    offset2: 0,
                    inner_dereference: false,
                    ap_tracking_data: None,
                    immediate: None,
                },
            ),
        ]);
        //Execute the hint
        assert_eq!(
            execute_hint(&mut vm, hint_code, ids, &ApTracking::new()),
            Ok(())
        );
    }

    #[test]
    fn run_assert_non_equal_relocatable_diff_index() {
        let hint_code = "from starkware.cairo.lang.vm.relocatable import RelocatableValue\nboth_ints = isinstance(ids.a, int) and isinstance(ids.b, int)\nboth_relocatable = (\n    isinstance(ids.a, RelocatableValue) and isinstance(ids.b, RelocatableValue) and\n    ids.a.segment_index == ids.b.segment_index)\nassert both_ints or both_relocatable, \\\n    f'assert_not_equal failed: non-comparable values: {ids.a}, {ids.b}.'\nassert (ids.a - ids.b) % PRIME != 0, f'assert_not_equal failed: {ids.a} = {ids.b}.'"
            .as_bytes();
        let mut vm = VirtualMachine::new(
            BigInt::new(Sign::Plus, vec![1, 0, 0, 0, 0, 0, 17, 134217728]),
            Vec::new(),
            false,
        );
        for _ in 0..2 {
            vm.segments.add(&mut vm.memory, None);
        }
        //Initialize ap, fp
        vm.run_context.ap = MaybeRelocatable::from((1, 0));
        vm.run_context.fp = MaybeRelocatable::from((0, 2));
        //Insert ids into memory
        vm.memory
            .insert(
                &MaybeRelocatable::from((0, 0)),
                &MaybeRelocatable::from((1, 0)),
            )
            .unwrap();
        vm.memory
            .insert(
                &MaybeRelocatable::from((0, 1)),
                &MaybeRelocatable::from((0, 0)),
            )
            .unwrap();
        //Create ids
        let mut ids = HashMap::<String, BigInt>::new();
        ids.insert(String::from("a"), bigint!(0));
        ids.insert(String::from("b"), bigint!(1));
        //Create references
        vm.references = HashMap::from([
            (
                0,
                HintReference {
                    register: Register::FP,
                    offset1: -2,
                    offset2: 0,
                    inner_dereference: false,
                    ap_tracking_data: None,
                    immediate: None,
                },
            ),
            (
                1,
                HintReference {
                    register: Register::FP,
                    offset1: -1,
                    offset2: 0,
                    inner_dereference: false,
                    ap_tracking_data: None,
                    immediate: None,
                },
            ),
        ]);
        //Execute the hint
        assert_eq!(
            execute_hint(&mut vm, hint_code, ids, &ApTracking::new()),
            Err(VirtualMachineError::DiffIndexComp(
                relocatable!(1, 0),
                relocatable!(0, 0)
            ))
        );
    }

    #[test]
    fn run_assert_not_equal_relocatable_and_integer() {
        let hint_code = "from starkware.cairo.lang.vm.relocatable import RelocatableValue\nboth_ints = isinstance(ids.a, int) and isinstance(ids.b, int)\nboth_relocatable = (\n    isinstance(ids.a, RelocatableValue) and isinstance(ids.b, RelocatableValue) and\n    ids.a.segment_index == ids.b.segment_index)\nassert both_ints or both_relocatable, \\\n    f'assert_not_equal failed: non-comparable values: {ids.a}, {ids.b}.'\nassert (ids.a - ids.b) % PRIME != 0, f'assert_not_equal failed: {ids.a} = {ids.b}.'"
            .as_bytes();
        let mut vm = VirtualMachine::new(
            BigInt::new(Sign::Plus, vec![1, 0, 0, 0, 0, 0, 17, 134217728]),
            Vec::new(),
            false,
        );
        for _ in 0..2 {
            vm.segments.add(&mut vm.memory, None);
        }
        //Initialize ap, fp
        vm.run_context.ap = MaybeRelocatable::from((1, 0));
        vm.run_context.fp = MaybeRelocatable::from((0, 2));
        //Insert ids into memory
        vm.memory
            .insert(
                &MaybeRelocatable::from((0, 0)),
                &MaybeRelocatable::from((1, 0)),
            )
            .unwrap();
        vm.memory
            .insert(
                &MaybeRelocatable::from((0, 1)),
                &MaybeRelocatable::from(bigint!(1)),
            )
            .unwrap();
        //Create ids
        let mut ids = HashMap::<String, BigInt>::new();
        ids.insert(String::from("a"), bigint!(0));
        ids.insert(String::from("b"), bigint!(1));
        //Create references
        vm.references = HashMap::from([
            (
                0,
                HintReference {
                    register: Register::FP,
                    offset1: -2,
                    offset2: 0,
                    inner_dereference: false,
                    ap_tracking_data: None,
                    immediate: None,
                },
            ),
            (
                1,
                HintReference {
                    register: Register::FP,
                    offset1: -1,
                    offset2: 0,
                    inner_dereference: false,
                    ap_tracking_data: None,
                    immediate: None,
                },
            ),
        ]);
        //Execute the hint
        assert_eq!(
            execute_hint(&mut vm, hint_code, ids, &ApTracking::new()),
            Err(VirtualMachineError::DiffTypeComparison(
                MaybeRelocatable::from((1, 0)),
                MaybeRelocatable::from(bigint!(1))
            ))
        );
    }

    #[test]
    fn run_assert_not_zero_true() {
        let hint_code =
    "from starkware.cairo.common.math_utils import assert_integer\nassert_integer(ids.value)\nassert ids.value % PRIME != 0, f'assert_not_zero failed: {ids.value} = 0.'".as_bytes();
        let mut vm = VirtualMachine::new(
            BigInt::new(Sign::Plus, vec![1, 0, 0, 0, 0, 0, 17, 134217728]),
            Vec::new(),
            false,
        );
        //Create references
        vm.references = HashMap::from([(
            0,
            HintReference {
                register: Register::FP,
                offset1: -1,
                offset2: 0,
                inner_dereference: false,
                ap_tracking_data: None,
                immediate: None,
            },
        )]);
        vm.segments.add(&mut vm.memory, None);
        // }
        // //Initialize ap, fp
        vm.run_context.ap = MaybeRelocatable::from((1, 0));
        vm.run_context.fp = MaybeRelocatable::from((0, 1));
        //Insert ids into memory
        vm.memory
            .insert(
                &MaybeRelocatable::from((0, 0)),
                &MaybeRelocatable::from(bigint!(5)),
            )
            .unwrap();
        //Create ids
        let mut ids = HashMap::<String, BigInt>::new();
        ids.insert(String::from("value"), bigint!(0));

        assert_eq!(
            execute_hint(&mut vm, hint_code, ids, &ApTracking::new()),
            Ok(())
        );
    }

    #[test]
    fn run_assert_not_zero_false() {
        let hint_code =
    "from starkware.cairo.common.math_utils import assert_integer\nassert_integer(ids.value)\nassert ids.value % PRIME != 0, f'assert_not_zero failed: {ids.value} = 0.'".as_bytes();
        let mut vm = VirtualMachine::new(
            BigInt::new(Sign::Plus, vec![1, 0, 0, 0, 0, 0, 17, 134217728]),
            Vec::new(),
            false,
        );
        //Create references
        vm.references = HashMap::from([(
            0,
            HintReference {
                register: Register::FP,
                offset1: -1,
                offset2: 0,
                inner_dereference: false,
                ap_tracking_data: None,
                immediate: None,
            },
        )]);
        vm.segments.add(&mut vm.memory, None);
        // }
        // //Initialize ap, fp
        vm.run_context.ap = MaybeRelocatable::from((1, 0));
        vm.run_context.fp = MaybeRelocatable::from((0, 1));
        //Insert ids into memory
        vm.memory
            .insert(
                &MaybeRelocatable::from((0, 0)),
                &MaybeRelocatable::from(bigint!(0)),
            )
            .unwrap();
        //Create ids
        let mut ids = HashMap::<String, BigInt>::new();
        ids.insert(String::from("value"), bigint!(0));

        assert_eq!(
            execute_hint(&mut vm, hint_code, ids, &ApTracking::new()),
            Err(VirtualMachineError::AssertNotZero(bigint!(0), vm.prime))
        );
    }

    #[test]
    fn run_assert_not_zero_false_with_prime() {
        let hint_code =
    "from starkware.cairo.common.math_utils import assert_integer\nassert_integer(ids.value)\nassert ids.value % PRIME != 0, f'assert_not_zero failed: {ids.value} = 0.'".as_bytes();
        let mut vm = VirtualMachine::new(
            BigInt::new(Sign::Plus, vec![1, 0, 0, 0, 0, 0, 17, 134217728]),
            Vec::new(),
            false,
        );
        //Create references
        vm.references = HashMap::from([(
            0,
            HintReference {
                register: Register::FP,
                offset1: -1,
                offset2: 0,
                inner_dereference: false,
                ap_tracking_data: None,
                immediate: None,
            },
        )]);
        vm.segments.add(&mut vm.memory, None);
        // }
        // //Initialize ap, fp
        vm.run_context.ap = MaybeRelocatable::from((1, 0));
        vm.run_context.fp = MaybeRelocatable::from((0, 1));
        //Insert ids into memory
        vm.memory
            .insert(
                &MaybeRelocatable::from((0, 0)),
                &MaybeRelocatable::from(vm.prime.clone()),
            )
            .unwrap();
        //Create ids
        let mut ids = HashMap::<String, BigInt>::new();
        ids.insert(String::from("value"), bigint!(0));

        assert_eq!(
            execute_hint(&mut vm, hint_code, ids, &ApTracking::new()),
            Err(VirtualMachineError::AssertNotZero(
                vm.prime.clone(),
                vm.prime
            ))
        );
    }

    #[test]
    fn run_assert_not_zero_failed_to_get_reference() {
        let hint_code =
    "from starkware.cairo.common.math_utils import assert_integer\nassert_integer(ids.value)\nassert ids.value % PRIME != 0, f'assert_not_zero failed: {ids.value} = 0.'".as_bytes();
        let mut vm = VirtualMachine::new(
            BigInt::new(Sign::Plus, vec![1, 0, 0, 0, 0, 0, 17, 134217728]),
            Vec::new(),
            false,
        );
        //Create references
        vm.references = HashMap::from([(
            0,
            HintReference {
                register: Register::FP,
                offset1: -1,
                offset2: 0,
                inner_dereference: false,
                ap_tracking_data: None,
                immediate: None,
            },
        )]);
        vm.segments.add(&mut vm.memory, None);
        // }
        // //Initialize ap, fp
        vm.run_context.ap = MaybeRelocatable::from((1, 0));
        vm.run_context.fp = MaybeRelocatable::from((0, 1));
        //Insert ids into memory
        vm.memory
            .insert(
                &MaybeRelocatable::from((0, 0)),
                &MaybeRelocatable::from(bigint!(5)),
            )
            .unwrap();
        //Create invalid id value
        let mut ids = HashMap::<String, BigInt>::new();
        ids.insert(String::from("value"), bigint!(10));

        assert_eq!(
            execute_hint(&mut vm, hint_code, ids, &ApTracking::new()),
            Err(VirtualMachineError::FailedToGetReference(bigint!(10)))
        );
    }

    #[test]
    fn run_assert_not_zero_incorrect_id() {
        let hint_code =
    "from starkware.cairo.common.math_utils import assert_integer\nassert_integer(ids.value)\nassert ids.value % PRIME != 0, f'assert_not_zero failed: {ids.value} = 0.'".as_bytes();
        let mut vm = VirtualMachine::new(
            BigInt::new(Sign::Plus, vec![1, 0, 0, 0, 0, 0, 17, 134217728]),
            Vec::new(),
            false,
        );
        //Create references
        vm.references = HashMap::from([(
            0,
            HintReference {
                register: Register::FP,
                offset1: -1,
                offset2: 0,
                inner_dereference: false,
                ap_tracking_data: None,
                immediate: None,
            },
        )]);
        vm.segments.add(&mut vm.memory, None);
        // }
        // //Initialize ap, fp
        vm.run_context.ap = MaybeRelocatable::from((1, 0));
        vm.run_context.fp = MaybeRelocatable::from((0, 1));
        //Insert ids into memory
        vm.memory
            .insert(
                &MaybeRelocatable::from((0, 0)),
                &MaybeRelocatable::from(bigint!(0)),
            )
            .unwrap();
        //Create invalid id key
        let mut ids = HashMap::<String, BigInt>::new();
        ids.insert(String::from("incorrect_id"), bigint!(0));

        assert_eq!(
            execute_hint(&mut vm, hint_code, ids, &ApTracking::new()),
            Err(VirtualMachineError::IncorrectIds(
                vec![String::from("value")],
                vec![String::from("incorrect_id")],
            ))
        );
    }

    #[test]
    fn run_assert_not_zero_expected_integer_error() {
        let hint_code =
    "from starkware.cairo.common.math_utils import assert_integer\nassert_integer(ids.value)\nassert ids.value % PRIME != 0, f'assert_not_zero failed: {ids.value} = 0.'".as_bytes();
        let mut vm = VirtualMachine::new(
            BigInt::new(Sign::Plus, vec![1, 0, 0, 0, 0, 0, 17, 134217728]),
            Vec::new(),
            false,
        );
        vm.references = HashMap::from([(
            0,
            HintReference {
                register: Register::FP,
                offset1: -1,
                offset2: 0,
                inner_dereference: false,
                ap_tracking_data: None,
                immediate: None,
            },
        )]);
        vm.segments.add(&mut vm.memory, None);
        // }
        // //Initialize ap, fp
        vm.run_context.ap = MaybeRelocatable::from((1, 0));
        vm.run_context.fp = MaybeRelocatable::from((0, 1));
        //Insert ids into memory
        vm.memory
            .insert(
                &MaybeRelocatable::from((0, 0)),
                &MaybeRelocatable::from((0, 0)),
            )
            .unwrap();
        //Create ids
        let mut ids = HashMap::<String, BigInt>::new();
        ids.insert(String::from("value"), bigint!(0));

        assert_eq!(
            execute_hint(&mut vm, hint_code, ids, &ApTracking::new()),
            Err(VirtualMachineError::ExpectedInteger(
                MaybeRelocatable::from((0, 0))
            ))
        );
    }

    #[test]
    fn run_split_int_assertion_invalid() {
        let hint_code = "assert ids.value == 0, 'split_int(): value is out of range.'".as_bytes();
        let mut vm = VirtualMachine::new(
            BigInt::new(Sign::Plus, vec![1, 0, 0, 0, 0, 0, 17, 134217728]),
            Vec::new(),
            false,
        );
        for _ in 0..2 {
            vm.segments.add(&mut vm.memory, None);
        }
        //Initialize ap, fp
        vm.run_context.ap = MaybeRelocatable::from((1, 0));
        vm.run_context.fp = MaybeRelocatable::from((0, 1));
        //Insert ids into memory
        vm.memory
            .insert(
                &MaybeRelocatable::from((0, 0)),
                &MaybeRelocatable::from(bigint!(1)),
            )
            .unwrap();
        //Create ids
        let mut ids = HashMap::<String, BigInt>::new();
        ids.insert(String::from("value"), bigint!(0));
        //Create references
        vm.references = HashMap::from([(
            0,
            HintReference {
                register: Register::FP,
                offset1: -1,
                offset2: 0,
                inner_dereference: false,
                ap_tracking_data: None,
                immediate: None,
            },
        )]);
        //Execute the hint
        assert_eq!(
            execute_hint(&mut vm, hint_code, ids, &ApTracking::new()),
            Err(VirtualMachineError::SplitIntNotZero)
        );
    }

    #[test]
    fn run_split_int_assertion_valid() {
        let hint_code = "assert ids.value == 0, 'split_int(): value is out of range.'".as_bytes();
        let mut vm = VirtualMachine::new(
            BigInt::new(Sign::Plus, vec![1, 0, 0, 0, 0, 0, 17, 134217728]),
            Vec::new(),
            false,
        );
        for _ in 0..2 {
            vm.segments.add(&mut vm.memory, None);
        }
        //Initialize ap, fp
        vm.run_context.ap = MaybeRelocatable::from((1, 0));
        vm.run_context.fp = MaybeRelocatable::from((0, 1));
        //Insert ids into memory
        vm.memory
            .insert(
                &MaybeRelocatable::from((0, 0)),
                &MaybeRelocatable::from(bigint!(0)),
            )
            .unwrap();
        //Create ids
        let mut ids = HashMap::<String, BigInt>::new();
        ids.insert(String::from("value"), bigint!(0));
        //Create references
        vm.references = HashMap::from([(
            0,
            HintReference {
                register: Register::FP,
                offset1: -1,
                offset2: 0,
                inner_dereference: false,
                ap_tracking_data: None,
                immediate: None,
            },
        )]);
        //Execute the hint
        assert_eq!(
            execute_hint(&mut vm, hint_code, ids, &ApTracking::new()),
            Ok(())
        );
    }

    #[test]
    fn run_split_int_valid() {
        let hint_code = "memory[ids.output] = res = (int(ids.value) % PRIME) % ids.base\nassert res < ids.bound, f'split_int(): Limb {res} is out of range.'".as_bytes();
        let mut vm = VirtualMachine::new(
            BigInt::new(Sign::Plus, vec![1, 0, 0, 0, 0, 0, 17, 134217728]),
            Vec::new(),
            false,
        );
        for _ in 0..3 {
            vm.segments.add(&mut vm.memory, None);
        }
        //Initialize ap, fp
        vm.run_context.ap = MaybeRelocatable::from((1, 0));
        vm.run_context.fp = MaybeRelocatable::from((0, 4));
        //Insert ids into memory
        //ids.output
        vm.memory
            .insert(
                &MaybeRelocatable::from((0, 0)),
                &MaybeRelocatable::from((2, 0)),
            )
            .unwrap();
        //ids.value
        vm.memory
            .insert(
                &MaybeRelocatable::from((0, 1)),
                &MaybeRelocatable::from(bigint!(2)),
            )
            .unwrap();
        //ids.base
        vm.memory
            .insert(
                &MaybeRelocatable::from((0, 2)),
                &MaybeRelocatable::from(bigint!(10)),
            )
            .unwrap();
        //ids.bound
        vm.memory
            .insert(
                &MaybeRelocatable::from((0, 3)),
                &MaybeRelocatable::from(bigint!(100)),
            )
            .unwrap();
        //Create ids
        let mut ids = HashMap::<String, BigInt>::new();
        ids.insert(String::from("output"), bigint!(0));
        ids.insert(String::from("value"), bigint!(1));
        ids.insert(String::from("base"), bigint!(2));
        ids.insert(String::from("bound"), bigint!(3));
        //Create references
        vm.references = HashMap::from([
            (
                0,
                HintReference {
                    register: Register::FP,
                    offset1: -4,
                    offset2: 0,
                    inner_dereference: false,
                    ap_tracking_data: None,
                    immediate: None,
                },
            ),
            (
                1,
                HintReference {
                    register: Register::FP,
                    offset1: -3,
                    offset2: 0,
                    inner_dereference: false,
                    ap_tracking_data: None,
                    immediate: None,
                },
            ),
            (
                2,
                HintReference {
                    register: Register::FP,
                    offset1: -2,
                    offset2: 0,
                    inner_dereference: false,
                    ap_tracking_data: None,
                    immediate: None,
                },
            ),
            (
                3,
                HintReference {
                    register: Register::FP,
                    offset1: -1,
                    offset2: 0,
                    inner_dereference: false,
                    ap_tracking_data: None,
                    immediate: None,
                },
            ),
        ]);
        //Execute the hint
        assert_eq!(
            execute_hint(&mut vm, hint_code, ids, &ApTracking::new()),
            Ok(())
        );
        assert_eq!(
            vm.memory.get(&MaybeRelocatable::from((2, 0))),
            Ok(Some(&MaybeRelocatable::from(bigint!(2))))
        );
    }

    #[test]
    fn run_split_int_invalid() {
        let hint_code = "memory[ids.output] = res = (int(ids.value) % PRIME) % ids.base\nassert res < ids.bound, f'split_int(): Limb {res} is out of range.'".as_bytes();
        let mut vm = VirtualMachine::new(
            BigInt::new(Sign::Plus, vec![1, 0, 0, 0, 0, 0, 17, 134217728]),
            Vec::new(),
            false,
        );
        for _ in 0..3 {
            vm.segments.add(&mut vm.memory, None);
        }
        //Initialize ap, fp
        vm.run_context.ap = MaybeRelocatable::from((1, 0));
        vm.run_context.fp = MaybeRelocatable::from((0, 4));
        //Insert ids into memory
        //ids.output
        vm.memory
            .insert(
                &MaybeRelocatable::from((0, 0)),
                &MaybeRelocatable::from((2, 0)),
            )
            .unwrap();
        //ids.value
        vm.memory
            .insert(
                &MaybeRelocatable::from((0, 1)),
                &MaybeRelocatable::from(bigint!(100)),
            )
            .unwrap();
        //ids.base
        vm.memory
            .insert(
                &MaybeRelocatable::from((0, 2)),
                &MaybeRelocatable::from(bigint!(10000)),
            )
            .unwrap();
        //ids.bound
        vm.memory
            .insert(
                &MaybeRelocatable::from((0, 3)),
                &MaybeRelocatable::from(bigint!(10)),
            )
            .unwrap();
        //Create ids
        let mut ids = HashMap::<String, BigInt>::new();
        ids.insert(String::from("output"), bigint!(0));
        ids.insert(String::from("value"), bigint!(1));
        ids.insert(String::from("base"), bigint!(2));
        ids.insert(String::from("bound"), bigint!(3));
        //Create references
        vm.references = HashMap::from([
            (
                0,
                HintReference {
                    register: Register::FP,
                    offset1: -4,
                    offset2: 0,
                    inner_dereference: false,
                    ap_tracking_data: None,
                    immediate: None,
                },
            ),
            (
                1,
                HintReference {
                    register: Register::FP,
                    offset1: -3,
                    offset2: 0,
                    inner_dereference: false,
                    ap_tracking_data: None,
                    immediate: None,
                },
            ),
            (
                2,
                HintReference {
                    register: Register::FP,
                    offset1: -2,
                    offset2: 0,
                    inner_dereference: false,
                    ap_tracking_data: None,
                    immediate: None,
                },
            ),
            (
                3,
                HintReference {
                    register: Register::FP,
                    offset1: -1,
                    offset2: 0,
                    inner_dereference: false,
                    ap_tracking_data: None,
                    immediate: None,
                },
            ),
        ]);
        //Execute the hint
        assert_eq!(
            execute_hint(&mut vm, hint_code, ids, &ApTracking::new()),
            Err(VirtualMachineError::SplitIntLimbOutOfRange(bigint!(100)))
        );
    }

    #[test]
    fn run_is_positive_hint_true() {
        let hint_code =
        "from starkware.cairo.common.math_utils import is_positive\nids.is_positive = 1 if is_positive(\n    value=ids.value, prime=PRIME, rc_bound=range_check_builtin.bound) else 0"
        .as_bytes();
        let mut vm = VirtualMachine::new(
            BigInt::new(Sign::Plus, vec![1, 0, 0, 0, 0, 0, 17, 134217728]),
            vec![(
                "range_check".to_string(),
                Box::new(RangeCheckBuiltinRunner::new(true, bigint!(8), 8)),
            )],
            false,
        );
        for _ in 0..2 {
            vm.segments.add(&mut vm.memory, None);
        }
        //Initialize fp
        vm.run_context.fp = MaybeRelocatable::from((0, 2));
        //Insert ids.value into memory
        vm.memory
            .insert(
                &MaybeRelocatable::from((0, 0)),
                &MaybeRelocatable::from(bigint!(250)),
            )
            .unwrap();
        //Dont insert ids.is_positive as we need to modify it inside the hint
        //Create ids
        let mut ids = HashMap::<String, BigInt>::new();
        ids.insert(String::from("value"), bigint!(0));
        ids.insert(String::from("is_positive"), bigint!(1));
        //Create references
        vm.references = HashMap::from([
            (
                0,
                HintReference {
                    register: Register::FP,
                    offset1: -2,
                    offset2: 0,
                    inner_dereference: false,
                    ap_tracking_data: None,
                    immediate: None,
                },
            ),
            (
                1,
                HintReference {
                    register: Register::FP,
                    offset1: -1,
                    offset2: 0,
                    inner_dereference: false,
                    ap_tracking_data: None,
                    immediate: None,
                },
            ),
        ]);
        //Execute the hint
        execute_hint(&mut vm, hint_code, ids, &ApTracking::new())
            .expect("Error while executing hint");
        //Check that is_positive now contains 1 (true)
        assert_eq!(
            vm.memory.get(&MaybeRelocatable::from((0, 1))),
            Ok(Some(&MaybeRelocatable::from(bigint!(1))))
        );
    }

    #[test]
    fn run_is_positive_hint_false() {
        let hint_code =
        "from starkware.cairo.common.math_utils import is_positive\nids.is_positive = 1 if is_positive(\n    value=ids.value, prime=PRIME, rc_bound=range_check_builtin.bound) else 0"
        .as_bytes();
        let mut vm = VirtualMachine::new(
            BigInt::new(Sign::Plus, vec![1, 0, 0, 0, 0, 0, 17, 134217728]),
            vec![(
                "range_check".to_string(),
                Box::new(RangeCheckBuiltinRunner::new(true, bigint!(8), 8)),
            )],
            false,
        );
        for _ in 0..2 {
            vm.segments.add(&mut vm.memory, None);
        }
        //Initialize fp
        vm.run_context.fp = MaybeRelocatable::from((0, 2));
        //Insert ids.value into memory
        vm.memory
            .insert(
                &MaybeRelocatable::from((0, 0)),
                &MaybeRelocatable::from(bigint!(-250)),
            )
            .unwrap();
        //Dont insert ids.is_positive as we need to modify it inside the hint
        //Create ids
        let mut ids = HashMap::<String, BigInt>::new();
        ids.insert(String::from("value"), bigint!(0));
        ids.insert(String::from("is_positive"), bigint!(1));
        //Create references
        vm.references = HashMap::from([
            (
                0,
                HintReference {
                    register: Register::FP,
                    offset1: -2,
                    offset2: 0,
                    inner_dereference: false,
                    ap_tracking_data: None,
                    immediate: None,
                },
            ),
            (
                1,
                HintReference {
                    register: Register::FP,
                    offset1: -1,
                    offset2: 0,
                    inner_dereference: false,
                    ap_tracking_data: None,
                    immediate: None,
                },
            ),
        ]);
        //Execute the hint
        execute_hint(&mut vm, hint_code, ids, &ApTracking::new())
            .expect("Error while executing hint");
        //Check that is_positive now contains 0 (false)
        assert_eq!(
            vm.memory.get(&MaybeRelocatable::from((0, 1))),
            Ok(Some(&MaybeRelocatable::from(bigint!(0))))
        );
    }

    #[test]
    fn run_is_positive_hint_outside_valid_range() {
        let hint_code =
        "from starkware.cairo.common.math_utils import is_positive\nids.is_positive = 1 if is_positive(\n    value=ids.value, prime=PRIME, rc_bound=range_check_builtin.bound) else 0"
        .as_bytes();
        let mut vm = VirtualMachine::new(
            BigInt::new(Sign::Plus, vec![1, 0, 0, 0, 0, 0, 17, 134217728]),
            vec![(
                "range_check".to_string(),
                Box::new(RangeCheckBuiltinRunner::new(true, bigint!(8), 8)),
            )],
            false,
        );
        for _ in 0..2 {
            vm.segments.add(&mut vm.memory, None);
        }
        //Initialize fp
        vm.run_context.fp = MaybeRelocatable::from((0, 2));
        //Insert ids.value into memory
        vm.memory
            .insert(
                &MaybeRelocatable::from((0, 0)),
                &MaybeRelocatable::from(BigInt::new(
                    Sign::Plus,
                    vec![1, 0, 0, 0, 0, 0, 17, 134217727],
                )),
            )
            .unwrap();
        //Dont insert ids.is_positive as we need to modify it inside the hint
        //Create ids
        let mut ids = HashMap::<String, BigInt>::new();
        ids.insert(String::from("value"), bigint!(0));
        ids.insert(String::from("is_positive"), bigint!(1));
        //Create references
        vm.references = HashMap::from([
            (
                0,
                HintReference {
                    register: Register::FP,
                    offset1: -2,
                    offset2: 0,
                    inner_dereference: false,
                    ap_tracking_data: None,
                    immediate: None,
                },
            ),
            (
                1,
                HintReference {
                    register: Register::FP,
                    offset1: -1,
                    offset2: 0,
                    inner_dereference: false,
                    ap_tracking_data: None,
                    immediate: None,
                },
            ),
        ]);
        //Execute the hint
        assert_eq!(
            execute_hint(&mut vm, hint_code, ids, &ApTracking::new()),
            Err(VirtualMachineError::ValueOutsideValidRange(as_int(
                &BigInt::new(Sign::Plus, vec![1, 0, 0, 0, 0, 0, 17, 134217727]),
                &vm.prime
            )))
        );
    }

    #[test]
    fn run_is_positive_hint_is_positive_not_empty() {
        let hint_code ="from starkware.cairo.common.math_utils import is_positive\nids.is_positive = 1 if is_positive(\n    value=ids.value, prime=PRIME, rc_bound=range_check_builtin.bound) else 0"
        .as_bytes();
        let mut vm = VirtualMachine::new(
            BigInt::new(Sign::Plus, vec![1, 0, 0, 0, 0, 0, 17, 134217728]),
            vec![(
                "range_check".to_string(),
                Box::new(RangeCheckBuiltinRunner::new(true, bigint!(8), 8)),
            )],
            false,
        );
        for _ in 0..2 {
            vm.segments.add(&mut vm.memory, None);
        }
        //Initialize fp
        vm.run_context.fp = MaybeRelocatable::from((0, 2));
        //Insert ids.value into memory
        vm.memory
            .insert(
                &MaybeRelocatable::from((0, 0)),
                &MaybeRelocatable::from(bigint!(2)),
            )
            .unwrap();
        //Insert ids.is_positive into memory
        vm.memory
            .insert(
                &MaybeRelocatable::from((0, 1)),
                &MaybeRelocatable::from(bigint!(4)),
            )
            .unwrap();
        //Create ids
        let mut ids = HashMap::<String, BigInt>::new();
        ids.insert(String::from("value"), bigint!(0));
        ids.insert(String::from("is_positive"), bigint!(1));
        //Create references
        vm.references = HashMap::from([
            (
                0,
                HintReference {
                    register: Register::FP,
                    offset1: -2,
                    offset2: 0,
                    inner_dereference: false,
                    ap_tracking_data: None,
                    immediate: None,
                },
            ),
            (
                1,
                HintReference {
                    register: Register::FP,
                    offset1: -1,
                    offset2: 0,
                    inner_dereference: false,
                    ap_tracking_data: None,
                    immediate: None,
                },
            ),
        ]);
        //Execute the hint
        assert_eq!(
            execute_hint(&mut vm, hint_code, ids, &ApTracking::new()),
            Err(VirtualMachineError::MemoryError(
                MemoryError::InconsistentMemory(
                    MaybeRelocatable::from((0, 1)),
                    MaybeRelocatable::from(bigint!(4)),
                    MaybeRelocatable::from(bigint!(1))
                )
            ))
        );
    }

    #[test]
    fn run_sqrt_valid() {
        let hint_code = "from starkware.python.math_utils import isqrt\nvalue = ids.value % PRIME\nassert value < 2 ** 250, f\"value={value} is outside of the range [0, 2**250).\"\nassert 2 ** 250 < PRIME\nids.root = isqrt(value)"
            .as_bytes();
        let mut vm = VirtualMachine::new(
            BigInt::new(Sign::Plus, vec![1, 0, 0, 0, 0, 0, 17, 134217728]),
            Vec::new(),
            false,
        );
        for _ in 0..2 {
            vm.segments.add(&mut vm.memory, None);
        }
        //Initialize fp
        vm.run_context.fp = MaybeRelocatable::from((0, 2));
        //Insert ids.value into memory
        vm.memory
            .insert(
                &MaybeRelocatable::from((0, 0)),
                &MaybeRelocatable::from(bigint!(81)),
            )
            .unwrap();
        //Create ids
        let mut ids = HashMap::<String, BigInt>::new();
        ids.insert(String::from("value"), bigint!(0));
        ids.insert(String::from("root"), bigint!(1));
        //Create references
        vm.references = HashMap::from([
            (
                0,
                HintReference {
                    register: Register::FP,
                    offset1: -2,
                    offset2: 0,
                    inner_dereference: false,
                    ap_tracking_data: None,
                    immediate: None,
                },
            ),
            (
                1,
                HintReference {
                    register: Register::FP,
                    offset1: -1,
                    offset2: 0,
                    inner_dereference: false,
                    ap_tracking_data: None,
                    immediate: None,
                },
            ),
        ]);
        //Execute the hint
        assert_eq!(
            execute_hint(&mut vm, hint_code, ids, &ApTracking::new()),
            Ok(())
        );
        //Check that root (0,1) has the square root of 81
        assert_eq!(
            vm.memory.get(&MaybeRelocatable::from((0, 1))),
            Ok(Some(&MaybeRelocatable::from(bigint!(9))))
        );
    }

    #[test]
    fn run_sqrt_invalid_negative_number() {
        let hint_code = "from starkware.python.math_utils import isqrt\nvalue = ids.value % PRIME\nassert value < 2 ** 250, f\"value={value} is outside of the range [0, 2**250).\"\nassert 2 ** 250 < PRIME\nids.root = isqrt(value)"
            .as_bytes();
        let mut vm = VirtualMachine::new(
            BigInt::new(Sign::Plus, vec![1, 0, 0, 0, 0, 0, 17, 134217728]),
            Vec::new(),
            false,
        );
        for _ in 0..2 {
            vm.segments.add(&mut vm.memory, None);
        }
        //Initialize fp
        vm.run_context.fp = MaybeRelocatable::from((0, 2));
        //Insert ids.value into memory
        vm.memory
            .insert(
                &MaybeRelocatable::from((0, 0)),
                &MaybeRelocatable::from(bigint!(-81)),
            )
            .unwrap();
        //Create ids
        let mut ids = HashMap::<String, BigInt>::new();
        ids.insert(String::from("value"), bigint!(0));
        ids.insert(String::from("root"), bigint!(1));
        //Create references
        vm.references = HashMap::from([
            (
                0,
                HintReference {
                    register: Register::FP,
                    offset1: -2,
                    offset2: 0,
                    inner_dereference: false,
                    ap_tracking_data: None,
                    immediate: None,
                },
            ),
            (
                1,
                HintReference {
                    register: Register::FP,
                    offset1: -1,
                    offset2: 0,
                    inner_dereference: false,
                    ap_tracking_data: None,
                    immediate: None,
                },
            ),
        ]);
        //Execute the hint
        assert_eq!(
            execute_hint(&mut vm, hint_code, ids, &ApTracking::new()),
            Err(VirtualMachineError::ValueOutside250BitRange(bigint_str!(
                b"3618502788666131213697322783095070105623107215331596699973092056135872020400"
            )))
        );
    }

    #[test]
    fn run_sqrt_invalid_mismatched_root() {
        let hint_code = "from starkware.python.math_utils import isqrt\nvalue = ids.value % PRIME\nassert value < 2 ** 250, f\"value={value} is outside of the range [0, 2**250).\"\nassert 2 ** 250 < PRIME\nids.root = isqrt(value)"
            .as_bytes();
        let mut vm = VirtualMachine::new(
            BigInt::new(Sign::Plus, vec![1, 0, 0, 0, 0, 0, 17, 134217728]),
            Vec::new(),
            false,
        );
        for _ in 0..2 {
            vm.segments.add(&mut vm.memory, None);
        }
        //Initialize fp
        vm.run_context.fp = MaybeRelocatable::from((0, 2));
        //Insert ids.value into memory
        vm.memory
            .insert(
                &MaybeRelocatable::from((0, 0)),
                &MaybeRelocatable::from(bigint!(81)),
            )
            .unwrap();
        //Insert ids.root into memory
        vm.memory
            .insert(
                &MaybeRelocatable::from((0, 1)),
                &MaybeRelocatable::from(bigint!(7)),
            )
            .unwrap();
        //Create ids
        let mut ids = HashMap::<String, BigInt>::new();
        ids.insert(String::from("value"), bigint!(0));
        ids.insert(String::from("root"), bigint!(1));
        //Create references
        vm.references = HashMap::from([
            (
                0,
                HintReference {
                    register: Register::FP,
                    offset1: -2,
                    offset2: 0,
                    inner_dereference: false,
                    ap_tracking_data: None,
                    immediate: None,
                },
            ),
            (
                1,
                HintReference {
                    register: Register::FP,
                    offset1: -1,
                    offset2: 0,
                    inner_dereference: false,
                    ap_tracking_data: None,
                    immediate: None,
                },
            ),
        ]);
        //Execute the hint
        assert_eq!(
            execute_hint(&mut vm, hint_code, ids, &ApTracking::new()),
            Err(VirtualMachineError::MemoryError(
                MemoryError::InconsistentMemory(
                    MaybeRelocatable::from((0, 1)),
                    MaybeRelocatable::from(bigint!(7)),
                    MaybeRelocatable::from(bigint!(9))
                )
            ))
        );
    }

    #[test]
    fn unsigned_div_rem_success() {
        let hint_code = "from starkware.cairo.common.math_utils import assert_integer\nassert_integer(ids.div)\nassert 0 < ids.div <= PRIME // range_check_builtin.bound, \\\n    f'div={hex(ids.div)} is out of the valid range.'\nids.q, ids.r = divmod(ids.value, ids.div)".as_bytes();
        let mut vm = VirtualMachine::new(
            BigInt::new(Sign::Plus, vec![1, 0, 0, 0, 0, 0, 17, 134217728]),
            vec![(
                "range_check".to_string(),
                Box::new(RangeCheckBuiltinRunner::new(true, bigint!(8), 8)),
            )],
            false,
        );
        for _ in 0..3 {
            vm.segments.add(&mut vm.memory, None);
        }
        //Initialize fp
        vm.run_context.ap = MaybeRelocatable::from((1, 0));
        vm.run_context.fp = MaybeRelocatable::from((0, 4));
        //Insert ids into memory
        vm.memory
            .insert(
                &MaybeRelocatable::from((0, 2)),
                &MaybeRelocatable::from(bigint!(5)),
            )
            .expect("Unexpected memory insert fail");
        vm.memory
            .insert(
                &MaybeRelocatable::from((0, 3)),
                &MaybeRelocatable::from(bigint!(7)),
            )
            .expect("Unexpected memory insert fail");
        //Create ids
        let mut ids = HashMap::<String, BigInt>::new();
        ids.insert(String::from("r"), bigint!(0));
        ids.insert(String::from("q"), bigint!(1));
        ids.insert(String::from("div"), bigint!(2));
        ids.insert(String::from("value"), bigint!(3));
        //Create references
        vm.references = HashMap::from([
            (
                0,
                HintReference {
                    register: Register::FP,
                    offset1: -4,
                    offset2: 0,
                    inner_dereference: false,
                    ap_tracking_data: None,
                    immediate: None,
                },
            ),
            (
                1,
                HintReference {
                    register: Register::FP,
                    offset1: -3,
                    offset2: 0,
                    inner_dereference: false,
                    ap_tracking_data: None,
                    immediate: None,
                },
            ),
            (
                2,
                HintReference {
                    register: Register::FP,
                    offset1: -2,
                    offset2: 0,
                    inner_dereference: false,
                    ap_tracking_data: None,
                    immediate: None,
                },
            ),
            (
                3,
                HintReference {
                    register: Register::FP,
                    offset1: -1,
                    offset2: 0,
                    inner_dereference: false,
                    ap_tracking_data: None,
                    immediate: None,
                },
            ),
        ]);
        //Execute the hint
        assert!(execute_hint(&mut vm, hint_code, ids, &ApTracking::new()).is_ok());
        assert_eq!(
            vm.memory.get(&MaybeRelocatable::from((0, 0))),
            Ok(Some(&MaybeRelocatable::from(bigint!(2))))
        );
        assert_eq!(
            vm.memory.get(&MaybeRelocatable::from((0, 1))),
            Ok(Some(&MaybeRelocatable::from(bigint!(1))))
        );
    }

    #[test]
    fn unsigned_div_rem_out_of_range() {
        let hint_code = "from starkware.cairo.common.math_utils import assert_integer\nassert_integer(ids.div)\nassert 0 < ids.div <= PRIME // range_check_builtin.bound, \\\n    f'div={hex(ids.div)} is out of the valid range.'\nids.q, ids.r = divmod(ids.value, ids.div)".as_bytes();
        let mut vm = VirtualMachine::new(
            BigInt::new(Sign::Plus, vec![1, 0, 0, 0, 0, 0, 17, 134217728]),
            vec![(
                "range_check".to_string(),
                Box::new(RangeCheckBuiltinRunner::new(true, bigint!(8), 8)),
            )],
            false,
        );
        for _ in 0..3 {
            vm.segments.add(&mut vm.memory, None);
        }
        //Initialize fp
        vm.run_context.ap = MaybeRelocatable::from((1, 0));
        vm.run_context.fp = MaybeRelocatable::from((0, 4));
        //Insert ids into memory
        vm.memory
            .insert(
                &MaybeRelocatable::from((0, 2)),
                &MaybeRelocatable::from(bigint!(-5)),
            )
            .expect("Unexpected memory insert fail");
        vm.memory
            .insert(
                &MaybeRelocatable::from((0, 3)),
                &MaybeRelocatable::from(bigint!(7)),
            )
            .expect("Unexpected memory insert fail");
        //Create ids
        let mut ids = HashMap::<String, BigInt>::new();
        ids.insert(String::from("r"), bigint!(0));
        ids.insert(String::from("q"), bigint!(1));
        ids.insert(String::from("div"), bigint!(2));
        ids.insert(String::from("value"), bigint!(3));
        //Create references
        vm.references = HashMap::from([
            (
                0,
                HintReference {
                    register: Register::FP,
                    offset1: -4,
                    offset2: 0,
                    inner_dereference: false,
                    ap_tracking_data: None,
                    immediate: None,
                },
            ),
            (
                1,
                HintReference {
                    register: Register::FP,
                    offset1: -3,
                    offset2: 0,
                    inner_dereference: false,
                    ap_tracking_data: None,
                    immediate: None,
                },
            ),
            (
                2,
                HintReference {
                    register: Register::FP,
                    offset1: -2,
                    offset2: 0,
                    inner_dereference: false,
                    ap_tracking_data: None,
                    immediate: None,
                },
            ),
            (
                3,
                HintReference {
                    register: Register::FP,
                    offset1: -1,
                    offset2: 0,
                    inner_dereference: false,
                    ap_tracking_data: None,
                    immediate: None,
                },
            ),
        ]);
        //Execute the hint
        assert_eq!(
            execute_hint(&mut vm, hint_code, ids, &ApTracking::new()),
            Err(VirtualMachineError::OutOfValidRange(
                bigint!(-5),
                bigint_str!(b"10633823966279327296825105735305134080")
            ))
        )
    }

    #[test]
    fn unsigned_div_rem_no_range_check_builtin() {
        let hint_code = "from starkware.cairo.common.math_utils import assert_integer\nassert_integer(ids.div)\nassert 0 < ids.div <= PRIME // range_check_builtin.bound, \\\n    f'div={hex(ids.div)} is out of the valid range.'\nids.q, ids.r = divmod(ids.value, ids.div)".as_bytes();
        let mut vm = VirtualMachine::new(
            BigInt::new(Sign::Plus, vec![1, 0, 0, 0, 0, 0, 17, 134217728]),
            Vec::new(),
            false,
        );
        for _ in 0..3 {
            vm.segments.add(&mut vm.memory, None);
        }
        //Initialize fp
        vm.run_context.ap = MaybeRelocatable::from((1, 0));
        vm.run_context.fp = MaybeRelocatable::from((0, 4));
        //Insert ids into memory
        vm.memory
            .insert(
                &MaybeRelocatable::from((0, 2)),
                &MaybeRelocatable::from(bigint!(5)),
            )
            .expect("Unexpected memory insert fail");
        vm.memory
            .insert(
                &MaybeRelocatable::from((0, 3)),
                &MaybeRelocatable::from(bigint!(7)),
            )
            .expect("Unexpected memory insert fail");
        //Create ids
        let mut ids = HashMap::<String, BigInt>::new();
        ids.insert(String::from("r"), bigint!(0));
        ids.insert(String::from("q"), bigint!(1));
        ids.insert(String::from("div"), bigint!(2));
        ids.insert(String::from("value"), bigint!(3));
        //Create references
        vm.references = HashMap::from([
            (
                0,
                HintReference {
                    register: Register::FP,
                    offset1: -4,
                    offset2: 0,
                    inner_dereference: false,
                    ap_tracking_data: None,
                    immediate: None,
                },
            ),
            (
                1,
                HintReference {
                    register: Register::FP,
                    offset1: -3,
                    offset2: 0,
                    inner_dereference: false,
                    ap_tracking_data: None,
                    immediate: None,
                },
            ),
            (
                2,
                HintReference {
                    register: Register::FP,
                    offset1: -2,
                    offset2: 0,
                    inner_dereference: false,
                    ap_tracking_data: None,
                    immediate: None,
                },
            ),
            (
                3,
                HintReference {
                    register: Register::FP,
                    offset1: -1,
                    offset2: 0,
                    inner_dereference: false,
                    ap_tracking_data: None,
                    immediate: None,
                },
            ),
        ]);

        assert_eq!(
            execute_hint(&mut vm, &hint_code, ids, &ApTracking::new()),
            Err(VirtualMachineError::NoRangeCheckBuiltin)
        );
    }

    #[test]
    fn unsigned_div_rem_inconsitent_memory() {
        let hint_code = "from starkware.cairo.common.math_utils import assert_integer\nassert_integer(ids.div)\nassert 0 < ids.div <= PRIME // range_check_builtin.bound, \\\n    f'div={hex(ids.div)} is out of the valid range.'\nids.q, ids.r = divmod(ids.value, ids.div)".as_bytes();
        let mut vm = VirtualMachine::new(
            BigInt::new(Sign::Plus, vec![1, 0, 0, 0, 0, 0, 17, 134217728]),
            vec![(
                "range_check".to_string(),
                Box::new(RangeCheckBuiltinRunner::new(true, bigint!(8), 8)),
            )],
            false,
        );
        for _ in 0..3 {
            vm.segments.add(&mut vm.memory, None);
        }
        //Initialize fp
        vm.run_context.ap = MaybeRelocatable::from((1, 0));
        vm.run_context.fp = MaybeRelocatable::from((0, 4));
        //Insert ids into memory
        vm.memory
            .insert(
                &MaybeRelocatable::from((0, 0)),
                &MaybeRelocatable::from(bigint!(5)),
            )
            .expect("unexpected memory insert fail");
        vm.memory
            .insert(
                &MaybeRelocatable::from((0, 2)),
                &MaybeRelocatable::from(bigint!(5)),
            )
            .expect("unexpected memory insert fail");
        vm.memory
            .insert(
                &MaybeRelocatable::from((0, 3)),
                &MaybeRelocatable::from(bigint!(7)),
            )
            .expect("Unexpected memory insert fail");
        //Create ids
        let mut ids = HashMap::<String, BigInt>::new();
        ids.insert(String::from("r"), bigint!(0));
        ids.insert(String::from("q"), bigint!(1));
        ids.insert(String::from("div"), bigint!(2));
        ids.insert(String::from("value"), bigint!(3));
        //Create references
        vm.references = HashMap::from([
            (
                0,
                HintReference {
                    register: Register::FP,
                    offset1: -4,
                    offset2: 0,
                    inner_dereference: false,
                    ap_tracking_data: None,
                    immediate: None,
                },
            ),
            (
                1,
                HintReference {
                    register: Register::FP,
                    offset1: -3,
                    offset2: 0,
                    inner_dereference: false,
                    ap_tracking_data: None,
                    immediate: None,
                },
            ),
            (
                2,
                HintReference {
                    register: Register::FP,
                    offset1: -2,
                    offset2: 0,
                    inner_dereference: false,
                    ap_tracking_data: None,
                    immediate: None,
                },
            ),
            (
                3,
                HintReference {
                    register: Register::FP,
                    offset1: -1,
                    offset2: 0,
                    inner_dereference: false,
                    ap_tracking_data: None,
                    immediate: None,
                },
            ),
        ]);
        //Execute the hint
        assert_eq!(
            execute_hint(&mut vm, hint_code, ids, &ApTracking::new()),
            Err(VirtualMachineError::MemoryError(
                MemoryError::InconsistentMemory(
                    MaybeRelocatable::from((0, 0)),
                    MaybeRelocatable::Int(bigint!(5)),
                    MaybeRelocatable::Int(bigint!(2))
                )
            ))
        );
    }

    #[test]
    fn unsigned_div_rem_incorrect_ids() {
        let hint_code = "from starkware.cairo.common.math_utils import assert_integer\nassert_integer(ids.div)\nassert 0 < ids.div <= PRIME // range_check_builtin.bound, \\\n    f'div={hex(ids.div)} is out of the valid range.'\nids.q, ids.r = divmod(ids.value, ids.div)".as_bytes();
        let mut vm = VirtualMachine::new(
            BigInt::new(Sign::Plus, vec![1, 0, 0, 0, 0, 0, 17, 134217728]),
            vec![(
                "range_check".to_string(),
                Box::new(RangeCheckBuiltinRunner::new(true, bigint!(8), 8)),
            )],
            false,
        );
        for _ in 0..3 {
            vm.segments.add(&mut vm.memory, None);
        }
        //Initialize fp
        vm.run_context.ap = MaybeRelocatable::from((1, 0));
        vm.run_context.fp = MaybeRelocatable::from((0, 4));
        //Insert ids into memory
        vm.memory
            .insert(
                &MaybeRelocatable::from((0, 2)),
                &MaybeRelocatable::from(bigint!(5)),
            )
            .expect("Unexpected memory insert fail");
        vm.memory
            .insert(
                &MaybeRelocatable::from((0, 3)),
                &MaybeRelocatable::from(bigint!(7)),
            )
            .expect("Unexpected memory insert fail");
        //Create ids
        let mut ids = HashMap::<String, BigInt>::new();
        ids.insert(String::from("a"), bigint!(0));
        ids.insert(String::from("b"), bigint!(1));
        ids.insert(String::from("iv"), bigint!(2));
        ids.insert(String::from("vlue"), bigint!(3));
        //Create references
        vm.references = HashMap::from([
            (
                0,
                HintReference {
                    register: Register::FP,
                    offset1: -4,
                    offset2: 0,
                    inner_dereference: false,
                    ap_tracking_data: None,
                    immediate: None,
                },
            ),
            (
                1,
                HintReference {
                    register: Register::FP,
                    offset1: -3,
                    offset2: 0,
                    inner_dereference: false,
                    ap_tracking_data: None,
                    immediate: None,
                },
            ),
            (
                2,
                HintReference {
                    register: Register::FP,
                    offset1: -2,
                    offset2: 0,
                    inner_dereference: false,
                    ap_tracking_data: None,
                    immediate: None,
                },
            ),
            (
                3,
                HintReference {
                    register: Register::FP,
                    offset1: -1,
                    offset2: 0,
                    inner_dereference: false,
                    ap_tracking_data: None,
                    immediate: None,
                },
            ),
        ]);
        //Execute the hint
        assert!(matches!(
            execute_hint(&mut vm, &hint_code, ids, &ApTracking::new()),
            Err(VirtualMachineError::IncorrectIds(_, _))
        ))
    }

    #[test]
    fn signed_div_rem_success() {
        let hint_code = "from starkware.cairo.common.math_utils import as_int, assert_integer\n\nassert_integer(ids.div)\nassert 0 < ids.div <= PRIME // range_check_builtin.bound, \\\n    f'div={hex(ids.div)} is out of the valid range.'\n\nassert_integer(ids.bound)\nassert ids.bound <= range_check_builtin.bound // 2, \\\n    f'bound={hex(ids.bound)} is out of the valid range.'\n\nint_value = as_int(ids.value, PRIME)\nq, ids.r = divmod(int_value, ids.div)\n\nassert -ids.bound <= q < ids.bound, \\\n    f'{int_value} / {ids.div} = {q} is out of the range [{-ids.bound}, {ids.bound}).'\n\nids.biased_q = q + ids.bound".as_bytes();
        let mut vm = VirtualMachine::new(
            BigInt::new(Sign::Plus, vec![1, 0, 0, 0, 0, 0, 17, 134217728]),
            vec![(
                "range_check".to_string(),
                Box::new(RangeCheckBuiltinRunner::new(true, bigint!(8), 8)),
            )],
            false,
        );
        for _ in 0..5 {
            vm.segments.add(&mut vm.memory, None);
        }
        //Initialize fp
        vm.run_context.ap = MaybeRelocatable::from((1, 0));
        vm.run_context.fp = MaybeRelocatable::from((0, 6));
        //Insert ids into memory
        vm.memory
            .insert(
                &MaybeRelocatable::from((0, 3)),
                &MaybeRelocatable::from(bigint!(5)),
            )
            .expect("Unexpected memory insert fail");
        vm.memory
            .insert(
                &MaybeRelocatable::from((0, 4)),
                &MaybeRelocatable::from(bigint!(10)),
            )
            .expect("Unexpected memory insert fail");
        vm.memory
            .insert(
                &MaybeRelocatable::from((0, 5)),
                &MaybeRelocatable::from(bigint!(29)),
            )
            .expect("Unexpected memory insert fail");
        //Create ids
        let mut ids = HashMap::<String, BigInt>::new();
        ids.insert(String::from("r"), bigint!(0));
        ids.insert(String::from("biased_q"), bigint!(1));
        ids.insert(String::from("range_check_ptr"), bigint!(2));
        ids.insert(String::from("div"), bigint!(3));
        ids.insert(String::from("value"), bigint!(4));
        ids.insert(String::from("bound"), bigint!(5));
        //Create references
        vm.references = HashMap::from([
            (
                0,
                HintReference {
                    register: Register::FP,
                    offset1: -6,
                    offset2: 0,
                    inner_dereference: false,
                    ap_tracking_data: None,
                    immediate: None,
                },
            ),
            (
                1,
                HintReference {
                    register: Register::FP,
                    offset1: -5,
                    offset2: 0,
                    inner_dereference: false,
                    ap_tracking_data: None,
                    immediate: None,
                },
            ),
            (
                2,
                HintReference {
                    register: Register::FP,
                    offset1: -4,
                    offset2: 0,
                    inner_dereference: false,
                    ap_tracking_data: None,
                    immediate: None,
                },
            ),
            (
                3,
                HintReference {
                    register: Register::FP,
                    offset1: -3,
                    offset2: 0,
                    inner_dereference: false,
                    ap_tracking_data: None,
                    immediate: None,
                },
            ),
            (
                4,
                HintReference {
                    register: Register::FP,
                    offset1: -2,
                    offset2: 0,
                    inner_dereference: false,
                    ap_tracking_data: None,
                    immediate: None,
                },
            ),
            (
                5,
                HintReference {
                    register: Register::FP,
                    offset1: -1,
                    offset2: 0,
                    inner_dereference: false,
                    ap_tracking_data: None,
                    immediate: None,
                },
            ),
        ]);
        //Execute the hint
        assert!(execute_hint(&mut vm, hint_code, ids, &ApTracking::new()).is_ok());
        assert_eq!(
            vm.memory.get(&MaybeRelocatable::from((0, 0))),
            Ok(Some(&MaybeRelocatable::from(bigint!(0))))
        );
        assert_eq!(
            vm.memory.get(&MaybeRelocatable::from((0, 1))),
            Ok(Some(&MaybeRelocatable::from(bigint!(31))))
        );
    }

    #[test]
    fn signed_div_rem_negative_quotient() {
        let hint_code = "from starkware.cairo.common.math_utils import as_int, assert_integer\n\nassert_integer(ids.div)\nassert 0 < ids.div <= PRIME // range_check_builtin.bound, \\\n    f'div={hex(ids.div)} is out of the valid range.'\n\nassert_integer(ids.bound)\nassert ids.bound <= range_check_builtin.bound // 2, \\\n    f'bound={hex(ids.bound)} is out of the valid range.'\n\nint_value = as_int(ids.value, PRIME)\nq, ids.r = divmod(int_value, ids.div)\n\nassert -ids.bound <= q < ids.bound, \\\n    f'{int_value} / {ids.div} = {q} is out of the range [{-ids.bound}, {ids.bound}).'\n\nids.biased_q = q + ids.bound".as_bytes();
        let mut vm = VirtualMachine::new(
            BigInt::new(Sign::Plus, vec![1, 0, 0, 0, 0, 0, 17, 134217728]),
            vec![(
                "range_check".to_string(),
                Box::new(RangeCheckBuiltinRunner::new(true, bigint!(8), 8)),
            )],
            false,
        );
        for _ in 0..5 {
            vm.segments.add(&mut vm.memory, None);
        }
        //Initialize fp
        vm.run_context.ap = MaybeRelocatable::from((1, 0));
        vm.run_context.fp = MaybeRelocatable::from((0, 6));
        //Insert ids into memory
        vm.memory
            .insert(
                &MaybeRelocatable::from((0, 3)),
                &MaybeRelocatable::from(bigint!(7)),
            )
            .expect("Unexpected memory insert fail");
        vm.memory
            .insert(
                &MaybeRelocatable::from((0, 4)),
                &MaybeRelocatable::from(bigint!(-10)),
            )
            .expect("Unexpected memory insert fail");
        vm.memory
            .insert(
                &MaybeRelocatable::from((0, 5)),
                &MaybeRelocatable::from(bigint!(29)),
            )
            .expect("Unexpected memory insert fail");
        //Create ids
        let mut ids = HashMap::<String, BigInt>::new();
        ids.insert(String::from("r"), bigint!(0));
        ids.insert(String::from("biased_q"), bigint!(1));
        ids.insert(String::from("range_check_ptr"), bigint!(2));
        ids.insert(String::from("div"), bigint!(3));
        ids.insert(String::from("value"), bigint!(4));
        ids.insert(String::from("bound"), bigint!(5));
        //Create references
        vm.references = HashMap::from([
            (
                0,
                HintReference {
                    register: Register::FP,
                    offset1: -6,
                    offset2: 0,
                    inner_dereference: false,
                    ap_tracking_data: None,
                    immediate: None,
                },
            ),
            (
                1,
                HintReference {
                    register: Register::FP,
                    offset1: -5,
                    offset2: 0,
                    inner_dereference: false,
                    ap_tracking_data: None,
                    immediate: None,
                },
            ),
            (
                2,
                HintReference {
                    register: Register::FP,
                    offset1: -4,
                    offset2: 0,
                    inner_dereference: false,
                    ap_tracking_data: None,
                    immediate: None,
                },
            ),
            (
                3,
                HintReference {
                    register: Register::FP,
                    offset1: -3,
                    offset2: 0,
                    inner_dereference: false,
                    ap_tracking_data: None,
                    immediate: None,
                },
            ),
            (
                4,
                HintReference {
                    register: Register::FP,
                    offset1: -2,
                    offset2: 0,
                    inner_dereference: false,
                    ap_tracking_data: None,
                    immediate: None,
                },
            ),
            (
                5,
                HintReference {
                    register: Register::FP,
                    offset1: -1,
                    offset2: 0,
                    inner_dereference: false,
                    ap_tracking_data: None,
                    immediate: None,
                },
            ),
        ]);
        //Execute the hint
        assert!(execute_hint(&mut vm, hint_code, ids, &ApTracking::new()).is_ok());
        assert_eq!(
            vm.memory.get(&MaybeRelocatable::from((0, 0))),
            Ok(Some(&MaybeRelocatable::from(bigint!(4))))
        );
        assert_eq!(
            vm.memory.get(&MaybeRelocatable::from((0, 1))),
            Ok(Some(&MaybeRelocatable::from(bigint!(27))))
        );
    }

    #[test]
    fn signed_div_rem_out_of_range() {
        let hint_code = "from starkware.cairo.common.math_utils import as_int, assert_integer\n\nassert_integer(ids.div)\nassert 0 < ids.div <= PRIME // range_check_builtin.bound, \\\n    f'div={hex(ids.div)} is out of the valid range.'\n\nassert_integer(ids.bound)\nassert ids.bound <= range_check_builtin.bound // 2, \\\n    f'bound={hex(ids.bound)} is out of the valid range.'\n\nint_value = as_int(ids.value, PRIME)\nq, ids.r = divmod(int_value, ids.div)\n\nassert -ids.bound <= q < ids.bound, \\\n    f'{int_value} / {ids.div} = {q} is out of the range [{-ids.bound}, {ids.bound}).'\n\nids.biased_q = q + ids.bound".as_bytes();
        let mut vm = VirtualMachine::new(
            BigInt::new(Sign::Plus, vec![1, 0, 0, 0, 0, 0, 17, 134217728]),
            vec![(
                "range_check".to_string(),
                Box::new(RangeCheckBuiltinRunner::new(true, bigint!(8), 8)),
            )],
            false,
        );
        for _ in 0..5 {
            vm.segments.add(&mut vm.memory, None);
        }
        //Initialize fp
        vm.run_context.ap = MaybeRelocatable::from((1, 0));
        vm.run_context.fp = MaybeRelocatable::from((0, 6));
        //Insert ids into memory
        vm.memory
            .insert(
                &MaybeRelocatable::from((0, 3)),
                &MaybeRelocatable::from(bigint!(-5)),
            )
            .expect("Unexpected memory insert fail");
        vm.memory
            .insert(
                &MaybeRelocatable::from((0, 4)),
                &MaybeRelocatable::from(bigint!(10)),
            )
            .expect("Unexpected memory insert fail");
        vm.memory
            .insert(
                &MaybeRelocatable::from((0, 5)),
                &MaybeRelocatable::from(bigint!(29)),
            )
            .expect("Unexpected memory insert fail");
        //Create ids
        let mut ids = HashMap::<String, BigInt>::new();
        ids.insert(String::from("r"), bigint!(0));
        ids.insert(String::from("biased_q"), bigint!(1));
        ids.insert(String::from("range_check_ptr"), bigint!(2));
        ids.insert(String::from("div"), bigint!(3));
        ids.insert(String::from("value"), bigint!(4));
        ids.insert(String::from("bound"), bigint!(5));
        //Create references
        vm.references = HashMap::from([
            (
                0,
                HintReference {
                    register: Register::FP,
                    offset1: -6,
                    offset2: 0,
                    inner_dereference: false,
                    ap_tracking_data: None,
                    immediate: None,
                },
            ),
            (
                1,
                HintReference {
                    register: Register::FP,
                    offset1: -5,
                    offset2: 0,
                    inner_dereference: false,
                    ap_tracking_data: None,
                    immediate: None,
                },
            ),
            (
                2,
                HintReference {
                    register: Register::FP,
                    offset1: -4,
                    offset2: 0,
                    inner_dereference: false,
                    ap_tracking_data: None,
                    immediate: None,
                },
            ),
            (
                3,
                HintReference {
                    register: Register::FP,
                    offset1: -3,
                    offset2: 0,
                    inner_dereference: false,
                    ap_tracking_data: None,
                    immediate: None,
                },
            ),
            (
                4,
                HintReference {
                    register: Register::FP,
                    offset1: -2,
                    offset2: 0,
                    inner_dereference: false,
                    ap_tracking_data: None,
                    immediate: None,
                },
            ),
            (
                5,
                HintReference {
                    register: Register::FP,
                    offset1: -1,
                    offset2: 0,
                    inner_dereference: false,
                    ap_tracking_data: None,
                    immediate: None,
                },
            ),
        ]);
        //Execute the hint
        assert_eq!(
            execute_hint(&mut vm, hint_code, ids, &ApTracking::new()),
            Err(VirtualMachineError::OutOfValidRange(
                bigint!(-5),
                bigint_str!(b"10633823966279327296825105735305134080")
            ))
        )
    }

    #[test]
    fn signed_div_rem_no_range_check_builtin() {
        let hint_code = "from starkware.cairo.common.math_utils import as_int, assert_integer\n\nassert_integer(ids.div)\nassert 0 < ids.div <= PRIME // range_check_builtin.bound, \\\n    f'div={hex(ids.div)} is out of the valid range.'\n\nassert_integer(ids.bound)\nassert ids.bound <= range_check_builtin.bound // 2, \\\n    f'bound={hex(ids.bound)} is out of the valid range.'\n\nint_value = as_int(ids.value, PRIME)\nq, ids.r = divmod(int_value, ids.div)\n\nassert -ids.bound <= q < ids.bound, \\\n    f'{int_value} / {ids.div} = {q} is out of the range [{-ids.bound}, {ids.bound}).'\n\nids.biased_q = q + ids.bound".as_bytes();
        let mut vm = VirtualMachine::new(
            BigInt::new(Sign::Plus, vec![1, 0, 0, 0, 0, 0, 17, 134217728]),
            Vec::new(),
            false,
        );
        for _ in 0..5 {
            vm.segments.add(&mut vm.memory, None);
        }
        //Initialize fp
        vm.run_context.ap = MaybeRelocatable::from((1, 0));
        vm.run_context.fp = MaybeRelocatable::from((0, 6));
        //Insert ids into memory
        vm.memory
            .insert(
                &MaybeRelocatable::from((0, 3)),
                &MaybeRelocatable::from(bigint!(5)),
            )
            .expect("Unexpected memory insert fail");
        vm.memory
            .insert(
                &MaybeRelocatable::from((0, 4)),
                &MaybeRelocatable::from(bigint!(10)),
            )
            .expect("Unexpected memory insert fail");
        vm.memory
            .insert(
                &MaybeRelocatable::from((0, 5)),
                &MaybeRelocatable::from(bigint!(29)),
            )
            .expect("Unexpected memory insert fail");
        //Create ids
        let mut ids = HashMap::<String, BigInt>::new();
        ids.insert(String::from("r"), bigint!(0));
        ids.insert(String::from("biased_q"), bigint!(1));
        ids.insert(String::from("range_check_ptr"), bigint!(2));
        ids.insert(String::from("div"), bigint!(3));
        ids.insert(String::from("value"), bigint!(4));
        ids.insert(String::from("bound"), bigint!(5));
        //Create references
        vm.references = HashMap::from([
            (
                0,
                HintReference {
                    register: Register::FP,
                    offset1: -6,
                    offset2: 0,
                    inner_dereference: false,
                    ap_tracking_data: None,
                    immediate: None,
                },
            ),
            (
                1,
                HintReference {
                    register: Register::FP,
                    offset1: -5,
                    offset2: 0,
                    inner_dereference: false,
                    ap_tracking_data: None,
                    immediate: None,
                },
            ),
            (
                2,
                HintReference {
                    register: Register::FP,
                    offset1: -4,
                    offset2: 0,
                    inner_dereference: false,
                    ap_tracking_data: None,
                    immediate: None,
                },
            ),
            (
                3,
                HintReference {
                    register: Register::FP,
                    offset1: -3,
                    offset2: 0,
                    inner_dereference: false,
                    ap_tracking_data: None,
                    immediate: None,
                },
            ),
            (
                4,
                HintReference {
                    register: Register::FP,
                    offset1: -2,
                    offset2: 0,
                    inner_dereference: false,
                    ap_tracking_data: None,
                    immediate: None,
                },
            ),
            (
                5,
                HintReference {
                    register: Register::FP,
                    offset1: -1,
                    offset2: 0,
                    inner_dereference: false,
                    ap_tracking_data: None,
                    immediate: None,
                },
            ),
        ]);

        assert_eq!(
            execute_hint(&mut vm, &hint_code, ids, &ApTracking::new()),
            Err(VirtualMachineError::NoRangeCheckBuiltin)
        );
    }

    #[test]
    fn signed_div_rem_inconsitent_memory() {
        let hint_code = "from starkware.cairo.common.math_utils import as_int, assert_integer\n\nassert_integer(ids.div)\nassert 0 < ids.div <= PRIME // range_check_builtin.bound, \\\n    f'div={hex(ids.div)} is out of the valid range.'\n\nassert_integer(ids.bound)\nassert ids.bound <= range_check_builtin.bound // 2, \\\n    f'bound={hex(ids.bound)} is out of the valid range.'\n\nint_value = as_int(ids.value, PRIME)\nq, ids.r = divmod(int_value, ids.div)\n\nassert -ids.bound <= q < ids.bound, \\\n    f'{int_value} / {ids.div} = {q} is out of the range [{-ids.bound}, {ids.bound}).'\n\nids.biased_q = q + ids.bound".as_bytes();
        let mut vm = VirtualMachine::new(
            BigInt::new(Sign::Plus, vec![1, 0, 0, 0, 0, 0, 17, 134217728]),
            vec![(
                "range_check".to_string(),
                Box::new(RangeCheckBuiltinRunner::new(true, bigint!(8), 8)),
            )],
            false,
        );
        for _ in 0..5 {
            vm.segments.add(&mut vm.memory, None);
        }
        //Initialize fp
        vm.run_context.ap = MaybeRelocatable::from((1, 0));
        vm.run_context.fp = MaybeRelocatable::from((0, 6));
        //Insert ids into memory
        vm.memory
            .insert(
                &MaybeRelocatable::from((0, 1)),
                &MaybeRelocatable::from(bigint!(10)),
            )
            .expect("Unexpected memory insert fail");
        vm.memory
            .insert(
                &MaybeRelocatable::from((0, 3)),
                &MaybeRelocatable::from(bigint!(5)),
            )
            .expect("Unexpected memory insert fail");
        vm.memory
            .insert(
                &MaybeRelocatable::from((0, 4)),
                &MaybeRelocatable::from(bigint!(10)),
            )
            .expect("Unexpected memory insert fail");
        vm.memory
            .insert(
                &MaybeRelocatable::from((0, 5)),
                &MaybeRelocatable::from(bigint!(29)),
            )
            .expect("Unexpected memory insert fail");
        //Create ids
        let mut ids = HashMap::<String, BigInt>::new();
        ids.insert(String::from("r"), bigint!(0));
        ids.insert(String::from("biased_q"), bigint!(1));
        ids.insert(String::from("range_check_ptr"), bigint!(2));
        ids.insert(String::from("div"), bigint!(3));
        ids.insert(String::from("value"), bigint!(4));
        ids.insert(String::from("bound"), bigint!(5));
        //Create references
        vm.references = HashMap::from([
            (
                0,
                HintReference {
                    register: Register::FP,
                    offset1: -6,
                    offset2: 0,
                    inner_dereference: false,
                    ap_tracking_data: None,
                    immediate: None,
                },
            ),
            (
                1,
                HintReference {
                    register: Register::FP,
                    offset1: -5,
                    offset2: 0,
                    inner_dereference: false,
                    ap_tracking_data: None,
                    immediate: None,
                },
            ),
            (
                2,
                HintReference {
                    register: Register::FP,
                    offset1: -4,
                    offset2: 0,
                    inner_dereference: false,
                    ap_tracking_data: None,
                    immediate: None,
                },
            ),
            (
                3,
                HintReference {
                    register: Register::FP,
                    offset1: -3,
                    offset2: 0,
                    inner_dereference: false,
                    ap_tracking_data: None,
                    immediate: None,
                },
            ),
            (
                4,
                HintReference {
                    register: Register::FP,
                    offset1: -2,
                    offset2: 0,
                    inner_dereference: false,
                    ap_tracking_data: None,
                    immediate: None,
                },
            ),
            (
                5,
                HintReference {
                    register: Register::FP,
                    offset1: -1,
                    offset2: 0,
                    inner_dereference: false,
                    ap_tracking_data: None,
                    immediate: None,
                },
            ),
        ]);
        //Execute the hint
        assert_eq!(
            execute_hint(&mut vm, hint_code, ids, &ApTracking::new()),
            Err(VirtualMachineError::MemoryError(
                MemoryError::InconsistentMemory(
                    MaybeRelocatable::from((0, 1)),
                    MaybeRelocatable::Int(bigint!(10)),
                    MaybeRelocatable::Int(bigint!(31))
                )
            ))
        );
    }

    #[test]
    fn signed_div_rem_incorrect_ids() {
        let hint_code = "from starkware.cairo.common.math_utils import as_int, assert_integer\n\nassert_integer(ids.div)\nassert 0 < ids.div <= PRIME // range_check_builtin.bound, \\\n    f'div={hex(ids.div)} is out of the valid range.'\n\nassert_integer(ids.bound)\nassert ids.bound <= range_check_builtin.bound // 2, \\\n    f'bound={hex(ids.bound)} is out of the valid range.'\n\nint_value = as_int(ids.value, PRIME)\nq, ids.r = divmod(int_value, ids.div)\n\nassert -ids.bound <= q < ids.bound, \\\n    f'{int_value} / {ids.div} = {q} is out of the range [{-ids.bound}, {ids.bound}).'\n\nids.biased_q = q + ids.bound".as_bytes();
        let mut vm = VirtualMachine::new(
            BigInt::new(Sign::Plus, vec![1, 0, 0, 0, 0, 0, 17, 134217728]),
            vec![(
                "range_check".to_string(),
                Box::new(RangeCheckBuiltinRunner::new(true, bigint!(8), 8)),
            )],
            false,
        );
        for _ in 0..5 {
            vm.segments.add(&mut vm.memory, None);
        }
        //Initialize fp
        vm.run_context.ap = MaybeRelocatable::from((1, 0));
        vm.run_context.fp = MaybeRelocatable::from((0, 6));
        //Insert ids into memory
        vm.memory
            .insert(
                &MaybeRelocatable::from((0, 3)),
                &MaybeRelocatable::from(bigint!(5)),
            )
            .expect("Unexpected memory insert fail");
        vm.memory
            .insert(
                &MaybeRelocatable::from((0, 4)),
                &MaybeRelocatable::from(bigint!(10)),
            )
            .expect("Unexpected memory insert fail");
        vm.memory
            .insert(
                &MaybeRelocatable::from((0, 5)),
                &MaybeRelocatable::from(bigint!(29)),
            )
            .expect("Unexpected memory insert fail");
        //Create ids
        let mut ids = HashMap::<String, BigInt>::new();
        ids.insert(String::from("r"), bigint!(0));
        ids.insert(String::from("b"), bigint!(1));
        ids.insert(String::from("r"), bigint!(2));
        ids.insert(String::from("d"), bigint!(3));
        ids.insert(String::from("v"), bigint!(4));
        ids.insert(String::from("b"), bigint!(5));
        //Create references
        vm.references = HashMap::from([
            (
                0,
                HintReference {
                    register: Register::FP,
                    offset1: -6,
                    offset2: 0,
                    inner_dereference: false,
                    ap_tracking_data: None,
                    immediate: None,
                },
            ),
            (
                1,
                HintReference {
                    register: Register::FP,
                    offset1: -5,
                    offset2: 0,
                    inner_dereference: false,
                    ap_tracking_data: None,
                    immediate: None,
                },
            ),
            (
                2,
                HintReference {
                    register: Register::FP,
                    offset1: -4,
                    offset2: 0,
                    inner_dereference: false,
                    ap_tracking_data: None,
                    immediate: None,
                },
            ),
            (
                3,
                HintReference {
                    register: Register::FP,
                    offset1: -3,
                    offset2: 0,
                    inner_dereference: false,
                    ap_tracking_data: None,
                    immediate: None,
                },
            ),
            (
                4,
                HintReference {
                    register: Register::FP,
                    offset1: -2,
                    offset2: 0,
                    inner_dereference: false,
                    ap_tracking_data: None,
                    immediate: None,
                },
            ),
            (
                5,
                HintReference {
                    register: Register::FP,
                    offset1: -1,
                    offset2: 0,
                    inner_dereference: false,
                    ap_tracking_data: None,
                    immediate: None,
                },
            ),
        ]);
        //Execute the hint
        assert!(matches!(
            execute_hint(&mut vm, &hint_code, ids, &ApTracking::new()),
            Err(VirtualMachineError::IncorrectIds(_, _))
        ))
    }
    #[test]
    fn run_assert_250_bit_valid() {
        let hint_code = "from starkware.cairo.common.math_utils import as_int\n\n# Correctness check.\nvalue = as_int(ids.value, PRIME) % PRIME\nassert value < ids.UPPER_BOUND, f'{value} is outside of the range [0, 2**250).'\n\n# Calculation for the assertion.\nids.high, ids.low = divmod(ids.value, ids.SHIFT)"
             .as_bytes();
        let mut vm = VirtualMachine::new(
            BigInt::new(Sign::Plus, vec![1, 0, 0, 0, 0, 0, 17, 134217728]),
            Vec::new(),
            false,
        );
        for _ in 0..2 {
            vm.segments.add(&mut vm.memory, None);
        }
        //Initialize fp
        vm.run_context.fp = MaybeRelocatable::from((0, 3));
        //Insert ids into memory
        //ids.value
        vm.memory
            .insert(
                &MaybeRelocatable::from((0, 0)),
                &MaybeRelocatable::from(bigint!(1)),
            )
            .unwrap();
        //Create ids
        let mut ids = HashMap::<String, BigInt>::new();
        ids.insert(String::from("value"), bigint!(0));
        ids.insert(String::from("high"), bigint!(1));
        ids.insert(String::from("low"), bigint!(2));
        //Create references
        vm.references = HashMap::from([
            (
                0,
                HintReference {
                    register: Register::FP,
                    offset1: -3,
                    offset2: 0,
                    inner_dereference: false,
                    ap_tracking_data: None,
                    immediate: None,
                },
            ),
            (
                1,
                HintReference {
                    register: Register::FP,
                    offset1: -2,
                    offset2: 0,
                    inner_dereference: false,
                    ap_tracking_data: None,
                    immediate: None,
                },
            ),
            (
                2,
                HintReference {
                    register: Register::FP,
                    offset1: -1,
                    offset2: 0,
                    inner_dereference: false,
                    ap_tracking_data: None,
                    immediate: None,
                },
            ),
        ]);
        //Execute the hint
        assert_eq!(
            execute_hint(&mut vm, hint_code, ids, &ApTracking::new()),
            Ok(())
        );
        //Hint would return an error if the assertion fails
        //Check ids.high and ids.low values
        assert_eq!(
            vm.memory.get(&MaybeRelocatable::from((0, 1))),
            Ok(Some(&MaybeRelocatable::from(bigint!(0))))
        );
        assert_eq!(
            vm.memory.get(&MaybeRelocatable::from((0, 2))),
            Ok(Some(&MaybeRelocatable::from(bigint!(1))))
        );
    }

    #[test]
    fn run_assert_250_bit_invalid() {
        let hint_code = "from starkware.cairo.common.math_utils import as_int\n\n# Correctness check.\nvalue = as_int(ids.value, PRIME) % PRIME\nassert value < ids.UPPER_BOUND, f'{value} is outside of the range [0, 2**250).'\n\n# Calculation for the assertion.\nids.high, ids.low = divmod(ids.value, ids.SHIFT)"
             .as_bytes();
        let mut vm = VirtualMachine::new(
            BigInt::new(Sign::Plus, vec![1, 0, 0, 0, 0, 0, 17, 134217728]),
            Vec::new(),
            false,
        );
        for _ in 0..2 {
            vm.segments.add(&mut vm.memory, None);
        }
        //Initialize fp
        vm.run_context.fp = MaybeRelocatable::from((0, 3));
        //Insert ids into memory
        //ids.value
        vm.memory
            .insert(
                &MaybeRelocatable::from((0, 0)),
                &MaybeRelocatable::from(bigint!(1).shl(251i32)),
            )
            .unwrap();
        //Create ids
        let mut ids = HashMap::<String, BigInt>::new();
        ids.insert(String::from("value"), bigint!(0));
        ids.insert(String::from("high"), bigint!(1));
        ids.insert(String::from("low"), bigint!(2));
        //Create references
        vm.references = HashMap::from([
            (
                0,
                HintReference {
                    register: Register::FP,
                    offset1: -3,
                    offset2: 0,
                    inner_dereference: false,
                    ap_tracking_data: None,
                    immediate: None,
                },
            ),
            (
                1,
                HintReference {
                    register: Register::FP,
                    offset1: -2,
                    offset2: 0,
                    inner_dereference: false,
                    ap_tracking_data: None,
                    immediate: None,
                },
            ),
            (
                2,
                HintReference {
                    register: Register::FP,
                    offset1: -1,
                    offset2: 0,
                    inner_dereference: false,
                    ap_tracking_data: None,
                    immediate: None,
                },
            ),
        ]);
        //Execute the hint
        assert_eq!(
            execute_hint(&mut vm, hint_code, ids, &ApTracking::new()),
            Err(VirtualMachineError::ValueOutside250BitRange(
                bigint!(1).shl(251i32)
            ))
        );
    }

    #[test]
    fn run_split_felt_ok() {
        let hint_code =
        "from starkware.cairo.common.math_utils import assert_integer\nassert ids.MAX_HIGH < 2**128 and ids.MAX_LOW < 2**128\nassert PRIME - 1 == ids.MAX_HIGH * 2**128 + ids.MAX_LOW\nassert_integer(ids.value)\nids.low = ids.value & ((1 << 128) - 1)\nids.high = ids.value >> 128"
        .as_bytes();
        let mut vm = VirtualMachine::new(
            BigInt::new(Sign::Plus, vec![1, 0, 0, 0, 0, 0, 17, 134217728]),
            vec![(
                "range_check".to_string(),
                Box::new(RangeCheckBuiltinRunner::new(true, bigint!(8), 8)),
            )],
            false,
        );
        for _ in 0..3 {
            vm.segments.add(&mut vm.memory, None);
        }

        //Initialize fp
        vm.run_context.fp = MaybeRelocatable::from((1, 7));

        //Insert ids.value into memory
        vm.memory
            .insert(
                &MaybeRelocatable::from((1, 3)),
                &MaybeRelocatable::from(bigint_str!(b"7335438970432432812899076431678123043273")),
            )
            .unwrap();

        //Insert ids.low pointer into memory
        vm.memory
            .insert(
                &MaybeRelocatable::from((1, 4)),
                &MaybeRelocatable::from((2, 0)),
            )
            .unwrap();

        //Create ids
        let mut ids = HashMap::<String, BigInt>::new();
        ids.insert(String::from("value"), bigint!(0));
        ids.insert(String::from("low"), bigint!(1));
        ids.insert(String::from("high"), bigint!(2));

        //Create references
        vm.references = HashMap::from([
            (
                0,
                HintReference {
                    register: Register::FP,
                    offset1: -4,
                    offset2: 0,
                    inner_dereference: false,
                    ap_tracking_data: None,
                    immediate: None,
                },
            ),
            (
                1,
                HintReference {
                    register: Register::FP,
                    offset1: -3,
                    offset2: 0,
                    inner_dereference: true,
                    ap_tracking_data: None,
                    immediate: None,
                },
            ),
            (
                2,
                HintReference {
                    register: Register::FP,
                    offset1: -3,
                    offset2: 1,
                    inner_dereference: true,
                    ap_tracking_data: None,
                    immediate: None,
                },
            ),
        ]);
        //Execute the hint
        assert_eq!(
            execute_hint(&mut vm, hint_code, ids, &ApTracking::new()),
            Ok(())
        );

        //Check hint memory inserts
        assert_eq!(
            vm.memory.get(&MaybeRelocatable::from((2, 0))),
            Ok(Some(&MaybeRelocatable::from(bigint_str!(
                b"189509265092725080168209675610990602697"
            ))))
        );
        assert_eq!(
            vm.memory.get(&MaybeRelocatable::from((2, 1))),
            Ok(Some(&MaybeRelocatable::from(bigint!(21))))
        );
    }

    #[test]
    fn run_split_felt_incorrect_ids() {
        let hint_code =
        "from starkware.cairo.common.math_utils import assert_integer\nassert ids.MAX_HIGH < 2**128 and ids.MAX_LOW < 2**128\nassert PRIME - 1 == ids.MAX_HIGH * 2**128 + ids.MAX_LOW\nassert_integer(ids.value)\nids.low = ids.value & ((1 << 128) - 1)\nids.high = ids.value >> 128"
        .as_bytes();
        let mut vm = VirtualMachine::new(
            BigInt::new(Sign::Plus, vec![1, 0, 0, 0, 0, 0, 17, 134217728]),
            vec![(
                "range_check".to_string(),
                Box::new(RangeCheckBuiltinRunner::new(true, bigint!(8), 8)),
            )],
            false,
        );
        for _ in 0..3 {
            vm.segments.add(&mut vm.memory, None);
        }

        //Initialize fp
        vm.run_context.fp = MaybeRelocatable::from((1, 7));

        //Insert ids.value into memory
        vm.memory
            .insert(
                &MaybeRelocatable::from((1, 3)),
                &MaybeRelocatable::from(bigint_str!(b"7335438970432432812899076431678123043273")),
            )
            .unwrap();

        //Insert ids.low pointer into memory
        vm.memory
            .insert(
                &MaybeRelocatable::from((1, 4)),
                &MaybeRelocatable::from((2, 0)),
            )
            .unwrap();

        //Create incomplete ids
        let mut incomplete_ids = HashMap::<String, BigInt>::new();
        incomplete_ids.insert(String::from("value"), bigint!(0));

        //Create references
        vm.references = HashMap::from([
            (
                0,
                HintReference {
                    register: Register::FP,
                    offset1: -4,
                    offset2: 0,
                    inner_dereference: false,
                    ap_tracking_data: None,
                    immediate: None,
                },
            ),
            (
                1,
                HintReference {
                    register: Register::FP,
                    offset1: -3,
                    offset2: 0,
                    inner_dereference: true,
                    ap_tracking_data: None,
                    immediate: None,
                },
            ),
            (
                2,
                HintReference {
                    register: Register::FP,
                    offset1: -3,
                    offset2: 1,
                    inner_dereference: true,
                    ap_tracking_data: None,
                    immediate: None,
                },
            ),
        ]);
        //Execute the hint
        assert_eq!(
            execute_hint(&mut vm, hint_code, incomplete_ids, &ApTracking::new()),
            Err(VirtualMachineError::IncorrectIds(
                vec![
                    String::from("high"),
                    String::from("low"),
                    String::from("value"),
                ],
                vec![String::from("value"),],
            ))
        );
    }
    #[test]
    fn run_split_felt_failed_to_get_ids() {
        let hint_code =
        "from starkware.cairo.common.math_utils import assert_integer\nassert ids.MAX_HIGH < 2**128 and ids.MAX_LOW < 2**128\nassert PRIME - 1 == ids.MAX_HIGH * 2**128 + ids.MAX_LOW\nassert_integer(ids.value)\nids.low = ids.value & ((1 << 128) - 1)\nids.high = ids.value >> 128"
        .as_bytes();
        let mut vm = VirtualMachine::new(
            BigInt::new(Sign::Plus, vec![1, 0, 0, 0, 0, 0, 17, 134217728]),
            vec![(
                "range_check".to_string(),
                Box::new(RangeCheckBuiltinRunner::new(true, bigint!(8), 8)),
            )],
            false,
        );
        for _ in 0..3 {
            vm.segments.add(&mut vm.memory, None);
        }

        //Initialize fp
        vm.run_context.fp = MaybeRelocatable::from((1, 7));

        //Insert ids.value into memory
        vm.memory
            .insert(
                &MaybeRelocatable::from((1, 3)),
                &MaybeRelocatable::from(bigint_str!(b"7335438970432432812899076431678123043273")),
            )
            .unwrap();

        //Insert ids.low pointer into memory
        vm.memory
            .insert(
                &MaybeRelocatable::from((1, 4)),
                &MaybeRelocatable::from((2, 0)),
            )
            .unwrap();

        //Create ids
        let mut ids = HashMap::<String, BigInt>::new();
        ids.insert(String::from("value"), bigint!(0));
        ids.insert(String::from("low"), bigint!(1));
        ids.insert(String::from("high"), bigint!(2));

        //Create incorrect references
        vm.references = HashMap::from([
            // Incorrect reference
            (
                0,
                HintReference {
                    register: Register::FP,
                    offset1: 0,
                    offset2: 0,
                    inner_dereference: false,
                    ap_tracking_data: None,
                    immediate: None,
                },
            ),
            (
                1,
                HintReference {
                    register: Register::FP,
                    offset1: -3,
                    offset2: 0,
                    inner_dereference: true,
                    ap_tracking_data: None,
                    immediate: None,
                },
            ),
            (
                2,
                HintReference {
                    register: Register::FP,
                    offset1: -3,
                    offset2: 1,
                    inner_dereference: true,
                    ap_tracking_data: None,
                    immediate: None,
                },
            ),
        ]);
        //Execute the hint
        assert_eq!(
            execute_hint(&mut vm, hint_code, ids, &ApTracking::new()),
            Err(VirtualMachineError::FailedToGetIds)
        );
    }

    #[test]
    fn run_split_felt_fails_first_insert() {
        let hint_code =
        "from starkware.cairo.common.math_utils import assert_integer\nassert ids.MAX_HIGH < 2**128 and ids.MAX_LOW < 2**128\nassert PRIME - 1 == ids.MAX_HIGH * 2**128 + ids.MAX_LOW\nassert_integer(ids.value)\nids.low = ids.value & ((1 << 128) - 1)\nids.high = ids.value >> 128"
        .as_bytes();
        let mut vm = VirtualMachine::new(
            BigInt::new(Sign::Plus, vec![1, 0, 0, 0, 0, 0, 17, 134217728]),
            vec![(
                "range_check".to_string(),
                Box::new(RangeCheckBuiltinRunner::new(true, bigint!(8), 8)),
            )],
            false,
        );
        for _ in 0..3 {
            vm.segments.add(&mut vm.memory, None);
        }

        //Initialize fp
        vm.run_context.fp = MaybeRelocatable::from((1, 7));

        //Insert ids.value into memory
        vm.memory
            .insert(
                &MaybeRelocatable::from((1, 3)),
                &MaybeRelocatable::from(bigint_str!(b"7335438970432432812899076431678123043273")),
            )
            .unwrap();

        //Insert ids.low pointer into memory
        vm.memory
            .insert(
                &MaybeRelocatable::from((1, 4)),
                &MaybeRelocatable::from((2, 0)),
            )
            .unwrap();

        //Create ids
        let mut ids = HashMap::<String, BigInt>::new();
        ids.insert(String::from("value"), bigint!(0));
        ids.insert(String::from("low"), bigint!(1));
        ids.insert(String::from("high"), bigint!(2));

        //Create references
        vm.references = HashMap::from([
            (
                0,
                HintReference {
                    register: Register::FP,
                    offset1: -4,
                    offset2: 0,
                    inner_dereference: false,
                    ap_tracking_data: None,
                    immediate: None,
                },
            ),
            (
                1,
                HintReference {
                    register: Register::FP,
                    offset1: -3,
                    offset2: 0,
                    inner_dereference: true,
                    ap_tracking_data: None,
                    immediate: None,
                },
            ),
            (
                2,
                HintReference {
                    register: Register::FP,
                    offset1: -3,
                    offset2: 1,
                    inner_dereference: true,
                    ap_tracking_data: None,
                    immediate: None,
                },
            ),
        ]);

        // Override MaybeRelocatable::from((2, 0)) memory address so, the hint vm.memory.insert fails
        vm.memory
            .insert(
                &MaybeRelocatable::from((2, 0)),
                &MaybeRelocatable::from(bigint!(99)),
            )
            .unwrap();

        //Execute the hint
        assert_eq!(
            execute_hint(&mut vm, hint_code, ids, &ApTracking::new()),
            Err(VirtualMachineError::MemoryError(
                MemoryError::InconsistentMemory(
                    MaybeRelocatable::from((2, 0)),
                    MaybeRelocatable::from(bigint!(99)),
                    MaybeRelocatable::from(bigint_str!(b"189509265092725080168209675610990602697"))
                )
            ))
        );
    }

    #[test]
    fn run_split_felt_fails_second_insert() {
        let hint_code =
        "from starkware.cairo.common.math_utils import assert_integer\nassert ids.MAX_HIGH < 2**128 and ids.MAX_LOW < 2**128\nassert PRIME - 1 == ids.MAX_HIGH * 2**128 + ids.MAX_LOW\nassert_integer(ids.value)\nids.low = ids.value & ((1 << 128) - 1)\nids.high = ids.value >> 128"
        .as_bytes();
        let mut vm = VirtualMachine::new(
            BigInt::new(Sign::Plus, vec![1, 0, 0, 0, 0, 0, 17, 134217728]),
            vec![(
                "range_check".to_string(),
                Box::new(RangeCheckBuiltinRunner::new(true, bigint!(8), 8)),
            )],
            false,
        );
        for _ in 0..3 {
            vm.segments.add(&mut vm.memory, None);
        }

        //Initialize fp
        vm.run_context.fp = MaybeRelocatable::from((1, 7));

        //Insert ids.value into memory
        vm.memory
            .insert(
                &MaybeRelocatable::from((1, 3)),
                &MaybeRelocatable::from(bigint_str!(b"7335438970432432812899076431678123043273")),
            )
            .unwrap();

        //Insert ids.low pointer into memory
        vm.memory
            .insert(
                &MaybeRelocatable::from((1, 4)),
                &MaybeRelocatable::from((2, 0)),
            )
            .unwrap();

        //Create ids
        let mut ids = HashMap::<String, BigInt>::new();
        ids.insert(String::from("value"), bigint!(0));
        ids.insert(String::from("low"), bigint!(1));
        ids.insert(String::from("high"), bigint!(2));

        //Create references
        vm.references = HashMap::from([
            (
                0,
                HintReference {
                    register: Register::FP,
                    offset1: -4,
                    offset2: 0,
                    inner_dereference: false,
                    ap_tracking_data: None,
                    immediate: None,
                },
            ),
            (
                1,
                HintReference {
                    register: Register::FP,
                    offset1: -3,
                    offset2: 0,
                    inner_dereference: true,
                    ap_tracking_data: None,
                    immediate: None,
                },
            ),
            (
                2,
                HintReference {
                    register: Register::FP,
                    offset1: -3,
                    offset2: 1,
                    inner_dereference: true,
                    ap_tracking_data: None,
                    immediate: None,
                },
            ),
        ]);

        // Override MaybeRelocatable::from((2, 1)) memory address so, the hint vm.memory.insert fails
        vm.memory
            .insert(
                &MaybeRelocatable::from((2, 1)),
                &MaybeRelocatable::from(bigint!(99)),
            )
            .unwrap();

        //Execute the hint
        assert_eq!(
            execute_hint(&mut vm, hint_code, ids, &ApTracking::new()),
            Err(VirtualMachineError::MemoryError(
                MemoryError::InconsistentMemory(
                    MaybeRelocatable::from((2, 1)),
                    MaybeRelocatable::from(bigint!(99)),
                    MaybeRelocatable::from(bigint!(21))
                )
            ))
        );
    }

    #[test]
    fn run_split_felt_value_is_not_integer() {
        let hint_code =
        "from starkware.cairo.common.math_utils import assert_integer\nassert ids.MAX_HIGH < 2**128 and ids.MAX_LOW < 2**128\nassert PRIME - 1 == ids.MAX_HIGH * 2**128 + ids.MAX_LOW\nassert_integer(ids.value)\nids.low = ids.value & ((1 << 128) - 1)\nids.high = ids.value >> 128"
        .as_bytes();
        let mut vm = VirtualMachine::new(
            BigInt::new(Sign::Plus, vec![1, 0, 0, 0, 0, 0, 17, 134217728]),
            vec![(
                "range_check".to_string(),
                Box::new(RangeCheckBuiltinRunner::new(true, bigint!(8), 8)),
            )],
            false,
        );
        for _ in 0..3 {
            vm.segments.add(&mut vm.memory, None);
        }

        //Initialize fp
        vm.run_context.fp = MaybeRelocatable::from((1, 7));

        //Insert insert RelocatableValue in ids.value memory
        vm.memory
            .insert(
                &MaybeRelocatable::from((1, 3)),
                &MaybeRelocatable::from((1, 0)),
            )
            .unwrap();

        //Insert ids.low pointer into memory
        vm.memory
            .insert(
                &MaybeRelocatable::from((1, 4)),
                &MaybeRelocatable::from((2, 0)),
            )
            .unwrap();

        //Create ids
        let mut ids = HashMap::<String, BigInt>::new();
        ids.insert(String::from("value"), bigint!(0));
        ids.insert(String::from("low"), bigint!(1));
        ids.insert(String::from("high"), bigint!(2));

        //Create references
        vm.references = HashMap::from([
            (
                0,
                HintReference {
                    register: Register::FP,
                    offset1: -4,
                    offset2: 0,
                    inner_dereference: false,
                    ap_tracking_data: None,
                    immediate: None,
                },
            ),
            (
                1,
                HintReference {
                    register: Register::FP,
                    offset1: -3,
                    offset2: 0,
                    inner_dereference: true,
                    ap_tracking_data: None,
                    immediate: None,
                },
            ),
            (
                2,
                HintReference {
                    register: Register::FP,
                    offset1: -3,
                    offset2: 1,
                    inner_dereference: true,
                    ap_tracking_data: None,
                    immediate: None,
                },
            ),
        ]);
        //Execute the hint
        assert_eq!(
            execute_hint(&mut vm, hint_code, ids, &ApTracking::new()),
            Err(VirtualMachineError::ExpectedInteger(
                MaybeRelocatable::from((1, 3))
            ))
        );
    }

    #[test]
    fn run_assert_lt_felt_ok() {
        let hint_code =
        "from starkware.cairo.common.math_utils import assert_integer\nassert_integer(ids.a)\nassert_integer(ids.b)\nassert (ids.a % PRIME) < (ids.b % PRIME), \\\n    f'a = {ids.a % PRIME} is not less than b = {ids.b % PRIME}.'"
        .as_bytes();
        let mut vm = VirtualMachine::new(
            BigInt::new(Sign::Plus, vec![1, 0, 0, 0, 0, 0, 17, 134217728]),
            vec![(
                "range_check".to_string(),
                Box::new(RangeCheckBuiltinRunner::new(true, bigint!(8), 8)),
            )],
            false,
        );
        //Initialize memory segements
        for _ in 0..3 {
            vm.segments.add(&mut vm.memory, None);
        }

        //Initialize fp
        vm.run_context.fp = MaybeRelocatable::from((1, 3));

        //Insert ids.a into memory
        vm.memory
            .insert(
                &MaybeRelocatable::from((1, 1)),
                &MaybeRelocatable::from(bigint!(1)),
            )
            .unwrap();

        //Insert ids.b into memory
        vm.memory
            .insert(
                &MaybeRelocatable::from((1, 2)),
                &MaybeRelocatable::from(bigint!(2)),
            )
            .unwrap();

        //Create ids
        let mut ids = HashMap::<String, BigInt>::new();
        ids.insert(String::from("a"), bigint!(0));
        ids.insert(String::from("b"), bigint!(1));

        //Create references
        vm.references = HashMap::from([
            (
                0,
                HintReference {
                    register: Register::FP,
                    offset1: -2,
                    offset2: 0,
                    inner_dereference: false,
                    ap_tracking_data: None,
                    immediate: None,
                },
            ),
            (
                1,
                HintReference {
                    register: Register::FP,
                    offset1: -1,
                    offset2: 0,
                    inner_dereference: false,
                    ap_tracking_data: None,
                    immediate: None,
                },
            ),
        ]);
        //Execute the hint
        assert_eq!(
            execute_hint(&mut vm, hint_code, ids, &ApTracking::new()),
            Ok(())
        );
    }

    #[test]
    fn run_assert_lt_felt_assert_fails() {
        let hint_code =
        "from starkware.cairo.common.math_utils import assert_integer\nassert_integer(ids.a)\nassert_integer(ids.b)\nassert (ids.a % PRIME) < (ids.b % PRIME), \\\n    f'a = {ids.a % PRIME} is not less than b = {ids.b % PRIME}.'"
        .as_bytes();
        let mut vm = VirtualMachine::new(
            BigInt::new(Sign::Plus, vec![1, 0, 0, 0, 0, 0, 17, 134217728]),
            vec![(
                "range_check".to_string(),
                Box::new(RangeCheckBuiltinRunner::new(true, bigint!(8), 8)),
            )],
            false,
        );
        //Initialize memory segements
        for _ in 0..3 {
            vm.segments.add(&mut vm.memory, None);
        }

        //Initialize fp
        vm.run_context.fp = MaybeRelocatable::from((1, 3));

        //Insert ids.a into memory
        vm.memory
            .insert(
                &MaybeRelocatable::from((1, 1)),
                &MaybeRelocatable::from(bigint!(3)),
            )
            .unwrap();

        //Insert ids.b into memory
        vm.memory
            .insert(
                &MaybeRelocatable::from((1, 2)),
                &MaybeRelocatable::from(bigint!(2)),
            )
            .unwrap();

        //Create ids
        let mut ids = HashMap::<String, BigInt>::new();
        ids.insert(String::from("a"), bigint!(0));
        ids.insert(String::from("b"), bigint!(1));

        //Create references
        vm.references = HashMap::from([
            (
                0,
                HintReference {
                    register: Register::FP,
                    offset1: -2,
                    offset2: 0,
                    inner_dereference: false,
                    ap_tracking_data: None,
                    immediate: None,
                },
            ),
            (
                1,
                HintReference {
                    register: Register::FP,
                    offset1: -1,
                    offset2: 0,
                    inner_dereference: false,
                    ap_tracking_data: None,
                    immediate: None,
                },
            ),
        ]);
        //Execute the hint
        assert_eq!(
            execute_hint(&mut vm, hint_code, ids, &ApTracking::new()),
            Err(VirtualMachineError::AssertLtFelt(bigint!(3), bigint!(2)))
        );
    }

    #[test]
    fn run_assert_lt_felt_incorrect_ids() {
        let hint_code =
        "from starkware.cairo.common.math_utils import assert_integer\nassert_integer(ids.a)\nassert_integer(ids.b)\nassert (ids.a % PRIME) < (ids.b % PRIME), \\\n    f'a = {ids.a % PRIME} is not less than b = {ids.b % PRIME}.'"
        .as_bytes();
        let mut vm = VirtualMachine::new(
            BigInt::new(Sign::Plus, vec![1, 0, 0, 0, 0, 0, 17, 134217728]),
            vec![(
                "range_check".to_string(),
                Box::new(RangeCheckBuiltinRunner::new(true, bigint!(8), 8)),
            )],
            false,
        );
        //Initialize memory segements
        for _ in 0..3 {
            vm.segments.add(&mut vm.memory, None);
        }

        //Initialize fp
        vm.run_context.fp = MaybeRelocatable::from((1, 3));

        //Insert ids.a into memory
        vm.memory
            .insert(
                &MaybeRelocatable::from((1, 1)),
                &MaybeRelocatable::from(bigint!(1)),
            )
            .unwrap();

        //Insert ids.b into memory
        vm.memory
            .insert(
                &MaybeRelocatable::from((1, 2)),
                &MaybeRelocatable::from(bigint!(2)),
            )
            .unwrap();

        //Create Incorrects ids
        let mut ids = HashMap::<String, BigInt>::new();
        ids.insert(String::from("a"), bigint!(0));

        //Create references
        vm.references = HashMap::from([
            (
                0,
                HintReference {
                    register: Register::FP,
                    offset1: -2,
                    offset2: 0,
                    inner_dereference: false,
                    ap_tracking_data: None,
                    immediate: None,
                },
            ),
            (
                1,
                HintReference {
                    register: Register::FP,
                    offset1: -1,
                    offset2: 0,
                    inner_dereference: false,
                    ap_tracking_data: None,
                    immediate: None,
                },
            ),
        ]);
        //Execute the hint
        assert_eq!(
            execute_hint(&mut vm, hint_code, ids, &ApTracking::new()),
            Err(VirtualMachineError::IncorrectIds(
                vec![String::from("a"), String::from("b"),],
                vec![String::from("a"),],
            ))
        );
    }

    #[test]
    fn run_assert_lt_felt_incorrect_references() {
        let hint_code =
        "from starkware.cairo.common.math_utils import assert_integer\nassert_integer(ids.a)\nassert_integer(ids.b)\nassert (ids.a % PRIME) < (ids.b % PRIME), \\\n    f'a = {ids.a % PRIME} is not less than b = {ids.b % PRIME}.'"
        .as_bytes();
        let mut vm = VirtualMachine::new(
            BigInt::new(Sign::Plus, vec![1, 0, 0, 0, 0, 0, 17, 134217728]),
            vec![(
                "range_check".to_string(),
                Box::new(RangeCheckBuiltinRunner::new(true, bigint!(8), 8)),
            )],
            false,
        );
        //Initialize memory segements
        for _ in 0..3 {
            vm.segments.add(&mut vm.memory, None);
        }

        //Initialize fp
        vm.run_context.fp = MaybeRelocatable::from((1, 3));

        //Insert ids.a into memory
        vm.memory
            .insert(
                &MaybeRelocatable::from((1, 1)),
                &MaybeRelocatable::from(bigint!(1)),
            )
            .unwrap();

        //Insert ids.b into memory
        // vm.memory
        //     .insert(
        //         &MaybeRelocatable::from((1, 2)),
        //         &MaybeRelocatable::from(bigint!(2)),
        //     )
        //     .unwrap();

        //Create incorrects ids
        let mut ids = HashMap::<String, BigInt>::new();
        ids.insert(String::from("a"), bigint!(0));
        ids.insert(String::from("b"), bigint!(1));

        //Create incorrect references
        vm.references = HashMap::from([
            // Incorrect reference
            (
                0,
                HintReference {
                    register: Register::FP,
                    offset1: 0,
                    offset2: 0,
                    inner_dereference: false,
                    ap_tracking_data: None,
                    immediate: None,
                },
            ),
            (
                1,
                HintReference {
                    register: Register::FP,
                    offset1: -1,
                    offset2: 0,
                    inner_dereference: false,
                    ap_tracking_data: None,
                    immediate: None,
                },
            ),
        ]);
        //Execute the hint
        assert_eq!(
            execute_hint(&mut vm, hint_code, ids, &ApTracking::new()),
            Err(VirtualMachineError::FailedToGetIds)
        );
    }

    #[test]
    fn run_assert_lt_felt_a_is_not_integer() {
        let hint_code =
        "from starkware.cairo.common.math_utils import assert_integer\nassert_integer(ids.a)\nassert_integer(ids.b)\nassert (ids.a % PRIME) < (ids.b % PRIME), \\\n    f'a = {ids.a % PRIME} is not less than b = {ids.b % PRIME}.'"
        .as_bytes();
        let mut vm = VirtualMachine::new(
            BigInt::new(Sign::Plus, vec![1, 0, 0, 0, 0, 0, 17, 134217728]),
            vec![(
                "range_check".to_string(),
                Box::new(RangeCheckBuiltinRunner::new(true, bigint!(8), 8)),
            )],
            false,
        );
        //Initialize memory segements
        for _ in 0..3 {
            vm.segments.add(&mut vm.memory, None);
        }

        //Initialize fp
        vm.run_context.fp = MaybeRelocatable::from((1, 3));

        //Insert ids.a into memory
        vm.memory
            .insert(
                &MaybeRelocatable::from((1, 1)),
                &MaybeRelocatable::from((1, 0)),
            )
            .unwrap();

        //Insert ids.b into memory
        vm.memory
            .insert(
                &MaybeRelocatable::from((1, 2)),
                &MaybeRelocatable::from(bigint!(2)),
            )
            .unwrap();

        //Create ids
        let mut ids = HashMap::<String, BigInt>::new();
        ids.insert(String::from("a"), bigint!(0));
        ids.insert(String::from("b"), bigint!(1));

        //Create references
        vm.references = HashMap::from([
            (
                0,
                HintReference {
                    register: Register::FP,
                    offset1: -2,
                    offset2: 0,
                    inner_dereference: false,
                    ap_tracking_data: None,
                    immediate: None,
                },
            ),
            (
                1,
                HintReference {
                    register: Register::FP,
                    offset1: -1,
                    offset2: 0,
                    inner_dereference: false,
                    ap_tracking_data: None,
                    immediate: None,
                },
            ),
        ]);
        //Execute the hint
        assert_eq!(
            execute_hint(&mut vm, hint_code, ids, &ApTracking::new()),
            Err(VirtualMachineError::ExpectedInteger(
                MaybeRelocatable::from((1, 1))
            ))
        );
    }

    #[test]
    fn run_assert_lt_felt_b_is_not_integer() {
        let hint_code =
        "from starkware.cairo.common.math_utils import assert_integer\nassert_integer(ids.a)\nassert_integer(ids.b)\nassert (ids.a % PRIME) < (ids.b % PRIME), \\\n    f'a = {ids.a % PRIME} is not less than b = {ids.b % PRIME}.'"
        .as_bytes();
        let mut vm = VirtualMachine::new(
            BigInt::new(Sign::Plus, vec![1, 0, 0, 0, 0, 0, 17, 134217728]),
            vec![(
                "range_check".to_string(),
                Box::new(RangeCheckBuiltinRunner::new(true, bigint!(8), 8)),
            )],
            false,
        );
        //Initialize memory segements
        for _ in 0..3 {
            vm.segments.add(&mut vm.memory, None);
        }

        //Initialize fp
        vm.run_context.fp = MaybeRelocatable::from((1, 3));

        //Insert ids.a into memory
        vm.memory
            .insert(
                &MaybeRelocatable::from((1, 1)),
                &MaybeRelocatable::from(bigint!(1)),
            )
            .unwrap();

        //Insert ids.b into memory
        vm.memory
            .insert(
                &MaybeRelocatable::from((1, 2)),
                &MaybeRelocatable::from((1, 0)),
            )
            .unwrap();

        //Create ids
        let mut ids = HashMap::<String, BigInt>::new();
        ids.insert(String::from("a"), bigint!(0));
        ids.insert(String::from("b"), bigint!(1));

        //Create references
        vm.references = HashMap::from([
            (
                0,
                HintReference {
                    register: Register::FP,
                    offset1: -2,
                    offset2: 0,
                    inner_dereference: false,
                    ap_tracking_data: None,
                    immediate: None,
                },
            ),
            (
                1,
                HintReference {
                    register: Register::FP,
                    offset1: -1,
                    offset2: 0,
                    inner_dereference: false,
                    ap_tracking_data: None,
                    immediate: None,
                },
            ),
        ]);
        //Execute the hint
        assert_eq!(
            execute_hint(&mut vm, hint_code, ids, &ApTracking::new()),
            Err(VirtualMachineError::ExpectedInteger(
                MaybeRelocatable::from((1, 2))
            ))
        );
    }

    #[test]
    fn run_assert_lt_felt_ok_failed_to_get_ids() {
        let hint_code =
        "from starkware.cairo.common.math_utils import assert_integer\nassert_integer(ids.a)\nassert_integer(ids.b)\nassert (ids.a % PRIME) < (ids.b % PRIME), \\\n    f'a = {ids.a % PRIME} is not less than b = {ids.b % PRIME}.'"
        .as_bytes();
        let mut vm = VirtualMachine::new(
            BigInt::new(Sign::Plus, vec![1, 0, 0, 0, 0, 0, 17, 134217728]),
            vec![(
                "range_check".to_string(),
                Box::new(RangeCheckBuiltinRunner::new(true, bigint!(8), 8)),
            )],
            false,
        );
        //Initialize memory segements
        for _ in 0..3 {
            vm.segments.add(&mut vm.memory, None);
        }

        //Initialize fp
        vm.run_context.fp = MaybeRelocatable::from((1, 3));

        //Insert ids.a into memory
        vm.memory
            .insert(
                &MaybeRelocatable::from((1, 1)),
                &MaybeRelocatable::from(bigint!(1)),
            )
            .unwrap();

        //Skip insert ids.b into memory
        // vm.memory
        //     .insert(
        //         &MaybeRelocatable::from((1, 2)),
        //         &MaybeRelocatable::from(bigint!(2)),
        //     )
        //     .unwrap();

        //Create incorrects ids
        let mut ids = HashMap::<String, BigInt>::new();
        ids.insert(String::from("a"), bigint!(0));
        ids.insert(String::from("b"), bigint!(1));

        //Create references
        vm.references = HashMap::from([
            (
                0,
                HintReference {
                    register: Register::FP,
                    offset1: -2,
                    offset2: 0,
                    inner_dereference: false,
                    ap_tracking_data: None,
                    immediate: None,
                },
            ),
            (
                1,
                HintReference {
                    register: Register::FP,
                    offset1: -1,
                    offset2: 0,
                    inner_dereference: false,
                    ap_tracking_data: None,
                    immediate: None,
                },
            ),
        ]);
        //Execute the hint
        assert_eq!(
            execute_hint(&mut vm, hint_code, ids, &ApTracking::new()),
            Err(VirtualMachineError::FailedToGetIds)
        );
    }

    #[test]
    fn memcpy_enter_scope_valid() {
        let hint_code = "vm_enter_scope({'n': ids.len})".as_bytes();
        let mut vm = VirtualMachine::new(
            BigInt::new(Sign::Plus, vec![1, 0, 0, 0, 0, 0, 17, 134217728]),
            Vec::new(),
            false,
        );

        // initialize memory segments
        vm.segments.add(&mut vm.memory, None);

        // initialize fp
        vm.run_context.fp = MaybeRelocatable::from((0, 3));

        // insert ids.len into memory
        vm.memory
            .insert(
                &MaybeRelocatable::from((0, 1)),
                &MaybeRelocatable::from(bigint!(5)),
            )
            .unwrap();

        let mut ids = HashMap::<String, BigInt>::new();
        ids.insert(String::from("len"), bigint!(0));

        //Create references
        vm.references = HashMap::from([(
            0,
            HintReference {
                register: Register::FP,
                offset1: -2,
                offset2: 0,
                inner_dereference: false,
                ap_tracking_data: None,
                immediate: None,
            },
        )]);

        assert!(execute_hint(&mut vm, hint_code, ids, &ApTracking::new()).is_ok());
    }

    #[test]
    fn memcpy_enter_scope_invalid() {
        let hint_code = "vm_enter_scope({'n': ids.len})".as_bytes();
        let mut vm = VirtualMachine::new(
            BigInt::new(Sign::Plus, vec![1, 0, 0, 0, 0, 0, 17, 134217728]),
            Vec::new(),
            false,
        );

        // initialize memory segments
        vm.segments.add(&mut vm.memory, None);

        // initialize fp
        vm.run_context.fp = MaybeRelocatable::from((0, 3));

        // insert ids.len into memory
        // we insert a relocatable value in the address of ids.len so that it raises an error.
        vm.memory
            .insert(
                &MaybeRelocatable::from((0, 1)),
                &MaybeRelocatable::from((0, 0)),
            )
            .unwrap();

        let mut ids = HashMap::<String, BigInt>::new();
        ids.insert(String::from("len"), bigint!(0));

        // create references
        vm.references = HashMap::from([(
            0,
            HintReference {
                register: Register::FP,
                offset1: -2,
                offset2: 0,
                inner_dereference: false,
                ap_tracking_data: None,
                immediate: None,
            },
        )]);

        assert_eq!(
            execute_hint(&mut vm, hint_code, ids, &ApTracking::new()),
            Err(VirtualMachineError::ExpectedInteger(
                MaybeRelocatable::from((0, 1))
            ))
        );
    }

    #[test]
    fn memcpy_continue_copying_valid() {
        let hint_code = "n -= 1\nids.continue_copying = 1 if n > 0 else 0".as_bytes();
        let mut vm = VirtualMachine::new(
            BigInt::new(Sign::Plus, vec![1, 0, 0, 0, 0, 0, 17, 134217728]),
            Vec::new(),
            false,
        );

        // initialize memory segments
        vm.segments.add(&mut vm.memory, None);

        // initialize fp
        vm.run_context.fp = MaybeRelocatable::from((0, 3));

        // initialize vm scope with variable `n`
        vm.exec_scopes
            .assign_or_update_variable("n", PyValueType::BigInt(bigint!(1)));

        // initialize ids.continue_copying
        // we create a memory gap so that there is None in (0, 1), the actual addr of continue_copying
        vm.memory
            .insert(
                &MaybeRelocatable::from((0, 2)),
                &MaybeRelocatable::from(bigint!(5)),
            )
            .unwrap();

        let mut ids = HashMap::<String, BigInt>::new();
        ids.insert(String::from("continue_copying"), bigint!(0));

        // create references
        vm.references = HashMap::from([(
            0,
            HintReference {
                register: Register::FP,
                offset1: -2,
                offset2: 0,
                inner_dereference: false,
                ap_tracking_data: None,
                immediate: None,
            },
        )]);

        assert!(execute_hint(&mut vm, hint_code, ids, &ApTracking::new()).is_ok());
    }

    #[test]
    fn memcpy_continue_copying_variable_not_in_scope_error() {
        let hint_code = "n -= 1\nids.continue_copying = 1 if n > 0 else 0".as_bytes();
        let mut vm = VirtualMachine::new(
            BigInt::new(Sign::Plus, vec![1, 0, 0, 0, 0, 0, 17, 134217728]),
            Vec::new(),
            false,
        );

        // initialize memory segments
        vm.segments.add(&mut vm.memory, None);

        // initialize fp
        vm.run_context.fp = MaybeRelocatable::from((0, 3));

        // we don't initialize `n` now:
        /*  vm.exec_scopes
        .assign_or_update_variable("n", PyValueType::BigInt(bigint!(1)));  */

        // initialize ids.continue_copying
        // we create a memory gap so that there is None in (0, 1), the actual addr of continue_copying
        vm.memory
            .insert(
                &MaybeRelocatable::from((0, 2)),
                &MaybeRelocatable::from(bigint!(5)),
            )
            .unwrap();

        let mut ids = HashMap::<String, BigInt>::new();
        ids.insert(String::from("continue_copying"), bigint!(0));

        // create references
        vm.references = HashMap::from([(
            0,
            HintReference {
                register: Register::FP,
                offset1: -2,
                offset2: 0,
                inner_dereference: false,
                ap_tracking_data: None,
                immediate: None,
            },
        )]);

        assert_eq!(
            execute_hint(&mut vm, hint_code, ids, &ApTracking::new()),
            Err(VirtualMachineError::VariableNotInScopeError(
                "n".to_string()
            ))
        );
    }

    #[test]
    fn memcpy_continue_copying_insert_error() {
        let hint_code = "n -= 1\nids.continue_copying = 1 if n > 0 else 0".as_bytes();
        let mut vm = VirtualMachine::new(
            BigInt::new(Sign::Plus, vec![1, 0, 0, 0, 0, 0, 17, 134217728]),
            Vec::new(),
            false,
        );

        // initialize memory segments
        vm.segments.add(&mut vm.memory, None);

        // initialize fp
        vm.run_context.fp = MaybeRelocatable::from((0, 3));

        // initialize with variable `n`
        vm.exec_scopes
            .assign_or_update_variable("n", PyValueType::BigInt(bigint!(1)));

        // initialize ids.continue_copying
        // a value is written in the address so the hint cant insert value there
        vm.memory
            .insert(
                &MaybeRelocatable::from((0, 1)),
                &MaybeRelocatable::from(bigint!(5)),
            )
            .unwrap();

        let mut ids = HashMap::<String, BigInt>::new();
        ids.insert(String::from("continue_copying"), bigint!(0));

        // create references
        vm.references = HashMap::from([(
            0,
            HintReference {
                register: Register::FP,
                offset1: -2,
                offset2: 0,
                inner_dereference: false,
                ap_tracking_data: None,
                immediate: None,
            },
        )]);

        assert_eq!(
            execute_hint(&mut vm, hint_code, ids, &ApTracking::new()),
            Err(VirtualMachineError::MemoryError(
                MemoryError::InconsistentMemory(
                    MaybeRelocatable::from((0, 1)),
                    MaybeRelocatable::from(bigint!(5)),
                    MaybeRelocatable::from(bigint!(0))
                )
            ))
        );
    }

    #[test]
    fn exit_scope_valid() {
        let hint_code = "vm_exit_scope()".as_bytes();
        let mut vm = VirtualMachine::new(
            BigInt::new(Sign::Plus, vec![1, 0, 0, 0, 0, 0, 17, 134217728]),
            Vec::new(),
            false,
        );

        // create new vm scope with dummy variable
        vm.exec_scopes.enter_scope(HashMap::from([(
            String::from("a"),
            PyValueType::BigInt(bigint!(1)),
        )]));

        // initialize memory segments
        vm.segments.add(&mut vm.memory, None);

        assert!(execute_hint(&mut vm, hint_code, HashMap::new(), &ApTracking::new()).is_ok());
    }

    #[test]
    fn exit_scope_invalid() {
        let hint_code = "vm_exit_scope()".as_bytes();
        let mut vm = VirtualMachine::new(
            BigInt::new(Sign::Plus, vec![1, 0, 0, 0, 0, 0, 17, 134217728]),
            Vec::new(),
            false,
        );

        // new vm scope is not created so that the hint raises an error:
        //vm.exec_scopes.enter_scope(HashMap::from([(String::from("a"), PyValueType::BigInt(bigint!(1)))]));

        // initialize memory segments
        vm.segments.add(&mut vm.memory, None);

        assert_eq!(
            execute_hint(&mut vm, hint_code, HashMap::new(), &ApTracking::new()),
            Err(VirtualMachineError::MainScopeError(
                ExecScopeError::ExitMainScopeError
            ))
        );
    }

    #[test]
    fn run_enter_scope() {
        let hint_code = "vm_enter_scope()".as_bytes();
        //Create vm
        let mut vm = VirtualMachine::new(
            BigInt::new(Sign::Plus, vec![1, 0, 0, 0, 0, 0, 17, 134217728]),
            Vec::new(),
            false,
        );
        //Execute the hint
        assert_eq!(
            execute_hint(&mut vm, hint_code, HashMap::new(), &ApTracking::default()),
            Ok(())
        );
        //Check exec_scopes
        let expected_scope = vec![HashMap::new(), HashMap::new()];
        assert_eq!(vm.exec_scopes.data, expected_scope)
    }

    #[test]
    fn unsafe_keccak_valid() {
        let hint_code = "from eth_hash.auto import keccak\n\ndata, length = ids.data, ids.length\n\nif '__keccak_max_size' in globals():\n    assert length <= __keccak_max_size, \\\n        f'unsafe_keccak() can only be used with length<={__keccak_max_size}. ' \\\n        f'Got: length={length}.'\n\nkeccak_input = bytearray()\nfor word_i, byte_i in enumerate(range(0, length, 16)):\n    word = memory[data + word_i]\n    n_bytes = min(16, length - byte_i)\n    assert 0 <= word < 2 ** (8 * n_bytes)\n    keccak_input += word.to_bytes(n_bytes, 'big')\n\nhashed = keccak(keccak_input)\nids.high = int.from_bytes(hashed[:16], 'big')\nids.low = int.from_bytes(hashed[16:32], 'big')".as_bytes();
        let mut vm = VirtualMachine::new(
            BigInt::new(Sign::Plus, vec![1, 0, 0, 0, 0, 0, 17, 134217728]),
            Vec::new(),
            false,
        );

        // initialize memory segments
        vm.segments.add(&mut vm.memory, None);
        vm.segments.add(&mut vm.memory, None);

        // initialize fp
        vm.run_context.fp = MaybeRelocatable::from((0, 4));

        // insert ids.len into memory
        vm.memory
            // length
            .insert(
                &MaybeRelocatable::from((0, 1)),
                &MaybeRelocatable::from(bigint!(3)),
            )
            .unwrap();

        vm.memory
            // data
            .insert(
                &MaybeRelocatable::from((1, 0)),
                &MaybeRelocatable::from(bigint!(1)),
            )
            .unwrap();

        vm.memory
            .insert(
                &MaybeRelocatable::from((1, 1)),
                &MaybeRelocatable::from(bigint!(1)),
            )
            .unwrap();

        vm.memory
            .insert(
                &MaybeRelocatable::from((1, 2)),
                &MaybeRelocatable::from(bigint!(1)),
            )
            .unwrap();

        vm.memory
            // pointer to data
            .insert(
                &MaybeRelocatable::from((0, 2)),
                &MaybeRelocatable::from((1, 0)),
            )
            .unwrap();

        vm.memory
            // we create a memory gap in (0, 3) and (0, 4)
            .insert(
                &MaybeRelocatable::from((0, 5)),
                &MaybeRelocatable::from(bigint!(0)),
            )
            .unwrap();

        let mut ids = HashMap::<String, BigInt>::new();
        ids.insert(String::from("length"), bigint!(0));
        ids.insert(String::from("data"), bigint!(1));
        ids.insert(String::from("high"), bigint!(2));
        ids.insert(String::from("low"), bigint!(3));

        vm.exec_scopes
            .assign_or_update_variable("__keccak_max_size", PyValueType::BigInt(bigint!(500)));

        //Create references
        vm.references = HashMap::from([
            (
                0,
                HintReference {
                    register: Register::FP,
                    offset1: -3,
                    offset2: 0,
                    inner_dereference: false,
                    ap_tracking_data: None,
                    immediate: None,
                },
            ),
            (
                1,
                HintReference {
                    register: Register::FP,
                    offset1: -2,
                    offset2: 0,
                    inner_dereference: false,
                    ap_tracking_data: None,
                    immediate: None,
                },
            ),
            (
                2,
                HintReference {
                    register: Register::FP,
                    offset1: -1,
                    offset2: 0,
                    inner_dereference: false,
                    ap_tracking_data: None,
                    immediate: None,
                },
            ),
            (
                3,
                HintReference {
                    register: Register::FP,
                    offset1: 0,
                    offset2: 0,
                    inner_dereference: false,
                    ap_tracking_data: None,
                    immediate: None,
                },
            ),
        ]);

        assert!(execute_hint(&mut vm, hint_code, ids, &ApTracking::new()).is_ok());
    }

    #[test]
    fn unsafe_keccak_max_size() {
        let hint_code = "from eth_hash.auto import keccak\n\ndata, length = ids.data, ids.length\n\nif '__keccak_max_size' in globals():\n    assert length <= __keccak_max_size, \\\n        f'unsafe_keccak() can only be used with length<={__keccak_max_size}. ' \\\n        f'Got: length={length}.'\n\nkeccak_input = bytearray()\nfor word_i, byte_i in enumerate(range(0, length, 16)):\n    word = memory[data + word_i]\n    n_bytes = min(16, length - byte_i)\n    assert 0 <= word < 2 ** (8 * n_bytes)\n    keccak_input += word.to_bytes(n_bytes, 'big')\n\nhashed = keccak(keccak_input)\nids.high = int.from_bytes(hashed[:16], 'big')\nids.low = int.from_bytes(hashed[16:32], 'big')".as_bytes();
        let mut vm = VirtualMachine::new(
            BigInt::new(Sign::Plus, vec![1, 0, 0, 0, 0, 0, 17, 134217728]),
            Vec::new(),
            false,
        );

        // initialize memory segments
        vm.segments.add(&mut vm.memory, None);
        vm.segments.add(&mut vm.memory, None);

        // initialize fp
        vm.run_context.fp = MaybeRelocatable::from((0, 4));

        // insert ids.len into memory
        vm.memory
            // length
            .insert(
                &MaybeRelocatable::from((0, 1)),
                &MaybeRelocatable::from(bigint!(5)),
            )
            .unwrap();

        vm.memory
            // data
            .insert(
                &MaybeRelocatable::from((1, 0)),
                &MaybeRelocatable::from(bigint!(1)),
            )
            .unwrap();

        vm.memory
            .insert(
                &MaybeRelocatable::from((1, 1)),
                &MaybeRelocatable::from(bigint!(1)),
            )
            .unwrap();

        vm.memory
            .insert(
                &MaybeRelocatable::from((1, 2)),
                &MaybeRelocatable::from(bigint!(1)),
            )
            .unwrap();

        vm.memory
            // pointer to data
            .insert(
                &MaybeRelocatable::from((0, 2)),
                &MaybeRelocatable::from((1, 0)),
            )
            .unwrap();

        vm.memory
            // we create a memory gap in (0, 3) and (0, 4)
            .insert(
                &MaybeRelocatable::from((0, 5)),
                &MaybeRelocatable::from(bigint!(0)),
            )
            .unwrap();

        let mut ids = HashMap::<String, BigInt>::new();
        ids.insert(String::from("length"), bigint!(0));
        ids.insert(String::from("data"), bigint!(1));
        ids.insert(String::from("high"), bigint!(2));
        ids.insert(String::from("low"), bigint!(3));

        vm.exec_scopes
            .assign_or_update_variable("__keccak_max_size", PyValueType::BigInt(bigint!(2)));

        //Create references
        vm.references = HashMap::from([
            (
                0,
                HintReference {
                    register: Register::FP,
                    offset1: -3,
                    offset2: 0,
                    inner_dereference: false,
                    ap_tracking_data: None,
                    immediate: None,
                },
            ),
            (
                1,
                HintReference {
                    register: Register::FP,
                    offset1: -2,
                    offset2: 0,
                    inner_dereference: false,
                    ap_tracking_data: None,
                    immediate: None,
                },
            ),
            (
                2,
                HintReference {
                    register: Register::FP,
                    offset1: -1,
                    offset2: 0,
                    inner_dereference: false,
                    ap_tracking_data: None,
                    immediate: None,
                },
            ),
            (
                3,
                HintReference {
                    register: Register::FP,
                    offset1: 0,
                    offset2: 0,
                    inner_dereference: false,
                    ap_tracking_data: None,
                    immediate: None,
                },
            ),
        ]);

        assert_eq!(
            execute_hint(&mut vm, hint_code, ids, &ApTracking::new()),
            Err(VirtualMachineError::KeccakMaxSize(bigint!(5), bigint!(2)))
        );
    }

    #[test]
    fn unsafe_keccak_invalid_input_length() {
        let hint_code = "from eth_hash.auto import keccak\n\ndata, length = ids.data, ids.length\n\nif '__keccak_max_size' in globals():\n    assert length <= __keccak_max_size, \\\n        f'unsafe_keccak() can only be used with length<={__keccak_max_size}. ' \\\n        f'Got: length={length}.'\n\nkeccak_input = bytearray()\nfor word_i, byte_i in enumerate(range(0, length, 16)):\n    word = memory[data + word_i]\n    n_bytes = min(16, length - byte_i)\n    assert 0 <= word < 2 ** (8 * n_bytes)\n    keccak_input += word.to_bytes(n_bytes, 'big')\n\nhashed = keccak(keccak_input)\nids.high = int.from_bytes(hashed[:16], 'big')\nids.low = int.from_bytes(hashed[16:32], 'big')".as_bytes();
        let mut vm = VirtualMachine::new(
            BigInt::new(Sign::Plus, vec![1, 0, 0, 0, 0, 0, 17, 134217728]),
            Vec::new(),
            false,
        );

        // initialize memory segments
        vm.segments.add(&mut vm.memory, None);
        vm.segments.add(&mut vm.memory, None);

        // initialize fp
        vm.run_context.fp = MaybeRelocatable::from((0, 4));

        // insert ids.len into memory
        vm.memory
            // length
            .insert(
                &MaybeRelocatable::from((0, 1)),
                &MaybeRelocatable::from(bigint!(18446744073709551616_i128)),
            )
            .unwrap();

        vm.memory
            // data
            .insert(
                &MaybeRelocatable::from((1, 0)),
                &MaybeRelocatable::from(bigint!(1)),
            )
            .unwrap();

        vm.memory
            .insert(
                &MaybeRelocatable::from((1, 1)),
                &MaybeRelocatable::from(bigint!(1)),
            )
            .unwrap();

        vm.memory
            .insert(
                &MaybeRelocatable::from((1, 2)),
                &MaybeRelocatable::from(bigint!(1)),
            )
            .unwrap();

        vm.memory
            // pointer to data
            .insert(
                &MaybeRelocatable::from((0, 2)),
                &MaybeRelocatable::from((1, 0)),
            )
            .unwrap();

        vm.memory
            // we create a memory gap in (0, 3) and (0, 4)
            .insert(
                &MaybeRelocatable::from((0, 5)),
                &MaybeRelocatable::from(bigint!(0)),
            )
            .unwrap();

        let mut ids = HashMap::<String, BigInt>::new();
        ids.insert(String::from("length"), bigint!(0));
        ids.insert(String::from("data"), bigint!(1));
        ids.insert(String::from("high"), bigint!(2));
        ids.insert(String::from("low"), bigint!(3));

        //Create references
        vm.references = HashMap::from([
            (
                0,
                HintReference {
                    register: Register::FP,
                    offset1: -3,
                    offset2: 0,
                    inner_dereference: false,
                    ap_tracking_data: None,
                    immediate: None,
                },
            ),
            (
                1,
                HintReference {
                    register: Register::FP,
                    offset1: -2,
                    offset2: 0,
                    inner_dereference: false,
                    ap_tracking_data: None,
                    immediate: None,
                },
            ),
            (
                2,
                HintReference {
                    register: Register::FP,
                    offset1: -1,
                    offset2: 0,
                    inner_dereference: false,
                    ap_tracking_data: None,
                    immediate: None,
                },
            ),
            (
                3,
                HintReference {
                    register: Register::FP,
                    offset1: 0,
                    offset2: 0,
                    inner_dereference: false,
                    ap_tracking_data: None,
                    immediate: None,
                },
            ),
        ]);

        assert!(execute_hint(&mut vm, hint_code, ids, &ApTracking::new()).is_err());
    }

    #[test]
    fn unsafe_keccak_invalid_word_size() {
        let hint_code = "from eth_hash.auto import keccak\n\ndata, length = ids.data, ids.length\n\nif '__keccak_max_size' in globals():\n    assert length <= __keccak_max_size, \\\n        f'unsafe_keccak() can only be used with length<={__keccak_max_size}. ' \\\n        f'Got: length={length}.'\n\nkeccak_input = bytearray()\nfor word_i, byte_i in enumerate(range(0, length, 16)):\n    word = memory[data + word_i]\n    n_bytes = min(16, length - byte_i)\n    assert 0 <= word < 2 ** (8 * n_bytes)\n    keccak_input += word.to_bytes(n_bytes, 'big')\n\nhashed = keccak(keccak_input)\nids.high = int.from_bytes(hashed[:16], 'big')\nids.low = int.from_bytes(hashed[16:32], 'big')".as_bytes();
        let mut vm = VirtualMachine::new(
            BigInt::new(Sign::Plus, vec![1, 0, 0, 0, 0, 0, 17, 134217728]),
            Vec::new(),
            false,
        );

        // initialize memory segments
        vm.segments.add(&mut vm.memory, None);
        vm.segments.add(&mut vm.memory, None);

        // initialize fp
        vm.run_context.fp = MaybeRelocatable::from((0, 4));

        // insert ids.len into memory
        vm.memory
            // length
            .insert(
                &MaybeRelocatable::from((0, 1)),
                &MaybeRelocatable::from(bigint!(3)),
            )
            .unwrap();

        vm.memory
            // data
            .insert(
                &MaybeRelocatable::from((1, 0)),
                &MaybeRelocatable::from(bigint!(-1)),
            )
            .unwrap();

        vm.memory
            .insert(
                &MaybeRelocatable::from((1, 1)),
                &MaybeRelocatable::from(bigint!(1)),
            )
            .unwrap();

        vm.memory
            .insert(
                &MaybeRelocatable::from((1, 2)),
                &MaybeRelocatable::from(bigint!(1)),
            )
            .unwrap();

        vm.memory
            // pointer to data
            .insert(
                &MaybeRelocatable::from((0, 2)),
                &MaybeRelocatable::from((1, 0)),
            )
            .unwrap();

        vm.memory
            // we create a memory gap in (0, 3) and (0, 4)
            .insert(
                &MaybeRelocatable::from((0, 5)),
                &MaybeRelocatable::from(bigint!(0)),
            )
            .unwrap();

        let mut ids = HashMap::<String, BigInt>::new();
        ids.insert(String::from("length"), bigint!(0));
        ids.insert(String::from("data"), bigint!(1));
        ids.insert(String::from("high"), bigint!(2));
        ids.insert(String::from("low"), bigint!(3));

        vm.exec_scopes
            .assign_or_update_variable("__keccak_max_size", PyValueType::BigInt(bigint!(10)));

        //Create references
        vm.references = HashMap::from([
            (
                0,
                HintReference {
                    register: Register::FP,
                    offset1: -3,
                    offset2: 0,
                    inner_dereference: false,
                    ap_tracking_data: None,
                    immediate: None,
                },
            ),
            (
                1,
                HintReference {
                    register: Register::FP,
                    offset1: -2,
                    offset2: 0,
                    inner_dereference: false,
                    ap_tracking_data: None,
                    immediate: None,
                },
            ),
            (
                2,
                HintReference {
                    register: Register::FP,
                    offset1: -1,
                    offset2: 0,
                    inner_dereference: false,
                    ap_tracking_data: None,
                    immediate: None,
                },
            ),
            (
                3,
                HintReference {
                    register: Register::FP,
                    offset1: 0,
                    offset2: 0,
                    inner_dereference: false,
                    ap_tracking_data: None,
                    immediate: None,
                },
            ),
        ]);

        assert_eq!(
            execute_hint(&mut vm, hint_code, ids, &ApTracking::new()),
            Err(VirtualMachineError::InvalidWordSize(bigint!(-1)))
        );
    }

    #[test]
    fn unsafe_keccak_finalize_valid() {
        let hint_code = "from eth_hash.auto import keccak\nkeccak_input = bytearray()\nn_elms = ids.keccak_state.end_ptr - ids.keccak_state.start_ptr\nfor word in memory.get_range(ids.keccak_state.start_ptr, n_elms):\n    keccak_input += word.to_bytes(16, 'big')\nhashed = keccak(keccak_input)\nids.high = int.from_bytes(hashed[:16], 'big')\nids.low = int.from_bytes(hashed[16:32], 'big')".as_bytes();
        let mut vm = VirtualMachine::new(
            BigInt::new(Sign::Plus, vec![1, 0, 0, 0, 0, 0, 17, 134217728]),
            Vec::new(),
            false,
        );

        // initialize memory segments
        vm.segments.add(&mut vm.memory, None);

        // initialize fp
        vm.run_context.fp = MaybeRelocatable::from((0, 9));

        vm.memory
            // pointer to keccak_state
            .insert(
                &MaybeRelocatable::from((0, 1)),
                &MaybeRelocatable::from((0, 2)),
            )
            .unwrap();

        vm.memory
            // field start_ptr of keccak_state
            .insert(
                &MaybeRelocatable::from((0, 2)),
                &MaybeRelocatable::from((0, 4)),
            )
            .unwrap();

        vm.memory
            // field end_ptr of keccak_state
            .insert(
                &MaybeRelocatable::from((0, 3)),
                &MaybeRelocatable::from((0, 5)),
            )
            .unwrap();

        vm.memory
            // the number that is pointed to by start_pointer
            .insert(
                &MaybeRelocatable::from((0, 4)),
                &MaybeRelocatable::from(bigint!(1)),
            )
            .unwrap();

        vm.memory
            // the number that is pointed to by end_pointer
            .insert(
                &MaybeRelocatable::from((0, 5)),
                &MaybeRelocatable::from(bigint!(2)),
            )
            .unwrap();

        vm.memory
            // we create a memory gap in (0, 6) and (0, 7)
            // for high and low variables
            .insert(
                &MaybeRelocatable::from((0, 8)),
                &MaybeRelocatable::from(bigint!(0)),
            )
            .unwrap();

        let mut ids = HashMap::<String, BigInt>::new();
        ids.insert(String::from("keccak_state"), bigint!(0));
        ids.insert(String::from("high"), bigint!(1));
        ids.insert(String::from("low"), bigint!(2));

        //Create references
        vm.references = HashMap::from([
            (
                0,
                HintReference {
                    register: Register::FP,
                    offset1: -7,
                    offset2: 0,
                    inner_dereference: false,
                    ap_tracking_data: None,
                    immediate: None,
                },
            ),
            (
                1,
                HintReference {
                    register: Register::FP,
                    offset1: -3,
                    offset2: 0,
                    inner_dereference: false,
                    ap_tracking_data: None,
                    immediate: None,
                },
            ),
            (
                2,
                HintReference {
                    register: Register::FP,
                    offset1: -2,
                    offset2: 0,
                    inner_dereference: false,
                    ap_tracking_data: None,
                    immediate: None,
                },
            ),
        ]);

        assert!(execute_hint(&mut vm, hint_code, ids, &ApTracking::new()).is_ok());
    }

    #[test]
    fn unsafe_keccak_finalize_nones_in_range() {
        let hint_code = "from eth_hash.auto import keccak\nkeccak_input = bytearray()\nn_elms = ids.keccak_state.end_ptr - ids.keccak_state.start_ptr\nfor word in memory.get_range(ids.keccak_state.start_ptr, n_elms):\n    keccak_input += word.to_bytes(16, 'big')\nhashed = keccak(keccak_input)\nids.high = int.from_bytes(hashed[:16], 'big')\nids.low = int.from_bytes(hashed[16:32], 'big')".as_bytes();
        let mut vm = VirtualMachine::new(
            BigInt::new(Sign::Plus, vec![1, 0, 0, 0, 0, 0, 17, 134217728]),
            Vec::new(),
            false,
        );

        // initialize memory segments
        vm.segments.add(&mut vm.memory, None);

        // initialize fp
        vm.run_context.fp = MaybeRelocatable::from((0, 9));

        vm.memory
            // pointer to keccak_state
            .insert(
                &MaybeRelocatable::from((0, 1)),
                &MaybeRelocatable::from((0, 2)),
            )
            .unwrap();

        vm.memory
            // field start_ptr of keccak_state
            .insert(
                &MaybeRelocatable::from((0, 2)),
                &MaybeRelocatable::from((0, 4)),
            )
            .unwrap();

        vm.memory
            // field end_ptr of keccak_state
            .insert(
                &MaybeRelocatable::from((0, 3)),
                &MaybeRelocatable::from((0, 5)),
            )
            .unwrap();

        vm.memory
            // the number that is pointed to by end_pointer
            // we create a gap in (0, 4)
            .insert(
                &MaybeRelocatable::from((0, 5)),
                &MaybeRelocatable::from(bigint!(2)),
            )
            .unwrap();

        vm.memory
            // we create a memory gap in (0, 6) and (0, 7)
            // for high and low variables
            .insert(
                &MaybeRelocatable::from((0, 8)),
                &MaybeRelocatable::from(bigint!(0)),
            )
            .unwrap();

        let mut ids = HashMap::<String, BigInt>::new();
        ids.insert(String::from("keccak_state"), bigint!(0));
        ids.insert(String::from("high"), bigint!(1));
        ids.insert(String::from("low"), bigint!(2));

        //Create references
        vm.references = HashMap::from([
            (
                0,
                HintReference {
                    register: Register::FP,
                    offset1: -7,
                    offset2: 0,
                    inner_dereference: false,
                    ap_tracking_data: None,
                    immediate: None,
                },
            ),
            (
                1,
                HintReference {
                    register: Register::FP,
                    offset1: -3,
                    offset2: 0,
                    inner_dereference: false,
                    ap_tracking_data: None,
                    immediate: None,
                },
            ),
            (
                2,
                HintReference {
                    register: Register::FP,
                    offset1: -2,
                    offset2: 0,
                    inner_dereference: false,
                    ap_tracking_data: None,
                    immediate: None,
                },
            ),
        ]);

        assert_eq!(
            execute_hint(&mut vm, hint_code, ids, &ApTracking::new()),
            Err(VirtualMachineError::NoneInMemoryRange)
        );
    }

    #[test]
    fn unsafe_keccak_finalize_expected_integer_at_range() {
        let hint_code = "from eth_hash.auto import keccak\nkeccak_input = bytearray()\nn_elms = ids.keccak_state.end_ptr - ids.keccak_state.start_ptr\nfor word in memory.get_range(ids.keccak_state.start_ptr, n_elms):\n    keccak_input += word.to_bytes(16, 'big')\nhashed = keccak(keccak_input)\nids.high = int.from_bytes(hashed[:16], 'big')\nids.low = int.from_bytes(hashed[16:32], 'big')".as_bytes();
        let mut vm = VirtualMachine::new(
            BigInt::new(Sign::Plus, vec![1, 0, 0, 0, 0, 0, 17, 134217728]),
            Vec::new(),
            false,
        );

        // initialize memory segments
        vm.segments.add(&mut vm.memory, None);

        // initialize fp
        vm.run_context.fp = MaybeRelocatable::from((0, 9));

        vm.memory
            // pointer to keccak_state
            .insert(
                &MaybeRelocatable::from((0, 1)),
                &MaybeRelocatable::from((0, 2)),
            )
            .unwrap();

        vm.memory
            // field start_ptr of keccak_state
            .insert(
                &MaybeRelocatable::from((0, 2)),
                &MaybeRelocatable::from((0, 4)),
            )
            .unwrap();

        vm.memory
            // field end_ptr of keccak_state
            .insert(
                &MaybeRelocatable::from((0, 3)),
                &MaybeRelocatable::from((0, 5)),
            )
            .unwrap();

        vm.memory
            // this is the cell pointed by start_ptr and should be
            // a number, not a pointer. This causes the error
            .insert(
                &MaybeRelocatable::from((0, 4)),
                &MaybeRelocatable::from((0, 5)),
            )
            .unwrap();

        vm.memory
            // the number that is pointed to by end_pointer
            .insert(
                &MaybeRelocatable::from((0, 5)),
                &MaybeRelocatable::from(bigint!(2)),
            )
            .unwrap();

        vm.memory
            // we create a memory gap in (0, 6) and (0, 7)
            // for high and low variables
            .insert(
                &MaybeRelocatable::from((0, 8)),
                &MaybeRelocatable::from(bigint!(0)),
            )
            .unwrap();

        let mut ids = HashMap::<String, BigInt>::new();
        ids.insert(String::from("keccak_state"), bigint!(0));
        ids.insert(String::from("high"), bigint!(1));
        ids.insert(String::from("low"), bigint!(2));

        //Create references
        vm.references = HashMap::from([
            (
                0,
                HintReference {
                    register: Register::FP,
                    offset1: -7,
                    offset2: 0,
                    inner_dereference: false,
                    ap_tracking_data: None,
                    immediate: None,
                },
            ),
            (
                1,
                HintReference {
                    register: Register::FP,
                    offset1: -3,
                    offset2: 0,
                    inner_dereference: false,
                    ap_tracking_data: None,
                    immediate: None,
                },
            ),
            (
                2,
                HintReference {
                    register: Register::FP,
                    offset1: -2,
                    offset2: 0,
                    inner_dereference: false,
                    ap_tracking_data: None,
                    immediate: None,
                },
            ),
        ]);

        assert!(execute_hint(&mut vm, hint_code, ids, &ApTracking::new()).is_err());
    }
}<|MERGE_RESOLUTION|>--- conflicted
+++ resolved
@@ -35,15 +35,10 @@
 
 use crate::vm::hints::secp::{
     bigint_utils::{bigint_to_uint256, nondet_bigint3},
-<<<<<<< HEAD
-    field_utils::{reduce, verify_zero},
-    signature::{div_mod_n_packed_divmod, div_mod_n_safe_div, get_point_from_x},
-=======
     field_utils::{
         is_zero_assign_scope_variables, is_zero_nondet, is_zero_pack, reduce, verify_zero,
     },
-    signature::{div_mod_n_packed_divmod, div_mod_n_safe_div},
->>>>>>> 8008c87b
+    signature::{div_mod_n_packed_divmod, div_mod_n_safe_div, get_point_from_x},
 };
 use crate::vm::hints::usort::{
     usort_body, usort_enter_scope, verify_multiplicity_assert, verify_multiplicity_body,
