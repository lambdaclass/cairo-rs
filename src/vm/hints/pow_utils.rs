use crate::serde::deserialize_program::ApTracking;
use crate::types::relocatable::Relocatable;
use crate::vm::errors::vm_errors::VirtualMachineError;
<<<<<<< HEAD
use crate::vm::vm_core::VMProxy;
=======
use crate::vm::vm_core::VirtualMachine;
>>>>>>> 7281369b
use crate::{bigint, relocatable};
use num_bigint::BigInt;
use num_integer::Integer;
use std::collections::HashMap;

<<<<<<< HEAD
use super::hint_utils::{get_relocatable_from_var_name, insert_integer_from_var_name};
=======
use super::hint_utils::{get_relocatable_from_var_name, insert_value_from_var_name};
>>>>>>> 7281369b

/*
Implements hint:
%{ ids.locs.bit = (ids.prev_locs.exp % PRIME) & 1 %}
*/
pub fn pow(
<<<<<<< HEAD
    vm_proxy: &mut VMProxy,
    ids: &HashMap<String, BigInt>,
    hint_ap_tracking: Option<&ApTracking>,
) -> Result<(), VirtualMachineError> {
    let prev_locs_addr =
        get_relocatable_from_var_name("prev_locs", ids, vm_proxy, hint_ap_tracking)?;
    let prev_locs_exp_addr = relocatable!(prev_locs_addr.segment_index, prev_locs_addr.offset + 4);
    let prev_locs_exp = vm_proxy.memory.get_integer(&prev_locs_exp_addr)?;
    let locs_bit = prev_locs_exp.mod_floor(vm_proxy.prime) & bigint!(1);
    insert_integer_from_var_name("locs", locs_bit, ids, vm_proxy, hint_ap_tracking)?;
=======
    vm: &mut VirtualMachine,
    ids: &HashMap<String, BigInt>,
    hint_ap_tracking: Option<&ApTracking>,
) -> Result<(), VirtualMachineError> {
    let prev_locs_addr = get_relocatable_from_var_name(
        "prev_locs",
        ids,
        &vm.memory,
        &vm.references,
        &vm.run_context,
        hint_ap_tracking,
    )?;
    let prev_locs_exp_addr = relocatable!(prev_locs_addr.segment_index, prev_locs_addr.offset + 4);
    let prev_locs_exp = vm.memory.get_integer(&prev_locs_exp_addr)?;
    let locs_bit = prev_locs_exp.mod_floor(&vm.prime) & bigint!(1);
    insert_value_from_var_name(
        "locs",
        locs_bit,
        ids,
        &mut vm.memory,
        &vm.references,
        &vm.run_context,
        hint_ap_tracking,
    )?;
>>>>>>> 7281369b
    Ok(())
}

#[cfg(test)]
mod tests {

    use crate::types::instruction::Register;
    use crate::types::relocatable::MaybeRelocatable;
    use crate::utils::test_utils::*;
    use crate::vm::errors::memory_errors::MemoryError;
<<<<<<< HEAD
    use crate::vm::hints::execute_hint::{execute_hint, get_vm_proxy, HintReference};
    use crate::vm::vm_core::VirtualMachine;
=======
    use crate::vm::hints::execute_hint::{BuiltinHintExecutor, HintReference};
    use crate::vm::vm_memory::memory::Memory;
>>>>>>> 7281369b
    use crate::{bigint, vm::runners::builtin_runner::RangeCheckBuiltinRunner};
    use num_bigint::{BigInt, Sign};

    use super::*;

    static HINT_EXECUTOR: BuiltinHintExecutor = BuiltinHintExecutor {};

    #[test]
    fn run_pow_ok() {
        let hint_code = "ids.locs.bit = (ids.prev_locs.exp % PRIME) & 1";
        let mut vm = vm_with_range_check!();
        for _ in 0..3 {
            vm.segments.add(&mut vm.memory, None);
        }

        //Initialize ap
        vm.run_context.ap = MaybeRelocatable::from((1, 12));

        //Create ids
        let ids = ids!["prev_locs", "locs"];

        //Create references
        vm.references = HashMap::from([
            (
                0,
                HintReference {
                    dereference: true,
                    register: Register::AP,
                    offset1: -5,
                    offset2: 0,
                    inner_dereference: false,
                    ap_tracking_data: Some(ApTracking {
                        group: 4,
                        offset: 3,
                    }),
                    immediate: None,
                },
            ),
            (
                1,
                HintReference {
                    dereference: true,
                    register: Register::AP,
                    offset1: 0,
                    offset2: 0,
                    inner_dereference: false,
                    ap_tracking_data: Some(ApTracking {
                        group: 4,
                        offset: 3,
                    }),
                    immediate: None,
                },
            ),
        ]);

        //Insert ids.prev_locs.exp into memory
        vm.memory
            .insert(
                &MaybeRelocatable::from((1, 10)),
                &MaybeRelocatable::from(bigint!(3)),
            )
            .unwrap();

        let ap_tracking = ApTracking {
            group: 4,
            offset: 4,
        };
        let mut variables = get_vm_proxy(&mut vm);
        //Execute the hint
        assert_eq!(
<<<<<<< HEAD
            execute_hint(&mut variables, hint_code, ids, &ap_tracking),
=======
            vm.hint_executor
                .execute_hint(&mut vm, hint_code, &ids, &ap_tracking),
>>>>>>> 7281369b
            Ok(())
        );

        //Check hint memory inserts
        assert_eq!(
            vm.memory.get(&MaybeRelocatable::from((1, 11))),
            Ok(Some(&MaybeRelocatable::from(bigint!(1))))
        );
    }

    #[test]
    fn run_pow_incorrect_ids() {
        let hint_code = "ids.locs.bit = (ids.prev_locs.exp % PRIME) & 1";
        let mut vm = vm_with_range_check!();
        for _ in 0..3 {
            vm.segments.add(&mut vm.memory, None);
        }

        //Initialize ap
        vm.run_context.ap = MaybeRelocatable::from((1, 11));

        //Create incorrect ids
        let ids = ids!["locs"];

        let ap_tracking: ApTracking = ApTracking::new();
        let mut variables = get_vm_proxy(&mut vm);
        //Execute the hint
        assert_eq!(
<<<<<<< HEAD
            execute_hint(&mut variables, hint_code, ids, &ap_tracking),
=======
            vm.hint_executor
                .execute_hint(&mut vm, hint_code, &ids, &ap_tracking),
>>>>>>> 7281369b
            Err(VirtualMachineError::FailedToGetIds)
        );
    }

    #[test]
    fn run_pow_incorrect_references() {
        let hint_code = "ids.locs.bit = (ids.prev_locs.exp % PRIME) & 1";
        let mut vm = vm_with_range_check!();
        for _ in 0..3 {
            vm.segments.add(&mut vm.memory, None);
        }

        //Initialize fp
        vm.run_context.fp = MaybeRelocatable::from((1, 11));

        //Create ids
        let ids = ids!["prev_locs", "locs"];

        //Create incorrect references
        vm.references = HashMap::from([
            (0, HintReference::new_simple(-5)),
            // Incorrect reference, offset1 out of range
            (1, HintReference::new_simple(-12)),
        ]);

        let ap_tracking: ApTracking = ApTracking::new();
        let mut variables = get_vm_proxy(&mut vm);
        //Execute the hint
        assert_eq!(
<<<<<<< HEAD
            execute_hint(&mut variables, hint_code, ids, &ap_tracking),
=======
            vm.hint_executor
                .execute_hint(&mut vm, hint_code, &ids, &ap_tracking),
>>>>>>> 7281369b
            Err(VirtualMachineError::ExpectedInteger(
                MaybeRelocatable::from((1, 10))
            ))
        );
    }

    #[test]
    fn run_pow_prev_locs_exp_is_not_integer() {
        let hint_code = "ids.locs.bit = (ids.prev_locs.exp % PRIME) & 1";
        let mut vm = vm_with_range_check!();
        //Initialize fp
        vm.run_context.fp = MaybeRelocatable::from((1, 11));

        //Create ids
        let ids = ids!["prev_locs", "locs"];

        //Create references
        vm.references = HashMap::from([
            (0, HintReference::new_simple(-5)),
            (1, HintReference::new_simple(0)),
        ]);

        //Insert ids.prev_locs.exp into memory as a RelocatableValue
<<<<<<< HEAD
        vm.memory
            .insert(
                &MaybeRelocatable::from((1, 10)),
                &MaybeRelocatable::from((1, 11)),
            )
            .unwrap();

        let ap_tracking: ApTracking = ApTracking::new();
        let mut variables = get_vm_proxy(&mut vm);
        //Execute the hint
        assert_eq!(
            execute_hint(&mut variables, hint_code, ids, &ap_tracking),
=======
        vm.memory = memory![((1, 10), (1, 11))];
        vm.segments.add(&mut vm.memory, None);
        //Execute the hint
        assert_eq!(
            vm.hint_executor
                .execute_hint(&mut vm, hint_code, &ids, &ApTracking::new()),
>>>>>>> 7281369b
            Err(VirtualMachineError::ExpectedInteger(
                MaybeRelocatable::from((1, 10))
            ))
        );
    }

    #[test]
    fn run_pow_invalid_memory_insert() {
        let hint_code = "ids.locs.bit = (ids.prev_locs.exp % PRIME) & 1";
        let mut vm = vm_with_range_check!();
        for _ in 0..3 {
            vm.segments.add(&mut vm.memory, None);
        }

        //Initialize ap
        vm.run_context.ap = MaybeRelocatable::from((1, 11));

        //Create ids
        let ids = ids!["prev_locs", "locs"];

        //Create references
        vm.references = HashMap::from([
            (
                0,
                HintReference {
                    dereference: true,
                    register: Register::AP,
                    offset1: -5,
                    offset2: 0,
                    inner_dereference: false,
                    ap_tracking_data: Some(ApTracking::new()),
                    immediate: None,
                },
            ),
            (
                1,
                HintReference {
                    dereference: true,
                    register: Register::AP,
                    offset1: 0,
                    offset2: 0,
                    inner_dereference: false,
                    ap_tracking_data: Some(ApTracking::new()),
                    immediate: None,
                },
            ),
        ]);

        //Insert ids.prev_locs.exp into memory
        vm.memory
            .insert(
                &MaybeRelocatable::from((1, 10)),
                &MaybeRelocatable::from(bigint!(3)),
            )
            .unwrap();

        // Insert ids.locs.bit before the hint execution, so the hint memory.insert fails
        vm.memory
            .insert(
                &MaybeRelocatable::from((1, 11)),
                &MaybeRelocatable::from(bigint!(3)),
            )
            .unwrap();

        let ap_tracking: ApTracking = ApTracking::new();
        let mut variables = get_vm_proxy(&mut vm);
        //Execute the hint
        assert_eq!(
<<<<<<< HEAD
            execute_hint(&mut variables, hint_code, ids, &ap_tracking),
=======
            vm.hint_executor
                .execute_hint(&mut vm, hint_code, &ids, &ap_tracking),
>>>>>>> 7281369b
            Err(VirtualMachineError::MemoryError(
                MemoryError::InconsistentMemory(
                    MaybeRelocatable::from((1, 11)),
                    MaybeRelocatable::from(bigint!(3)),
                    MaybeRelocatable::from(bigint!(1))
                )
            ))
        );
    }
}<|MERGE_RESOLUTION|>--- conflicted
+++ resolved
@@ -1,64 +1,27 @@
+use crate::bigint;
 use crate::serde::deserialize_program::ApTracking;
-use crate::types::relocatable::Relocatable;
 use crate::vm::errors::vm_errors::VirtualMachineError;
-<<<<<<< HEAD
 use crate::vm::vm_core::VMProxy;
-=======
-use crate::vm::vm_core::VirtualMachine;
->>>>>>> 7281369b
-use crate::{bigint, relocatable};
 use num_bigint::BigInt;
 use num_integer::Integer;
 use std::collections::HashMap;
 
-<<<<<<< HEAD
-use super::hint_utils::{get_relocatable_from_var_name, insert_integer_from_var_name};
-=======
 use super::hint_utils::{get_relocatable_from_var_name, insert_value_from_var_name};
->>>>>>> 7281369b
 
 /*
 Implements hint:
 %{ ids.locs.bit = (ids.prev_locs.exp % PRIME) & 1 %}
 */
 pub fn pow(
-<<<<<<< HEAD
     vm_proxy: &mut VMProxy,
     ids: &HashMap<String, BigInt>,
     hint_ap_tracking: Option<&ApTracking>,
 ) -> Result<(), VirtualMachineError> {
     let prev_locs_addr =
         get_relocatable_from_var_name("prev_locs", ids, vm_proxy, hint_ap_tracking)?;
-    let prev_locs_exp_addr = relocatable!(prev_locs_addr.segment_index, prev_locs_addr.offset + 4);
-    let prev_locs_exp = vm_proxy.memory.get_integer(&prev_locs_exp_addr)?;
+    let prev_locs_exp = vm_proxy.memory.get_integer(&(&prev_locs_addr + 4))?;
     let locs_bit = prev_locs_exp.mod_floor(vm_proxy.prime) & bigint!(1);
-    insert_integer_from_var_name("locs", locs_bit, ids, vm_proxy, hint_ap_tracking)?;
-=======
-    vm: &mut VirtualMachine,
-    ids: &HashMap<String, BigInt>,
-    hint_ap_tracking: Option<&ApTracking>,
-) -> Result<(), VirtualMachineError> {
-    let prev_locs_addr = get_relocatable_from_var_name(
-        "prev_locs",
-        ids,
-        &vm.memory,
-        &vm.references,
-        &vm.run_context,
-        hint_ap_tracking,
-    )?;
-    let prev_locs_exp_addr = relocatable!(prev_locs_addr.segment_index, prev_locs_addr.offset + 4);
-    let prev_locs_exp = vm.memory.get_integer(&prev_locs_exp_addr)?;
-    let locs_bit = prev_locs_exp.mod_floor(&vm.prime) & bigint!(1);
-    insert_value_from_var_name(
-        "locs",
-        locs_bit,
-        ids,
-        &mut vm.memory,
-        &vm.references,
-        &vm.run_context,
-        hint_ap_tracking,
-    )?;
->>>>>>> 7281369b
+    insert_value_from_var_name("locs", locs_bit, ids, vm_proxy, hint_ap_tracking)?;
     Ok(())
 }
 
@@ -69,19 +32,15 @@
     use crate::types::relocatable::MaybeRelocatable;
     use crate::utils::test_utils::*;
     use crate::vm::errors::memory_errors::MemoryError;
-<<<<<<< HEAD
-    use crate::vm::hints::execute_hint::{execute_hint, get_vm_proxy, HintReference};
+    use crate::vm::hints::execute_hint::{get_vm_proxy, BuiltinHintExecutor, HintReference};
     use crate::vm::vm_core::VirtualMachine;
-=======
-    use crate::vm::hints::execute_hint::{BuiltinHintExecutor, HintReference};
-    use crate::vm::vm_memory::memory::Memory;
->>>>>>> 7281369b
     use crate::{bigint, vm::runners::builtin_runner::RangeCheckBuiltinRunner};
     use num_bigint::{BigInt, Sign};
 
     use super::*;
 
     static HINT_EXECUTOR: BuiltinHintExecutor = BuiltinHintExecutor {};
+    use crate::types::hint_executor::HintExecutor;
 
     #[test]
     fn run_pow_ok() {
@@ -143,15 +102,10 @@
             group: 4,
             offset: 4,
         };
-        let mut variables = get_vm_proxy(&mut vm);
-        //Execute the hint
-        assert_eq!(
-<<<<<<< HEAD
-            execute_hint(&mut variables, hint_code, ids, &ap_tracking),
-=======
-            vm.hint_executor
-                .execute_hint(&mut vm, hint_code, &ids, &ap_tracking),
->>>>>>> 7281369b
+        let mut vm_proxy = get_vm_proxy(&mut vm);
+        //Execute the hint
+        assert_eq!(
+            HINT_EXECUTOR.execute_hint(&mut vm_proxy, hint_code, &ids, &ap_tracking),
             Ok(())
         );
 
@@ -177,15 +131,10 @@
         let ids = ids!["locs"];
 
         let ap_tracking: ApTracking = ApTracking::new();
-        let mut variables = get_vm_proxy(&mut vm);
-        //Execute the hint
-        assert_eq!(
-<<<<<<< HEAD
-            execute_hint(&mut variables, hint_code, ids, &ap_tracking),
-=======
-            vm.hint_executor
-                .execute_hint(&mut vm, hint_code, &ids, &ap_tracking),
->>>>>>> 7281369b
+        let mut vm_proxy = get_vm_proxy(&mut vm);
+        //Execute the hint
+        assert_eq!(
+            HINT_EXECUTOR.execute_hint(&mut vm_proxy, hint_code, &ids, &ap_tracking),
             Err(VirtualMachineError::FailedToGetIds)
         );
     }
@@ -212,15 +161,10 @@
         ]);
 
         let ap_tracking: ApTracking = ApTracking::new();
-        let mut variables = get_vm_proxy(&mut vm);
-        //Execute the hint
-        assert_eq!(
-<<<<<<< HEAD
-            execute_hint(&mut variables, hint_code, ids, &ap_tracking),
-=======
-            vm.hint_executor
-                .execute_hint(&mut vm, hint_code, &ids, &ap_tracking),
->>>>>>> 7281369b
+        let mut vm_proxy = get_vm_proxy(&mut vm);
+        //Execute the hint
+        assert_eq!(
+            HINT_EXECUTOR.execute_hint(&mut vm_proxy, hint_code, &ids, &ap_tracking),
             Err(VirtualMachineError::ExpectedInteger(
                 MaybeRelocatable::from((1, 10))
             ))
@@ -244,27 +188,12 @@
         ]);
 
         //Insert ids.prev_locs.exp into memory as a RelocatableValue
-<<<<<<< HEAD
-        vm.memory
-            .insert(
-                &MaybeRelocatable::from((1, 10)),
-                &MaybeRelocatable::from((1, 11)),
-            )
-            .unwrap();
-
-        let ap_tracking: ApTracking = ApTracking::new();
-        let mut variables = get_vm_proxy(&mut vm);
-        //Execute the hint
-        assert_eq!(
-            execute_hint(&mut variables, hint_code, ids, &ap_tracking),
-=======
         vm.memory = memory![((1, 10), (1, 11))];
         vm.segments.add(&mut vm.memory, None);
         //Execute the hint
-        assert_eq!(
-            vm.hint_executor
-                .execute_hint(&mut vm, hint_code, &ids, &ApTracking::new()),
->>>>>>> 7281369b
+        let mut vm_proxy = get_vm_proxy(&mut vm);
+        assert_eq!(
+            HINT_EXECUTOR.execute_hint(&mut vm_proxy, hint_code, &ids, &ApTracking::new()),
             Err(VirtualMachineError::ExpectedInteger(
                 MaybeRelocatable::from((1, 10))
             ))
@@ -330,15 +259,10 @@
             .unwrap();
 
         let ap_tracking: ApTracking = ApTracking::new();
-        let mut variables = get_vm_proxy(&mut vm);
-        //Execute the hint
-        assert_eq!(
-<<<<<<< HEAD
-            execute_hint(&mut variables, hint_code, ids, &ap_tracking),
-=======
-            vm.hint_executor
-                .execute_hint(&mut vm, hint_code, &ids, &ap_tracking),
->>>>>>> 7281369b
+        let mut vm_proxy = get_vm_proxy(&mut vm);
+        //Execute the hint
+        assert_eq!(
+            HINT_EXECUTOR.execute_hint(&mut vm_proxy, hint_code, &ids, &ap_tracking),
             Err(VirtualMachineError::MemoryError(
                 MemoryError::InconsistentMemory(
                     MaybeRelocatable::from((1, 11)),
