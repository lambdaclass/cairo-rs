use crate::{
    types::relocatable::{MaybeRelocatable, Relocatable},
    utils::from_relocatable_to_indexes,
    vm::errors::{memory_errors::MemoryError, vm_errors::VirtualMachineError},
};
use felt::Felt;
use std::{
    borrow::Cow,
    collections::{HashMap, HashSet},
<<<<<<< HEAD
    fmt::{Display, Formatter},
    mem::swap,
=======
>>>>>>> 4a642c7e
};

pub struct ValidationRule(
    #[allow(clippy::type_complexity)]
    pub  Box<dyn Fn(&Memory, &Relocatable) -> Result<Vec<Relocatable>, MemoryError>>,
);

pub struct Memory {
    pub data: Vec<Vec<Option<MaybeRelocatable>>>,
    pub temp_data: Vec<Vec<Option<MaybeRelocatable>>>,
    // relocation_rules's keys map to temp_data's indices and therefore begin at
    // zero; that is, segment_index = -1 maps to key 0, -2 to key 1...
    pub(crate) relocation_rules: HashMap<usize, Relocatable>,
    pub validated_addresses: HashSet<Relocatable>,
    validation_rules: HashMap<usize, ValidationRule>,
}

impl Memory {
    pub fn new() -> Memory {
        Memory {
            data: Vec::<Vec<Option<MaybeRelocatable>>>::new(),
            temp_data: Vec::<Vec<Option<MaybeRelocatable>>>::new(),
            relocation_rules: HashMap::new(),
            validated_addresses: HashSet::<Relocatable>::new(),
            validation_rules: HashMap::new(),
        }
    }
    ///Inserts an MaybeRelocatable value into an address given by a MaybeRelocatable::Relocatable
    /// Will panic if the segment index given by the address corresponds to a non-allocated segment
    /// If the address isnt contiguous with previously inserted data, memory gaps will be represented by inserting None values
    pub fn insert<'a, K: 'a, V: 'a>(&mut self, key: &'a K, val: &'a V) -> Result<(), MemoryError>
    where
        Relocatable: TryFrom<&'a K>,
        MaybeRelocatable: From<&'a K>,
        MaybeRelocatable: From<&'a V>,
    {
        let relocatable: Relocatable = key
            .try_into()
            .map_err(|_| MemoryError::AddressNotRelocatable)?;
        let val = MaybeRelocatable::from(val);
        let (value_index, value_offset) = from_relocatable_to_indexes(&relocatable);

        let data = if relocatable.segment_index.is_negative() {
            &mut self.temp_data
        } else {
            &mut self.data
        };

        let data_len = data.len();
        let segment = data
            .get_mut(value_index)
            .ok_or(MemoryError::UnallocatedSegment(value_index, data_len))?;

        //Check if the element is inserted next to the last one on the segment
        //Forgoing this check would allow data to be inserted in a different index
        if segment.len() <= value_offset {
            segment.resize(value_offset + 1, None);
        }
        // At this point there's *something* in there

        match segment[value_offset] {
            None => segment[value_offset] = Some(val),
            Some(ref current_value) => {
                if current_value != &val {
                    //Existing memory cannot be changed
                    return Err(MemoryError::InconsistentMemory(
                        relocatable.into(),
                        current_value.to_owned(),
                        val,
                    ));
                }
            }
        };
        self.validate_memory_cell(&relocatable)
    }

    /// Retrieve a value from memory (either normal or temporary) and apply relocation rules
    pub(crate) fn get<'a, 'b: 'a, K: 'a>(
        &'b self,
        key: &'a K,
    ) -> Result<Option<Cow<MaybeRelocatable>>, MemoryError>
    where
        Relocatable: TryFrom<&'a K>,
    {
        let relocatable: Relocatable = key
            .try_into()
            .map_err(|_| MemoryError::AddressNotRelocatable)?;

        let data = if relocatable.segment_index.is_negative() {
            &self.temp_data
        } else {
            &self.data
        };
        let (i, j) = from_relocatable_to_indexes(&relocatable);
        if data.len() > i && data[i].len() > j {
            if let Some(ref element) = data[i][j] {
                return Ok(Some(self.relocate_value(element)));
            }
        }

        Ok(None)
    }

    // Version of Memory.relocate_value() that doesn't require a self reference
    fn relocate_address(
        addr: &Relocatable,
        relocation_rules: &HashMap<usize, Relocatable>,
    ) -> MaybeRelocatable {
        let segment_idx = addr.segment_index;
        if segment_idx >= 0 {
            return addr.into();
        }

        // Adjust the segment index to begin at zero, as per the struct field's
        match relocation_rules.get(&(-(segment_idx + 1) as usize)) {
            Some(x) => (x + addr.offset).into(),
            None => addr.into(),
        }
    }

    /// Relocates the memory according to the relocation rules and clears `self.relocaction_rules`.
    pub fn relocate_memory(&mut self) -> Result<(), MemoryError> {
        if self.relocation_rules.is_empty() || self.temp_data.is_empty() {
            return Ok(());
        }
        // Relocate temporary addresses in memory
        for segment in self.data.iter_mut().chain(self.temp_data.iter_mut()) {
            for value in segment.iter_mut() {
                match value {
                    Some(MaybeRelocatable::RelocatableValue(addr)) if addr.segment_index < 0 => {
                        *value = Some(Memory::relocate_address(addr, &self.relocation_rules));
                    }
                    _ => {}
                }
            }
        }
        // Move relocated temporary memory into the real memory
        for index in (0..self.temp_data.len()).rev() {
            if let Some(base_addr) = self.relocation_rules.get(&index) {
                let data_segment = self.temp_data.remove(index);
                // Insert the to-be relocated segment into the real memory
                let mut addr = *base_addr;
                if let Some(s) = self.data.get_mut(addr.segment_index as usize) {
                    s.reserve_exact(data_segment.len())
                }
                for elem in data_segment {
                    if let Some(value) = elem {
                        // Rely on Memory::insert to catch memory inconsistencies
                        self.insert(&addr, &value)?;
                    }
                    addr = addr + 1;
                }
            }
        }
        self.relocation_rules.clear();
        Ok(())
    }

    /// Add a new relocation rule.
    ///
    /// Will return an error if any of the following conditions are not met:
    ///   - Source address's segment must be negative (temporary).
    ///   - Source address's offset must be zero.
    ///   - There shouldn't already be relocation at the source segment.
    pub(crate) fn add_relocation_rule(
        &mut self,
        src_ptr: Relocatable,
        dst_ptr: Relocatable,
    ) -> Result<(), MemoryError> {
        if src_ptr.segment_index >= 0 {
            return Err(MemoryError::AddressNotInTemporarySegment(
                src_ptr.segment_index,
            ));
        }
        if src_ptr.offset != 0 {
            return Err(MemoryError::NonZeroOffset(src_ptr.offset));
        }

        // Adjust the segment index to begin at zero, as per the struct field's
        // comment.
        let segment_index = -(src_ptr.segment_index + 1) as usize;
        if self.relocation_rules.contains_key(&segment_index) {
            return Err(MemoryError::DuplicatedRelocation(src_ptr.segment_index));
        }

        self.relocation_rules.insert(segment_index, dst_ptr);
        Ok(())
    }

    //Gets the value from memory address.
    //If the value is an MaybeRelocatable::Int(Bigint) return &Bigint
    //else raises Err
    pub fn get_integer(&self, key: &Relocatable) -> Result<Cow<Felt>, VirtualMachineError> {
        match self.get(key).map_err(VirtualMachineError::MemoryError)? {
            Some(Cow::Borrowed(MaybeRelocatable::Int(int))) => Ok(Cow::Borrowed(int)),
            Some(Cow::Owned(MaybeRelocatable::Int(int))) => Ok(Cow::Owned(int)),
            _ => Err(VirtualMachineError::ExpectedInteger(
                MaybeRelocatable::from(key),
            )),
        }
    }

    pub fn get_relocatable(&self, key: &Relocatable) -> Result<Relocatable, VirtualMachineError> {
        match self.get(key).map_err(VirtualMachineError::MemoryError)? {
            Some(Cow::Borrowed(MaybeRelocatable::RelocatableValue(rel))) => Ok(*rel),
            Some(Cow::Owned(MaybeRelocatable::RelocatableValue(rel))) => Ok(rel),
            _ => Err(VirtualMachineError::ExpectedRelocatable(
                MaybeRelocatable::from(key),
            )),
        }
    }

    pub fn insert_value<T: Into<MaybeRelocatable>>(
        &mut self,
        key: &Relocatable,
        val: T,
    ) -> Result<(), VirtualMachineError> {
        self.insert(key, &val.into())
            .map_err(VirtualMachineError::MemoryError)
    }

    pub fn add_validation_rule(&mut self, segment_index: usize, rule: ValidationRule) {
        self.validation_rules.insert(segment_index, rule);
    }

    fn validate_memory_cell(&mut self, addr: &Relocatable) -> Result<(), MemoryError> {
        if !self.validated_addresses.contains(addr) {
            for (index, validation_rule) in self.validation_rules.iter() {
                if addr.segment_index == *index as isize {
                    self.validated_addresses
                        .extend(validation_rule.0(self, addr)?);
                }
            }
        }
        Ok(())
    }
    ///Applies validation_rules to the current memory
    //Should be called during initialization, as None values will raise a FoundNonInt error
    pub fn validate_existing_memory(&mut self) -> Result<(), MemoryError> {
        for i in 0..self.data.len() {
            for j in 0..self.data[i].len() {
                self.validate_memory_cell(&Relocatable::from((i as isize, j)))?;
            }
        }
        Ok(())
    }

    pub fn get_range(
        &self,
        addr: &MaybeRelocatable,
        size: usize,
    ) -> Result<Vec<Option<Cow<MaybeRelocatable>>>, MemoryError> {
        let mut values = Vec::new();

        for i in 0..size {
            values.push(self.get(&addr.add_usize(i))?);
        }

        Ok(values)
    }

    pub fn get_continuous_range(
        &self,
        addr: &MaybeRelocatable,
        size: usize,
    ) -> Result<Vec<MaybeRelocatable>, MemoryError> {
        let mut values = Vec::with_capacity(size);

        for i in 0..size {
            values.push(match self.get(&addr.add_usize(i))? {
                Some(elem) => elem.into_owned(),
                None => return Err(MemoryError::GetRangeMemoryGap),
            });
        }

        Ok(values)
    }

    pub fn get_integer_range(
        &self,
        addr: &Relocatable,
        size: usize,
    ) -> Result<Vec<Cow<Felt>>, VirtualMachineError> {
        let mut values = Vec::new();

        for i in 0..size {
            values.push(self.get_integer(&(addr + i))?);
        }

        Ok(values)
    }
}

impl Display for Memory {
    fn fmt(&self, f: &mut Formatter) -> std::fmt::Result {
        writeln!(f, "Memory {{")?;
        for (i, segment) in self.data.iter().enumerate() {
            for (j, cell) in segment.iter().enumerate() {
                if let Some(cell) = cell {
                    writeln!(f, "  {},{} : {}", i, j, cell)?;
                }
            }
        }
        writeln!(f, "}}")
    }
}

pub(crate) trait RelocateValue<'a, Input: 'a, Output: 'a> {
    fn relocate_value(&self, value: Input) -> Output;
}

impl RelocateValue<'_, Relocatable, Relocatable> for Memory {
    fn relocate_value(&self, addr: Relocatable) -> Relocatable {
        let segment_idx = addr.segment_index;
        if segment_idx >= 0 {
            return addr;
        }

        // Adjust the segment index to begin at zero, as per the struct field's
        // comment.
        match self.relocation_rules.get(&(-(segment_idx + 1) as usize)) {
            Some(x) => x + addr.offset,
            None => addr,
        }
    }
}

impl<'a> RelocateValue<'a, &'a Felt, &'a Felt> for Memory {
    fn relocate_value(&self, value: &'a Felt) -> &'a Felt {
        value
    }
}

impl<'a> RelocateValue<'a, &'a MaybeRelocatable, Cow<'a, MaybeRelocatable>> for Memory {
    fn relocate_value(&self, value: &'a MaybeRelocatable) -> Cow<'a, MaybeRelocatable> {
        match value {
            MaybeRelocatable::Int(_) => Cow::Borrowed(value),
            MaybeRelocatable::RelocatableValue(addr) => {
                Cow::Owned(self.relocate_value(*addr).into())
            }
        }
    }
}

impl Default for Memory {
    fn default() -> Self {
        Self::new()
    }
}

#[cfg(test)]
mod memory_tests {
    use super::*;
    use crate::{
        types::instance_definitions::ecdsa_instance_def::EcdsaInstanceDef,
        utils::test_utils::{mayberelocatable, memory},
        vm::{
            runners::builtin_runner::{RangeCheckBuiltinRunner, SignatureBuiltinRunner},
            vm_memory::memory_segments::MemorySegmentManager,
        },
    };
    use felt::felt_str;

    use crate::vm::errors::memory_errors::MemoryError;

    use crate::utils::test_utils::memory_from_memory;
    use crate::utils::test_utils::memory_inner;

    pub fn memory_from(
        key_val_list: Vec<(MaybeRelocatable, MaybeRelocatable)>,
        num_segements: usize,
    ) -> Result<Memory, MemoryError> {
        let mut memory = Memory::new();
        for _ in 0..num_segements {
            memory.data.push(Vec::new());
        }
        for (key, val) in key_val_list.iter() {
            memory.insert(key, val)?;
        }
        Ok(memory)
    }

    #[test]
    fn insert_and_get_succesful() {
        let key = MaybeRelocatable::from((0, 0));
        let val = MaybeRelocatable::from(Felt::new(5));
        let mut memory = Memory::new();
        memory.data.push(Vec::new());
        memory.insert(&key, &val).unwrap();
        assert_eq!(
            memory.get(&key).unwrap().unwrap().as_ref(),
            &MaybeRelocatable::from(Felt::new(5))
        );
    }

    #[test]
    fn get_valuef_from_temp_segment() {
        let mut memory = Memory::new();
        memory.temp_data = vec![vec![None, None, Some(mayberelocatable!(8))]];
        assert_eq!(
            memory
                .get(&mayberelocatable!(-1, 2))
                .unwrap()
                .unwrap()
                .as_ref(),
            &mayberelocatable!(8),
        );
    }

    #[test]
    fn insert_value_in_temp_segment() {
        let key = MaybeRelocatable::from((-1, 3));
        let val = MaybeRelocatable::from(Felt::new(8));
        let mut memory = Memory::new();
        memory.temp_data.push(Vec::new());
        memory.insert(&key, &val).unwrap();
        assert_eq!(
            memory.temp_data[0][3],
            Some(MaybeRelocatable::from(Felt::new(8)))
        );
    }

    #[test]
    fn insert_and_get_from_temp_segment_succesful() {
        let key = MaybeRelocatable::from((-1, 0));
        let val = MaybeRelocatable::from(Felt::new(5));
        let mut memory = Memory::new();
        memory.temp_data.push(Vec::new());
        memory.insert(&key, &val).unwrap();
        assert_eq!(
            memory.get(&key).unwrap().unwrap().as_ref(),
            &MaybeRelocatable::from(Felt::new(5)),
        );
    }

    #[test]
    fn insert_and_get_from_temp_segment_failed() {
        let key = mayberelocatable!(-1, 1);
        let mut memory = Memory::new();
        memory.temp_data = vec![vec![None, Some(mayberelocatable!(8))]];
        assert_eq!(
            memory.insert(&key, &mayberelocatable!(5)),
            Err(MemoryError::InconsistentMemory(
                mayberelocatable!(-1, 1),
                mayberelocatable!(8),
                mayberelocatable!(5)
            ))
        );
    }

    #[test]
    fn get_non_allocated_memory() {
        let key = MaybeRelocatable::from((0, 0));
        let memory = Memory::new();
        assert_eq!(memory.get(&key).unwrap(), None);
    }

    #[test]
    fn get_non_existant_element() {
        let key = MaybeRelocatable::from((0, 0));
        let memory = Memory::new();
        assert_eq!(memory.get(&key).unwrap(), None);
    }

    #[test]
    fn get_non_relocatable_key() {
        let key = MaybeRelocatable::from(Felt::new(0));
        let memory = Memory::new();
        let error = memory.get(&key);
        assert_eq!(error, Err(MemoryError::AddressNotRelocatable));
        assert_eq!(
            error.unwrap_err().to_string(),
            "Memory addresses must be relocatable"
        );
    }

    #[test]
    fn insert_non_allocated_memory() {
        let key = MaybeRelocatable::from((0, 0));
        let val = MaybeRelocatable::from(Felt::new(5));
        let mut memory = Memory::new();
        let error = memory.insert(&key, &val);
        assert_eq!(error, Err(MemoryError::UnallocatedSegment(0, 0)));
    }

    #[test]
    fn insert_inconsistent_memory() {
        let key = MaybeRelocatable::from((0, 0));
        let val_a = MaybeRelocatable::from(Felt::new(5));
        let val_b = MaybeRelocatable::from(Felt::new(6));
        let mut memory = Memory::new();
        memory.data.push(Vec::new());
        memory
            .insert(&key, &val_a)
            .expect("Unexpected memory insert fail");
        let error = memory.insert(&key, &val_b);
        assert_eq!(
            error,
            Err(MemoryError::InconsistentMemory(key, val_a, val_b))
        );
    }

    #[test]
    fn insert_address_not_relocatable() {
        let key = MaybeRelocatable::from(Felt::new(5));
        let val = MaybeRelocatable::from(Felt::new(5));
        let mut memory = Memory::new();
        let error = memory.insert(&key, &val);
        assert_eq!(error, Err(MemoryError::AddressNotRelocatable));
        assert_eq!(
            error.unwrap_err().to_string(),
            "Memory addresses must be relocatable"
        );
    }

    #[test]
    fn insert_non_contiguous_element() {
        let key_a = MaybeRelocatable::from((0, 0));
        let key_b = MaybeRelocatable::from((0, 2));
        let val = MaybeRelocatable::from(Felt::new(5));
        let mut memory = Memory::new();
        memory.data.push(Vec::new());
        memory.insert(&key_a, &val).unwrap();
        memory.insert(&key_b, &val).unwrap();
        assert_eq!(memory.get(&key_b).unwrap().unwrap().as_ref(), &val);
    }

    #[test]
    fn insert_non_contiguous_element_memory_gaps_none() {
        let key_a = MaybeRelocatable::from((0, 0));
        let key_b = MaybeRelocatable::from((0, 5));
        let val = MaybeRelocatable::from(Felt::new(5));
        let mut memory = Memory::new();
        memory.data.push(Vec::new());
        memory.insert(&key_a, &val).unwrap();
        memory.insert(&key_b, &val).unwrap();
        assert_eq!(memory.get(&key_b).unwrap().unwrap().as_ref(), &val);
        assert_eq!(memory.get(&MaybeRelocatable::from((0, 1))).unwrap(), None);
        assert_eq!(memory.get(&MaybeRelocatable::from((0, 2))).unwrap(), None);
        assert_eq!(memory.get(&MaybeRelocatable::from((0, 3))).unwrap(), None);
        assert_eq!(memory.get(&MaybeRelocatable::from((0, 4))).unwrap(), None);
    }

    #[test]
    fn from_array_test() {
        let mem = memory_from(
            vec![(
                MaybeRelocatable::from((1, 0)),
                MaybeRelocatable::from(Felt::new(5)),
            )],
            2,
        )
        .unwrap();
        assert!(matches!(
            mem.get(&MaybeRelocatable::from((1, 0))),
            _val_clone
        ));
    }

    #[test]
    fn validate_existing_memory_for_range_check_within_bounds() {
        let mut builtin = RangeCheckBuiltinRunner::new(8, 8, true);
        let mut segments = MemorySegmentManager::new();
        let mut memory = Memory::new();
        builtin.initialize_segments(&mut segments, &mut memory);
        assert_eq!(builtin.add_validation_rule(&mut memory), Ok(()));
        for _ in 0..3 {
            segments.add(&mut memory);
        }

        memory
            .insert(
                &MaybeRelocatable::from((0, 0)),
                &MaybeRelocatable::from(Felt::new(45)),
            )
            .unwrap();
        memory.validate_existing_memory().unwrap();
        assert!(memory
            .validated_addresses
            .contains(&Relocatable::from((0, 0))));
    }

    #[test]
    fn validate_existing_memory_for_range_check_outside_bounds() {
        let mut builtin = RangeCheckBuiltinRunner::new(8, 8, true);
        let mut segments = MemorySegmentManager::new();
        let mut memory = Memory::new();
        segments.add(&mut memory);
        builtin.initialize_segments(&mut segments, &mut memory);
        memory
            .insert(
                &MaybeRelocatable::from((1, 0)),
                &MaybeRelocatable::from(Felt::new(-10)),
            )
            .unwrap();
        assert_eq!(builtin.add_validation_rule(&mut memory), Ok(()));
        let error = memory.validate_existing_memory();
        assert_eq!(error, Err(MemoryError::NumOutOfBounds));
        assert_eq!(
            error.unwrap_err().to_string(),
            "Range-check validation failed, number is out of valid range"
        );
    }

    #[test]
    fn validate_existing_memory_for_invalid_signature() {
        let mut builtin = SignatureBuiltinRunner::new(&EcdsaInstanceDef::default(), true);
        let mut segments = MemorySegmentManager::new();
        let mut memory = memory![
            (
                (1, 0),
                (
                    "874739451078007766457464989774322083649278607533249481151382481072868806602",
                    10
                )
            ),
            (
                (1, 1),
                (
                    "-1472574760335685482768423018116732869320670550222259018541069375211356613248",
                    10
                )
            )
        ];
        segments.add(&mut memory);
        builtin.initialize_segments(&mut segments, &mut memory);
        builtin.add_validation_rule(&mut memory).unwrap();
        let error = memory.validate_existing_memory();
        assert_eq!(error, Err(MemoryError::SignatureNotFound));
    }

    #[test]
    fn validate_existing_memory_for_valid_signature() {
        let mut builtin = SignatureBuiltinRunner::new(&EcdsaInstanceDef::default(), true);

        let signature_r = felt_str!(
            "1839793652349538280924927302501143912227271479439798783640887258675143576352"
        );
        let signature_s = felt_str!(
            "1819432147005223164874083361865404672584671743718628757598322238853218813979"
        );

        builtin
            .add_signature(Relocatable::from((1, 0)), &(signature_r, signature_s))
            .unwrap();

        let mut segments = MemorySegmentManager::new();

        let mut memory = memory![
            (
                (1, 0),
                (
                    "874739451078007766457464989774322083649278607533249481151382481072868806602",
                    10
                )
            ),
            ((1, 1), 2)
        ];

        builtin.initialize_segments(&mut segments, &mut memory);

        builtin.add_validation_rule(&mut memory).unwrap();

        let result = memory.validate_existing_memory();

        assert_eq!(result, Ok(()))
    }

    #[test]
    fn validate_existing_memory_for_range_check_relocatable_value() {
        let mut builtin = RangeCheckBuiltinRunner::new(8, 8, true);
        let mut segments = MemorySegmentManager::new();
        let mut memory = memory![((1, 7), (1, 4))];
        segments.add(&mut memory);
        builtin.initialize_segments(&mut segments, &mut memory);
        assert_eq!(builtin.add_validation_rule(&mut memory), Ok(()));
        dbg!(builtin._bound);
        dbg!(&memory.data);
        let error = memory.validate_existing_memory();
        assert_eq!(error, Err(MemoryError::FoundNonInt));
        assert_eq!(
            error.unwrap_err().to_string(),
            "Range-check validation failed, encountered non-int value"
        );
    }

    #[test]
    fn validate_existing_memory_for_range_check_out_of_bounds_diff_segment() {
        let mut builtin = RangeCheckBuiltinRunner::new(8, 8, true);
        let mut segments = MemorySegmentManager::new();
        let mut memory = Memory::new();
        segments.add(&mut memory);
        builtin.initialize_segments(&mut segments, &mut memory);
        memory
            .insert(
                &MaybeRelocatable::from((0, 0)),
                &MaybeRelocatable::from(Felt::new(-45)),
            )
            .unwrap();
        assert_eq!(builtin.add_validation_rule(&mut memory), Ok(()));
        assert_eq!(memory.validate_existing_memory(), Ok(()));
    }

    #[test]
    fn get_integer_valid() {
        let memory = memory![((0, 0), 10)];
        assert_eq!(
            memory
                .get_integer(&Relocatable::from((0, 0)))
                .unwrap()
                .as_ref(),
            &Felt::new(10)
        );
    }

    #[test]
    fn get_integer_invalid_expected_integer() {
        let mut segments = MemorySegmentManager::new();
        let mut memory = Memory::new();
        segments.add(&mut memory);
        memory
            .insert(
                &MaybeRelocatable::from((0, 0)),
                &MaybeRelocatable::from((0, 10)),
            )
            .unwrap();
        assert_eq!(
            memory.get_integer(&Relocatable::from((0, 0))),
            Err(VirtualMachineError::ExpectedInteger(
                MaybeRelocatable::from((0, 0))
            ))
        );
    }

    #[test]
    fn default_memory() {
        let mem: Memory = Default::default();
        assert_eq!(mem.data.len(), 0);
    }

    #[test]
    fn insert_and_get_temporary_succesful() {
        let mut memory = Memory::new();
        memory.temp_data.push(Vec::new());

        let key = MaybeRelocatable::from((-1, 0));
        let val = MaybeRelocatable::from(Felt::new(5));
        memory.insert(&key, &val).unwrap();

        assert_eq!(memory.get(&key).unwrap().unwrap().as_ref(), &val);
    }

    #[test]
    fn add_relocation_rule() {
        let mut memory = Memory::new();

        assert_eq!(
            memory.add_relocation_rule((-1, 0).into(), (1, 2).into()),
            Ok(()),
        );
        assert_eq!(
            memory.add_relocation_rule((-2, 0).into(), (-1, 1).into()),
            Ok(()),
        );
        assert_eq!(
            memory.add_relocation_rule((5, 0).into(), (0, 0).into()),
            Err(MemoryError::AddressNotInTemporarySegment(5)),
        );
        assert_eq!(
            memory.add_relocation_rule((-3, 6).into(), (0, 0).into()),
            Err(MemoryError::NonZeroOffset(6)),
        );
        assert_eq!(
            memory.add_relocation_rule((-1, 0).into(), (0, 0).into()),
            Err(MemoryError::DuplicatedRelocation(-1)),
        );
    }

    #[test]
    fn relocate_value_bigint() {
        let mut memory = Memory::new();
        memory
            .add_relocation_rule((-1, 0).into(), (2, 0).into())
            .unwrap();
        memory
            .add_relocation_rule((-2, 0).into(), (2, 2).into())
            .unwrap();

        // Test when value is Some(BigInt):
        assert_eq!(
            memory.relocate_value(&MaybeRelocatable::Int(Felt::new(0))),
            Cow::Owned(MaybeRelocatable::Int(Felt::new(0))),
        );
    }

    #[test]
    fn relocate_value_mayberelocatable() {
        let mut memory = Memory::new();
        memory
            .add_relocation_rule((-1, 0).into(), (2, 0).into())
            .unwrap();
        memory
            .add_relocation_rule((-2, 0).into(), (2, 2).into())
            .unwrap();

        // Test when value is Some(MaybeRelocatable) with segment_index >= 0:
        assert_eq!(
            memory.relocate_value(&MaybeRelocatable::RelocatableValue((0, 0).into())),
            Cow::Owned(MaybeRelocatable::RelocatableValue((0, 0).into())),
        );
        assert_eq!(
            memory.relocate_value(&MaybeRelocatable::RelocatableValue((5, 0).into())),
            Cow::Owned(MaybeRelocatable::RelocatableValue((5, 0).into())),
        );
    }

    #[test]
    fn relocate_value_mayberelocatable_temporary_segment_no_rules() {
        let mut memory = Memory::new();
        memory
            .add_relocation_rule((-1, 0).into(), (2, 0).into())
            .unwrap();
        memory
            .add_relocation_rule((-2, 0).into(), (2, 2).into())
            .unwrap();

        // Test when value is Some(MaybeRelocatable) with segment_index < 0 and
        // there are no applicable relocation rules:
        assert_eq!(
            memory.relocate_value(&MaybeRelocatable::RelocatableValue((-5, 0).into())),
            Cow::Owned(MaybeRelocatable::RelocatableValue((-5, 0).into())),
        );
    }

    #[test]
    fn relocate_value_mayberelocatable_temporary_segment_rules() {
        let mut memory = Memory::new();
        memory
            .add_relocation_rule((-1, 0).into(), (2, 0).into())
            .unwrap();
        memory
            .add_relocation_rule((-2, 0).into(), (2, 2).into())
            .unwrap();

        // Test when value is Some(MaybeRelocatable) with segment_index < 0 and
        // there are applicable relocation rules:
        assert_eq!(
            memory.relocate_value(&MaybeRelocatable::RelocatableValue((-1, 0).into())),
            Cow::Owned(MaybeRelocatable::RelocatableValue((2, 0).into())),
        );
        assert_eq!(
            memory.relocate_value(&MaybeRelocatable::RelocatableValue((-2, 0).into())),
            Cow::Owned(MaybeRelocatable::RelocatableValue((2, 2).into())),
        );
        assert_eq!(
            memory.relocate_value(&MaybeRelocatable::RelocatableValue((-1, 5).into())),
            Cow::Owned(MaybeRelocatable::RelocatableValue((2, 5).into())),
        );
        assert_eq!(
            memory.relocate_value(&MaybeRelocatable::RelocatableValue((-2, 5).into())),
            Cow::Owned(MaybeRelocatable::RelocatableValue((2, 7).into())),
        );
    }
    #[test]
    fn get_range_for_continuous_memory() {
        let memory = memory![((1, 0), 2), ((1, 1), 3), ((1, 2), 4)];

        let value1 = MaybeRelocatable::from(Felt::new(2));
        let value2 = MaybeRelocatable::from(Felt::new(3));
        let value3 = MaybeRelocatable::from(Felt::new(4));

        let expected_vec = vec![
            Some(Cow::Borrowed(&value1)),
            Some(Cow::Borrowed(&value2)),
            Some(Cow::Borrowed(&value3)),
        ];
        assert_eq!(
            memory.get_range(&MaybeRelocatable::from((1, 0)), 3),
            Ok(expected_vec)
        );
    }

    #[test]
    fn get_range_for_non_continuous_memory() {
        let memory = memory![((1, 0), 2), ((1, 1), 3), ((1, 3), 4)];

        let value1 = MaybeRelocatable::from(Felt::new(2));
        let value2 = MaybeRelocatable::from(Felt::new(3));
        let value3 = MaybeRelocatable::from(Felt::new(4));

        let expected_vec = vec![
            Some(Cow::Borrowed(&value1)),
            Some(Cow::Borrowed(&value2)),
            None,
            Some(Cow::Borrowed(&value3)),
        ];
        assert_eq!(
            memory.get_range(&MaybeRelocatable::from((1, 0)), 4),
            Ok(expected_vec)
        );
    }

    #[test]
    fn get_continuous_range_for_continuous_memory() {
        let memory = memory![((1, 0), 2), ((1, 1), 3), ((1, 2), 4)];

        let value1 = MaybeRelocatable::from(Felt::new(2));
        let value2 = MaybeRelocatable::from(Felt::new(3));
        let value3 = MaybeRelocatable::from(Felt::new(4));

        let expected_vec = vec![value1, value2, value3];
        assert_eq!(
            memory.get_continuous_range(&MaybeRelocatable::from((1, 0)), 3),
            Ok(expected_vec)
        );
    }

    #[test]
    fn get_continuous_range_for_non_continuous_memory() {
        let memory = memory![((1, 0), 2), ((1, 1), 3), ((1, 3), 4)];

        assert_eq!(
            memory.get_continuous_range(&MaybeRelocatable::from((1, 0)), 3),
            Err(MemoryError::GetRangeMemoryGap)
        );
    }

    /// Test that relocate_memory() works when there are no relocation rules.
    #[test]
    fn relocate_memory_empty_relocation_rules() {
        let mut memory = memory![((0, 0), 1), ((0, 1), 2), ((0, 2), 3)];

        assert_eq!(memory.relocate_memory(), Ok(()));
        assert_eq!(
            memory.data,
            vec![vec![
                mayberelocatable!(1).into(),
                mayberelocatable!(2).into(),
                mayberelocatable!(3).into(),
            ]],
        );
    }

    #[test]
    fn relocate_memory_new_segment_with_gap() {
        let mut memory = memory![
            ((0, 0), 1),
            ((0, 1), (-1, 0)),
            ((0, 2), 3),
            ((1, 0), (-1, 1)),
            ((1, 1), 5),
            ((1, 2), (-1, 2))
        ];
        memory.temp_data = vec![vec![
            mayberelocatable!(7).into(),
            mayberelocatable!(8).into(),
            mayberelocatable!(9).into(),
        ]];
        memory
            .add_relocation_rule((-1, 0).into(), (2, 1).into())
            .unwrap();
        memory.data.push(vec![]);

        assert_eq!(memory.relocate_memory(), Ok(()));
        assert_eq!(
            memory.data,
            vec![
                vec![
                    mayberelocatable!(1).into(),
                    mayberelocatable!(2, 1).into(),
                    mayberelocatable!(3).into(),
                ],
                vec![
                    mayberelocatable!(2, 2).into(),
                    mayberelocatable!(5).into(),
                    mayberelocatable!(2, 3).into(),
                ],
                vec![
                    None,
                    mayberelocatable!(7).into(),
                    mayberelocatable!(8).into(),
                    mayberelocatable!(9).into(),
                ]
            ],
        );
        assert!(memory.temp_data.is_empty());
    }

    #[test]
    fn relocate_memory_new_segment() {
        let mut memory = memory![
            ((0, 0), 1),
            ((0, 1), (-1, 0)),
            ((0, 2), 3),
            ((1, 0), (-1, 1)),
            ((1, 1), 5),
            ((1, 2), (-1, 2))
        ];
        memory.temp_data = vec![vec![
            mayberelocatable!(7).into(),
            mayberelocatable!(8).into(),
            mayberelocatable!(9).into(),
        ]];
        memory
            .add_relocation_rule((-1, 0).into(), (2, 0).into())
            .unwrap();
        memory.data.push(vec![]);

        assert_eq!(memory.relocate_memory(), Ok(()));
        assert_eq!(
            memory.data,
            vec![
                vec![
                    mayberelocatable!(1).into(),
                    mayberelocatable!(2, 0).into(),
                    mayberelocatable!(3).into(),
                ],
                vec![
                    mayberelocatable!(2, 1).into(),
                    mayberelocatable!(5).into(),
                    mayberelocatable!(2, 2).into(),
                ],
                vec![
                    mayberelocatable!(7).into(),
                    mayberelocatable!(8).into(),
                    mayberelocatable!(9).into(),
                ]
            ],
        );
        assert!(memory.temp_data.is_empty());
    }

    #[test]
    fn relocate_memory_new_segment_unallocated() {
        let mut memory = memory![
            ((0, 0), 1),
            ((0, 1), (-1, 0)),
            ((0, 2), 3),
            ((1, 0), (-1, 1)),
            ((1, 1), 5),
            ((1, 2), (-1, 2))
        ];
        memory.temp_data = vec![vec![
            mayberelocatable!(7).into(),
            mayberelocatable!(8).into(),
            mayberelocatable!(9).into(),
        ]];
        memory
            .add_relocation_rule((-1, 0).into(), (2, 0).into())
            .unwrap();

        assert_eq!(
            memory.relocate_memory(),
            Err(MemoryError::UnallocatedSegment(2, 2))
        );
    }

    #[test]
    fn relocate_memory_into_existing_segment() {
        let mut memory = memory![
            ((0, 0), 1),
            ((0, 1), (-1, 0)),
            ((0, 2), 3),
            ((1, 0), (-1, 1)),
            ((1, 1), 5),
            ((1, 2), (-1, 2))
        ];
        memory.temp_data = vec![vec![
            mayberelocatable!(7).into(),
            mayberelocatable!(8).into(),
            mayberelocatable!(9).into(),
        ]];
        memory
            .add_relocation_rule((-1, 0).into(), (1, 3).into())
            .unwrap();

        assert_eq!(memory.relocate_memory(), Ok(()));
        assert_eq!(
            memory.data,
            vec![
                vec![
                    mayberelocatable!(1).into(),
                    mayberelocatable!(1, 3).into(),
                    mayberelocatable!(3).into(),
                ],
                vec![
                    mayberelocatable!(1, 4).into(),
                    mayberelocatable!(5).into(),
                    mayberelocatable!(1, 5).into(),
                    mayberelocatable!(7).into(),
                    mayberelocatable!(8).into(),
                    mayberelocatable!(9).into(),
                ],
            ],
        );
        assert!(memory.temp_data.is_empty());
    }

    #[test]
    fn relocate_memory_into_existing_segment_inconsistent_memory() {
        let mut memory = memory![
            ((0, 0), 1),
            ((0, 1), (-1, 0)),
            ((0, 2), 3),
            ((1, 0), (-1, 1)),
            ((1, 1), 5),
            ((1, 2), (-1, 2))
        ];
        memory.temp_data = vec![vec![
            mayberelocatable!(7).into(),
            mayberelocatable!(8).into(),
            mayberelocatable!(9).into(),
        ]];
        memory
            .add_relocation_rule((-1, 0).into(), (1, 0).into())
            .unwrap();

        assert_eq!(
            memory.relocate_memory(),
            Err(MemoryError::InconsistentMemory(
                (1, 0).into(),
                (1, 1).into(),
                7.into(),
            ))
        );
    }

    #[test]
    fn relocate_memory_new_segment_2_temporary_segments_one_relocated() {
        let mut memory = memory![
            ((0, 0), 1),
            ((0, 1), (-1, 0)),
            ((0, 2), 3),
            ((1, 0), (-1, 1)),
            ((1, 1), 5),
            ((1, 2), (-1, 2))
        ];
        memory.temp_data = vec![
            vec![
                mayberelocatable!(7).into(),
                mayberelocatable!(8).into(),
                mayberelocatable!(9).into(),
            ],
            vec![mayberelocatable!(10).into(), mayberelocatable!(11).into()],
        ];
        memory
            .add_relocation_rule((-1, 0).into(), (2, 0).into())
            .unwrap();
        memory.data.push(vec![]);

        assert_eq!(memory.relocate_memory(), Ok(()));
        assert_eq!(
            memory.data,
            vec![
                vec![
                    mayberelocatable!(1).into(),
                    mayberelocatable!(2, 0).into(),
                    mayberelocatable!(3).into(),
                ],
                vec![
                    mayberelocatable!(2, 1).into(),
                    mayberelocatable!(5).into(),
                    mayberelocatable!(2, 2).into(),
                ],
                vec![
                    mayberelocatable!(7).into(),
                    mayberelocatable!(8).into(),
                    mayberelocatable!(9).into(),
                ]
            ],
        );
        assert_eq!(
            memory.temp_data,
            vec![vec![
                mayberelocatable!(10).into(),
                mayberelocatable!(11).into(),
            ]]
        );
    }

    #[test]
    fn relocate_memory_new_segment_2_temporary_segments_relocated() {
        let mut memory = memory![
            ((0, 0), 1),
            ((0, 1), (-1, 0)),
            ((0, 2), 3),
            ((1, 0), (-1, 1)),
            ((1, 1), 5),
            ((1, 2), (-1, 2))
        ];
        memory.temp_data = vec![
            vec![
                mayberelocatable!(7).into(),
                mayberelocatable!(8).into(),
                mayberelocatable!(9).into(),
            ],
            vec![mayberelocatable!(10).into(), mayberelocatable!(11).into()],
        ];
        memory.data.push(vec![]);
        memory
            .add_relocation_rule((-1, 0).into(), (2, 0).into())
            .unwrap();
        memory.data.push(vec![]);
        memory
            .add_relocation_rule((-2, 0).into(), (3, 0).into())
            .unwrap();

        assert_eq!(memory.relocate_memory(), Ok(()));
        assert_eq!(
            memory.data,
            vec![
                vec![
                    mayberelocatable!(1).into(),
                    mayberelocatable!(2, 0).into(),
                    mayberelocatable!(3).into(),
                ],
                vec![
                    mayberelocatable!(2, 1).into(),
                    mayberelocatable!(5).into(),
                    mayberelocatable!(2, 2).into(),
                ],
                vec![
                    mayberelocatable!(7).into(),
                    mayberelocatable!(8).into(),
                    mayberelocatable!(9).into(),
                ],
                vec![mayberelocatable!(10).into(), mayberelocatable!(11).into(),]
            ],
        );
        assert!(memory.temp_data.is_empty());
    }

    #[test]
<<<<<<< HEAD
    fn test_memory_display() {
        let memory = memory![
            ((0, 0), 1),
            ((0, 1), 2),
            ((0, 2), 3),
            ((1, 0), 4),
            ((1, 1), 5),
            ((1, 2), 6)
        ];
        assert_eq!(
            format!("{}", memory),
            "Memory {\n  0,0 : 1\n  0,1 : 2\n  0,2 : 3\n  1,0 : 4\n  1,1 : 5\n  1,2 : 6\n}\n"
        )
=======
    fn relocate_memory_into_existing_segment_temporary_values_in_temporary_memory() {
        let mut memory = memory![
            ((0, 0), 1),
            ((0, 1), (-1, 0)),
            ((0, 2), 3),
            ((1, 0), (-1, 1)),
            ((1, 1), 5),
            ((1, 2), (-1, 2))
        ];
        memory.temp_data = vec![vec![
            mayberelocatable!(-1, 0).into(),
            mayberelocatable!(8).into(),
            mayberelocatable!(9).into(),
        ]];
        memory
            .add_relocation_rule((-1, 0).into(), (1, 3).into())
            .unwrap();

        assert_eq!(memory.relocate_memory(), Ok(()));
        assert_eq!(
            memory.data,
            vec![
                vec![
                    mayberelocatable!(1).into(),
                    mayberelocatable!(1, 3).into(),
                    mayberelocatable!(3).into(),
                ],
                vec![
                    mayberelocatable!(1, 4).into(),
                    mayberelocatable!(5).into(),
                    mayberelocatable!(1, 5).into(),
                    mayberelocatable!(1, 3).into(),
                    mayberelocatable!(8).into(),
                    mayberelocatable!(9).into(),
                ],
            ],
        );
        assert!(memory.temp_data.is_empty());
    }

    #[test]
    fn relocate_address_with_rules() {
        let mut memory = Memory::new();
        memory
            .add_relocation_rule((-1, 0).into(), (2, 0).into())
            .unwrap();
        memory
            .add_relocation_rule((-2, 0).into(), (2, 2).into())
            .unwrap();

        assert_eq!(
            Memory::relocate_address(&(-1, 0).into(), &memory.relocation_rules),
            MaybeRelocatable::RelocatableValue((2, 0).into()),
        );
        assert_eq!(
            Memory::relocate_address(&(-2, 1).into(), &memory.relocation_rules),
            MaybeRelocatable::RelocatableValue((2, 3).into()),
        );
    }

    #[test]
    fn relocate_address_no_rules() {
        let memory = Memory::new();
        assert_eq!(
            Memory::relocate_address(&(-1, 0).into(), &memory.relocation_rules),
            MaybeRelocatable::RelocatableValue((-1, 0).into()),
        );
        assert_eq!(
            Memory::relocate_address(&(-2, 1).into(), &memory.relocation_rules),
            MaybeRelocatable::RelocatableValue((-2, 1).into()),
        );
    }

    #[test]
    fn relocate_address_real_addr() {
        let memory = Memory::new();
        assert_eq!(
            Memory::relocate_address(&(1, 0).into(), &memory.relocation_rules),
            MaybeRelocatable::RelocatableValue((1, 0).into()),
        );
        assert_eq!(
            Memory::relocate_address(&(1, 1).into(), &memory.relocation_rules),
            MaybeRelocatable::RelocatableValue((1, 1).into()),
        );
>>>>>>> 4a642c7e
    }
}<|MERGE_RESOLUTION|>--- conflicted
+++ resolved
@@ -7,11 +7,8 @@
 use std::{
     borrow::Cow,
     collections::{HashMap, HashSet},
-<<<<<<< HEAD
     fmt::{Display, Formatter},
-    mem::swap,
-=======
->>>>>>> 4a642c7e
+    mem::swap
 };
 
 pub struct ValidationRule(
@@ -1245,7 +1242,6 @@
     }
 
     #[test]
-<<<<<<< HEAD
     fn test_memory_display() {
         let memory = memory![
             ((0, 0), 1),
@@ -1258,8 +1254,10 @@
         assert_eq!(
             format!("{}", memory),
             "Memory {\n  0,0 : 1\n  0,1 : 2\n  0,2 : 3\n  1,0 : 4\n  1,1 : 5\n  1,2 : 6\n}\n"
-        )
-=======
+        );
+    }
+  
+    #[test]
     fn relocate_memory_into_existing_segment_temporary_values_in_temporary_memory() {
         let mut memory = memory![
             ((0, 0), 1),
@@ -1344,6 +1342,5 @@
             Memory::relocate_address(&(1, 1).into(), &memory.relocation_rules),
             MaybeRelocatable::RelocatableValue((1, 1).into()),
         );
->>>>>>> 4a642c7e
     }
 }