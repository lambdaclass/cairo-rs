use std::borrow::Cow;
use std::collections::{HashMap, HashSet};

use crate::types::relocatable::Relocatable;
use crate::vm::errors::memory_errors::MemoryError;
use crate::vm::errors::vm_errors::VirtualMachineError;
use crate::{types::relocatable::MaybeRelocatable, utils::from_relocatable_to_indexes};
use num_bigint::BigInt;
pub struct ValidationRule(
    #[allow(clippy::type_complexity)]
    pub  Box<dyn Fn(&Memory, &MaybeRelocatable) -> Result<Vec<MaybeRelocatable>, MemoryError>>,
);
pub struct Memory {
    pub data: Vec<Vec<Option<MaybeRelocatable>>>,
    pub temp_data: Vec<Vec<Option<MaybeRelocatable>>>,
    pub relocation_rules: HashMap<usize, Relocatable>,
    pub validated_addresses: HashSet<MaybeRelocatable>,
    pub validation_rules: HashMap<usize, ValidationRule>,
}

impl Memory {
    pub fn new() -> Memory {
        Memory {
            data: Vec::<Vec<Option<MaybeRelocatable>>>::new(),
            temp_data: Vec::<Vec<Option<MaybeRelocatable>>>::new(),
            relocation_rules: HashMap::new(),
            validated_addresses: HashSet::<MaybeRelocatable>::new(),
            validation_rules: HashMap::new(),
        }
    }
    ///Inserts an MaybeRelocatable value into an address given by a MaybeRelocatable::Relocatable
    /// Will panic if the segment index given by the address corresponds to a non-allocated segment
    /// If the address isnt contiguous with previously inserted data, memory gaps will be represented by inserting None values
    pub fn insert<'a, K: 'a, V: 'a>(&mut self, key: &'a K, val: &'a V) -> Result<(), MemoryError>
    where
        Relocatable: TryFrom<&'a K>,
        MaybeRelocatable: From<&'a K>,
        MaybeRelocatable: From<&'a V>,
    {
        let relocatable: Relocatable = key
            .try_into()
            .map_err(|_| MemoryError::AddressNotRelocatable)?;
        let val = MaybeRelocatable::from(val);
        let (value_index, value_offset) = from_relocatable_to_indexes(&relocatable);

        let data = if relocatable.segment_index.is_negative() {
            &mut self.temp_data
        } else {
            &mut self.data
        };

        let data_len = data.len();
        let segment = data
            .get_mut(value_index)
            .ok_or(MemoryError::UnallocatedSegment(value_index, data_len))?;

        //Check if the element is inserted next to the last one on the segment
        //Forgoing this check would allow data to be inserted in a different index
        if segment.len() <= value_offset {
            segment.resize(value_offset + 1, None);
        }
        // At this point there's *something* in there

        match segment[value_offset] {
            None => segment[value_offset] = Some(val),
            Some(ref current_value) => {
                if current_value != &val {
                    //Existing memory cannot be changed
                    return Err(MemoryError::InconsistentMemory(
                        relocatable.into(),
                        current_value.to_owned(),
                        val,
                    ));
                }
            }
        };
        self.validate_memory_cell(&MaybeRelocatable::from(key))
    }

    /// Retrieve a value from memory (either normal or temporary) and apply relocation rules
    pub(crate) fn get<'a, 'b: 'a, K: 'a>(
        &'b self,
        key: &'a K,
    ) -> Result<Option<Cow<MaybeRelocatable>>, MemoryError>
    where
        Relocatable: TryFrom<&'a K>,
    {
        let relocatable: Relocatable = key
            .try_into()
            .map_err(|_| MemoryError::AddressNotRelocatable)?;

        let data = if relocatable.segment_index.is_negative() {
            &self.temp_data
        } else {
            &self.data
        };
        let (i, j) = from_relocatable_to_indexes(&relocatable);
        if data.len() > i && data[i].len() > j {
            if let Some(ref element) = data[i][j] {
                return Ok(Some(self.relocate_value(element)));
            }
        }

        Ok(None)
    }

    /// Relocate a value according to the relocation rules.
    pub fn relocate_value<'a>(&self, value: &'a MaybeRelocatable) -> Cow<'a, MaybeRelocatable> {
        let value_relocation = match value {
            MaybeRelocatable::RelocatableValue(x) => x,
            value => return Cow::Borrowed(value),
        };

        let segment_idx = value_relocation.segment_index;
        if segment_idx >= 0 {
            return Cow::Borrowed(value);
        }

        let relocation = match self.relocation_rules.get(&(-segment_idx as usize)) {
            Some(x) => x,
            None => return Cow::Borrowed(value),
        };

        Cow::Owned(
            self.relocate_value(&MaybeRelocatable::RelocatableValue(relocation.clone()))
                .add_usize_mod(value_relocation.offset, None),
        )
    }

    /// Add a new relocation rule.
    ///
    /// Will return an error if any of the following conditions are not met:
    ///   - Source address's segment must be negative (temporary).
    ///   - Source address's offset must be zero.
    ///   - There shouldn't already be relocation at the source segment.
    pub(crate) fn add_relocation_rule(
        &mut self,
        src_ptr: Relocatable,
        dst_ptr: Relocatable,
    ) -> Result<(), MemoryError> {
        if src_ptr.segment_index >= 0 {
            return Err(MemoryError::AddressNotInTemporarySegment(
                src_ptr.segment_index,
            ));
        }
        if src_ptr.offset != 0 {
            return Err(MemoryError::NonZeroOffset(src_ptr.offset));
        }

        let segment_index = -src_ptr.segment_index as usize;
        if self.relocation_rules.contains_key(&segment_index) {
            return Err(MemoryError::DuplicatedRelocation(src_ptr.segment_index));
        }

        self.relocation_rules.insert(segment_index, dst_ptr);
        Ok(())
    }

    //Gets the value from memory address.
    //If the value is an MaybeRelocatable::Int(Bigint) return &Bigint
    //else raises Err
    pub fn get_integer(&self, key: &Relocatable) -> Result<Cow<BigInt>, VirtualMachineError> {
        match self.get(key).map_err(VirtualMachineError::MemoryError)? {
            Some(Cow::Borrowed(MaybeRelocatable::Int(int))) => Ok(Cow::Borrowed(int)),
            Some(Cow::Owned(MaybeRelocatable::Int(int))) => Ok(Cow::Owned(int)),
            _ => Err(VirtualMachineError::ExpectedInteger(
                MaybeRelocatable::from(key),
            )),
        }
    }

    pub fn get_relocatable(
        &self,
        key: &Relocatable,
    ) -> Result<Cow<Relocatable>, VirtualMachineError> {
        match self.get(key).map_err(VirtualMachineError::MemoryError)? {
            Some(Cow::Borrowed(MaybeRelocatable::RelocatableValue(rel))) => Ok(Cow::Borrowed(rel)),
            Some(Cow::Owned(MaybeRelocatable::RelocatableValue(rel))) => Ok(Cow::Owned(rel)),
            _ => Err(VirtualMachineError::ExpectedRelocatable(
                MaybeRelocatable::from(key),
            )),
        }
    }

    pub fn insert_value<T: Into<MaybeRelocatable>>(
        &mut self,
        key: &Relocatable,
        val: T,
    ) -> Result<(), VirtualMachineError> {
        self.insert(key, &val.into())
            .map_err(VirtualMachineError::MemoryError)
    }

    pub fn add_validation_rule(&mut self, segment_index: usize, rule: ValidationRule) {
        self.validation_rules.insert(segment_index, rule);
    }

    fn validate_memory_cell(&mut self, address: &MaybeRelocatable) -> Result<(), MemoryError> {
        if let &MaybeRelocatable::RelocatableValue(ref rel_addr) = address {
            if !self.validated_addresses.contains(address) {
                for (index, validation_rule) in self.validation_rules.iter() {
                    if rel_addr.segment_index == *index as isize {
                        self.validated_addresses
                            .extend(validation_rule.0(self, address)?);
                    }
                }
            }
            Ok(())
        } else {
            Err(MemoryError::AddressNotRelocatable)
        }
    }
    ///Applies validation_rules to the current memory
    //Should be called during initialization, as None values will raise a FoundNonInt error
    pub fn validate_existing_memory(&mut self) -> Result<(), MemoryError> {
        for i in 0..self.data.len() {
            for j in 0..self.data[i].len() {
                self.validate_memory_cell(&MaybeRelocatable::from((i as isize, j)))?;
            }
        }
        Ok(())
    }

    pub fn get_range(
        &self,
        addr: &MaybeRelocatable,
        size: usize,
    ) -> Result<Vec<Option<Cow<MaybeRelocatable>>>, MemoryError> {
        let mut values = Vec::new();

        for i in 0..size {
            values.push(self.get(&addr.add_usize_mod(i, None))?);
        }

        Ok(values)
    }

    pub fn get_continuous_range(
        &self,
        addr: &MaybeRelocatable,
        size: usize,
    ) -> Result<Vec<MaybeRelocatable>, MemoryError> {
        let mut values = Vec::with_capacity(size);

        for i in 0..size {
            values.push(match self.get(&addr.add_usize_mod(i, None))? {
                Some(elem) => elem.into_owned(),
                None => return Err(MemoryError::GetRangeMemoryGap),
            });
        }

        Ok(values)
    }

    pub fn get_integer_range(
        &self,
        addr: &Relocatable,
        size: usize,
    ) -> Result<Vec<Cow<BigInt>>, VirtualMachineError> {
        let mut values = Vec::new();

        for i in 0..size {
            values.push(self.get_integer(&(addr + i))?);
        }

        Ok(values)
    }
}

impl Default for Memory {
    fn default() -> Self {
        Self::new()
    }
}

#[cfg(test)]
mod memory_tests {
    use crate::{
<<<<<<< HEAD
        bigint, bigint_str,
        utils::test_utils::mayberelocatable,
        vm::{
            runners::builtin_runner::{
                BuiltinRunner, RangeCheckBuiltinRunner, SignatureBuiltinRunner,
            },
=======
        bigint,
        utils::test_utils::*,
        vm::{
            runners::builtin_runner::RangeCheckBuiltinRunner,
>>>>>>> 8f106897
            vm_memory::memory_segments::MemorySegmentManager,
        },
    };

    use super::*;
    use k256::ecdsa::{signature::Signer, Signature, SigningKey, VerifyingKey};
    use num_bigint::{BigInt, Sign};
    use rand_core::OsRng;

    pub fn memory_from(
        key_val_list: Vec<(MaybeRelocatable, MaybeRelocatable)>,
        num_segements: usize,
    ) -> Result<Memory, MemoryError> {
        let mut memory = Memory::new();
        for _ in 0..num_segements {
            memory.data.push(Vec::new());
        }
        for (key, val) in key_val_list.iter() {
            memory.insert(key, val)?;
        }
        Ok(memory)
    }

    #[test]
    fn insert_and_get_succesful() {
        let key = MaybeRelocatable::from((0, 0));
        let val = MaybeRelocatable::from(bigint!(5));
        let mut memory = Memory::new();
        memory.data.push(Vec::new());
        memory.insert(&key, &val).unwrap();
        assert_eq!(
            memory.get(&key).unwrap().unwrap().as_ref(),
            &MaybeRelocatable::from(bigint!(5))
        );
    }

    #[test]
    fn get_valuef_from_temp_segment() {
        let mut memory = Memory::new();
        memory.temp_data = vec![vec![None, None, Some(mayberelocatable!(8))]];
        assert_eq!(
            memory
                .get(&mayberelocatable!(-1, 2))
                .unwrap()
                .unwrap()
                .as_ref(),
            &mayberelocatable!(8),
        );
    }

    #[test]
    fn insert_value_in_temp_segment() {
        let key = MaybeRelocatable::from((-1, 3));
        let val = MaybeRelocatable::from(bigint!(8));
        let mut memory = Memory::new();
        memory.temp_data.push(Vec::new());
        memory.insert(&key, &val).unwrap();
        assert_eq!(
            memory.temp_data[0][3],
            Some(MaybeRelocatable::from(bigint!(8)))
        );
    }

    #[test]
    fn insert_and_get_from_temp_segment_succesful() {
        let key = MaybeRelocatable::from((-1, 0));
        let val = MaybeRelocatable::from(bigint!(5));
        let mut memory = Memory::new();
        memory.temp_data.push(Vec::new());
        memory.insert(&key, &val).unwrap();
        assert_eq!(
            memory.get(&key).unwrap().unwrap().as_ref(),
            &MaybeRelocatable::from(bigint!(5)),
        );
    }

    #[test]
    fn insert_and_get_from_temp_segment_failed() {
        let key = mayberelocatable!(-1, 1);
        let mut memory = Memory::new();
        memory.temp_data = vec![vec![None, Some(mayberelocatable!(8))]];
        assert_eq!(
            memory.insert(&key, &mayberelocatable!(5)),
            Err(MemoryError::InconsistentMemory(
                mayberelocatable!(-1, 1),
                mayberelocatable!(8),
                mayberelocatable!(5)
            ))
        );
    }

    #[test]
    fn get_non_allocated_memory() {
        let key = MaybeRelocatable::from((0, 0));
        let memory = Memory::new();
        assert_eq!(memory.get(&key).unwrap(), None);
    }

    #[test]
    fn get_non_existant_element() {
        let key = MaybeRelocatable::from((0, 0));
        let memory = Memory::new();
        assert_eq!(memory.get(&key).unwrap(), None);
    }

    #[test]
    fn get_non_relocatable_key() {
        let key = MaybeRelocatable::from(bigint!(0));
        let memory = Memory::new();
        let error = memory.get(&key);
        assert_eq!(error, Err(MemoryError::AddressNotRelocatable));
        assert_eq!(
            error.unwrap_err().to_string(),
            "Memory addresses must be relocatable"
        );
    }

    #[test]
    fn insert_non_allocated_memory() {
        let key = MaybeRelocatable::from((0, 0));
        let val = MaybeRelocatable::from(bigint!(5));
        let mut memory = Memory::new();
        let error = memory.insert(&key, &val);
        assert_eq!(error, Err(MemoryError::UnallocatedSegment(0, 0)));
        assert_eq!(
            error.unwrap_err().to_string(),
            "Can't insert into segment #0; memory only has 0 segment"
        );
    }

    #[test]
    fn insert_inconsistent_memory() {
        let key = MaybeRelocatable::from((0, 0));
        let val_a = MaybeRelocatable::from(bigint!(5));
        let val_b = MaybeRelocatable::from(bigint!(6));
        let mut memory = Memory::new();
        memory.data.push(Vec::new());
        memory
            .insert(&key, &val_a)
            .expect("Unexpected memory insert fail");
        let error = memory.insert(&key, &val_b);
        assert_eq!(
            error,
            Err(MemoryError::InconsistentMemory(key, val_a, val_b))
        );
        assert_eq!(error.unwrap_err().to_string(), "Inconsistent memory assignment at address RelocatableValue(Relocatable { segment_index: 0, offset: 0 }). Int(5) != Int(6)");
    }

    #[test]
    fn insert_address_not_relocatable() {
        let key = MaybeRelocatable::from(bigint!(5));
        let val = MaybeRelocatable::from(bigint!(5));
        let mut memory = Memory::new();
        let error = memory.insert(&key, &val);
        assert_eq!(error, Err(MemoryError::AddressNotRelocatable));
        assert_eq!(
            error.unwrap_err().to_string(),
            "Memory addresses must be relocatable"
        );
    }

    #[test]
    fn insert_non_contiguous_element() {
        let key_a = MaybeRelocatable::from((0, 0));
        let key_b = MaybeRelocatable::from((0, 2));
        let val = MaybeRelocatable::from(bigint!(5));
        let mut memory = Memory::new();
        memory.data.push(Vec::new());
        memory.insert(&key_a, &val).unwrap();
        memory.insert(&key_b, &val).unwrap();
        assert_eq!(memory.get(&key_b).unwrap().unwrap().as_ref(), &val);
    }

    #[test]
    fn insert_non_contiguous_element_memory_gaps_none() {
        let key_a = MaybeRelocatable::from((0, 0));
        let key_b = MaybeRelocatable::from((0, 5));
        let val = MaybeRelocatable::from(bigint!(5));
        let mut memory = Memory::new();
        memory.data.push(Vec::new());
        memory.insert(&key_a, &val).unwrap();
        memory.insert(&key_b, &val).unwrap();
        assert_eq!(memory.get(&key_b).unwrap().unwrap().as_ref(), &val);
        assert_eq!(memory.get(&MaybeRelocatable::from((0, 1))).unwrap(), None);
        assert_eq!(memory.get(&MaybeRelocatable::from((0, 2))).unwrap(), None);
        assert_eq!(memory.get(&MaybeRelocatable::from((0, 3))).unwrap(), None);
        assert_eq!(memory.get(&MaybeRelocatable::from((0, 4))).unwrap(), None);
    }

    #[test]
    fn from_array_test() {
        let mem = memory_from(
            vec![(
                MaybeRelocatable::from((1, 0)),
                MaybeRelocatable::from(bigint!(5)),
            )],
            2,
        )
        .unwrap();
        assert!(matches!(
            mem.get(&MaybeRelocatable::from((1, 0))),
            _val_clone
        ));
    }

    #[test]
    fn validate_existing_memory_for_range_check_within_bounds() {
        let mut builtin = RangeCheckBuiltinRunner::new(8, 8, true);
        let mut segments = MemorySegmentManager::new();
        let mut memory = Memory::new();
        builtin.initialize_segments(&mut segments, &mut memory);
        assert_eq!(builtin.add_validation_rule(&mut memory), Ok(()));
        for _ in 0..3 {
            segments.add(&mut memory);
        }

        memory
            .insert(
                &MaybeRelocatable::from((0, 0)),
                &MaybeRelocatable::from(bigint!(45)),
            )
            .unwrap();
        memory.validate_existing_memory().unwrap();
        assert!(memory
            .validated_addresses
            .contains(&MaybeRelocatable::from((0, 0))));
    }

    #[test]
    fn validate_existing_memory_for_range_check_outside_bounds() {
        let mut builtin = RangeCheckBuiltinRunner::new(8, 8, true);
        let mut segments = MemorySegmentManager::new();
        let mut memory = Memory::new();
        segments.add(&mut memory);
        builtin.initialize_segments(&mut segments, &mut memory);
        memory
            .insert(
                &MaybeRelocatable::from((1, 0)),
                &MaybeRelocatable::from(bigint!(-10)),
            )
            .unwrap();
        assert_eq!(builtin.add_validation_rule(&mut memory), Ok(()));
        let error = memory.validate_existing_memory();
        assert_eq!(error, Err(MemoryError::NumOutOfBounds));
        assert_eq!(
            error.unwrap_err().to_string(),
            "Range-check validation failed, number is out of valid range"
        );
    }

    #[test]
    fn validate_existing_memory_for_invalid_signature() {
        let mut builtin = SignatureBuiltinRunner::new(8);

        let signing_key = SigningKey::random(&mut OsRng);

        let verifying_key = VerifyingKey::from(&signing_key);

        let mut segments = MemorySegmentManager::new();
        let mut memory = Memory::new();
        segments.add(&mut memory);
        builtin.initialize_segments(&mut segments, &mut memory);
        memory
            .insert(
                &MaybeRelocatable::from((1, 0)),
                &MaybeRelocatable::from(BigInt::from_bytes_be(
                    Sign::Plus,
                    verifying_key.to_bytes().as_slice(),
                )),
            )
            .unwrap();
        memory
            .insert(
                &MaybeRelocatable::from((1, 1)),
                &MaybeRelocatable::from(bigint_str!(b"-1472574760335685482768423018116732869320670550222259018541069375211356613248")),
            ).unwrap();
        builtin.add_validation_rule(&mut memory).unwrap();
        let error = memory.validate_existing_memory();
        assert!(error.is_err())
    }

    #[test]
    fn validate_existing_memory_for_valid_signature() {
        let mut builtin = SignatureBuiltinRunner::new(80);
        let signing_key = SigningKey::random(&mut OsRng);

        let verifying_key = VerifyingKey::from(&signing_key);

        let (_sign, msg) = bigint!(1_i32).to_bytes_be();

        let signature: Signature = signing_key.sign(&msg);

        builtin.add_signature(Relocatable::from((1, 0)), signature);

        let mut segments = MemorySegmentManager::new();

        let mut memory = Memory::new();

        segments.add(&mut memory);

        builtin.initialize_segments(&mut segments, &mut memory);

        memory
            .insert(
                &MaybeRelocatable::from((1, 0)),
                &MaybeRelocatable::from(BigInt::from_bytes_be(
                    Sign::Plus,
                    verifying_key.to_bytes().as_slice(),
                )),
            )
            .unwrap();

        memory
            .insert(
                &MaybeRelocatable::from((1, 1)),
                &MaybeRelocatable::from(bigint!(1_i32)),
            )
            .unwrap();

        builtin.add_validation_rule(&mut memory).unwrap();

        let result = memory.validate_existing_memory();

        assert!(result.is_ok())
    }

    #[test]

    fn validate_existing_memory_for_range_check_relocatable_value() {
        let mut builtin = RangeCheckBuiltinRunner::new(8, 8, true);
        let mut segments = MemorySegmentManager::new();
        let mut memory = Memory::new();
        segments.add(&mut memory);
        builtin.initialize_segments(&mut segments, &mut memory);
        memory
            .insert(
                &MaybeRelocatable::from((1, 7)),
                &MaybeRelocatable::from((1, 4)),
            )
            .unwrap();
        assert_eq!(builtin.add_validation_rule(&mut memory), Ok(()));
        let error = memory.validate_existing_memory();
        assert_eq!(error, Err(MemoryError::FoundNonInt));
        assert_eq!(
            error.unwrap_err().to_string(),
            "Range-check validation failed, encountered non-int value"
        );
    }

    #[test]
    fn validate_existing_memory_for_range_check_out_of_bounds_diff_segment() {
        let mut builtin = RangeCheckBuiltinRunner::new(8, 8, true);
        let mut segments = MemorySegmentManager::new();
        let mut memory = Memory::new();
        segments.add(&mut memory);
        builtin.initialize_segments(&mut segments, &mut memory);
        memory
            .insert(
                &MaybeRelocatable::from((0, 0)),
                &MaybeRelocatable::from(bigint!(-45)),
            )
            .unwrap();
        assert_eq!(builtin.add_validation_rule(&mut memory), Ok(()));
        assert_eq!(memory.validate_existing_memory(), Ok(()));
    }

    #[test]
    fn get_integer_valid() {
        let mut segments = MemorySegmentManager::new();
        let mut memory = Memory::new();
        segments.add(&mut memory);
        memory
            .insert(
                &MaybeRelocatable::from((0, 0)),
                &MaybeRelocatable::from(bigint!(10)),
            )
            .unwrap();
        assert_eq!(
            memory
                .get_integer(&Relocatable::from((0, 0)))
                .unwrap()
                .as_ref(),
            &bigint!(10)
        );
    }

    #[test]
    fn get_integer_invalid_expected_integer() {
        let mut segments = MemorySegmentManager::new();
        let mut memory = Memory::new();
        segments.add(&mut memory);
        memory
            .insert(
                &MaybeRelocatable::from((0, 0)),
                &MaybeRelocatable::from((0, 10)),
            )
            .unwrap();
        assert_eq!(
            memory.get_integer(&Relocatable::from((0, 0))),
            Err(VirtualMachineError::ExpectedInteger(
                MaybeRelocatable::from((0, 0))
            ))
        );
    }

    #[test]
    fn default_memory() {
        let mem: Memory = Default::default();
        assert_eq!(mem.data.len(), 0);
    }

    #[test]
    fn insert_and_get_temporary_succesful() {
        let mut memory = Memory::new();
        memory.temp_data.push(Vec::new());

        let key = MaybeRelocatable::from((-1, 0));
        let val = MaybeRelocatable::from(bigint!(5));
        memory.insert(&key, &val).unwrap();

        assert_eq!(memory.get(&key).unwrap().unwrap().as_ref(), &val);
    }

    #[test]
    fn add_relocation_rule() {
        let mut memory = Memory::new();

        assert_eq!(
            memory.add_relocation_rule((-1, 0).into(), (1, 2).into()),
            Ok(()),
        );
        assert_eq!(
            memory.add_relocation_rule((-2, 0).into(), (-1, 1).into()),
            Ok(()),
        );
        assert_eq!(
            memory.add_relocation_rule((5, 0).into(), (0, 0).into()),
            Err(MemoryError::AddressNotInTemporarySegment(5)),
        );
        assert_eq!(
            memory.add_relocation_rule((-3, 6).into(), (0, 0).into()),
            Err(MemoryError::NonZeroOffset(6)),
        );
        assert_eq!(
            memory.add_relocation_rule((-1, 0).into(), (0, 0).into()),
            Err(MemoryError::DuplicatedRelocation(-1)),
        );
    }

    #[test]
    fn relocate_value_bigint() {
        let mut memory = Memory::new();
        memory.relocation_rules.insert(1, (2, 0).into());
        memory.relocation_rules.insert(2, (2, 2).into());

        // Test when value is Some(BigInt):
        assert_eq!(
            memory.relocate_value(&MaybeRelocatable::Int(bigint!(0))),
            Cow::Owned(MaybeRelocatable::Int(bigint!(0))),
        );
    }

    #[test]
    fn relocate_value_mayberelocatable() {
        let mut memory = Memory::new();
        memory.relocation_rules.insert(1, (2, 0).into());
        memory.relocation_rules.insert(2, (2, 2).into());

        // Test when value is Some(MaybeRelocatable) with segment_index >= 0:
        assert_eq!(
            memory.relocate_value(&MaybeRelocatable::RelocatableValue((0, 0).into())),
            Cow::Owned(MaybeRelocatable::RelocatableValue((0, 0).into())),
        );
        assert_eq!(
            memory.relocate_value(&MaybeRelocatable::RelocatableValue((5, 0).into())),
            Cow::Owned(MaybeRelocatable::RelocatableValue((5, 0).into())),
        );
    }

    #[test]
    fn relocate_value_mayberelocatable_temporary_segment_no_rules() {
        let mut memory = Memory::new();
        memory.relocation_rules.insert(1, (2, 0).into());
        memory.relocation_rules.insert(2, (2, 2).into());

        // Test when value is Some(MaybeRelocatable) with segment_index < 0 and
        // there are no applicable relocation rules:
        assert_eq!(
            memory.relocate_value(&MaybeRelocatable::RelocatableValue((-5, 0).into())),
            Cow::Owned(MaybeRelocatable::RelocatableValue((-5, 0).into())),
        );
    }

    #[test]
    fn relocate_value_mayberelocatable_temporary_segment_rules() {
        let mut memory = Memory::new();
        memory.relocation_rules.insert(1, (2, 0).into());
        memory.relocation_rules.insert(2, (2, 2).into());

        // Test when value is Some(MaybeRelocatable) with segment_index < 0 and
        // there are applicable relocation rules:
        assert_eq!(
            memory.relocate_value(&MaybeRelocatable::RelocatableValue((-1, 0).into())),
            Cow::Owned(MaybeRelocatable::RelocatableValue((2, 0).into())),
        );
        assert_eq!(
            memory.relocate_value(&MaybeRelocatable::RelocatableValue((-2, 0).into())),
            Cow::Owned(MaybeRelocatable::RelocatableValue((2, 2).into())),
        );
        assert_eq!(
            memory.relocate_value(&MaybeRelocatable::RelocatableValue((-1, 5).into())),
            Cow::Owned(MaybeRelocatable::RelocatableValue((2, 5).into())),
        );
        assert_eq!(
            memory.relocate_value(&MaybeRelocatable::RelocatableValue((-2, 5).into())),
            Cow::Owned(MaybeRelocatable::RelocatableValue((2, 7).into())),
        );
    }
    #[test]
    fn get_range_for_continuous_memory() {
        let memory = memory![((1, 0), 2), ((1, 1), 3), ((1, 2), 4)];

        let value1 = MaybeRelocatable::from(bigint!(2));
        let value2 = MaybeRelocatable::from(bigint!(3));
        let value3 = MaybeRelocatable::from(bigint!(4));

        let expected_vec = vec![
            Some(Cow::Borrowed(&value1)),
            Some(Cow::Borrowed(&value2)),
            Some(Cow::Borrowed(&value3)),
        ];
        assert_eq!(
            memory.get_range(&MaybeRelocatable::from((1, 0)), 3),
            Ok(expected_vec)
        );
    }

    #[test]
    fn get_range_for_non_continuous_memory() {
        let memory = memory![((1, 0), 2), ((1, 1), 3), ((1, 3), 4)];

        let value1 = MaybeRelocatable::from(bigint!(2));
        let value2 = MaybeRelocatable::from(bigint!(3));
        let value3 = MaybeRelocatable::from(bigint!(4));

        let expected_vec = vec![
            Some(Cow::Borrowed(&value1)),
            Some(Cow::Borrowed(&value2)),
            None,
            Some(Cow::Borrowed(&value3)),
        ];
        assert_eq!(
            memory.get_range(&MaybeRelocatable::from((1, 0)), 4),
            Ok(expected_vec)
        );
    }

    #[test]
    fn get_continuous_range_for_continuous_memory() {
        let memory = memory![((1, 0), 2), ((1, 1), 3), ((1, 2), 4)];

        let value1 = MaybeRelocatable::from(bigint!(2));
        let value2 = MaybeRelocatable::from(bigint!(3));
        let value3 = MaybeRelocatable::from(bigint!(4));

        let expected_vec = vec![value1, value2, value3];
        assert_eq!(
            memory.get_continuous_range(&MaybeRelocatable::from((1, 0)), 3),
            Ok(expected_vec)
        );
    }

    #[test]
    fn get_continuous_range_for_non_continuous_memory() {
        let memory = memory![((1, 0), 2), ((1, 1), 3), ((1, 3), 4)];

        assert_eq!(
            memory.get_continuous_range(&MaybeRelocatable::from((1, 0)), 3),
            Err(MemoryError::GetRangeMemoryGap)
        );
    }
}<|MERGE_RESOLUTION|>--- conflicted
+++ resolved
@@ -276,19 +276,12 @@
 #[cfg(test)]
 mod memory_tests {
     use crate::{
-<<<<<<< HEAD
         bigint, bigint_str,
         utils::test_utils::mayberelocatable,
         vm::{
             runners::builtin_runner::{
                 BuiltinRunner, RangeCheckBuiltinRunner, SignatureBuiltinRunner,
             },
-=======
-        bigint,
-        utils::test_utils::*,
-        vm::{
-            runners::builtin_runner::RangeCheckBuiltinRunner,
->>>>>>> 8f106897
             vm_memory::memory_segments::MemorySegmentManager,
         },
     };
