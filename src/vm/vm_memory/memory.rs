use crate::types::relocatable::Relocatable;
use crate::vm::errors::memory_errors::MemoryError;
use crate::vm::errors::vm_errors::VirtualMachineError;
use crate::{types::relocatable::MaybeRelocatable, utils::from_relocatable_to_indexes};
use num_bigint::BigInt;
<<<<<<< HEAD
use std::borrow::Cow;
use std::collections::{HashMap, HashSet};
use std::mem::swap;

=======
>>>>>>> 0af2ef60
pub struct ValidationRule(
    pub Box<dyn Fn(&Memory, &MaybeRelocatable) -> Result<MaybeRelocatable, MemoryError>>,
);
pub struct Memory {
    pub data: Vec<Vec<Option<MaybeRelocatable>>>,
    pub temp_data: Vec<Vec<Option<MaybeRelocatable>>>,
    // relocation_rules's keys map to temp_data's indices and therefore begin at
    // zero; that is, segment_index = -1 maps to key 0, -2 to key 1...
    relocation_rules: HashMap<usize, Relocatable>,
    pub validated_addresses: HashSet<MaybeRelocatable>,
    validation_rules: HashMap<usize, ValidationRule>,
}

impl Memory {
    pub fn new() -> Memory {
        Memory {
            data: Vec::<Vec<Option<MaybeRelocatable>>>::new(),
            temp_data: Vec::<Vec<Option<MaybeRelocatable>>>::new(),
            relocation_rules: HashMap::new(),
            validated_addresses: HashSet::<MaybeRelocatable>::new(),
            validation_rules: HashMap::new(),
        }
    }
    ///Inserts an MaybeRelocatable value into an address given by a MaybeRelocatable::Relocatable
    /// Will panic if the segment index given by the address corresponds to a non-allocated segment
    /// If the address isnt contiguous with previously inserted data, memory gaps will be represented by inserting None values
    pub fn insert<'a, K: 'a, V: 'a>(&mut self, key: &'a K, val: &'a V) -> Result<(), MemoryError>
    where
        Relocatable: TryFrom<&'a K>,
        MaybeRelocatable: From<&'a K>,
        MaybeRelocatable: From<&'a V>,
    {
        let relocatable: Relocatable = key
            .try_into()
            .map_err(|_| MemoryError::AddressNotRelocatable)?;
        let val = MaybeRelocatable::from(val);
        let (value_index, value_offset) = from_relocatable_to_indexes(&relocatable);

        let data = if relocatable.segment_index.is_negative() {
            &mut self.temp_data
        } else {
            &mut self.data
        };

        let data_len = data.len();
        let segment = data
            .get_mut(value_index)
            .ok_or(MemoryError::UnallocatedSegment(value_index, data_len))?;

        //Check if the element is inserted next to the last one on the segment
        //Forgoing this check would allow data to be inserted in a different index
        if segment.len() <= value_offset {
            segment.resize(value_offset + 1, None);
        }
        // At this point there's *something* in there

        match segment[value_offset] {
            None => segment[value_offset] = Some(val),
            Some(ref current_value) => {
                if current_value != &val {
                    //Existing memory cannot be changed
                    return Err(MemoryError::InconsistentMemory(
                        relocatable.into(),
                        current_value.to_owned(),
                        val,
                    ));
                }
            }
        };
        self.validate_memory_cell(&MaybeRelocatable::from(key))
    }

    /// Retrieve a value from memory (either normal or temporary) and apply relocation rules
    pub(crate) fn get<'a, 'b: 'a, K: 'a>(
        &'b self,
        key: &'a K,
    ) -> Result<Option<Cow<MaybeRelocatable>>, MemoryError>
    where
        Relocatable: TryFrom<&'a K>,
    {
        let relocatable: Relocatable = key
            .try_into()
            .map_err(|_| MemoryError::AddressNotRelocatable)?;

        let data = if relocatable.segment_index.is_negative() {
            &self.temp_data
        } else {
            &self.data
        };
        let (i, j) = from_relocatable_to_indexes(&relocatable);
        if data.len() > i && data[i].len() > j {
            if let Some(ref element) = data[i][j] {
                return Ok(Some(self.relocate_value(element)));
            }
        }

        Ok(None)
    }

    /// Relocate a value according to the relocation rules.
    pub fn relocate_value<'a>(&self, value: &'a MaybeRelocatable) -> Cow<'a, MaybeRelocatable> {
        let value_relocation = match value {
            MaybeRelocatable::RelocatableValue(x) => x,
            value => return Cow::Borrowed(value),
        };

        let segment_idx = value_relocation.segment_index;
        if segment_idx >= 0 {
            return Cow::Borrowed(value);
        }

        // Adjust the segment index to begin at zero, as per the struct field's
        // comment.
        let relocation = match self.relocation_rules.get(&(-(segment_idx + 1) as usize)) {
            Some(x) => x,
            None => return Cow::Borrowed(value),
        };

        Cow::Owned(
            self.relocate_value(&MaybeRelocatable::RelocatableValue(relocation.clone()))
                .add_usize_mod(value_relocation.offset, None),
        )
    }

    /// Relocates the memory according to the relocation rules and clears `self.relocaction_rules`.
    pub fn relocate_memory(&mut self) -> Result<(), MemoryError> {
        if self.relocation_rules.is_empty() {
            return Ok(());
        }

        let mut prev_data = Vec::new();
        let mut prev_temp_data = Vec::new();
        swap(&mut self.data, &mut prev_data);
        swap(&mut self.temp_data, &mut prev_temp_data);

        let data_iter = prev_data
            .into_iter()
            .enumerate()
            .flat_map(|(segment_index, segment_data)| {
                segment_data
                    .into_iter()
                    .enumerate()
                    .map(move |(cell_offset, cell_data)| {
                        (
                            Relocatable::from((segment_index as isize, cell_offset)),
                            cell_data,
                        )
                    })
            })
            .chain(prev_temp_data.into_iter().enumerate().flat_map(
                |(segment_index, segment_data)| {
                    let segment_index = -(segment_index as isize) - 1;
                    segment_data
                        .into_iter()
                        .enumerate()
                        .map(move |(cell_offset, cell_data)| {
                            (
                                Relocatable::from((segment_index as isize, cell_offset)),
                                cell_data,
                            )
                        })
                },
            ));
        for (addr, value) in data_iter {
            let value = match value {
                Some(x) => x,
                None => continue,
            };

            let mut new_addr: Relocatable = self
                .relocate_value(&MaybeRelocatable::RelocatableValue(addr))?
                .into_owned()
                .try_into()?;
            let new_value = self.relocate_value(&value)?.into_owned();

            let target_memory = match new_addr.segment_index.is_negative() {
                false => &mut self.data,
                true => {
                    new_addr.segment_index = -(new_addr.segment_index + 1);
                    &mut self.temp_data
                }
            };

            if new_addr.segment_index as usize >= target_memory.len() {
                target_memory.resize(new_addr.segment_index as usize + 1, Vec::new());
            }

            let segment_data = &mut target_memory[new_addr.segment_index as usize];
            if new_addr.offset as usize >= segment_data.len() {
                segment_data.resize(new_addr.offset + 1, None);
            }

            segment_data[new_addr.offset] = Some(new_value);
        }

        self.relocation_rules.clear();
        Ok(())
    }

    /// Add a new relocation rule.
    ///
    /// Will return an error if any of the following conditions are not met:
    ///   - Source address's segment must be negative (temporary).
    ///   - Source address's offset must be zero.
    ///   - There shouldn't already be relocation at the source segment.
    pub(crate) fn add_relocation_rule(
        &mut self,
        src_ptr: Relocatable,
        dst_ptr: Relocatable,
    ) -> Result<(), MemoryError> {
        if src_ptr.segment_index >= 0 {
            return Err(MemoryError::AddressNotInTemporarySegment(
                src_ptr.segment_index,
            ));
        }
        if src_ptr.offset != 0 {
            return Err(MemoryError::NonZeroOffset(src_ptr.offset));
        }

        // Adjust the segment index to begin at zero, as per the struct field's
        // comment.
        let segment_index = -(src_ptr.segment_index + 1) as usize;
        if self.relocation_rules.contains_key(&segment_index) {
            return Err(MemoryError::DuplicatedRelocation(src_ptr.segment_index));
        }

        self.relocation_rules.insert(segment_index, dst_ptr);
        Ok(())
    }

    //Gets the value from memory address.
    //If the value is an MaybeRelocatable::Int(Bigint) return &Bigint
    //else raises Err
    pub fn get_integer(&self, key: &Relocatable) -> Result<Cow<BigInt>, VirtualMachineError> {
        match self.get(key).map_err(VirtualMachineError::MemoryError)? {
            Some(Cow::Borrowed(MaybeRelocatable::Int(int))) => Ok(Cow::Borrowed(int)),
            Some(Cow::Owned(MaybeRelocatable::Int(int))) => Ok(Cow::Owned(int)),
            _ => Err(VirtualMachineError::ExpectedInteger(
                MaybeRelocatable::from(key),
            )),
        }
    }

    pub fn get_relocatable(
        &self,
        key: &Relocatable,
    ) -> Result<Cow<Relocatable>, VirtualMachineError> {
        match self.get(key).map_err(VirtualMachineError::MemoryError)? {
            Some(Cow::Borrowed(MaybeRelocatable::RelocatableValue(rel))) => Ok(Cow::Borrowed(rel)),
            Some(Cow::Owned(MaybeRelocatable::RelocatableValue(rel))) => Ok(Cow::Owned(rel)),
            _ => Err(VirtualMachineError::ExpectedRelocatable(
                MaybeRelocatable::from(key),
            )),
        }
    }

    pub fn insert_value<T: Into<MaybeRelocatable>>(
        &mut self,
        key: &Relocatable,
        val: T,
    ) -> Result<(), VirtualMachineError> {
        self.insert(key, &val.into())
            .map_err(VirtualMachineError::MemoryError)
    }

    pub fn add_validation_rule(&mut self, segment_index: usize, rule: ValidationRule) {
        self.validation_rules.insert(segment_index, rule);
    }

    fn validate_memory_cell(&mut self, address: &MaybeRelocatable) -> Result<(), MemoryError> {
        if let &MaybeRelocatable::RelocatableValue(ref rel_addr) = address {
            if !self.validated_addresses.contains(address) {
                for (index, validation_rule) in self.validation_rules.iter() {
                    if rel_addr.segment_index == *index as isize {
                        self.validated_addresses
                            .insert(validation_rule.0(self, address)?);
                    }
                }
            }
            Ok(())
        } else {
            Err(MemoryError::AddressNotRelocatable)
        }
    }
    ///Applies validation_rules to the current memory
    //Should be called during initialization, as None values will raise a FoundNonInt error
    pub fn validate_existing_memory(&mut self) -> Result<(), MemoryError> {
        for i in 0..self.data.len() {
            for j in 0..self.data[i].len() {
                self.validate_memory_cell(&MaybeRelocatable::from((i as isize, j)))?;
            }
        }
        Ok(())
    }

    pub fn get_range(
        &self,
        addr: &MaybeRelocatable,
        size: usize,
    ) -> Result<Vec<Option<Cow<MaybeRelocatable>>>, MemoryError> {
        let mut values = Vec::new();

        for i in 0..size {
            values.push(self.get(&addr.add_usize_mod(i, None))?);
        }

        Ok(values)
    }

    pub fn get_continuous_range(
        &self,
        addr: &MaybeRelocatable,
        size: usize,
    ) -> Result<Vec<MaybeRelocatable>, MemoryError> {
        let mut values = Vec::with_capacity(size);

        for i in 0..size {
            values.push(match self.get(&addr.add_usize_mod(i, None))? {
                Some(elem) => elem.into_owned(),
                None => return Err(MemoryError::GetRangeMemoryGap),
            });
        }

        Ok(values)
    }

    pub fn get_integer_range(
        &self,
        addr: &Relocatable,
        size: usize,
    ) -> Result<Vec<Cow<BigInt>>, VirtualMachineError> {
        let mut values = Vec::new();

        for i in 0..size {
            values.push(self.get_integer(&(addr + i))?);
        }

        Ok(values)
    }
}

impl Default for Memory {
    fn default() -> Self {
        Self::new()
    }
}

#[cfg(test)]
mod memory_tests {
    use crate::{
        bigint,
        utils::test_utils::*,
        vm::{
            runners::builtin_runner::RangeCheckBuiltinRunner,
            vm_memory::memory_segments::MemorySegmentManager,
        },
    };

    use super::*;
    use num_bigint::BigInt;

    pub fn memory_from(
        key_val_list: Vec<(MaybeRelocatable, MaybeRelocatable)>,
        num_segements: usize,
    ) -> Result<Memory, MemoryError> {
        let mut memory = Memory::new();
        for _ in 0..num_segements {
            memory.data.push(Vec::new());
        }
        for (key, val) in key_val_list.iter() {
            memory.insert(key, val)?;
        }
        Ok(memory)
    }

    #[test]
    fn insert_and_get_succesful() {
        let key = MaybeRelocatable::from((0, 0));
        let val = MaybeRelocatable::from(bigint!(5));
        let mut memory = Memory::new();
        memory.data.push(Vec::new());
        memory.insert(&key, &val).unwrap();
        assert_eq!(
            memory.get(&key).unwrap().unwrap().as_ref(),
            &MaybeRelocatable::from(bigint!(5))
        );
    }

    #[test]
    fn get_valuef_from_temp_segment() {
        let mut memory = Memory::new();
        memory.temp_data = vec![vec![None, None, Some(mayberelocatable!(8))]];
        assert_eq!(
            memory
                .get(&mayberelocatable!(-1, 2))
                .unwrap()
                .unwrap()
                .as_ref(),
            &mayberelocatable!(8),
        );
    }

    #[test]
    fn insert_value_in_temp_segment() {
        let key = MaybeRelocatable::from((-1, 3));
        let val = MaybeRelocatable::from(bigint!(8));
        let mut memory = Memory::new();
        memory.temp_data.push(Vec::new());
        memory.insert(&key, &val).unwrap();
        assert_eq!(
            memory.temp_data[0][3],
            Some(MaybeRelocatable::from(bigint!(8)))
        );
    }

    #[test]
    fn insert_and_get_from_temp_segment_succesful() {
        let key = MaybeRelocatable::from((-1, 0));
        let val = MaybeRelocatable::from(bigint!(5));
        let mut memory = Memory::new();
        memory.temp_data.push(Vec::new());
        memory.insert(&key, &val).unwrap();
        assert_eq!(
            memory.get(&key).unwrap().unwrap().as_ref(),
            &MaybeRelocatable::from(bigint!(5)),
        );
    }

    #[test]
    fn insert_and_get_from_temp_segment_failed() {
        let key = mayberelocatable!(-1, 1);
        let mut memory = Memory::new();
        memory.temp_data = vec![vec![None, Some(mayberelocatable!(8))]];
        assert_eq!(
            memory.insert(&key, &mayberelocatable!(5)),
            Err(MemoryError::InconsistentMemory(
                mayberelocatable!(-1, 1),
                mayberelocatable!(8),
                mayberelocatable!(5)
            ))
        );
    }

    #[test]
    fn get_non_allocated_memory() {
        let key = MaybeRelocatable::from((0, 0));
        let memory = Memory::new();
        assert_eq!(memory.get(&key).unwrap(), None);
    }

    #[test]
    fn get_non_existant_element() {
        let key = MaybeRelocatable::from((0, 0));
        let memory = Memory::new();
        assert_eq!(memory.get(&key).unwrap(), None);
    }

    #[test]
    fn get_non_relocatable_key() {
        let key = MaybeRelocatable::from(bigint!(0));
        let memory = Memory::new();
        let error = memory.get(&key);
        assert_eq!(error, Err(MemoryError::AddressNotRelocatable));
        assert_eq!(
            error.unwrap_err().to_string(),
            "Memory addresses must be relocatable"
        );
    }

    #[test]
    fn insert_non_allocated_memory() {
        let key = MaybeRelocatable::from((0, 0));
        let val = MaybeRelocatable::from(bigint!(5));
        let mut memory = Memory::new();
        let error = memory.insert(&key, &val);
        assert_eq!(error, Err(MemoryError::UnallocatedSegment(0, 0)));
        assert_eq!(
            error.unwrap_err().to_string(),
            "Can't insert into segment #0; memory only has 0 segment"
        );
    }

    #[test]
    fn insert_inconsistent_memory() {
        let key = MaybeRelocatable::from((0, 0));
        let val_a = MaybeRelocatable::from(bigint!(5));
        let val_b = MaybeRelocatable::from(bigint!(6));
        let mut memory = Memory::new();
        memory.data.push(Vec::new());
        memory
            .insert(&key, &val_a)
            .expect("Unexpected memory insert fail");
        let error = memory.insert(&key, &val_b);
        assert_eq!(
            error,
            Err(MemoryError::InconsistentMemory(key, val_a, val_b))
        );
        assert_eq!(error.unwrap_err().to_string(), "Inconsistent memory assignment at address RelocatableValue(Relocatable { segment_index: 0, offset: 0 }). Int(5) != Int(6)");
    }

    #[test]
    fn insert_address_not_relocatable() {
        let key = MaybeRelocatable::from(bigint!(5));
        let val = MaybeRelocatable::from(bigint!(5));
        let mut memory = Memory::new();
        let error = memory.insert(&key, &val);
        assert_eq!(error, Err(MemoryError::AddressNotRelocatable));
        assert_eq!(
            error.unwrap_err().to_string(),
            "Memory addresses must be relocatable"
        );
    }

    #[test]
    fn insert_non_contiguous_element() {
        let key_a = MaybeRelocatable::from((0, 0));
        let key_b = MaybeRelocatable::from((0, 2));
        let val = MaybeRelocatable::from(bigint!(5));
        let mut memory = Memory::new();
        memory.data.push(Vec::new());
        memory.insert(&key_a, &val).unwrap();
        memory.insert(&key_b, &val).unwrap();
        assert_eq!(memory.get(&key_b).unwrap().unwrap().as_ref(), &val);
    }

    #[test]
    fn insert_non_contiguous_element_memory_gaps_none() {
        let key_a = MaybeRelocatable::from((0, 0));
        let key_b = MaybeRelocatable::from((0, 5));
        let val = MaybeRelocatable::from(bigint!(5));
        let mut memory = Memory::new();
        memory.data.push(Vec::new());
        memory.insert(&key_a, &val).unwrap();
        memory.insert(&key_b, &val).unwrap();
        assert_eq!(memory.get(&key_b).unwrap().unwrap().as_ref(), &val);
        assert_eq!(memory.get(&MaybeRelocatable::from((0, 1))).unwrap(), None);
        assert_eq!(memory.get(&MaybeRelocatable::from((0, 2))).unwrap(), None);
        assert_eq!(memory.get(&MaybeRelocatable::from((0, 3))).unwrap(), None);
        assert_eq!(memory.get(&MaybeRelocatable::from((0, 4))).unwrap(), None);
    }

    #[test]
    fn from_array_test() {
        let mem = memory_from(
            vec![(
                MaybeRelocatable::from((1, 0)),
                MaybeRelocatable::from(bigint!(5)),
            )],
            2,
        )
        .unwrap();
        assert!(matches!(
            mem.get(&MaybeRelocatable::from((1, 0))),
            _val_clone
        ));
    }

    #[test]
    fn validate_existing_memory_for_range_check_within_bounds() {
        let mut builtin = RangeCheckBuiltinRunner::new(8, 8, true);
        let mut segments = MemorySegmentManager::new();
        let mut memory = Memory::new();
        builtin.initialize_segments(&mut segments, &mut memory);
        assert_eq!(builtin.add_validation_rule(&mut memory), Ok(()));
        for _ in 0..3 {
            segments.add(&mut memory);
        }

        memory
            .insert(
                &MaybeRelocatable::from((0, 0)),
                &MaybeRelocatable::from(bigint!(45)),
            )
            .unwrap();
        memory.validate_existing_memory().unwrap();
        assert!(memory
            .validated_addresses
            .contains(&MaybeRelocatable::from((0, 0))));
    }

    #[test]
    fn validate_existing_memory_for_range_check_outside_bounds() {
        let mut builtin = RangeCheckBuiltinRunner::new(8, 8, true);
        let mut segments = MemorySegmentManager::new();
        let mut memory = Memory::new();
        segments.add(&mut memory);
        builtin.initialize_segments(&mut segments, &mut memory);
        memory
            .insert(
                &MaybeRelocatable::from((1, 0)),
                &MaybeRelocatable::from(bigint!(-10)),
            )
            .unwrap();
        assert_eq!(builtin.add_validation_rule(&mut memory), Ok(()));
        let error = memory.validate_existing_memory();
        assert_eq!(error, Err(MemoryError::NumOutOfBounds));
        assert_eq!(
            error.unwrap_err().to_string(),
            "Range-check validation failed, number is out of valid range"
        );
    }

    #[test]

    fn validate_existing_memory_for_range_check_relocatable_value() {
        let mut builtin = RangeCheckBuiltinRunner::new(8, 8, true);
        let mut segments = MemorySegmentManager::new();
        let mut memory = Memory::new();
        segments.add(&mut memory);
        builtin.initialize_segments(&mut segments, &mut memory);
        memory
            .insert(
                &MaybeRelocatable::from((1, 7)),
                &MaybeRelocatable::from((1, 4)),
            )
            .unwrap();
        assert_eq!(builtin.add_validation_rule(&mut memory), Ok(()));
        let error = memory.validate_existing_memory();
        assert_eq!(error, Err(MemoryError::FoundNonInt));
        assert_eq!(
            error.unwrap_err().to_string(),
            "Range-check validation failed, encountered non-int value"
        );
    }

    #[test]
    fn validate_existing_memory_for_range_check_out_of_bounds_diff_segment() {
        let mut builtin = RangeCheckBuiltinRunner::new(8, 8, true);
        let mut segments = MemorySegmentManager::new();
        let mut memory = Memory::new();
        segments.add(&mut memory);
        builtin.initialize_segments(&mut segments, &mut memory);
        memory
            .insert(
                &MaybeRelocatable::from((0, 0)),
                &MaybeRelocatable::from(bigint!(-45)),
            )
            .unwrap();
        assert_eq!(builtin.add_validation_rule(&mut memory), Ok(()));
        assert_eq!(memory.validate_existing_memory(), Ok(()));
    }

    #[test]
    fn get_integer_valid() {
        let mut segments = MemorySegmentManager::new();
        let mut memory = Memory::new();
        segments.add(&mut memory);
        memory
            .insert(
                &MaybeRelocatable::from((0, 0)),
                &MaybeRelocatable::from(bigint!(10)),
            )
            .unwrap();
        assert_eq!(
            memory
                .get_integer(&Relocatable::from((0, 0)))
                .unwrap()
                .as_ref(),
            &bigint!(10)
        );
    }

    #[test]
    fn get_integer_invalid_expected_integer() {
        let mut segments = MemorySegmentManager::new();
        let mut memory = Memory::new();
        segments.add(&mut memory);
        memory
            .insert(
                &MaybeRelocatable::from((0, 0)),
                &MaybeRelocatable::from((0, 10)),
            )
            .unwrap();
        assert_eq!(
            memory.get_integer(&Relocatable::from((0, 0))),
            Err(VirtualMachineError::ExpectedInteger(
                MaybeRelocatable::from((0, 0))
            ))
        );
    }

    #[test]
    fn default_memory() {
        let mem: Memory = Default::default();
        assert_eq!(mem.data.len(), 0);
    }

    #[test]
    fn insert_and_get_temporary_succesful() {
        let mut memory = Memory::new();
        memory.temp_data.push(Vec::new());

        let key = MaybeRelocatable::from((-1, 0));
        let val = MaybeRelocatable::from(bigint!(5));
        memory.insert(&key, &val).unwrap();

        assert_eq!(memory.get(&key).unwrap().unwrap().as_ref(), &val);
    }

    #[test]
    fn add_relocation_rule() {
        let mut memory = Memory::new();

        assert_eq!(
            memory.add_relocation_rule((-1, 0).into(), (1, 2).into()),
            Ok(()),
        );
        assert_eq!(
            memory.add_relocation_rule((-2, 0).into(), (-1, 1).into()),
            Ok(()),
        );
        assert_eq!(
            memory.add_relocation_rule((5, 0).into(), (0, 0).into()),
            Err(MemoryError::AddressNotInTemporarySegment(5)),
        );
        assert_eq!(
            memory.add_relocation_rule((-3, 6).into(), (0, 0).into()),
            Err(MemoryError::NonZeroOffset(6)),
        );
        assert_eq!(
            memory.add_relocation_rule((-1, 0).into(), (0, 0).into()),
            Err(MemoryError::DuplicatedRelocation(-1)),
        );
    }

    #[test]
    fn relocate_value_bigint() {
        let mut memory = Memory::new();
        memory
            .add_relocation_rule((-1, 0).into(), (2, 0).into())
            .unwrap();
        memory
            .add_relocation_rule((-2, 0).into(), (2, 2).into())
            .unwrap();

        // Test when value is Some(BigInt):
        assert_eq!(
            memory.relocate_value(&MaybeRelocatable::Int(bigint!(0))),
            Cow::Owned(MaybeRelocatable::Int(bigint!(0))),
        );
    }

    #[test]
    fn relocate_value_mayberelocatable() {
        let mut memory = Memory::new();
        memory
            .add_relocation_rule((-1, 0).into(), (2, 0).into())
            .unwrap();
        memory
            .add_relocation_rule((-2, 0).into(), (2, 2).into())
            .unwrap();

        // Test when value is Some(MaybeRelocatable) with segment_index >= 0:
        assert_eq!(
            memory.relocate_value(&MaybeRelocatable::RelocatableValue((0, 0).into())),
            Cow::Owned(MaybeRelocatable::RelocatableValue((0, 0).into())),
        );
        assert_eq!(
            memory.relocate_value(&MaybeRelocatable::RelocatableValue((5, 0).into())),
            Cow::Owned(MaybeRelocatable::RelocatableValue((5, 0).into())),
        );
    }

    #[test]
    fn relocate_value_mayberelocatable_temporary_segment_no_rules() {
        let mut memory = Memory::new();
        memory
            .add_relocation_rule((-1, 0).into(), (2, 0).into())
            .unwrap();
        memory
            .add_relocation_rule((-2, 0).into(), (2, 2).into())
            .unwrap();

        // Test when value is Some(MaybeRelocatable) with segment_index < 0 and
        // there are no applicable relocation rules:
        assert_eq!(
            memory.relocate_value(&MaybeRelocatable::RelocatableValue((-5, 0).into())),
            Cow::Owned(MaybeRelocatable::RelocatableValue((-5, 0).into())),
        );
    }

    #[test]
    fn relocate_value_mayberelocatable_temporary_segment_rules() {
        let mut memory = Memory::new();
        memory
            .add_relocation_rule((-1, 0).into(), (2, 0).into())
            .unwrap();
        memory
            .add_relocation_rule((-2, 0).into(), (2, 2).into())
            .unwrap();

        // Test when value is Some(MaybeRelocatable) with segment_index < 0 and
        // there are applicable relocation rules:
        assert_eq!(
            memory.relocate_value(&MaybeRelocatable::RelocatableValue((-1, 0).into())),
            Cow::Owned(MaybeRelocatable::RelocatableValue((2, 0).into())),
        );
        assert_eq!(
            memory.relocate_value(&MaybeRelocatable::RelocatableValue((-2, 0).into())),
            Cow::Owned(MaybeRelocatable::RelocatableValue((2, 2).into())),
        );
        assert_eq!(
            memory.relocate_value(&MaybeRelocatable::RelocatableValue((-1, 5).into())),
            Cow::Owned(MaybeRelocatable::RelocatableValue((2, 5).into())),
        );
        assert_eq!(
            memory.relocate_value(&MaybeRelocatable::RelocatableValue((-2, 5).into())),
            Cow::Owned(MaybeRelocatable::RelocatableValue((2, 7).into())),
        );
    }
    #[test]
    fn get_range_for_continuous_memory() {
        let memory = memory![((1, 0), 2), ((1, 1), 3), ((1, 2), 4)];

        let value1 = MaybeRelocatable::from(bigint!(2));
        let value2 = MaybeRelocatable::from(bigint!(3));
        let value3 = MaybeRelocatable::from(bigint!(4));

        let expected_vec = vec![
            Some(Cow::Borrowed(&value1)),
            Some(Cow::Borrowed(&value2)),
            Some(Cow::Borrowed(&value3)),
        ];
        assert_eq!(
            memory.get_range(&MaybeRelocatable::from((1, 0)), 3),
            Ok(expected_vec)
        );
    }

    #[test]
    fn get_range_for_non_continuous_memory() {
        let memory = memory![((1, 0), 2), ((1, 1), 3), ((1, 3), 4)];

        let value1 = MaybeRelocatable::from(bigint!(2));
        let value2 = MaybeRelocatable::from(bigint!(3));
        let value3 = MaybeRelocatable::from(bigint!(4));

        let expected_vec = vec![
            Some(Cow::Borrowed(&value1)),
            Some(Cow::Borrowed(&value2)),
            None,
            Some(Cow::Borrowed(&value3)),
        ];
        assert_eq!(
            memory.get_range(&MaybeRelocatable::from((1, 0)), 4),
            Ok(expected_vec)
        );
    }

    #[test]
    fn get_continuous_range_for_continuous_memory() {
        let memory = memory![((1, 0), 2), ((1, 1), 3), ((1, 2), 4)];

        let value1 = MaybeRelocatable::from(bigint!(2));
        let value2 = MaybeRelocatable::from(bigint!(3));
        let value3 = MaybeRelocatable::from(bigint!(4));

        let expected_vec = vec![value1, value2, value3];
        assert_eq!(
            memory.get_continuous_range(&MaybeRelocatable::from((1, 0)), 3),
            Ok(expected_vec)
        );
    }

    #[test]
    fn get_continuous_range_for_non_continuous_memory() {
        let memory = memory![((1, 0), 2), ((1, 1), 3), ((1, 3), 4)];

        assert_eq!(
            memory.get_continuous_range(&MaybeRelocatable::from((1, 0)), 3),
            Err(MemoryError::GetRangeMemoryGap)
        );
    }

    /// Test that relocate_memory() works when there are no relocation rules.
    #[test]
    fn relocate_memory_empty_relocation_rules() {
        let mut memory = memory![((0, 0), 1), ((0, 1), 2), ((0, 2), 3)];

        assert_eq!(memory.relocate_memory(), Ok(()));
        assert_eq!(
            memory.data,
            vec![vec![
                mayberelocatable!(1).into(),
                mayberelocatable!(2).into(),
                mayberelocatable!(3).into(),
            ]],
        );
    }

    /// Test that relocate_memory() works when there are applicable relocation rules.
    #[test]
    fn relocate_memory() {
        let mut memory = memory![
            ((0, 0), 1),
            ((0, 1), (-1, 0)),
            ((0, 2), 3),
            ((1, 0), (-1, 1)),
            ((1, 1), 5),
            ((1, 2), (-1, 2))
        ];
        memory.temp_data = vec![vec![
            mayberelocatable!(7).into(),
            mayberelocatable!(8).into(),
            mayberelocatable!(9).into(),
        ]];
        memory
            .add_relocation_rule((-1, 0).into(), (2, 1).into())
            .unwrap();

        assert_eq!(memory.relocate_memory(), Ok(()));
        assert_eq!(
            memory.data,
            vec![
                vec![
                    mayberelocatable!(1).into(),
                    mayberelocatable!(2, 1).into(),
                    mayberelocatable!(3).into(),
                ],
                vec![
                    mayberelocatable!(2, 2).into(),
                    mayberelocatable!(5).into(),
                    mayberelocatable!(2, 3).into(),
                ],
                vec![
                    None,
                    mayberelocatable!(7).into(),
                    mayberelocatable!(8).into(),
                    mayberelocatable!(9).into(),
                ],
            ],
        );
        assert!(memory.temp_data.is_empty());
    }
}<|MERGE_RESOLUTION|>--- conflicted
+++ resolved
@@ -3,13 +3,10 @@
 use crate::vm::errors::vm_errors::VirtualMachineError;
 use crate::{types::relocatable::MaybeRelocatable, utils::from_relocatable_to_indexes};
 use num_bigint::BigInt;
-<<<<<<< HEAD
 use std::borrow::Cow;
 use std::collections::{HashMap, HashSet};
 use std::mem::swap;
 
-=======
->>>>>>> 0af2ef60
 pub struct ValidationRule(
     pub Box<dyn Fn(&Memory, &MaybeRelocatable) -> Result<MaybeRelocatable, MemoryError>>,
 );
@@ -180,10 +177,10 @@
             };
 
             let mut new_addr: Relocatable = self
-                .relocate_value(&MaybeRelocatable::RelocatableValue(addr))?
+                .relocate_value(&MaybeRelocatable::RelocatableValue(addr))
                 .into_owned()
                 .try_into()?;
-            let new_value = self.relocate_value(&value)?.into_owned();
+            let new_value = self.relocate_value(&value).into_owned();
 
             let target_memory = match new_addr.segment_index.is_negative() {
                 false => &mut self.data,
