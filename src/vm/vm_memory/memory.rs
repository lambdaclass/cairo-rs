use std::borrow::Cow;
use std::collections::{HashMap, HashSet};

use crate::types::relocatable::Relocatable;
use crate::vm::errors::memory_errors::MemoryError;
use crate::vm::errors::vm_errors::VirtualMachineError;
use crate::{types::relocatable::MaybeRelocatable, utils::from_relocatable_to_indexes};
use num_bigint::BigInt;

pub struct ValidationRule(
    pub Box<dyn Fn(&Memory, &MaybeRelocatable) -> Result<Vec<MaybeRelocatable>, MemoryError>>,
);
pub struct Memory {
    pub data: Vec<Vec<Option<MaybeRelocatable>>>,
    pub temp_data: Vec<Vec<Option<MaybeRelocatable>>>,
    pub relocation_rules: HashMap<usize, Relocatable>,
    pub validated_addresses: HashSet<MaybeRelocatable>,
    pub validation_rules: HashMap<usize, ValidationRule>,
}

impl Memory {
    pub fn new() -> Memory {
        Memory {
            data: Vec::<Vec<Option<MaybeRelocatable>>>::new(),
            temp_data: Vec::<Vec<Option<MaybeRelocatable>>>::new(),
            relocation_rules: HashMap::new(),
            validated_addresses: HashSet::<MaybeRelocatable>::new(),
            validation_rules: HashMap::new(),
        }
    }
    ///Inserts an MaybeRelocatable value into an address given by a MaybeRelocatable::Relocatable
    /// Will panic if the segment index given by the address corresponds to a non-allocated segment
    /// If the address isnt contiguous with previously inserted data, memory gaps will be represented by inserting None values
    pub fn insert<'a, K: 'a, V: 'a>(&mut self, key: &'a K, val: &'a V) -> Result<(), MemoryError>
    where
        Relocatable: TryFrom<&'a K>,
        MaybeRelocatable: From<&'a K>,
        MaybeRelocatable: From<&'a V>,
    {
        let relocatable: Relocatable = key
            .try_into()
            .map_err(|_| MemoryError::AddressNotRelocatable)?;
        let val = MaybeRelocatable::from(val);
        let (value_index, value_offset) = from_relocatable_to_indexes(&relocatable);

        let data = if relocatable.segment_index.is_negative() {
            &mut self.temp_data
        } else {
            &mut self.data
        };

        let data_len = data.len();
        let segment = data
            .get_mut(value_index)
            .ok_or(MemoryError::UnallocatedSegment(value_index, data_len))?;

        //Check if the element is inserted next to the last one on the segment
        //Forgoing this check would allow data to be inserted in a different index
        if segment.len() <= value_offset {
            segment.resize(value_offset + 1, None);
        }
        // At this point there's *something* in there
        match segment[value_offset] {
            None => segment[value_offset] = Some(val),
            Some(ref current_value) => {
                if current_value != &val {
                    //Existing memory cannot be changed
                    return Err(MemoryError::InconsistentMemory(
                        relocatable.into(),
                        current_value.to_owned(),
                        val,
                    ));
                }
            }
        };
        self.validate_memory_cell(&MaybeRelocatable::from(key))
    }

    /// Retrieve a value from memory (either normal or temporary) and apply relocation rules
    pub(crate) fn get<'a, 'b: 'a, K: 'a>(
        &'b self,
        key: &'a K,
    ) -> Result<Option<Cow<MaybeRelocatable>>, MemoryError>
    where
        Relocatable: TryFrom<&'a K>,
    {
        let relocatable: Relocatable = key
            .try_into()
            .map_err(|_| MemoryError::AddressNotRelocatable)?;

        let data = if relocatable.segment_index.is_negative() {
            &self.temp_data
        } else {
            &self.data
        };
        let (i, j) = from_relocatable_to_indexes(&relocatable);
        if data.len() > i && data[i].len() > j {
            if let Some(ref element) = data[i][j] {
                return self.relocate_value(Some(Cow::Borrowed(element)));
            }
        }

        self.relocate_value(None)
    }

    /// Relocate a value according to the relocation rules.
    pub fn relocate_value<'a>(
        &self,
        value: Option<Cow<'a, MaybeRelocatable>>,
    ) -> Result<Option<Cow<'a, MaybeRelocatable>>, MemoryError> {
        let value_relocation = match value {
            Some(Cow::Owned(MaybeRelocatable::RelocatableValue(ref x)))
            | Some(Cow::Borrowed(MaybeRelocatable::RelocatableValue(ref x))) => x,
            value => return Ok(value),
        };

        let segment_idx = value_relocation.segment_index;
        if segment_idx >= 0 {
            return Ok(value);
        }

        let relocation = match self.relocation_rules.get(&(-segment_idx as usize)) {
            Some(x) => x,
            None => return Ok(value),
        };

        Ok(self
            .relocate_value(Some(Cow::Owned(relocation.into())))?
            .map(|x| Cow::Owned(x.add_usize_mod(value_relocation.offset, None))))
    }

    /// Add a new relocation rule.
    ///
    /// Will return an error if any of the following conditions are not met:
    ///   - Source address's segment must be negative (temporary).
    ///   - Source address's offset must be zero.
    ///   - There shouldn't already be relocation at the source segment.
    pub fn add_relocation_rule(
        &mut self,
        src_ptr: Relocatable,
        dst_ptr: Relocatable,
    ) -> Result<(), MemoryError> {
        if src_ptr.segment_index >= 0 {
            return Err(MemoryError::AddressNotInTemporarySegment(
                src_ptr.segment_index,
            ));
        }
        if src_ptr.offset != 0 {
            return Err(MemoryError::NonZeroOffset(src_ptr.offset));
        }

        let segment_index = -src_ptr.segment_index as usize;
        if self.relocation_rules.contains_key(&segment_index) {
            return Err(MemoryError::DuplicatedRelocation(src_ptr.segment_index));
        }

        self.relocation_rules.insert(segment_index, dst_ptr);
        Ok(())
    }

    //Gets the value from memory address.
    //If the value is an MaybeRelocatable::Int(Bigint) return &Bigint
    //else raises Err
    pub fn get_integer(&self, key: &Relocatable) -> Result<Cow<BigInt>, VirtualMachineError> {
        match self.get(key).map_err(VirtualMachineError::MemoryError)? {
            Some(Cow::Borrowed(MaybeRelocatable::Int(int))) => Ok(Cow::Borrowed(int)),
            Some(Cow::Owned(MaybeRelocatable::Int(int))) => Ok(Cow::Owned(int)),
            _ => Err(VirtualMachineError::ExpectedInteger(
                MaybeRelocatable::from(key),
            )),
        }
    }

    pub fn get_relocatable(
        &self,
        key: &Relocatable,
    ) -> Result<Cow<Relocatable>, VirtualMachineError> {
        match self.get(key).map_err(VirtualMachineError::MemoryError)? {
            Some(Cow::Borrowed(MaybeRelocatable::RelocatableValue(rel))) => Ok(Cow::Borrowed(rel)),
            Some(Cow::Owned(MaybeRelocatable::RelocatableValue(rel))) => Ok(Cow::Owned(rel)),
            _ => Err(VirtualMachineError::ExpectedRelocatable(
                MaybeRelocatable::from(key),
            )),
        }
    }

    pub fn insert_value<T: Into<MaybeRelocatable>>(
        &mut self,
        key: &Relocatable,
        val: T,
    ) -> Result<(), VirtualMachineError> {
        self.insert(key, &val.into())
            .map_err(VirtualMachineError::MemoryError)
    }

    pub fn add_validation_rule(&mut self, segment_index: usize, rule: ValidationRule) {
        self.validation_rules.insert(segment_index, rule);
    }

    fn validate_memory_cell(&mut self, address: &MaybeRelocatable) -> Result<(), MemoryError> {
        if let &MaybeRelocatable::RelocatableValue(ref rel_addr) = address {
            if !self.validated_addresses.contains(address) {
                for (index, validation_rule) in self.validation_rules.iter() {
                    if rel_addr.segment_index == *index as isize {
                        self.validated_addresses
                            .extend(validation_rule.0(self, address)?);
                    }
                }
            }
            Ok(())
        } else {
            Err(MemoryError::AddressNotRelocatable)
        }
    }
    ///Applies validation_rules to the current memory
    //Should be called during initialization, as None values will raise a FoundNonInt error
    pub fn validate_existing_memory(&mut self) -> Result<(), MemoryError> {
        for i in 0..self.data.len() {
            for j in 0..self.data[i].len() {
                self.validate_memory_cell(&MaybeRelocatable::from((i as isize, j)))?;
            }
        }
        Ok(())
    }

    pub fn get_range(
        &self,
        addr: &MaybeRelocatable,
        size: usize,
    ) -> Result<Vec<Option<Cow<MaybeRelocatable>>>, MemoryError> {
        let mut values = Vec::new();

        for i in 0..size {
            values.push(self.get(&addr.add_usize_mod(i, None))?);
        }

        Ok(values)
    }

    pub fn get_integer_range(
        &self,
        addr: &Relocatable,
        size: usize,
    ) -> Result<Vec<Cow<BigInt>>, VirtualMachineError> {
        let mut values = Vec::new();

        for i in 0..size {
            values.push(self.get_integer(&(addr + i))?);
        }

        Ok(values)
    }
}

impl Default for Memory {
    fn default() -> Self {
        Self::new()
    }
}

#[cfg(test)]
mod memory_tests {
    use crate::{
<<<<<<< HEAD
        bigint, bigint_str,
=======
        bigint,
        utils::test_utils::mayberelocatable,
>>>>>>> b5fc1424
        vm::{
            runners::builtin_runner::{
                BuiltinRunner, RangeCheckBuiltinRunner, SignatureBuiltinRunner,
            },
            vm_memory::memory_segments::MemorySegmentManager,
        },
    };

    use super::*;
    use k256::ecdsa::{signature::Signer, Signature, SigningKey, VerifyingKey};
    use num_bigint::{BigInt, Sign};
    use rand_core::OsRng;

    pub fn memory_from(
        key_val_list: Vec<(MaybeRelocatable, MaybeRelocatable)>,
        num_segements: usize,
    ) -> Result<Memory, MemoryError> {
        let mut memory = Memory::new();
        for _ in 0..num_segements {
            memory.data.push(Vec::new());
        }
        for (key, val) in key_val_list.iter() {
            memory.insert(key, val)?;
        }
        Ok(memory)
    }

    #[test]
    fn insert_and_get_succesful() {
        let key = MaybeRelocatable::from((0, 0));
        let val = MaybeRelocatable::from(bigint!(5));
        let mut memory = Memory::new();
        memory.data.push(Vec::new());
        memory.insert(&key, &val).unwrap();
        assert_eq!(
            memory.get(&key).unwrap().unwrap().as_ref(),
            &MaybeRelocatable::from(bigint!(5))
        );
    }

    #[test]
    fn get_valuef_from_temp_segment() {
        let mut memory = Memory::new();
        memory.temp_data = vec![vec![None, None, Some(mayberelocatable!(8))]];
        assert_eq!(
            memory
                .get(&mayberelocatable!(-1, 2))
                .unwrap()
                .unwrap()
                .as_ref(),
            &mayberelocatable!(8),
        );
    }

    #[test]
    fn insert_value_in_temp_segment() {
        let key = MaybeRelocatable::from((-1, 3));
        let val = MaybeRelocatable::from(bigint!(8));
        let mut memory = Memory::new();
        memory.temp_data.push(Vec::new());
        memory.insert(&key, &val).unwrap();
        assert_eq!(
            memory.temp_data[0][3],
            Some(MaybeRelocatable::from(bigint!(8)))
        );
    }

    #[test]
    fn insert_and_get_from_temp_segment_succesful() {
        let key = MaybeRelocatable::from((-1, 0));
        let val = MaybeRelocatable::from(bigint!(5));
        let mut memory = Memory::new();
        memory.temp_data.push(Vec::new());
        memory.insert(&key, &val).unwrap();
        assert_eq!(
            memory.get(&key).unwrap().unwrap().as_ref(),
            &MaybeRelocatable::from(bigint!(5)),
        );
    }

    #[test]
    fn insert_and_get_from_temp_segment_failed() {
        let key = mayberelocatable!(-1, 1);
        let mut memory = Memory::new();
        memory.temp_data = vec![vec![None, Some(mayberelocatable!(8))]];
        assert_eq!(
            memory.insert(&key, &mayberelocatable!(5)),
            Err(MemoryError::InconsistentMemory(
                mayberelocatable!(-1, 1),
                mayberelocatable!(8),
                mayberelocatable!(5)
            ))
        );
    }

    #[test]
    fn get_non_allocated_memory() {
        let key = MaybeRelocatable::from((0, 0));
        let memory = Memory::new();
        assert_eq!(memory.get(&key).unwrap(), None);
    }

    #[test]
    fn get_non_existant_element() {
        let key = MaybeRelocatable::from((0, 0));
        let memory = Memory::new();
        assert_eq!(memory.get(&key).unwrap(), None);
    }

    #[test]
    fn get_non_relocatable_key() {
        let key = MaybeRelocatable::from(bigint!(0));
        let memory = Memory::new();
        let error = memory.get(&key);
        assert_eq!(error, Err(MemoryError::AddressNotRelocatable));
        assert_eq!(
            error.unwrap_err().to_string(),
            "Memory addresses must be relocatable"
        );
    }

    #[test]
    fn insert_non_allocated_memory() {
        let key = MaybeRelocatable::from((0, 0));
        let val = MaybeRelocatable::from(bigint!(5));
        let mut memory = Memory::new();
        let error = memory.insert(&key, &val);
        assert_eq!(error, Err(MemoryError::UnallocatedSegment(0, 0)));
        assert_eq!(
            error.unwrap_err().to_string(),
            "Can't insert into segment #0; memory only has 0 segment"
        );
    }

    #[test]
    fn insert_inconsistent_memory() {
        let key = MaybeRelocatable::from((0, 0));
        let val_a = MaybeRelocatable::from(bigint!(5));
        let val_b = MaybeRelocatable::from(bigint!(6));
        let mut memory = Memory::new();
        memory.data.push(Vec::new());
        memory
            .insert(&key, &val_a)
            .expect("Unexpected memory insert fail");
        let error = memory.insert(&key, &val_b);
        assert_eq!(
            error,
            Err(MemoryError::InconsistentMemory(key, val_a, val_b))
        );
        assert_eq!(error.unwrap_err().to_string(), "Inconsistent memory assignment at address RelocatableValue(Relocatable { segment_index: 0, offset: 0 }). Int(5) != Int(6)");
    }

    #[test]
    fn insert_address_not_relocatable() {
        let key = MaybeRelocatable::from(bigint!(5));
        let val = MaybeRelocatable::from(bigint!(5));
        let mut memory = Memory::new();
        let error = memory.insert(&key, &val);
        assert_eq!(error, Err(MemoryError::AddressNotRelocatable));
        assert_eq!(
            error.unwrap_err().to_string(),
            "Memory addresses must be relocatable"
        );
    }

    #[test]
    fn insert_non_contiguous_element() {
        let key_a = MaybeRelocatable::from((0, 0));
        let key_b = MaybeRelocatable::from((0, 2));
        let val = MaybeRelocatable::from(bigint!(5));
        let mut memory = Memory::new();
        memory.data.push(Vec::new());
        memory.insert(&key_a, &val).unwrap();
        memory.insert(&key_b, &val).unwrap();
        assert_eq!(memory.get(&key_b).unwrap().unwrap().as_ref(), &val);
    }

    #[test]
    fn insert_non_contiguous_element_memory_gaps_none() {
        let key_a = MaybeRelocatable::from((0, 0));
        let key_b = MaybeRelocatable::from((0, 5));
        let val = MaybeRelocatable::from(bigint!(5));
        let mut memory = Memory::new();
        memory.data.push(Vec::new());
        memory.insert(&key_a, &val).unwrap();
        memory.insert(&key_b, &val).unwrap();
        assert_eq!(memory.get(&key_b).unwrap().unwrap().as_ref(), &val);
        assert_eq!(memory.get(&MaybeRelocatable::from((0, 1))).unwrap(), None);
        assert_eq!(memory.get(&MaybeRelocatable::from((0, 2))).unwrap(), None);
        assert_eq!(memory.get(&MaybeRelocatable::from((0, 3))).unwrap(), None);
        assert_eq!(memory.get(&MaybeRelocatable::from((0, 4))).unwrap(), None);
    }

    #[test]
    fn from_array_test() {
        let mem = memory_from(
            vec![(
                MaybeRelocatable::from((1, 0)),
                MaybeRelocatable::from(bigint!(5)),
            )],
            2,
        )
        .unwrap();
        assert!(matches!(
            mem.get(&MaybeRelocatable::from((1, 0))),
            _val_clone
        ));
    }

    #[test]
    fn validate_existing_memory_for_range_check_within_bounds() {
        let mut builtin = RangeCheckBuiltinRunner::new(bigint!(8), 8);
        let mut segments = MemorySegmentManager::new();
        let mut memory = Memory::new();
        builtin.initialize_segments(&mut segments, &mut memory);
        assert_eq!(builtin.add_validation_rule(&mut memory), Ok(()));
        for _ in 0..3 {
            segments.add(&mut memory);
        }

        memory
            .insert(
                &MaybeRelocatable::from((0, 0)),
                &MaybeRelocatable::from(bigint!(45)),
            )
            .unwrap();
        memory.validate_existing_memory().unwrap();
        assert!(memory
            .validated_addresses
            .contains(&MaybeRelocatable::from((0, 0))));
    }

    #[test]
    fn validate_existing_memory_for_range_check_outside_bounds() {
        let mut builtin = RangeCheckBuiltinRunner::new(bigint!(8), 8);
        let mut segments = MemorySegmentManager::new();
        let mut memory = Memory::new();
        segments.add(&mut memory);
        builtin.initialize_segments(&mut segments, &mut memory);
        memory
            .insert(
                &MaybeRelocatable::from((1, 0)),
                &MaybeRelocatable::from(bigint!(-10)),
            )
            .unwrap();
        assert_eq!(builtin.add_validation_rule(&mut memory), Ok(()));
        let error = memory.validate_existing_memory();
        assert_eq!(error, Err(MemoryError::NumOutOfBounds));
        assert_eq!(
            error.unwrap_err().to_string(),
            "Range-check validation failed, number is out of valid range"
        );
    }

    #[test]
    fn validate_existing_memory_for_signature() {
        let mut builtin = SignatureBuiltinRunner::new(8);
        let mut segments = MemorySegmentManager::new();
        let mut memory = Memory::new();
        segments.add(&mut memory);
        builtin.initialize_segments(&mut segments, &mut memory);
        memory
            .insert(
                &MaybeRelocatable::from((1, 0)),
                &MaybeRelocatable::from(bigint!(1_i32)),
            )
            .unwrap();
        builtin.add_validation_rule(&mut memory);
        let _error = memory.validate_existing_memory();
    }

    #[test]
    fn validate_existing_memory_for_signature_two() {
        let mut builtin = SignatureBuiltinRunner::new(8);

        let signing_key = SigningKey::random(&mut OsRng);

        let verifying_key = VerifyingKey::from(&signing_key);

        let mut segments = MemorySegmentManager::new();
        let mut memory = Memory::new();
        segments.add(&mut memory);
        builtin.initialize_segments(&mut segments, &mut memory);
        memory
            .insert(
                &MaybeRelocatable::from((1, 0)),
                &MaybeRelocatable::from(BigInt::from_bytes_be(
                    Sign::Plus,
                    verifying_key.to_bytes().as_slice(),
                )),
            )
            .unwrap();
        memory
            .insert(
                &MaybeRelocatable::from((1, 1)),
                &MaybeRelocatable::from(bigint_str!(b"-1472574760335685482768423018116732869320670550222259018541069375211356613248")),
            ).unwrap();
        builtin.add_validation_rule(&mut memory);
        let error = memory.validate_existing_memory();
        assert!(error.is_err())
    }

    #[test]
    fn validate_existing_memory_for_valid_signature() {
        let mut builtin = SignatureBuiltinRunner::new(80);
        let signing_key = SigningKey::random(&mut OsRng);

        let verifying_key = VerifyingKey::from(&signing_key);

        let (_sign, msg) = bigint!(1_i32).to_bytes_be();

        let signature: Signature = signing_key.sign(&msg);

        builtin.add_signature(Relocatable::from((1, 0)), signature);

        let mut segments = MemorySegmentManager::new();

        let mut memory = Memory::new();

        segments.add(&mut memory);

        builtin.initialize_segments(&mut segments, &mut memory);

        memory
            .insert(
                &MaybeRelocatable::from((1, 0)),
                &MaybeRelocatable::from(BigInt::from_bytes_be(
                    Sign::Plus,
                    verifying_key.to_bytes().as_slice(),
                )),
            )
            .unwrap();

        memory
            .insert(
                &MaybeRelocatable::from((1, 1)),
                &MaybeRelocatable::from(bigint!(1_i32)),
            )
            .unwrap();

        builtin.add_validation_rule(&mut memory);

        let result = memory.validate_existing_memory();

        assert!(result.is_ok())
    }

    #[test]

    fn validate_existing_memory_for_range_check_relocatable_value() {
        let mut builtin = RangeCheckBuiltinRunner::new(bigint!(8), 8);
        let mut segments = MemorySegmentManager::new();
        let mut memory = Memory::new();
        segments.add(&mut memory);
        builtin.initialize_segments(&mut segments, &mut memory);
        memory
            .insert(
                &MaybeRelocatable::from((1, 7)),
                &MaybeRelocatable::from((1, 4)),
            )
            .unwrap();
        assert_eq!(builtin.add_validation_rule(&mut memory), Ok(()));
        let error = memory.validate_existing_memory();
        assert_eq!(error, Err(MemoryError::FoundNonInt));
        assert_eq!(
            error.unwrap_err().to_string(),
            "Range-check validation failed, encountered non-int value"
        );
    }

    #[test]
    fn validate_existing_memory_for_range_check_out_of_bounds_diff_segment() {
        let mut builtin = RangeCheckBuiltinRunner::new(bigint!(8), 8);
        let mut segments = MemorySegmentManager::new();
        let mut memory = Memory::new();
        segments.add(&mut memory);
        builtin.initialize_segments(&mut segments, &mut memory);
        memory
            .insert(
                &MaybeRelocatable::from((0, 0)),
                &MaybeRelocatable::from(bigint!(-45)),
            )
            .unwrap();
        assert_eq!(builtin.add_validation_rule(&mut memory), Ok(()));
        assert_eq!(memory.validate_existing_memory(), Ok(()));
    }

    #[test]
    fn get_integer_valid() {
        let mut segments = MemorySegmentManager::new();
        let mut memory = Memory::new();
        segments.add(&mut memory);
        memory
            .insert(
                &MaybeRelocatable::from((0, 0)),
                &MaybeRelocatable::from(bigint!(10)),
            )
            .unwrap();
        assert_eq!(
            memory
                .get_integer(&Relocatable::from((0, 0)))
                .unwrap()
                .as_ref(),
            &bigint!(10)
        );
    }

    #[test]
    fn get_integer_invalid_expected_integer() {
        let mut segments = MemorySegmentManager::new();
        let mut memory = Memory::new();
        segments.add(&mut memory);
        memory
            .insert(
                &MaybeRelocatable::from((0, 0)),
                &MaybeRelocatable::from((0, 10)),
            )
            .unwrap();
        assert_eq!(
            memory.get_integer(&Relocatable::from((0, 0))),
            Err(VirtualMachineError::ExpectedInteger(
                MaybeRelocatable::from((0, 0))
            ))
        );
    }

    #[test]
    fn default_memory() {
        let mem: Memory = Default::default();
        assert_eq!(mem.data.len(), 0);
    }

    #[test]
    fn insert_and_get_temporary_succesful() {
        let mut memory = Memory::new();
        memory.temp_data.push(Vec::new());

        let key = MaybeRelocatable::from((-1, 0));
        let val = MaybeRelocatable::from(bigint!(5));
        memory.insert(&key, &val).unwrap();

        assert_eq!(memory.get(&key).unwrap().unwrap().as_ref(), &val);
    }

    #[test]
    fn add_relocation_rule() {
        let mut memory = Memory::new();

        assert_eq!(
            memory.add_relocation_rule((-1, 0).into(), (1, 2).into()),
            Ok(()),
        );
        assert_eq!(
            memory.add_relocation_rule((-2, 0).into(), (-1, 1).into()),
            Ok(()),
        );
        assert_eq!(
            memory.add_relocation_rule((5, 0).into(), (0, 0).into()),
            Err(MemoryError::AddressNotInTemporarySegment(5)),
        );
        assert_eq!(
            memory.add_relocation_rule((-3, 6).into(), (0, 0).into()),
            Err(MemoryError::NonZeroOffset(6)),
        );
        assert_eq!(
            memory.add_relocation_rule((-1, 0).into(), (0, 0).into()),
            Err(MemoryError::DuplicatedRelocation(-1)),
        );
    }

    #[test]
    fn relocate_value() {
        let mut memory = Memory::new();
        memory.relocation_rules.insert(1, (2, 0).into());
        memory.relocation_rules.insert(2, (2, 2).into());

        // Test when value is None:
        assert_eq!(memory.relocate_value(None), Ok(None));
        // Test when value is Some(BigInt):
        assert_eq!(
            memory.relocate_value(Some(Cow::Owned(MaybeRelocatable::Int(bigint!(0))))),
            Ok(Some(Cow::Owned(MaybeRelocatable::Int(bigint!(0))))),
        );

        // Test when value is Some(MaybeRelocatable) with segment_index >= 0:
        assert_eq!(
            memory.relocate_value(Some(Cow::Owned(MaybeRelocatable::RelocatableValue(
                (0, 0).into()
            )))),
            Ok(Some(Cow::Owned(MaybeRelocatable::RelocatableValue(
                (0, 0).into()
            )))),
        );
        assert_eq!(
            memory.relocate_value(Some(Cow::Owned(MaybeRelocatable::RelocatableValue(
                (5, 0).into()
            )))),
            Ok(Some(Cow::Owned(MaybeRelocatable::RelocatableValue(
                (5, 0).into()
            )))),
        );

        // Test when value is Some(MaybeRelocatable) with segment_index < 0 and
        // there are no applicable relocation rules:
        assert_eq!(
            memory.relocate_value(Some(Cow::Owned(MaybeRelocatable::RelocatableValue(
                (-5, 0).into()
            )))),
            Ok(Some(Cow::Owned(MaybeRelocatable::RelocatableValue(
                (-5, 0).into()
            )))),
        );

        // Test when value is Some(MaybeRelocatable) with segment_index < 0 and
        // there are applicable relocation rules:
        assert_eq!(
            memory.relocate_value(Some(Cow::Owned(MaybeRelocatable::RelocatableValue(
                (-1, 0).into()
            )))),
            Ok(Some(Cow::Owned(MaybeRelocatable::RelocatableValue(
                (2, 0).into()
            )))),
        );
        assert_eq!(
            memory.relocate_value(Some(Cow::Owned(MaybeRelocatable::RelocatableValue(
                (-2, 0).into()
            )))),
            Ok(Some(Cow::Owned(MaybeRelocatable::RelocatableValue(
                (2, 2).into()
            )))),
        );
        assert_eq!(
            memory.relocate_value(Some(Cow::Owned(MaybeRelocatable::RelocatableValue(
                (-1, 5).into()
            )))),
            Ok(Some(Cow::Owned(MaybeRelocatable::RelocatableValue(
                (2, 5).into()
            )))),
        );
        assert_eq!(
            memory.relocate_value(Some(Cow::Owned(MaybeRelocatable::RelocatableValue(
                (-2, 5).into()
            )))),
            Ok(Some(Cow::Owned(MaybeRelocatable::RelocatableValue(
                (2, 7).into()
            )))),
        );
    }
}<|MERGE_RESOLUTION|>--- conflicted
+++ resolved
@@ -261,12 +261,8 @@
 #[cfg(test)]
 mod memory_tests {
     use crate::{
-<<<<<<< HEAD
         bigint, bigint_str,
-=======
-        bigint,
         utils::test_utils::mayberelocatable,
->>>>>>> b5fc1424
         vm::{
             runners::builtin_runner::{
                 BuiltinRunner, RangeCheckBuiltinRunner, SignatureBuiltinRunner,
@@ -534,7 +530,7 @@
                 &MaybeRelocatable::from(bigint!(1_i32)),
             )
             .unwrap();
-        builtin.add_validation_rule(&mut memory);
+        builtin.add_validation_rule(&mut memory).unwrap();
         let _error = memory.validate_existing_memory();
     }
 
@@ -564,7 +560,7 @@
                 &MaybeRelocatable::from((1, 1)),
                 &MaybeRelocatable::from(bigint_str!(b"-1472574760335685482768423018116732869320670550222259018541069375211356613248")),
             ).unwrap();
-        builtin.add_validation_rule(&mut memory);
+        builtin.add_validation_rule(&mut memory).unwrap();
         let error = memory.validate_existing_memory();
         assert!(error.is_err())
     }
@@ -607,7 +603,7 @@
             )
             .unwrap();
 
-        builtin.add_validation_rule(&mut memory);
+        builtin.add_validation_rule(&mut memory).unwrap();
 
         let result = memory.validate_existing_memory();
 
