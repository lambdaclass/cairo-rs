use crate::vm::runners::cairo_runner::CairoArg;
use crate::{
    types::relocatable::{MaybeRelocatable, Relocatable},
    vm::{
        errors::memory_errors::MemoryError, errors::vm_errors::VirtualMachineError,
        vm_memory::memory::Memory,
    },
};
use std::{any::Any, collections::HashMap};

pub struct MemorySegmentManager {
    pub segment_sizes: HashMap<usize, usize>,
    pub segment_used_sizes: Option<Vec<usize>>,
    pub(crate) memory: Memory,
    // A map from segment index to a list of pairs (offset, page_id) that constitute the
    // public memory. Note that the offset is absolute (not based on the page_id).
    pub public_memory_offsets: HashMap<usize, Vec<(usize, usize)>>,
}

impl MemorySegmentManager {
    /// Number of segments in the real memory
    pub fn num_segments(&self) -> usize {
        self.memory.data.len()
    }

    /// Number of segments in the temporary memory
    pub fn num_temp_segments(&self) -> usize {
        self.memory.temp_data.len()
    }

    ///Adds a new segment and returns its starting location as a RelocatableValue.
    pub fn add(&mut self) -> Relocatable {
        self.memory.data.push(Vec::new());
        Relocatable {
            segment_index: (self.memory.data.len() - 1) as isize,
            offset: 0,
        }
    }

    ///Adds a new temporary segment and returns its starting location as a RelocatableValue.
    ///Negative segment_index indicates its refer to a temporary segment
    pub fn add_temporary_segment(&mut self) -> Relocatable {
        self.memory.temp_data.push(Vec::new());
        Relocatable {
            // We dont substract 1 as we need to take into account the index shift (temporary memory begins from -1 instead of 0)
            segment_index: -((self.memory.temp_data.len()) as isize),
            offset: 0,
        }
    }

    ///Writes data into the memory at address ptr and returns the first address after the data.
    pub fn load_data(
        &mut self,
        ptr: Relocatable,
        data: &Vec<MaybeRelocatable>,
    ) -> Result<Relocatable, MemoryError> {
        for (num, value) in data.iter().enumerate() {
<<<<<<< HEAD
            self.memory.insert(&ptr.add_usize(num)?, value)?;
        }
        Ok(ptr.add_usize(data.len())?)
=======
            self.memory.insert(&(ptr + num), value)?;
        }
        Ok(ptr + data.len())
>>>>>>> fe5ceff8
    }

    pub fn new() -> MemorySegmentManager {
        MemorySegmentManager {
            segment_sizes: HashMap::new(),
            segment_used_sizes: None,
            public_memory_offsets: HashMap::new(),
            memory: Memory::new(),
        }
    }

    /// Calculates the size of each memory segment.
    pub fn compute_effective_sizes(&mut self) -> &Vec<usize> {
        self.segment_used_sizes
            .get_or_insert_with(|| self.memory.data.iter().map(Vec::len).collect())
    }

    ///Returns the number of used segments when they are already computed.
    ///Returns None otherwise.
    pub fn get_segment_used_size(&self, index: usize) -> Option<usize> {
        self.segment_used_sizes.as_ref()?.get(index).copied()
    }

    pub fn get_segment_size(&self, index: usize) -> Option<usize> {
        self.segment_sizes
            .get(&index)
            .cloned()
            .or_else(|| self.get_segment_used_size(index))
    }

    ///Returns a vector that contains the first relocated address of each memory segment
    pub fn relocate_segments(&self) -> Result<Vec<usize>, MemoryError> {
        let first_addr = 1;
        let mut relocation_table = vec![first_addr];
        match &self.segment_used_sizes {
            Some(segment_used_sizes) => {
                for (i, _size) in segment_used_sizes.iter().enumerate() {
                    let segment_size = self
                        .get_segment_size(i)
                        .ok_or(MemoryError::MissingSegmentUsedSizes)?;

                    relocation_table.push(relocation_table[i] + segment_size);
                }
            }
            None => return Err(MemoryError::MissingSegmentUsedSizes),
        }
        //The last value corresponds to the total amount of elements across all segments, which isnt needed for relocation.
        relocation_table.pop();
        Ok(relocation_table)
    }

    pub fn gen_arg(&mut self, arg: &dyn Any) -> Result<MaybeRelocatable, MemoryError> {
        if let Some(value) = arg.downcast_ref::<MaybeRelocatable>() {
            Ok(value.clone())
        } else if let Some(value) = arg.downcast_ref::<Vec<MaybeRelocatable>>() {
            let base = self.add();
            self.write_arg(base, value)?;
            Ok(base.into())
        } else if let Some(value) = arg.downcast_ref::<Vec<Relocatable>>() {
            let base = self.add();
            self.write_arg(base, value)?;
            Ok(base.into())
        } else {
            Err(MemoryError::GenArgInvalidType)
        }
    }

    pub fn gen_cairo_arg(
        &mut self,
        arg: &CairoArg,
    ) -> Result<MaybeRelocatable, VirtualMachineError> {
        match arg {
            CairoArg::Single(value) => Ok(value.clone()),
            CairoArg::Array(values) => {
                let base = self.add();
                self.load_data(base, values)?;
                Ok(base.into())
            }
            CairoArg::Composed(cairo_args) => {
                let args = cairo_args
                    .iter()
                    .map(|cairo_arg| self.gen_cairo_arg(cairo_arg))
                    .collect::<Result<Vec<MaybeRelocatable>, VirtualMachineError>>()?;
                let base = self.add();
                self.load_data(base, &args)?;
                Ok(base.into())
            }
        }
    }

    pub fn write_arg(
        &mut self,
        ptr: Relocatable,
        arg: &dyn Any,
    ) -> Result<MaybeRelocatable, MemoryError> {
        if let Some(vector) = arg.downcast_ref::<Vec<MaybeRelocatable>>() {
            self.load_data(ptr, vector).map(Into::into)
        } else if let Some(vector) = arg.downcast_ref::<Vec<Relocatable>>() {
            let data = &vector.iter().map(|value| value.into()).collect();
            self.load_data(ptr, data).map(Into::into)
        } else {
            Err(MemoryError::WriteArg)
        }
    }

    pub fn is_valid_memory_value(&self, value: &MaybeRelocatable) -> Result<bool, MemoryError> {
        match &self.segment_used_sizes {
            Some(segment_used_sizes) => match value {
                MaybeRelocatable::Int(_) => Ok(true),
                MaybeRelocatable::RelocatableValue(relocatable) => {
                    let segment_index: usize =
                        relocatable.segment_index.try_into().map_err(|_| {
                            MemoryError::AddressInTemporarySegment(relocatable.segment_index)
                        })?;

                    Ok(segment_index < segment_used_sizes.len())
                }
            },
            None => Err(MemoryError::MissingSegmentUsedSizes),
        }
    }

    pub fn get_memory_holes(&self) -> Result<usize, MemoryError> {
        let data = &self.memory.data;
        let mut memory_holes = 0;
        // Count the memory holes for each segment by substracting the amount of accessed_addresses from the segment's size
        // Segments without accesses addresses are not accounted for when counting memory holes
        for i in 0..data.len() {
            let accessed_amount = match self.memory.get_amount_of_accessed_addresses_for_segment(i)
            {
                Some(accessed_amount) if accessed_amount > 0 => accessed_amount,
                _ => continue,
            };
            let segment_size = self
                .get_segment_size(i)
                .ok_or(MemoryError::MissingSegmentUsedSizes)?;
            if accessed_amount > segment_size {
                return Err(MemoryError::SegmentHasMoreAccessedAddressesThanSize(
                    i,
                    accessed_amount,
                    segment_size,
                ));
            }
            memory_holes += segment_size - accessed_amount;
        }
        Ok(memory_holes)
    }

    // Writes the following information for the given segment:
    // * size - The size of the segment (to be used in relocate_segments).
    // * public_memory - A list of offsets for memory cells that will be considered as public
    // memory.
    pub(crate) fn finalize(
        &mut self,
        size: Option<usize>,
        segment_index: usize,
        public_memory: Option<&Vec<(usize, usize)>>,
    ) {
        if let Some(size) = size {
            self.segment_sizes.insert(segment_index, size);
        }
        if let Some(public_memory) = public_memory {
            self.public_memory_offsets
                .insert(segment_index, public_memory.clone());
        }
    }
}

impl Default for MemorySegmentManager {
    fn default() -> Self {
        Self::new()
    }
}

#[cfg(test)]
mod tests {
    use super::*;
    use crate::{relocatable, utils::test_utils::*, vm::vm_memory::memory::MemoryCell};
    use assert_matches::assert_matches;
    use felt::Felt;
    use num_traits::Num;
    use std::vec;

    #[test]
    fn add_segment_no_size() {
        let mut segments = MemorySegmentManager::new();
        let base = segments.add();
        assert_eq!(base, relocatable!(0, 0));
        assert_eq!(segments.num_segments(), 1);
    }

    #[test]
    fn add_segment_no_size_test_two_segments() {
        let mut segments = MemorySegmentManager::new();
        let mut _base = segments.add();
        _base = segments.add();
        assert_eq!(
            _base,
            Relocatable {
                segment_index: 1,
                offset: 0
            }
        );
        assert_eq!(segments.num_segments(), 2);
    }

    #[test]
    fn add_one_temporary_segment() {
        let mut segments = MemorySegmentManager::new();
        let base = segments.add_temporary_segment();
        assert_eq!(base, relocatable!(-1, 0));
        assert_eq!(segments.num_temp_segments(), 1);
    }

    #[test]
    fn add_two_temporary_segments() {
        let mut segments = MemorySegmentManager::new();
        segments.add_temporary_segment();
        let base = segments.add_temporary_segment();
        assert_eq!(
            base,
            Relocatable {
                segment_index: -2,
                offset: 0
            }
        );
        assert_eq!(segments.num_temp_segments(), 2);
    }

    #[test]
    fn load_data_empty() {
        let data = Vec::new();
        let ptr = Relocatable::from((0, 3));
        let mut segments = MemorySegmentManager::new();
        let current_ptr = segments.load_data(ptr, &data).unwrap();
        assert_eq!(current_ptr, Relocatable::from((0, 3)));
    }

    #[test]
    fn load_data_one_element() {
        let data = vec![MaybeRelocatable::from(Felt::new(4))];
        let ptr = Relocatable::from((0, 0));
        let mut segments = MemorySegmentManager::new();
        segments.add();
        let current_ptr = segments.load_data(ptr, &data).unwrap();
        assert_eq!(current_ptr, Relocatable::from((0, 1)));
        assert_eq!(
            segments.memory.get(&ptr).unwrap().as_ref(),
            &MaybeRelocatable::from(Felt::new(4))
        );
    }

    #[test]
    fn load_data_three_elements() {
        let data = vec![
            MaybeRelocatable::from(Felt::new(4)),
            MaybeRelocatable::from(Felt::new(5)),
            MaybeRelocatable::from(Felt::new(6)),
        ];
        let ptr = Relocatable::from((0, 0));
        let mut segments = MemorySegmentManager::new();
        segments.add();
        let current_ptr = segments.load_data(ptr, &data).unwrap();
        assert_eq!(current_ptr, Relocatable::from((0, 3)));

        assert_eq!(
            segments.memory.get(&ptr).unwrap().as_ref(),
            &MaybeRelocatable::from(Felt::new(4))
        );
        assert_eq!(
            segments
                .memory
                .get(&MaybeRelocatable::from((0, 1)))
                .unwrap()
                .as_ref(),
            &MaybeRelocatable::from(Felt::new(5))
        );
        assert_eq!(
            segments
                .memory
                .get(&MaybeRelocatable::from((0, 2)))
                .unwrap()
                .as_ref(),
            &MaybeRelocatable::from(Felt::new(6))
        );
    }
    #[test]
    fn compute_effective_sizes_for_one_segment_memory() {
        let mut segments = segments![((0, 0), 1), ((0, 1), 1), ((0, 2), 1)];
        segments.compute_effective_sizes();
        assert_eq!(Some(vec![3]), segments.segment_used_sizes);
    }

    #[test]
    fn compute_effective_sizes_for_one_segment_memory_with_gap() {
        let mut segments = MemorySegmentManager::new();
        segments.add();
        segments
            .memory
            .insert(
                &MaybeRelocatable::from((0, 6)),
                &MaybeRelocatable::from(Felt::new(1)),
            )
            .unwrap();
        segments.compute_effective_sizes();
        assert_eq!(Some(vec![7]), segments.segment_used_sizes);
    }

    #[test]
    fn compute_effective_sizes_for_one_segment_memory_with_gaps() {
        let mut segments = segments![((0, 3), 1), ((0, 4), 1), ((0, 7), 1), ((0, 9), 1)];
        segments.compute_effective_sizes();
        assert_eq!(Some(vec![10]), segments.segment_used_sizes);
    }

    #[test]
    fn compute_effective_sizes_for_three_segment_memory() {
        let mut segments = segments![
            ((0, 0), 1),
            ((0, 1), 1),
            ((0, 2), 1),
            ((1, 0), 1),
            ((1, 1), 1),
            ((1, 2), 1),
            ((2, 0), 1),
            ((2, 1), 1),
            ((2, 2), 1)
        ];
        segments.compute_effective_sizes();
        assert_eq!(Some(vec![3, 3, 3]), segments.segment_used_sizes);
    }

    #[test]
    fn compute_effective_sizes_for_three_segment_memory_with_gaps() {
        let mut segments = segments![
            ((0, 2), 1),
            ((0, 5), 1),
            ((0, 7), 1),
            ((1, 1), 1),
            ((2, 2), 1),
            ((2, 4), 1),
            ((2, 7), 1)
        ];
        segments.compute_effective_sizes();
        assert_eq!(Some(vec![8, 2, 8]), segments.segment_used_sizes);
    }

    #[test]
    fn get_segment_used_size_after_computing_used() {
        let mut segments = segments![
            ((0, 2), 1),
            ((0, 5), 1),
            ((0, 7), 1),
            ((1, 1), 1),
            ((2, 2), 1),
            ((2, 4), 1),
            ((2, 7), 1)
        ];
        segments.compute_effective_sizes();
        assert_eq!(Some(8), segments.get_segment_used_size(2));
    }

    #[test]
    fn get_segment_used_size_before_computing_used() {
        let segments = MemorySegmentManager::new();
        assert_eq!(None, segments.get_segment_used_size(2));
    }

    #[test]
    fn relocate_segments_one_segment() {
        let mut segments = MemorySegmentManager::new();
        segments.segment_used_sizes = Some(vec![3]);
        assert_eq!(
            segments
                .relocate_segments()
                .expect("Couldn't relocate after compute effective sizes"),
            vec![1]
        )
    }

    #[test]
    fn relocate_segments_five_segment() {
        let mut segments = MemorySegmentManager::new();
        segments.segment_used_sizes = Some(vec![3, 3, 56, 78, 8]);
        assert_eq!(
            segments
                .relocate_segments()
                .expect("Couldn't relocate after compute effective sizes"),
            vec![1, 4, 7, 63, 141]
        )
    }

    #[test]
    fn write_arg_with_apply_modulo() {
        let mut big_num = num_bigint::BigInt::from_str_radix(&felt::PRIME_STR[2..], 16)
            .expect("Couldn't parse prime");
        big_num += 1;
        let big_maybe_rel = MaybeRelocatable::from(Felt::new(big_num));
        let data = vec![mayberelocatable!(11), mayberelocatable!(12), big_maybe_rel];
        let ptr = Relocatable::from((1, 0));
        let mut segments = MemorySegmentManager::new();
        for _ in 0..2 {
            segments.add();
        }

        let exec = segments.write_arg(ptr, &data);

        assert_eq!(exec, Ok(MaybeRelocatable::from((1, 3))));
        assert_eq!(
            segments.memory.data[1],
            vec![
                Some(MemoryCell::new(mayberelocatable!(11))),
                Some(MemoryCell::new(mayberelocatable!(12))),
                Some(MemoryCell::new(mayberelocatable!(1))),
            ]
        );
    }

    #[test]
    fn write_arg_relocatable() {
        let data = vec![
            Relocatable::from((0, 1)),
            Relocatable::from((0, 2)),
            Relocatable::from((0, 3)),
        ];
        let ptr = Relocatable::from((1, 0));
        let mut segments = MemorySegmentManager::new();
        for _ in 0..2 {
            segments.add();
        }

        let exec = segments.write_arg(ptr, &data);

        assert_eq!(exec, Ok(MaybeRelocatable::from((1, 3))));
        assert_eq!(
            segments.memory.data[1],
            vec![
                Some(MemoryCell::new(MaybeRelocatable::from((0, 1)))),
                Some(MemoryCell::new(MaybeRelocatable::from((0, 2)))),
                Some(MemoryCell::new(MaybeRelocatable::from((0, 3)))),
            ]
        );
    }

    #[test]
    fn segment_default() {
        let segment_mng_new = MemorySegmentManager::new();
        let segment_mng_def: MemorySegmentManager = Default::default();
        assert_eq!(
            segment_mng_new.num_segments(),
            segment_mng_def.num_segments()
        );
        assert_eq!(
            segment_mng_new.segment_used_sizes,
            segment_mng_def.segment_used_sizes
        );
    }

    #[test]
    fn is_valid_memory_value_missing_effective_sizes() {
        let segment_manager = MemorySegmentManager::new();

        assert_eq!(
            segment_manager.is_valid_memory_value(&mayberelocatable!(0)),
            Err(MemoryError::MissingSegmentUsedSizes),
        );
    }

    #[test]
    fn is_valid_memory_value_temporary_segment() {
        let mut segment_manager = MemorySegmentManager::new();

        segment_manager.segment_used_sizes = Some(vec![10]);
        assert_eq!(
            segment_manager.is_valid_memory_value(&mayberelocatable!(-1, 0)),
            Err(MemoryError::AddressInTemporarySegment(-1)),
        );
    }

    #[test]
    fn is_valid_memory_value_invalid_segment() {
        let mut segment_manager = MemorySegmentManager::new();

        segment_manager.segment_used_sizes = Some(vec![10]);
        assert_eq!(
            segment_manager.is_valid_memory_value(&mayberelocatable!(1, 0)),
            Ok(false),
        );
    }

    #[test]
    fn is_valid_memory_value() {
        let mut segment_manager = MemorySegmentManager::new();

        segment_manager.segment_used_sizes = Some(vec![10]);
        assert_eq!(
            segment_manager.is_valid_memory_value(&mayberelocatable!(0, 5)),
            Ok(true),
        );
    }

    #[test]
    fn get_memory_holes_missing_segment_used_sizes() {
        let mut memory_segment_manager = MemorySegmentManager::new();
        memory_segment_manager.memory = memory![((0, 0), 0)];
        memory_segment_manager
            .memory
            .mark_as_accessed((0, 0).into());
        assert_eq!(
            memory_segment_manager.get_memory_holes(),
            Err(MemoryError::MissingSegmentUsedSizes),
        );
    }

    #[test]
    fn get_memory_holes_out_of_address_offset_bigger_than_size() {
        let mut memory_segment_manager = MemorySegmentManager::new();
        memory_segment_manager.segment_used_sizes = Some(vec![2]);
        memory_segment_manager.memory = memory![((0, 0), 1), ((0, 1), 1), ((0, 2), 2)];
        for i in 0..3 {
            memory_segment_manager
                .memory
                .mark_as_accessed((0, i).into());
        }
        assert_eq!(
            memory_segment_manager.get_memory_holes(),
            Err(MemoryError::SegmentHasMoreAccessedAddressesThanSize(
                0, 3, 2
            )),
        );
    }

    #[test]
    fn get_memory_holes_empty() {
        let mut memory_segment_manager = MemorySegmentManager::new();
        memory_segment_manager.segment_used_sizes = Some(Vec::new());
        assert_eq!(memory_segment_manager.get_memory_holes(), Ok(0),);
    }

    #[test]
    fn get_memory_holes_empty2() {
        let mut memory_segment_manager = MemorySegmentManager::new();
        memory_segment_manager.segment_used_sizes = Some(vec![4]);
        assert_eq!(memory_segment_manager.get_memory_holes(), Ok(0),);
    }

    #[test]
    fn get_memory_holes() {
        let mut memory_segment_manager = MemorySegmentManager::new();
        memory_segment_manager.segment_used_sizes = Some(vec![10]);
        memory_segment_manager.memory = memory![
            ((0, 0), 0),
            ((0, 1), 0),
            ((0, 2), 0),
            ((0, 3), 0),
            ((0, 6), 0),
            ((0, 7), 0),
            ((0, 8), 0),
            ((0, 9), 0)
        ];
        for i in [0, 1, 2, 3, 6, 7, 8, 9] {
            memory_segment_manager
                .memory
                .mark_as_accessed((0, i).into());
        }
        assert_eq!(memory_segment_manager.get_memory_holes(), Ok(2),);
    }

    #[test]
    fn get_memory_holes2() {
        let mut memory_segment_manager = MemorySegmentManager::new();

        memory_segment_manager.segment_sizes = HashMap::from([(0, 15)]);
        memory_segment_manager.memory = memory![
            ((0, 0), 0),
            ((0, 1), 0),
            ((0, 2), 0),
            ((0, 3), 0),
            ((0, 6), 0),
            ((0, 7), 0),
            ((0, 8), 0),
            ((0, 9), 0)
        ];
        memory_segment_manager.segment_used_sizes = Some(vec![10]);
        for i in [0, 1, 2, 3, 6, 7, 8, 9] {
            memory_segment_manager
                .memory
                .mark_as_accessed((0, i).into());
        }
        assert_eq!(memory_segment_manager.get_memory_holes(), Ok(7),);
    }

    #[test]
    fn get_memory_size_missing_segment() {
        let memory_segment_manager = MemorySegmentManager::new();

        assert_eq!(memory_segment_manager.get_segment_size(0), None);
    }

    #[test]
    fn get_memory_size_used() {
        let mut memory_segment_manager = MemorySegmentManager::new();
        memory_segment_manager.segment_used_sizes = Some(vec![5]);

        assert_eq!(memory_segment_manager.get_segment_size(0), Some(5));
    }

    #[test]
    fn get_memory_size() {
        let mut memory_segment_manager = MemorySegmentManager::new();
        memory_segment_manager.segment_sizes = HashMap::from([(0, 5)]);

        assert_eq!(memory_segment_manager.get_segment_size(0), Some(5));
    }

    #[test]
    fn get_memory_size2() {
        let mut memory_segment_manager = MemorySegmentManager::new();
        memory_segment_manager.segment_sizes = HashMap::from([(0, 5)]);
        memory_segment_manager.segment_used_sizes = Some(vec![3]);

        assert_eq!(memory_segment_manager.get_segment_size(0), Some(5));
    }

    /// Test that the call to .gen_arg() with a relocatable just passes the
    /// value through.
    #[test]
    fn gen_arg_relocatable() {
        let mut memory_segment_manager = MemorySegmentManager::new();

        assert_matches!(
            memory_segment_manager.gen_arg(&mayberelocatable!(0, 0)),
            Ok(x) if x == mayberelocatable!(0, 0)
        );
    }

    /// Test that the call to .gen_arg() with a bigint and no prime number just
    /// passes the value through.
    #[test]
    fn gen_arg_bigint() {
        let mut memory_segment_manager = MemorySegmentManager::new();

        assert_matches!(
            memory_segment_manager.gen_arg(&mayberelocatable!(1234)),
            Ok(x) if x == mayberelocatable!(1234)
        );
    }

    /// Test that the call to .gen_arg() with a Vec<MaybeRelocatable> writes its
    /// contents into a new segment and returns a pointer to it.
    #[test]
    fn gen_arg_vec() {
        let mut memory_segment_manager = MemorySegmentManager::new();

        assert_matches!(
            memory_segment_manager.gen_arg(
                &vec![
                    mayberelocatable!(0),
                    mayberelocatable!(1),
                    mayberelocatable!(2),
                    mayberelocatable!(3),
                    mayberelocatable!(0, 0),
                    mayberelocatable!(0, 1),
                    mayberelocatable!(0, 2),
                    mayberelocatable!(0, 3),
                ],
            ),
            Ok(x) if x == mayberelocatable!(0, 0)
        );
    }

    /// Test that the call to .gen_arg() with a Vec<Relocatable> writes its
    /// contents into a new segment and returns a pointer to it.
    #[test]
    fn gen_arg_vec_relocatable() {
        let mut memory_segment_manager = MemorySegmentManager::new();

        assert_matches!(
            memory_segment_manager.gen_arg(
                &vec![
                    MaybeRelocatable::from((0, 0)),
                    MaybeRelocatable::from((0, 1)),
                    MaybeRelocatable::from((0, 2)),
                    MaybeRelocatable::from((0, 3)),
                ],
            ),
            Ok(x) if x == mayberelocatable!(0, 0)
        );
    }

    /// Test that the call to .gen_arg() with any other argument returns a not
    /// implemented error.
    #[test]
    fn gen_arg_invalid_type() {
        let mut memory_segment_manager = MemorySegmentManager::new();

        assert_matches!(
            memory_segment_manager.gen_arg(&""),
            Err(MemoryError::GenArgInvalidType)
        );
    }

    #[test]
    fn finalize_no_size_nor_memory_no_change() {
        let mut segments = MemorySegmentManager::new();
        segments.finalize(None, 0, None);
        assert!(segments.memory.data.is_empty());
        assert!(segments.memory.temp_data.is_empty());
        assert!(segments.public_memory_offsets.is_empty());
        assert_eq!(segments.num_segments(), 0);
        assert_eq!(segments.num_temp_segments(), 0);
    }

    #[test]
    fn finalize_no_memory() {
        let mut segments = MemorySegmentManager::new();
        segments.finalize(Some(42), 0, None);
        assert!(segments.public_memory_offsets.is_empty());
        assert_eq!(segments.segment_sizes, HashMap::from([(0, 42)]));
    }

    #[test]
    fn finalize_no_size() {
        let mut segments = MemorySegmentManager::new();
        segments.finalize(None, 0, Some(&vec![(1_usize, 2_usize)]));
        assert_eq!(
            segments.public_memory_offsets,
            HashMap::from([(0_usize, vec![(1_usize, 2_usize)])])
        );
        assert!(segments.segment_sizes.is_empty());
    }

    #[test]
    fn finalize_all_args() {
        let mut segments = MemorySegmentManager::new();
        segments.finalize(Some(42), 0, Some(&vec![(1_usize, 2_usize)]));
        assert_eq!(
            segments.public_memory_offsets,
            HashMap::from([(0_usize, vec![(1_usize, 2_usize)])])
        );
        assert_eq!(segments.segment_sizes, HashMap::from([(0, 42)]));
    }

    #[test]
    fn gen_cairo_arg_single() {
        let mut memory_segment_manager = MemorySegmentManager::new();

        assert_matches!(
            memory_segment_manager.gen_cairo_arg(&mayberelocatable!(1234).into()),
            Ok(x) if x == mayberelocatable!(1234)
        );
    }

    #[test]
    fn gen_cairo_arg_array() {
        let mut memory_segment_manager = MemorySegmentManager::new();

        assert_matches!(
            memory_segment_manager.gen_cairo_arg(
                &vec![
                    mayberelocatable!(0),
                    mayberelocatable!(1),
                    mayberelocatable!(2),
                    mayberelocatable!(3),
                    mayberelocatable!(0, 0),
                    mayberelocatable!(0, 1),
                    mayberelocatable!(0, 2),
                    mayberelocatable!(0, 3),
                ]
                .into(),
            ),
            Ok(x) if x == mayberelocatable!(0, 0)
        );
    }

    #[test]
    fn gen_cairo_arg_composed() {
        let mut memory_segment_manager = MemorySegmentManager::new();
        let cairo_args = CairoArg::Composed(vec![
            CairoArg::Array(vec![
                mayberelocatable!(0),
                mayberelocatable!(1),
                mayberelocatable!(2),
            ]),
            CairoArg::Single(mayberelocatable!(1234)),
            CairoArg::Single(mayberelocatable!(5678)),
            CairoArg::Array(vec![
                mayberelocatable!(3),
                mayberelocatable!(4),
                mayberelocatable!(5),
            ]),
        ]);

        assert_matches!(
            memory_segment_manager.gen_cairo_arg(&cairo_args),
            Ok(x) if x == mayberelocatable!(2, 0)
        );
    }
}<|MERGE_RESOLUTION|>--- conflicted
+++ resolved
@@ -55,15 +55,9 @@
         data: &Vec<MaybeRelocatable>,
     ) -> Result<Relocatable, MemoryError> {
         for (num, value) in data.iter().enumerate() {
-<<<<<<< HEAD
-            self.memory.insert(&ptr.add_usize(num)?, value)?;
-        }
-        Ok(ptr.add_usize(data.len())?)
-=======
-            self.memory.insert(&(ptr + num), value)?;
-        }
-        Ok(ptr + data.len())
->>>>>>> fe5ceff8
+            self.memory.insert(&(ptr + num)?, value)?;
+        }
+        (ptr + data.len()).map_err(MemoryError::Math)
     }
 
     pub fn new() -> MemorySegmentManager {
