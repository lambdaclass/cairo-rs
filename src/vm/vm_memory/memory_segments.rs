use num_bigint::BigInt;
use num_integer::Integer;
use std::any::Any;
use std::cmp;
use std::collections::{HashMap, HashSet};

use crate::types::relocatable::{MaybeRelocatable, Relocatable};
use crate::utils::from_relocatable_to_indexes;
use crate::vm::errors::memory_errors::MemoryError;
use crate::vm::vm_memory::memory::Memory;

pub struct MemorySegmentManager {
    pub num_segments: usize,
    pub num_temp_segments: usize,
    pub segment_sizes: Vec<usize>,
    pub segment_used_sizes: Option<Vec<usize>>,
}

impl MemorySegmentManager {
    ///Adds a new segment and returns its starting location as a RelocatableValue.
    pub fn add(&mut self, memory: &mut Memory) -> Relocatable {
        let segment_index = self.num_segments;
        self.num_segments += 1;
        memory.data.push(Vec::new());
        Relocatable {
            segment_index: segment_index as isize,
            offset: 0,
        }
    }

    ///Adds a new temporary segment and returns its starting location as a RelocatableValue.
    ///Negative segment_index indicates its refer to a temporary segment
    pub fn add_temporary_segment(&mut self, memory: &mut Memory) -> Relocatable {
        self.num_temp_segments += 1;
        memory.temp_data.push(Vec::new());
        Relocatable {
            segment_index: -(self.num_temp_segments as isize),
            offset: 0,
        }
    }

    ///Writes data into the memory at address ptr and returns the first address after the data.
    pub fn load_data(
        &mut self,
        memory: &mut Memory,
        ptr: &MaybeRelocatable,
        data: Vec<MaybeRelocatable>,
    ) -> Result<MaybeRelocatable, MemoryError> {
        for (num, value) in data.iter().enumerate() {
            memory.insert(&ptr.add_usize_mod(num, None), value)?;
        }
        Ok(ptr.add_usize_mod(data.len(), None))
    }

    pub fn new() -> MemorySegmentManager {
        MemorySegmentManager {
            num_segments: 0,
            num_temp_segments: 0,
            segment_sizes: Vec::new(),
            segment_used_sizes: None,
        }
    }

    ///Calculates the size (number of non-none elements) of each memory segment
    pub fn compute_effective_sizes(&mut self, memory: &Memory) {
        if self.segment_used_sizes != None {
            return;
        }
        let mut segment_used_sizes = Vec::new();
        for segment in memory.data.iter() {
            segment_used_sizes.push(segment.len());
        }
        self.segment_used_sizes = Some(segment_used_sizes);
    }

    ///Returns the number of used segments when they are already computed.
    ///Returns None otherwise.
    pub fn get_segment_used_size(&self, index: usize) -> Option<usize> {
<<<<<<< HEAD
        self.segment_used_sizes
            .as_ref()
            .and_then(|used_sizes| used_sizes.get(index).copied())
=======
        self.segment_used_sizes.as_ref()?.get(index).copied()
>>>>>>> 278833da
    }

    ///Returns a vector that contains the first relocated address of each memory segment
    pub fn relocate_segments(&self) -> Result<Vec<usize>, MemoryError> {
        let first_addr = 1;
        let mut relocation_table = vec![first_addr];
        match &self.segment_used_sizes {
            Some(segment_used_sizes) => {
                for (i, size) in segment_used_sizes.iter().enumerate() {
                    relocation_table.push(relocation_table[i] + size);
                }
            }
            None => return Err(MemoryError::EffectiveSizesNotCalled),
        }
        //The last value corresponds to the total amount of elements across all segments, which isnt needed for relocation.
        relocation_table.pop();
        Ok(relocation_table)
    }

    pub fn gen_arg_vec_bigint(
        &self,
        arg: &[BigInt],
        prime: Option<&BigInt>,
    ) -> Vec<MaybeRelocatable> {
        if let Some(prime) = prime {
            return arg
                .iter()
                .map(|x| MaybeRelocatable::from(x.mod_floor(prime)))
                .collect();
        } else {
            arg.iter()
                .map(|x| MaybeRelocatable::from(x.clone()))
                .collect()
        }
    }

    pub fn write_arg(
        &mut self,
        memory: &mut Memory,
        ptr: &Relocatable,
        arg: &dyn Any,
        prime: Option<&BigInt>,
    ) -> Result<MaybeRelocatable, MemoryError> {
        if let Some(vector) = arg.downcast_ref::<Vec<BigInt>>() {
            let data = self.gen_arg_vec_bigint(vector, prime);
            self.load_data(
                memory,
                &MaybeRelocatable::from((ptr.segment_index, ptr.offset)),
                data,
            )
        } else {
            Err(MemoryError::WriteArg)
        }
    }

    pub fn get_memory_holes(
        &self,
        accessed_addresses: &HashSet<Relocatable>,
    ) -> Result<usize, MemoryError> {
        let segment_used_sizes = self
            .segment_used_sizes
            .as_ref()
            .ok_or(MemoryError::MissingSegmentUsedSizes)?;

        let mut accessed_offsets_sets = HashMap::new();
        for addr in accessed_addresses {
<<<<<<< HEAD
            if addr.segment_index < 0 {
                return Err(MemoryError::AddressInTemporarySegment(addr.segment_index));
            }

=======
>>>>>>> 278833da
            let (index, offset) = from_relocatable_to_indexes(addr);
            let (segment_size, offset_set) = match accessed_offsets_sets.get_mut(&index) {
                Some(x) => x,
                None => {
                    let segment_size = self
                        .get_segment_size(index)
                        .ok_or(MemoryError::SegmentNotFinalized(index))?;

                    accessed_offsets_sets.insert(index, (segment_size, HashSet::new()));
                    accessed_offsets_sets.get_mut(&index).unwrap()
                }
            };
            if offset > *segment_size {
                return Err(MemoryError::NumOutOfBounds);
            }

            offset_set.insert(offset);
        }

        let max = cmp::max(self.segment_sizes.len(), segment_used_sizes.len());
        Ok((0..max)
            .filter_map(|index| accessed_offsets_sets.get(&index))
            .map(|(segment_size, offsets_set)| segment_size - offsets_set.len())
            .sum())
    }

    pub fn get_segment_size(&self, index: usize) -> Option<usize> {
        self.segment_sizes
            .get(index)
            .copied()
            .or_else(|| self.get_segment_used_size(index))
    }
}

impl Default for MemorySegmentManager {
    fn default() -> Self {
        Self::new()
    }
}

#[cfg(test)]
mod tests {
    use super::*;
    use crate::{bigint, relocatable, utils::test_utils::*};
    use num_bigint::BigInt;
    use std::vec;

    #[test]
    fn add_segment_no_size() {
        let mut segments = MemorySegmentManager::new();
        let mut memory = Memory::new();
        let base = segments.add(&mut memory);
        assert_eq!(base, relocatable!(0, 0));
        assert_eq!(segments.num_segments, 1);
    }

    #[test]
    fn add_segment_no_size_test_two_segments() {
        let mut segments = MemorySegmentManager::new();
        let mut memory = Memory::new();
        let mut _base = segments.add(&mut memory);
        _base = segments.add(&mut memory);
        assert_eq!(
            _base,
            Relocatable {
                segment_index: 1,
                offset: 0
            }
        );
        assert_eq!(segments.num_segments, 2);
    }

    #[test]
    fn add_one_temporary_segment() {
        let mut segments = MemorySegmentManager::new();
        let mut memory = Memory::new();
        let base = segments.add_temporary_segment(&mut memory);
        assert_eq!(base, relocatable!(-1, 0));
        assert_eq!(segments.num_temp_segments, 1);
    }

    #[test]
    fn add_two_temporary_segments() {
        let mut segments = MemorySegmentManager::new();
        let mut memory = Memory::new();
        let mut _base = segments.add_temporary_segment(&mut memory);
        _base = segments.add_temporary_segment(&mut memory);
        assert_eq!(
            _base,
            Relocatable {
                segment_index: -2,
                offset: 0
            }
        );
        assert_eq!(segments.num_temp_segments, 2);
    }

    #[test]
    fn load_data_empty() {
        let data = Vec::new();
        let ptr = MaybeRelocatable::from((0, 3));
        let mut segments = MemorySegmentManager::new();
        let mut memory = Memory::new();
        let current_ptr = segments.load_data(&mut memory, &ptr, data).unwrap();
        assert_eq!(current_ptr, MaybeRelocatable::from((0, 3)));
    }

    #[test]
    fn load_data_one_element() {
        let data = vec![MaybeRelocatable::from(bigint!(4))];
        let ptr = MaybeRelocatable::from((0, 0));
        let mut segments = MemorySegmentManager::new();
        let mut memory = Memory::new();
        segments.add(&mut memory);
        let current_ptr = segments.load_data(&mut memory, &ptr, data).unwrap();
        assert_eq!(current_ptr, MaybeRelocatable::from((0, 1)));
        assert_eq!(
            memory.get(&ptr).unwrap().unwrap().as_ref(),
            &MaybeRelocatable::from(bigint!(4))
        );
    }

    #[test]
    fn load_data_three_elements() {
        let data = vec![
            MaybeRelocatable::from(bigint!(4)),
            MaybeRelocatable::from(bigint!(5)),
            MaybeRelocatable::from(bigint!(6)),
        ];
        let ptr = MaybeRelocatable::from((0, 0));
        let mut segments = MemorySegmentManager::new();
        let mut memory = Memory::new();
        segments.add(&mut memory);
        let current_ptr = segments.load_data(&mut memory, &ptr, data).unwrap();
        assert_eq!(current_ptr, MaybeRelocatable::from((0, 3)));

        assert_eq!(
            memory.get(&ptr).unwrap().unwrap().as_ref(),
            &MaybeRelocatable::from(bigint!(4))
        );
        assert_eq!(
            memory
                .get(&MaybeRelocatable::from((0, 1)))
                .unwrap()
                .unwrap()
                .as_ref(),
            &MaybeRelocatable::from(bigint!(5))
        );
        assert_eq!(
            memory
                .get(&MaybeRelocatable::from((0, 2)))
                .unwrap()
                .unwrap()
                .as_ref(),
            &MaybeRelocatable::from(bigint!(6))
        );
    }
    #[test]
    fn compute_effective_sizes_for_one_segment_memory() {
        let mut segments = MemorySegmentManager::new();
        let memory = memory![((0, 0), 1), ((0, 1), 1), ((0, 2), 1)];
        segments.compute_effective_sizes(&memory);
        assert_eq!(Some(vec![3]), segments.segment_used_sizes);
    }

    #[test]
    fn compute_effective_sizes_for_one_segment_memory_with_gap() {
        let mut segments = MemorySegmentManager::new();
        let mut memory = Memory::new();
        segments.add(&mut memory);
        memory
            .insert(
                &MaybeRelocatable::from((0, 6)),
                &MaybeRelocatable::from(bigint!(1)),
            )
            .unwrap();
        segments.compute_effective_sizes(&memory);
        assert_eq!(Some(vec![7]), segments.segment_used_sizes);
    }

    #[test]
    fn compute_effective_sizes_for_one_segment_memory_with_gaps() {
        let mut segments = MemorySegmentManager::new();
        let memory = memory![((0, 3), 1), ((0, 4), 1), ((0, 7), 1), ((0, 9), 1)];
        segments.compute_effective_sizes(&memory);
        assert_eq!(Some(vec![10]), segments.segment_used_sizes);
    }

    #[test]
    fn compute_effective_sizes_for_three_segment_memory() {
        let mut segments = MemorySegmentManager::new();
        let memory = memory![
            ((0, 0), 1),
            ((0, 1), 1),
            ((0, 2), 1),
            ((1, 0), 1),
            ((1, 1), 1),
            ((1, 2), 1),
            ((2, 0), 1),
            ((2, 1), 1),
            ((2, 2), 1)
        ];
        segments.compute_effective_sizes(&memory);
        assert_eq!(Some(vec![3, 3, 3]), segments.segment_used_sizes);
    }

    #[test]
    fn compute_effective_sizes_for_three_segment_memory_with_gaps() {
        let mut segments = MemorySegmentManager::new();
        let memory = memory![
            ((0, 2), 1),
            ((0, 5), 1),
            ((0, 7), 1),
            ((1, 1), 1),
            ((2, 2), 1),
            ((2, 4), 1),
            ((2, 7), 1)
        ];
        segments.compute_effective_sizes(&memory);
        assert_eq!(Some(vec![8, 2, 8]), segments.segment_used_sizes);
    }

    #[test]
    fn get_segment_used_size_after_computing_used() {
        let mut segments = MemorySegmentManager::new();
        let memory = memory![
            ((0, 2), 1),
            ((0, 5), 1),
            ((0, 7), 1),
            ((1, 1), 1),
            ((2, 2), 1),
            ((2, 4), 1),
            ((2, 7), 1)
        ];
        segments.compute_effective_sizes(&memory);
        assert_eq!(Some(8), segments.get_segment_used_size(2));
    }

    #[test]
    fn get_segment_used_size_before_computing_used() {
        let segments = MemorySegmentManager::new();
        assert_eq!(None, segments.get_segment_used_size(2));
    }

    #[test]
    fn relocate_segments_one_segment() {
        let mut segments = MemorySegmentManager::new();
        segments.segment_used_sizes = Some(vec![3]);
        assert_eq!(
            segments
                .relocate_segments()
                .expect("Couldn't relocate after compute effective sizes"),
            vec![1]
        )
    }

    #[test]
    fn relocate_segments_five_segment() {
        let mut segments = MemorySegmentManager::new();
        segments.segment_used_sizes = Some(vec![3, 3, 56, 78, 8]);
        assert_eq!(
            segments
                .relocate_segments()
                .expect("Couldn't relocate after compute effective sizes"),
            vec![1, 4, 7, 63, 141]
        )
    }

    #[test]
    fn write_arg_with_apply_modulo() {
        let data = vec![bigint!(11), bigint!(12), bigint!(13)];
        let ptr = Relocatable::from((1, 0));
        let mut segments = MemorySegmentManager::new();
        let mut memory = Memory::new();
        for _ in 0..2 {
            segments.add(&mut memory);
        }

        let exec = segments.write_arg(&mut memory, &ptr, &data, Some(&bigint!(5)));

        assert_eq!(exec, Ok(MaybeRelocatable::from((1, 3))));
        assert_eq!(
            memory.data[1],
            vec![
                Some(MaybeRelocatable::from(bigint!(1))),
                Some(MaybeRelocatable::from(bigint!(2))),
                Some(MaybeRelocatable::from(bigint!(3))),
            ]
        );
    }

    #[test]
    fn write_arg_with_no_apply_modulo() {
        let data = vec![bigint!(1), bigint!(2), bigint!(3)];
        let ptr = Relocatable::from((0, 0));
        let mut segments = MemorySegmentManager::new();
        let mut memory = Memory::new();
        segments.add(&mut memory);
        let exec = segments.write_arg(&mut memory, &ptr, &data, None);

        assert_eq!(exec, Ok(MaybeRelocatable::from((0, 3))));
        assert_eq!(
            memory.data[0],
            vec![
                Some(MaybeRelocatable::from(bigint!(1))),
                Some(MaybeRelocatable::from(bigint!(2))),
                Some(MaybeRelocatable::from(bigint!(3))),
            ]
        );
    }

    #[test]
    fn segment_default() {
        let segment_mng_new = MemorySegmentManager::new();
        let segment_mng_def: MemorySegmentManager = Default::default();
        assert_eq!(segment_mng_new.num_segments, segment_mng_def.num_segments);
        assert_eq!(
            segment_mng_new.segment_used_sizes,
            segment_mng_def.segment_used_sizes
        );
    }

    #[test]
    fn get_memory_holes_missing_segment_used_sizes() {
        let memory_segment_manager = MemorySegmentManager::new();
        let accessed_addresses = HashSet::new();

        assert_eq!(
            memory_segment_manager.get_memory_holes(&accessed_addresses),
            Err(MemoryError::MissingSegmentUsedSizes),
        );
    }

    #[test]
    fn get_memory_holes_segment_not_finalized() {
        let mut memory_segment_manager = MemorySegmentManager::new();
        let mut accessed_addresses = HashSet::new();

        memory_segment_manager.segment_used_sizes = Some(Vec::new());
        accessed_addresses.insert((0, 0).into());
        accessed_addresses.insert((0, 1).into());
        accessed_addresses.insert((0, 2).into());
        accessed_addresses.insert((0, 3).into());
        assert_eq!(
            memory_segment_manager.get_memory_holes(&accessed_addresses),
            Err(MemoryError::SegmentNotFinalized(0)),
        );
    }

    #[test]
    fn get_memory_holes_out_of_bounds() {
        let mut memory_segment_manager = MemorySegmentManager::new();
        let mut accessed_addresses = HashSet::new();

        memory_segment_manager.segment_used_sizes = Some(Vec::new());
        accessed_addresses.insert((0, 0).into());
        accessed_addresses.insert((0, 1).into());
        accessed_addresses.insert((0, 2).into());
        accessed_addresses.insert((0, 3).into());

        memory_segment_manager.segment_used_sizes = Some(vec![2]);
        assert_eq!(
            memory_segment_manager.get_memory_holes(&accessed_addresses),
            Err(MemoryError::NumOutOfBounds),
        );
    }

    #[test]
    fn get_memory_holes_empty() {
        let mut memory_segment_manager = MemorySegmentManager::new();
        let accessed_addresses = HashSet::new();

        memory_segment_manager.segment_used_sizes = Some(Vec::new());
        assert_eq!(
            memory_segment_manager.get_memory_holes(&accessed_addresses),
            Ok(0),
        );
    }

    #[test]
    fn get_memory_holes_empty2() {
        let mut memory_segment_manager = MemorySegmentManager::new();
        let accessed_addresses = HashSet::new();

        memory_segment_manager.segment_used_sizes = Some(vec![4]);
        assert_eq!(
            memory_segment_manager.get_memory_holes(&accessed_addresses),
            Ok(0),
        );
    }

    #[test]
    fn get_memory_holes() {
        let mut memory_segment_manager = MemorySegmentManager::new();
        let mut accessed_addresses = HashSet::new();

        memory_segment_manager.segment_used_sizes = Some(vec![10]);
        accessed_addresses.insert((0, 0).into());
        accessed_addresses.insert((0, 1).into());
        accessed_addresses.insert((0, 2).into());
        accessed_addresses.insert((0, 3).into());
        accessed_addresses.insert((0, 6).into());
        accessed_addresses.insert((0, 7).into());
        accessed_addresses.insert((0, 8).into());
        accessed_addresses.insert((0, 9).into());
        assert_eq!(
            memory_segment_manager.get_memory_holes(&accessed_addresses),
            Ok(2),
        );
    }

    #[test]
    fn get_memory_holes2() {
        let mut memory_segment_manager = MemorySegmentManager::new();
        let mut accessed_addresses = HashSet::new();

        memory_segment_manager.segment_sizes = vec![15];
        memory_segment_manager.segment_used_sizes = Some(vec![10]);
        accessed_addresses.insert((0, 0).into());
        accessed_addresses.insert((0, 1).into());
        accessed_addresses.insert((0, 2).into());
        accessed_addresses.insert((0, 3).into());
        accessed_addresses.insert((0, 6).into());
        accessed_addresses.insert((0, 7).into());
        accessed_addresses.insert((0, 8).into());
        accessed_addresses.insert((0, 9).into());
        assert_eq!(
            memory_segment_manager.get_memory_holes(&accessed_addresses),
            Ok(7),
        );
    }

    #[test]
    fn get_memory_size_missing_segment() {
        let memory_segment_manager = MemorySegmentManager::new();

        assert_eq!(memory_segment_manager.get_segment_size(0), None);
    }

    #[test]
    fn get_memory_size_used() {
        let mut memory_segment_manager = MemorySegmentManager::new();
        memory_segment_manager.segment_used_sizes = Some(vec![5]);

        assert_eq!(memory_segment_manager.get_segment_size(0), Some(5));
    }

    #[test]
    fn get_memory_size() {
        let mut memory_segment_manager = MemorySegmentManager::new();
        memory_segment_manager.segment_sizes = vec![5];

        assert_eq!(memory_segment_manager.get_segment_size(0), Some(5));
    }

    #[test]
    fn get_memory_size2() {
        let mut memory_segment_manager = MemorySegmentManager::new();
        memory_segment_manager.segment_sizes = vec![5];
        memory_segment_manager.segment_used_sizes = Some(vec![3]);

        assert_eq!(memory_segment_manager.get_segment_size(0), Some(5));
    }
}<|MERGE_RESOLUTION|>--- conflicted
+++ resolved
@@ -76,13 +76,7 @@
     ///Returns the number of used segments when they are already computed.
     ///Returns None otherwise.
     pub fn get_segment_used_size(&self, index: usize) -> Option<usize> {
-<<<<<<< HEAD
-        self.segment_used_sizes
-            .as_ref()
-            .and_then(|used_sizes| used_sizes.get(index).copied())
-=======
         self.segment_used_sizes.as_ref()?.get(index).copied()
->>>>>>> 278833da
     }
 
     ///Returns a vector that contains the first relocated address of each memory segment
@@ -149,13 +143,6 @@
 
         let mut accessed_offsets_sets = HashMap::new();
         for addr in accessed_addresses {
-<<<<<<< HEAD
-            if addr.segment_index < 0 {
-                return Err(MemoryError::AddressInTemporarySegment(addr.segment_index));
-            }
-
-=======
->>>>>>> 278833da
             let (index, offset) = from_relocatable_to_indexes(addr);
             let (segment_size, offset_set) = match accessed_offsets_sets.get_mut(&index) {
                 Some(x) => x,
