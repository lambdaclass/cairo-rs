use crate::vm::runners::cairo_runner::CairoArg;
use crate::{
    types::relocatable::{MaybeRelocatable, Relocatable},
    utils::from_relocatable_to_indexes,
    vm::{
        errors::memory_errors::MemoryError, errors::vm_errors::VirtualMachineError,
        vm_memory::memory::Memory,
    },
};
use std::{
    any::Any,
    cmp,
    collections::{HashMap, HashSet},
};

pub struct MemorySegmentManager {
    pub segment_sizes: HashMap<usize, usize>,
    pub segment_used_sizes: Option<Vec<usize>>,
    pub(crate) memory: Memory,
    // A map from segment index to a list of pairs (offset, page_id) that constitute the
    // public memory. Note that the offset is absolute (not based on the page_id).
    pub public_memory_offsets: HashMap<usize, Vec<(usize, usize)>>,
}

impl MemorySegmentManager {
    /// Number of segments in the real memory
    pub fn num_segments(&self) -> usize {
        self.memory.data.len()
    }

    /// Number of segments in the temporary memory
    pub fn num_temp_segments(&self) -> usize {
        self.memory.temp_data.len()
    }

    ///Adds a new segment and returns its starting location as a RelocatableValue.
    pub fn add(&mut self) -> Relocatable {
        self.memory.data.push(Vec::new());
        Relocatable {
            segment_index: (self.memory.data.len() - 1) as isize,
            offset: 0,
        }
    }

    ///Adds a new temporary segment and returns its starting location as a RelocatableValue.
    ///Negative segment_index indicates its refer to a temporary segment
    pub fn add_temporary_segment(&mut self) -> Relocatable {
        self.memory.temp_data.push(Vec::new());
        Relocatable {
            // We dont substract 1 as we need to take into account the index shift (temporary memory begins from -1 instead of 0)
            segment_index: -((self.memory.temp_data.len()) as isize),
            offset: 0,
        }
    }

    ///Writes data into the memory at address ptr and returns the first address after the data.
    pub fn load_data(
        &mut self,
        ptr: &MaybeRelocatable,
        data: &Vec<MaybeRelocatable>,
    ) -> Result<MaybeRelocatable, MemoryError> {
        for (num, value) in data.iter().enumerate() {
            self.memory.insert(&ptr.add_usize(num), value)?;
        }
        Ok(ptr.add_usize(data.len()))
    }

    pub fn new() -> MemorySegmentManager {
        MemorySegmentManager {
            segment_sizes: HashMap::new(),
            segment_used_sizes: None,
            public_memory_offsets: HashMap::new(),
            memory: Memory::new(),
        }
    }

    /// Calculates the size of each memory segment.
    pub fn compute_effective_sizes(&mut self) -> &Vec<usize> {
        self.segment_used_sizes
            .get_or_insert_with(|| self.memory.data.iter().map(Vec::len).collect())
    }

    ///Returns the number of used segments when they are already computed.
    ///Returns None otherwise.
    pub fn get_segment_used_size(&self, index: usize) -> Option<usize> {
        self.segment_used_sizes.as_ref()?.get(index).copied()
    }

    pub fn get_segment_size(&self, index: usize) -> Option<usize> {
        self.segment_sizes
            .get(&index)
            .cloned()
            .or_else(|| self.get_segment_used_size(index))
    }

    ///Returns a vector that contains the first relocated address of each memory segment
    pub fn relocate_segments(&self) -> Result<Vec<usize>, MemoryError> {
        let first_addr = 1;
        let mut relocation_table = vec![first_addr];
        match &self.segment_used_sizes {
            Some(segment_used_sizes) => {
                for (i, _size) in segment_used_sizes.iter().enumerate() {
                    let segment_size = self
                        .get_segment_size(i)
                        .ok_or(MemoryError::SegmentNotFinalized(i))?;

                    relocation_table.push(relocation_table[i] + segment_size);
                }
            }
            None => return Err(MemoryError::EffectiveSizesNotCalled),
        }
        //The last value corresponds to the total amount of elements across all segments, which isnt needed for relocation.
        relocation_table.pop();
        Ok(relocation_table)
    }

    pub fn gen_arg(&mut self, arg: &dyn Any) -> Result<MaybeRelocatable, VirtualMachineError> {
        if let Some(value) = arg.downcast_ref::<MaybeRelocatable>() {
            Ok(value.clone())
        } else if let Some(value) = arg.downcast_ref::<Vec<MaybeRelocatable>>() {
            let base = self.add();
            self.write_arg(&base, value)?;
            Ok(base.into())
        } else if let Some(value) = arg.downcast_ref::<Vec<Relocatable>>() {
            let base = self.add();
            self.write_arg(&base, value)?;
            Ok(base.into())
        } else {
            Err(VirtualMachineError::NotImplemented)
        }
    }

    pub fn gen_cairo_arg(
        &mut self,
        arg: &CairoArg,
    ) -> Result<MaybeRelocatable, VirtualMachineError> {
        match arg {
            CairoArg::Single(value) => Ok(value.clone()),
            CairoArg::Array(values) => {
                let base = self.add();
                self.load_data(&base.into(), values)?;
                Ok(base.into())
            }
            CairoArg::Composed(cairo_args) => {
                let args = cairo_args
                    .iter()
                    .map(|cairo_arg| self.gen_cairo_arg(cairo_arg))
                    .collect::<Result<Vec<MaybeRelocatable>, VirtualMachineError>>()?;
                let base = self.add();
                self.load_data(&base.into(), &args)?;
                Ok(base.into())
            }
        }
    }

    pub fn write_arg(
        &mut self,
        ptr: &Relocatable,
        arg: &dyn Any,
    ) -> Result<MaybeRelocatable, MemoryError> {
        if let Some(vector) = arg.downcast_ref::<Vec<MaybeRelocatable>>() {
            self.load_data(
                &MaybeRelocatable::from((ptr.segment_index, ptr.offset)),
                vector,
            )
        } else if let Some(vector) = arg.downcast_ref::<Vec<Relocatable>>() {
            let data = &vector.iter().map(|value| value.into()).collect();
            self.load_data(
                &MaybeRelocatable::from((ptr.segment_index, ptr.offset)),
                data,
            )
        } else {
            Err(MemoryError::WriteArg)
        }
    }

    pub fn is_valid_memory_value(&self, value: &MaybeRelocatable) -> Result<bool, MemoryError> {
        match &self.segment_used_sizes {
            Some(segment_used_sizes) => match value {
                MaybeRelocatable::Int(_) => Ok(true),
                MaybeRelocatable::RelocatableValue(relocatable) => {
                    let segment_index: usize =
                        relocatable.segment_index.try_into().map_err(|_| {
                            MemoryError::AddressInTemporarySegment(relocatable.segment_index)
                        })?;

                    Ok(segment_index < segment_used_sizes.len())
                }
            },
            None => Err(MemoryError::EffectiveSizesNotCalled),
        }
    }

    pub fn get_memory_holes(
        &self,
        accessed_addresses: impl Iterator<Item = Relocatable>,
    ) -> Result<usize, MemoryError> {
        let segment_used_sizes = self
            .segment_used_sizes
            .as_ref()
            .ok_or(MemoryError::MissingSegmentUsedSizes)?;

        let mut accessed_offsets_sets = HashMap::new();
        for addr in accessed_addresses {
            let (index, offset) = from_relocatable_to_indexes(&addr);
            let (segment_size, offset_set) = match accessed_offsets_sets.get_mut(&index) {
                Some(x) => x,
                None => {
                    let segment_size = self
                        .get_segment_size(index)
                        .ok_or(MemoryError::SegmentNotFinalized(index))?;

                    accessed_offsets_sets.insert(index, (segment_size, HashSet::new()));
                    accessed_offsets_sets
                        .get_mut(&index)
                        .ok_or(MemoryError::CantGetMutAccessedOffset)?
                }
            };
            if offset > *segment_size {
                return Err(MemoryError::NumOutOfBounds);
            }

            offset_set.insert(offset);
        }

        let max = cmp::max(self.segment_sizes.len(), segment_used_sizes.len());
        Ok((0..max)
            .filter_map(|index| accessed_offsets_sets.get(&index))
            .map(|(segment_size, offsets_set)| segment_size - offsets_set.len())
            .sum())
    }

    // Writes the following information for the given segment:
    // * size - The size of the segment (to be used in relocate_segments).
    // * public_memory - A list of offsets for memory cells that will be considered as public
    // memory.
    pub(crate) fn finalize(
        &mut self,
        size: Option<usize>,
        segment_index: usize,
        public_memory: Option<&Vec<(usize, usize)>>,
    ) {
        if let Some(size) = size {
            self.segment_sizes.insert(segment_index, size);
        }
        if let Some(public_memory) = public_memory {
            self.public_memory_offsets
                .insert(segment_index, public_memory.clone());
        }
    }
}

impl Default for MemorySegmentManager {
    fn default() -> Self {
        Self::new()
    }
}

#[cfg(test)]
mod tests {
    use super::*;
    use crate::{relocatable, utils::test_utils::*};
    use assert_matches::assert_matches;
    use felt::Felt;
    use num_traits::Num;
    use std::vec;

    #[test]
    fn add_segment_no_size() {
        let mut segments = MemorySegmentManager::new();
        let base = segments.add();
        assert_eq!(base, relocatable!(0, 0));
        assert_eq!(segments.num_segments(), 1);
    }

    #[test]
    fn add_segment_no_size_test_two_segments() {
        let mut segments = MemorySegmentManager::new();
        let mut _base = segments.add();
        _base = segments.add();
        assert_eq!(
            _base,
            Relocatable {
                segment_index: 1,
                offset: 0
            }
        );
        assert_eq!(segments.num_segments(), 2);
    }

    #[test]
    fn add_one_temporary_segment() {
        let mut segments = MemorySegmentManager::new();
        let base = segments.add_temporary_segment();
        assert_eq!(base, relocatable!(-1, 0));
        assert_eq!(segments.num_temp_segments(), 1);
    }

    #[test]
    fn add_two_temporary_segments() {
        let mut segments = MemorySegmentManager::new();
        let mut _base = segments.add_temporary_segment();
        _base = segments.add_temporary_segment();
        assert_eq!(
            _base,
            Relocatable {
                segment_index: -2,
                offset: 0
            }
        );
        assert_eq!(segments.num_temp_segments(), 2);
    }

    #[test]
    fn load_data_empty() {
        let data = Vec::new();
        let ptr = MaybeRelocatable::from((0, 3));
        let mut segments = MemorySegmentManager::new();
        let current_ptr = segments.load_data(&ptr, &data).unwrap();
        assert_eq!(current_ptr, MaybeRelocatable::from((0, 3)));
    }

    #[test]
    fn load_data_one_element() {
        let data = vec![MaybeRelocatable::from(Felt::new(4))];
        let ptr = MaybeRelocatable::from((0, 0));
        let mut segments = MemorySegmentManager::new();
        segments.add();
        let current_ptr = segments.load_data(&ptr, &data).unwrap();
        assert_eq!(current_ptr, MaybeRelocatable::from((0, 1)));
        assert_eq!(
            segments.memory.get(&ptr).unwrap().unwrap().as_ref(),
            &MaybeRelocatable::from(Felt::new(4))
        );
    }

    #[test]
    fn load_data_three_elements() {
        let data = vec![
            MaybeRelocatable::from(Felt::new(4)),
            MaybeRelocatable::from(Felt::new(5)),
            MaybeRelocatable::from(Felt::new(6)),
        ];
        let ptr = MaybeRelocatable::from((0, 0));
        let mut segments = MemorySegmentManager::new();
        segments.add();
        let current_ptr = segments.load_data(&ptr, &data).unwrap();
        assert_eq!(current_ptr, MaybeRelocatable::from((0, 3)));

        assert_eq!(
            segments.memory.get(&ptr).unwrap().unwrap().as_ref(),
            &MaybeRelocatable::from(Felt::new(4))
        );
        assert_eq!(
            segments
                .memory
                .get(&MaybeRelocatable::from((0, 1)))
                .unwrap()
                .unwrap()
                .as_ref(),
            &MaybeRelocatable::from(Felt::new(5))
        );
        assert_eq!(
            segments
                .memory
                .get(&MaybeRelocatable::from((0, 2)))
                .unwrap()
                .unwrap()
                .as_ref(),
            &MaybeRelocatable::from(Felt::new(6))
        );
    }
    #[test]
    fn compute_effective_sizes_for_one_segment_memory() {
        let mut segments = segments![((0, 0), 1), ((0, 1), 1), ((0, 2), 1)];
        segments.compute_effective_sizes();
        assert_eq!(Some(vec![3]), segments.segment_used_sizes);
    }

    #[test]
    fn compute_effective_sizes_for_one_segment_memory_with_gap() {
        let mut segments = MemorySegmentManager::new();
        segments.add();
        segments
            .memory
            .insert(
                &MaybeRelocatable::from((0, 6)),
                &MaybeRelocatable::from(Felt::new(1)),
            )
            .unwrap();
        segments.compute_effective_sizes();
        assert_eq!(Some(vec![7]), segments.segment_used_sizes);
    }

    #[test]
    fn compute_effective_sizes_for_one_segment_memory_with_gaps() {
        let mut segments = segments![((0, 3), 1), ((0, 4), 1), ((0, 7), 1), ((0, 9), 1)];
        segments.compute_effective_sizes();
        assert_eq!(Some(vec![10]), segments.segment_used_sizes);
    }

    #[test]
    fn compute_effective_sizes_for_three_segment_memory() {
        let mut segments = segments![
            ((0, 0), 1),
            ((0, 1), 1),
            ((0, 2), 1),
            ((1, 0), 1),
            ((1, 1), 1),
            ((1, 2), 1),
            ((2, 0), 1),
            ((2, 1), 1),
            ((2, 2), 1)
        ];
        segments.compute_effective_sizes();
        assert_eq!(Some(vec![3, 3, 3]), segments.segment_used_sizes);
    }

    #[test]
    fn compute_effective_sizes_for_three_segment_memory_with_gaps() {
        let mut segments = segments![
            ((0, 2), 1),
            ((0, 5), 1),
            ((0, 7), 1),
            ((1, 1), 1),
            ((2, 2), 1),
            ((2, 4), 1),
            ((2, 7), 1)
        ];
        segments.compute_effective_sizes();
        assert_eq!(Some(vec![8, 2, 8]), segments.segment_used_sizes);
    }

    #[test]
    fn get_segment_used_size_after_computing_used() {
        let mut segments = segments![
            ((0, 2), 1),
            ((0, 5), 1),
            ((0, 7), 1),
            ((1, 1), 1),
            ((2, 2), 1),
            ((2, 4), 1),
            ((2, 7), 1)
        ];
        segments.compute_effective_sizes();
        assert_eq!(Some(8), segments.get_segment_used_size(2));
    }

    #[test]
    fn get_segment_used_size_before_computing_used() {
        let segments = MemorySegmentManager::new();
        assert_eq!(None, segments.get_segment_used_size(2));
    }

    #[test]
    fn relocate_segments_one_segment() {
        let mut segments = MemorySegmentManager::new();
        segments.segment_used_sizes = Some(vec![3]);
        assert_eq!(
            segments
                .relocate_segments()
                .expect("Couldn't relocate after compute effective sizes"),
            vec![1]
        )
    }

    #[test]
    fn relocate_segments_five_segment() {
        let mut segments = MemorySegmentManager::new();
        segments.segment_used_sizes = Some(vec![3, 3, 56, 78, 8]);
        assert_eq!(
            segments
                .relocate_segments()
                .expect("Couldn't relocate after compute effective sizes"),
            vec![1, 4, 7, 63, 141]
        )
    }

    #[test]
    fn write_arg_with_apply_modulo() {
        let mut big_num = num_bigint::BigInt::from_str_radix(&felt::PRIME_STR[2..], 16)
            .expect("Couldn't parse prime");
        big_num += 1;
        let big_maybe_rel = MaybeRelocatable::from(Felt::new(big_num));
        let data = vec![mayberelocatable!(11), mayberelocatable!(12), big_maybe_rel];
        let ptr = Relocatable::from((1, 0));
        let mut segments = MemorySegmentManager::new();
        for _ in 0..2 {
            segments.add();
        }

        let exec = segments.write_arg(&ptr, &data);

        assert_eq!(exec, Ok(MaybeRelocatable::from((1, 3))));
        assert_eq!(
            segments.memory.data[1],
            vec![
                Some(mayberelocatable!(11)),
                Some(mayberelocatable!(12)),
                Some(mayberelocatable!(1)),
            ]
        );
    }

    #[test]
    fn write_arg_relocatable() {
        let data = vec![
            Relocatable::from((0, 1)),
            Relocatable::from((0, 2)),
            Relocatable::from((0, 3)),
        ];
        let ptr = Relocatable::from((1, 0));
        let mut segments = MemorySegmentManager::new();
        for _ in 0..2 {
            segments.add();
        }

        let exec = segments.write_arg(&ptr, &data);

        assert_eq!(exec, Ok(MaybeRelocatable::from((1, 3))));
        assert_eq!(
            segments.memory.data[1],
            vec![
                Some(MaybeRelocatable::from((0, 1))),
                Some(MaybeRelocatable::from((0, 2))),
                Some(MaybeRelocatable::from((0, 3))),
            ]
        );
    }

    #[test]
    fn segment_default() {
        let segment_mng_new = MemorySegmentManager::new();
        let segment_mng_def: MemorySegmentManager = Default::default();
        assert_eq!(
            segment_mng_new.num_segments(),
            segment_mng_def.num_segments()
        );
        assert_eq!(
            segment_mng_new.segment_used_sizes,
            segment_mng_def.segment_used_sizes
        );
    }

    #[test]
    fn is_valid_memory_value_missing_effective_sizes() {
        let segment_manager = MemorySegmentManager::new();

        assert_eq!(
            segment_manager.is_valid_memory_value(&mayberelocatable!(0)),
            Err(MemoryError::EffectiveSizesNotCalled),
        );
    }

    #[test]
    fn is_valid_memory_value_temporary_segment() {
        let mut segment_manager = MemorySegmentManager::new();

        segment_manager.segment_used_sizes = Some(vec![10]);
        assert_eq!(
            segment_manager.is_valid_memory_value(&mayberelocatable!(-1, 0)),
            Err(MemoryError::AddressInTemporarySegment(-1)),
        );
    }

    #[test]
    fn is_valid_memory_value_invalid_segment() {
        let mut segment_manager = MemorySegmentManager::new();

        segment_manager.segment_used_sizes = Some(vec![10]);
        assert_eq!(
            segment_manager.is_valid_memory_value(&mayberelocatable!(1, 0)),
            Ok(false),
        );
    }

    #[test]
    fn is_valid_memory_value() {
        let mut segment_manager = MemorySegmentManager::new();

        segment_manager.segment_used_sizes = Some(vec![10]);
        assert_eq!(
            segment_manager.is_valid_memory_value(&mayberelocatable!(0, 5)),
            Ok(true),
        );
    }

    #[test]
    fn get_memory_holes_missing_segment_used_sizes() {
        let memory_segment_manager = MemorySegmentManager::new();
        let accessed_addresses = Vec::new();

        assert_eq!(
            memory_segment_manager.get_memory_holes(accessed_addresses.into_iter()),
            Err(MemoryError::MissingSegmentUsedSizes),
        );
    }

    #[test]
    fn get_memory_holes_segment_not_finalized() {
        let mut memory_segment_manager = MemorySegmentManager::new();
        memory_segment_manager.segment_used_sizes = Some(Vec::new());

        let accessed_addresses = vec![(0, 0).into(), (0, 1).into(), (0, 2).into(), (0, 3).into()];
        assert_eq!(
            memory_segment_manager.get_memory_holes(accessed_addresses.into_iter()),
            Err(MemoryError::SegmentNotFinalized(0)),
        );
    }

    #[test]
    fn get_memory_holes_out_of_bounds() {
        let mut memory_segment_manager = MemorySegmentManager::new();
        memory_segment_manager.segment_used_sizes = Some(vec![2]);

        let accessed_addresses = vec![(0, 0).into(), (0, 1).into(), (0, 2).into(), (0, 3).into()];
        assert_eq!(
            memory_segment_manager.get_memory_holes(accessed_addresses.into_iter()),
            Err(MemoryError::NumOutOfBounds),
        );
    }

    #[test]
    fn get_memory_holes_empty() {
        let mut memory_segment_manager = MemorySegmentManager::new();
        memory_segment_manager.segment_used_sizes = Some(Vec::new());

        let accessed_addresses = Vec::new();
        assert_eq!(
            memory_segment_manager.get_memory_holes(accessed_addresses.into_iter()),
            Ok(0),
        );
    }

    #[test]
    fn get_memory_holes_empty2() {
        let mut memory_segment_manager = MemorySegmentManager::new();
        memory_segment_manager.segment_used_sizes = Some(vec![4]);

        let accessed_addresses = Vec::new();
        assert_eq!(
            memory_segment_manager.get_memory_holes(accessed_addresses.into_iter()),
            Ok(0),
        );
    }

    #[test]
    fn get_memory_holes() {
        let mut memory_segment_manager = MemorySegmentManager::new();
        memory_segment_manager.segment_used_sizes = Some(vec![10]);

        let accessed_addresses = vec![
            (0, 0).into(),
            (0, 1).into(),
            (0, 2).into(),
            (0, 3).into(),
            (0, 6).into(),
            (0, 7).into(),
            (0, 8).into(),
            (0, 9).into(),
        ];
        assert_eq!(
            memory_segment_manager.get_memory_holes(accessed_addresses.into_iter()),
            Ok(2),
        );
    }

    #[test]
    fn get_memory_holes2() {
        let mut memory_segment_manager = MemorySegmentManager::new();

        memory_segment_manager.segment_sizes = HashMap::from([(0, 15)]);
        memory_segment_manager.segment_used_sizes = Some(vec![10]);
        let accessed_addresses = vec![
            (0, 0).into(),
            (0, 1).into(),
            (0, 2).into(),
            (0, 3).into(),
            (0, 6).into(),
            (0, 7).into(),
            (0, 8).into(),
            (0, 9).into(),
        ];
        assert_eq!(
            memory_segment_manager.get_memory_holes(accessed_addresses.into_iter()),
            Ok(7),
        );
    }

    #[test]
    fn get_memory_size_missing_segment() {
        let memory_segment_manager = MemorySegmentManager::new();

        assert_eq!(memory_segment_manager.get_segment_size(0), None);
    }

    #[test]
    fn get_memory_size_used() {
        let mut memory_segment_manager = MemorySegmentManager::new();
        memory_segment_manager.segment_used_sizes = Some(vec![5]);

        assert_eq!(memory_segment_manager.get_segment_size(0), Some(5));
    }

    #[test]
    fn get_memory_size() {
        let mut memory_segment_manager = MemorySegmentManager::new();
        memory_segment_manager.segment_sizes = HashMap::from([(0, 5)]);

        assert_eq!(memory_segment_manager.get_segment_size(0), Some(5));
    }

    #[test]
    fn get_memory_size2() {
        let mut memory_segment_manager = MemorySegmentManager::new();
        memory_segment_manager.segment_sizes = HashMap::from([(0, 5)]);
        memory_segment_manager.segment_used_sizes = Some(vec![3]);

        assert_eq!(memory_segment_manager.get_segment_size(0), Some(5));
    }

    /// Test that the call to .gen_arg() with a relocatable just passes the
    /// value through.
    #[test]
    fn gen_arg_relocatable() {
        let mut memory_segment_manager = MemorySegmentManager::new();
<<<<<<< HEAD
        assert_eq!(
            memory_segment_manager.gen_arg(&mayberelocatable!(0, 0)),
            Ok(mayberelocatable!(0, 0)),
=======
        let mut vm = vm!();

        assert_matches!(
            memory_segment_manager.gen_arg(&mayberelocatable!(0, 0), &mut vm.memory),
            Ok(x) if x == mayberelocatable!(0, 0)
>>>>>>> 8e6c9531
        );
    }

    /// Test that the call to .gen_arg() with a bigint and no prime number just
    /// passes the value through.
    #[test]
    fn gen_arg_bigint() {
        let mut memory_segment_manager = MemorySegmentManager::new();
<<<<<<< HEAD
        assert_eq!(
            memory_segment_manager.gen_arg(&mayberelocatable!(1234)),
            Ok(mayberelocatable!(1234)),
=======
        let mut vm = vm!();

        assert_matches!(
            memory_segment_manager.gen_arg(&mayberelocatable!(1234), &mut vm.memory),
            Ok(x) if x == mayberelocatable!(1234)
>>>>>>> 8e6c9531
        );
    }

    /// Test that the call to .gen_arg() with a Vec<MaybeRelocatable> writes its
    /// contents into a new segment and returns a pointer to it.
    #[test]
    fn gen_arg_vec() {
        let mut memory_segment_manager = MemorySegmentManager::new();
<<<<<<< HEAD
        assert_eq!(
            memory_segment_manager.gen_arg(&vec![
                mayberelocatable!(0),
                mayberelocatable!(1),
                mayberelocatable!(2),
                mayberelocatable!(3),
                mayberelocatable!(0, 0),
                mayberelocatable!(0, 1),
                mayberelocatable!(0, 2),
                mayberelocatable!(0, 3),
            ],),
            Ok(mayberelocatable!(0, 0)),
=======
        let mut vm = vm!();

        assert_matches!(
            memory_segment_manager.gen_arg(
                &vec![
                    mayberelocatable!(0),
                    mayberelocatable!(1),
                    mayberelocatable!(2),
                    mayberelocatable!(3),
                    mayberelocatable!(0, 0),
                    mayberelocatable!(0, 1),
                    mayberelocatable!(0, 2),
                    mayberelocatable!(0, 3),
                ],
                &mut vm.memory,
            ),
            Ok(x) if x == mayberelocatable!(0, 0)
>>>>>>> 8e6c9531
        );
    }

    /// Test that the call to .gen_arg() with a Vec<Relocatable> writes its
    /// contents into a new segment and returns a pointer to it.
    #[test]
    fn gen_arg_vec_relocatable() {
        let mut memory_segment_manager = MemorySegmentManager::new();
<<<<<<< HEAD
        assert_eq!(
            memory_segment_manager.gen_arg(&vec![
                MaybeRelocatable::from((0, 0)),
                MaybeRelocatable::from((0, 1)),
                MaybeRelocatable::from((0, 2)),
                MaybeRelocatable::from((0, 3)),
            ],),
            Ok(mayberelocatable!(0, 0)),
=======
        let mut vm = vm!();

        assert_matches!(
            memory_segment_manager.gen_arg(
                &vec![
                    MaybeRelocatable::from((0, 0)),
                    MaybeRelocatable::from((0, 1)),
                    MaybeRelocatable::from((0, 2)),
                    MaybeRelocatable::from((0, 3)),
                ],
                &mut vm.memory,
            ),
            Ok(x) if x == mayberelocatable!(0, 0)
>>>>>>> 8e6c9531
        );
    }

    /// Test that the call to .gen_arg() with any other argument returns a not
    /// implemented error.
    #[test]
    fn gen_arg_not_implemented() {
        let mut memory_segment_manager = MemorySegmentManager::new();
<<<<<<< HEAD
        assert_eq!(
            memory_segment_manager.gen_arg(&""),
            Err(VirtualMachineError::NotImplemented),
=======
        let mut vm = vm!();

        assert_matches!(
            memory_segment_manager.gen_arg(&"", &mut vm.memory),
            Err(VirtualMachineError::NotImplemented)
>>>>>>> 8e6c9531
        );
    }

    #[test]
    fn finalize_no_size_nor_memory_no_change() {
        let mut segments = MemorySegmentManager::new();
        segments.finalize(None, 0, None);
        assert!(segments.memory.data.is_empty());
        assert!(segments.memory.temp_data.is_empty());
        assert!(segments.public_memory_offsets.is_empty());
        assert_eq!(segments.num_segments(), 0);
        assert_eq!(segments.num_temp_segments(), 0);
    }

    #[test]
    fn finalize_no_memory() {
        let mut segments = MemorySegmentManager::new();
        segments.finalize(Some(42), 0, None);
        assert!(segments.public_memory_offsets.is_empty());
        assert_eq!(segments.segment_sizes, HashMap::from([(0, 42)]));
    }

    #[test]
    fn finalize_no_size() {
        let mut segments = MemorySegmentManager::new();
        segments.finalize(None, 0, Some(&vec![(1_usize, 2_usize)]));
        assert_eq!(
            segments.public_memory_offsets,
            HashMap::from([(0_usize, vec![(1_usize, 2_usize)])])
        );
        assert!(segments.segment_sizes.is_empty());
    }

    #[test]
    fn finalize_all_args() {
        let mut segments = MemorySegmentManager::new();
        segments.finalize(Some(42), 0, Some(&vec![(1_usize, 2_usize)]));
        assert_eq!(
            segments.public_memory_offsets,
            HashMap::from([(0_usize, vec![(1_usize, 2_usize)])])
        );
        assert_eq!(segments.segment_sizes, HashMap::from([(0, 42)]));
    }

    #[test]
    fn gen_cairo_arg_single() {
        let mut memory_segment_manager = MemorySegmentManager::new();

<<<<<<< HEAD
        assert_eq!(
            memory_segment_manager.gen_cairo_arg(&mayberelocatable!(1234).into()),
            Ok(mayberelocatable!(1234)),
=======
        assert_matches!(
            memory_segment_manager.gen_cairo_arg(&mayberelocatable!(1234).into(), &mut vm.memory),
            Ok(x) if x == mayberelocatable!(1234)
>>>>>>> 8e6c9531
        );
    }

    #[test]
    fn gen_cairo_arg_array() {
        let mut memory_segment_manager = MemorySegmentManager::new();
<<<<<<< HEAD
        assert_eq!(
=======
        let mut vm = vm!();

        assert_matches!(
>>>>>>> 8e6c9531
            memory_segment_manager.gen_cairo_arg(
                &vec![
                    mayberelocatable!(0),
                    mayberelocatable!(1),
                    mayberelocatable!(2),
                    mayberelocatable!(3),
                    mayberelocatable!(0, 0),
                    mayberelocatable!(0, 1),
                    mayberelocatable!(0, 2),
                    mayberelocatable!(0, 3),
                ]
                .into(),
            ),
            Ok(x) if x == mayberelocatable!(0, 0)
        );
    }

    #[test]
    fn gen_cairo_arg_composed() {
        let mut memory_segment_manager = MemorySegmentManager::new();
        let cairo_args = CairoArg::Composed(vec![
            CairoArg::Array(vec![
                mayberelocatable!(0),
                mayberelocatable!(1),
                mayberelocatable!(2),
            ]),
            CairoArg::Single(mayberelocatable!(1234)),
            CairoArg::Single(mayberelocatable!(5678)),
            CairoArg::Array(vec![
                mayberelocatable!(3),
                mayberelocatable!(4),
                mayberelocatable!(5),
            ]),
        ]);

<<<<<<< HEAD
        assert_eq!(
            memory_segment_manager.gen_cairo_arg(&cairo_args,),
            Ok(mayberelocatable!(2, 0)),
=======
        assert_matches!(
            memory_segment_manager.gen_cairo_arg(&cairo_args, &mut vm.memory,),
            Ok(x) if x == mayberelocatable!(2, 0)
>>>>>>> 8e6c9531
        );
    }
}<|MERGE_RESOLUTION|>--- conflicted
+++ resolved
@@ -259,6 +259,7 @@
 #[cfg(test)]
 mod tests {
     use super::*;
+    use crate::vm::vm_core::VirtualMachine;
     use crate::{relocatable, utils::test_utils::*};
     use assert_matches::assert_matches;
     use felt::Felt;
@@ -724,17 +725,11 @@
     #[test]
     fn gen_arg_relocatable() {
         let mut memory_segment_manager = MemorySegmentManager::new();
-<<<<<<< HEAD
-        assert_eq!(
+        let mut vm = vm!();
+
+        assert_matches!(
             memory_segment_manager.gen_arg(&mayberelocatable!(0, 0)),
-            Ok(mayberelocatable!(0, 0)),
-=======
-        let mut vm = vm!();
-
-        assert_matches!(
-            memory_segment_manager.gen_arg(&mayberelocatable!(0, 0), &mut vm.memory),
             Ok(x) if x == mayberelocatable!(0, 0)
->>>>>>> 8e6c9531
         );
     }
 
@@ -743,17 +738,11 @@
     #[test]
     fn gen_arg_bigint() {
         let mut memory_segment_manager = MemorySegmentManager::new();
-<<<<<<< HEAD
-        assert_eq!(
+        let mut vm = vm!();
+
+        assert_matches!(
             memory_segment_manager.gen_arg(&mayberelocatable!(1234)),
-            Ok(mayberelocatable!(1234)),
-=======
-        let mut vm = vm!();
-
-        assert_matches!(
-            memory_segment_manager.gen_arg(&mayberelocatable!(1234), &mut vm.memory),
             Ok(x) if x == mayberelocatable!(1234)
->>>>>>> 8e6c9531
         );
     }
 
@@ -762,20 +751,6 @@
     #[test]
     fn gen_arg_vec() {
         let mut memory_segment_manager = MemorySegmentManager::new();
-<<<<<<< HEAD
-        assert_eq!(
-            memory_segment_manager.gen_arg(&vec![
-                mayberelocatable!(0),
-                mayberelocatable!(1),
-                mayberelocatable!(2),
-                mayberelocatable!(3),
-                mayberelocatable!(0, 0),
-                mayberelocatable!(0, 1),
-                mayberelocatable!(0, 2),
-                mayberelocatable!(0, 3),
-            ],),
-            Ok(mayberelocatable!(0, 0)),
-=======
         let mut vm = vm!();
 
         assert_matches!(
@@ -790,10 +765,8 @@
                     mayberelocatable!(0, 2),
                     mayberelocatable!(0, 3),
                 ],
-                &mut vm.memory,
             ),
             Ok(x) if x == mayberelocatable!(0, 0)
->>>>>>> 8e6c9531
         );
     }
 
@@ -802,16 +775,6 @@
     #[test]
     fn gen_arg_vec_relocatable() {
         let mut memory_segment_manager = MemorySegmentManager::new();
-<<<<<<< HEAD
-        assert_eq!(
-            memory_segment_manager.gen_arg(&vec![
-                MaybeRelocatable::from((0, 0)),
-                MaybeRelocatable::from((0, 1)),
-                MaybeRelocatable::from((0, 2)),
-                MaybeRelocatable::from((0, 3)),
-            ],),
-            Ok(mayberelocatable!(0, 0)),
-=======
         let mut vm = vm!();
 
         assert_matches!(
@@ -822,10 +785,8 @@
                     MaybeRelocatable::from((0, 2)),
                     MaybeRelocatable::from((0, 3)),
                 ],
-                &mut vm.memory,
             ),
             Ok(x) if x == mayberelocatable!(0, 0)
->>>>>>> 8e6c9531
         );
     }
 
@@ -834,17 +795,11 @@
     #[test]
     fn gen_arg_not_implemented() {
         let mut memory_segment_manager = MemorySegmentManager::new();
-<<<<<<< HEAD
-        assert_eq!(
+        let mut vm = vm!();
+
+        assert_matches!(
             memory_segment_manager.gen_arg(&""),
-            Err(VirtualMachineError::NotImplemented),
-=======
-        let mut vm = vm!();
-
-        assert_matches!(
-            memory_segment_manager.gen_arg(&"", &mut vm.memory),
             Err(VirtualMachineError::NotImplemented)
->>>>>>> 8e6c9531
         );
     }
 
@@ -893,28 +848,18 @@
     fn gen_cairo_arg_single() {
         let mut memory_segment_manager = MemorySegmentManager::new();
 
-<<<<<<< HEAD
-        assert_eq!(
+        assert_matches!(
             memory_segment_manager.gen_cairo_arg(&mayberelocatable!(1234).into()),
-            Ok(mayberelocatable!(1234)),
-=======
+            Ok(x) if x == mayberelocatable!(1234)
+        );
+    }
+
+    #[test]
+    fn gen_cairo_arg_array() {
+        let mut memory_segment_manager = MemorySegmentManager::new();
+        let mut vm = vm!();
+
         assert_matches!(
-            memory_segment_manager.gen_cairo_arg(&mayberelocatable!(1234).into(), &mut vm.memory),
-            Ok(x) if x == mayberelocatable!(1234)
->>>>>>> 8e6c9531
-        );
-    }
-
-    #[test]
-    fn gen_cairo_arg_array() {
-        let mut memory_segment_manager = MemorySegmentManager::new();
-<<<<<<< HEAD
-        assert_eq!(
-=======
-        let mut vm = vm!();
-
-        assert_matches!(
->>>>>>> 8e6c9531
             memory_segment_manager.gen_cairo_arg(
                 &vec![
                     mayberelocatable!(0),
@@ -950,15 +895,9 @@
             ]),
         ]);
 
-<<<<<<< HEAD
-        assert_eq!(
-            memory_segment_manager.gen_cairo_arg(&cairo_args,),
-            Ok(mayberelocatable!(2, 0)),
-=======
         assert_matches!(
-            memory_segment_manager.gen_cairo_arg(&cairo_args, &mut vm.memory,),
+            memory_segment_manager.gen_cairo_arg(&cairo_args),
             Ok(x) if x == mayberelocatable!(2, 0)
->>>>>>> 8e6c9531
         );
     }
 }