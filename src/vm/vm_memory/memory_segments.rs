--- conflicted
+++ resolved
@@ -120,13 +120,7 @@
     use super::*;
     use crate::{bigint, relocatable};
     use num_bigint::BigInt;
-<<<<<<< HEAD
-
-    use super::*;
-=======
-    use num_traits::FromPrimitive;
     use std::vec;
->>>>>>> 041ff331
 
     #[test]
     fn add_segment_no_size() {
