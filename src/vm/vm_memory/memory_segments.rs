use crate::vm::runners::cairo_runner::CairoArg;
use crate::{
    types::relocatable::{MaybeRelocatable, Relocatable},
    vm::{
        errors::memory_errors::MemoryError, errors::vm_errors::VirtualMachineError,
        vm_memory::memory::Memory,
    },
};
use std::{any::Any, collections::HashMap};

pub struct MemorySegmentManager {
    pub segment_sizes: HashMap<usize, usize>,
    pub segment_used_sizes: Option<Vec<usize>>,
    pub(crate) memory: Memory,
    // A map from segment index to a list of pairs (offset, page_id) that constitute the
    // public memory. Note that the offset is absolute (not based on the page_id).
    pub public_memory_offsets: HashMap<usize, Vec<(usize, usize)>>,
}

impl MemorySegmentManager {
    /// Number of segments in the real memory
    pub fn num_segments(&self) -> usize {
        self.memory.data.len()
    }

    /// Number of segments in the temporary memory
    pub fn num_temp_segments(&self) -> usize {
        self.memory.temp_data.len()
    }

    ///Adds a new segment and returns its starting location as a RelocatableValue.
    pub fn add(&mut self) -> Relocatable {
        self.memory.data.push(Vec::new());
        Relocatable {
            segment_index: (self.memory.data.len() - 1) as isize,
            offset: 0,
        }
    }

    ///Adds a new temporary segment and returns its starting location as a RelocatableValue.
    ///Negative segment_index indicates its refer to a temporary segment
    pub fn add_temporary_segment(&mut self) -> Relocatable {
        self.memory.temp_data.push(Vec::new());
        Relocatable {
            // We dont substract 1 as we need to take into account the index shift (temporary memory begins from -1 instead of 0)
            segment_index: -((self.memory.temp_data.len()) as isize),
            offset: 0,
        }
    }

    ///Writes data into the memory at address ptr and returns the first address after the data.
    pub fn load_data(
        &mut self,
        ptr: Relocatable,
        data: &Vec<MaybeRelocatable>,
    ) -> Result<Relocatable, MemoryError> {
        for (num, value) in data.iter().enumerate() {
            self.memory.insert(&(ptr + num), value)?;
        }
        Ok(ptr + data.len())
    }

    pub fn new() -> MemorySegmentManager {
        MemorySegmentManager {
            segment_sizes: HashMap::new(),
            segment_used_sizes: None,
            public_memory_offsets: HashMap::new(),
            memory: Memory::new(),
        }
    }

    /// Calculates the size of each memory segment.
    pub fn compute_effective_sizes(&mut self) -> &Vec<usize> {
        self.segment_used_sizes
            .get_or_insert_with(|| self.memory.data.iter().map(Vec::len).collect())
    }

    ///Returns the number of used segments when they are already computed.
    ///Returns None otherwise.
    pub fn get_segment_used_size(&self, index: usize) -> Option<usize> {
        self.segment_used_sizes.as_ref()?.get(index).copied()
    }

    pub fn get_segment_size(&self, index: usize) -> Option<usize> {
        self.segment_sizes
            .get(&index)
            .cloned()
            .or_else(|| self.get_segment_used_size(index))
    }

    ///Returns a vector that contains the first relocated address of each memory segment
    pub fn relocate_segments(&self) -> Result<Vec<usize>, MemoryError> {
        let first_addr = 1;
        let mut relocation_table = vec![first_addr];
        match &self.segment_used_sizes {
            Some(segment_used_sizes) => {
                for (i, _size) in segment_used_sizes.iter().enumerate() {
                    let segment_size = self
                        .get_segment_size(i)
                        .ok_or(MemoryError::MissingSegmentUsedSizes)?;

                    relocation_table.push(relocation_table[i] + segment_size);
                }
            }
            None => return Err(MemoryError::MissingSegmentUsedSizes),
        }
        //The last value corresponds to the total amount of elements across all segments, which isnt needed for relocation.
        relocation_table.pop();
        Ok(relocation_table)
    }

    pub fn gen_arg(&mut self, arg: &dyn Any) -> Result<MaybeRelocatable, MemoryError> {
        if let Some(value) = arg.downcast_ref::<MaybeRelocatable>() {
            Ok(value.clone())
        } else if let Some(value) = arg.downcast_ref::<Vec<MaybeRelocatable>>() {
            let base = self.add();
            self.write_arg(base, value)?;
            Ok(base.into())
        } else if let Some(value) = arg.downcast_ref::<Vec<Relocatable>>() {
            let base = self.add();
            self.write_arg(base, value)?;
            Ok(base.into())
        } else {
            Err(MemoryError::GenArgInvalidType)
        }
    }

    pub fn gen_cairo_arg(
        &mut self,
        arg: &CairoArg,
    ) -> Result<MaybeRelocatable, VirtualMachineError> {
        match arg {
            CairoArg::Single(value) => Ok(value.clone()),
            CairoArg::Array(values) => {
                let base = self.add();
                self.load_data(base, values)?;
                Ok(base.into())
            }
            CairoArg::Composed(cairo_args) => {
                let args = cairo_args
                    .iter()
                    .map(|cairo_arg| self.gen_cairo_arg(cairo_arg))
                    .collect::<Result<Vec<MaybeRelocatable>, VirtualMachineError>>()?;
                let base = self.add();
                self.load_data(base, &args)?;
                Ok(base.into())
            }
        }
    }

    pub fn write_arg(
        &mut self,
        ptr: Relocatable,
        arg: &dyn Any,
    ) -> Result<MaybeRelocatable, MemoryError> {
        if let Some(vector) = arg.downcast_ref::<Vec<MaybeRelocatable>>() {
            self.load_data(ptr, vector).map(Into::into)
        } else if let Some(vector) = arg.downcast_ref::<Vec<Relocatable>>() {
            let data = &vector.iter().map(|value| value.into()).collect();
            self.load_data(ptr, data).map(Into::into)
        } else {
            Err(MemoryError::WriteArg)
        }
    }

    pub fn is_valid_memory_value(&self, value: &MaybeRelocatable) -> Result<bool, MemoryError> {
        match &self.segment_used_sizes {
            Some(segment_used_sizes) => match value {
                MaybeRelocatable::Int(_) => Ok(true),
                MaybeRelocatable::RelocatableValue(relocatable) => {
                    let segment_index: usize =
                        relocatable.segment_index.try_into().map_err(|_| {
                            MemoryError::AddressInTemporarySegment(relocatable.segment_index)
                        })?;

                    Ok(segment_index < segment_used_sizes.len())
                }
            },
            None => Err(MemoryError::MissingSegmentUsedSizes),
        }
    }

<<<<<<< HEAD
    pub fn get_memory_holes(
        &self,
        accessed_addresses: impl Iterator<Item = Relocatable>,
    ) -> Result<usize, MemoryError> {
        let segment_used_sizes = self
            .segment_used_sizes
            .as_ref()
            .ok_or(MemoryError::MissingSegmentUsedSizes)?;

        let mut accessed_offsets_sets = HashMap::new();
        for addr in accessed_addresses {
            let (index, offset) = from_relocatable_to_indexes(addr);
            let (segment_size, offset_set) = match accessed_offsets_sets.get_mut(&index) {
                Some(x) => x,
                None => {
                    let segment_size = self
                        .get_segment_size(index)
                        .ok_or(MemoryError::MissingSegmentUsedSizes)?;

                    accessed_offsets_sets.insert(index, (segment_size, HashSet::new()));
                    accessed_offsets_sets
                        .get_mut(&index)
                        .ok_or(MemoryError::CantGetMutAccessedOffset)?
                }
=======
    pub fn get_memory_holes(&self) -> Result<usize, MemoryError> {
        let data = &self.memory.data;
        let mut memory_holes = 0;
        // Count the memory holes for each segment by substracting the amount of accessed_addresses from the segment's size
        // Segments without accesses addresses are not accounted for when counting memory holes
        for i in 0..data.len() {
            let accessed_amount = match self.memory.get_amount_of_accessed_addresses_for_segment(i)
            {
                Some(accessed_amount) if accessed_amount > 0 => accessed_amount,
                _ => continue,
>>>>>>> d9c59e24
            };
            let segment_size = self
                .get_segment_size(i)
                .ok_or(MemoryError::MissingSegmentUsedSizes)?;
            if accessed_amount > segment_size {
                return Err(MemoryError::SegmentHasMoreAccessedAddressesThanSize(
                    i,
                    accessed_amount,
                    segment_size,
                ));
            }
            memory_holes += segment_size - accessed_amount;
        }
        Ok(memory_holes)
    }

    // Writes the following information for the given segment:
    // * size - The size of the segment (to be used in relocate_segments).
    // * public_memory - A list of offsets for memory cells that will be considered as public
    // memory.
    pub(crate) fn finalize(
        &mut self,
        size: Option<usize>,
        segment_index: usize,
        public_memory: Option<&Vec<(usize, usize)>>,
    ) {
        if let Some(size) = size {
            self.segment_sizes.insert(segment_index, size);
        }
        if let Some(public_memory) = public_memory {
            self.public_memory_offsets
                .insert(segment_index, public_memory.clone());
        }
    }
}

impl Default for MemorySegmentManager {
    fn default() -> Self {
        Self::new()
    }
}

#[cfg(test)]
mod tests {
    use super::*;
    use crate::{relocatable, utils::test_utils::*, vm::vm_memory::memory::MemoryCell};
    use assert_matches::assert_matches;
    use felt::Felt;
    use num_traits::Num;
    use std::vec;

    #[test]
    fn add_segment_no_size() {
        let mut segments = MemorySegmentManager::new();
        let base = segments.add();
        assert_eq!(base, relocatable!(0, 0));
        assert_eq!(segments.num_segments(), 1);
    }

    #[test]
    fn add_segment_no_size_test_two_segments() {
        let mut segments = MemorySegmentManager::new();
        let mut _base = segments.add();
        _base = segments.add();
        assert_eq!(
            _base,
            Relocatable {
                segment_index: 1,
                offset: 0
            }
        );
        assert_eq!(segments.num_segments(), 2);
    }

    #[test]
    fn add_one_temporary_segment() {
        let mut segments = MemorySegmentManager::new();
        let base = segments.add_temporary_segment();
        assert_eq!(base, relocatable!(-1, 0));
        assert_eq!(segments.num_temp_segments(), 1);
    }

    #[test]
    fn add_two_temporary_segments() {
        let mut segments = MemorySegmentManager::new();
        segments.add_temporary_segment();
        let base = segments.add_temporary_segment();
        assert_eq!(
            base,
            Relocatable {
                segment_index: -2,
                offset: 0
            }
        );
        assert_eq!(segments.num_temp_segments(), 2);
    }

    #[test]
    fn load_data_empty() {
        let data = Vec::new();
        let ptr = Relocatable::from((0, 3));
        let mut segments = MemorySegmentManager::new();
        let current_ptr = segments.load_data(ptr, &data).unwrap();
        assert_eq!(current_ptr, Relocatable::from((0, 3)));
    }

    #[test]
    fn load_data_one_element() {
        let data = vec![MaybeRelocatable::from(Felt::new(4))];
        let ptr = Relocatable::from((0, 0));
        let mut segments = MemorySegmentManager::new();
        segments.add();
        let current_ptr = segments.load_data(ptr, &data).unwrap();
        assert_eq!(current_ptr, Relocatable::from((0, 1)));
        assert_eq!(
            segments.memory.get(&ptr).unwrap().as_ref(),
            &MaybeRelocatable::from(Felt::new(4))
        );
    }

    #[test]
    fn load_data_three_elements() {
        let data = vec![
            MaybeRelocatable::from(Felt::new(4)),
            MaybeRelocatable::from(Felt::new(5)),
            MaybeRelocatable::from(Felt::new(6)),
        ];
        let ptr = Relocatable::from((0, 0));
        let mut segments = MemorySegmentManager::new();
        segments.add();
        let current_ptr = segments.load_data(ptr, &data).unwrap();
        assert_eq!(current_ptr, Relocatable::from((0, 3)));

        assert_eq!(
            segments.memory.get(&ptr).unwrap().as_ref(),
            &MaybeRelocatable::from(Felt::new(4))
        );
        assert_eq!(
            segments
                .memory
                .get(&MaybeRelocatable::from((0, 1)))
                .unwrap()
                .as_ref(),
            &MaybeRelocatable::from(Felt::new(5))
        );
        assert_eq!(
            segments
                .memory
                .get(&MaybeRelocatable::from((0, 2)))
                .unwrap()
                .as_ref(),
            &MaybeRelocatable::from(Felt::new(6))
        );
    }
    #[test]
    fn compute_effective_sizes_for_one_segment_memory() {
        let mut segments = segments![((0, 0), 1), ((0, 1), 1), ((0, 2), 1)];
        segments.compute_effective_sizes();
        assert_eq!(Some(vec![3]), segments.segment_used_sizes);
    }

    #[test]
    fn compute_effective_sizes_for_one_segment_memory_with_gap() {
        let mut segments = MemorySegmentManager::new();
        segments.add();
        segments
            .memory
            .insert(
                &MaybeRelocatable::from((0, 6)),
                &MaybeRelocatable::from(Felt::new(1)),
            )
            .unwrap();
        segments.compute_effective_sizes();
        assert_eq!(Some(vec![7]), segments.segment_used_sizes);
    }

    #[test]
    fn compute_effective_sizes_for_one_segment_memory_with_gaps() {
        let mut segments = segments![((0, 3), 1), ((0, 4), 1), ((0, 7), 1), ((0, 9), 1)];
        segments.compute_effective_sizes();
        assert_eq!(Some(vec![10]), segments.segment_used_sizes);
    }

    #[test]
    fn compute_effective_sizes_for_three_segment_memory() {
        let mut segments = segments![
            ((0, 0), 1),
            ((0, 1), 1),
            ((0, 2), 1),
            ((1, 0), 1),
            ((1, 1), 1),
            ((1, 2), 1),
            ((2, 0), 1),
            ((2, 1), 1),
            ((2, 2), 1)
        ];
        segments.compute_effective_sizes();
        assert_eq!(Some(vec![3, 3, 3]), segments.segment_used_sizes);
    }

    #[test]
    fn compute_effective_sizes_for_three_segment_memory_with_gaps() {
        let mut segments = segments![
            ((0, 2), 1),
            ((0, 5), 1),
            ((0, 7), 1),
            ((1, 1), 1),
            ((2, 2), 1),
            ((2, 4), 1),
            ((2, 7), 1)
        ];
        segments.compute_effective_sizes();
        assert_eq!(Some(vec![8, 2, 8]), segments.segment_used_sizes);
    }

    #[test]
    fn get_segment_used_size_after_computing_used() {
        let mut segments = segments![
            ((0, 2), 1),
            ((0, 5), 1),
            ((0, 7), 1),
            ((1, 1), 1),
            ((2, 2), 1),
            ((2, 4), 1),
            ((2, 7), 1)
        ];
        segments.compute_effective_sizes();
        assert_eq!(Some(8), segments.get_segment_used_size(2));
    }

    #[test]
    fn get_segment_used_size_before_computing_used() {
        let segments = MemorySegmentManager::new();
        assert_eq!(None, segments.get_segment_used_size(2));
    }

    #[test]
    fn relocate_segments_one_segment() {
        let mut segments = MemorySegmentManager::new();
        segments.segment_used_sizes = Some(vec![3]);
        assert_eq!(
            segments
                .relocate_segments()
                .expect("Couldn't relocate after compute effective sizes"),
            vec![1]
        )
    }

    #[test]
    fn relocate_segments_five_segment() {
        let mut segments = MemorySegmentManager::new();
        segments.segment_used_sizes = Some(vec![3, 3, 56, 78, 8]);
        assert_eq!(
            segments
                .relocate_segments()
                .expect("Couldn't relocate after compute effective sizes"),
            vec![1, 4, 7, 63, 141]
        )
    }

    #[test]
    fn write_arg_with_apply_modulo() {
        let mut big_num = num_bigint::BigInt::from_str_radix(&felt::PRIME_STR[2..], 16)
            .expect("Couldn't parse prime");
        big_num += 1;
        let big_maybe_rel = MaybeRelocatable::from(Felt::new(big_num));
        let data = vec![mayberelocatable!(11), mayberelocatable!(12), big_maybe_rel];
        let ptr = Relocatable::from((1, 0));
        let mut segments = MemorySegmentManager::new();
        for _ in 0..2 {
            segments.add();
        }

        let exec = segments.write_arg(ptr, &data);

        assert_eq!(exec, Ok(MaybeRelocatable::from((1, 3))));
        assert_eq!(
            segments.memory.data[1],
            vec![
                Some(MemoryCell::new(mayberelocatable!(11))),
                Some(MemoryCell::new(mayberelocatable!(12))),
                Some(MemoryCell::new(mayberelocatable!(1))),
            ]
        );
    }

    #[test]
    fn write_arg_relocatable() {
        let data = vec![
            Relocatable::from((0, 1)),
            Relocatable::from((0, 2)),
            Relocatable::from((0, 3)),
        ];
        let ptr = Relocatable::from((1, 0));
        let mut segments = MemorySegmentManager::new();
        for _ in 0..2 {
            segments.add();
        }

        let exec = segments.write_arg(ptr, &data);

        assert_eq!(exec, Ok(MaybeRelocatable::from((1, 3))));
        assert_eq!(
            segments.memory.data[1],
            vec![
                Some(MemoryCell::new(MaybeRelocatable::from((0, 1)))),
                Some(MemoryCell::new(MaybeRelocatable::from((0, 2)))),
                Some(MemoryCell::new(MaybeRelocatable::from((0, 3)))),
            ]
        );
    }

    #[test]
    fn segment_default() {
        let segment_mng_new = MemorySegmentManager::new();
        let segment_mng_def: MemorySegmentManager = Default::default();
        assert_eq!(
            segment_mng_new.num_segments(),
            segment_mng_def.num_segments()
        );
        assert_eq!(
            segment_mng_new.segment_used_sizes,
            segment_mng_def.segment_used_sizes
        );
    }

    #[test]
    fn is_valid_memory_value_missing_effective_sizes() {
        let segment_manager = MemorySegmentManager::new();

        assert_eq!(
            segment_manager.is_valid_memory_value(&mayberelocatable!(0)),
            Err(MemoryError::MissingSegmentUsedSizes),
        );
    }

    #[test]
    fn is_valid_memory_value_temporary_segment() {
        let mut segment_manager = MemorySegmentManager::new();

        segment_manager.segment_used_sizes = Some(vec![10]);
        assert_eq!(
            segment_manager.is_valid_memory_value(&mayberelocatable!(-1, 0)),
            Err(MemoryError::AddressInTemporarySegment(-1)),
        );
    }

    #[test]
    fn is_valid_memory_value_invalid_segment() {
        let mut segment_manager = MemorySegmentManager::new();

        segment_manager.segment_used_sizes = Some(vec![10]);
        assert_eq!(
            segment_manager.is_valid_memory_value(&mayberelocatable!(1, 0)),
            Ok(false),
        );
    }

    #[test]
    fn is_valid_memory_value() {
        let mut segment_manager = MemorySegmentManager::new();

        segment_manager.segment_used_sizes = Some(vec![10]);
        assert_eq!(
            segment_manager.is_valid_memory_value(&mayberelocatable!(0, 5)),
            Ok(true),
        );
    }

    #[test]
    fn get_memory_holes_missing_segment_used_sizes() {
<<<<<<< HEAD
        let memory_segment_manager = MemorySegmentManager::new();
        let accessed_addresses = Vec::new();

        assert_eq!(
            memory_segment_manager.get_memory_holes(accessed_addresses.into_iter()),
            Err(MemoryError::MissingSegmentUsedSizes),
        );
    }

    #[test]
    fn get_memory_holes_segment_missing_segment_used_size() {
=======
>>>>>>> d9c59e24
        let mut memory_segment_manager = MemorySegmentManager::new();
        memory_segment_manager.memory = memory![((0, 0), 0)];
        memory_segment_manager
            .memory
            .mark_as_accessed((0, 0).into());
        assert_eq!(
<<<<<<< HEAD
            memory_segment_manager.get_memory_holes(accessed_addresses.into_iter()),
=======
            memory_segment_manager.get_memory_holes(),
>>>>>>> d9c59e24
            Err(MemoryError::MissingSegmentUsedSizes),
        );
    }

    #[test]
    fn get_memory_holes_out_of_address_offset_bigger_than_size() {
        let mut memory_segment_manager = MemorySegmentManager::new();
        memory_segment_manager.segment_used_sizes = Some(vec![2]);
        memory_segment_manager.memory = memory![((0, 0), 1), ((0, 1), 1), ((0, 2), 2)];
        for i in 0..3 {
            memory_segment_manager
                .memory
                .mark_as_accessed((0, i).into());
        }
        assert_eq!(
            memory_segment_manager.get_memory_holes(),
            Err(MemoryError::SegmentHasMoreAccessedAddressesThanSize(
                0, 3, 2
            )),
        );
    }

    #[test]
    fn get_memory_holes_empty() {
        let mut memory_segment_manager = MemorySegmentManager::new();
        memory_segment_manager.segment_used_sizes = Some(Vec::new());
        assert_eq!(memory_segment_manager.get_memory_holes(), Ok(0),);
    }

    #[test]
    fn get_memory_holes_empty2() {
        let mut memory_segment_manager = MemorySegmentManager::new();
        memory_segment_manager.segment_used_sizes = Some(vec![4]);
        assert_eq!(memory_segment_manager.get_memory_holes(), Ok(0),);
    }

    #[test]
    fn get_memory_holes() {
        let mut memory_segment_manager = MemorySegmentManager::new();
        memory_segment_manager.segment_used_sizes = Some(vec![10]);
        memory_segment_manager.memory = memory![
            ((0, 0), 0),
            ((0, 1), 0),
            ((0, 2), 0),
            ((0, 3), 0),
            ((0, 6), 0),
            ((0, 7), 0),
            ((0, 8), 0),
            ((0, 9), 0)
        ];
        for i in [0, 1, 2, 3, 6, 7, 8, 9] {
            memory_segment_manager
                .memory
                .mark_as_accessed((0, i).into());
        }
        assert_eq!(memory_segment_manager.get_memory_holes(), Ok(2),);
    }

    #[test]
    fn get_memory_holes2() {
        let mut memory_segment_manager = MemorySegmentManager::new();

        memory_segment_manager.segment_sizes = HashMap::from([(0, 15)]);
        memory_segment_manager.memory = memory![
            ((0, 0), 0),
            ((0, 1), 0),
            ((0, 2), 0),
            ((0, 3), 0),
            ((0, 6), 0),
            ((0, 7), 0),
            ((0, 8), 0),
            ((0, 9), 0)
        ];
        memory_segment_manager.segment_used_sizes = Some(vec![10]);
        for i in [0, 1, 2, 3, 6, 7, 8, 9] {
            memory_segment_manager
                .memory
                .mark_as_accessed((0, i).into());
        }
        assert_eq!(memory_segment_manager.get_memory_holes(), Ok(7),);
    }

    #[test]
    fn get_memory_size_missing_segment() {
        let memory_segment_manager = MemorySegmentManager::new();

        assert_eq!(memory_segment_manager.get_segment_size(0), None);
    }

    #[test]
    fn get_memory_size_used() {
        let mut memory_segment_manager = MemorySegmentManager::new();
        memory_segment_manager.segment_used_sizes = Some(vec![5]);

        assert_eq!(memory_segment_manager.get_segment_size(0), Some(5));
    }

    #[test]
    fn get_memory_size() {
        let mut memory_segment_manager = MemorySegmentManager::new();
        memory_segment_manager.segment_sizes = HashMap::from([(0, 5)]);

        assert_eq!(memory_segment_manager.get_segment_size(0), Some(5));
    }

    #[test]
    fn get_memory_size2() {
        let mut memory_segment_manager = MemorySegmentManager::new();
        memory_segment_manager.segment_sizes = HashMap::from([(0, 5)]);
        memory_segment_manager.segment_used_sizes = Some(vec![3]);

        assert_eq!(memory_segment_manager.get_segment_size(0), Some(5));
    }

    /// Test that the call to .gen_arg() with a relocatable just passes the
    /// value through.
    #[test]
    fn gen_arg_relocatable() {
        let mut memory_segment_manager = MemorySegmentManager::new();

        assert_matches!(
            memory_segment_manager.gen_arg(&mayberelocatable!(0, 0)),
            Ok(x) if x == mayberelocatable!(0, 0)
        );
    }

    /// Test that the call to .gen_arg() with a bigint and no prime number just
    /// passes the value through.
    #[test]
    fn gen_arg_bigint() {
        let mut memory_segment_manager = MemorySegmentManager::new();

        assert_matches!(
            memory_segment_manager.gen_arg(&mayberelocatable!(1234)),
            Ok(x) if x == mayberelocatable!(1234)
        );
    }

    /// Test that the call to .gen_arg() with a Vec<MaybeRelocatable> writes its
    /// contents into a new segment and returns a pointer to it.
    #[test]
    fn gen_arg_vec() {
        let mut memory_segment_manager = MemorySegmentManager::new();

        assert_matches!(
            memory_segment_manager.gen_arg(
                &vec![
                    mayberelocatable!(0),
                    mayberelocatable!(1),
                    mayberelocatable!(2),
                    mayberelocatable!(3),
                    mayberelocatable!(0, 0),
                    mayberelocatable!(0, 1),
                    mayberelocatable!(0, 2),
                    mayberelocatable!(0, 3),
                ],
            ),
            Ok(x) if x == mayberelocatable!(0, 0)
        );
    }

    /// Test that the call to .gen_arg() with a Vec<Relocatable> writes its
    /// contents into a new segment and returns a pointer to it.
    #[test]
    fn gen_arg_vec_relocatable() {
        let mut memory_segment_manager = MemorySegmentManager::new();

        assert_matches!(
            memory_segment_manager.gen_arg(
                &vec![
                    MaybeRelocatable::from((0, 0)),
                    MaybeRelocatable::from((0, 1)),
                    MaybeRelocatable::from((0, 2)),
                    MaybeRelocatable::from((0, 3)),
                ],
            ),
            Ok(x) if x == mayberelocatable!(0, 0)
        );
    }

    /// Test that the call to .gen_arg() with any other argument returns a not
    /// implemented error.
    #[test]
    fn gen_arg_invalid_type() {
        let mut memory_segment_manager = MemorySegmentManager::new();

        assert_matches!(
            memory_segment_manager.gen_arg(&""),
            Err(MemoryError::GenArgInvalidType)
        );
    }

    #[test]
    fn finalize_no_size_nor_memory_no_change() {
        let mut segments = MemorySegmentManager::new();
        segments.finalize(None, 0, None);
        assert!(segments.memory.data.is_empty());
        assert!(segments.memory.temp_data.is_empty());
        assert!(segments.public_memory_offsets.is_empty());
        assert_eq!(segments.num_segments(), 0);
        assert_eq!(segments.num_temp_segments(), 0);
    }

    #[test]
    fn finalize_no_memory() {
        let mut segments = MemorySegmentManager::new();
        segments.finalize(Some(42), 0, None);
        assert!(segments.public_memory_offsets.is_empty());
        assert_eq!(segments.segment_sizes, HashMap::from([(0, 42)]));
    }

    #[test]
    fn finalize_no_size() {
        let mut segments = MemorySegmentManager::new();
        segments.finalize(None, 0, Some(&vec![(1_usize, 2_usize)]));
        assert_eq!(
            segments.public_memory_offsets,
            HashMap::from([(0_usize, vec![(1_usize, 2_usize)])])
        );
        assert!(segments.segment_sizes.is_empty());
    }

    #[test]
    fn finalize_all_args() {
        let mut segments = MemorySegmentManager::new();
        segments.finalize(Some(42), 0, Some(&vec![(1_usize, 2_usize)]));
        assert_eq!(
            segments.public_memory_offsets,
            HashMap::from([(0_usize, vec![(1_usize, 2_usize)])])
        );
        assert_eq!(segments.segment_sizes, HashMap::from([(0, 42)]));
    }

    #[test]
    fn gen_cairo_arg_single() {
        let mut memory_segment_manager = MemorySegmentManager::new();

        assert_matches!(
            memory_segment_manager.gen_cairo_arg(&mayberelocatable!(1234).into()),
            Ok(x) if x == mayberelocatable!(1234)
        );
    }

    #[test]
    fn gen_cairo_arg_array() {
        let mut memory_segment_manager = MemorySegmentManager::new();

        assert_matches!(
            memory_segment_manager.gen_cairo_arg(
                &vec![
                    mayberelocatable!(0),
                    mayberelocatable!(1),
                    mayberelocatable!(2),
                    mayberelocatable!(3),
                    mayberelocatable!(0, 0),
                    mayberelocatable!(0, 1),
                    mayberelocatable!(0, 2),
                    mayberelocatable!(0, 3),
                ]
                .into(),
            ),
            Ok(x) if x == mayberelocatable!(0, 0)
        );
    }

    #[test]
    fn gen_cairo_arg_composed() {
        let mut memory_segment_manager = MemorySegmentManager::new();
        let cairo_args = CairoArg::Composed(vec![
            CairoArg::Array(vec![
                mayberelocatable!(0),
                mayberelocatable!(1),
                mayberelocatable!(2),
            ]),
            CairoArg::Single(mayberelocatable!(1234)),
            CairoArg::Single(mayberelocatable!(5678)),
            CairoArg::Array(vec![
                mayberelocatable!(3),
                mayberelocatable!(4),
                mayberelocatable!(5),
            ]),
        ]);

        assert_matches!(
            memory_segment_manager.gen_cairo_arg(&cairo_args),
            Ok(x) if x == mayberelocatable!(2, 0)
        );
    }
}<|MERGE_RESOLUTION|>--- conflicted
+++ resolved
@@ -180,32 +180,6 @@
         }
     }
 
-<<<<<<< HEAD
-    pub fn get_memory_holes(
-        &self,
-        accessed_addresses: impl Iterator<Item = Relocatable>,
-    ) -> Result<usize, MemoryError> {
-        let segment_used_sizes = self
-            .segment_used_sizes
-            .as_ref()
-            .ok_or(MemoryError::MissingSegmentUsedSizes)?;
-
-        let mut accessed_offsets_sets = HashMap::new();
-        for addr in accessed_addresses {
-            let (index, offset) = from_relocatable_to_indexes(addr);
-            let (segment_size, offset_set) = match accessed_offsets_sets.get_mut(&index) {
-                Some(x) => x,
-                None => {
-                    let segment_size = self
-                        .get_segment_size(index)
-                        .ok_or(MemoryError::MissingSegmentUsedSizes)?;
-
-                    accessed_offsets_sets.insert(index, (segment_size, HashSet::new()));
-                    accessed_offsets_sets
-                        .get_mut(&index)
-                        .ok_or(MemoryError::CantGetMutAccessedOffset)?
-                }
-=======
     pub fn get_memory_holes(&self) -> Result<usize, MemoryError> {
         let data = &self.memory.data;
         let mut memory_holes = 0;
@@ -216,7 +190,6 @@
             {
                 Some(accessed_amount) if accessed_amount > 0 => accessed_amount,
                 _ => continue,
->>>>>>> d9c59e24
             };
             let segment_size = self
                 .get_segment_size(i)
@@ -588,31 +561,13 @@
 
     #[test]
     fn get_memory_holes_missing_segment_used_sizes() {
-<<<<<<< HEAD
-        let memory_segment_manager = MemorySegmentManager::new();
-        let accessed_addresses = Vec::new();
-
-        assert_eq!(
-            memory_segment_manager.get_memory_holes(accessed_addresses.into_iter()),
-            Err(MemoryError::MissingSegmentUsedSizes),
-        );
-    }
-
-    #[test]
-    fn get_memory_holes_segment_missing_segment_used_size() {
-=======
->>>>>>> d9c59e24
         let mut memory_segment_manager = MemorySegmentManager::new();
         memory_segment_manager.memory = memory![((0, 0), 0)];
         memory_segment_manager
             .memory
             .mark_as_accessed((0, 0).into());
         assert_eq!(
-<<<<<<< HEAD
-            memory_segment_manager.get_memory_holes(accessed_addresses.into_iter()),
-=======
             memory_segment_manager.get_memory_holes(),
->>>>>>> d9c59e24
             Err(MemoryError::MissingSegmentUsedSizes),
         );
     }
