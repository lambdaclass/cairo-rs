--- conflicted
+++ resolved
@@ -41,11 +41,8 @@
         &args.entrypoint,
         trace_enabled,
         args.print_output,
-<<<<<<< HEAD
         args.layout,
-=======
         &hint_executor,
->>>>>>> 377d109f
     ) {
         Ok(runner) => runner,
         Err(error) => return Err(error),
