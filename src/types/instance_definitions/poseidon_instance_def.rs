pub(crate) const CELLS_PER_POSEIDON: u32 = 6;
pub(crate) const INPUT_CELLS_PER_POSEIDON: u32 = 3;

#[derive(Clone, Debug, PartialEq)]
pub(crate) struct PoseidonInstanceDef {
    pub(crate) ratio: Option<u32>,
}

impl PoseidonInstanceDef {
    pub(crate) fn default() -> Self {
        PoseidonInstanceDef { ratio: Some(32) }
    }

<<<<<<< HEAD
    pub(crate) fn _new(ratio: Option<u32>) -> Self {
=======
    pub(crate) fn new(ratio: u32) -> Self {
>>>>>>> 110395c4
        PoseidonInstanceDef { ratio }
    }
}

#[cfg(test)]
mod tests {
    use super::*;

    #[test]
    fn test_new() {
        let builtin_instance = PoseidonInstanceDef { ratio: Some(8) };
        assert_eq!(PoseidonInstanceDef::_new(Some(8)), builtin_instance);
    }

    #[test]
    fn test_default() {
        let builtin_instance = PoseidonInstanceDef { ratio: Some(32) };
        assert_eq!(PoseidonInstanceDef::default(), builtin_instance);
    }
}<|MERGE_RESOLUTION|>--- conflicted
+++ resolved
@@ -11,11 +11,7 @@
         PoseidonInstanceDef { ratio: Some(32) }
     }
 
-<<<<<<< HEAD
-    pub(crate) fn _new(ratio: Option<u32>) -> Self {
-=======
-    pub(crate) fn new(ratio: u32) -> Self {
->>>>>>> 110395c4
+    pub(crate) fn new(ratio: Option<u32>) -> Self {
         PoseidonInstanceDef { ratio }
     }
 }
@@ -27,7 +23,7 @@
     #[test]
     fn test_new() {
         let builtin_instance = PoseidonInstanceDef { ratio: Some(8) };
-        assert_eq!(PoseidonInstanceDef::_new(Some(8)), builtin_instance);
+        assert_eq!(PoseidonInstanceDef::new(Some(8)), builtin_instance);
     }
 
     #[test]
