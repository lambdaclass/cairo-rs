--- conflicted
+++ resolved
@@ -66,6 +66,7 @@
             bitwise: Some(BitwiseInstanceDef::new(8)),
             ec_op: None,
             keccak: None,
+            poseidon: None,
         }
     }
 
@@ -78,11 +79,7 @@
             bitwise: Some(BitwiseInstanceDef::new(64)),
             ec_op: Some(EcOpInstanceDef::new(1024)),
             keccak: None,
-<<<<<<< HEAD
-            // poseidon: todo!(),
-=======
-            poseidon: None,
->>>>>>> ba970bf9
+            poseidon: Some(PoseidonInstanceDef { ratio: 32 }),
         }
     }
 
@@ -95,7 +92,7 @@
             bitwise: Some(BitwiseInstanceDef::new(64)),
             ec_op: Some(EcOpInstanceDef::new(1024)),
             keccak: Some(KeccakInstanceDef::new(2048, vec![200; 8])),
-            // poseidon: todo!(),
+            poseidon: Some(PoseidonInstanceDef { ratio: 32 }),
         }
     }
 
@@ -108,11 +105,7 @@
             bitwise: Some(BitwiseInstanceDef::new(8)),
             ec_op: None,
             keccak: None,
-<<<<<<< HEAD
-            // poseidon: None,
-=======
-            poseidon: None,
->>>>>>> ba970bf9
+            poseidon: None,
         }
     }
 
@@ -125,11 +118,7 @@
             bitwise: Some(BitwiseInstanceDef::new(16)),
             ec_op: Some(EcOpInstanceDef::new(1024)),
             keccak: Some(KeccakInstanceDef::new(2048, vec![200; 8])),
-<<<<<<< HEAD
-            // poseidon: todo()!,
-=======
-            poseidon: None,
->>>>>>> ba970bf9
+            poseidon: Some(PoseidonInstanceDef { ratio: 256 }),
         }
     }
 
@@ -142,11 +131,7 @@
             bitwise: Some(BitwiseInstanceDef::default()),
             ec_op: Some(EcOpInstanceDef::default()),
             keccak: None,
-<<<<<<< HEAD
-            // poseidon: None,
-=======
-            poseidon: Some(PoseidonInstanceDef::default()), // Added for testing
->>>>>>> ba970bf9
+            poseidon: None,
         }
     }
 }
@@ -164,6 +149,8 @@
         assert!(builtins.ecdsa.is_none());
         assert!(builtins.bitwise.is_none());
         assert!(builtins.ec_op.is_none());
+        assert!(builtins.keccak.is_none());
+        assert!(builtins.poseidon.is_none());
     }
 
     #[test]
@@ -175,6 +162,8 @@
         assert!(builtins.ecdsa.is_some());
         assert!(builtins.bitwise.is_none());
         assert!(builtins.ec_op.is_none());
+        assert!(builtins.keccak.is_none());
+        assert!(builtins.poseidon.is_none());
     }
 
     #[test]
@@ -186,6 +175,8 @@
         assert!(builtins.ecdsa.is_some());
         assert!(builtins.bitwise.is_none());
         assert!(builtins.ec_op.is_none());
+        assert!(builtins.keccak.is_none());
+        assert!(builtins.poseidon.is_none());
     }
 
     #[test]
@@ -197,6 +188,8 @@
         assert!(builtins.ecdsa.is_none());
         assert!(builtins.bitwise.is_some());
         assert!(builtins.ec_op.is_none());
+        assert!(builtins.keccak.is_none());
+        assert!(builtins.poseidon.is_none());
     }
 
     #[test]
@@ -208,6 +201,8 @@
         assert!(builtins.ecdsa.is_some());
         assert!(builtins.bitwise.is_some());
         assert!(builtins.ec_op.is_some());
+        assert!(builtins.keccak.is_none());
+        assert!(builtins.poseidon.is_some());
     }
 
     #[test]
@@ -220,6 +215,7 @@
         assert!(builtins.bitwise.is_some());
         assert!(builtins.ec_op.is_some());
         assert!(builtins.keccak.is_some());
+        assert!(builtins.poseidon.is_some());
     }
 
     #[test]
@@ -231,6 +227,8 @@
         assert!(builtins.ecdsa.is_none());
         assert!(builtins.bitwise.is_some());
         assert!(builtins.ec_op.is_none());
+        assert!(builtins.keccak.is_none());
+        assert!(builtins.poseidon.is_none());
     }
 
     #[test]
@@ -243,6 +241,7 @@
         assert!(builtins.bitwise.is_some());
         assert!(builtins.ec_op.is_some());
         assert!(builtins.keccak.is_some());
+        assert!(builtins.poseidon.is_some());
     }
 
     #[test]
@@ -255,5 +254,6 @@
         assert!(builtins.bitwise.is_some());
         assert!(builtins.ec_op.is_some());
         assert!(builtins.keccak.is_none());
+        assert!(builtins.poseidon.is_none());
     }
 }