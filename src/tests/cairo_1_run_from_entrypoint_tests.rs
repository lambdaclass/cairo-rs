--- conflicted
+++ resolved
@@ -38,7 +38,6 @@
 
 #[test]
 #[cfg_attr(target_arch = "wasm32", wasm_bindgen_test)]
-<<<<<<< HEAD
 fn boxed_fibonacci() {
     let program_data =
         include_bytes!("../../cairo_programs/cairo-1-contracts/alloc_constant_size.casm");
@@ -47,7 +46,11 @@
         0,
         &[3_usize.into(), 3_usize.into(), 3_usize.into()],
         &[9_usize.into()],
-=======
+      );
+}
+
+#[test]
+#[cfg_attr(target_arch = "wasm32", wasm_bindgen_test)]
 fn linear_split() {
     let program_data = include_bytes!("../../cairo_programs/cairo-1-contracts/linear_split.casm");
     run_cairo_1_entrypoint(
@@ -69,6 +72,5 @@
         0,
         &[1000_usize.into()],
         &[0.into(), 1000.into()],
->>>>>>> c5bd61b4
     );
 }