use crate::tests::*;

#[test]
#[cfg_attr(target_arch = "wasm32", wasm_bindgen_test)]
fn test_init_squash_data() {
    let program_data =
        include_bytes!("../../cairo_programs/cairo-1-contracts/init_squash_data.casm");

    run_cairo_1_entrypoint(
        program_data.as_slice(),
        0,
        &[10_usize.into()],
        &[10_usize.into()],
    );
}

#[test]
#[cfg_attr(target_arch = "wasm32", wasm_bindgen_test)]
fn dict_hint_test() {
    let program_data = include_bytes!("../../cairo_programs/cairo-1-contracts/dict_test.casm");
    run_cairo_1_entrypoint(program_data.as_slice(), 0, &[], &[5_usize.into()]);
}

#[test]
#[cfg_attr(target_arch = "wasm32", wasm_bindgen_test)]
fn test_uint256_div_mod_hint() {
    let program_data =
        include_bytes!("../../cairo_programs/cairo-1-contracts/uint256_div_mod.casm");

    run_cairo_1_entrypoint(
        program_data.as_slice(),
        0,
        &[8_usize.into(), 2_usize.into()],
        &[Felt252::from(4_usize)],
    );
}

#[test]
#[cfg_attr(target_arch = "wasm32", wasm_bindgen_test)]
fn test_less_than_or_equal() {
    let program_data = include_bytes!("../../cairo_programs/cairo-1-contracts/test_less_than.casm");
    run_cairo_1_entrypoint(
        program_data.as_slice(),
        0,
        &[8_usize.into()],
        &[1_u8.into()],
    );

    run_cairo_1_entrypoint(
        program_data.as_slice(),
        0,
        &[290_usize.into()],
        &[0_u8.into()],
    );

    run_cairo_1_entrypoint(
        program_data.as_slice(),
        0,
        &[250_usize.into()],
        &[1_u8.into()],
    );
}

#[test]
#[cfg_attr(target_arch = "wasm32", wasm_bindgen_test)]
fn fibonacci_1() {
    let program_data = include_bytes!("../../cairo_programs/cairo-1-contracts/fib.casm");
    run_cairo_1_entrypoint(
        program_data.as_slice(),
        0,
        &[1_usize.into(), 1_usize.into(), 1_usize.into()],
        &[1_usize.into()],
    );
}

#[test]
#[cfg_attr(target_arch = "wasm32", wasm_bindgen_test)]
fn fibonacci_3() {
    let program_data = include_bytes!("../../cairo_programs/cairo-1-contracts/fib.casm");
    run_cairo_1_entrypoint(
        program_data.as_slice(),
        0,
        &[3_usize.into(), 3_usize.into(), 3_usize.into()],
        &[9_usize.into()],
    );
}

#[test]
#[cfg_attr(target_arch = "wasm32", wasm_bindgen_test)]
fn divmod_hint_test() {
    let program_data = include_bytes!("../../cairo_programs/cairo-1-contracts/divmod.casm");
    run_cairo_1_entrypoint(
        program_data.as_slice(),
        0,
        &[16_usize.into(), 2_usize.into()],
        &[8_usize.into()],
    );
}

#[test]
#[cfg_attr(target_arch = "wasm32", wasm_bindgen_test)]
<<<<<<< HEAD
fn should_skip_squash_loop_hint_test() {
    let program_data =
        include_bytes!("../../cairo_programs/cairo-1-contracts/should_skip_squash_loop.casm");
    run_cairo_1_entrypoint(program_data.as_slice(), 0, &[], &[]);
=======
fn alloc_segment_hint_test() {
    let program_data = include_bytes!("../../cairo_programs/cairo-1-contracts/alloc_segment.casm");
    run_cairo_1_entrypoint(program_data.as_slice(), 0, &[], &[]);
}

#[test]
#[cfg_attr(target_arch = "wasm32", wasm_bindgen_test)]
fn get_segment_arena_test() {
    let program_data =
        include_bytes!("../../cairo_programs/cairo-1-contracts/get_segment_arena_index.casm");
    run_cairo_1_entrypoint(program_data.as_slice(), 0, &[], &[1_usize.into()]);
}

#[test]
#[cfg_attr(target_arch = "wasm32", wasm_bindgen_test)]
fn boxed_fibonacci() {
    let program_data =
        include_bytes!("../../cairo_programs/cairo-1-contracts/alloc_constant_size.casm");
    run_cairo_1_entrypoint(
        program_data.as_slice(),
        0,
        &[3_usize.into(), 3_usize.into(), 3_usize.into()],
        &[9_usize.into()],
    );
}

#[test]
#[cfg_attr(target_arch = "wasm32", wasm_bindgen_test)]
fn linear_split() {
    let program_data = include_bytes!("../../cairo_programs/cairo-1-contracts/linear_split.casm");
    run_cairo_1_entrypoint(
        program_data.as_slice(),
        0,
        &[1_usize.into()],
        &[0.into(), 1.into()],
    );

    run_cairo_1_entrypoint(
        program_data.as_slice(),
        0,
        &[100_usize.into()],
        &[0.into(), 100.into()],
    );

    run_cairo_1_entrypoint(
        program_data.as_slice(),
        0,
        &[1000_usize.into()],
        &[0.into(), 1000.into()],
    );
>>>>>>> c7a0cb50
}<|MERGE_RESOLUTION|>--- conflicted
+++ resolved
@@ -99,14 +99,16 @@
 
 #[test]
 #[cfg_attr(target_arch = "wasm32", wasm_bindgen_test)]
-<<<<<<< HEAD
+fn alloc_segment_hint_test() {
+    let program_data = include_bytes!("../../cairo_programs/cairo-1-contracts/alloc_segment.casm");
+    run_cairo_1_entrypoint(program_data.as_slice(), 0, &[], &[]);
+}
+
+#[test]
+#[cfg_attr(target_arch = "wasm32", wasm_bindgen_test)]
 fn should_skip_squash_loop_hint_test() {
     let program_data =
         include_bytes!("../../cairo_programs/cairo-1-contracts/should_skip_squash_loop.casm");
-    run_cairo_1_entrypoint(program_data.as_slice(), 0, &[], &[]);
-=======
-fn alloc_segment_hint_test() {
-    let program_data = include_bytes!("../../cairo_programs/cairo-1-contracts/alloc_segment.casm");
     run_cairo_1_entrypoint(program_data.as_slice(), 0, &[], &[]);
 }
 
@@ -155,5 +157,4 @@
         &[1000_usize.into()],
         &[0.into(), 1000.into()],
     );
->>>>>>> c7a0cb50
 }