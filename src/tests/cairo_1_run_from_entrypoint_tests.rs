--- conflicted
+++ resolved
@@ -9,13 +9,16 @@
     run_cairo_1_entrypoint(
         program_data.as_slice(),
         0,
-<<<<<<< HEAD
-        &vec![10_usize.into()],
-        &vec![10_usize.into()],
-=======
         &[10_usize.into()],
         &[10_usize.into()],
     );
+}
+
+#[test]
+#[cfg_attr(target_arch = "wasm32", wasm_bindgen_test)]
+fn dict_hint_test() {
+    let program_data = include_bytes!("../../cairo_programs/cairo-1-contracts/dict_test.casm");
+    run_cairo_1_entrypoint(program_data.as_slice(), 0, &[], &[5_usize.into()]);
 }
 
 #[test]
@@ -55,7 +58,6 @@
         0,
         &[250_usize.into()],
         &[1_u8.into()],
->>>>>>> 385e293e
     );
 }
 
@@ -97,11 +99,6 @@
 
 #[test]
 #[cfg_attr(target_arch = "wasm32", wasm_bindgen_test)]
-<<<<<<< HEAD
-fn dict_hint_test() {
-    let program_data = include_bytes!("../../cairo_programs/cairo-1-contracts/dict_test.casm");
-    run_cairo_1_entrypoint(program_data.as_slice(), 0, &[], &[5_usize.into()]);
-=======
 fn get_segment_arena_test() {
     let program_data =
         include_bytes!("../../cairo_programs/cairo-1-contracts/get_segment_arena_index.casm");
@@ -145,5 +142,4 @@
         &[1000_usize.into()],
         &[0.into(), 1000.into()],
     );
->>>>>>> 385e293e
 }