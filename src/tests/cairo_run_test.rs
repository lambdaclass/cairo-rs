use crate::tests::*;

#[test]
#[cfg_attr(target_arch = "wasm32", wasm_bindgen_test)]
fn fibonacci() {
    let program_data = include_bytes!("../../cairo_programs/fibonacci.json");
    run_program_simple(program_data.as_slice());
}

#[test]
#[cfg_attr(target_arch = "wasm32", wasm_bindgen_test)]
fn array_sum() {
    let program_data = include_bytes!("../../cairo_programs/array_sum.json");
    run_program_simple(program_data.as_slice());
}

#[test]
#[cfg_attr(target_arch = "wasm32", wasm_bindgen_test)]
fn big_struct() {
    let program_data = include_bytes!("../../cairo_programs/big_struct.json");
    run_program_simple(program_data.as_slice());
}

#[test]
#[cfg_attr(target_arch = "wasm32", wasm_bindgen_test)]
fn call_function_assign_param_by_name() {
    let program_data =
        include_bytes!("../../cairo_programs/call_function_assign_param_by_name.json");
    run_program_simple(program_data.as_slice());
}

#[test]
#[cfg_attr(target_arch = "wasm32", wasm_bindgen_test)]
fn function_return() {
    let program_data = include_bytes!("../../cairo_programs/function_return.json");
    run_program_simple(program_data.as_slice());
}

#[test]
#[cfg_attr(target_arch = "wasm32", wasm_bindgen_test)]
fn function_return_if_print() {
    let program_data = include_bytes!("../../cairo_programs/function_return_if_print.json");
    run_program_simple(program_data.as_slice());
}

#[test]
#[cfg_attr(target_arch = "wasm32", wasm_bindgen_test)]
fn function_return_to_variable() {
    let program_data = include_bytes!("../../cairo_programs/function_return_to_variable.json");
    run_program_simple(program_data.as_slice());
}

#[test]
#[cfg_attr(target_arch = "wasm32", wasm_bindgen_test)]
fn if_and_prime() {
    let program_data = include_bytes!("../../cairo_programs/if_and_prime.json");
    run_program_simple(program_data.as_slice());
}

#[test]
#[cfg_attr(target_arch = "wasm32", wasm_bindgen_test)]
fn if_in_function() {
    let program_data = include_bytes!("../../cairo_programs/if_in_function.json");
    run_program_simple(program_data.as_slice());
}

#[test]
#[cfg_attr(target_arch = "wasm32", wasm_bindgen_test)]
fn if_list() {
    let program_data = include_bytes!("../../cairo_programs/if_list.json");
    run_program_simple(program_data.as_slice());
}

#[test]
#[cfg_attr(target_arch = "wasm32", wasm_bindgen_test)]
fn jmp() {
    let program_data = include_bytes!("../../cairo_programs/jmp.json");
    run_program_simple(program_data.as_slice());
}

#[test]
#[cfg_attr(target_arch = "wasm32", wasm_bindgen_test)]
fn jmp_if_condition() {
    let program_data = include_bytes!("../../cairo_programs/jmp_if_condition.json");
    run_program_simple(program_data.as_slice());
}

#[test]
#[cfg_attr(target_arch = "wasm32", wasm_bindgen_test)]
fn pointers() {
    let program_data = include_bytes!("../../cairo_programs/pointers.json");
    run_program_simple(program_data.as_slice());
}

#[test]
#[cfg_attr(target_arch = "wasm32", wasm_bindgen_test)]
fn print() {
    let program_data = include_bytes!("../../cairo_programs/print.json");
    run_program_simple(program_data.as_slice());
}

#[test]
#[cfg_attr(target_arch = "wasm32", wasm_bindgen_test)]
fn program_return() {
    let program_data = include_bytes!("../../cairo_programs/return.json");
    run_program_simple(program_data.as_slice());
}

#[test]
#[cfg_attr(target_arch = "wasm32", wasm_bindgen_test)]
fn reversed_register_instructions() {
    let program_data = include_bytes!("../../cairo_programs/reversed_register_instructions.json");
    run_program_simple(program_data.as_slice());
}

#[test]
#[cfg_attr(target_arch = "wasm32", wasm_bindgen_test)]
fn simple_print() {
    let program_data = include_bytes!("../../cairo_programs/simple_print.json");
    run_program_simple(program_data.as_slice());
}

#[test]
#[cfg_attr(target_arch = "wasm32", wasm_bindgen_test)]
fn test_addition_if() {
    let program_data = include_bytes!("../../cairo_programs/test_addition_if.json");
    run_program_simple(program_data.as_slice());
}

#[test]
#[cfg_attr(target_arch = "wasm32", wasm_bindgen_test)]
fn test_reverse_if() {
    let program_data = include_bytes!("../../cairo_programs/test_reverse_if.json");
    run_program_simple(program_data.as_slice());
}

#[test]
#[cfg_attr(target_arch = "wasm32", wasm_bindgen_test)]
fn test_subtraction_if() {
    let program_data = include_bytes!("../../cairo_programs/test_subtraction_if.json");
    run_program_simple(program_data.as_slice());
}

#[test]
#[cfg_attr(target_arch = "wasm32", wasm_bindgen_test)]
fn use_imported_module() {
    let program_data = include_bytes!("../../cairo_programs/use_imported_module.json");
    run_program_simple(program_data.as_slice());
}

#[test]
#[cfg_attr(target_arch = "wasm32", wasm_bindgen_test)]
fn bitwise_output() {
    let program_data = include_bytes!("../../cairo_programs/bitwise_output.json");
    run_program_simple(program_data.as_slice());
}

#[test]
#[cfg_attr(target_arch = "wasm32", wasm_bindgen_test)]
fn bitwise_recursion() {
    let program_data = include_bytes!("../../cairo_programs/bitwise_recursion.json");
    run_program_simple(program_data.as_slice());
}

#[test]
#[cfg_attr(target_arch = "wasm32", wasm_bindgen_test)]
fn integration() {
    let program_data = include_bytes!("../../cairo_programs/integration.json");
    run_program_simple(program_data.as_slice());
}

#[test]
#[cfg_attr(target_arch = "wasm32", wasm_bindgen_test)]
fn integration_with_alloc_locals() {
    let program_data = include_bytes!("../../cairo_programs/integration_with_alloc_locals.json");
    run_program_simple(program_data.as_slice());
}

#[test]
#[cfg_attr(target_arch = "wasm32", wasm_bindgen_test)]
fn compare_arrays() {
    let program_data = include_bytes!("../../cairo_programs/compare_arrays.json");
    run_program_simple(program_data.as_slice());
}

#[test]
#[cfg_attr(target_arch = "wasm32", wasm_bindgen_test)]
fn compare_greater_array() {
    let program_data = include_bytes!("../../cairo_programs/compare_greater_array.json");
    run_program_simple(program_data.as_slice());
}

#[test]
#[cfg_attr(target_arch = "wasm32", wasm_bindgen_test)]
fn compare_lesser_array() {
    let program_data = include_bytes!("../../cairo_programs/compare_lesser_array.json");
    run_program_simple(program_data.as_slice());
}

#[test]
#[cfg_attr(target_arch = "wasm32", wasm_bindgen_test)]
fn assert_le_felt_hint() {
    let program_data = include_bytes!("../../cairo_programs/assert_le_felt_hint.json");
    run_program_simple(program_data.as_slice());
}

#[test]
#[cfg_attr(target_arch = "wasm32", wasm_bindgen_test)]
fn assert_250_bit_element_array() {
    let program_data = include_bytes!("../../cairo_programs/assert_250_bit_element_array.json");
    run_program_simple(program_data.as_slice());
}

#[test]
#[cfg_attr(target_arch = "wasm32", wasm_bindgen_test)]
fn abs_value_array() {
    let program_data = include_bytes!("../../cairo_programs/abs_value_array.json");
    run_program_simple(program_data.as_slice());
}

#[test]
#[cfg_attr(target_arch = "wasm32", wasm_bindgen_test)]
fn compare_different_arrays() {
    let program_data = include_bytes!("../../cairo_programs/compare_different_arrays.json");
    run_program_simple(program_data.as_slice());
}

#[test]
#[cfg_attr(target_arch = "wasm32", wasm_bindgen_test)]
fn assert_nn() {
    let program_data = include_bytes!("../../cairo_programs/assert_nn.json");
    run_program_simple(program_data.as_slice());
}

#[test]
#[cfg_attr(target_arch = "wasm32", wasm_bindgen_test)]
fn sqrt() {
    let program_data = include_bytes!("../../cairo_programs/sqrt.json");
    run_program_simple(program_data.as_slice());
}

#[test]
#[cfg_attr(target_arch = "wasm32", wasm_bindgen_test)]
fn assert_not_zero() {
    let program_data = include_bytes!("../../cairo_programs/assert_not_zero.json");
    run_program_simple(program_data.as_slice());
}

#[test]
#[cfg_attr(target_arch = "wasm32", wasm_bindgen_test)]
fn split_int() {
    let program_data = include_bytes!("../../cairo_programs/split_int.json");
    run_program_simple(program_data.as_slice());
}

#[test]
#[cfg_attr(target_arch = "wasm32", wasm_bindgen_test)]
fn split_int_big() {
    let program_data = include_bytes!("../../cairo_programs/split_int_big.json");
    run_program_simple(program_data.as_slice());
}

#[test]
#[cfg_attr(target_arch = "wasm32", wasm_bindgen_test)]
fn split_felt() {
    let program_data = include_bytes!("../../cairo_programs/split_felt.json");
    run_program_simple(program_data.as_slice());
}

#[test]
#[cfg_attr(target_arch = "wasm32", wasm_bindgen_test)]
fn math_cmp() {
    let program_data = include_bytes!("../../cairo_programs/math_cmp.json");
    run_program_simple(program_data.as_slice());
}

#[test]
#[cfg_attr(target_arch = "wasm32", wasm_bindgen_test)]
fn unsigned_div_rem() {
    let program_data = include_bytes!("../../cairo_programs/unsigned_div_rem.json");
    run_program_simple(program_data.as_slice());
}

#[test]
#[cfg_attr(target_arch = "wasm32", wasm_bindgen_test)]
fn signed_div_rem() {
    let program_data = include_bytes!("../../cairo_programs/signed_div_rem.json");
    run_program_simple(program_data.as_slice());
}

#[test]
#[cfg_attr(target_arch = "wasm32", wasm_bindgen_test)]
fn assert_lt_felt() {
    let program_data = include_bytes!("../../cairo_programs/assert_lt_felt.json");
    run_program_simple(program_data.as_slice());
}

#[test]
#[cfg_attr(target_arch = "wasm32", wasm_bindgen_test)]
fn memcpy_test() {
    let program_data = include_bytes!("../../cairo_programs/memcpy_test.json");
    run_program_simple(program_data.as_slice());
}

#[test]
#[cfg_attr(target_arch = "wasm32", wasm_bindgen_test)]
fn memset() {
    let program_data = include_bytes!("../../cairo_programs/memset.json");
    run_program_simple(program_data.as_slice());
}

#[test]
#[cfg_attr(target_arch = "wasm32", wasm_bindgen_test)]
fn pow() {
    let program_data = include_bytes!("../../cairo_programs/pow.json");
    run_program_simple(program_data.as_slice());
}

#[test]
#[cfg_attr(target_arch = "wasm32", wasm_bindgen_test)]
fn dict() {
    let program_data = include_bytes!("../../cairo_programs/dict.json");
    run_program_simple(program_data.as_slice());
}

#[test]
#[cfg_attr(target_arch = "wasm32", wasm_bindgen_test)]
fn dict_update() {
    let program_data = include_bytes!("../../cairo_programs/dict_update.json");
    run_program_simple(program_data.as_slice());
}

#[test]
#[cfg_attr(target_arch = "wasm32", wasm_bindgen_test)]
fn uint256() {
    let program_data = include_bytes!("../../cairo_programs/uint256.json");
    run_program_simple(program_data.as_slice());
}

#[test]
#[cfg_attr(target_arch = "wasm32", wasm_bindgen_test)]
fn find_element() {
    let program_data = include_bytes!("../../cairo_programs/find_element.json");
    run_program_simple(program_data.as_slice());
}

#[test]
#[cfg_attr(target_arch = "wasm32", wasm_bindgen_test)]
fn search_sorted_lower() {
    let program_data = include_bytes!("../../cairo_programs/search_sorted_lower.json");
    run_program_simple(program_data.as_slice());
}

#[test]
#[cfg_attr(target_arch = "wasm32", wasm_bindgen_test)]
fn usort() {
    let program_data = include_bytes!("../../cairo_programs/usort.json");
    run_program_simple(program_data.as_slice());
}

#[test]
#[cfg_attr(target_arch = "wasm32", wasm_bindgen_test)]
fn squash_dict() {
    let program_data = include_bytes!("../../cairo_programs/squash_dict.json");
    run_program_simple(program_data.as_slice());
}

#[test]
#[cfg_attr(target_arch = "wasm32", wasm_bindgen_test)]
fn dict_squash() {
    let program_data = include_bytes!("../../cairo_programs/dict_squash.json");
    run_program_simple(program_data.as_slice());
}

#[test]
#[cfg_attr(target_arch = "wasm32", wasm_bindgen_test)]
fn set_add() {
    let program_data = include_bytes!("../../cairo_programs/set_add.json");
    run_program_simple(program_data.as_slice());
}

#[test]
#[cfg_attr(target_arch = "wasm32", wasm_bindgen_test)]
fn secp() {
    let program_data = include_bytes!("../../cairo_programs/secp.json");
    run_program_simple(program_data.as_slice());
}

#[test]
#[cfg_attr(target_arch = "wasm32", wasm_bindgen_test)]
fn signature() {
    let program_data = include_bytes!("../../cairo_programs/signature.json");
    run_program_simple(program_data.as_slice());
}

#[test]
#[cfg_attr(target_arch = "wasm32", wasm_bindgen_test)]
fn secp_ec() {
    let program_data = include_bytes!("../../cairo_programs/secp_ec.json");
    run_program_simple(program_data.as_slice());
}

#[test]
#[cfg_attr(target_arch = "wasm32", wasm_bindgen_test)]
fn blake2s_hello_world_hash() {
    let program_data = include_bytes!("../../cairo_programs/blake2s_hello_world_hash.json");
    run_program_simple(program_data.as_slice());
}

#[test]
#[cfg_attr(target_arch = "wasm32", wasm_bindgen_test)]
fn finalize_blake2s() {
    let program_data = include_bytes!("../../cairo_programs/finalize_blake2s.json");
    run_program_simple(program_data.as_slice());
}

#[test]
#[cfg_attr(target_arch = "wasm32", wasm_bindgen_test)]
fn unsafe_keccak() {
    let program_data = include_bytes!("../../cairo_programs/unsafe_keccak.json");
    run_program_simple(program_data.as_slice());
}

#[test]
#[cfg_attr(target_arch = "wasm32", wasm_bindgen_test)]
fn blake2s_felts() {
    let program_data = include_bytes!("../../cairo_programs/blake2s_felts.json");
    run_program_simple(program_data.as_slice());
}

#[test]
#[cfg_attr(target_arch = "wasm32", wasm_bindgen_test)]
fn unsafe_keccak_finalize() {
    let program_data = include_bytes!("../../cairo_programs/unsafe_keccak_finalize.json");
    run_program_simple(program_data.as_slice());
}

#[test]
#[cfg_attr(target_arch = "wasm32", wasm_bindgen_test)]
fn keccak_add_uint256() {
    let program_data = include_bytes!("../../cairo_programs/keccak_add_uint256.json");
    run_program_simple(program_data.as_slice());
}

#[test]
#[cfg_attr(target_arch = "wasm32", wasm_bindgen_test)]
fn keccak() {
    let program_data = include_bytes!("../../cairo_programs/_keccak.json");
    run_program_simple(program_data.as_slice());
}

#[test]
#[cfg_attr(target_arch = "wasm32", wasm_bindgen_test)]
fn keccak_copy_inputs() {
    let program_data = include_bytes!("../../cairo_programs/keccak_copy_inputs.json");
    run_program_simple(program_data.as_slice());
}

#[test]
#[cfg_attr(target_arch = "wasm32", wasm_bindgen_test)]
fn cairo_finalize_keccak() {
    let program_data = include_bytes!("../../cairo_programs/cairo_finalize_keccak.json");
    run_program_simple(program_data.as_slice());
}

#[test]
#[cfg_attr(target_arch = "wasm32", wasm_bindgen_test)]
fn operations_with_data_structures() {
    let program_data = include_bytes!("../../cairo_programs/operations_with_data_structures.json");
    run_program_simple(program_data.as_slice());
}

#[test]
#[cfg_attr(target_arch = "wasm32", wasm_bindgen_test)]
fn sha256() {
    let program_data = include_bytes!("../../cairo_programs/sha256.json");
    run_program_simple(program_data.as_slice());
}

#[test]
#[cfg_attr(target_arch = "wasm32", wasm_bindgen_test)]
fn math_cmp_and_pow_integration_tests() {
    let program_data =
        include_bytes!("../../cairo_programs/math_cmp_and_pow_integration_tests.json");
    run_program_simple(program_data.as_slice());
}

#[test]
#[cfg_attr(target_arch = "wasm32", wasm_bindgen_test)]
fn uint256_integration_tests() {
    let program_data = include_bytes!("../../cairo_programs/uint256_integration_tests.json");
    run_program_simple(program_data.as_slice());
}

#[test]
#[cfg_attr(target_arch = "wasm32", wasm_bindgen_test)]
fn set_integration_tests() {
    let program_data = include_bytes!("../../cairo_programs/set_integration_tests.json");
    run_program_simple(program_data.as_slice());
}

#[test]
#[cfg_attr(target_arch = "wasm32", wasm_bindgen_test)]
fn memory_integration_tests() {
    let program_data = include_bytes!("../../cairo_programs/memory_integration_tests.json");
    run_program_simple(program_data.as_slice());
}

#[test]
#[cfg_attr(target_arch = "wasm32", wasm_bindgen_test)]
fn dict_integration_tests() {
    let program_data = include_bytes!("../../cairo_programs/dict_integration_tests.json");
    run_program_simple(program_data.as_slice());
}

#[test]
#[cfg_attr(target_arch = "wasm32", wasm_bindgen_test)]
fn secp_integration_tests() {
    let program_data = include_bytes!("../../cairo_programs/secp_integration_tests.json");
    run_program_simple(program_data.as_slice());
}

#[test]
#[cfg_attr(target_arch = "wasm32", wasm_bindgen_test)]
fn keccak_integration_tests() {
    let program_data = include_bytes!("../../cairo_programs/keccak_integration_tests.json");
    run_program_simple(program_data.as_slice());
}

#[test]
#[cfg_attr(target_arch = "wasm32", wasm_bindgen_test)]
fn blake2s_integration_tests() {
    let program_data = include_bytes!("../../cairo_programs/blake2s_integration_tests.json");
    run_program_simple(program_data.as_slice());
}

#[test]
#[cfg_attr(target_arch = "wasm32", wasm_bindgen_test)]
fn relocate_segments() {
    let program_data = include_bytes!("../../cairo_programs/relocate_segments.json");
    run_program_simple(program_data.as_slice());
}

#[test]
#[cfg_attr(target_arch = "wasm32", wasm_bindgen_test)]
fn dict_store_cast_ptr() {
    let program_data = include_bytes!("../../cairo_programs/dict_store_cast_ptr.json");
    run_program_simple(program_data.as_slice());
}

#[test]
#[cfg_attr(target_arch = "wasm32", wasm_bindgen_test)]
fn common_signature() {
    let program_data = include_bytes!("../../cairo_programs/common_signature.json");
    run_program_simple(program_data.as_slice());
}

#[test]
#[cfg_attr(target_arch = "wasm32", wasm_bindgen_test)]
fn bad_usort() {
    let program_data = include_bytes!("../../cairo_programs/bad_programs/bad_usort.json");
    let error_msg = "unexpected verify multiplicity fail: positions length != 0";
    run_program_with_error(program_data.as_slice(), error_msg);
}

#[test]
#[cfg_attr(target_arch = "wasm32", wasm_bindgen_test)]
fn bad_dict_new() {
    let program_data = include_bytes!("../../cairo_programs/bad_programs/bad_dict_new.json");
    let error_msg = "Dict Error: Tried to create a dict whithout an initial dict";
    run_program_with_error(program_data.as_slice(), error_msg);
}

#[test]
#[cfg_attr(target_arch = "wasm32", wasm_bindgen_test)]
fn bad_dict_update() {
    let program_data = include_bytes!("../../cairo_programs/bad_programs/bad_dict_update.json");
    let error_msg =
        "Dict Error: Got the wrong value for dict_update, expected value: 3, got: 5 for key: 2";
    run_program_with_error(program_data.as_slice(), error_msg);
}

#[test]
#[cfg_attr(target_arch = "wasm32", wasm_bindgen_test)]
fn error_msg_attr() {
    let program_data = include_bytes!("../../cairo_programs/bad_programs/error_msg_attr.json");
    let error_msg = "SafeUint256: addition overflow";
    run_program_with_error(program_data.as_slice(), error_msg);
}

#[test]
#[cfg_attr(target_arch = "wasm32", wasm_bindgen_test)]
fn error_msg_attr_tempvar() {
    let program_data =
        include_bytes!("../../cairo_programs/bad_programs/error_msg_attr_tempvar.json");

    #[cfg(feature = "std")]
    let error_msg = "Error message: SafeUint256: addition overflow: {x} (Cannot evaluate ap-based or complex references: ['x'])\ncairo_programs/bad_programs/error_msg_attr_tempvar.cairo:4:9: Error at pc=0:2:\nAn ASSERT_EQ instruction failed: 3 != 2.\n        assert x = 2;\n        ^***********^\n";
    #[cfg(not(feature = "std"))]
    let error_msg = "Error message: SafeUint256: addition overflow: {x} (Cannot evaluate ap-based or complex references: ['x'])\ncairo_programs/bad_programs/error_msg_attr_tempvar.cairo:4:9: Error at pc=0:2:\nAn ASSERT_EQ instruction failed: 3 != 2.\n";
    run_program_with_error(program_data.as_slice(), error_msg);
}

#[test]
#[cfg_attr(target_arch = "wasm32", wasm_bindgen_test)]
fn error_msg_attr_struct() {
    let program_data =
        include_bytes!("../../cairo_programs/bad_programs/error_msg_attr_struct.json");
    let error_msg = "Error message: Cats cannot have more than nine lives: {cat} (Cannot evaluate ap-based or complex references: ['cat'])";
    run_program_with_error(program_data.as_slice(), error_msg);
}

#[test]
#[cfg_attr(target_arch = "wasm32", wasm_bindgen_test)]
fn cairo_run_test() {
    let program_data = include_bytes!("../../cairo_programs/fibonacci.json");
    run_program_small(program_data.as_slice());
}

#[test]
#[cfg_attr(target_arch = "wasm32", wasm_bindgen_test)]
fn cairo_run_array_sum() {
    let program_data = include_bytes!("../../cairo_programs/array_sum.json");
    run_program_small(program_data.as_slice());
}

#[test]
#[cfg_attr(target_arch = "wasm32", wasm_bindgen_test)]
fn cairo_run_big_struct() {
    let program_data = include_bytes!("../../cairo_programs/big_struct.json");
    run_program_small(program_data.as_slice());
}

#[test]
#[cfg_attr(target_arch = "wasm32", wasm_bindgen_test)]
fn cairo_run_call_function_assign_param_by_name() {
    let program_data =
        include_bytes!("../../cairo_programs/call_function_assign_param_by_name.json");
    run_program_small(program_data.as_slice());
}

#[test]
#[cfg_attr(target_arch = "wasm32", wasm_bindgen_test)]
fn cairo_run_function_return() {
    let program_data = include_bytes!("../../cairo_programs/function_return.json");
    run_program_small(program_data.as_slice());
}

#[test]
#[cfg_attr(target_arch = "wasm32", wasm_bindgen_test)]
fn cairo_run_function_return_if_print() {
    let program_data = include_bytes!("../../cairo_programs/function_return_if_print.json");
    run_program_small(program_data.as_slice());
}

#[test]
#[cfg_attr(target_arch = "wasm32", wasm_bindgen_test)]
fn cairo_run_function_return_to_variable() {
    let program_data = include_bytes!("../../cairo_programs/function_return_to_variable.json");
    run_program_small(program_data.as_slice());
}

#[test]
#[cfg_attr(target_arch = "wasm32", wasm_bindgen_test)]
fn cairo_run_if_and_prime() {
    let program_data = include_bytes!("../../cairo_programs/if_and_prime.json");
    run_program_small(program_data.as_slice());
}

#[test]
#[cfg_attr(target_arch = "wasm32", wasm_bindgen_test)]
fn cairo_run_if_in_function() {
    let program_data = include_bytes!("../../cairo_programs/if_in_function.json");
    run_program_small(program_data.as_slice());
}

#[test]
#[cfg_attr(target_arch = "wasm32", wasm_bindgen_test)]
fn cairo_run_if_list() {
    let program_data = include_bytes!("../../cairo_programs/if_list.json");
    run_program_small(program_data.as_slice());
}

#[test]
#[cfg_attr(target_arch = "wasm32", wasm_bindgen_test)]
fn cairo_run_jmp() {
    let program_data = include_bytes!("../../cairo_programs/jmp.json");
    run_program_small(program_data.as_slice());
}

#[test]
#[cfg_attr(target_arch = "wasm32", wasm_bindgen_test)]
fn cairo_run_jmp_if_condition() {
    let program_data = include_bytes!("../../cairo_programs/jmp_if_condition.json");
    run_program_small(program_data.as_slice());
}

#[test]
#[cfg_attr(target_arch = "wasm32", wasm_bindgen_test)]
fn cairo_run_pointers() {
    let program_data = include_bytes!("../../cairo_programs/pointers.json");
    run_program_small(program_data.as_slice());
}

#[test]
#[cfg_attr(target_arch = "wasm32", wasm_bindgen_test)]
fn cairo_run_print() {
    let program_data = include_bytes!("../../cairo_programs/print.json");
    run_program_small(program_data.as_slice());
}

#[test]
#[cfg_attr(target_arch = "wasm32", wasm_bindgen_test)]
fn cairo_run_return() {
    let program_data = include_bytes!("../../cairo_programs/return.json");
    run_program_small(program_data.as_slice());
}

#[test]
#[cfg_attr(target_arch = "wasm32", wasm_bindgen_test)]
fn cairo_run_reversed_register_instructions() {
    let program_data = include_bytes!("../../cairo_programs/reversed_register_instructions.json");
    run_program_small(program_data.as_slice());
}

#[test]
#[cfg_attr(target_arch = "wasm32", wasm_bindgen_test)]
fn cairo_run_simple_print() {
    let program_data = include_bytes!("../../cairo_programs/simple_print.json");
    run_program_small(program_data.as_slice());
}

#[test]
#[cfg_attr(target_arch = "wasm32", wasm_bindgen_test)]
fn cairo_run_test_addition_if() {
    let program_data = include_bytes!("../../cairo_programs/test_addition_if.json");
    run_program_small(program_data.as_slice());
}

#[test]
#[cfg_attr(target_arch = "wasm32", wasm_bindgen_test)]
fn cairo_run_test_reverse_if() {
    let program_data = include_bytes!("../../cairo_programs/test_reverse_if.json");
    run_program_small(program_data.as_slice());
}

#[test]
#[cfg_attr(target_arch = "wasm32", wasm_bindgen_test)]
fn cairo_run_test_subtraction_if() {
    let program_data = include_bytes!("../../cairo_programs/test_subtraction_if.json");
    run_program_small(program_data.as_slice());
}

#[test]
#[cfg_attr(target_arch = "wasm32", wasm_bindgen_test)]
fn cairo_run_use_imported_module() {
    let program_data = include_bytes!("../../cairo_programs/use_imported_module.json");
    run_program_simple(program_data.as_slice());
}

#[test]
#[cfg_attr(target_arch = "wasm32", wasm_bindgen_test)]
fn cairo_run_bitwise_output() {
    let program_data = include_bytes!("../../cairo_programs/bitwise_output.json");
    run_program_simple(program_data.as_slice());
}

#[test]
#[cfg_attr(target_arch = "wasm32", wasm_bindgen_test)]
fn cairo_run_bitwise_recursion() {
    let program_data = include_bytes!("../../cairo_programs/bitwise_recursion.json");
    run_program_simple(program_data.as_slice());
}

#[test]
#[cfg_attr(target_arch = "wasm32", wasm_bindgen_test)]
fn cairo_run_integration() {
    let program_data = include_bytes!("../../cairo_programs/integration.json");
    run_program_simple(program_data.as_slice());
}

#[test]
#[cfg_attr(target_arch = "wasm32", wasm_bindgen_test)]
fn cairo_run_integration_with_alloc_locals() {
    let program_data = include_bytes!("../../cairo_programs/integration_with_alloc_locals.json");
    run_program_simple(program_data.as_slice());
}

#[test]
#[cfg_attr(target_arch = "wasm32", wasm_bindgen_test)]
fn cairo_run_compare_arrays() {
    let program_data = include_bytes!("../../cairo_programs/compare_arrays.json");
    run_program_simple(program_data.as_slice());
}

#[test]
#[cfg_attr(target_arch = "wasm32", wasm_bindgen_test)]
fn cairo_run_compare_greater_array() {
    let program_data = include_bytes!("../../cairo_programs/compare_greater_array.json");
    run_program_simple(program_data.as_slice());
}

#[test]
#[cfg_attr(target_arch = "wasm32", wasm_bindgen_test)]
fn cairo_run_compare_lesser_array() {
    let program_data = include_bytes!("../../cairo_programs/compare_lesser_array.json");
    run_program_simple(program_data.as_slice());
}

#[test]
#[cfg_attr(target_arch = "wasm32", wasm_bindgen_test)]
fn cairo_run_assert_le_felt_hint() {
    let program_data = include_bytes!("../../cairo_programs/assert_le_felt_hint.json");
    run_program_simple(program_data.as_slice());
}

#[test]
#[cfg_attr(target_arch = "wasm32", wasm_bindgen_test)]
fn cairo_run_assert_250_bit_element_array() {
    let program_data = include_bytes!("../../cairo_programs/assert_250_bit_element_array.json");
    run_program_simple(program_data.as_slice());
}

#[test]
#[cfg_attr(target_arch = "wasm32", wasm_bindgen_test)]
fn cairo_abs_value() {
    let program_data = include_bytes!("../../cairo_programs/abs_value_array.json");
    run_program_simple(program_data.as_slice());
}

#[test]
#[cfg_attr(target_arch = "wasm32", wasm_bindgen_test)]
fn cairo_run_compare_different_arrays() {
    let program_data = include_bytes!("../../cairo_programs/compare_different_arrays.json");
    run_program_simple(program_data.as_slice());
}

#[test]
#[cfg_attr(target_arch = "wasm32", wasm_bindgen_test)]
fn cairo_run_assert_nn() {
    let program_data = include_bytes!("../../cairo_programs/assert_nn.json");
    run_program_simple(program_data.as_slice());
}

#[test]
#[cfg_attr(target_arch = "wasm32", wasm_bindgen_test)]
fn cairo_run_sqrt() {
    let program_data = include_bytes!("../../cairo_programs/sqrt.json");
    run_program_simple(program_data.as_slice());
}

#[test]
#[cfg_attr(target_arch = "wasm32", wasm_bindgen_test)]
fn cairo_run_assert_not_zero() {
    let program_data = include_bytes!("../../cairo_programs/assert_not_zero.json");
    run_program_simple(program_data.as_slice());
}

#[test]
#[cfg_attr(target_arch = "wasm32", wasm_bindgen_test)]
fn cairo_run_split_int() {
    let program_data = include_bytes!("../../cairo_programs/split_int.json");
    run_program_simple(program_data.as_slice());
}

#[test]
#[cfg_attr(target_arch = "wasm32", wasm_bindgen_test)]
fn cairo_run_split_int_big() {
    let program_data = include_bytes!("../../cairo_programs/split_int_big.json");
    run_program_simple(program_data.as_slice());
}

#[test]
#[cfg_attr(target_arch = "wasm32", wasm_bindgen_test)]
fn cairo_run_split_felt() {
    let program_data = include_bytes!("../../cairo_programs/split_felt.json");
    run_program_simple(program_data.as_slice());
}

#[test]
#[cfg_attr(target_arch = "wasm32", wasm_bindgen_test)]
fn cairo_run_math_cmp() {
    let program_data = include_bytes!("../../cairo_programs/math_cmp.json");
    run_program_simple(program_data.as_slice());
}

#[test]
#[cfg_attr(target_arch = "wasm32", wasm_bindgen_test)]
fn cairo_run_unsigned_div_rem() {
    let program_data = include_bytes!("../../cairo_programs/unsigned_div_rem.json");
    run_program_simple(program_data.as_slice());
}

#[test]
#[cfg_attr(target_arch = "wasm32", wasm_bindgen_test)]
fn cairo_run_signed_div_rem() {
    let program_data = include_bytes!("../../cairo_programs/signed_div_rem.json");
    run_program_simple(program_data.as_slice());
}

#[test]
#[cfg_attr(target_arch = "wasm32", wasm_bindgen_test)]
fn cairo_run_assert_lt_felt() {
    let program_data = include_bytes!("../../cairo_programs/assert_lt_felt.json");
    run_program_simple(program_data.as_slice());
}

#[test]
#[cfg_attr(target_arch = "wasm32", wasm_bindgen_test)]
fn cairo_run_memcpy() {
    let program_data = include_bytes!("../../cairo_programs/memcpy_test.json");
    run_program_simple(program_data.as_slice());
}

#[test]
#[cfg_attr(target_arch = "wasm32", wasm_bindgen_test)]
fn cairo_run_memset() {
    let program_data = include_bytes!("../../cairo_programs/memset.json");
    run_program_simple(program_data.as_slice());
}

#[test]
#[cfg_attr(target_arch = "wasm32", wasm_bindgen_test)]
fn cairo_run_pow() {
    let program_data = include_bytes!("../../cairo_programs/pow.json");
    run_program_simple(program_data.as_slice());
}

#[test]
#[cfg_attr(target_arch = "wasm32", wasm_bindgen_test)]
fn cairo_run_dict() {
    let program_data = include_bytes!("../../cairo_programs/dict.json");
    run_program_simple(program_data.as_slice());
}

#[test]
#[cfg_attr(target_arch = "wasm32", wasm_bindgen_test)]
fn cairo_run_dict_update() {
    let program_data = include_bytes!("../../cairo_programs/dict_update.json");
    run_program_simple(program_data.as_slice());
}

#[test]
#[cfg_attr(target_arch = "wasm32", wasm_bindgen_test)]
fn cairo_run_uint256() {
    let program_data = include_bytes!("../../cairo_programs/uint256.json");
    run_program_simple(program_data.as_slice());
}

#[test]
#[cfg_attr(target_arch = "wasm32", wasm_bindgen_test)]
fn cairo_run_find_element() {
    let program_data = include_bytes!("../../cairo_programs/find_element.json");
    run_program_simple(program_data.as_slice());
}

#[test]
#[cfg_attr(target_arch = "wasm32", wasm_bindgen_test)]
fn cairo_run_search_sorted_lower() {
    let program_data = include_bytes!("../../cairo_programs/search_sorted_lower.json");
    run_program_simple(program_data.as_slice());
}

#[test]
#[cfg_attr(target_arch = "wasm32", wasm_bindgen_test)]
fn cairo_run_usort() {
    let program_data = include_bytes!("../../cairo_programs/usort.json");
    run_program_simple(program_data.as_slice());
}

#[test]
#[cfg_attr(target_arch = "wasm32", wasm_bindgen_test)]
fn cairo_run_usort_bad() {
    let program_data = include_bytes!("../../cairo_programs/bad_programs/bad_usort.json");
    let error_msg = "unexpected verify multiplicity fail: positions length != 0";
    run_program_with_error(program_data.as_slice(), error_msg);
}

#[test]
#[cfg_attr(target_arch = "wasm32", wasm_bindgen_test)]
fn cairo_run_dict_write_bad() {
    let program_data = include_bytes!("../../cairo_programs/bad_programs/bad_dict_new.json");
    let error_msg = "Dict Error: Tried to create a dict whithout an initial dict";
    run_program_with_error(program_data.as_slice(), error_msg);
}

#[test]
#[cfg_attr(target_arch = "wasm32", wasm_bindgen_test)]
fn cairo_run_dict_update_bad() {
    let program_data = include_bytes!("../../cairo_programs/bad_programs/bad_dict_update.json");
    let error_msg =
        "Dict Error: Got the wrong value for dict_update, expected value: 3, got: 5 for key: 2";
    run_program_with_error(program_data.as_slice(), error_msg);
}

#[test]
#[cfg_attr(target_arch = "wasm32", wasm_bindgen_test)]
fn cairo_run_squash_dict() {
    let program_data = include_bytes!("../../cairo_programs/squash_dict.json");
    run_program_simple(program_data.as_slice());
}

#[test]
#[cfg_attr(target_arch = "wasm32", wasm_bindgen_test)]
fn cairo_run_dict_squash() {
    let program_data = include_bytes!("../../cairo_programs/dict_squash.json");
    run_program_simple(program_data.as_slice());
}

#[test]
#[cfg_attr(target_arch = "wasm32", wasm_bindgen_test)]
fn cairo_run_set_add() {
    let program_data = include_bytes!("../../cairo_programs/set_add.json");
    run_program_simple(program_data.as_slice());
}

#[test]
#[cfg_attr(target_arch = "wasm32", wasm_bindgen_test)]
fn cairo_run_secp() {
    let program_data = include_bytes!("../../cairo_programs/secp.json");
    run_program_simple(program_data.as_slice());
}

#[test]
#[cfg_attr(target_arch = "wasm32", wasm_bindgen_test)]
fn cairo_run_signature() {
    let program_data = include_bytes!("../../cairo_programs/signature.json");
    run_program_simple(program_data.as_slice());
}

#[test]
#[cfg_attr(target_arch = "wasm32", wasm_bindgen_test)]
fn cairo_run_secp_ec() {
    let program_data = include_bytes!("../../cairo_programs/secp_ec.json");
    run_program_simple(program_data.as_slice());
}

#[test]
#[cfg_attr(target_arch = "wasm32", wasm_bindgen_test)]
fn cairo_run_blake2s_hello_world_hash() {
    let program_data = include_bytes!("../../cairo_programs/blake2s_hello_world_hash.json");
    run_program_simple(program_data.as_slice());
}

#[test]
#[cfg_attr(target_arch = "wasm32", wasm_bindgen_test)]
fn cairo_run_finalize_blake2s() {
    let program_data = include_bytes!("../../cairo_programs/finalize_blake2s.json");
    run_program_simple(program_data.as_slice());
}
#[test]
#[cfg_attr(target_arch = "wasm32", wasm_bindgen_test)]
fn cairo_run_unsafe_keccak() {
    let program_data = include_bytes!("../../cairo_programs/unsafe_keccak.json");
    run_program_simple(program_data.as_slice());
}

#[test]
#[cfg_attr(target_arch = "wasm32", wasm_bindgen_test)]
fn cairo_run_blake2s_felts() {
    let program_data = include_bytes!("../../cairo_programs/blake2s_felts.json");
    run_program_simple(program_data.as_slice());
}

#[test]
#[cfg_attr(target_arch = "wasm32", wasm_bindgen_test)]
fn cairo_run_unsafe_keccak_finalize() {
    let program_data = include_bytes!("../../cairo_programs/unsafe_keccak_finalize.json");
    run_program_simple(program_data.as_slice());
}

#[test]
#[cfg_attr(target_arch = "wasm32", wasm_bindgen_test)]
fn cairo_run_keccak_add_uint256() {
    let program_data = include_bytes!("../../cairo_programs/keccak_add_uint256.json");
    run_program_simple(program_data.as_slice());
}

#[test]
#[cfg_attr(target_arch = "wasm32", wasm_bindgen_test)]
fn cairo_run_private_keccak() {
    let program_data = include_bytes!("../../cairo_programs/_keccak.json");
    run_program_simple(program_data.as_slice());
}

#[test]
#[cfg_attr(target_arch = "wasm32", wasm_bindgen_test)]
fn cairo_run_keccak_copy_inputs() {
    let program_data = include_bytes!("../../cairo_programs/keccak_copy_inputs.json");
    run_program_simple(program_data.as_slice());
}

#[test]
#[cfg_attr(target_arch = "wasm32", wasm_bindgen_test)]
fn cairo_run_finalize_keccak() {
    let program_data = include_bytes!("../../cairo_programs/cairo_finalize_keccak.json");
    run_program_simple(program_data.as_slice());
}

#[test]
#[cfg_attr(target_arch = "wasm32", wasm_bindgen_test)]
fn cairo_run_operations_with_data() {
    let program_data = include_bytes!("../../cairo_programs/operations_with_data_structures.json");
    run_program_simple(program_data.as_slice());
}

#[test]
#[cfg_attr(target_arch = "wasm32", wasm_bindgen_test)]
fn cairo_run_sha256() {
    let program_data = include_bytes!("../../cairo_programs/sha256.json");
    run_program_simple(program_data.as_slice());
}

#[test]
#[cfg_attr(target_arch = "wasm32", wasm_bindgen_test)]
fn cairo_run_math_cmp_and_pow_integration() {
    let program_data =
        include_bytes!("../../cairo_programs/math_cmp_and_pow_integration_tests.json");
    run_program_simple(program_data.as_slice());
}

#[test]
#[cfg_attr(target_arch = "wasm32", wasm_bindgen_test)]
fn cairo_run_uint256_integration() {
    let program_data = include_bytes!("../../cairo_programs/uint256_integration_tests.json");
    run_program_simple(program_data.as_slice());
}

#[test]
#[cfg_attr(target_arch = "wasm32", wasm_bindgen_test)]
fn cairo_run_set_integration() {
    let program_data = include_bytes!("../../cairo_programs/set_integration_tests.json");
    run_program_simple(program_data.as_slice());
}

#[test]
#[cfg_attr(target_arch = "wasm32", wasm_bindgen_test)]
fn cairo_run_memory_module_integration() {
    let program_data = include_bytes!("../../cairo_programs/memory_integration_tests.json");
    run_program_simple(program_data.as_slice());
}

#[test]
#[cfg_attr(target_arch = "wasm32", wasm_bindgen_test)]
fn cairo_run_dict_integration() {
    let program_data = include_bytes!("../../cairo_programs/dict_integration_tests.json");
    run_program_simple(program_data.as_slice());
}

#[test]
#[cfg_attr(target_arch = "wasm32", wasm_bindgen_test)]
fn cairo_run_secp_integration() {
    let program_data = include_bytes!("../../cairo_programs/secp_integration_tests.json");
    run_program_simple(program_data.as_slice());
}

#[test]
#[cfg_attr(target_arch = "wasm32", wasm_bindgen_test)]
fn cairo_run_keccak_integration() {
    let program_data = include_bytes!("../../cairo_programs/keccak_integration_tests.json");
    run_program_simple(program_data.as_slice());
}

#[test]
#[cfg_attr(target_arch = "wasm32", wasm_bindgen_test)]
fn cairo_run_blake2s_integration() {
    let program_data = include_bytes!("../../cairo_programs/blake2s_integration_tests.json");
    run_program_simple(program_data.as_slice());
}

#[test]
#[cfg_attr(target_arch = "wasm32", wasm_bindgen_test)]
fn cairo_run_relocate_segments() {
    let program_data = include_bytes!("../../cairo_programs/relocate_segments.json");
    run_program_small(program_data.as_slice());
}

#[test]
#[cfg_attr(target_arch = "wasm32", wasm_bindgen_test)]
fn cairo_run_error_msg_attr() {
    let program_data = include_bytes!("../../cairo_programs/bad_programs/error_msg_attr.json");
    let error_msg = "SafeUint256: addition overflow";
    run_program_with_error(program_data.as_slice(), error_msg);
}

#[test]
#[cfg_attr(target_arch = "wasm32", wasm_bindgen_test)]
fn cairo_run_error_msg_attr_ap_based_reference() {
    let program_data =
        include_bytes!("../../cairo_programs/bad_programs/error_msg_attr_tempvar.json");
    #[cfg(feature = "std")]
    let error_msg = "Error message: SafeUint256: addition overflow: {x} (Cannot evaluate ap-based or complex references: ['x'])\ncairo_programs/bad_programs/error_msg_attr_tempvar.cairo:4:9: Error at pc=0:2:\nAn ASSERT_EQ instruction failed: 3 != 2.\n        assert x = 2;\n        ^***********^\n";
    #[cfg(not(feature = "std"))]
    let error_msg = "Error message: SafeUint256: addition overflow: {x} (Cannot evaluate ap-based or complex references: ['x'])\ncairo_programs/bad_programs/error_msg_attr_tempvar.cairo:4:9: Error at pc=0:2:\nAn ASSERT_EQ instruction failed: 3 != 2.\n";
    run_program_with_error(program_data.as_slice(), error_msg);
}

#[test]
#[cfg_attr(target_arch = "wasm32", wasm_bindgen_test)]
fn cairo_run_error_msg_attr_complex_reference() {
    let program_data =
        include_bytes!("../../cairo_programs/bad_programs/error_msg_attr_struct.json");
    let error_msg = "Error message: Cats cannot have more than nine lives: {cat} (Cannot evaluate ap-based or complex references: ['cat'])";
    run_program_with_error(program_data.as_slice(), error_msg);
}

#[test]
#[cfg_attr(target_arch = "wasm32", wasm_bindgen_test)]
fn cairo_run_dict_store_cast_pointer() {
    let program_data = include_bytes!("../../cairo_programs/dict_store_cast_ptr.json");
    run_program_simple(program_data.as_slice());
}

#[test]
#[cfg_attr(target_arch = "wasm32", wasm_bindgen_test)]
fn cairo_run_verify_signature_hint() {
    let program_data = include_bytes!("../../cairo_programs/common_signature.json");
    run_program_simple(program_data.as_slice());
}

#[test]
#[cfg_attr(target_arch = "wasm32", wasm_bindgen_test)]
fn cairo_run_poseidon_builtin() {
    let program_data = include_bytes!("../../cairo_programs/poseidon_builtin.json");
    run_program_simple(program_data.as_slice());
}

#[test]
#[cfg_attr(target_arch = "wasm32", wasm_bindgen_test)]
fn cairo_run_ec_op() {
    let program_data = include_bytes!("../../cairo_programs/ec_op.json");
    run_program_simple(program_data.as_slice());
}

#[test]
#[cfg_attr(target_arch = "wasm32", wasm_bindgen_test)]
fn cairo_run_poseidon_hash() {
    let program_data = include_bytes!("../../cairo_programs/poseidon_hash.json");
    run_program_simple(program_data.as_slice());
}

#[test]
#[cfg_attr(target_arch = "wasm32", wasm_bindgen_test)]
fn cairo_chained_run_ec_op() {
    let program_data = include_bytes!("../../cairo_programs/chained_ec_op.json");
    run_program_simple(program_data.as_slice());
}

#[test]
#[cfg_attr(target_arch = "wasm32", wasm_bindgen_test)]
fn cairo_run_keccak_builtin() {
    let program_data = include_bytes!("../../cairo_programs/keccak_builtin.json");
    run_program_simple(program_data.as_slice());
}

#[test]
#[cfg_attr(target_arch = "wasm32", wasm_bindgen_test)]
fn cairo_run_keccak_uint256() {
    let program_data = include_bytes!("../../cairo_programs/keccak_uint256.json");
    run_program_simple(program_data.as_slice());
}

#[test]
#[cfg_attr(target_arch = "wasm32", wasm_bindgen_test)]
fn cairo_run_recover_y() {
    let program_data = include_bytes!("../../cairo_programs/recover_y.json");
    run_program_simple(program_data.as_slice());
}

#[test]
#[cfg_attr(target_arch = "wasm32", wasm_bindgen_test)]
fn cairo_run_math_integration() {
    let program_data = include_bytes!("../../cairo_programs/math_integration_tests.json");
    run_program_simple(program_data.as_slice());
}

#[test]
#[cfg_attr(target_arch = "wasm32", wasm_bindgen_test)]
fn cairo_run_is_quad_residue_test() {
    let program_data = include_bytes!("../../cairo_programs/is_quad_residue_test.json");
    run_program_simple(program_data.as_slice());
}

#[test]
#[cfg_attr(target_arch = "wasm32", wasm_bindgen_test)]
fn cairo_run_mul_s_inv() {
    let program_data = include_bytes!("../../cairo_programs/mul_s_inv.json");
    run_program_simple(program_data.as_slice());
}

#[test]
#[cfg_attr(target_arch = "wasm32", wasm_bindgen_test)]
fn cairo_run_keccak_alternative_hint() {
    let program_data = include_bytes!("../../cairo_programs/_keccak_alternative_hint.json");
    run_program_simple(program_data.as_slice());
}

#[test]
#[cfg_attr(target_arch = "wasm32", wasm_bindgen_test)]
fn cairo_run_uint384() {
    let program_data = include_bytes!("../../cairo_programs/uint384.json");
    run_program_simple(program_data.as_slice());
}

#[test]
#[cfg_attr(target_arch = "wasm32", wasm_bindgen_test)]
fn cairo_run_uint384_extension() {
    let program_data = include_bytes!("../../cairo_programs/uint384_extension.json");
    run_program_simple(program_data.as_slice());
}

#[test]
#[cfg_attr(target_arch = "wasm32", wasm_bindgen_test)]
fn cairo_run_ed25519_field() {
    let program_data = include_bytes!("../../cairo_programs/ed25519_field.json");
    run_program_simple(program_data.as_slice());
}

#[test]
#[cfg_attr(target_arch = "wasm32", wasm_bindgen_test)]
fn cairo_run_ed25519_ec() {
    let program_data = include_bytes!("../../cairo_programs/ed25519_ec.json");
    run_program_simple(program_data.as_slice());
}

#[test]
#[cfg_attr(target_arch = "wasm32", wasm_bindgen_test)]
fn cairo_run_efficient_secp256r1_ec() {
    let program_data = include_bytes!("../../cairo_programs/efficient_secp256r1_ec.json");
    run_program_simple(program_data.as_slice());
}

#[test]
#[cfg_attr(target_arch = "wasm32", wasm_bindgen_test)]
fn cairo_run_div_mod_n() {
    let program_data = include_bytes!("../../cairo_programs/div_mod_n.json");
    run_program_simple(program_data.as_slice());
}

#[test]
#[cfg_attr(target_arch = "wasm32", wasm_bindgen_test)]
fn cairo_run_is_zero() {
    let program_data = include_bytes!("../../cairo_programs/is_zero.json");
    run_program_simple(program_data.as_slice());
}

#[test]
#[cfg_attr(target_arch = "wasm32", wasm_bindgen_test)]
<<<<<<< HEAD
fn cairo_run_highest_bitlen() {
    let program_data = include_bytes!("../../cairo_programs/highest_bitlen.json");
=======
fn cairo_run_is_zero_pack() {
    let program_data = include_bytes!("../../cairo_programs/is_zero_pack.json");
>>>>>>> a1995896
    run_program_simple(program_data.as_slice());
}<|MERGE_RESOLUTION|>--- conflicted
+++ resolved
@@ -1346,12 +1346,14 @@
 
 #[test]
 #[cfg_attr(target_arch = "wasm32", wasm_bindgen_test)]
-<<<<<<< HEAD
+fn cairo_run_is_zero_pack() {
+    let program_data = include_bytes!("../../cairo_programs/is_zero_pack.json");
+    run_program_simple(program_data.as_slice());
+}
+
+#[test]
+#[cfg_attr(target_arch = "wasm32", wasm_bindgen_test)]
 fn cairo_run_highest_bitlen() {
     let program_data = include_bytes!("../../cairo_programs/highest_bitlen.json");
-=======
-fn cairo_run_is_zero_pack() {
-    let program_data = include_bytes!("../../cairo_programs/is_zero_pack.json");
->>>>>>> a1995896
     run_program_simple(program_data.as_slice());
 }