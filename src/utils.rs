--- conflicted
+++ resolved
@@ -214,14 +214,7 @@
     macro_rules! vm_with_range_check {
         () => {{
             let mut vm = VirtualMachine::new(false);
-<<<<<<< HEAD
-            vm.builtin_runners = vec![(
-                "range_check",
-                RangeCheckBuiltinRunner::new(Some(8), 8, true).into(),
-            )];
-=======
-            vm.builtin_runners = vec![RangeCheckBuiltinRunner::new(8, 8, true).into()];
->>>>>>> d180881e
+            vm.builtin_runners = vec![RangeCheckBuiltinRunner::new(Some(8), 8, true).into()];
             vm
         }};
     }
