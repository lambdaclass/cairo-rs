--- conflicted
+++ resolved
@@ -246,7 +246,6 @@
     }
     pub(crate) use ids_inner;
 
-<<<<<<< HEAD
     macro_rules! trace_check {
         ( $trace: expr, [ $( (($si_pc:expr, $off_pc:expr), ($si_ap:expr, $off_ap:expr), ($si_fp:expr, $off_fp:expr)) ),+ ] ) => {
             let mut index = -1;
@@ -273,7 +272,7 @@
         };
     }
     pub(crate) use trace_check;
-=======
+
     macro_rules! exec_scopes_ref {
         () => {
             &mut ExecutionScopes::new()
@@ -287,7 +286,6 @@
         };
     }
     pub(crate) use exec_scopes_proxy_ref;
->>>>>>> f341fcdf
 }
 
 #[cfg(test)]
