use crate::types::relocatable::Relocatable;
use num_bigint::BigInt;
use num_integer::Integer;
use std::ops::Shr;

#[macro_export]
macro_rules! bigint {
    ($val : expr) => {
        Into::<BigInt>::into($val)
    };
}

#[macro_export]
macro_rules! bigint_str {
    ($val: expr) => {
        BigInt::parse_bytes($val, 10).unwrap()
    };
    ($val: expr, $opt: expr) => {
        BigInt::parse_bytes($val, $opt).unwrap()
    };
}

#[macro_export]
macro_rules! relocatable {
    ($val1 : expr, $val2 : expr) => {
        Relocatable {
            segment_index: ($val1),
            offset: ($val2),
        }
    };
}

#[macro_export]
macro_rules! any_box {
    ($val : expr) => {
        Box::new($val) as Box<dyn Any>
    };
}

pub fn is_subsequence<T: PartialEq>(subsequence: &[T], mut sequence: &[T]) -> bool {
    for search in subsequence {
        if let Some(index) = sequence.iter().position(|element| search == element) {
            sequence = &sequence[index + 1..];
        } else {
            return false;
        }
    }
    true
}

pub fn from_relocatable_to_indexes(relocatable: &Relocatable) -> (usize, usize) {
    if relocatable.segment_index.is_negative() {
        (
            -(relocatable.segment_index + 1) as usize,
            relocatable.offset,
        )
    } else {
        (relocatable.segment_index as usize, relocatable.offset)
    }
}

///Converts val to an integer in the range (-prime/2, prime/2) which is
///equivalent to val modulo prime.
pub fn to_field_element(num: BigInt, prime: BigInt) -> BigInt {
    let half_prime = prime.clone().shr(1_usize);
    ((num + &half_prime).mod_floor(&prime)) - half_prime
}

#[cfg(test)]
#[macro_use]
pub mod test_utils {
    use crate::types::exec_scope::ExecutionScopes;
    use lazy_static::lazy_static;
    use num_bigint::BigInt;

    lazy_static! {
        pub static ref VM_PRIME: BigInt = BigInt::parse_bytes(
            b"3618502788666131213697322783095070105623107215331596699973092056135872020481",
            10,
        )
        .unwrap();
    }

    macro_rules! memory {
        ( $( (($si:expr, $off:expr), $val:tt) ),* ) => {
            {
                let mut memory = Memory::new();
                memory_from_memory!(memory, ( $( (($si, $off), $val) ),* ));
                memory
            }
        };
    }
    pub(crate) use memory;

    macro_rules! memory_from_memory {
        ($mem: expr, ( $( (($si:expr, $off:expr), $val:tt) ),* )) => {
            {
                $(
                    memory_inner!($mem, ($si, $off), $val);
                )*
            }
        };
    }
    pub(crate) use memory_from_memory;

    macro_rules! memory_inner {
        ($mem:expr, ($si:expr, $off:expr), ($sival:expr, $offval: expr)) => {
            let (k, v) = (
                &mayberelocatable!($si, $off),
                &mayberelocatable!($sival, $offval),
            );
            let mut res = $mem.insert(k, v);
            while matches!(res, Err(MemoryError::UnallocatedSegment(_, _))) {
                $mem.data.push(Vec::new());
                res = $mem.insert(k, v);
            }
        };
        ($mem:expr, ($si:expr, $off:expr), $val:expr) => {
            let (k, v) = (&mayberelocatable!($si, $off), &mayberelocatable!($val));
            let mut res = $mem.insert(k, v);
            while matches!(res, Err(MemoryError::UnallocatedSegment(_, _))) {
                $mem.data.push(Vec::new());
                res = $mem.insert(k, v);
            }
        };
    }
    pub(crate) use memory_inner;

    macro_rules! check_memory {
        ( $mem: expr, $( (($si:expr, $off:expr), $val:tt) ),* ) => {
            $(
                check_memory_address!($mem, ($si, $off), $val);
            )*
        };
    }
    pub(crate) use check_memory;

    macro_rules! check_memory_address {
        ($mem:expr, ($si:expr, $off:expr), ($sival:expr, $offval: expr)) => {
            assert_eq!(
                $mem.get(&mayberelocatable!($si, $off))
                    .unwrap()
                    .unwrap()
                    .as_ref(),
                &mayberelocatable!($sival, $offval)
            )
        };
        ($mem:expr, ($si:expr, $off:expr), $val:expr) => {
            assert_eq!(
                $mem.get(&mayberelocatable!($si, $off))
                    .unwrap()
                    .unwrap()
                    .as_ref(),
                &mayberelocatable!($val)
            )
        };
    }
    pub(crate) use check_memory_address;

    macro_rules! mayberelocatable {
        ($val1 : expr, $val2 : expr) => {
            MaybeRelocatable::from(($val1, $val2))
        };
        ($val1 : expr) => {
            MaybeRelocatable::from((bigint!($val1)))
        };
    }
    pub(crate) use mayberelocatable;

    macro_rules! from_bigint_str {
        ( $( $val: expr ),* ) => {
            $(
                impl From<(&[u8; $val], u32)> for MaybeRelocatable {
                    fn from(val_base: (&[u8; $val], u32)) -> Self {
                        MaybeRelocatable::from(bigint_str!(val_base.0, val_base.1))
                    }
                }
            )*
        }
    }
    pub(crate) use from_bigint_str;

    macro_rules! references {
        ($num: expr) => {{
            let mut references = HashMap::<usize, HintReference>::new();
            for i in 0..$num {
                references.insert(i as usize, HintReference::new_simple((i as i32 - $num)));
            }
            references
        }};
    }
    pub(crate) use references;

    macro_rules! vm_with_range_check {
        () => {{
            let mut vm = VirtualMachine::new(
                BigInt::new(Sign::Plus, vec![1, 0, 0, 0, 0, 0, 17, 134217728]),
                false,
            );
            vm.builtin_runners = vec![(
                "range_check".to_string(),
                RangeCheckBuiltinRunner::new(8, 8, true).into(),
            )];
            vm
        }};
    }
    pub(crate) use vm_with_range_check;

    macro_rules! cairo_runner {
        ($program:expr) => {
<<<<<<< HEAD
            CairoRunner::new(&$program, "all".to_string(), false).unwrap()
=======
            CairoRunner::new(&$program, "all").unwrap()
>>>>>>> e836a353
        };
        ($program:expr, $layout:expr) => {
            CairoRunner::new(&program, $layout).unwrap()
        };
        ($program:expr, $layout:expr, $proof_mode:expr) => {
            CairoRunner::new(&program, $layout.to_string(), proof_mode).unwrap()
        };
    }
    pub(crate) use cairo_runner;

    macro_rules! vm {
        () => {{
            VirtualMachine::new(
                BigInt::new(Sign::Plus, vec![1, 0, 0, 0, 0, 0, 17, 134217728]),
                false,
            )
        }};

        ($use_trace:expr) => {{
            VirtualMachine::new(
                BigInt::new(Sign::Plus, vec![1, 0, 0, 0, 0, 0, 17, 134217728]),
                $use_trace,
            )
        }};
    }
    pub(crate) use vm;

    macro_rules! run_context {
        ( $vm: expr, $pc_off: expr, $ap_off: expr, $fp_off: expr ) => {
            $vm.run_context.pc = Relocatable::from((0, $pc_off));
            $vm.run_context.ap = $ap_off;
            $vm.run_context.fp = $fp_off;
        };
    }
    pub(crate) use run_context;

    macro_rules! ids_data {
        ( $( $name: expr ),* ) => {
            {
                let ids_names = vec![$( $name ),*];
                let references = references!(ids_names.len() as i32);
                let mut ids_data = HashMap::<String, HintReference>::new();
                for (i, name) in ids_names.iter().enumerate() {
                    ids_data.insert(name.to_string(), references.get(&i).unwrap().clone());
                }
                ids_data
            }
        };
    }
    pub(crate) use ids_data;

    macro_rules! non_continuous_ids_data {
        ( $( ($name: expr, $offset:expr) ),* ) => {
            {
                let mut ids_data = HashMap::<String, HintReference>::new();
                $(
                    ids_data.insert(String::from($name), HintReference::new_simple($offset));
                )*
                ids_data
            }
        };
    }
    pub(crate) use non_continuous_ids_data;

    macro_rules! trace_check {
        ( $trace: expr, [ $( (($si_pc:expr, $off_pc:expr), ($si_ap:expr, $off_ap:expr), ($si_fp:expr, $off_fp:expr)) ),+ ] ) => {
            let mut index = -1;
            $(
                index += 1;
                assert_eq!(
                    $trace[index as usize],
                    TraceEntry {
                        pc: Relocatable {
                            segment_index: $si_pc,
                            offset: $off_pc
                        },
                        ap: Relocatable {
                            segment_index: $si_ap,
                            offset: $off_ap
                        },
                        fp: Relocatable {
                            segment_index: $si_fp,
                            offset: $off_fp
                        },
                    }
                );
            )*
        };
    }
    pub(crate) use trace_check;

    macro_rules! exec_scopes_ref {
        () => {
            &mut ExecutionScopes::new()
        };
    }
    pub(crate) use exec_scopes_ref;

    macro_rules! run_hint {
        ($vm:expr, $ids_data:expr, $hint_code:expr, $exec_scopes:expr, $constants:expr) => {{
            let hint_data = HintProcessorData::new_default($hint_code.to_string(), $ids_data);
            let hint_processor = BuiltinHintProcessor::new_empty();
            hint_processor.execute_hint(&mut $vm, $exec_scopes, &any_box!(hint_data), $constants)
        }};
        ($vm:expr, $ids_data:expr, $hint_code:expr, $exec_scopes:expr) => {{
            let hint_data = HintProcessorData::new_default($hint_code.to_string(), $ids_data);
            let hint_processor = BuiltinHintProcessor::new_empty();
            hint_processor.execute_hint(
                &mut $vm,
                $exec_scopes,
                &any_box!(hint_data),
                &HashMap::new(),
            )
        }};
        ($vm:expr, $ids_data:expr, $hint_code:expr) => {{
            let hint_data = HintProcessorData::new_default($hint_code.to_string(), $ids_data);
            let hint_processor = BuiltinHintProcessor::new_empty();
            hint_processor.execute_hint(
                &mut $vm,
                exec_scopes_ref!(),
                &any_box!(hint_data),
                &HashMap::new(),
            )
        }};
    }
    pub(crate) use run_hint;

    macro_rules! add_segments {
        ($vm:expr, $n:expr) => {
            for _ in 0..$n {
                $vm.segments.add(&mut $vm.memory);
            }
        };
    }
    pub(crate) use add_segments;

    macro_rules! check_scope {
        ( $exec_scope: expr, [ $( ($name: expr, $val: expr)),* ] ) => {
            $(
                check_scope_value($exec_scope, $name, $val);
            )*
        };
    }
    pub(crate) use check_scope;

    macro_rules! scope {
        (  $( ($name: expr, $val: expr)),*  ) => {
            {
                let mut exec_scopes = ExecutionScopes::new();
                $(
                    exec_scopes.assign_or_update_variable(
                        $name,
                        any_box!($val),
                    );
                )*
                exec_scopes
            }
        };
    }
    pub(crate) use scope;

    macro_rules! check_dictionary {
        ( $exec_scopes: expr, $tracker_num:expr, $( ($key:expr, $val:expr )),* ) => {
            $(
                assert_eq!(
                    $exec_scopes
                        .get_dict_manager()
                        .unwrap()
                        .borrow_mut()
                        .trackers
                        .get_mut(&$tracker_num)
                        .unwrap()
                        .get_value(&bigint!($key)),
                    Ok(&bigint!($val))
                );
            )*
        };
    }
    pub(crate) use check_dictionary;

    macro_rules! check_dict_ptr {
        ($exec_scopes: expr, $tracker_num: expr, ($i:expr, $off:expr)) => {
            assert_eq!(
                $exec_scopes
                    .get_dict_manager()
                    .unwrap()
                    .borrow()
                    .trackers
                    .get(&$tracker_num)
                    .unwrap()
                    .current_ptr,
                relocatable!($i, $off)
            );
        };
    }
    pub(crate) use check_dict_ptr;

    macro_rules! dict_manager {
        ($exec_scopes:expr, $tracker_num:expr, $( ($key:expr, $val:expr )),* ) => {
            let mut tracker = DictTracker::new_empty(&relocatable!($tracker_num, 0));
            $(
            tracker.insert_value(&bigint!($key), &bigint!($val));
            )*
            let mut dict_manager = DictManager::new();
            dict_manager.trackers.insert(2, tracker);
            $exec_scopes.insert_value("dict_manager", Rc::new(RefCell::new(dict_manager)))
        };
        ($exec_scopes:expr, $tracker_num:expr) => {
            let  tracker = DictTracker::new_empty(&relocatable!($tracker_num, 0));
            let mut dict_manager = DictManager::new();
            dict_manager.trackers.insert(2, tracker);
            $exec_scopes.insert_value("dict_manager", Rc::new(RefCell::new(dict_manager)))
        };

    }
    pub(crate) use dict_manager;

    macro_rules! dict_manager_default {
        ($exec_scopes:expr, $tracker_num:expr,$default:expr, $( ($key:expr, $val:expr )),* ) => {
            let mut tracker = DictTracker::new_default_dict(&relocatable!($tracker_num, 0), &bigint!($default), None);
            $(
            tracker.insert_value(&bigint!($key), &bigint!($val));
            )*
            let mut dict_manager = DictManager::new();
            dict_manager.trackers.insert(2, tracker);
            $exec_scopes.insert_value("dict_manager", Rc::new(RefCell::new(dict_manager)))
        };
        ($exec_scopes:expr, $tracker_num:expr,$default:expr) => {
            let tracker = DictTracker::new_default_dict(&relocatable!($tracker_num, 0), &bigint!($default), None);
            let mut dict_manager = DictManager::new();
            dict_manager.trackers.insert(2, tracker);
            $exec_scopes.insert_value("dict_manager", Rc::new(RefCell::new(dict_manager)))
        };
    }
    pub(crate) use dict_manager_default;

    macro_rules! vec_data {
        ( $( ($val:tt) ),* ) => {
            vec![$( vec_data_inner!($val) ),*]
        };
    }
    pub(crate) use vec_data;

    macro_rules! vec_data_inner {
        (( $val1:expr, $val2:expr )) => {
            mayberelocatable!($val1, $val2)
        };
        ( $val:expr ) => {
            mayberelocatable!($val)
        };
    }
    pub(crate) use vec_data_inner;

    pub fn check_scope_value<T: std::fmt::Debug + std::cmp::PartialEq + 'static>(
        scopes: &ExecutionScopes,
        name: &str,
        value: T,
    ) {
        let scope_value = scopes.get_any_boxed_ref(name).unwrap();
        assert_eq!(scope_value.downcast_ref::<T>(), Some(&value));
    }
}

#[cfg(test)]
mod test {

    use crate::hint_processor::builtin_hint_processor::builtin_hint_processor_definition::BuiltinHintProcessor;
    use crate::hint_processor::builtin_hint_processor::builtin_hint_processor_definition::HintProcessorData;
    use crate::hint_processor::builtin_hint_processor::dict_manager::DictManager;
    use crate::hint_processor::builtin_hint_processor::dict_manager::DictTracker;
    use crate::hint_processor::hint_processor_definition::HintProcessor;
    use crate::types::exec_scope::ExecutionScopes;
    use crate::utils::test_utils::*;
    use std::any::Any;
    use std::cell::RefCell;
    use std::collections::HashMap;
    use std::rc::Rc;

    use super::*;
    use crate::hint_processor::hint_processor_definition::HintReference;
    use crate::types::relocatable::MaybeRelocatable;
    use crate::vm::errors::memory_errors::MemoryError;
    use crate::vm::trace::trace_entry::TraceEntry;
    use crate::vm::vm_core::VirtualMachine;
    use crate::vm::vm_memory::memory::Memory;
    use num_bigint::Sign;

    #[test]
    fn to_field_element_no_change_a() {
        assert_eq!(
            to_field_element(
                bigint!(1),
                bigint_str!(
                    b"3618502788666131213697322783095070105623107215331596699973092056135872020481"
                )
            ),
            bigint!(1)
        );
    }

    #[test]
    fn to_field_element_no_change_b() {
        assert_eq!(
            to_field_element(
                bigint_str!(
                    b"1455766198400600346948407886553099278761386236477570128859274086228078567108"
                ),
                bigint_str!(
                    b"3618502788666131213697322783095070105623107215331596699973092056135872020481"
                )
            ),
            bigint_str!(
                b"1455766198400600346948407886553099278761386236477570128859274086228078567108"
            )
        );
    }

    #[test]
    fn to_field_element_num_to_negative_a() {
        assert_eq!(
            to_field_element(
                bigint_str!(
                    b"3270867057177188607814717243084834301278723532952411121381966378910183338911"
                ),
                bigint_str!(
                    b"3618502788666131213697322783095070105623107215331596699973092056135872020481"
                )
            ),
            bigint_str!(
                b"-347635731488942605882605540010235804344383682379185578591125677225688681570"
            )
        );
    }

    #[test]
    fn to_field_element_num_to_negative_b() {
        assert_eq!(
            to_field_element(
                bigint_str!(
                    b"3333324623402098338894983297253618187074385014448599840723759915876610845540"
                ),
                bigint_str!(
                    b"3618502788666131213697322783095070105623107215331596699973092056135872020481"
                )
            ),
            bigint_str!(
                b"-285178165264032874802339485841451918548722200882996859249332140259261174941"
            )
        );
    }

    #[test]
    fn memory_macro_test() {
        let mut memory = Memory::new();
        for _ in 0..2 {
            memory.data.push(Vec::new());
        }
        memory
            .insert(
                &MaybeRelocatable::from((1, 2)),
                &MaybeRelocatable::from(bigint!(1)),
            )
            .unwrap();
        memory
            .insert(
                &MaybeRelocatable::from((1, 1)),
                &MaybeRelocatable::from((1, 0)),
            )
            .unwrap();
        let mem = memory![((1, 2), 1), ((1, 1), (1, 0))];
        assert_eq!(memory.data, mem.data);
    }

    #[test]
    fn check_memory_macro_test() {
        let mut memory = Memory::new();
        for _ in 0..2 {
            memory.data.push(Vec::new());
        }
        memory
            .insert(
                &MaybeRelocatable::from((1, 1)),
                &MaybeRelocatable::from((1, 0)),
            )
            .unwrap();

        memory
            .insert(
                &MaybeRelocatable::from((1, 2)),
                &MaybeRelocatable::from(bigint!(1)),
            )
            .unwrap();

        check_memory![memory, ((1, 1), (1, 0)), ((1, 2), 1)];
    }

    #[test]
    fn check_memory_address_macro_test() {
        let mut memory = Memory::new();
        for _ in 0..2 {
            memory.data.push(Vec::new());
        }
        memory
            .insert(
                &MaybeRelocatable::from((1, 1)),
                &MaybeRelocatable::from((1, 0)),
            )
            .unwrap();

        memory
            .insert(
                &MaybeRelocatable::from((1, 2)),
                &MaybeRelocatable::from(bigint!(1)),
            )
            .unwrap();

        check_memory_address!(memory, (1, 1), (1, 0));
        check_memory_address!(memory, (1, 2), 1);
    }

    #[test]
    fn from_bigint_str_test() {
        from_bigint_str![8];
        let may_rel = MaybeRelocatable::from((b"11520396", 10));
        assert_eq!(MaybeRelocatable::from(bigint!(11520396)), may_rel);
    }

    #[test]
    fn create_run_context() {
        let mut vm = vm!();
        run_context!(vm, 2, 6, 10);

        assert_eq!(vm.run_context.pc, Relocatable::from((0, 2)));
        assert_eq!(vm.run_context.ap, 6);
        assert_eq!(vm.run_context.fp, 10);
    }

    #[test]
    fn assert_trace() {
        let trace = vec![
            TraceEntry {
                pc: Relocatable {
                    segment_index: 1,
                    offset: 2,
                },
                ap: Relocatable {
                    segment_index: 3,
                    offset: 7,
                },
                fp: Relocatable {
                    segment_index: 4,
                    offset: 1,
                },
            },
            TraceEntry {
                pc: Relocatable {
                    segment_index: 7,
                    offset: 5,
                },
                ap: Relocatable {
                    segment_index: 4,
                    offset: 1,
                },
                fp: Relocatable {
                    segment_index: 7,
                    offset: 0,
                },
            },
            TraceEntry {
                pc: Relocatable {
                    segment_index: 4,
                    offset: 9,
                },
                ap: Relocatable {
                    segment_index: 5,
                    offset: 5,
                },
                fp: Relocatable {
                    segment_index: 3,
                    offset: 7,
                },
            },
        ];
        trace_check!(
            trace,
            [
                ((1, 2), (3, 7), (4, 1)),
                ((7, 5), (4, 1), (7, 0)),
                ((4, 9), (5, 5), (3, 7))
            ]
        );
    }

    #[test]
    fn test_non_continuous_ids_data() {
        let ids_data_macro = non_continuous_ids_data![("a", -2), ("b", -6)];
        let ids_data_verbose = HashMap::from([
            ("a".to_string(), HintReference::new_simple(-2)),
            ("b".to_string(), HintReference::new_simple(-6)),
        ]);
        assert_eq!(ids_data_macro, ids_data_verbose);
    }

    #[test]
    fn run_hint_alloc() {
        let hint_code = "memory[ap] = segments.add()";
        let mut vm = vm!();
        add_segments!(vm, 1);
        assert_eq!(run_hint!(vm, HashMap::new(), hint_code), Ok(()));
        //A segment is added
        assert_eq!(vm.segments.num_segments, 2);
    }

    #[test]
    fn check_scope_test_pass() {
        let mut exec_scopes = ExecutionScopes::new();
        exec_scopes.assign_or_update_variable("a", any_box!(String::from("Hello")));
        exec_scopes.assign_or_update_variable(
            "b",
            any_box!(Rc::new(RefCell::new(HashMap::<usize, Vec<usize>>::new()))),
        );
        exec_scopes.assign_or_update_variable("c", any_box!(vec![1, 2, 3, 4]));
        check_scope!(
            &exec_scopes,
            [
                ("a", String::from("Hello")),
                (
                    "b",
                    Rc::new(RefCell::new(HashMap::<usize, Vec<usize>>::new()))
                ),
                ("c", vec![1, 2, 3, 4])
            ]
        );
    }

    #[test]
    #[should_panic]
    fn check_scope_test_fail() {
        let mut exec_scopes = ExecutionScopes::new();
        exec_scopes.assign_or_update_variable("a", any_box!(String::from("Hello")));
        exec_scopes.assign_or_update_variable(
            "b",
            any_box!(Rc::new(RefCell::new(HashMap::<usize, Vec<usize>>::new()))),
        );
        exec_scopes.assign_or_update_variable("c", any_box!(vec![1, 2, 3, 4]));
        check_scope!(
            &exec_scopes,
            [
                ("a", String::from("Hello")),
                (
                    "b",
                    Rc::new(RefCell::new(HashMap::<usize, Vec<usize>>::new()))
                ),
                ("c", vec![1, 2, 3, 5])
            ]
        );
    }

    #[test]
    fn scope_macro_test() {
        let scope_from_macro = scope![("a", bigint!(1))];
        let mut scope_verbose = ExecutionScopes::new();
        scope_verbose.assign_or_update_variable("a", any_box!(bigint!(1)));
        assert_eq!(scope_from_macro.data.len(), scope_verbose.data.len());
        assert_eq!(scope_from_macro.data[0].len(), scope_verbose.data[0].len());
        assert_eq!(
            scope_from_macro.data[0].get("a").unwrap().downcast_ref(),
            Some(&bigint!(1))
        );
    }

    #[test]
    fn check_dictionary_pass() {
        let mut tracker = DictTracker::new_empty(&relocatable!(2, 0));
        tracker.insert_value(&bigint!(5), &bigint!(10));
        let mut dict_manager = DictManager::new();
        dict_manager.trackers.insert(2, tracker);
        let mut exec_scopes = ExecutionScopes::new();
        exec_scopes.assign_or_update_variable(
            "dict_manager",
            any_box!(Rc::new(RefCell::new(dict_manager))),
        );
        check_dictionary!(&exec_scopes, 2, (5, 10));
    }

    #[test]
    #[should_panic]
    fn check_dictionary_fail() {
        let mut tracker = DictTracker::new_empty(&relocatable!(2, 0));
        tracker.insert_value(&bigint!(5), &bigint!(10));
        let mut dict_manager = DictManager::new();
        dict_manager.trackers.insert(2, tracker);
        let mut exec_scopes = ExecutionScopes::new();
        exec_scopes.assign_or_update_variable(
            "dict_manager",
            any_box!(Rc::new(RefCell::new(dict_manager))),
        );
        check_dictionary!(&exec_scopes, 2, (5, 11));
    }

    #[test]
    fn check_dict_ptr_pass() {
        let tracker = DictTracker::new_empty(&relocatable!(2, 0));
        let mut dict_manager = DictManager::new();
        dict_manager.trackers.insert(2, tracker);
        let mut exec_scopes = ExecutionScopes::new();
        exec_scopes.assign_or_update_variable(
            "dict_manager",
            any_box!(Rc::new(RefCell::new(dict_manager))),
        );
        check_dict_ptr!(&exec_scopes, 2, (2, 0));
    }

    #[test]
    #[should_panic]
    fn check_dict_ptr_fail() {
        let tracker = DictTracker::new_empty(&relocatable!(2, 0));
        let mut dict_manager = DictManager::new();
        dict_manager.trackers.insert(2, tracker);
        let mut exec_scopes = ExecutionScopes::new();
        exec_scopes.assign_or_update_variable(
            "dict_manager",
            any_box!(Rc::new(RefCell::new(dict_manager))),
        );
        check_dict_ptr!(&exec_scopes, 2, (3, 0));
    }

    #[test]
    fn dict_manager_macro() {
        let tracker = DictTracker::new_empty(&relocatable!(2, 0));
        let mut dict_manager = DictManager::new();
        dict_manager.trackers.insert(2, tracker);
        let mut exec_scopes = ExecutionScopes::new();
        dict_manager!(exec_scopes, 2);
        assert_eq!(
            exec_scopes.get_dict_manager(),
            Ok(Rc::new(RefCell::new(dict_manager)))
        );
    }

    #[test]
    fn dict_manager_default_macro() {
        let tracker = DictTracker::new_default_dict(&relocatable!(2, 0), &bigint!(17), None);
        let mut dict_manager = DictManager::new();
        dict_manager.trackers.insert(2, tracker);
        let mut exec_scopes = ExecutionScopes::new();
        dict_manager_default!(exec_scopes, 2, 17);
        assert_eq!(
            exec_scopes.get_dict_manager(),
            Ok(Rc::new(RefCell::new(dict_manager)))
        );
    }

    #[test]
    fn data_vec_test() {
        let data = vec_data!((1), ((2, 2)), ((b"49128305", 10)), ((b"3b6f00a9", 16)));
        assert_eq!(data[0], mayberelocatable!(1));
        assert_eq!(data[1], mayberelocatable!(2, 2));
        assert_eq!(data[2], mayberelocatable!(49128305));
        assert_eq!(data[3], mayberelocatable!(997130409));
    }
    #[test]
    fn from_relocatable_to_indexes_test() {
        let reloc_1 = relocatable!(1, 5);
        let reloc_2 = relocatable!(0, 5);
        let reloc_3 = relocatable!(-1, 5);
        assert_eq!((1, 5), from_relocatable_to_indexes(&reloc_1));
        assert_eq!((0, 5), from_relocatable_to_indexes(&reloc_2));
        assert_eq!((0, 5), from_relocatable_to_indexes(&reloc_3));
    }
}<|MERGE_RESOLUTION|>--- conflicted
+++ resolved
@@ -208,11 +208,7 @@
 
     macro_rules! cairo_runner {
         ($program:expr) => {
-<<<<<<< HEAD
-            CairoRunner::new(&$program, "all".to_string(), false).unwrap()
-=======
-            CairoRunner::new(&$program, "all").unwrap()
->>>>>>> e836a353
+            CairoRunner::new(&$program, "all", false).unwrap()
         };
         ($program:expr, $layout:expr) => {
             CairoRunner::new(&program, $layout).unwrap()
