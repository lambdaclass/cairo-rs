--- conflicted
+++ resolved
@@ -211,17 +211,10 @@
             CairoRunner::new(&$program, "all", false).unwrap()
         };
         ($program:expr, $layout:expr) => {
-<<<<<<< HEAD
-            CairoRunner::new(&$program, $layout).unwrap()
+            CairoRunner::new(&$program, $layout, false).unwrap()
         };
         ($program:expr, $layout:expr, $proof_mode:expr) => {
             CairoRunner::new(&$program, $layout, $proof_mode).unwrap()
-=======
-            CairoRunner::new(&program, $layout, false).unwrap()
-        };
-        ($program:expr, $layout:expr, $proof_mode:expr) => {
-            CairoRunner::new(&program, $layout, $proof_mode).unwrap()
->>>>>>> 0db86c02
         };
     }
     pub(crate) use cairo_runner;
