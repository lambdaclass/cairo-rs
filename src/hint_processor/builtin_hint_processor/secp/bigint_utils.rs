--- conflicted
+++ resolved
@@ -47,16 +47,12 @@
     let x_struct = get_relocatable_from_var_name("x", vm, ids_data, ap_tracking)?;
     let d0 = vm.get_integer(&x_struct)?;
     let d1 = vm.get_integer(&(&x_struct + 1))?;
-<<<<<<< HEAD
+    let d0 = d0.as_ref();
+    let d1 = d1.as_ref();
     let base_86 = constants
         .get(BASE_86)
         .ok_or(VirtualMachineError::MissingConstant(BASE_86))?;
-    let low = (d0 + d1 * base_86) & bigint!(u128::MAX);
-=======
-    let d0 = d0.as_ref();
-    let d1 = d1.as_ref();
-    let low = (d0 + d1 * &*BASE_86) & bigint!(u128::MAX);
->>>>>>> a272cd28
+    let low = (d0 + d1 * &*base_86) & bigint!(u128::MAX);
     insert_value_from_var_name("low", low, vm, ids_data, ap_tracking)
 }
 
