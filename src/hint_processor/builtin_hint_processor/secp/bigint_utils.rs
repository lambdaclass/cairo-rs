--- conflicted
+++ resolved
@@ -8,23 +8,12 @@
     },
     serde::deserialize_program::ApTracking,
     types::{exec_scope::ExecutionScopes, relocatable::MaybeRelocatable},
-    vm::{errors::vm_errors::VirtualMachineError, vm_core::VirtualMachine},
+    vm::{
+        errors::{hint_errors::HintError, vm_errors::VirtualMachineError},
+        vm_core::VirtualMachine,
+    },
 };
-<<<<<<< HEAD
 use felt::{Felt, NewFelt};
-=======
-use crate::hint_processor::builtin_hint_processor::secp::secp_utils::split;
-use crate::hint_processor::builtin_hint_processor::secp::secp_utils::BASE_86;
-use crate::hint_processor::hint_processor_definition::HintReference;
-use crate::serde::deserialize_program::ApTracking;
-use crate::types::exec_scope::ExecutionScopes;
-use crate::types::relocatable::MaybeRelocatable;
-use crate::vm::errors::hint_errors::HintError;
-use crate::vm::errors::vm_errors::VirtualMachineError;
-use crate::vm::vm_core::VirtualMachine;
-
-use num_bigint::BigInt;
->>>>>>> e29e0004
 use std::collections::HashMap;
 /*
 Implements hint:
@@ -39,18 +28,13 @@
     exec_scopes: &mut ExecutionScopes,
     ids_data: &HashMap<String, HintReference>,
     ap_tracking: &ApTracking,
-<<<<<<< HEAD
     constants: &HashMap<String, Felt>,
-) -> Result<(), VirtualMachineError> {
-=======
-    constants: &HashMap<String, BigInt>,
 ) -> Result<(), HintError> {
->>>>>>> e29e0004
     let res_reloc = get_relocatable_from_var_name("res", vm, ids_data, ap_tracking)?;
     let value = exec_scopes
         .get_ref::<num_bigint::BigInt>("value")?
         .to_biguint()
-        .ok_or(VirtualMachineError::BigIntToBigUintFail)?;
+        .ok_or(HintError::BigIntToBigUintFail)?;
     let arg: Vec<MaybeRelocatable> = split(&value, constants)?
         .into_iter()
         .map(|n| MaybeRelocatable::from(Felt::new(n)))
@@ -66,13 +50,8 @@
     vm: &mut VirtualMachine,
     ids_data: &HashMap<String, HintReference>,
     ap_tracking: &ApTracking,
-<<<<<<< HEAD
     constants: &HashMap<String, Felt>,
-) -> Result<(), VirtualMachineError> {
-=======
-    constants: &HashMap<String, BigInt>,
 ) -> Result<(), HintError> {
->>>>>>> e29e0004
     let x_struct = get_relocatable_from_var_name("x", vm, ids_data, ap_tracking)?;
     let d0 = vm.get_integer(&x_struct)?;
     let d1 = vm.get_integer(&(&x_struct + 1_i32))?;
@@ -80,13 +59,8 @@
     let d1 = d1.as_ref();
     let base_86 = constants
         .get(BASE_86)
-<<<<<<< HEAD
-        .ok_or(VirtualMachineError::MissingConstant(BASE_86))?;
+        .ok_or(HintError::MissingConstant(BASE_86))?;
     let low = (d0 + &(d1 * &*base_86)) & &Felt::new(u128::MAX);
-=======
-        .ok_or(HintError::MissingConstant(BASE_86))?;
-    let low = (d0 + d1 * &*base_86) & bigint!(u128::MAX);
->>>>>>> e29e0004
     insert_value_from_var_name("low", low, vm, ids_data, ap_tracking)
 }
 
@@ -170,11 +144,7 @@
         let ids_data = non_continuous_ids_data![("res", 5)];
         assert_eq!(
             run_hint!(vm, ids_data, hint_code, &mut exec_scopes),
-<<<<<<< HEAD
-            Err(VirtualMachineError::BigIntToBigUintFail)
-=======
-            Err(HintError::SecpSplitNegative(bigint!(-1)))
->>>>>>> e29e0004
+            Err(HintError::BigIntToBigUintFail)
         );
     }
 }