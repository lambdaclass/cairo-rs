--- conflicted
+++ resolved
@@ -106,10 +106,6 @@
     ap_tracking: &ApTracking,
 ) -> Result<(), HintError> {
     exec_scopes.assign_or_update_variable("SECP_P", any_box!(SECP_P.clone()));
-<<<<<<< HEAD
-=======
-
->>>>>>> e5068d46
     let x_packed = pack(BigInt3::from_var_name("x", vm, ids_data, ap_tracking)?);
     let x = x_packed.mod_floor(&SECP_P);
     exec_scopes.insert_value("x", x);
