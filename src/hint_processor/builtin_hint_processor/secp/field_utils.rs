use crate::{
    hint_processor::{
        builtin_hint_processor::{
            hint_utils::{insert_value_from_var_name, insert_value_into_ap},
            secp::secp_utils::SECP_REM,
        },
        hint_processor_definition::HintReference,
    },
    math_utils::div_mod,
    serde::deserialize_program::ApTracking,
    types::exec_scope::ExecutionScopes,
    vm::{errors::hint_errors::HintError, vm_core::VirtualMachine},
};
use felt::Felt;
use num_bigint::BigInt;
use num_integer::Integer;
use num_traits::{One, Zero};
use std::{collections::HashMap, ops::Shl};

use super::{bigint_utils::BigInt3, secp_utils::pack};

/*
Implements hint:
%{
    from starkware.cairo.common.cairo_secp.secp_utils import SECP_P, pack

    q, r = divmod(pack(ids.val, PRIME), SECP_P)
    assert r == 0, f"verify_zero: Invalid input {ids.val.d0, ids.val.d1, ids.val.d2}."
    ids.q = q % PRIME
%}
*/
pub fn verify_zero(
    vm: &mut VirtualMachine,
    ids_data: &HashMap<String, HintReference>,
    ap_tracking: &ApTracking,
    constants: &HashMap<String, Felt>,
) -> Result<(), HintError> {
    #[allow(deprecated)]
    let secp_p = BigInt::one().shl(256_u32)
        - constants
            .get(SECP_REM)
            .ok_or(HintError::MissingConstant(SECP_REM))?
            .to_bigint();

    let val = pack(BigInt3::from_var_name("val", vm, ids_data, ap_tracking)?);
    let (q, r) = val.div_rem(&secp_p);
    if !r.is_zero() {
        return Err(HintError::SecpVerifyZero(val));
    }

    insert_value_from_var_name("q", Felt::new(q), vm, ids_data, ap_tracking)
}

/*
Implements hint:
%{
    from starkware.cairo.common.cairo_secp.secp_utils import SECP_P, pack

    value = pack(ids.x, PRIME) % SECP_P
%}
*/
pub fn reduce(
    vm: &mut VirtualMachine,
    exec_scopes: &mut ExecutionScopes,
    ids_data: &HashMap<String, HintReference>,
    ap_tracking: &ApTracking,
    constants: &HashMap<String, Felt>,
) -> Result<(), HintError> {
    #[allow(deprecated)]
    let secp_p = num_bigint::BigInt::one().shl(256_u32)
        - constants
            .get(SECP_REM)
            .ok_or(HintError::MissingConstant(SECP_REM))?
            .to_bigint();

    let value = pack(BigInt3::from_var_name("x", vm, ids_data, ap_tracking)?);
    exec_scopes.insert_value("value", value.mod_floor(&secp_p));
    Ok(())
}

/*
Implements hint:
%{
    from starkware.cairo.common.cairo_secp.secp_utils import SECP_P, pack

    x = pack(ids.x, PRIME) % SECP_P
%}
*/
pub fn is_zero_pack(
    vm: &mut VirtualMachine,
    exec_scopes: &mut ExecutionScopes,
    ids_data: &HashMap<String, HintReference>,
    ap_tracking: &ApTracking,
    constants: &HashMap<String, Felt>,
) -> Result<(), HintError> {
    #[allow(deprecated)]
    let secp_p = BigInt::one().shl(256_u32)
        - constants
            .get(SECP_REM)
            .ok_or(HintError::MissingConstant(SECP_REM))?
            .to_bigint();

    let x_packed = pack(BigInt3::from_var_name("x", vm, ids_data, ap_tracking)?);
    let x = x_packed.mod_floor(&secp_p);
    exec_scopes.insert_value("x", x);
    Ok(())
}

/*
Implements hint:
in .cairo program
if nondet %{ x == 0 %} != 0:

On .json compiled program
"memory[ap] = to_felt_or_relocatable(x == 0)"
*/
pub fn is_zero_nondet(
    vm: &mut VirtualMachine,
    exec_scopes: &mut ExecutionScopes,
) -> Result<(), HintError> {
    //Get `x` variable from vm scope
    let x = exec_scopes.get::<BigInt>("x")?;

    let value = if x.is_zero() {
        Felt::one()
    } else {
        Felt::zero()
    };
    insert_value_into_ap(vm, value)
}

/*
Implements hint:
%{
    from starkware.cairo.common.cairo_secp.secp_utils import SECP_P
    from starkware.python.math_utils import div_mod

    value = x_inv = div_mod(1, x, SECP_P)
%}
*/
pub fn is_zero_assign_scope_variables(
    exec_scopes: &mut ExecutionScopes,
    constants: &HashMap<String, Felt>,
) -> Result<(), HintError> {
    #[allow(deprecated)]
    let secp_p = BigInt::one().shl(256_u32)
        - constants
            .get(SECP_REM)
            .ok_or(HintError::MissingConstant(SECP_REM))?
            .to_bigint();

    //Get `x` variable from vm scope
    let x = exec_scopes.get::<BigInt>("x")?;

    let value = div_mod(&BigInt::one(), &x, &secp_p);
    exec_scopes.insert_value("value", value.clone());
    exec_scopes.insert_value("x_inv", value);
    Ok(())
}

#[cfg(test)]
mod tests {
    use super::*;
    use crate::vm::vm_memory::memory_segments::MemorySegmentManager;
    use crate::{
        any_box,
        hint_processor::{
            builtin_hint_processor::builtin_hint_processor_definition::{
                BuiltinHintProcessor, HintProcessorData,
            },
            hint_processor_definition::HintProcessor,
        },
        types::{
            exec_scope::ExecutionScopes,
            relocatable::{MaybeRelocatable, Relocatable},
        },
        utils::test_utils::*,
        vm::{
            errors::memory_errors::MemoryError, runners::builtin_runner::RangeCheckBuiltinRunner,
            vm_memory::memory::Memory,
        },
    };
    use assert_matches::assert_matches;
    use std::any::Any;

    #[test]
    fn run_verify_zero_ok() {
        let hint_code = "from starkware.cairo.common.cairo_secp.secp_utils import SECP_P, pack\n\nq, r = divmod(pack(ids.val, PRIME), SECP_P)\nassert r == 0, f\"verify_zero: Invalid input {ids.val.d0, ids.val.d1, ids.val.d2}.\"\nids.q = q % PRIME";
        let mut vm = vm_with_range_check!();
        //Initialize run_context
        run_context!(vm, 0, 9, 9);
        //Create hint data
        let ids_data = non_continuous_ids_data![("val", -5), ("q", 0)];
        vm.segments = segments![((1, 4), 0), ((1, 5), 0), ((1, 6), 0)];
        //Execute the hint
        assert_matches!(
            run_hint!(
                vm,
                ids_data,
                hint_code,
                exec_scopes_ref!(),
                &[(
                    SECP_REM,
                    Felt::one().shl(32_u32)
                        + Felt::one().shl(9_u32)
                        + Felt::one().shl(8_u32)
                        + Felt::one().shl(7_u32)
                        + Felt::one().shl(6_u32)
                        + Felt::one().shl(4_u32)
                        + Felt::one()
                )]
                .into_iter()
                .map(|(k, v)| (k.to_string(), v))
                .collect()
            ),
            Ok(())
        );
        //Check hint memory inserts
        //ids.q
        check_memory![vm.segments.memory, ((1, 9), 0)];
    }

    #[test]
    fn run_verify_zero_error() {
        let hint_code = "from starkware.cairo.common.cairo_secp.secp_utils import SECP_P, pack\n\nq, r = divmod(pack(ids.val, PRIME), SECP_P)\nassert r == 0, f\"verify_zero: Invalid input {ids.val.d0, ids.val.d1, ids.val.d2}.\"\nids.q = q % PRIME";
        let mut vm = vm_with_range_check!();
        add_segments!(vm, 3);
        //Initialize run_context
        run_context!(vm, 0, 9, 9);
        //Create hint data
        let ids_data = non_continuous_ids_data![("val", -5), ("q", 0)];
        vm.segments = segments![((1, 4), 0), ((1, 5), 0), ((1, 6), 150)];
        //Execute the hint
        assert_matches!(
            run_hint!(
                vm,
                ids_data,
                hint_code,
                exec_scopes_ref!(),
                &[(
                    SECP_REM,
                    Felt::one().shl(32_u32)
                        + Felt::one().shl(9_u32)
                        + Felt::one().shl(8_u32)
                        + Felt::one().shl(7_u32)
                        + Felt::one().shl(6_u32)
                        + Felt::one().shl(4_u32)
                        + Felt::one()
                )]
                .into_iter()
                .map(|(k, v)| (k.to_string(), v))
                .collect()
            ),
            Err(HintError::SecpVerifyZero(x)) if x == bigint_str!(
                "897946605976106752944343961220884287276604954404454400"
            )
        );
    }

    #[test]
    fn run_verify_zero_invalid_memory_insert() {
        let hint_code = "from starkware.cairo.common.cairo_secp.secp_utils import SECP_P, pack\n\nq, r = divmod(pack(ids.val, PRIME), SECP_P)\nassert r == 0, f\"verify_zero: Invalid input {ids.val.d0, ids.val.d1, ids.val.d2}.\"\nids.q = q % PRIME";
        let mut vm = vm_with_range_check!();
        add_segments!(vm, 3);

        //Initialize run_context
        run_context!(vm, 0, 9, 9);

        //Create hint data
        let ids_data = non_continuous_ids_data![("val", -5), ("q", 0)];
        vm.segments = segments![((1, 4), 0), ((1, 5), 0), ((1, 6), 0), ((1, 9), 55)];
        //Execute the hint
        assert_matches!(
            run_hint!(
                vm,
                ids_data,
                hint_code,
                exec_scopes_ref!(),
                &[(
                    SECP_REM,
                    Felt::one().shl(32_u32)
                        + Felt::one().shl(9_u32)
                        + Felt::one().shl(8_u32)
                        + Felt::one().shl(7_u32)
                        + Felt::one().shl(6_u32)
                        + Felt::one().shl(4_u32)
                        + Felt::one()
                )]
                .into_iter()
                .map(|(k, v)| (k.to_string(), v))
                .collect()
            ),
            Err(HintError::Memory(
                MemoryError::InconsistentMemory(
                    x,
                    y,
                    z
                )
            )) if x == MaybeRelocatable::from((1, 9)) &&
                    y == MaybeRelocatable::from(Felt::new(55_i32)) &&
                    z == MaybeRelocatable::from(Felt::zero())
        );
    }

    #[test]
    fn run_reduce_ok() {
        let hint_code = "from starkware.cairo.common.cairo_secp.secp_utils import SECP_P, pack\n\nvalue = pack(ids.x, PRIME) % SECP_P";
        let mut vm = vm_with_range_check!();
        add_segments!(vm, 3);

        //Initialize fp
        vm.run_context.fp = 25;

        //Create hint data
        let ids_data = non_continuous_ids_data![("x", -5)];

        vm.segments = segments![
            ((1, 20), ("132181232131231239112312312313213083892150", 10)),
            ((1, 21), 10),
            ((1, 22), 10)
        ];

        let mut exec_scopes = ExecutionScopes::new();
        //Execute the hint
        assert_matches!(
            run_hint!(
                vm,
                ids_data,
                hint_code,
                &mut exec_scopes,
                &[(
                    SECP_REM,
                    Felt::one().shl(32_u32)
                        + Felt::one().shl(9_u32)
                        + Felt::one().shl(8_u32)
                        + Felt::one().shl(7_u32)
                        + Felt::one().shl(6_u32)
                        + Felt::one().shl(4_u32)
                        + Felt::one()
                )]
                .into_iter()
                .map(|(k, v)| (k.to_string(), v))
                .collect()
            ),
            Ok(())
        );

        //Check 'value' is defined in the vm scope
        assert_matches!(
            exec_scopes.get::<BigInt>("value"),
            Ok(x) if x == bigint_str!(
                "59863107065205964761754162760883789350782881856141750"
            )
        );
    }

    #[test]
    fn run_reduce_error() {
        let hint_code = "from starkware.cairo.common.cairo_secp.secp_utils import SECP_P, pack\n\nvalue = pack(ids.x, PRIME) % SECP_P";
        let mut vm = vm_with_range_check!();
        add_segments!(vm, 3);

        //Initialize fp
        vm.run_context.fp = 25;

        //Create hint data
        let ids_data = HashMap::from([("x".to_string(), HintReference::new_simple(-5))]);
        //Skip ids.x values insert so the hint fails.
        //Execute the hint
        assert_matches!(
            run_hint!(
                vm,
                ids_data,
                hint_code,
                exec_scopes_ref!(),
                &[(
                    SECP_REM,
                    Felt::one().shl(32_u32)
                        + Felt::one().shl(9_u32)
                        + Felt::one().shl(8_u32)
                        + Felt::one().shl(7_u32)
                        + Felt::one().shl(6_u32)
                        + Felt::one().shl(4_u32)
                        + Felt::one()
                )]
                .into_iter()
                .map(|(k, v)| (k.to_string(), v))
                .collect()
            ),
<<<<<<< HEAD
            Err(HintError::Memory(MemoryError::UnknownMemoryCell(
                x
            ))) if x == Relocatable::from((1, 20))
=======
            Err(HintError::IdentifierHasNoMember(x, y
            )) if x == "x" && y == "d0"
>>>>>>> 763fc5f8
        );
    }

    #[test]
    fn run_is_zero_pack_ok() {
        let hint_code = "from starkware.cairo.common.cairo_secp.secp_utils import SECP_P, pack\n\nx = pack(ids.x, PRIME) % SECP_P";
        let mut vm = vm_with_range_check!();

        //Initialize fp
        vm.run_context.fp = 15;

        //Create hint data
        let ids_data = HashMap::from([("x".to_string(), HintReference::new_simple(-5))]);
        //Insert ids.x.d0, ids.x.d1, ids.x.d2 into memory
        vm.segments = segments![
            ((1, 10), 232113757366008801543585_i128),
            ((1, 11), 232113757366008801543585_i128),
            ((1, 12), 232113757366008801543585_i128)
        ];

        let mut exec_scopes = ExecutionScopes::new();

        //Execute the hint
        assert_matches!(
            run_hint!(
                vm,
                ids_data,
                hint_code,
                &mut exec_scopes,
                &[(
                    SECP_REM,
                    Felt::one().shl(32_u32)
                        + Felt::one().shl(9_u32)
                        + Felt::one().shl(8_u32)
                        + Felt::one().shl(7_u32)
                        + Felt::one().shl(6_u32)
                        + Felt::one().shl(4_u32)
                        + Felt::one()
                )]
                .into_iter()
                .map(|(k, v)| (k.to_string(), v))
                .collect()
            ),
            Ok(())
        );

        //Check 'x' is defined in the vm scope
        check_scope!(
            &exec_scopes,
            [(
                "x",
                bigint_str!(
                    "1389505070847794345082847096905107459917719328738389700703952672838091425185"
                )
            )]
        );
    }

    #[test]
    fn run_is_zero_pack_error() {
        let hint_code = "from starkware.cairo.common.cairo_secp.secp_utils import SECP_P, pack\n\nx = pack(ids.x, PRIME) % SECP_P";
        let mut vm = vm_with_range_check!();

        //Initialize fp
        vm.run_context.fp = 15;

        //Create hint data
        let ids_data = HashMap::from([("x".to_string(), HintReference::new_simple(-5))]);

        //Skip ids.x.d0, ids.x.d1, ids.x.d2 inserts so the hints fails

        //Execute the hint
        assert_matches!(
            run_hint!(
                vm,
                ids_data,
                hint_code,
                exec_scopes_ref!(),
                &[(
                    SECP_REM,
                    Felt::one().shl(32_u32)
                        + Felt::one().shl(9_u32)
                        + Felt::one().shl(8_u32)
                        + Felt::one().shl(7_u32)
                        + Felt::one().shl(6_u32)
                        + Felt::one().shl(4_u32)
                        + Felt::one()
                )]
                .into_iter()
                .map(|(k, v)| (k.to_string(), v))
                .collect()
            ),
<<<<<<< HEAD
            Err(HintError::Memory(MemoryError::UnknownMemoryCell(
               x
            ))) if x == Relocatable::from((1, 10))
=======
            Err(HintError::IdentifierHasNoMember(x, y
            )) if x == "x" && y == "d0"
>>>>>>> 763fc5f8
        );
    }

    #[test]
    fn run_is_zero_nondet_ok_true() {
        let hint_code = "memory[ap] = to_felt_or_relocatable(x == 0)";
        let mut vm = vm_with_range_check!();

        //Initialize memory
        add_segments!(vm, 2);

        //Initialize ap
        vm.run_context.ap = 15;

        let mut exec_scopes = ExecutionScopes::new();
        //Initialize vm scope with variable `x`
        exec_scopes.assign_or_update_variable("x", any_box!(BigInt::zero()));
        //Create hint data
        //Execute the hint
        assert_matches!(
            run_hint!(vm, HashMap::new(), hint_code, &mut exec_scopes),
            Ok(())
        );

        //Check hint memory insert
        //memory[ap] = to_felt_or_relocatable(x == 0)
        check_memory!(vm.segments.memory, ((1, 15), 1));
    }

    #[test]
    fn run_is_zero_nondet_ok_false() {
        let hint_code = "memory[ap] = to_felt_or_relocatable(x == 0)";
        let mut vm = vm_with_range_check!();

        //Initialize memory
        add_segments!(vm, 2);

        //Initialize ap
        vm.run_context.ap = 15;

        //Initialize vm scope with variable `x`
        let mut exec_scopes = ExecutionScopes::new();
        exec_scopes.assign_or_update_variable("x", any_box!(bigint!(123890i32)));

        //Execute the hint
        assert_matches!(
            run_hint!(vm, HashMap::new(), hint_code, &mut exec_scopes),
            Ok(())
        );

        //Check hint memory insert
        //memory[ap] = to_felt_or_relocatable(x == 0)
        check_memory!(vm.segments.memory, ((1, 15), 0));
    }

    #[test]
    fn run_is_zero_nondet_scope_error() {
        let hint_code = "memory[ap] = to_felt_or_relocatable(x == 0)";
        let mut vm = vm_with_range_check!();

        //Initialize memory
        add_segments!(vm, 2);

        //Initialize ap
        vm.run_context.ap = 15;

        //Skip `x` assignment

        //Execute the hint
        assert_matches!(
            run_hint!(vm, HashMap::new(), hint_code),
            Err(HintError::VariableNotInScopeError(x)) if x == *"x".to_string()
        );
    }

    #[test]
    fn run_is_zero_nondet_invalid_memory_insert() {
        let hint_code = "memory[ap] = to_felt_or_relocatable(x == 0)";
        let mut vm = vm_with_range_check!();

        //Insert a value in ap before the hint execution, so the hint memory insert fails
        vm.segments = segments![((1, 15), 55)];

        //Initialize ap
        vm.run_context.ap = 15;

        //Initialize vm scope with variable `x`
        let mut exec_scopes = ExecutionScopes::new();
        exec_scopes.assign_or_update_variable("x", any_box!(BigInt::zero()));
        //Execute the hint
        assert_matches!(
            run_hint!(vm, HashMap::new(), hint_code, &mut exec_scopes),
            Err(HintError::Memory(
                MemoryError::InconsistentMemory(
                    x,
                    y,
                    z
                )
            )) if x == MaybeRelocatable::from(vm.run_context.get_ap()) &&
                    y == MaybeRelocatable::from(Felt::new(55i32)) &&
                    z == MaybeRelocatable::from(Felt::new(1i32))
        );
    }

    #[test]
    fn is_zero_assign_scope_variables_ok() {
        let hint_code = "from starkware.cairo.common.cairo_secp.secp_utils import SECP_P\nfrom starkware.python.math_utils import div_mod\n\nvalue = x_inv = div_mod(1, x, SECP_P)";
        let mut vm = vm_with_range_check!();

        //Initialize vm scope with variable `x`
        let mut exec_scopes = ExecutionScopes::new();
        exec_scopes.assign_or_update_variable(
            "x",
            any_box!(bigint_str!(
                "52621538839140286024584685587354966255185961783273479086367"
            )),
        );
        //Execute the hint
        assert_matches!(
            run_hint!(
                vm,
                HashMap::new(),
                hint_code,
                &mut exec_scopes,
                &[(
                    SECP_REM,
                    Felt::one().shl(32_u32)
                        + Felt::one().shl(9_u32)
                        + Felt::one().shl(8_u32)
                        + Felt::one().shl(7_u32)
                        + Felt::one().shl(6_u32)
                        + Felt::one().shl(4_u32)
                        + Felt::one()
                )]
                .into_iter()
                .map(|(k, v)| (k.to_string(), v))
                .collect()
            ),
            Ok(())
        );

        //Check 'value' is defined in the vm scope
        assert_matches!(
            exec_scopes.get::<BigInt>("value"),
            Ok(x) if x == bigint_str!(
                "19429627790501903254364315669614485084365347064625983303617500144471999752609"
            )
        );

        //Check 'x_inv' is defined in the vm scope
        assert_matches!(
            exec_scopes.get::<BigInt>("x_inv"),
            Ok(x) if x == bigint_str!(
                "19429627790501903254364315669614485084365347064625983303617500144471999752609"
            )
        );
    }

    #[test]
    fn is_zero_assign_scope_variables_scope_error() {
        let hint_code = "from starkware.cairo.common.cairo_secp.secp_utils import SECP_P\nfrom starkware.python.math_utils import div_mod\n\nvalue = x_inv = div_mod(1, x, SECP_P)";
        let mut vm = vm_with_range_check!();
        //Skip `x` assignment
        //Execute the hint
        assert_matches!(
            run_hint!(
                vm,
                HashMap::new(),
                hint_code,
                exec_scopes_ref!(),
                &[(
                    SECP_REM,
                    Felt::one().shl(32_u32)
                        + Felt::one().shl(9_u32)
                        + Felt::one().shl(8_u32)
                        + Felt::one().shl(7_u32)
                        + Felt::one().shl(6_u32)
                        + Felt::one().shl(4_u32)
                        + Felt::one()
                )]
                .into_iter()
                .map(|(k, v)| (k.to_string(), v))
                .collect()
            ),
            Err(HintError::VariableNotInScopeError(x)) if x == *"x".to_string()
        );
    }
}<|MERGE_RESOLUTION|>--- conflicted
+++ resolved
@@ -387,14 +387,8 @@
                 .map(|(k, v)| (k.to_string(), v))
                 .collect()
             ),
-<<<<<<< HEAD
-            Err(HintError::Memory(MemoryError::UnknownMemoryCell(
-                x
-            ))) if x == Relocatable::from((1, 20))
-=======
             Err(HintError::IdentifierHasNoMember(x, y
             )) if x == "x" && y == "d0"
->>>>>>> 763fc5f8
         );
     }
 
@@ -487,14 +481,8 @@
                 .map(|(k, v)| (k.to_string(), v))
                 .collect()
             ),
-<<<<<<< HEAD
-            Err(HintError::Memory(MemoryError::UnknownMemoryCell(
-               x
-            ))) if x == Relocatable::from((1, 10))
-=======
             Err(HintError::IdentifierHasNoMember(x, y
             )) if x == "x" && y == "d0"
->>>>>>> 763fc5f8
         );
     }
 
