use crate::{
    hint_processor::{
        builtin_hint_processor::{
            hint_utils::{insert_value_from_var_name, insert_value_into_ap},
            secp::{
                bigint_utils::BigInt3,
                secp_utils::{pack, SECP_P},
            },
        },
        hint_processor_definition::HintReference,
    },
    math_utils::div_mod,
    serde::deserialize_program::ApTracking,
    stdlib::{collections::HashMap, prelude::*},
    types::exec_scope::ExecutionScopes,
    vm::{errors::hint_errors::HintError, vm_core::VirtualMachine},
};
use felt::Felt252;
use num_bigint::BigInt;
use num_integer::Integer;
use num_traits::{One, Zero};

/*
Implements hint:
%{
    from starkware.cairo.common.cairo_secp.secp_utils import SECP_P, pack

    q, r = divmod(pack(ids.val, PRIME), SECP_P)
    assert r == 0, f"verify_zero: Invalid input {ids.val.d0, ids.val.d1, ids.val.d2}."
    ids.q = q % PRIME
%}
*/
pub fn verify_zero(
    vm: &mut VirtualMachine,
    exec_scopes: &mut ExecutionScopes,
    ids_data: &HashMap<String, HintReference>,
    ap_tracking: &ApTracking,
) -> Result<(), HintError> {
    exec_scopes.insert_value("SECP_P", SECP_P.clone());
    let val = pack(BigInt3::from_var_name("val", vm, ids_data, ap_tracking)?);
    let (q, r) = val.div_rem(&SECP_P);
    if !r.is_zero() {
        return Err(HintError::SecpVerifyZero(val));
    }

    insert_value_from_var_name("q", Felt252::new(q), vm, ids_data, ap_tracking)
}

/*
Implements hint:
%{
    from starkware.cairo.common.cairo_secp.secp_utils import pack

    q, r = divmod(pack(ids.val, PRIME), SECP_P)
    assert r == 0, f"verify_zero: Invalid input {ids.val.d0, ids.val.d1, ids.val.d2}."
    ids.q = q % PRIME
%}
*/
pub fn verify_zero_with_external_const(
    vm: &mut VirtualMachine,
    exec_scopes: &mut ExecutionScopes,
    ids_data: &HashMap<String, HintReference>,
    ap_tracking: &ApTracking,
) -> Result<(), HintError> {
    let secp_p = exec_scopes.get_ref("SECP_P")?;
    let val = pack(BigInt3::from_var_name("val", vm, ids_data, ap_tracking)?);
    let (q, r) = val.div_rem(secp_p);
    if !r.is_zero() {
        return Err(HintError::SecpVerifyZero(val));
    }

    insert_value_from_var_name("q", Felt252::new(q), vm, ids_data, ap_tracking)
}

/*
Implements hint:
%{
    from starkware.cairo.common.cairo_secp.secp_utils import SECP_P, pack

    value = pack(ids.x, PRIME) % SECP_P
%}
*/
pub fn reduce(
    vm: &mut VirtualMachine,
    exec_scopes: &mut ExecutionScopes,
    ids_data: &HashMap<String, HintReference>,
    ap_tracking: &ApTracking,
) -> Result<(), HintError> {
    exec_scopes.insert_value("SECP_P", SECP_P.clone());
    let value = pack(BigInt3::from_var_name("x", vm, ids_data, ap_tracking)?);
    exec_scopes.insert_value("value", value.mod_floor(&SECP_P));
    Ok(())
}

/*
Implements hint:
%{
    from starkware.cairo.common.cairo_secp.secp_utils import SECP_P, pack

    x = pack(ids.x, PRIME) % SECP_P
%}
*/
pub fn is_zero_pack(
    vm: &mut VirtualMachine,
    exec_scopes: &mut ExecutionScopes,
    ids_data: &HashMap<String, HintReference>,
    ap_tracking: &ApTracking,
) -> Result<(), HintError> {
<<<<<<< HEAD
    exec_scopes.insert_value("SECP_P", SECP_P.clone());
=======
    exec_scopes.assign_or_update_variable("SECP_P", any_box!(SECP_P.clone()));
>>>>>>> 39cea945
    let x_packed = pack(BigInt3::from_var_name("x", vm, ids_data, ap_tracking)?);
    let x = x_packed.mod_floor(&SECP_P);
    exec_scopes.insert_value("x", x);
    Ok(())
}

pub fn is_zero_pack_external_secp(
    vm: &mut VirtualMachine,
    exec_scopes: &mut ExecutionScopes,
    ids_data: &HashMap<String, HintReference>,
    ap_tracking: &ApTracking,
) -> Result<(), HintError> {
    let secp_p = exec_scopes.get_ref("SECP_P")?;
    let x_packed = pack(BigInt3::from_var_name("x", vm, ids_data, ap_tracking)?);
    let x = x_packed.mod_floor(secp_p);
    exec_scopes.insert_value("x", x);
    Ok(())
}

/*
Implements hint:
in .cairo program
if nondet %{ x == 0 %} != 0:

On .json compiled program
"memory[ap] = to_felt_or_relocatable(x == 0)"
*/
pub fn is_zero_nondet(
    vm: &mut VirtualMachine,
    exec_scopes: &mut ExecutionScopes,
) -> Result<(), HintError> {
    //Get `x` variable from vm scope
    let x = exec_scopes.get::<BigInt>("x")?;

    let value = if x.is_zero() {
        Felt252::one()
    } else {
        Felt252::zero()
    };
    insert_value_into_ap(vm, value)
}

/*
Implements hint:
%{
    from starkware.cairo.common.cairo_secp.secp_utils import SECP_P
    from starkware.python.math_utils import div_mod

    value = x_inv = div_mod(1, x, SECP_P)
%}
*/
pub fn is_zero_assign_scope_variables(exec_scopes: &mut ExecutionScopes) -> Result<(), HintError> {
    exec_scopes.insert_value("SECP_P", SECP_P.clone());
    //Get `x` variable from vm scope
    let x = exec_scopes.get::<BigInt>("x")?;

    let value = div_mod(&BigInt::one(), &x, &SECP_P);
    exec_scopes.insert_value("value", value.clone());
    exec_scopes.insert_value("x_inv", value);
    Ok(())
}

/*
Implements hint:
%{
    from starkware.python.math_utils import div_mod

    value = x_inv = div_mod(1, x, SECP_P)
%}
*/
pub fn is_zero_assign_scope_variables_external_const(
    exec_scopes: &mut ExecutionScopes,
) -> Result<(), HintError> {
    //Get variables from vm scope
    let secp_p = exec_scopes.get_ref::<BigInt>("SECP_P")?;
    let x = exec_scopes.get_ref::<BigInt>("x")?;

    let value = div_mod(&BigInt::one(), x, secp_p);
    exec_scopes.insert_value("value", value.clone());
    exec_scopes.insert_value("x_inv", value);
    Ok(())
}

#[cfg(test)]
mod tests {
    use super::*;
    use crate::hint_processor::builtin_hint_processor::hint_code;
    use crate::stdlib::string::ToString;
    use crate::vm::vm_memory::memory_segments::MemorySegmentManager;
    use crate::{
        any_box,
        hint_processor::{
            builtin_hint_processor::builtin_hint_processor_definition::{
                BuiltinHintProcessor, HintProcessorData,
            },
            hint_processor_definition::HintProcessor,
        },
        types::{
            exec_scope::ExecutionScopes,
            relocatable::{MaybeRelocatable, Relocatable},
        },
        utils::test_utils::*,
        vm::{
            errors::memory_errors::MemoryError, runners::builtin_runner::RangeCheckBuiltinRunner,
            vm_memory::memory::Memory,
        },
    };
    use assert_matches::assert_matches;

    #[cfg(target_arch = "wasm32")]
    use wasm_bindgen_test::*;

    #[test]
    #[cfg_attr(target_arch = "wasm32", wasm_bindgen_test)]
    fn run_verify_zero_ok() {
        let hint_codes = vec![
            "from starkware.cairo.common.cairo_secp.secp_utils import SECP_P, pack\n\nq, r = divmod(pack(ids.val, PRIME), SECP_P)\nassert r == 0, f\"verify_zero: Invalid input {ids.val.d0, ids.val.d1, ids.val.d2}.\"\nids.q = q % PRIME",
            "from starkware.cairo.common.cairo_secp.secp_utils import SECP_P\nq, r = divmod(pack(ids.val, PRIME), SECP_P)\nassert r == 0, f\"verify_zero: Invalid input {ids.val.d0, ids.val.d1, ids.val.d2}.\"\nids.q = q % PRIME",
        ];
        for hint_code in hint_codes {
            let mut vm = vm_with_range_check!();
            //Initialize run_context
            run_context!(vm, 0, 9, 9);
            //Create hint data
            let ids_data = non_continuous_ids_data![("val", -5), ("q", 0)];
            vm.segments = segments![((1, 4), 0), ((1, 5), 0), ((1, 6), 0)];
            //Execute the hint
            assert!(run_hint!(vm, ids_data, hint_code, exec_scopes_ref!()).is_ok());
            //Check hint memory inserts
            //ids.q
            check_memory![vm.segments.memory, ((1, 9), 0)];
        }
    }

    #[test]
    #[cfg_attr(target_arch = "wasm32", wasm_bindgen_test)]
    fn run_verify_zero_with_external_const_ok() {
        let hint_code = "from starkware.cairo.common.cairo_secp.secp_utils import pack\n\nq, r = divmod(pack(ids.val, PRIME), SECP_P)\nassert r == 0, f\"verify_zero: Invalid input {ids.val.d0, ids.val.d1, ids.val.d2}.\"\nids.q = q % PRIME";
        let mut vm = vm_with_range_check!();
        //Initialize run_context
        run_context!(vm, 0, 9, 9);
        //Create hint data
        let ids_data = non_continuous_ids_data![("val", -5), ("q", 0)];
        vm.segments = segments![((1, 4), 55), ((1, 5), 0), ((1, 6), 0)];

        let new_secp_p = 55;

        let mut exec_scopes = ExecutionScopes::new();
        exec_scopes.assign_or_update_variable("SECP_P", any_box!(bigint!(new_secp_p)));

        //Execute the hint
        assert!(run_hint!(vm, ids_data, hint_code, &mut exec_scopes).is_ok());
        //Check hint memory inserts
        //ids.q
        check_memory![vm.segments.memory, ((1, 9), 1)];
    }

    #[test]
    #[cfg_attr(target_arch = "wasm32", wasm_bindgen_test)]
    fn run_verify_zero_error() {
        let hint_code = "from starkware.cairo.common.cairo_secp.secp_utils import SECP_P, pack\n\nq, r = divmod(pack(ids.val, PRIME), SECP_P)\nassert r == 0, f\"verify_zero: Invalid input {ids.val.d0, ids.val.d1, ids.val.d2}.\"\nids.q = q % PRIME";
        let mut vm = vm_with_range_check!();
        add_segments!(vm, 3);
        //Initialize run_context
        run_context!(vm, 0, 9, 9);
        //Create hint data
        let ids_data = non_continuous_ids_data![("val", -5), ("q", 0)];
        vm.segments = segments![((1, 4), 0), ((1, 5), 0), ((1, 6), 150)];
        //Execute the hint
        assert_matches!(
            run_hint!(
                vm,
                ids_data,
                hint_code,
                exec_scopes_ref!()
            ),
            Err(HintError::SecpVerifyZero(x)) if x == bigint_str!(
                "897946605976106752944343961220884287276604954404454400"
            )
        );
    }

    #[test]
    #[cfg_attr(target_arch = "wasm32", wasm_bindgen_test)]
    fn run_verify_zero_invalid_memory_insert() {
        let hint_code = "from starkware.cairo.common.cairo_secp.secp_utils import SECP_P, pack\n\nq, r = divmod(pack(ids.val, PRIME), SECP_P)\nassert r == 0, f\"verify_zero: Invalid input {ids.val.d0, ids.val.d1, ids.val.d2}.\"\nids.q = q % PRIME";
        let mut vm = vm_with_range_check!();
        add_segments!(vm, 3);

        //Initialize run_context
        run_context!(vm, 0, 9, 9);

        //Create hint data
        let ids_data = non_continuous_ids_data![("val", -5), ("q", 0)];
        vm.segments = segments![((1, 4), 0), ((1, 5), 0), ((1, 6), 0), ((1, 9), 55)];
        //Execute the hint
        assert_matches!(
                    run_hint!(
                        vm,
                        ids_data,
                        hint_code,
                        exec_scopes_ref!()
                    ),
                    Err(HintError::Memory(
                        MemoryError::InconsistentMemory(
                            x,
                            y,
                            z
                        )
                    )) if x ==
        Relocatable::from((1, 9)) &&
                            y == MaybeRelocatable::from(Felt252::new(55_i32)) &&
                            z == MaybeRelocatable::from(Felt252::zero())
                );
    }

    #[test]
    #[cfg_attr(target_arch = "wasm32", wasm_bindgen_test)]
    fn run_reduce_ok() {
        let hint_code = "from starkware.cairo.common.cairo_secp.secp_utils import SECP_P, pack\n\nvalue = pack(ids.x, PRIME) % SECP_P";
        let mut vm = vm_with_range_check!();
        add_segments!(vm, 3);

        //Initialize fp
        vm.run_context.fp = 25;

        //Create hint data
        let ids_data = non_continuous_ids_data![("x", -5)];

        vm.segments = segments![
            ((1, 20), ("132181232131231239112312312313213083892150", 10)),
            ((1, 21), 10),
            ((1, 22), 10)
        ];

        let mut exec_scopes = ExecutionScopes::new();
        //Execute the hint
        assert_matches!(run_hint!(vm, ids_data, hint_code, &mut exec_scopes), Ok(()));

        //Check 'value' is defined in the vm scope
        assert_matches!(
            exec_scopes.get::<BigInt>("value"),
            Ok(x) if x == bigint_str!(
                "59863107065205964761754162760883789350782881856141750"
            )
        );
    }

    #[test]
    #[cfg_attr(target_arch = "wasm32", wasm_bindgen_test)]
    fn run_reduce_error() {
        let hint_code = "from starkware.cairo.common.cairo_secp.secp_utils import SECP_P, pack\n\nvalue = pack(ids.x, PRIME) % SECP_P";
        let mut vm = vm_with_range_check!();
        add_segments!(vm, 3);

        //Initialize fp
        vm.run_context.fp = 25;

        //Create hint data
        let ids_data = HashMap::from([("x".to_string(), HintReference::new_simple(-5))]);
        //Skip ids.x values insert so the hint fails.
        //Execute the hint
        assert_matches!(
            run_hint!(
                vm,
                ids_data,
                hint_code,
                exec_scopes_ref!()
            ),
            Err(HintError::IdentifierHasNoMember(x, y
            )) if x == "x" && y == "d0"
        );
    }

    #[test]
    #[cfg_attr(target_arch = "wasm32", wasm_bindgen_test)]
    fn run_is_zero_pack_ok() {
        let mut exec_scopes = ExecutionScopes::new();
        let hint_codes = vec![hint_code::IS_ZERO_PACK, "from starkware.cairo.common.cairo_secp.secp_utils import pack\n\nx = pack(ids.x, PRIME) % SECP_P"];
        for hint_code in hint_codes {
            let mut vm = vm_with_range_check!();

            //Initialize fp
            vm.run_context.fp = 15;

            //Create hint data
            let ids_data = HashMap::from([("x".to_string(), HintReference::new_simple(-5))]);
            //Insert ids.x.d0, ids.x.d1, ids.x.d2 into memory
            vm.segments = segments![
                ((1, 10), 232113757366008801543585_i128),
                ((1, 11), 232113757366008801543585_i128),
                ((1, 12), 232113757366008801543585_i128)
            ];

            //Execute the hint
            assert_matches!(run_hint!(vm, ids_data, hint_code, &mut exec_scopes), Ok(()));

            //Check 'x' is defined in the vm scope
            check_scope!(
                &exec_scopes,
                [(
                    "x",
                    bigint_str!(
                    "1389505070847794345082847096905107459917719328738389700703952672838091425185"
                )
                )]
            );
        }
    }

    #[test]
    #[cfg_attr(target_arch = "wasm32", wasm_bindgen_test)]
    fn run_is_zero_pack_error() {
        let hint_code = "from starkware.cairo.common.cairo_secp.secp_utils import SECP_P, pack\n\nx = pack(ids.x, PRIME) % SECP_P";
        let mut vm = vm_with_range_check!();

        //Initialize fp
        vm.run_context.fp = 15;

        //Create hint data
        let ids_data = HashMap::from([("x".to_string(), HintReference::new_simple(-5))]);

        //Skip ids.x.d0, ids.x.d1, ids.x.d2 inserts so the hints fails

        //Execute the hint
        assert_matches!(
            run_hint!(
                vm,
                ids_data,
                hint_code,
                exec_scopes_ref!()
            ),
            Err(HintError::IdentifierHasNoMember(x, y
            )) if x == "x" && y == "d0"
        );
    }

    #[test]
    #[cfg_attr(target_arch = "wasm32", wasm_bindgen_test)]
    fn run_is_zero_nondet_ok_true() {
        let hint_code = "memory[ap] = to_felt_or_relocatable(x == 0)";
        let mut vm = vm_with_range_check!();

        //Initialize memory
        add_segments!(vm, 2);

        //Initialize ap
        vm.run_context.ap = 15;

        let mut exec_scopes = ExecutionScopes::new();
        //Initialize vm scope with variable `x`
        exec_scopes.assign_or_update_variable("x", any_box!(BigInt::zero()));
        //Create hint data
        //Execute the hint
        assert_matches!(
            run_hint!(vm, HashMap::new(), hint_code, &mut exec_scopes),
            Ok(())
        );

        //Check hint memory insert
        //memory[ap] = to_felt_or_relocatable(x == 0)
        check_memory!(vm.segments.memory, ((1, 15), 1));
    }

    #[test]
    #[cfg_attr(target_arch = "wasm32", wasm_bindgen_test)]
    fn run_is_zero_nondet_ok_false() {
        let hint_code = "memory[ap] = to_felt_or_relocatable(x == 0)";
        let mut vm = vm_with_range_check!();

        //Initialize memory
        add_segments!(vm, 2);

        //Initialize ap
        vm.run_context.ap = 15;

        //Initialize vm scope with variable `x`
        let mut exec_scopes = ExecutionScopes::new();
        exec_scopes.assign_or_update_variable("x", any_box!(bigint!(123890i32)));

        //Execute the hint
        assert_matches!(
            run_hint!(vm, HashMap::new(), hint_code, &mut exec_scopes),
            Ok(())
        );

        //Check hint memory insert
        //memory[ap] = to_felt_or_relocatable(x == 0)
        check_memory!(vm.segments.memory, ((1, 15), 0));
    }

    #[test]
    #[cfg_attr(target_arch = "wasm32", wasm_bindgen_test)]
    fn run_is_zero_nondet_scope_error() {
        let hint_code = "memory[ap] = to_felt_or_relocatable(x == 0)";
        let mut vm = vm_with_range_check!();

        //Initialize memory
        add_segments!(vm, 2);

        //Initialize ap
        vm.run_context.ap = 15;

        //Skip `x` assignment

        //Execute the hint
        assert_matches!(
            run_hint!(vm, HashMap::new(), hint_code),
            Err(HintError::VariableNotInScopeError(x)) if x == *"x".to_string()
        );
    }

    #[test]
    #[cfg_attr(target_arch = "wasm32", wasm_bindgen_test)]
    fn run_is_zero_nondet_invalid_memory_insert() {
        let hint_code = "memory[ap] = to_felt_or_relocatable(x == 0)";
        let mut vm = vm_with_range_check!();

        //Insert a value in ap before the hint execution, so the hint memory insert fails
        vm.segments = segments![((1, 15), 55)];

        //Initialize ap
        vm.run_context.ap = 15;

        //Initialize vm scope with variable `x`
        let mut exec_scopes = ExecutionScopes::new();
        exec_scopes.assign_or_update_variable("x", any_box!(BigInt::zero()));
        //Execute the hint
        assert_matches!(
                    run_hint!(vm, HashMap::new(), hint_code, &mut exec_scopes),
                    Err(HintError::Memory(
                        MemoryError::InconsistentMemory(
                            x,
                            y,
                            z
                        )
                    )) if x ==
        vm.run_context.get_ap() &&
                            y == MaybeRelocatable::from(Felt252::new(55i32)) &&
                            z == MaybeRelocatable::from(Felt252::new(1i32))
                );
    }

    #[test]
    #[cfg_attr(target_arch = "wasm32", wasm_bindgen_test)]
    fn is_zero_assign_scope_variables_ok() {
        let mut exec_scopes = ExecutionScopes::new();
        let hint_codes = vec![
            hint_code::IS_ZERO_ASSIGN_SCOPE_VARS,
            hint_code::IS_ZERO_ASSIGN_SCOPE_VARS_EXTERNAL_SECP,
        ];

        for hint_code in hint_codes {
            let mut vm = vm_with_range_check!();

            //Initialize vm scope with variable `x`
            exec_scopes.assign_or_update_variable(
                "x",
                any_box!(bigint_str!(
                    "52621538839140286024584685587354966255185961783273479086367"
                )),
            );
            //Execute the hint
            assert!(run_hint!(vm, HashMap::new(), hint_code, &mut exec_scopes).is_ok());

            //Check 'value' is defined in the vm scope
            assert_matches!(
                exec_scopes.get::<BigInt>("value"),
                Ok(x) if x == bigint_str!(
                    "19429627790501903254364315669614485084365347064625983303617500144471999752609"
                )
            );

            //Check 'x_inv' is defined in the vm scope
            assert_matches!(
                exec_scopes.get::<BigInt>("x_inv"),
                Ok(x) if x == bigint_str!(
                    "19429627790501903254364315669614485084365347064625983303617500144471999752609"
                )
            );
        }
    }

    #[test]
    #[cfg_attr(target_arch = "wasm32", wasm_bindgen_test)]
    fn is_zero_assign_scope_variables_scope_error() {
        let hint_code = "from starkware.cairo.common.cairo_secp.secp_utils import SECP_P\nfrom starkware.python.math_utils import div_mod\n\nvalue = x_inv = div_mod(1, x, SECP_P)";
        let mut vm = vm_with_range_check!();
        //Skip `x` assignment
        //Execute the hint
        assert_matches!(
            run_hint!(
                vm,
                HashMap::new(),
                hint_code,
                exec_scopes_ref!()
            ),
            Err(HintError::VariableNotInScopeError(x)) if x == *"x".to_string()
        );
    }
}<|MERGE_RESOLUTION|>--- conflicted
+++ resolved
@@ -106,11 +106,7 @@
     ids_data: &HashMap<String, HintReference>,
     ap_tracking: &ApTracking,
 ) -> Result<(), HintError> {
-<<<<<<< HEAD
     exec_scopes.insert_value("SECP_P", SECP_P.clone());
-=======
-    exec_scopes.assign_or_update_variable("SECP_P", any_box!(SECP_P.clone()));
->>>>>>> 39cea945
     let x_packed = pack(BigInt3::from_var_name("x", vm, ids_data, ap_tracking)?);
     let x = x_packed.mod_floor(&SECP_P);
     exec_scopes.insert_value("x", x);
