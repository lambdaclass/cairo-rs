--- conflicted
+++ resolved
@@ -41,13 +41,8 @@
     //ids.point
     let point_y = get_relocatable_from_var_name("point", vm, ids_data, ap_tracking)? + 3;
     let y = pack_from_relocatable(point_y, vm)?;
-<<<<<<< HEAD
     let value = (-y).mod_floor(&secp_p);
-    exec_scopes_proxy.insert_value("value", value);
-=======
-    let value = (-y).mod_floor(&SECP_P);
     exec_scopes.insert_value("value", value);
->>>>>>> c80138e9
     Ok(())
 }
 
@@ -231,12 +226,8 @@
 %{ value = new_y = (slope * (x - new_x) - y) % SECP_P %}
 */
 pub fn ec_double_assign_new_y(
-<<<<<<< HEAD
-    exec_scopes_proxy: &mut ExecutionScopesProxy,
+    exec_scopes: &mut ExecutionScopes,
     constants: &HashMap<String, BigInt>,
-=======
-    exec_scopes: &mut ExecutionScopes,
->>>>>>> c80138e9
 ) -> Result<(), VirtualMachineError> {
     let secp_p = bigint!(1).shl(256usize)
         - constants
@@ -251,15 +242,9 @@
         exec_scopes.get_int("y")?,
     );
 
-<<<<<<< HEAD
     let value = (slope * (x - new_x) - y).mod_floor(&secp_p);
-    exec_scopes_proxy.insert_value("value", value.clone());
-    exec_scopes_proxy.insert_value("new_y", value);
-=======
-    let value = (slope * (x - new_x) - y).mod_floor(&SECP_P);
     exec_scopes.insert_value("value", value.clone());
     exec_scopes.insert_value("new_y", value);
->>>>>>> c80138e9
     Ok(())
 }
 
@@ -340,12 +325,8 @@
 %{ value = new_y = (slope * (x0 - new_x) - y0) % SECP_P %}
 */
 pub fn fast_ec_add_assign_new_y(
-<<<<<<< HEAD
-    exec_scopes_proxy: &mut ExecutionScopesProxy,
+    exec_scopes: &mut ExecutionScopes,
     constants: &HashMap<String, BigInt>,
-=======
-    exec_scopes: &mut ExecutionScopes,
->>>>>>> c80138e9
 ) -> Result<(), VirtualMachineError> {
     let secp_p = bigint!(1).shl(256usize)
         - constants
@@ -359,15 +340,9 @@
         exec_scopes.get_int("new_x")?,
         exec_scopes.get_int("y0")?,
     );
-<<<<<<< HEAD
     let value = (slope * (x0 - new_x) - y0).mod_floor(&secp_p);
-    exec_scopes_proxy.insert_value("value", value.clone());
-    exec_scopes_proxy.insert_value("new_y", value);
-=======
-    let value = (slope * (x0 - new_x) - y0).mod_floor(&SECP_P);
     exec_scopes.insert_value("value", value.clone());
     exec_scopes.insert_value("new_y", value);
->>>>>>> c80138e9
 
     Ok(())
 }
@@ -418,14 +393,12 @@
         let ids_data = ids_data!["point"];
         let mut exec_scopes = ExecutionScopes::new();
         //Execute the hint
-<<<<<<< HEAD
-        let exec_scopes_proxy = &mut get_exec_scopes_proxy(&mut exec_scopes);
         assert_eq!(
             run_hint!(
                 vm,
                 ids_data,
                 hint_code,
-                exec_scopes_proxy,
+                &mut exec_scopes,
                 &[(
                     SECP_REM,
                     bigint!(1).shl(32)
@@ -442,9 +415,6 @@
             ),
             Ok(())
         );
-=======
-        assert_eq!(run_hint!(vm, ids_data, hint_code, &mut exec_scopes), Ok(()));
->>>>>>> c80138e9
         //Check 'value' is defined in the vm scope
         assert_eq!(
             exec_scopes.get_int("value"),
@@ -474,14 +444,12 @@
         let mut exec_scopes = ExecutionScopes::new();
 
         //Execute the hint
-<<<<<<< HEAD
-        let exec_scopes_proxy = &mut get_exec_scopes_proxy(&mut exec_scopes);
         assert_eq!(
             run_hint!(
                 vm,
                 ids_data,
                 hint_code,
-                exec_scopes_proxy,
+                &mut exec_scopes,
                 &[(
                     SECP_REM,
                     bigint!(1).shl(32)
@@ -498,9 +466,6 @@
             ),
             Ok(())
         );
-=======
-        assert_eq!(run_hint!(vm, ids_data, hint_code, &mut exec_scopes), Ok(()));
->>>>>>> c80138e9
         check_scope!(
             &exec_scopes,
             [
@@ -550,14 +515,12 @@
         let mut exec_scopes = ExecutionScopes::new();
 
         //Execute the hint
-<<<<<<< HEAD
-        let exec_scopes_proxy = &mut get_exec_scopes_proxy(&mut exec_scopes);
         assert_eq!(
             run_hint!(
                 vm,
                 ids_data,
                 hint_code,
-                exec_scopes_proxy,
+                &mut exec_scopes,
                 &[(
                     SECP_REM,
                     bigint!(1).shl(32)
@@ -574,9 +537,6 @@
             ),
             Ok(())
         );
-=======
-        assert_eq!(run_hint!(vm, ids_data, hint_code, &mut exec_scopes), Ok(()));
->>>>>>> c80138e9
         check_scope!(
             &exec_scopes,
             [
@@ -623,14 +583,12 @@
         let mut exec_scopes = ExecutionScopes::new();
 
         //Execute the hint
-<<<<<<< HEAD
-        let exec_scopes_proxy = &mut get_exec_scopes_proxy(&mut exec_scopes);
         assert_eq!(
             run_hint!(
                 vm,
                 ids_data,
                 hint_code,
-                exec_scopes_proxy,
+                &mut exec_scopes,
                 &[(
                     SECP_REM,
                     bigint!(1).shl(32)
@@ -647,9 +605,6 @@
             ),
             Ok(())
         );
-=======
-        assert_eq!(run_hint!(vm, ids_data, hint_code, &mut exec_scopes), Ok(()));
->>>>>>> c80138e9
 
         check_scope!(
             &exec_scopes,
@@ -712,12 +667,11 @@
         ];
         //Execute the hint
         assert_eq!(
-<<<<<<< HEAD
             run_hint!(
                 vm,
                 HashMap::new(),
                 hint_code,
-                exec_scopes_proxy,
+                &mut exec_scopes,
                 &[(
                     SECP_REM,
                     bigint!(1).shl(32)
@@ -732,9 +686,6 @@
                 .map(|(k, v)| (k.to_string(), v))
                 .collect()
             ),
-=======
-            run_hint!(vm, HashMap::new(), hint_code, &mut exec_scopes),
->>>>>>> c80138e9
             Ok(())
         );
 
@@ -792,14 +743,12 @@
         let mut exec_scopes = ExecutionScopes::new();
 
         //Execute the hint
-<<<<<<< HEAD
-        let exec_scopes_proxy = &mut get_exec_scopes_proxy(&mut exec_scopes);
         assert_eq!(
             run_hint!(
                 vm,
                 ids_data,
                 hint_code,
-                exec_scopes_proxy,
+                &mut exec_scopes,
                 &[(
                     SECP_REM,
                     bigint!(1).shl(32)
@@ -816,9 +765,6 @@
             ),
             Ok(())
         );
-=======
-        assert_eq!(run_hint!(vm, ids_data, hint_code, &mut exec_scopes), Ok(()));
->>>>>>> c80138e9
 
         check_scope!(
             &exec_scopes,
@@ -869,12 +815,11 @@
 
         //Execute the hint
         assert_eq!(
-<<<<<<< HEAD
             run_hint!(
                 vm,
                 HashMap::new(),
                 hint_code,
-                exec_scopes_proxy,
+                &mut exec_scopes,
                 &[(
                     SECP_REM,
                     bigint!(1).shl(32)
@@ -889,9 +834,6 @@
                 .map(|(k, v)| (k.to_string(), v))
                 .collect()
             ),
-=======
-            run_hint!(vm, HashMap::new(), hint_code, &mut exec_scopes),
->>>>>>> c80138e9
             Ok(())
         );
 
