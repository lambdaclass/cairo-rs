use crate::{
    hint_processor::{
        builtin_hint_processor::{
            hint_utils::{
                get_integer_from_var_name, get_relocatable_from_var_name, insert_value_into_ap,
            },
            secp::secp_utils::{pack, pack_from_relocatable, SECP_REM},
        },
        hint_processor_definition::HintReference,
    },
    math_utils::{ec_double_slope, line_slope},
    serde::deserialize_program::ApTracking,
    types::exec_scope::ExecutionScopes,
    vm::{errors::vm_errors::VirtualMachineError, vm_core::VirtualMachine},
};
use felt::{Felt, FeltOps};
use num_bigint::BigInt;
use num_integer::Integer;
use num_traits::{One, Zero};
use std::{
    collections::HashMap,
    ops::{BitAnd, Shl},
};

/*
Implements hint:
%{
    from starkware.cairo.common.cairo_secp.secp_utils import SECP_P, pack

    y = pack(ids.point.y, PRIME) % SECP_P
    # The modulo operation in python always returns a nonnegative number.
    value = (-y) % SECP_P
%}
*/
pub fn ec_negate(
    vm: &mut VirtualMachine,
    exec_scopes: &mut ExecutionScopes,
    ids_data: &HashMap<String, HintReference>,
    ap_tracking: &ApTracking,
    constants: &HashMap<String, Felt>,
) -> Result<(), VirtualMachineError> {
    let secp_p = num_bigint::BigInt::one().shl(256u32)
        - constants
            .get(SECP_REM)
            .ok_or(VirtualMachineError::MissingConstant(SECP_REM))?
            .clone()
            .to_bigint();

    //ids.point
    let point_y = get_relocatable_from_var_name("point", vm, ids_data, ap_tracking)? + 3i32;
    let y = pack_from_relocatable(point_y, vm)?;
    let value = (-y).mod_floor(&secp_p);
    exec_scopes.insert_value("value", value);
    Ok(())
}

/*
Implements hint:
%{
    from starkware.cairo.common.cairo_secp.secp_utils import SECP_P, pack
    from starkware.python.math_utils import ec_double_slope

    # Compute the slope.
    x = pack(ids.point.x, PRIME)
    y = pack(ids.point.y, PRIME)
    value = slope = ec_double_slope(point=(x, y), alpha=0, p=SECP_P)
%}
*/
pub fn compute_doubling_slope(
    vm: &mut VirtualMachine,
    exec_scopes: &mut ExecutionScopes,
    ids_data: &HashMap<String, HintReference>,
    ap_tracking: &ApTracking,
    constants: &HashMap<String, Felt>,
) -> Result<(), VirtualMachineError> {
    let secp_p = num_bigint::BigInt::one().shl(256usize)
        - constants
            .get(SECP_REM)
            .ok_or(VirtualMachineError::MissingConstant(SECP_REM))?
            .to_bigint();

    //ids.point
    let point_reloc = get_relocatable_from_var_name("point", vm, ids_data, ap_tracking)?;

    let (x_d0, x_d1, x_d2, y_d0, y_d1, y_d2) = (
        vm.get_integer(&point_reloc)?,
        vm.get_integer(&(&point_reloc + 1i32))?,
        vm.get_integer(&(&point_reloc + 2i32))?,
        vm.get_integer(&(&point_reloc + 3i32))?,
        vm.get_integer(&(&point_reloc + 4i32))?,
        vm.get_integer(&(&point_reloc + 5i32))?,
    );

    let value = ec_double_slope(
        (
            pack(x_d0.as_ref(), x_d1.as_ref(), x_d2.as_ref()),
            pack(y_d0.as_ref(), y_d1.as_ref(), y_d2.as_ref()),
        ),
        &BigInt::zero(),
        &secp_p,
    );
    exec_scopes.insert_value("value", value.clone());
    exec_scopes.insert_value("slope", value);
    Ok(())
}

/*
Implements hint:
%{
    from starkware.cairo.common.cairo_secp.secp_utils import SECP_P, pack
    from starkware.python.math_utils import line_slope

    # Compute the slope.
    x0 = pack(ids.point0.x, PRIME)
    y0 = pack(ids.point0.y, PRIME)
    x1 = pack(ids.point1.x, PRIME)
    y1 = pack(ids.point1.y, PRIME)
    value = slope = line_slope(point1=(x0, y0), point2=(x1, y1), p=SECP_P)
%}
*/
pub fn compute_slope(
    vm: &mut VirtualMachine,
    exec_scopes: &mut ExecutionScopes,
    ids_data: &HashMap<String, HintReference>,
    ap_tracking: &ApTracking,
    constants: &HashMap<String, Felt>,
) -> Result<(), VirtualMachineError> {
    let secp_p = BigInt::one().shl(256usize)
        - constants
            .get(SECP_REM)
            .ok_or(VirtualMachineError::MissingConstant(SECP_REM))?
            .to_bigint();

    //ids.point0
    let point0_reloc = get_relocatable_from_var_name("point0", vm, ids_data, ap_tracking)?;

    let (point0_x_d0, point0_x_d1, point0_x_d2, point0_y_d0, point0_y_d1, point0_y_d2) = (
        vm.get_integer(&point0_reloc)?,
        vm.get_integer(&(&point0_reloc + 1i32))?,
        vm.get_integer(&(&point0_reloc + 2i32))?,
        vm.get_integer(&(&point0_reloc + 3i32))?,
        vm.get_integer(&(&point0_reloc + 4i32))?,
        vm.get_integer(&(&point0_reloc + 5i32))?,
    );

    //ids.point1
    let point1_reloc = get_relocatable_from_var_name("point1", vm, ids_data, ap_tracking)?;

    let (point1_x_d0, point1_x_d1, point1_x_d2, point1_y_d0, point1_y_d1, point1_y_d2) = (
        vm.get_integer(&point1_reloc)?,
        vm.get_integer(&(&point1_reloc + 1i32))?,
        vm.get_integer(&(&point1_reloc + 2i32))?,
        vm.get_integer(&(&point1_reloc + 3i32))?,
        vm.get_integer(&(&point1_reloc + 4i32))?,
        vm.get_integer(&(&point1_reloc + 5i32))?,
    );

    let value = line_slope(
        &(
            pack(
                point0_x_d0.as_ref(),
                point0_x_d1.as_ref(),
                point0_x_d2.as_ref(),
            ),
            pack(
                point0_y_d0.as_ref(),
                point0_y_d1.as_ref(),
                point0_y_d2.as_ref(),
            ),
        ),
        &(
            pack(
                point1_x_d0.as_ref(),
                point1_x_d1.as_ref(),
                point1_x_d2.as_ref(),
            ),
            pack(
                point1_y_d0.as_ref(),
                point1_y_d1.as_ref(),
                point1_y_d2.as_ref(),
            ),
        ),
        &secp_p,
    );
    exec_scopes.insert_value("value", value.clone());
    exec_scopes.insert_value("slope", value);
    Ok(())
}

/*
Implements hint:
%{
    from starkware.cairo.common.cairo_secp.secp_utils import SECP_P, pack

    slope = pack(ids.slope, PRIME)
    x = pack(ids.point.x, PRIME)
    y = pack(ids.point.y, PRIME)

    value = new_x = (pow(slope, 2, SECP_P) - 2 * x) % SECP_P
%}
*/
pub fn ec_double_assign_new_x(
    vm: &mut VirtualMachine,
    exec_scopes: &mut ExecutionScopes,
    ids_data: &HashMap<String, HintReference>,
    ap_tracking: &ApTracking,
    constants: &HashMap<String, Felt>,
) -> Result<(), VirtualMachineError> {
    let secp_p = BigInt::one().shl(256usize)
        - constants
            .get(SECP_REM)
            .ok_or(VirtualMachineError::MissingConstant(SECP_REM))?
            .to_bigint();

    //ids.slope
    let slope_reloc = get_relocatable_from_var_name("slope", vm, ids_data, ap_tracking)?;

    let (slope_d0, slope_d1, slope_d2) = (
        vm.get_integer(&slope_reloc)?,
        vm.get_integer(&(&slope_reloc + 1_i32))?,
        vm.get_integer(&(&slope_reloc + 2_i32))?,
    );

    //ids.point
    let point_reloc = get_relocatable_from_var_name("point", vm, ids_data, ap_tracking)?;

    let (x_d0, x_d1, x_d2, y_d0, y_d1, y_d2) = (
        vm.get_integer(&point_reloc)?,
        vm.get_integer(&(&point_reloc + 1i32))?,
        vm.get_integer(&(&point_reloc + 2i32))?,
        vm.get_integer(&(&point_reloc + 3i32))?,
        vm.get_integer(&(&point_reloc + 4i32))?,
        vm.get_integer(&(&point_reloc + 5i32))?,
    );

    let slope = pack(slope_d0.as_ref(), slope_d1.as_ref(), slope_d2.as_ref());
    let x = pack(x_d0.as_ref(), x_d1.as_ref(), x_d2.as_ref());
    let y = pack(y_d0.as_ref(), y_d1.as_ref(), y_d2.as_ref());

    let value = ((&slope).pow(2) - (&x << 1u32)).mod_floor(&secp_p);

    //Assign variables to vm scope
    exec_scopes.insert_value("slope", slope);
    exec_scopes.insert_value("x", x);
    exec_scopes.insert_value("y", y);
    exec_scopes.insert_value("value", value.clone());
    exec_scopes.insert_value("new_x", value);
    Ok(())
}

/*
Implements hint:
%{ value = new_y = (slope * (x - new_x) - y) % SECP_P %}
*/
pub fn ec_double_assign_new_y(
    exec_scopes: &mut ExecutionScopes,
    constants: &HashMap<String, Felt>,
) -> Result<(), VirtualMachineError> {
    let secp_p = BigInt::one().shl(256usize)
        - constants
            .get(SECP_REM)
            .ok_or(VirtualMachineError::MissingConstant(SECP_REM))?
            .to_bigint();

    //Get variables from vm scope
    let (slope, x, new_x, y) = (
        exec_scopes.get::<BigInt>("slope")?,
        exec_scopes.get::<BigInt>("x")?,
        exec_scopes.get::<BigInt>("new_x")?,
        exec_scopes.get::<BigInt>("y")?,
    );

    let value = (slope * (x - new_x) - y).mod_floor(&secp_p);
    exec_scopes.insert_value("value", value.clone());
    exec_scopes.insert_value("new_y", value);
    Ok(())
}

/*
Implements hint:
%{
    from starkware.cairo.common.cairo_secp.secp_utils import SECP_P, pack

    slope = pack(ids.slope, PRIME)
    x0 = pack(ids.point0.x, PRIME)
    x1 = pack(ids.point1.x, PRIME)
    y0 = pack(ids.point0.y, PRIME)

    value = new_x = (pow(slope, 2, SECP_P) - x0 - x1) % SECP_P
%}
*/
pub fn fast_ec_add_assign_new_x(
    vm: &mut VirtualMachine,
    exec_scopes: &mut ExecutionScopes,
    ids_data: &HashMap<String, HintReference>,
    ap_tracking: &ApTracking,
    constants: &HashMap<String, Felt>,
) -> Result<(), VirtualMachineError> {
    let secp_p = BigInt::one().shl(256usize)
        - constants
            .get(SECP_REM)
            .ok_or(VirtualMachineError::MissingConstant(SECP_REM))?
            .to_bigint();

    //ids.slope
    let slope_reloc = get_relocatable_from_var_name("slope", vm, ids_data, ap_tracking)?;

    let (slope_d0, slope_d1, slope_d2) = (
        vm.get_integer(&slope_reloc)?,
        vm.get_integer(&(&slope_reloc + 1i32))?,
        vm.get_integer(&(&slope_reloc + 2i32))?,
    );

    //ids.point0
    let point0_reloc = get_relocatable_from_var_name("point0", vm, ids_data, ap_tracking)?;

    let (point0_x_d0, point0_x_d1, point0_x_d2, point0_y_d0, point0_y_d1, point0_y_d2) = (
        vm.get_integer(&point0_reloc)?,
        vm.get_integer(&(&point0_reloc + 1i32))?,
        vm.get_integer(&(&point0_reloc + 2i32))?,
        vm.get_integer(&(&point0_reloc + 3i32))?,
        vm.get_integer(&(&point0_reloc + 4i32))?,
        vm.get_integer(&(&point0_reloc + 5i32))?,
    );

    //ids.point1.x
    let point1_reloc = get_relocatable_from_var_name("point1", vm, ids_data, ap_tracking)?;

    let (point1_x_d0, point1_x_d1, point1_x_d2) = (
        vm.get_integer(&point1_reloc)?,
        vm.get_integer(&(&point1_reloc + 1i32))?,
        vm.get_integer(&(&point1_reloc + 2i32))?,
    );

    let slope = pack(slope_d0.as_ref(), slope_d1.as_ref(), slope_d2.as_ref());
    let x0 = pack(
        point0_x_d0.as_ref(),
        point0_x_d1.as_ref(),
        point0_x_d2.as_ref(),
    );
    let x1 = pack(
        point1_x_d0.as_ref(),
        point1_x_d1.as_ref(),
        point1_x_d2.as_ref(),
    );
    let y0 = pack(
        point0_y_d0.as_ref(),
        point0_y_d1.as_ref(),
        point0_y_d2.as_ref(),
    );

<<<<<<< HEAD
    let value = (&slope * &slope - &x0 - x1).mod_floor(&secp_p);
=======
    let value = (&slope * &slope - &x0 - &x1).mod_floor(&secp_p);
>>>>>>> e3fc0aeb

    //Assign variables to vm scope
    exec_scopes.insert_value("slope", slope);
    exec_scopes.insert_value("x0", x0);
    exec_scopes.insert_value("y0", y0);
    exec_scopes.insert_value("value", value.clone());
    exec_scopes.insert_value("new_x", value);

    Ok(())
}

/*
Implements hint:
%{ value = new_y = (slope * (x0 - new_x) - y0) % SECP_P %}
*/
pub fn fast_ec_add_assign_new_y(
    exec_scopes: &mut ExecutionScopes,
    constants: &HashMap<String, Felt>,
) -> Result<(), VirtualMachineError> {
    let secp_p = BigInt::one().shl(256usize)
        - constants
            .get(SECP_REM)
            .ok_or(VirtualMachineError::MissingConstant(SECP_REM))?
            .to_bigint();

    //Get variables from vm scope
    let (slope, x0, new_x, y0) = (
        exec_scopes.get::<BigInt>("slope")?,
        exec_scopes.get::<BigInt>("x0")?,
        exec_scopes.get::<BigInt>("new_x")?,
        exec_scopes.get::<BigInt>("y0")?,
    );
    let value = (slope * (x0 - new_x) - y0).mod_floor(&secp_p);
    exec_scopes.insert_value("value", value.clone());
    exec_scopes.insert_value("new_y", value);

    Ok(())
}

/*
Implements hint:
%{ memory[ap] = (ids.scalar % PRIME) % 2 %}
*/
pub fn ec_mul_inner(
    vm: &mut VirtualMachine,
    ids_data: &HashMap<String, HintReference>,
    ap_tracking: &ApTracking,
) -> Result<(), VirtualMachineError> {
    //(ids.scalar % PRIME) % 2
    let scalar = get_integer_from_var_name("scalar", vm, ids_data, ap_tracking)?
        .as_ref()
        .bitand(&Felt::one());
    insert_value_into_ap(vm, scalar)
}

#[cfg(test)]
mod tests {
    use super::*;
    use crate::{
        any_box,
        hint_processor::{
            builtin_hint_processor::builtin_hint_processor_definition::{
                BuiltinHintProcessor, HintProcessorData,
            },
            hint_processor_definition::HintProcessor,
        },
        types::{
            exec_scope::ExecutionScopes,
            relocatable::{MaybeRelocatable, Relocatable},
        },
        utils::test_utils::*,
        vm::{
            errors::memory_errors::MemoryError, runners::builtin_runner::RangeCheckBuiltinRunner,
            vm_core::VirtualMachine, vm_memory::memory::Memory,
        },
    };
    use std::any::Any;

    #[test]
    fn run_ec_negate_ok() {
        let hint_code = "from starkware.cairo.common.cairo_secp.secp_utils import SECP_P, pack\n\ny = pack(ids.point.y, PRIME) % SECP_P\n# The modulo operation in python always returns a nonnegative number.\nvalue = (-y) % SECP_P";
        let mut vm = vm_with_range_check!();

        vm.memory = memory![((1, 3), 2645i32), ((1, 4), 454i32), ((1, 5), 206i32)];
        //Initialize fp
        vm.run_context.fp = 1;
        //Create hint_data
        let ids_data = ids_data!["point"];
        let mut exec_scopes = ExecutionScopes::new();
        //Execute the hint
        assert_eq!(
            run_hint!(
                vm,
                ids_data,
                hint_code,
                &mut exec_scopes,
                &[(
                    SECP_REM,
                    Felt::one().shl(32_u32)
                        + Felt::one().shl(9_u32)
                        + Felt::one().shl(8_u32)
                        + Felt::one().shl(7_u32)
                        + Felt::one().shl(6_u32)
                        + Felt::one().shl(4_u32)
                        + Felt::one()
                )]
                .into_iter()
                .map(|(k, v)| (k.to_string(), v))
                .collect()
            ),
            Ok(())
        );
        //Check 'value' is defined in the vm scope
        assert_eq!(
            exec_scopes.get::<BigInt>("value"),
            Ok(bigint_str!(
                "115792089237316195423569751828682367333329274433232027476421668138471189901786"
            ))
        );
    }

    #[test]
    fn run_compute_doubling_slope_ok() {
        let hint_code = "from starkware.cairo.common.cairo_secp.secp_utils import SECP_P, pack\nfrom starkware.python.math_utils import ec_double_slope\n\n# Compute the slope.\nx = pack(ids.point.x, PRIME)\ny = pack(ids.point.y, PRIME)\nvalue = slope = ec_double_slope(point=(x, y), alpha=0, p=SECP_P)";
        let mut vm = vm_with_range_check!();
        vm.memory = memory![
            ((1, 0), 614323u64),
            ((1, 1), 5456867u64),
            ((1, 2), 101208u64),
            ((1, 3), 773712524u64),
            ((1, 4), 77371252u64),
            ((1, 5), 5298795u64)
        ];

        //Initialize fp
        vm.run_context.fp = 1;

        let ids_data = ids_data!["point"];
        let mut exec_scopes = ExecutionScopes::new();

        //Execute the hint
        assert_eq!(
            run_hint!(
                vm,
                ids_data,
                hint_code,
                &mut exec_scopes,
                &[(
                    SECP_REM,
                    Felt::one().shl(32_u32)
                        + Felt::one().shl(9_u32)
                        + Felt::one().shl(8_u32)
                        + Felt::one().shl(7_u32)
                        + Felt::one().shl(6_u32)
                        + Felt::one().shl(4_u32)
                        + Felt::one()
                )]
                .into_iter()
                .map(|(k, v)| (k.to_string(), v))
                .collect()
            ),
            Ok(())
        );
        check_scope!(
            &exec_scopes,
            [
                (
                    "value",
                    bigint_str!(
            "40442433062102151071094722250325492738932110061897694430475034100717288403728"
        )
                ),
                (
                    "slope",
                    bigint_str!(
            "40442433062102151071094722250325492738932110061897694430475034100717288403728"
        )
                )
            ]
        );
    }

    #[test]
    fn run_compute_slope_ok() {
        let hint_code = "from starkware.cairo.common.cairo_secp.secp_utils import SECP_P, pack\nfrom starkware.python.math_utils import line_slope\n\n# Compute the slope.\nx0 = pack(ids.point0.x, PRIME)\ny0 = pack(ids.point0.y, PRIME)\nx1 = pack(ids.point1.x, PRIME)\ny1 = pack(ids.point1.y, PRIME)\nvalue = slope = line_slope(point1=(x0, y0), point2=(x1, y1), p=SECP_P)";
        let mut vm = vm_with_range_check!();

        //Insert ids.point0 and ids.point1 into memory
        vm.memory = memory![
            ((1, 0), 134),
            ((1, 1), 5123),
            ((1, 2), 140),
            ((1, 3), 1232),
            ((1, 4), 4652),
            ((1, 5), 720),
            ((1, 6), 156),
            ((1, 7), 6545),
            ((1, 8), 100010),
            ((1, 9), 1123),
            ((1, 10), 1325),
            ((1, 11), 910)
        ];

        //Initialize fp
        vm.run_context.fp = 14;
        let ids_data = HashMap::from([
            ("point0".to_string(), HintReference::new_simple(-14)),
            ("point1".to_string(), HintReference::new_simple(-8)),
        ]);
        let mut exec_scopes = ExecutionScopes::new();

        //Execute the hint
        assert_eq!(
            run_hint!(
                vm,
                ids_data,
                hint_code,
                &mut exec_scopes,
                &[(
                    SECP_REM,
                    Felt::one().shl(32_u32)
                        + Felt::one().shl(9_u32)
                        + Felt::one().shl(8_u32)
                        + Felt::one().shl(7_u32)
                        + Felt::one().shl(6_u32)
                        + Felt::one().shl(4_u32)
                        + Felt::one()
                )]
                .into_iter()
                .map(|(k, v)| (k.to_string(), v))
                .collect()
            ),
            Ok(())
        );
        check_scope!(
            &exec_scopes,
            [
                (
                    "value",
                    bigint_str!(
            "41419765295989780131385135514529906223027172305400087935755859001910844026631"
        )
                ),
                (
                    "slope",
                    bigint_str!(
            "41419765295989780131385135514529906223027172305400087935755859001910844026631"
        )
                )
            ]
        );
    }

    #[test]
    fn run_ec_double_assign_new_x_ok() {
        let hint_code = "from starkware.cairo.common.cairo_secp.secp_utils import SECP_P, pack\n\nslope = pack(ids.slope, PRIME)\nx = pack(ids.point.x, PRIME)\ny = pack(ids.point.y, PRIME)\n\nvalue = new_x = (pow(slope, 2, SECP_P) - 2 * x) % SECP_P";
        let mut vm = vm_with_range_check!();

        //Insert ids.point and ids.slope into memory
        vm.memory = memory![
            ((1, 0), 134),
            ((1, 1), 5123),
            ((1, 2), 140),
            ((1, 3), 1232),
            ((1, 4), 4652),
            ((1, 5), 720),
            ((1, 6), 44186171158942157784255469_i128),
            ((1, 7), 54173758974262696047492534_i128),
            ((1, 8), 8106299688661572814170174_i128)
        ];

        //Initialize fp
        vm.run_context.fp = 10;
        let ids_data = HashMap::from([
            ("point".to_string(), HintReference::new_simple(-10)),
            ("slope".to_string(), HintReference::new_simple(-4)),
        ]);
        let mut exec_scopes = ExecutionScopes::new();

        //Execute the hint
        assert_eq!(
            run_hint!(
                vm,
                ids_data,
                hint_code,
                &mut exec_scopes,
                &[(
                    SECP_REM,
                    Felt::one().shl(32_u32)
                        + Felt::one().shl(9_u32)
                        + Felt::one().shl(8_u32)
                        + Felt::one().shl(7_u32)
                        + Felt::one().shl(6_u32)
                        + Felt::one().shl(4_u32)
                        + Felt::one()
                )]
                .into_iter()
                .map(|(k, v)| (k.to_string(), v))
                .collect()
            ),
            Ok(())
        );

        check_scope!(
            &exec_scopes,
            [
                (
                    "slope",
                    bigint_str!(
            "48526828616392201132917323266456307435009781900148206102108934970258721901549"
        )
                ),
                (
                    "x",
                    bigint_str!("838083498911032969414721426845751663479194726707495046")
                ),
                (
                    "y",
                    bigint_str!("4310143708685312414132851373791311001152018708061750480")
                ),
                (
                    "value",
                    bigint_str!(
            "59479631769792988345961122678598249997181612138456851058217178025444564264149"
        )
                ),
                (
                    "new_x",
                    bigint_str!(
            "59479631769792988345961122678598249997181612138456851058217178025444564264149"
        )
                )
            ]
        );
    }

    #[test]
    fn run_ec_double_assign_new_y_ok() {
        let hint_code = "value = new_y = (slope * (x - new_x) - y) % SECP_P";
        let mut vm = vm_with_range_check!();
        let mut exec_scopes = scope![
            (
                "slope",
                bigint_str!(
                    "48526828616392201132917323266456307435009781900148206102108934970258721901549"
                )
            ),
            (
                "x",
                bigint_str!("838083498911032969414721426845751663479194726707495046")
            ),
            (
                "new_x",
                bigint_str!(
                    "59479631769792988345961122678598249997181612138456851058217178025444564264149"
                )
            ),
            (
                "y",
                bigint_str!("4310143708685312414132851373791311001152018708061750480")
            )
        ];
        //Execute the hint
        assert_eq!(
            run_hint!(
                vm,
                HashMap::new(),
                hint_code,
                &mut exec_scopes,
                &[(
                    SECP_REM,
                    Felt::one().shl(32_u32)
                        + Felt::one().shl(9_u32)
                        + Felt::one().shl(8_u32)
                        + Felt::one().shl(7_u32)
                        + Felt::one().shl(6_u32)
                        + Felt::one().shl(4_u32)
                        + Felt::one()
                )]
                .into_iter()
                .map(|(k, v)| (k.to_string(), v))
                .collect()
            ),
            Ok(())
        );

        check_scope!(
            &exec_scopes,
            [
                (
                    "value",
                    bigint_str!(
            "7948634220683381957329555864604318996476649323793038777651086572350147290350"
        )
                ),
                (
                    "new_y",
                    bigint_str!(
            "7948634220683381957329555864604318996476649323793038777651086572350147290350"
        )
                )
            ]
        );
    }

    #[test]
    fn run_fast_ec_add_assign_new_x_ok() {
        let hint_code = "from starkware.cairo.common.cairo_secp.secp_utils import SECP_P, pack\n\nslope = pack(ids.slope, PRIME)\nx0 = pack(ids.point0.x, PRIME)\nx1 = pack(ids.point1.x, PRIME)\ny0 = pack(ids.point0.y, PRIME)\n\nvalue = new_x = (pow(slope, 2, SECP_P) - x0 - x1) % SECP_P";
        let mut vm = vm_with_range_check!();

        //Insert ids.point0, ids.point1.x and ids.slope into memory
        vm.memory = memory![
            //ids.point0
            ((1, 0), 89712),
            ((1, 1), 56),
            ((1, 2), 1233409),
            ((1, 3), 980126),
            ((1, 4), 10),
            ((1, 5), 8793),
            //ids.point0.x
            ((1, 6), 1235216451),
            ((1, 7), 5967),
            ((1, 8), 2171381),
            //ids.slope
            ((1, 9), 67470097831679799377177424_i128),
            ((1, 10), 43370026683122492246392730_i128),
            ((1, 11), 16032182557092050689870202_i128)
        ];

        //Initialize run_context
        run_context!(vm, 0, 20, 15);

        let ids_data = HashMap::from([
            ("point0".to_string(), HintReference::new_simple(-15)),
            ("point1".to_string(), HintReference::new_simple(-9)),
            ("slope".to_string(), HintReference::new_simple(-6)),
        ]);
        let mut exec_scopes = ExecutionScopes::new();

        //Execute the hint
        assert_eq!(
            run_hint!(
                vm,
                ids_data,
                hint_code,
                &mut exec_scopes,
                &[(
                    SECP_REM,
                    Felt::one().shl(32_u32)
                        + Felt::one().shl(9_u32)
                        + Felt::one().shl(8_u32)
                        + Felt::one().shl(7_u32)
                        + Felt::one().shl(6_u32)
                        + Felt::one().shl(4_u32)
                        + Felt::one()
                )]
                .into_iter()
                .map(|(k, v)| (k.to_string(), v))
                .collect()
            ),
            Ok(())
        );

        check_scope!(
            &exec_scopes,
            [
                (
                    "value",
                    bigint_str!(
            "8891838197222656627233627110766426698842623939023296165598688719819499152657"
        )
                ),
                (
                    "new_x",
                    bigint_str!(
            "8891838197222656627233627110766426698842623939023296165598688719819499152657"
        )
                )
            ]
        );
    }

    #[test]
    fn run_fast_ec_add_assign_new_y_ok() {
        let hint_code = "value = new_y = (slope * (x0 - new_x) - y0) % SECP_P";
        let mut vm = vm_with_range_check!();

        let mut exec_scopes = scope![
            (
                "slope",
                bigint_str!(
                    "48526828616392201132917323266456307435009781900148206102108934970258721901549"
                )
            ),
            (
                "x0",
                bigint_str!("838083498911032969414721426845751663479194726707495046")
            ),
            (
                "new_x",
                bigint_str!(
                    "59479631769792988345961122678598249997181612138456851058217178025444564264149"
                )
            ),
            (
                "y0",
                bigint_str!("4310143708685312414132851373791311001152018708061750480")
            )
        ];

        //Execute the hint
        assert_eq!(
            run_hint!(
                vm,
                HashMap::new(),
                hint_code,
                &mut exec_scopes,
                &[(
                    SECP_REM,
                    Felt::one().shl(32_u32)
                        + Felt::one().shl(9_u32)
                        + Felt::one().shl(8_u32)
                        + Felt::one().shl(7_u32)
                        + Felt::one().shl(6_u32)
                        + Felt::one().shl(4_u32)
                        + Felt::one()
                )]
                .into_iter()
                .map(|(k, v)| (k.to_string(), v))
                .collect()
            ),
            Ok(())
        );

        check_scope!(
            &exec_scopes,
            [
                (
                    "value",
                    bigint_str!(
            "7948634220683381957329555864604318996476649323793038777651086572350147290350"
        )
                ),
                (
                    "new_y",
                    bigint_str!(
            "7948634220683381957329555864604318996476649323793038777651086572350147290350"
        )
                )
            ]
        );
    }

    #[test]
    fn run_ec_mul_inner_ok() {
        let hint_code = "memory[ap] = (ids.scalar % PRIME) % 2";
        let mut vm = vm_with_range_check!();

        let scalar = 89712_i32;
        //Insert ids.scalar into memory
        vm.memory = memory![((1, 0), scalar)];

        //Initialize RunContext
        run_context!(vm, 0, 2, 1);

        let ids_data = ids_data!["scalar"];

        //Execute the hint
        assert_eq!(run_hint!(vm, ids_data, hint_code), Ok(()));

        //Check hint memory inserts
        check_memory![&vm.memory, ((1, 2), 0)];
    }
}<|MERGE_RESOLUTION|>--- conflicted
+++ resolved
@@ -349,12 +349,7 @@
         point0_y_d2.as_ref(),
     );
 
-<<<<<<< HEAD
-    let value = (&slope * &slope - &x0 - x1).mod_floor(&secp_p);
-=======
     let value = (&slope * &slope - &x0 - &x1).mod_floor(&secp_p);
->>>>>>> e3fc0aeb
-
     //Assign variables to vm scope
     exec_scopes.insert_value("slope", slope);
     exec_scopes.insert_value("x0", x0);
