--- conflicted
+++ resolved
@@ -5,14 +5,10 @@
                 get_integer_from_var_name, get_relocatable_from_var_name,
                 insert_value_from_var_name, insert_value_into_ap,
             },
-<<<<<<< HEAD
             secp::{
                 bigint_utils::BigInt3,
-                secp_utils::{pack, SECP256R1_ALPHA, SECP256R1_N, SECP_P},
+                secp_utils::{SECP256R1_ALPHA, SECP256R1_N, SECP_P},
             },
-=======
-            secp::{bigint_utils::BigInt3, secp_utils::SECP_P},
->>>>>>> ce36cf7f
         },
         hint_processor_definition::HintReference,
     },
