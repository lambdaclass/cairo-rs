use core::str::FromStr;

use crate::stdlib::{ops::Shl, prelude::*};

use crate::vm::errors::hint_errors::HintError;

use lazy_static::lazy_static;
use num_bigint::{BigInt, BigUint};
use num_traits::Zero;

use super::bigint_utils::Uint384;

// Constants in package "starkware.cairo.common.cairo_secp.constants".
pub const BASE_86: &str = "starkware.cairo.common.cairo_secp.constants.BASE";
pub const BETA: &str = "starkware.cairo.common.cairo_secp.constants.BETA";
pub const N0: &str = "starkware.cairo.common.cairo_secp.constants.N0";
pub const N1: &str = "starkware.cairo.common.cairo_secp.constants.N1";
pub const N2: &str = "starkware.cairo.common.cairo_secp.constants.N2";
pub const P0: &str = "starkware.cairo.common.cairo_secp.constants.P0";
pub const P1: &str = "starkware.cairo.common.cairo_secp.constants.P1";
pub const P2: &str = "starkware.cairo.common.cairo_secp.constants.P2";
pub const SECP_REM: &str = "starkware.cairo.common.cairo_secp.constants.SECP_REM";
// Constants in package "starkware.cairo.common.cairo_secp.secp_utils"
lazy_static! {
    //SECP_P = 2**256 - 2**32 - 2**9 - 2**8 - 2**7 - 2**6 - 2**4 - 1
    pub(crate) static ref SECP_P: BigInt = BigInt::from_str(
        "115792089237316195423570985008687907853269984665640564039457584007908834671663"
    )
    .unwrap();
<<<<<<< HEAD
=======

>>>>>>> 49618afb
    //SECP_P_V2 = 2**255-19
    pub(crate) static ref SECP_P_V2: BigInt = BigInt::from_str(
        "57896044618658097711785492504343953926634992332820282019728792003956564819949"
    )
    .unwrap();
<<<<<<< HEAD
=======

    pub(crate) static ref ALPHA: BigInt = BigInt::zero();

    pub(crate) static ref ALPHA_V2: BigInt = BigInt::from_str(
        "42204101795669822316448953119945047945709099015225996174933988943478124189485"
    )
    .unwrap();

>>>>>>> 49618afb
    // BASE = 2**86
    pub(crate) static ref BASE: BigUint = BigUint::from_str(
        "77371252455336267181195264"
    ).unwrap();

    // Convenience constant BASE - 1
    pub(crate) static ref BASE_MINUS_ONE: BigUint = BigUint::from_str(
        "77371252455336267181195263"
    ).unwrap();
    // N = 0xFFFFFFFFFFFFFFFFFFFFFFFFFFFFFFFEBAAEDCE6AF48A03BBFD25E8CD0364141
    pub(crate) static ref N: BigInt = BigInt::from_str(
        "115792089237316195423570985008687907852837564279074904382605163141518161494337"
    ).unwrap();
}
// Constants in package "starkware.cairo.common.cairo_secp.secp256r1_utils"
lazy_static! {
    //SECP256R1_P = 2**256 - 2**224 + 2**192 + 2**96 - 1
    pub(crate) static ref SECP256R1_P: BigInt = BigInt::from_str(
        "115792089210356248762697446949407573530086143415290314195533631308867097853951"
    ).unwrap();
    //SECP256R1_N = 0xFFFFFFFF00000000FFFFFFFFFFFFFFFFBCE6FAADA7179E84F3B9CAC2FC632551
    pub(crate) static ref SECP256R1_N: BigUint = BigUint::from_str(
        "115792089210356248762697446949407573529996955224135760342422259061068512044369"
    ).unwrap();
    //SECP256R1_ALPHA = 0xFFFFFFFF00000001000000000000000000000000FFFFFFFFFFFFFFFFFFFFFFFC
    pub(crate) static ref SECP256R1_ALPHA: BigUint = BigUint::from_str(
        "115792089210356248762697446949407573530086143415290314195533631308867097853948"
    ).unwrap();
}

/*
Takes a 256-bit integer and returns its canonical representation as:
d0 + BASE * d1 + BASE**2 * d2,
where BASE = 2**86.
*/
pub fn bigint3_split(integer: &num_bigint::BigUint) -> Result<[num_bigint::BigUint; 3], HintError> {
    let mut canonical_repr: [num_bigint::BigUint; 3] = Default::default();
    let mut num = integer.clone();
    for item in &mut canonical_repr {
        *item = &num & &*BASE_MINUS_ONE;
        num >>= 86_usize;
    }

    if !num.is_zero() {
        return Err(HintError::SecpSplitOutOfRange(integer.clone()));
    }
    Ok(canonical_repr)
}

/*
Takes an UnreducedFelt2523 struct which represents a triple of limbs (d0, d1, d2) of field
elements and reconstructs the corresponding 256-bit integer (see split()).
Note that the limbs do not have to be in the range [0, BASE).
*/
pub(crate) fn bigint3_pack(num: Uint384) -> num_bigint::BigInt {
    let limbs = [num.d0, num.d1, num.d2];
    #[allow(deprecated)]
    limbs
        .into_iter()
        .enumerate()
        .map(|(idx, value)| value.to_bigint().shl(idx * 86))
        .sum()
}

#[cfg(test)]
mod tests {
    use super::*;
    use crate::stdlib::{borrow::Cow, collections::HashMap, string::ToString};
    use crate::utils::test_utils::*;
    use assert_matches::assert_matches;
    use felt::{felt_str, Felt252};
    use num_bigint::BigUint;

    use num_traits::One;
    #[cfg(target_arch = "wasm32")]
    use wasm_bindgen_test::*;

    #[test]
    #[cfg_attr(target_arch = "wasm32", wasm_bindgen_test)]
    fn secp_split() {
        let mut constants = HashMap::new();
        constants.insert(BASE_86.to_string(), Felt252::one() << 86_usize);

        let array_1 = bigint3_split(&BigUint::zero());
        #[allow(deprecated)]
        let array_2 = bigint3_split(
            &bigint!(999992)
                .to_biguint()
                .expect("Couldn't convert to BigUint"),
        );
        #[allow(deprecated)]
        let array_3 = bigint3_split(
            &bigint_str!("7737125245533626718119526477371252455336267181195264773712524553362")
                .to_biguint()
                .expect("Couldn't convert to BigUint"),
        );
        //TODO, Check SecpSplitutOfRange limit
        #[allow(deprecated)]
        let array_4 = bigint3_split(
            &bigint_str!(
                "773712524553362671811952647737125245533626718119526477371252455336267181195264"
            )
            .to_biguint()
            .expect("Couldn't convert to BigUint"),
        );

        assert_matches!(
            array_1,
            Ok(x) if x == [BigUint::zero(), BigUint::zero(), BigUint::zero()]
        );
        assert_matches!(
            array_2,
            Ok(x) if x == [
                bigint!(999992)
                    .to_biguint()
                    .expect("Couldn't convert to BigUint"),
                BigUint::zero(),
                BigUint::zero()
            ]
        );
        assert_matches!(
            array_3,
            Ok(x) if x == [
                bigint_str!("773712524553362")
                    .to_biguint()
                    .expect("Couldn't convert to BigUint"),
                bigint_str!("57408430697461422066401280")
                    .to_biguint()
                    .expect("Couldn't convert to BigUint"),
                bigint_str!("1292469707114105")
                    .to_biguint()
                    .expect("Couldn't convert to BigUint")
            ]
        );
        assert_matches!(
            array_4,
            Err(HintError::SecpSplitOutOfRange(x)) if x == bigint_str!(
                    "773712524553362671811952647737125245533626718119526477371252455336267181195264"
                )
                    .to_biguint()
                    .expect("Couldn't convert to BigUint")

        );
    }

    #[test]
    #[cfg_attr(target_arch = "wasm32", wasm_bindgen_test)]
    fn secp_pack() {
        let pack_1 = bigint3_pack(Uint384 {
            d0: Cow::Borrowed(&Felt252::new(10_i32)),
            d1: Cow::Borrowed(&Felt252::new(10_i32)),
            d2: Cow::Borrowed(&Felt252::new(10_i32)),
        });
        assert_eq!(
            pack_1,
            bigint_str!("59863107065073783529622931521771477038469668772249610")
        );

        let pack_2 = bigint3_pack(Uint384 {
            d0: Cow::Borrowed(&felt_str!("773712524553362")),
            d1: Cow::Borrowed(&felt_str!("57408430697461422066401280")),
            d2: Cow::Borrowed(&felt_str!("1292469707114105")),
        });
        assert_eq!(
            pack_2,
            bigint_str!("7737125245533626718119526477371252455336267181195264773712524553362")
        );
    }
}<|MERGE_RESOLUTION|>--- conflicted
+++ resolved
@@ -27,17 +27,11 @@
         "115792089237316195423570985008687907853269984665640564039457584007908834671663"
     )
     .unwrap();
-<<<<<<< HEAD
-=======
-
->>>>>>> 49618afb
     //SECP_P_V2 = 2**255-19
     pub(crate) static ref SECP_P_V2: BigInt = BigInt::from_str(
         "57896044618658097711785492504343953926634992332820282019728792003956564819949"
     )
     .unwrap();
-<<<<<<< HEAD
-=======
 
     pub(crate) static ref ALPHA: BigInt = BigInt::zero();
 
@@ -46,7 +40,6 @@
     )
     .unwrap();
 
->>>>>>> 49618afb
     // BASE = 2**86
     pub(crate) static ref BASE: BigUint = BigUint::from_str(
         "77371252455336267181195264"
