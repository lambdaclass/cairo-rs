<<<<<<< HEAD
=======
use super::secp_utils::{BASE_86, BETA, N0, N1, N2, SECP_REM};
use crate::hint_processor::builtin_hint_processor::hint_utils::get_integer_from_var_name;
use crate::hint_processor::builtin_hint_processor::secp::secp_utils::pack_from_var_name;
use crate::hint_processor::hint_processor_definition::HintReference;
use crate::vm::errors::hint_errors::HintError;
use crate::vm::vm_core::VirtualMachine;
>>>>>>> e29e0004
use crate::{
    hint_processor::{
        builtin_hint_processor::{
            hint_utils::get_integer_from_var_name,
            secp::secp_utils::{pack_from_var_name, BASE_86, BETA, N0, N1, N2, SECP_REM},
        },
        hint_processor_definition::HintReference,
    },
    math_utils::{div_mod, safe_div_bigint},
    serde::deserialize_program::ApTracking,
    types::exec_scope::ExecutionScopes,
<<<<<<< HEAD
    vm::errors::vm_errors::VirtualMachineError,
    vm::vm_core::VirtualMachine,
=======
>>>>>>> e29e0004
};
use felt::{Felt, FeltOps};
use num_bigint::BigInt;
use num_integer::Integer;
use num_traits::One;
use std::{
    collections::HashMap,
    ops::{Shl, Shr},
};

/* Implements hint:
from starkware.cairo.common.cairo_secp.secp_utils import N, pack
from starkware.python.math_utils import div_mod, safe_div

a = pack(ids.a, PRIME)
b = pack(ids.b, PRIME)
value = res = div_mod(a, b, N)
*/
pub fn div_mod_n_packed_divmod(
    vm: &mut VirtualMachine,
    exec_scopes: &mut ExecutionScopes,
    ids_data: &HashMap<String, HintReference>,
    ap_tracking: &ApTracking,
<<<<<<< HEAD
    constants: &HashMap<String, Felt>,
) -> Result<(), VirtualMachineError> {
=======
    constants: &HashMap<String, BigInt>,
) -> Result<(), HintError> {
>>>>>>> e29e0004
    let a = pack_from_var_name("a", vm, ids_data, ap_tracking)?;
    let b = pack_from_var_name("b", vm, ids_data, ap_tracking)?;

    let n = {
        let base = constants
            .get(BASE_86)
<<<<<<< HEAD
            .ok_or(VirtualMachineError::MissingConstant(BASE_86))?
            .to_bigint();
        let n0 = constants
            .get(N0)
            .ok_or(VirtualMachineError::MissingConstant(N0))?
            .to_bigint();
        let n1 = constants
            .get(N1)
            .ok_or(VirtualMachineError::MissingConstant(N1))?
            .to_bigint();
        let n2 = constants
            .get(N2)
            .ok_or(VirtualMachineError::MissingConstant(N2))?
            .to_bigint();
=======
            .ok_or(HintError::MissingConstant(BASE_86))?;
        let n0 = constants.get(N0).ok_or(HintError::MissingConstant(N0))?;
        let n1 = constants.get(N1).ok_or(HintError::MissingConstant(N1))?;
        let n2 = constants.get(N2).ok_or(HintError::MissingConstant(N2))?;
>>>>>>> e29e0004

        n2 * &base * &base + n1 * base + n0
    };

    let value = div_mod(&a, &b, &n);
    exec_scopes.insert_value("a", a);
    exec_scopes.insert_value("b", b);
    exec_scopes.insert_value("value", value.clone());
    exec_scopes.insert_value("res", value);
    Ok(())
}

// Implements hint:
// value = k = safe_div(res * b - a, N)
pub fn div_mod_n_safe_div(
    exec_scopes: &mut ExecutionScopes,
<<<<<<< HEAD
    constants: &HashMap<String, Felt>,
) -> Result<(), VirtualMachineError> {
=======
    constants: &HashMap<String, BigInt>,
) -> Result<(), HintError> {
>>>>>>> e29e0004
    let a = exec_scopes.get_ref::<BigInt>("a")?;
    let b = exec_scopes.get_ref::<BigInt>("b")?;
    let res = exec_scopes.get_ref::<BigInt>("res")?;

    let n = {
        let base = constants
            .get(BASE_86)
<<<<<<< HEAD
            .ok_or(VirtualMachineError::MissingConstant(BASE_86))?
            .to_bigint();
        let n0 = constants
            .get(N0)
            .ok_or(VirtualMachineError::MissingConstant(N0))?
            .to_bigint();
        let n1 = constants
            .get(N1)
            .ok_or(VirtualMachineError::MissingConstant(N1))?
            .to_bigint();
        let n2 = constants
            .get(N2)
            .ok_or(VirtualMachineError::MissingConstant(N2))?
            .to_bigint();
=======
            .ok_or(HintError::MissingConstant(BASE_86))?;
        let n0 = constants.get(N0).ok_or(HintError::MissingConstant(N0))?;
        let n1 = constants.get(N1).ok_or(HintError::MissingConstant(N1))?;
        let n2 = constants.get(N2).ok_or(HintError::MissingConstant(N2))?;
>>>>>>> e29e0004

        n2 * &base * &base + n1 * base + n0
    };

    let value = safe_div_bigint(&(res * b - a), &n)?;

    exec_scopes.insert_value("value", value);
    Ok(())
}

pub fn get_point_from_x(
    vm: &mut VirtualMachine,
    exec_scopes: &mut ExecutionScopes,
    ids_data: &HashMap<String, HintReference>,
    ap_tracking: &ApTracking,
<<<<<<< HEAD
    constants: &HashMap<String, Felt>,
) -> Result<(), VirtualMachineError> {
    let beta = constants
        .get(BETA)
        .ok_or(VirtualMachineError::MissingConstant(BETA))?
        .to_bigint();
    let secp_p = BigInt::one().shl(256_u32)
        - constants
            .get(SECP_REM)
            .ok_or(VirtualMachineError::MissingConstant(SECP_REM))?
            .to_bigint();
=======
    constants: &HashMap<String, BigInt>,
) -> Result<(), HintError> {
    let beta = constants
        .get(BETA)
        .ok_or(HintError::MissingConstant(BETA))?;
    let secp_p = bigint!(1).shl(256usize)
        - constants
            .get(SECP_REM)
            .ok_or(HintError::MissingConstant(SECP_REM))?;
>>>>>>> e29e0004

    let x_cube_int = pack_from_var_name("x_cube", vm, ids_data, ap_tracking)?.mod_floor(&secp_p);
    //.mod_floor(&BigInt::from_biguint(num_bigint::Sign::Plus, secp_p.clone()))
    //.to_biguint().ok_or(VirtualMachineError::BigIntToBigUintFail)?;
    let y_cube_int = (x_cube_int + beta).mod_floor(&secp_p);
    // Divide by 4
    let mut y = y_cube_int.modpow(&(secp_p.clone() + 1_u32).shr(2_u32), &secp_p);

    let v = get_integer_from_var_name("v", vm, ids_data, ap_tracking)?.to_biguint();
    if v.is_even() != y.is_even() {
        y = &secp_p - y;
    }
    exec_scopes.insert_value("value", y);
    Ok(())
}

#[cfg(test)]
mod tests {
    use super::*;
<<<<<<< HEAD
=======
    use crate::any_box;
    use crate::hint_processor::builtin_hint_processor::builtin_hint_processor_definition::BuiltinHintProcessor;
    use crate::hint_processor::builtin_hint_processor::builtin_hint_processor_definition::HintProcessorData;
    use crate::hint_processor::builtin_hint_processor::hint_code;
    use crate::hint_processor::hint_processor_definition::HintProcessor;
    use crate::vm::errors::vm_errors::VirtualMachineError;
>>>>>>> e29e0004
    use crate::{
        any_box,
        hint_processor::{
            builtin_hint_processor::{
                builtin_hint_processor_definition::{BuiltinHintProcessor, HintProcessorData},
                hint_code,
            },
            hint_processor_definition::HintProcessor,
        },
        types::{exec_scope::ExecutionScopes, relocatable::MaybeRelocatable},
        utils::test_utils::*,
        vm::{
            errors::memory_errors::MemoryError, vm_core::VirtualMachine, vm_memory::memory::Memory,
        },
    };
    use felt::NewFelt;
    use num_traits::Zero;
    use std::{any::Any, ops::Shl};

    #[test]
    fn safe_div_ok() {
        let hint_code = hint_code::DIV_MOD_N_PACKED_DIVMOD;
        let mut vm = vm!();

        vm.memory = memory![
            ((1, 0), 15),
            ((1, 1), 3),
            ((1, 2), 40),
            ((1, 3), 0),
            ((1, 4), 10),
            ((1, 5), 1)
        ];
        vm.run_context.fp = 3;
        let ids_data = non_continuous_ids_data![("a", -3), ("b", 0)];
        let mut exec_scopes = ExecutionScopes::new();
        let constants = [
            (BASE_86, Felt::one().shl(86_u32)),
            (N0, Felt::new(10428087374290690730508609u128)),
            (N1, Felt::new(77371252455330678278691517u128)),
            (N2, Felt::new(19342813113834066795298815u128)),
        ]
        .into_iter()
        .map(|(k, v)| (k.to_string(), v))
        .collect();
        assert_eq!(
            run_hint!(vm, ids_data, hint_code, &mut exec_scopes, &constants),
            Ok(())
        );
        assert_eq!(div_mod_n_safe_div(&mut exec_scopes, &constants), Ok(()));
    }

    #[test]
    fn safe_div_fail() {
        let mut exec_scopes = scope![
            ("a", BigInt::zero()),
            ("b", BigInt::one()),
            ("res", BigInt::one())
        ];
        assert_eq!(
            Err(
<<<<<<< HEAD
                VirtualMachineError::SafeDivFailBigInt(
                    BigInt::one(),
                    bigint_str!("115792089237316195423570985008687907852837564279074904382605163141518161494337"),
=======
                HintError::Internal(VirtualMachineError::SafeDivFail(
                    bigint!(1_usize),
                    bigint_str!(b"115792089237316195423570985008687907852837564279074904382605163141518161494337"),
>>>>>>> e29e0004
                )
            )),
            div_mod_n_safe_div(
                &mut exec_scopes,
                &[
                    (BASE_86, Felt::one().shl(86_u32)),
                    (N0, Felt::new(10428087374290690730508609u128)),
                    (N1, Felt::new(77371252455330678278691517u128)),
                    (N2, Felt::new(19342813113834066795298815u128)),
                ]
                .into_iter()
                .map(|(k, v)| (k.to_string(), v))
                .collect()
            ),
        );
    }

    #[test]
    fn get_point_from_x_ok() {
        let hint_code = hint_code::GET_POINT_FROM_X;
        let mut vm = vm!();
        vm.memory = memory![
            ((1, 0), 18),
            ((1, 1), 2147483647),
            ((1, 2), 2147483647),
            ((1, 3), 2147483647)
        ];
        vm.run_context.fp = 1;
        let ids_data = non_continuous_ids_data![("v", -1), ("x_cube", 0)];
        assert_eq!(
            run_hint!(
                vm,
                ids_data,
                hint_code,
                exec_scopes_ref!(),
                &[
                    (BETA, Felt::new(7)),
                    (
                        SECP_REM,
                        Felt::one().shl(32_u32)
                            + Felt::one().shl(9_u32)
                            + Felt::one().shl(8_u32)
                            + Felt::one().shl(7_u32)
                            + Felt::one().shl(6_u32)
                            + Felt::one().shl(4_u32)
                            + Felt::one()
                    ),
                ]
                .into_iter()
                .map(|(k, v)| (k.to_string(), v))
                .collect()
            ),
            Ok(())
        )
    }

    #[test]
    fn get_point_from_x_negative_y() {
        let hint_code = hint_code::GET_POINT_FROM_X;
        let mut vm = vm!();
        let mut exec_scopes = ExecutionScopes::new();
        vm.memory = memory![
            ((1, 0), 1),
            ((1, 1), 2147483647),
            ((1, 2), 2147483647),
            ((1, 3), 2147483647)
        ];
        vm.run_context.fp = 2;

        let ids_data = ids_data!["v", "x_cube"];
        assert_eq!(
            run_hint!(
                vm,
                ids_data,
                hint_code,
                &mut exec_scopes,
                &[
                    (BETA, Felt::new(7)),
                    (
                        SECP_REM,
                        Felt::one().shl(32_u32)
                            + Felt::one().shl(9_u32)
                            + Felt::one().shl(8_u32)
                            + Felt::one().shl(7_u32)
                            + Felt::one().shl(6_u32)
                            + Felt::one().shl(4_u32)
                            + Felt::one()
                    ),
                ]
                .into_iter()
                .map(|(k, v)| (k.to_string(), v))
                .collect()
            ),
            Ok(())
        );

        check_scope!(
            &exec_scopes,
            [(
                "value",
                bigint_str!(
                    "94274691440067846579164151740284923997007081248613730142069408045642476712539"
                )
            )]
        );
    }
}<|MERGE_RESOLUTION|>--- conflicted
+++ resolved
@@ -1,12 +1,3 @@
-<<<<<<< HEAD
-=======
-use super::secp_utils::{BASE_86, BETA, N0, N1, N2, SECP_REM};
-use crate::hint_processor::builtin_hint_processor::hint_utils::get_integer_from_var_name;
-use crate::hint_processor::builtin_hint_processor::secp::secp_utils::pack_from_var_name;
-use crate::hint_processor::hint_processor_definition::HintReference;
-use crate::vm::errors::hint_errors::HintError;
-use crate::vm::vm_core::VirtualMachine;
->>>>>>> e29e0004
 use crate::{
     hint_processor::{
         builtin_hint_processor::{
@@ -18,11 +9,8 @@
     math_utils::{div_mod, safe_div_bigint},
     serde::deserialize_program::ApTracking,
     types::exec_scope::ExecutionScopes,
-<<<<<<< HEAD
-    vm::errors::vm_errors::VirtualMachineError,
+    vm::errors::hint_errors::HintError,
     vm::vm_core::VirtualMachine,
-=======
->>>>>>> e29e0004
 };
 use felt::{Felt, FeltOps};
 use num_bigint::BigInt;
@@ -46,40 +34,28 @@
     exec_scopes: &mut ExecutionScopes,
     ids_data: &HashMap<String, HintReference>,
     ap_tracking: &ApTracking,
-<<<<<<< HEAD
     constants: &HashMap<String, Felt>,
-) -> Result<(), VirtualMachineError> {
-=======
-    constants: &HashMap<String, BigInt>,
 ) -> Result<(), HintError> {
->>>>>>> e29e0004
     let a = pack_from_var_name("a", vm, ids_data, ap_tracking)?;
     let b = pack_from_var_name("b", vm, ids_data, ap_tracking)?;
 
     let n = {
         let base = constants
             .get(BASE_86)
-<<<<<<< HEAD
-            .ok_or(VirtualMachineError::MissingConstant(BASE_86))?
+            .ok_or(HintError::MissingConstant(BASE_86))?
             .to_bigint();
         let n0 = constants
             .get(N0)
-            .ok_or(VirtualMachineError::MissingConstant(N0))?
+            .ok_or(HintError::MissingConstant(N0))?
             .to_bigint();
         let n1 = constants
             .get(N1)
-            .ok_or(VirtualMachineError::MissingConstant(N1))?
+            .ok_or(HintError::MissingConstant(N1))?
             .to_bigint();
         let n2 = constants
             .get(N2)
-            .ok_or(VirtualMachineError::MissingConstant(N2))?
-            .to_bigint();
-=======
-            .ok_or(HintError::MissingConstant(BASE_86))?;
-        let n0 = constants.get(N0).ok_or(HintError::MissingConstant(N0))?;
-        let n1 = constants.get(N1).ok_or(HintError::MissingConstant(N1))?;
-        let n2 = constants.get(N2).ok_or(HintError::MissingConstant(N2))?;
->>>>>>> e29e0004
+            .ok_or(HintError::MissingConstant(N2))?
+            .to_bigint();
 
         n2 * &base * &base + n1 * base + n0
     };
@@ -96,13 +72,8 @@
 // value = k = safe_div(res * b - a, N)
 pub fn div_mod_n_safe_div(
     exec_scopes: &mut ExecutionScopes,
-<<<<<<< HEAD
     constants: &HashMap<String, Felt>,
-) -> Result<(), VirtualMachineError> {
-=======
-    constants: &HashMap<String, BigInt>,
 ) -> Result<(), HintError> {
->>>>>>> e29e0004
     let a = exec_scopes.get_ref::<BigInt>("a")?;
     let b = exec_scopes.get_ref::<BigInt>("b")?;
     let res = exec_scopes.get_ref::<BigInt>("res")?;
@@ -110,27 +81,20 @@
     let n = {
         let base = constants
             .get(BASE_86)
-<<<<<<< HEAD
-            .ok_or(VirtualMachineError::MissingConstant(BASE_86))?
+            .ok_or(HintError::MissingConstant(BASE_86))?
             .to_bigint();
         let n0 = constants
             .get(N0)
-            .ok_or(VirtualMachineError::MissingConstant(N0))?
+            .ok_or(HintError::MissingConstant(N0))?
             .to_bigint();
         let n1 = constants
             .get(N1)
-            .ok_or(VirtualMachineError::MissingConstant(N1))?
+            .ok_or(HintError::MissingConstant(N1))?
             .to_bigint();
         let n2 = constants
             .get(N2)
-            .ok_or(VirtualMachineError::MissingConstant(N2))?
-            .to_bigint();
-=======
-            .ok_or(HintError::MissingConstant(BASE_86))?;
-        let n0 = constants.get(N0).ok_or(HintError::MissingConstant(N0))?;
-        let n1 = constants.get(N1).ok_or(HintError::MissingConstant(N1))?;
-        let n2 = constants.get(N2).ok_or(HintError::MissingConstant(N2))?;
->>>>>>> e29e0004
+            .ok_or(HintError::MissingConstant(N2))?
+            .to_bigint();
 
         n2 * &base * &base + n1 * base + n0
     };
@@ -146,29 +110,17 @@
     exec_scopes: &mut ExecutionScopes,
     ids_data: &HashMap<String, HintReference>,
     ap_tracking: &ApTracking,
-<<<<<<< HEAD
     constants: &HashMap<String, Felt>,
-) -> Result<(), VirtualMachineError> {
+) -> Result<(), HintError> {
     let beta = constants
         .get(BETA)
-        .ok_or(VirtualMachineError::MissingConstant(BETA))?
+        .ok_or(HintError::MissingConstant(BETA))?
         .to_bigint();
     let secp_p = BigInt::one().shl(256_u32)
         - constants
             .get(SECP_REM)
-            .ok_or(VirtualMachineError::MissingConstant(SECP_REM))?
-            .to_bigint();
-=======
-    constants: &HashMap<String, BigInt>,
-) -> Result<(), HintError> {
-    let beta = constants
-        .get(BETA)
-        .ok_or(HintError::MissingConstant(BETA))?;
-    let secp_p = bigint!(1).shl(256usize)
-        - constants
-            .get(SECP_REM)
-            .ok_or(HintError::MissingConstant(SECP_REM))?;
->>>>>>> e29e0004
+            .ok_or(HintError::MissingConstant(SECP_REM))?
+            .to_bigint();
 
     let x_cube_int = pack_from_var_name("x_cube", vm, ids_data, ap_tracking)?.mod_floor(&secp_p);
     //.mod_floor(&BigInt::from_biguint(num_bigint::Sign::Plus, secp_p.clone()))
@@ -188,15 +140,6 @@
 #[cfg(test)]
 mod tests {
     use super::*;
-<<<<<<< HEAD
-=======
-    use crate::any_box;
-    use crate::hint_processor::builtin_hint_processor::builtin_hint_processor_definition::BuiltinHintProcessor;
-    use crate::hint_processor::builtin_hint_processor::builtin_hint_processor_definition::HintProcessorData;
-    use crate::hint_processor::builtin_hint_processor::hint_code;
-    use crate::hint_processor::hint_processor_definition::HintProcessor;
-    use crate::vm::errors::vm_errors::VirtualMachineError;
->>>>>>> e29e0004
     use crate::{
         any_box,
         hint_processor::{
@@ -209,7 +152,8 @@
         types::{exec_scope::ExecutionScopes, relocatable::MaybeRelocatable},
         utils::test_utils::*,
         vm::{
-            errors::memory_errors::MemoryError, vm_core::VirtualMachine, vm_memory::memory::Memory,
+            errors::{memory_errors::MemoryError, vm_errors::VirtualMachineError},
+            vm_memory::memory::Memory,
         },
     };
     use felt::NewFelt;
@@ -257,15 +201,9 @@
         ];
         assert_eq!(
             Err(
-<<<<<<< HEAD
-                VirtualMachineError::SafeDivFailBigInt(
+                HintError::Internal(VirtualMachineError::SafeDivFailBigInt(
                     BigInt::one(),
                     bigint_str!("115792089237316195423570985008687907852837564279074904382605163141518161494337"),
-=======
-                HintError::Internal(VirtualMachineError::SafeDivFail(
-                    bigint!(1_usize),
-                    bigint_str!(b"115792089237316195423570985008687907852837564279074904382605163141518161494337"),
->>>>>>> e29e0004
                 )
             )),
             div_mod_n_safe_div(
