use crate::{
    bigint,
    hint_processor::{
        builtin_hint_processor::hint_utils::{
            get_integer_from_var_name, get_ptr_from_var_name, get_relocatable_from_var_name,
            insert_value_from_var_name,
        },
        hint_processor_definition::HintReference,
        hint_processor_utils::bigint_to_usize,
    },
    serde::deserialize_program::ApTracking,
    types::exec_scope::ExecutionScopes,
    vm::{errors::vm_errors::VirtualMachineError, vm_core::VirtualMachine},
};
use num_bigint::BigInt;
use num_traits::{Signed, ToPrimitive};
use std::collections::HashMap;

pub fn find_element(
    vm: &mut VirtualMachine,
    exec_scopes: &mut ExecutionScopes,
    ids_data: &HashMap<String, HintReference>,
    ap_tracking: &ApTracking,
) -> Result<(), VirtualMachineError> {
    let key = get_integer_from_var_name("key", vm, ids_data, ap_tracking)?;
    let elm_size_bigint = get_integer_from_var_name("elm_size", vm, ids_data, ap_tracking)?;
    let n_elms = get_integer_from_var_name("n_elms", vm, ids_data, ap_tracking)?;
    let array_start = get_ptr_from_var_name("array_ptr", vm, ids_data, ap_tracking)?;
<<<<<<< HEAD
    let find_element_index = exec_scopes_proxy.get_int("find_element_index").ok();
    let elm_size = match elm_size_bigint.as_ref().to_usize() {
        Some(x) => x,
        _ => {
            return Err(VirtualMachineError::ValueOutOfRange(
                elm_size_bigint.into_owned(),
            ))
        }
    };
=======
    let find_element_index = exec_scopes.get_int("find_element_index").ok();
    let elm_size = elm_size_bigint
        .to_usize()
        .ok_or_else(|| VirtualMachineError::ValueOutOfRange(elm_size_bigint.clone()))?;
>>>>>>> c74b6e0c
    if elm_size == 0 {
        return Err(VirtualMachineError::ValueOutOfRange(
            elm_size_bigint.into_owned(),
        ));
    }

    if let Some(find_element_index_value) = find_element_index {
        let find_element_index_usize = bigint_to_usize(&find_element_index_value)?;
        let found_key = vm
            .get_integer(&(array_start + (elm_size * find_element_index_usize)))
            .map_err(|_| VirtualMachineError::KeyNotFound)?;

        if found_key.as_ref() != key.as_ref() {
            return Err(VirtualMachineError::InvalidIndex(
                find_element_index_value,
                key.into_owned(),
                found_key.into_owned(),
            ));
        }
        insert_value_from_var_name("index", find_element_index_value, vm, ids_data, ap_tracking)?;
        exec_scopes.delete_variable("find_element_index");
        Ok(())
    } else {
        if n_elms.is_negative() {
            return Err(VirtualMachineError::ValueOutOfRange(n_elms.into_owned()));
        }

<<<<<<< HEAD
        if let Ok(find_element_max_size) = exec_scopes_proxy.get_int_ref("find_element_max_size") {
            if n_elms.as_ref() > find_element_max_size {
=======
        if let Ok(find_element_max_size) = exec_scopes.get_int_ref("find_element_max_size") {
            if n_elms > find_element_max_size {
>>>>>>> c74b6e0c
                return Err(VirtualMachineError::FindElemMaxSize(
                    find_element_max_size.clone(),
                    n_elms.into_owned(),
                ));
            }
        }
        let n_elms_iter: i32 = n_elms
            .to_i32()
            .ok_or_else(|| VirtualMachineError::OffsetExceeded(n_elms.into_owned()))?;

        for i in 0..n_elms_iter {
            let iter_key = vm
                .get_integer(&(array_start.clone() + (elm_size * i as usize)))
                .map_err(|_| VirtualMachineError::KeyNotFound)?;

            if iter_key.as_ref() == key.as_ref() {
                return insert_value_from_var_name("index", bigint!(i), vm, ids_data, ap_tracking);
            }
        }

        Err(VirtualMachineError::NoValueForKey(key.into_owned()))
    }
}

pub fn search_sorted_lower(
    vm: &mut VirtualMachine,
    exec_scopes: &mut ExecutionScopes,
    ids_data: &HashMap<String, HintReference>,
    ap_tracking: &ApTracking,
) -> Result<(), VirtualMachineError> {
    let find_element_max_size = exec_scopes.get_int("find_element_max_size");
    let n_elms = get_integer_from_var_name("n_elms", vm, ids_data, ap_tracking)?;
    let rel_array_ptr = get_relocatable_from_var_name("array_ptr", vm, ids_data, ap_tracking)?;
    let elm_size = get_integer_from_var_name("elm_size", vm, ids_data, ap_tracking)?;
    let key = get_integer_from_var_name("key", vm, ids_data, ap_tracking)?;

    if !elm_size.is_positive() {
        return Err(VirtualMachineError::ValueOutOfRange(elm_size.into_owned()));
    }

    if n_elms.is_negative() {
        return Err(VirtualMachineError::ValueOutOfRange(n_elms.into_owned()));
    }

    if let Ok(find_element_max_size) = find_element_max_size {
        if n_elms.as_ref() > &find_element_max_size {
            return Err(VirtualMachineError::FindElemMaxSize(
                find_element_max_size,
                n_elms.into_owned(),
            ));
        }
    }

    let mut array_iter = vm.get_relocatable(&rel_array_ptr)?.into_owned();
    let n_elms_usize = n_elms.to_usize().ok_or(VirtualMachineError::KeyNotFound)?;
    let elm_size_usize = elm_size
        .to_usize()
        .ok_or(VirtualMachineError::KeyNotFound)?;

    for i in 0..n_elms_usize {
        let value = vm.get_integer(&array_iter)?;
        if value.as_ref() >= key.as_ref() {
            return insert_value_from_var_name("index", bigint!(i), vm, ids_data, ap_tracking);
        }
        array_iter.offset += elm_size_usize;
    }
    insert_value_from_var_name("index", n_elms.into_owned(), vm, ids_data, ap_tracking)
}

#[cfg(test)]
mod tests {
    use super::*;
    use crate::any_box;
    use crate::hint_processor::builtin_hint_processor::builtin_hint_processor_definition::BuiltinHintProcessor;
    use crate::hint_processor::builtin_hint_processor::builtin_hint_processor_definition::HintProcessorData;
    use crate::hint_processor::builtin_hint_processor::hint_code;
    use crate::hint_processor::hint_processor_definition::HintProcessor;
    use crate::types::exec_scope::ExecutionScopes;
    use crate::types::relocatable::MaybeRelocatable;
    use crate::utils::test_utils::vm;
    use crate::utils::test_utils::*;
    use crate::vm::vm_core::VirtualMachine;
    use num_bigint::Sign;
    use std::any::Any;

    fn init_vm_ids_data(
        values_to_override: HashMap<String, MaybeRelocatable>,
    ) -> (VirtualMachine, HashMap<String, HintReference>) {
        let mut vm = vm!();

        const FP_OFFSET_START: usize = 4;
        vm.run_context.fp = FP_OFFSET_START;

        for _ in 0..3 {
            vm.segments.add(&mut vm.memory);
        }

        let addresses = vec![
            MaybeRelocatable::from((1, 0)),
            MaybeRelocatable::from((1, 1)),
            MaybeRelocatable::from((1, 2)),
            MaybeRelocatable::from((1, 4)),
            MaybeRelocatable::from((2, 0)),
            MaybeRelocatable::from((2, 1)),
            MaybeRelocatable::from((2, 2)),
            MaybeRelocatable::from((2, 3)),
        ];

        let default_values = vec![
            ("array_ptr", MaybeRelocatable::from((2, 0))),
            ("elm_size", MaybeRelocatable::from(bigint!(2))),
            ("n_elms", MaybeRelocatable::from(bigint!(2))),
            ("key", MaybeRelocatable::from(bigint!(3))),
            ("arr[0].a", MaybeRelocatable::from(bigint!(1))),
            ("arr[0].b", MaybeRelocatable::from(bigint!(2))),
            ("arr[1].a", MaybeRelocatable::from(bigint!(3))),
            ("arr[1].b", MaybeRelocatable::from(bigint!(4))),
        ];

        /* array_ptr = (1,0) -> [Struct{1, 2}, Struct{3, 4}]
          elm_size = 2
          n_elms = 2
          index = None. Should become 1
          key = 3
        */

        // Build memory
        // default_values[i].0 -> contains name
        // default_values[i].1 -> contains maybe relocatable
        for (i, memory_cell) in addresses.iter().enumerate() {
            let value_to_insert = values_to_override
                .get(default_values[i].0)
                .unwrap_or(&default_values[i].1);
            vm.memory
                .insert(memory_cell, value_to_insert)
                .expect("Unexpected memory insert fail");
        }
        let mut ids_data = HashMap::<String, HintReference>::new();
        for (i, name) in ["array_ptr", "elm_size", "n_elms", "index", "key"]
            .iter()
            .enumerate()
        {
            ids_data.insert(
                name.to_string(),
                HintReference::new_simple(i as i32 - FP_OFFSET_START as i32),
            );
        }

        (vm, ids_data)
    }

    #[test]
    fn element_found_by_search() {
        let (mut vm, ids_data) = init_vm_ids_data(HashMap::new());
        assert_eq!(
            run_hint!(vm, ids_data, hint_code::FIND_ELEMENT.to_string()),
            Ok(())
        );
        check_memory![vm.memory, ((1, 3), 1)];
    }

    #[test]
    fn element_found_by_oracle() {
        let (mut vm, ids_data) = init_vm_ids_data(HashMap::new());
        let mut exec_scopes = scope![("find_element_index", bigint!(1))];
        assert_eq!(
            run_hint!(vm, ids_data, hint_code::FIND_ELEMENT, &mut exec_scopes),
            Ok(())
        );
        check_memory![vm.memory, ((1, 3), 1)];
    }

    #[test]
    fn element_not_found_search() {
        let (mut vm, ids_data) = init_vm_ids_data(HashMap::from([(
            "key".to_string(),
            MaybeRelocatable::from(bigint!(7)),
        )]));
        assert_eq!(
            run_hint!(vm, ids_data, hint_code::FIND_ELEMENT),
            Err(VirtualMachineError::NoValueForKey(bigint!(7)))
        );
    }

    #[test]
    fn element_not_found_oracle() {
        let (mut vm, ids_data) = init_vm_ids_data(HashMap::new());
        let mut exec_scopes = scope![("find_element_index", bigint!(2))];
        assert_eq!(
            run_hint!(vm, ids_data, hint_code::FIND_ELEMENT, &mut exec_scopes),
            Err(VirtualMachineError::KeyNotFound)
        );
    }

    #[test]
    fn find_elm_failed_ids_get_from_mem() {
        let mut vm = vm!();
        vm.run_context.fp = 5;
        let ids_data = ids_data!["array_ptr", "elm_size", "n_elms", "index", "key"];
        assert_eq!(
            run_hint!(vm, ids_data, hint_code::FIND_ELEMENT),
            Err(VirtualMachineError::ExpectedInteger(
                MaybeRelocatable::from((1, 4))
            ))
        );
    }

    #[test]
    fn find_elm_not_int_elm_size() {
        let (mut vm, ids_data) = init_vm_ids_data(HashMap::from([(
            "elm_size".to_string(),
            MaybeRelocatable::from((7, 8)),
        )]));
        assert_eq!(
            run_hint!(vm, ids_data, hint_code::FIND_ELEMENT),
            Err(VirtualMachineError::ExpectedInteger(
                MaybeRelocatable::from((1, 1))
            ))
        );
    }

    #[test]
    fn find_elm_zero_elm_size() {
        let (mut vm, ids_data) = init_vm_ids_data(HashMap::from([(
            "elm_size".to_string(),
            MaybeRelocatable::Int(bigint!(0)),
        )]));
        assert_eq!(
            run_hint!(vm, ids_data, hint_code::FIND_ELEMENT),
            Err(VirtualMachineError::ValueOutOfRange(bigint!(0)))
        );
    }

    #[test]
    fn find_elm_negative_elm_size() {
        let (mut vm, ids_data) = init_vm_ids_data(HashMap::from([(
            "elm_size".to_string(),
            MaybeRelocatable::Int(bigint!(-1)),
        )]));
        assert_eq!(
            run_hint!(vm, ids_data, hint_code::FIND_ELEMENT),
            Err(VirtualMachineError::ValueOutOfRange(bigint!(-1)))
        );
    }

    #[test]
    fn find_elm_not_int_n_elms() {
        let relocatable = MaybeRelocatable::from((1, 2));
        let (mut vm, ids_data) =
            init_vm_ids_data(HashMap::from([("n_elms".to_string(), relocatable.clone())]));
        assert_eq!(
            run_hint!(vm, ids_data, hint_code::FIND_ELEMENT),
            Err(VirtualMachineError::ExpectedInteger(relocatable))
        );
    }

    #[test]
    fn find_elm_negative_n_elms() {
        let (mut vm, ids_data) = init_vm_ids_data(HashMap::from([(
            "n_elms".to_string(),
            MaybeRelocatable::Int(bigint!(-1)),
        )]));
        assert_eq!(
            run_hint!(vm, ids_data, hint_code::FIND_ELEMENT),
            Err(VirtualMachineError::ValueOutOfRange(bigint!(-1)))
        );
    }

    #[test]
    fn find_elm_empty_scope() {
        let (mut vm, ids_data) = init_vm_ids_data(HashMap::new());
        assert_eq!(run_hint!(vm, ids_data, hint_code::FIND_ELEMENT), Ok(()));
    }

    #[test]
    fn find_elm_n_elms_gt_max_size() {
        let (mut vm, ids_data) = init_vm_ids_data(HashMap::new());
        let mut exec_scopes = scope![("find_element_max_size", bigint!(1))];
        assert_eq!(
            run_hint!(vm, ids_data, hint_code::FIND_ELEMENT, &mut exec_scopes),
            Err(VirtualMachineError::FindElemMaxSize(bigint!(1), bigint!(2)))
        );
    }

    #[test]
    fn find_elm_key_not_int() {
        let relocatable = MaybeRelocatable::from((1, 4));
        let (mut vm, ids_data) =
            init_vm_ids_data(HashMap::from([("key".to_string(), relocatable.clone())]));
        assert_eq!(
            run_hint!(vm, ids_data, hint_code::FIND_ELEMENT),
            Err(VirtualMachineError::ExpectedInteger(relocatable))
        );
    }

    #[test]
    fn search_sorted_lower() {
        let (mut vm, ids_data) = init_vm_ids_data(HashMap::new());
        assert_eq!(
            run_hint!(vm, ids_data, hint_code::SEARCH_SORTED_LOWER),
            Ok(())
        );

        check_memory![vm.memory, ((1, 3), 1)];
    }

    #[test]
    fn search_sorted_lower_no_matches() {
        let (mut vm, ids_data) = init_vm_ids_data(HashMap::from([(
            "key".to_string(),
            MaybeRelocatable::Int(bigint!(7)),
        )]));
        assert_eq!(
            run_hint!(vm, ids_data, hint_code::SEARCH_SORTED_LOWER),
            Ok(())
        );
        check_memory![vm.memory, ((1, 3), 2)];
    }

    #[test]
    fn search_sorted_lower_not_int_elm_size() {
        let (mut vm, ids_data) = init_vm_ids_data(HashMap::from([(
            "elm_size".to_string(),
            MaybeRelocatable::from((7, 8)),
        )]));
        assert_eq!(
            run_hint!(vm, ids_data, hint_code::SEARCH_SORTED_LOWER),
            Err(VirtualMachineError::ExpectedInteger(
                MaybeRelocatable::from((1, 1))
            ))
        );
    }

    #[test]
    fn search_sorted_lower_zero_elm_size() {
        let (mut vm, ids_data) = init_vm_ids_data(HashMap::from([(
            "elm_size".to_string(),
            MaybeRelocatable::Int(bigint!(0)),
        )]));
        assert_eq!(
            run_hint!(vm, ids_data, hint_code::SEARCH_SORTED_LOWER),
            Err(VirtualMachineError::ValueOutOfRange(bigint!(0)))
        );
    }

    #[test]
    fn search_sorted_lower_negative_elm_size() {
        let (mut vm, ids_data) = init_vm_ids_data(HashMap::from([(
            "elm_size".to_string(),
            MaybeRelocatable::Int(bigint!(-1)),
        )]));
        assert_eq!(
            run_hint!(vm, ids_data, hint_code::SEARCH_SORTED_LOWER),
            Err(VirtualMachineError::ValueOutOfRange(bigint!(-1)))
        );
    }

    #[test]
    fn search_sorted_lower_not_int_n_elms() {
        let (mut vm, ids_data) = init_vm_ids_data(HashMap::from([(
            "n_elms".to_string(),
            MaybeRelocatable::from((2, 2)),
        )]));
        assert_eq!(
            run_hint!(vm, ids_data, hint_code::SEARCH_SORTED_LOWER),
            Err(VirtualMachineError::ExpectedInteger(
                MaybeRelocatable::from((1, 2))
            ))
        );
    }

    #[test]
    fn search_sorted_lower_negative_n_elms() {
        let (mut vm, ids_data) = init_vm_ids_data(HashMap::from([(
            "n_elms".to_string(),
            MaybeRelocatable::Int(bigint!(-1)),
        )]));
        assert_eq!(
            run_hint!(vm, ids_data, hint_code::SEARCH_SORTED_LOWER),
            Err(VirtualMachineError::ValueOutOfRange(bigint!(-1)))
        );
    }

    #[test]
    fn search_sorted_lower_empty_scope() {
        let (mut vm, ids_data) = init_vm_ids_data(HashMap::new());
        assert_eq!(
            run_hint!(vm, ids_data, hint_code::SEARCH_SORTED_LOWER),
            Ok(())
        );
    }

    #[test]
    fn search_sorted_lower_n_elms_gt_max_size() {
        let (mut vm, ids_data) = init_vm_ids_data(HashMap::new());
        let mut exec_scopes = scope![("find_element_max_size", bigint!(1))];
        assert_eq!(
            run_hint!(
                vm,
                ids_data,
                hint_code::SEARCH_SORTED_LOWER,
                &mut exec_scopes
            ),
            Err(VirtualMachineError::FindElemMaxSize(bigint!(1), bigint!(2)))
        );
    }
}<|MERGE_RESOLUTION|>--- conflicted
+++ resolved
@@ -26,22 +26,10 @@
     let elm_size_bigint = get_integer_from_var_name("elm_size", vm, ids_data, ap_tracking)?;
     let n_elms = get_integer_from_var_name("n_elms", vm, ids_data, ap_tracking)?;
     let array_start = get_ptr_from_var_name("array_ptr", vm, ids_data, ap_tracking)?;
-<<<<<<< HEAD
-    let find_element_index = exec_scopes_proxy.get_int("find_element_index").ok();
-    let elm_size = match elm_size_bigint.as_ref().to_usize() {
-        Some(x) => x,
-        _ => {
-            return Err(VirtualMachineError::ValueOutOfRange(
-                elm_size_bigint.into_owned(),
-            ))
-        }
-    };
-=======
     let find_element_index = exec_scopes.get_int("find_element_index").ok();
     let elm_size = elm_size_bigint
         .to_usize()
-        .ok_or_else(|| VirtualMachineError::ValueOutOfRange(elm_size_bigint.clone()))?;
->>>>>>> c74b6e0c
+        .ok_or_else(|| VirtualMachineError::ValueOutOfRange(elm_size_bigint.as_ref().clone()))?;
     if elm_size == 0 {
         return Err(VirtualMachineError::ValueOutOfRange(
             elm_size_bigint.into_owned(),
@@ -69,13 +57,8 @@
             return Err(VirtualMachineError::ValueOutOfRange(n_elms.into_owned()));
         }
 
-<<<<<<< HEAD
-        if let Ok(find_element_max_size) = exec_scopes_proxy.get_int_ref("find_element_max_size") {
+        if let Ok(find_element_max_size) = exec_scopes.get_int_ref("find_element_max_size") {
             if n_elms.as_ref() > find_element_max_size {
-=======
-        if let Ok(find_element_max_size) = exec_scopes.get_int_ref("find_element_max_size") {
-            if n_elms > find_element_max_size {
->>>>>>> c74b6e0c
                 return Err(VirtualMachineError::FindElemMaxSize(
                     find_element_max_size.clone(),
                     n_elms.into_owned(),
