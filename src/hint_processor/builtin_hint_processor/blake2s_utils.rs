use crate::{
    hint_processor::{
        builtin_hint_processor::{
            blake2s_hash::{blake2s_compress, IV},
            hint_utils::{get_ptr_from_var_name, get_relocatable_from_var_name},
        },
        hint_processor_definition::HintReference,
        hint_processor_utils::felt_to_u32,
    },
    serde::deserialize_program::ApTracking,
    types::relocatable::{MaybeRelocatable, Relocatable},
    vm::{errors::hint_errors::HintError, vm_core::VirtualMachine},
};
use felt::Felt;
use num_traits::ToPrimitive;
use std::{borrow::Cow, collections::HashMap};

fn get_fixed_size_u32_array<const T: usize>(
    h_range: &Vec<Cow<Felt>>,
) -> Result<[u32; T], HintError> {
    let mut u32_vec = Vec::<u32>::with_capacity(h_range.len());
    for num in h_range {
        u32_vec.push(num.to_u32().ok_or(HintError::BigintToU32Fail)?);
    }
    u32_vec
        .try_into()
        .map_err(|_| HintError::FixedSizeArrayFail(T))
}

fn get_maybe_relocatable_array_from_u32(array: &Vec<u32>) -> Vec<MaybeRelocatable> {
    let mut new_array = Vec::<MaybeRelocatable>::with_capacity(array.len());
    for element in array {
        new_array.push(MaybeRelocatable::from(Felt::new(*element)));
    }
    new_array
}

fn get_maybe_relocatable_array_from_felt(array: &[Felt]) -> Vec<MaybeRelocatable> {
    array.iter().map(MaybeRelocatable::from).collect()
}
/*Helper function for the Cairo blake2s() implementation.
Computes the blake2s compress function and fills the value in the right position.
output_ptr should point to the middle of an instance, right after initial_state, message, t, f,
which should all have a value at this point, and right before the output portion which will be
written by this function.*/
<<<<<<< HEAD
fn compute_blake2s_func(vm: &mut VirtualMachine, output_rel: Relocatable) -> Result<(), HintError> {
    let h = get_fixed_size_u32_array::<8>(&vm.get_integer_range((output_rel - 26)?, 8)?)?;
    let message = get_fixed_size_u32_array::<16>(&vm.get_integer_range((output_rel - 18)?, 16)?)?;
    let t = felt_to_u32(vm.get_integer((output_rel - 2)?)?.as_ref())?;
    let f = felt_to_u32(vm.get_integer((output_rel - 1)?)?.as_ref())?;
=======
fn compute_blake2s_func(vm: &mut VirtualMachine, output_ptr: Relocatable) -> Result<(), HintError> {
    let h = get_fixed_size_u32_array::<8>(&vm.get_integer_range(output_ptr.sub_usize(26)?, 8)?)?;
    let message =
        get_fixed_size_u32_array::<16>(&vm.get_integer_range(output_ptr.sub_usize(18)?, 16)?)?;
    let t = felt_to_u32(vm.get_integer(output_ptr.sub_usize(2)?)?.as_ref())?;
    let f = felt_to_u32(vm.get_integer(output_ptr.sub_usize(1)?)?.as_ref())?;
>>>>>>> fe5ceff8
    let new_state =
        get_maybe_relocatable_array_from_u32(&blake2s_compress(&h, &message, t, 0, f, 0));
    vm.load_data(output_ptr, &new_state)
        .map_err(HintError::Memory)?;
    Ok(())
}

/* Implements hint:
   from starkware.cairo.common.cairo_blake2s.blake2s_utils import compute_blake2s_func
   compute_blake2s_func(segments=segments, output_ptr=ids.output)
*/
pub fn compute_blake2s(
    vm: &mut VirtualMachine,
    ids_data: &HashMap<String, HintReference>,
    ap_tracking: &ApTracking,
) -> Result<(), HintError> {
    let output = get_ptr_from_var_name("output", vm, ids_data, ap_tracking)?;
    compute_blake2s_func(vm, output)
}

/* Implements Hint:
    # Add dummy pairs of input and output.
    from starkware.cairo.common.cairo_blake2s.blake2s_utils import IV, blake2s_compress

    _n_packed_instances = int(ids.N_PACKED_INSTANCES)
    assert 0 <= _n_packed_instances < 20
    _blake2s_input_chunk_size_felts = int(ids.INPUT_BLOCK_FELTS)
    assert 0 <= _blake2s_input_chunk_size_felts < 100

    message = [0] * _blake2s_input_chunk_size_felts
    modified_iv = [IV[0] ^ 0x01010020] + IV[1:]
    output = blake2s_compress(
        message=message,
        h=modified_iv,
        t0=0,
        t1=0,
        f0=0xffffffff,
        f1=0,
    )
    padding = (modified_iv + message + [0, 0xffffffff] + output) * (_n_packed_instances - 1)
    segments.write_arg(ids.blake2s_ptr_end, padding)
*/
pub fn finalize_blake2s(
    vm: &mut VirtualMachine,
    ids_data: &HashMap<String, HintReference>,
    ap_tracking: &ApTracking,
) -> Result<(), HintError> {
    const N_PACKED_INSTANCES: usize = 7;
    let blake2s_ptr_end = get_ptr_from_var_name("blake2s_ptr_end", vm, ids_data, ap_tracking)?;
    let message: [u32; 16] = [0; 16];
    let mut modified_iv = IV;
    modified_iv[0] = IV[0] ^ 0x01010020;
    let output = blake2s_compress(&modified_iv, &message, 0, 0, 0xffffffff, 0);
    let mut padding = modified_iv.to_vec();
    padding.extend(message);
    padding.extend([0, 0xffffffff]);
    padding.extend(output);
    let padding = padding.as_slice();
    let mut full_padding = Vec::<u32>::with_capacity(padding.len() * N_PACKED_INSTANCES);
    for _ in 0..N_PACKED_INSTANCES - 1 {
        full_padding.extend_from_slice(padding);
    }
    let data = get_maybe_relocatable_array_from_u32(&full_padding);
    vm.load_data(blake2s_ptr_end, &data)
        .map_err(HintError::Memory)?;
    Ok(())
}

/* Implements Hint:
    B = 32
    MASK = 2 ** 32 - 1
    segments.write_arg(ids.data, [(ids.low >> (B * i)) & MASK for i in range(4)])
    segments.write_arg(ids.data + 4, [(ids.high >> (B * i)) & MASK for i in range(4)])
*/
pub fn blake2s_add_uint256(
    vm: &mut VirtualMachine,
    ids_data: &HashMap<String, HintReference>,
    ap_tracking: &ApTracking,
) -> Result<(), HintError> {
    //Get variables from ids
    let data_ptr = get_ptr_from_var_name("data", vm, ids_data, ap_tracking)?;
    let low_addr = get_relocatable_from_var_name("low", vm, ids_data, ap_tracking)?;
    let high_addr = get_relocatable_from_var_name("high", vm, ids_data, ap_tracking)?;
    let low = vm.get_integer(low_addr)?.into_owned();
    let high = vm.get_integer(high_addr)?.into_owned();
    //Main logic
    //Declare constant
    const MASK: u32 = u32::MAX;
    const B: u32 = 32;
    //Convert MASK to felt
    let mask = Felt::new(MASK);
    //Build first batch of data
    let mut inner_data = Vec::<Felt>::new();
    for i in 0..4 {
        inner_data.push((&low >> (B * i)) & &mask);
    }
    //Insert first batch of data
    let data = get_maybe_relocatable_array_from_felt(&inner_data);
    vm.load_data(data_ptr, &data).map_err(HintError::Memory)?;
    //Build second batch of data
    let mut inner_data = Vec::<Felt>::new();
    for i in 0..4 {
        inner_data.push((&high >> (B * i)) & &mask);
    }
    //Insert second batch of data
    let data = get_maybe_relocatable_array_from_felt(&inner_data);
<<<<<<< HEAD
    vm.load_data(
        &MaybeRelocatable::RelocatableValue(data_ptr).add_usize(4)?,
        &data,
    )
    .map_err(HintError::Memory)?;
=======
    vm.load_data(data_ptr + 4, &data)
        .map_err(HintError::Memory)?;
>>>>>>> fe5ceff8
    Ok(())
}

/* Implements Hint:
    B = 32
    MASK = 2 ** 32 - 1
    segments.write_arg(ids.data, [(ids.high >> (B * (3 - i))) & MASK for i in range(4)])
    segments.write_arg(ids.data + 4, [(ids.low >> (B * (3 - i))) & MASK for i in range(4)])
*/
pub fn blake2s_add_uint256_bigend(
    vm: &mut VirtualMachine,
    ids_data: &HashMap<String, HintReference>,
    ap_tracking: &ApTracking,
) -> Result<(), HintError> {
    //Get variables from ids
    let data_ptr = get_ptr_from_var_name("data", vm, ids_data, ap_tracking)?;
    let low_addr = get_relocatable_from_var_name("low", vm, ids_data, ap_tracking)?;
    let high_addr = get_relocatable_from_var_name("high", vm, ids_data, ap_tracking)?;
    let low = vm.get_integer(low_addr)?.into_owned();
    let high = vm.get_integer(high_addr)?.into_owned();
    //Main logic
    //Declare constant
    const MASK: u32 = u32::MAX;
    const B: u32 = 32;
    //Convert MASK to felt
    let mask = Felt::new(MASK);
    //Build first batch of data
    let mut inner_data = Vec::<Felt>::new();
    for i in 0..4 {
        inner_data.push((&high >> (B * (3 - i))) & &mask);
    }
    //Insert first batch of data
    let data = get_maybe_relocatable_array_from_felt(&inner_data);
    vm.load_data(data_ptr, &data).map_err(HintError::Memory)?;
    //Build second batch of data
    let mut inner_data = Vec::<Felt>::new();
    for i in 0..4 {
        inner_data.push((&low >> (B * (3 - i))) & &mask);
    }
    //Insert second batch of data
    let data = get_maybe_relocatable_array_from_felt(&inner_data);
<<<<<<< HEAD
    vm.load_data(
        &MaybeRelocatable::RelocatableValue(data_ptr).add_usize(4)?,
        &data,
    )
    .map_err(HintError::Memory)?;
=======
    vm.load_data(data_ptr + 4, &data)
        .map_err(HintError::Memory)?;
>>>>>>> fe5ceff8
    Ok(())
}

#[cfg(test)]
mod tests {
    use super::*;
    use crate::types::errors::math_errors::MathError;
    use crate::vm::vm_memory::memory_segments::MemorySegmentManager;
    use crate::{
        any_box,
        hint_processor::{
            builtin_hint_processor::builtin_hint_processor_definition::{
                BuiltinHintProcessor, HintProcessorData,
            },
            hint_processor_definition::HintProcessor,
        },
        relocatable,
        types::exec_scope::ExecutionScopes,
        utils::test_utils::*,
        vm::{errors::memory_errors::MemoryError, vm_memory::memory::Memory},
    };
    use assert_matches::assert_matches;
    use std::any::Any;

    #[test]
    fn compute_blake2s_output_offset_zero() {
        let hint_code = "from starkware.cairo.common.cairo_blake2s.blake2s_utils import compute_blake2s_func\ncompute_blake2s_func(segments=segments, output_ptr=ids.output)";
        //Create vm
        let mut vm = vm!();
        //Initialize fp
        vm.run_context.fp = 1;
        //Insert ids into memory (output)
        vm.segments = segments![((1, 0), (2, 5))];
        //Create hint data
        let ids_data = ids_data!["output"];
        //Execute the hint
        assert_matches!(
            run_hint!(vm, ids_data, hint_code),
            Err(HintError::Math(MathError::RelocatableSubNegOffset(
                x,
                y
            ))) if x == relocatable!(2,5) && y == 26
        );
    }

    #[test]
    fn compute_blake2s_output_empty_segment() {
        let hint_code = "from starkware.cairo.common.cairo_blake2s.blake2s_utils import compute_blake2s_func\ncompute_blake2s_func(segments=segments, output_ptr=ids.output)";
        //Create vm
        let mut vm = vm!();
        //Initialize fp
        vm.run_context.fp = 1;
        //Insert ids into memory (output)
        vm.segments = segments![((1, 0), (2, 26))];
        add_segments!(vm, 1);
        //Create hint data
        let ids_data = ids_data!["output"];
        //Execute the hint
        assert_matches!(
            run_hint!(vm, ids_data, hint_code),
            Err(HintError::Memory(MemoryError::UnknownMemoryCell(
                x
            ))) if x == Relocatable::from((2, 0))
        );
    }

    #[test]
    fn compute_blake2s_output_not_relocatable() {
        let hint_code = "from starkware.cairo.common.cairo_blake2s.blake2s_utils import compute_blake2s_func\ncompute_blake2s_func(segments=segments, output_ptr=ids.output)";
        //Create vm
        let mut vm = vm!();
        //Initialize fp
        vm.run_context.fp = 1;
        //Insert ids into memory (output)
        vm.segments = segments![((1, 0), 12)];
        //Create hint data
        let ids_data = ids_data!["output"];
        //Execute the hint
        assert_matches!(
            run_hint!(vm, ids_data, hint_code),
            Err(HintError::IdentifierNotRelocatable(x, y)
            ) if x == "output" && y == (1,0).into()
        );
    }

    #[test]
    fn compute_blake2s_output_input_bigger_than_u32() {
        let hint_code = "from starkware.cairo.common.cairo_blake2s.blake2s_utils import compute_blake2s_func\ncompute_blake2s_func(segments=segments, output_ptr=ids.output)";
        //Create vm
        let mut vm = vm!();
        //Initialize fp
        //Insert ids into memory
        vm.run_context.fp = 1;
        vm.segments = segments![
            ((1, 0), (2, 26)),
            ((2, 0), 7842562439562793675803603603688959_i128),
            ((2, 1), 7842562439562793675803603603688959_i128),
            ((2, 2), 7842562439562793675803603603688959_i128),
            ((2, 3), 7842562439562793675803603603688959_i128),
            ((2, 4), 7842562439562793675803603603688959_i128),
            ((2, 5), 7842562439562793675803603603688959_i128),
            ((2, 6), 7842562439562793675803603603688959_i128),
            ((2, 7), 7842562439562793675803603603688959_i128)
        ];
        //Create hint data
        let ids_data = ids_data!["output"];
        //Execute the hint
        assert_matches!(
            run_hint!(vm, ids_data, hint_code),
            Err(HintError::BigintToU32Fail)
        );
    }

    #[test]
    fn compute_blake2s_output_input_relocatable() {
        let hint_code = "from starkware.cairo.common.cairo_blake2s.blake2s_utils import compute_blake2s_func\ncompute_blake2s_func(segments=segments, output_ptr=ids.output)";
        //Create vm
        let mut vm = vm!();
        //Initialize fp
        vm.run_context.fp = 1;
        //Insert ids into memory (output)
        vm.segments = segments![((1, 0), (2, 26)), ((2, 0), (5, 5))];
        //Create hint data
        let ids_data = ids_data!["output"];
        //Execute the hint
        assert_matches!(
            run_hint!(vm, ids_data, hint_code),
            Err(HintError::Memory(MemoryError::ExpectedInteger(
                x
            ))) if x == Relocatable::from((2, 0))
        );
    }

    #[test]
    fn finalize_blake2s_valid() {
        let hint_code = "# Add dummy pairs of input and output.\nfrom starkware.cairo.common.cairo_blake2s.blake2s_utils import IV, blake2s_compress\n\n_n_packed_instances = int(ids.N_PACKED_INSTANCES)\nassert 0 <= _n_packed_instances < 20\n_blake2s_input_chunk_size_felts = int(ids.INPUT_BLOCK_FELTS)\nassert 0 <= _blake2s_input_chunk_size_felts < 100\n\nmessage = [0] * _blake2s_input_chunk_size_felts\nmodified_iv = [IV[0] ^ 0x01010020] + IV[1:]\noutput = blake2s_compress(\n    message=message,\n    h=modified_iv,\n    t0=0,\n    t1=0,\n    f0=0xffffffff,\n    f1=0,\n)\npadding = (modified_iv + message + [0, 0xffffffff] + output) * (_n_packed_instances - 1)\nsegments.write_arg(ids.blake2s_ptr_end, padding)";
        //Create vm
        let mut vm = vm!();
        //Initialize fp
        vm.run_context.fp = 1;
        //Insert ids into memory (output)
        vm.segments = segments![((1, 0), (2, 0))];
        add_segments!(vm, 1);
        //Create hint data
        let ids_data = ids_data!["blake2s_ptr_end"];
        //Execute the hint
        assert_matches!(run_hint!(vm, ids_data, hint_code), Ok(()));
        //Check the inserted data
        let expected_data: [u32; 204] = [
            1795745351, 3144134277, 1013904242, 2773480762, 1359893119, 2600822924, 528734635,
            1541459225, 0, 0, 0, 0, 0, 0, 0, 0, 0, 0, 0, 0, 0, 0, 0, 0, 0, 4294967295, 813310313,
            2491453561, 3491828193, 2085238082, 1219908895, 514171180, 4245497115, 4193177630,
            1795745351, 3144134277, 1013904242, 2773480762, 1359893119, 2600822924, 528734635,
            1541459225, 0, 0, 0, 0, 0, 0, 0, 0, 0, 0, 0, 0, 0, 0, 0, 0, 0, 4294967295, 813310313,
            2491453561, 3491828193, 2085238082, 1219908895, 514171180, 4245497115, 4193177630,
            1795745351, 3144134277, 1013904242, 2773480762, 1359893119, 2600822924, 528734635,
            1541459225, 0, 0, 0, 0, 0, 0, 0, 0, 0, 0, 0, 0, 0, 0, 0, 0, 0, 4294967295, 813310313,
            2491453561, 3491828193, 2085238082, 1219908895, 514171180, 4245497115, 4193177630,
            1795745351, 3144134277, 1013904242, 2773480762, 1359893119, 2600822924, 528734635,
            1541459225, 0, 0, 0, 0, 0, 0, 0, 0, 0, 0, 0, 0, 0, 0, 0, 0, 0, 4294967295, 813310313,
            2491453561, 3491828193, 2085238082, 1219908895, 514171180, 4245497115, 4193177630,
            1795745351, 3144134277, 1013904242, 2773480762, 1359893119, 2600822924, 528734635,
            1541459225, 0, 0, 0, 0, 0, 0, 0, 0, 0, 0, 0, 0, 0, 0, 0, 0, 0, 4294967295, 813310313,
            2491453561, 3491828193, 2085238082, 1219908895, 514171180, 4245497115, 4193177630,
            1795745351, 3144134277, 1013904242, 2773480762, 1359893119, 2600822924, 528734635,
            1541459225, 0, 0, 0, 0, 0, 0, 0, 0, 0, 0, 0, 0, 0, 0, 0, 0, 0, 4294967295, 813310313,
            2491453561, 3491828193, 2085238082, 1219908895, 514171180, 4245497115, 4193177630,
        ];
        //Get data from memory
        let data = get_fixed_size_u32_array::<204>(
            &vm.segments
                .memory
                .get_integer_range(relocatable!(2, 0), 204)
                .unwrap(),
        )
        .unwrap();
        assert_eq!(expected_data, data);
    }

    #[test]
    fn finalize_blake2s_invalid_segment_taken() {
        let hint_code = "# Add dummy pairs of input and output.\nfrom starkware.cairo.common.cairo_blake2s.blake2s_utils import IV, blake2s_compress\n\n_n_packed_instances = int(ids.N_PACKED_INSTANCES)\nassert 0 <= _n_packed_instances < 20\n_blake2s_input_chunk_size_felts = int(ids.INPUT_BLOCK_FELTS)\nassert 0 <= _blake2s_input_chunk_size_felts < 100\n\nmessage = [0] * _blake2s_input_chunk_size_felts\nmodified_iv = [IV[0] ^ 0x01010020] + IV[1:]\noutput = blake2s_compress(\n    message=message,\n    h=modified_iv,\n    t0=0,\n    t1=0,\n    f0=0xffffffff,\n    f1=0,\n)\npadding = (modified_iv + message + [0, 0xffffffff] + output) * (_n_packed_instances - 1)\nsegments.write_arg(ids.blake2s_ptr_end, padding)";
        //Create vm
        let mut vm = vm!();
        //Initialize fp
        vm.run_context.fp = 1;
        //Insert ids into memory (output)
        vm.segments = segments![((1, 0), (2, 0)), ((2, 0), (2, 0))];
        let ids_data = ids_data!["blake2s_ptr_end"];
        //Execute the hint
        assert_matches!(
            run_hint!(vm, ids_data, hint_code),
            Err(HintError::Memory(
                MemoryError::InconsistentMemory(
                    x,
                    y,
                    z
                )
            )) if x == MaybeRelocatable::from((2, 0)) &&
                    y == MaybeRelocatable::from((2, 0)) &&
                    z == MaybeRelocatable::from(Felt::new(1795745351))
        );
    }

    #[test]
    fn finalize_blake2s_invalid_no_ids() {
        let hint_code = "# Add dummy pairs of input and output.\nfrom starkware.cairo.common.cairo_blake2s.blake2s_utils import IV, blake2s_compress\n\n_n_packed_instances = int(ids.N_PACKED_INSTANCES)\nassert 0 <= _n_packed_instances < 20\n_blake2s_input_chunk_size_felts = int(ids.INPUT_BLOCK_FELTS)\nassert 0 <= _blake2s_input_chunk_size_felts < 100\n\nmessage = [0] * _blake2s_input_chunk_size_felts\nmodified_iv = [IV[0] ^ 0x01010020] + IV[1:]\noutput = blake2s_compress(\n    message=message,\n    h=modified_iv,\n    t0=0,\n    t1=0,\n    f0=0xffffffff,\n    f1=0,\n)\npadding = (modified_iv + message + [0, 0xffffffff] + output) * (_n_packed_instances - 1)\nsegments.write_arg(ids.blake2s_ptr_end, padding)";
        //Create vm
        let mut vm = vm!();
        //Initialize fp
        vm.run_context.fp = 1;
        //Execute the hint
        assert_matches!(
            run_hint!(vm, HashMap::new(), hint_code),
            Err(HintError::UnknownIdentifier(x)) if x == "blake2s_ptr_end"
        );
    }

    #[test]
    fn blake2s_add_uint256_valid_zero() {
        let hint_code = "B = 32\nMASK = 2 ** 32 - 1\nsegments.write_arg(ids.data, [(ids.low >> (B * i)) & MASK for i in range(4)])\nsegments.write_arg(ids.data + 4, [(ids.high >> (B * i)) & MASK for i in range(4)]";
        //Create vm
        let mut vm = vm!();
        //Initialize fp
        vm.run_context.fp = 3;
        //Insert ids into memory
        vm.segments = segments![((1, 0), (2, 0)), ((1, 1), 0), ((1, 2), 0)];
        vm.segments.add();
        let ids_data = ids_data!["data", "high", "low"];
        //Execute the hint
        assert_matches!(run_hint!(vm, ids_data, hint_code), Ok(()));
        //Check data ptr
        check_memory![
            vm.segments.memory,
            ((2, 0), 0),
            ((2, 1), 0),
            ((2, 2), 0),
            ((2, 3), 0),
            ((2, 4), 0),
            ((2, 5), 0),
            ((2, 6), 0),
            ((2, 7), 0)
        ];
        assert!(vm
            .segments
            .memory
            .get(&MaybeRelocatable::from((2, 8)))
            .is_none());
    }

    #[test]
    fn blake2s_add_uint256_valid_non_zero() {
        let hint_code = "B = 32\nMASK = 2 ** 32 - 1\nsegments.write_arg(ids.data, [(ids.low >> (B * i)) & MASK for i in range(4)])\nsegments.write_arg(ids.data + 4, [(ids.high >> (B * i)) & MASK for i in range(4)]";
        //Create vm
        let mut vm = vm!();
        //Initialize fp
        vm.run_context.fp = 3;
        //Insert ids into memory
        vm.segments = segments![((1, 0), (2, 0)), ((1, 1), 25), ((1, 2), 20)];
        vm.segments.add();
        let ids_data = ids_data!["data", "high", "low"];
        //Execute the hint
        assert_matches!(run_hint!(vm, ids_data, hint_code), Ok(()));
        //Check data ptr
        check_memory![
            vm.segments.memory,
            ((2, 0), 20),
            ((2, 1), 0),
            ((2, 2), 0),
            ((2, 3), 0),
            ((2, 4), 25),
            ((2, 5), 0),
            ((2, 6), 0),
            ((2, 7), 0)
        ];
        assert!(vm
            .segments
            .memory
            .get(&MaybeRelocatable::from((2, 8)))
            .is_none());
    }

    #[test]
    fn blake2s_add_uint256_bigend_valid_zero() {
        let hint_code = "B = 32\nMASK = 2 ** 32 - 1\nsegments.write_arg(ids.data, [(ids.high >> (B * (3 - i))) & MASK for i in range(4)])\nsegments.write_arg(ids.data + 4, [(ids.low >> (B * (3 - i))) & MASK for i in range(4)])";
        //Create vm
        let mut vm = vm!();
        //Initialize fp
        vm.run_context.fp = 3;
        //Insert ids into memory
        vm.segments = segments![((1, 0), (2, 0)), ((1, 1), 0), ((1, 2), 0)];
        add_segments!(vm, 1);
        let ids_data = ids_data!["data", "high", "low"];
        //Execute the hint
        assert_matches!(run_hint!(vm, ids_data, hint_code), Ok(()));
        //Check data ptr
        check_memory![
            vm.segments.memory,
            ((2, 0), 0),
            ((2, 1), 0),
            ((2, 2), 0),
            ((2, 3), 0),
            ((2, 4), 0),
            ((2, 5), 0),
            ((2, 6), 0),
            ((2, 7), 0)
        ];
        assert!(vm
            .segments
            .memory
            .get(&MaybeRelocatable::from((2, 8)))
            .is_none());
    }

    #[test]
    fn blake2s_add_uint256_bigend_valid_non_zero() {
        let hint_code = "B = 32\nMASK = 2 ** 32 - 1\nsegments.write_arg(ids.data, [(ids.high >> (B * (3 - i))) & MASK for i in range(4)])\nsegments.write_arg(ids.data + 4, [(ids.low >> (B * (3 - i))) & MASK for i in range(4)])";
        //Create vm
        let mut vm = vm!();
        //Initialize fp
        vm.run_context.fp = 3;
        //Insert ids into memory
        vm.segments = segments![((1, 0), (2, 0)), ((1, 1), 25), ((1, 2), 20)];
        vm.segments.add();
        let ids_data = ids_data!["data", "high", "low"];
        //Execute the hint
        assert_matches!(run_hint!(vm, ids_data, hint_code), Ok(()));
        //Check data ptr
        check_memory![
            vm.segments.memory,
            ((2, 0), 0),
            ((2, 1), 0),
            ((2, 2), 0),
            ((2, 3), 25),
            ((2, 4), 0),
            ((2, 5), 0),
            ((2, 6), 0),
            ((2, 7), 20)
        ];
        assert!(vm
            .segments
            .memory
            .get(&MaybeRelocatable::from((2, 8)))
            .is_none());
    }
}<|MERGE_RESOLUTION|>--- conflicted
+++ resolved
@@ -43,20 +43,11 @@
 output_ptr should point to the middle of an instance, right after initial_state, message, t, f,
 which should all have a value at this point, and right before the output portion which will be
 written by this function.*/
-<<<<<<< HEAD
-fn compute_blake2s_func(vm: &mut VirtualMachine, output_rel: Relocatable) -> Result<(), HintError> {
-    let h = get_fixed_size_u32_array::<8>(&vm.get_integer_range((output_rel - 26)?, 8)?)?;
-    let message = get_fixed_size_u32_array::<16>(&vm.get_integer_range((output_rel - 18)?, 16)?)?;
-    let t = felt_to_u32(vm.get_integer((output_rel - 2)?)?.as_ref())?;
-    let f = felt_to_u32(vm.get_integer((output_rel - 1)?)?.as_ref())?;
-=======
 fn compute_blake2s_func(vm: &mut VirtualMachine, output_ptr: Relocatable) -> Result<(), HintError> {
-    let h = get_fixed_size_u32_array::<8>(&vm.get_integer_range(output_ptr.sub_usize(26)?, 8)?)?;
-    let message =
-        get_fixed_size_u32_array::<16>(&vm.get_integer_range(output_ptr.sub_usize(18)?, 16)?)?;
-    let t = felt_to_u32(vm.get_integer(output_ptr.sub_usize(2)?)?.as_ref())?;
-    let f = felt_to_u32(vm.get_integer(output_ptr.sub_usize(1)?)?.as_ref())?;
->>>>>>> fe5ceff8
+    let h = get_fixed_size_u32_array::<8>(&vm.get_integer_range((output_ptr - 26)?, 8)?)?;
+    let message = get_fixed_size_u32_array::<16>(&vm.get_integer_range((output_ptr - 18)?, 16)?)?;
+    let t = felt_to_u32(vm.get_integer((output_ptr - 2)?)?.as_ref())?;
+    let f = felt_to_u32(vm.get_integer((output_ptr - 1)?)?.as_ref())?;
     let new_state =
         get_maybe_relocatable_array_from_u32(&blake2s_compress(&h, &message, t, 0, f, 0));
     vm.load_data(output_ptr, &new_state)
@@ -163,16 +154,8 @@
     }
     //Insert second batch of data
     let data = get_maybe_relocatable_array_from_felt(&inner_data);
-<<<<<<< HEAD
-    vm.load_data(
-        &MaybeRelocatable::RelocatableValue(data_ptr).add_usize(4)?,
-        &data,
-    )
-    .map_err(HintError::Memory)?;
-=======
-    vm.load_data(data_ptr + 4, &data)
+    vm.load_data((data_ptr + 4)?, &data)
         .map_err(HintError::Memory)?;
->>>>>>> fe5ceff8
     Ok(())
 }
 
@@ -214,16 +197,8 @@
     }
     //Insert second batch of data
     let data = get_maybe_relocatable_array_from_felt(&inner_data);
-<<<<<<< HEAD
-    vm.load_data(
-        &MaybeRelocatable::RelocatableValue(data_ptr).add_usize(4)?,
-        &data,
-    )
-    .map_err(HintError::Memory)?;
-=======
-    vm.load_data(data_ptr + 4, &data)
+    vm.load_data((data_ptr + 4)?, &data)
         .map_err(HintError::Memory)?;
->>>>>>> fe5ceff8
     Ok(())
 }
 
