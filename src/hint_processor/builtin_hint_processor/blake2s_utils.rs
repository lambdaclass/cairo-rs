use crate::{
    hint_processor::{
        builtin_hint_processor::{
            blake2s_hash::{blake2s_compress, IV},
            hint_utils::{get_ptr_from_var_name, get_relocatable_from_var_name},
        },
        hint_processor_definition::HintReference,
        hint_processor_utils::felt_to_u32,
    },
    serde::deserialize_program::ApTracking,
    types::relocatable::{MaybeRelocatable, Relocatable},
    vm::{errors::vm_errors::VirtualMachineError, vm_core::VirtualMachine},
};
<<<<<<< HEAD
use felt::{Felt, NewFelt};
=======
use crate::hint_processor::hint_processor_definition::HintReference;
use crate::hint_processor::hint_processor_utils::bigint_to_u32;
use crate::vm::errors::hint_errors::HintError;
use crate::vm::vm_core::VirtualMachine;
>>>>>>> e29e0004
use num_traits::ToPrimitive;
use std::{borrow::Cow, collections::HashMap};

fn get_fixed_size_u32_array<const T: usize>(
<<<<<<< HEAD
    h_range: &Vec<Cow<Felt>>,
) -> Result<[u32; T], VirtualMachineError> {
=======
    h_range: &Vec<Cow<BigInt>>,
) -> Result<[u32; T], HintError> {
>>>>>>> e29e0004
    let mut u32_vec = Vec::<u32>::with_capacity(h_range.len());
    for num in h_range {
        u32_vec.push(num.to_u32().ok_or(HintError::BigintToU32Fail)?);
    }
    u32_vec
        .try_into()
        .map_err(|_| HintError::FixedSizeArrayFail(T))
}

fn get_maybe_relocatable_array_from_u32(array: &Vec<u32>) -> Vec<MaybeRelocatable> {
    let mut new_array = Vec::<MaybeRelocatable>::with_capacity(array.len());
    for element in array {
        new_array.push(MaybeRelocatable::from(Felt::new(*element)));
    }
    new_array
}

fn get_maybe_relocatable_array_from_felt(array: &[Felt]) -> Vec<MaybeRelocatable> {
    array.iter().map(MaybeRelocatable::from).collect()
}
/*Helper function for the Cairo blake2s() implementation.
Computes the blake2s compress function and fills the value in the right position.
output_ptr should point to the middle of an instance, right after initial_state, message, t, f,
which should all have a value at this point, and right before the output portion which will be
written by this function.*/
<<<<<<< HEAD
fn compute_blake2s_func(
    vm: &mut VirtualMachine,
    output_rel: Relocatable,
) -> Result<(), VirtualMachineError> {
    let h = get_fixed_size_u32_array::<8>(&vm.get_integer_range(&(output_rel.sub_usize(26)?), 8)?)?;
=======
fn compute_blake2s_func(vm: &mut VirtualMachine, output_rel: Relocatable) -> Result<(), HintError> {
    let h = get_fixed_size_u32_array::<8>(&vm.get_integer_range(&(output_rel.sub(26)?), 8)?)?;
>>>>>>> e29e0004
    let message =
        get_fixed_size_u32_array::<16>(&vm.get_integer_range(&(output_rel.sub_usize(18)?), 16)?)?;
    let t = felt_to_u32(vm.get_integer(&output_rel.sub_usize(2)?)?.as_ref())?;
    let f = felt_to_u32(vm.get_integer(&output_rel.sub_usize(1)?)?.as_ref())?;
    let new_state =
        get_maybe_relocatable_array_from_u32(&blake2s_compress(&h, &message, t, 0, f, 0));
    let output_ptr = MaybeRelocatable::RelocatableValue(output_rel);
    vm.load_data(&output_ptr, &new_state)
        .map_err(VirtualMachineError::MemoryError)?;
    Ok(())
}

/* Implements hint:
   from starkware.cairo.common.cairo_blake2s.blake2s_utils import compute_blake2s_func
   compute_blake2s_func(segments=segments, output_ptr=ids.output)
*/
pub fn compute_blake2s(
    vm: &mut VirtualMachine,
    ids_data: &HashMap<String, HintReference>,
    ap_tracking: &ApTracking,
) -> Result<(), HintError> {
    let output = get_ptr_from_var_name("output", vm, ids_data, ap_tracking)?;
    compute_blake2s_func(vm, output)
}

/* Implements Hint:
    # Add dummy pairs of input and output.
    from starkware.cairo.common.cairo_blake2s.blake2s_utils import IV, blake2s_compress

    _n_packed_instances = int(ids.N_PACKED_INSTANCES)
    assert 0 <= _n_packed_instances < 20
    _blake2s_input_chunk_size_felts = int(ids.INPUT_BLOCK_FELTS)
    assert 0 <= _blake2s_input_chunk_size_felts < 100

    message = [0] * _blake2s_input_chunk_size_felts
    modified_iv = [IV[0] ^ 0x01010020] + IV[1:]
    output = blake2s_compress(
        message=message,
        h=modified_iv,
        t0=0,
        t1=0,
        f0=0xffffffff,
        f1=0,
    )
    padding = (modified_iv + message + [0, 0xffffffff] + output) * (_n_packed_instances - 1)
    segments.write_arg(ids.blake2s_ptr_end, padding)
*/
pub fn finalize_blake2s(
    vm: &mut VirtualMachine,
    ids_data: &HashMap<String, HintReference>,
    ap_tracking: &ApTracking,
) -> Result<(), HintError> {
    const N_PACKED_INSTANCES: usize = 7;
    let blake2s_ptr_end = get_ptr_from_var_name("blake2s_ptr_end", vm, ids_data, ap_tracking)?;
    let message: [u32; 16] = [0; 16];
    let mut modified_iv = IV;
    modified_iv[0] = IV[0] ^ 0x01010020;
    let output = blake2s_compress(&modified_iv, &message, 0, 0, 0xffffffff, 0);
    let mut padding = modified_iv.to_vec();
    padding.extend(message);
    padding.extend([0, 0xffffffff]);
    padding.extend(output);
    let padding = padding.as_slice();
    let mut full_padding = Vec::<u32>::with_capacity(padding.len() * N_PACKED_INSTANCES);
    for _ in 0..N_PACKED_INSTANCES - 1 {
        full_padding.extend_from_slice(padding);
    }
    let data = get_maybe_relocatable_array_from_u32(&full_padding);
    vm.load_data(&MaybeRelocatable::RelocatableValue(blake2s_ptr_end), &data)
        .map_err(VirtualMachineError::MemoryError)?;
    Ok(())
}

/* Implements Hint:
    B = 32
    MASK = 2 ** 32 - 1
    segments.write_arg(ids.data, [(ids.low >> (B * i)) & MASK for i in range(4)])
    segments.write_arg(ids.data + 4, [(ids.high >> (B * i)) & MASK for i in range(4)])
*/
pub fn blake2s_add_uint256(
    vm: &mut VirtualMachine,
    ids_data: &HashMap<String, HintReference>,
    ap_tracking: &ApTracking,
) -> Result<(), HintError> {
    //Get variables from ids
    let data_ptr = get_ptr_from_var_name("data", vm, ids_data, ap_tracking)?;
    let low_addr = get_relocatable_from_var_name("low", vm, ids_data, ap_tracking)?;
    let high_addr = get_relocatable_from_var_name("high", vm, ids_data, ap_tracking)?;
    let low = vm.get_integer(&low_addr)?.into_owned();
    let high = vm.get_integer(&high_addr)?.into_owned();
    //Main logic
    //Declare constant
    const MASK: u32 = u32::MAX;
    const B: u32 = 32;
    //Convert MASK to felt
    let mask = Felt::new(MASK);
    //Build first batch of data
    let mut inner_data = Vec::<Felt>::new();
    for i in 0..4 {
        inner_data.push((&low >> (B * i)) & &mask);
    }
    //Insert first batch of data
    let data = get_maybe_relocatable_array_from_felt(&inner_data);
    vm.load_data(&MaybeRelocatable::RelocatableValue(data_ptr), &data)
        .map_err(VirtualMachineError::MemoryError)?;
    //Build second batch of data
    let mut inner_data = Vec::<Felt>::new();
    for i in 0..4 {
        inner_data.push((&high >> (B * i)) & &mask);
    }
    //Insert second batch of data
    let data = get_maybe_relocatable_array_from_felt(&inner_data);
    vm.load_data(
        &MaybeRelocatable::RelocatableValue(data_ptr).add_usize(4),
        &data,
    )
    .map_err(VirtualMachineError::MemoryError)?;
    Ok(())
}

/* Implements Hint:
    B = 32
    MASK = 2 ** 32 - 1
    segments.write_arg(ids.data, [(ids.high >> (B * (3 - i))) & MASK for i in range(4)])
    segments.write_arg(ids.data + 4, [(ids.low >> (B * (3 - i))) & MASK for i in range(4)])
*/
pub fn blake2s_add_uint256_bigend(
    vm: &mut VirtualMachine,
    ids_data: &HashMap<String, HintReference>,
    ap_tracking: &ApTracking,
) -> Result<(), HintError> {
    //Get variables from ids
    let data_ptr = get_ptr_from_var_name("data", vm, ids_data, ap_tracking)?;
    let low_addr = get_relocatable_from_var_name("low", vm, ids_data, ap_tracking)?;
    let high_addr = get_relocatable_from_var_name("high", vm, ids_data, ap_tracking)?;
    let low = vm.get_integer(&low_addr)?.into_owned();
    let high = vm.get_integer(&high_addr)?.into_owned();
    //Main logic
    //Declare constant
    const MASK: u32 = u32::MAX as u32;
    const B: u32 = 32;
    //Convert MASK to felt
    let mask = Felt::new(MASK);
    //Build first batch of data
    let mut inner_data = Vec::<Felt>::new();
    for i in 0..4 {
        inner_data.push((&high >> (B * (3 - i))) & &mask);
    }
    //Insert first batch of data
    let data = get_maybe_relocatable_array_from_felt(&inner_data);
    vm.load_data(&MaybeRelocatable::RelocatableValue(data_ptr), &data)
        .map_err(VirtualMachineError::MemoryError)?;
    //Build second batch of data
    let mut inner_data = Vec::<Felt>::new();
    for i in 0..4 {
        inner_data.push((&low >> (B * (3 - i))) & &mask);
    }
    //Insert second batch of data
    let data = get_maybe_relocatable_array_from_felt(&inner_data);
    vm.load_data(
        &MaybeRelocatable::RelocatableValue(data_ptr).add_usize(4),
        &data,
    )
    .map_err(VirtualMachineError::MemoryError)?;
    Ok(())
}

#[cfg(test)]
mod tests {
    use super::*;
<<<<<<< HEAD
    use crate::{
        any_box,
        hint_processor::{
            builtin_hint_processor::builtin_hint_processor_definition::{
                BuiltinHintProcessor, HintProcessorData,
            },
            hint_processor_definition::HintProcessor,
        },
        relocatable,
        types::exec_scope::ExecutionScopes,
        utils::test_utils::*,
        vm::{
            errors::memory_errors::MemoryError, vm_core::VirtualMachine, vm_memory::memory::Memory,
        },
    };
=======
    use crate::any_box;
    use crate::hint_processor::builtin_hint_processor::builtin_hint_processor_definition::BuiltinHintProcessor;
    use crate::hint_processor::builtin_hint_processor::builtin_hint_processor_definition::HintProcessorData;
    use crate::relocatable;
    use crate::types::exec_scope::ExecutionScopes;
    use crate::utils::test_utils::*;
    use crate::vm::errors::hint_errors::HintError;
    use crate::vm::vm_core::VirtualMachine;
    use crate::vm::vm_memory::memory::Memory;
    use crate::{bigint, vm::errors::memory_errors::MemoryError};
    use num_bigint::Sign;
>>>>>>> e29e0004
    use std::any::Any;

    #[test]
    fn compute_blake2s_output_offset_zero() {
        let hint_code = "from starkware.cairo.common.cairo_blake2s.blake2s_utils import compute_blake2s_func\ncompute_blake2s_func(segments=segments, output_ptr=ids.output)";
        //Create vm
        let mut vm = vm!();
        //Initialize fp
        vm.run_context.fp = 1;
        //Insert ids into memory (output)
        vm.memory = memory![((1, 0), (2, 5))];
        //Create hint data
        let ids_data = ids_data!["output"];
        //Execute the hint
        assert_eq!(
            run_hint!(vm, ids_data, hint_code),
            Err(HintError::Internal(VirtualMachineError::CantSubOffset(
                5, 26
            )))
        );
    }

    #[test]
    fn compute_blake2s_output_empty_segment() {
        let hint_code = "from starkware.cairo.common.cairo_blake2s.blake2s_utils import compute_blake2s_func\ncompute_blake2s_func(segments=segments, output_ptr=ids.output)";
        //Create vm
        let mut vm = vm!();
        //Initialize fp
        vm.run_context.fp = 1;
        //Insert ids into memory (output)
        vm.memory = memory![((1, 0), (2, 26))];
        add_segments!(vm, 1);
        //Create hint data
        let ids_data = ids_data!["output"];
        //Execute the hint
        assert_eq!(
            run_hint!(vm, ids_data, hint_code),
            Err(HintError::Internal(VirtualMachineError::ExpectedInteger(
                MaybeRelocatable::from((2, 0))
            )))
        );
    }

    #[test]
    fn compute_blake2s_output_not_relocatable() {
        let hint_code = "from starkware.cairo.common.cairo_blake2s.blake2s_utils import compute_blake2s_func\ncompute_blake2s_func(segments=segments, output_ptr=ids.output)";
        //Create vm
        let mut vm = vm!();
        //Initialize fp
        vm.run_context.fp = 1;
        //Insert ids into memory (output)
        vm.memory = memory![((1, 0), 12)];
        //Create hint data
        let ids_data = ids_data!["output"];
        //Execute the hint
        assert_eq!(
            run_hint!(vm, ids_data, hint_code),
            Err(HintError::Internal(
                VirtualMachineError::ExpectedRelocatable(MaybeRelocatable::from((1, 0)))
            ))
        );
    }

    #[test]
    fn compute_blake2s_output_input_bigger_than_u32() {
        let hint_code = "from starkware.cairo.common.cairo_blake2s.blake2s_utils import compute_blake2s_func\ncompute_blake2s_func(segments=segments, output_ptr=ids.output)";
        //Create vm
        let mut vm = vm!();
        //Initialize fp
        //Insert ids into memory
        vm.run_context.fp = 1;
        vm.memory = memory![
            ((1, 0), (2, 26)),
            ((2, 0), 7842562439562793675803603603688959_i128),
            ((2, 1), 7842562439562793675803603603688959_i128),
            ((2, 2), 7842562439562793675803603603688959_i128),
            ((2, 3), 7842562439562793675803603603688959_i128),
            ((2, 4), 7842562439562793675803603603688959_i128),
            ((2, 5), 7842562439562793675803603603688959_i128),
            ((2, 6), 7842562439562793675803603603688959_i128),
            ((2, 7), 7842562439562793675803603603688959_i128)
        ];
        //Create hint data
        let ids_data = ids_data!["output"];
        //Execute the hint
        assert_eq!(
            run_hint!(vm, ids_data, hint_code),
            Err(HintError::BigintToU32Fail)
        );
    }

    #[test]
    fn compute_blake2s_output_input_relocatable() {
        let hint_code = "from starkware.cairo.common.cairo_blake2s.blake2s_utils import compute_blake2s_func\ncompute_blake2s_func(segments=segments, output_ptr=ids.output)";
        //Create vm
        let mut vm = vm!();
        //Initialize fp
        vm.run_context.fp = 1;
        //Insert ids into memory (output)
        vm.memory = memory![((1, 0), (2, 26)), ((2, 0), (5, 5))];
        //Create hint data
        let ids_data = ids_data!["output"];
        //Execute the hint
        assert_eq!(
            run_hint!(vm, ids_data, hint_code),
            Err(HintError::Internal(VirtualMachineError::ExpectedInteger(
                MaybeRelocatable::from((2, 0))
            )))
        );
    }

    #[test]
    fn finalize_blake2s_valid() {
        let hint_code = "# Add dummy pairs of input and output.\nfrom starkware.cairo.common.cairo_blake2s.blake2s_utils import IV, blake2s_compress\n\n_n_packed_instances = int(ids.N_PACKED_INSTANCES)\nassert 0 <= _n_packed_instances < 20\n_blake2s_input_chunk_size_felts = int(ids.INPUT_BLOCK_FELTS)\nassert 0 <= _blake2s_input_chunk_size_felts < 100\n\nmessage = [0] * _blake2s_input_chunk_size_felts\nmodified_iv = [IV[0] ^ 0x01010020] + IV[1:]\noutput = blake2s_compress(\n    message=message,\n    h=modified_iv,\n    t0=0,\n    t1=0,\n    f0=0xffffffff,\n    f1=0,\n)\npadding = (modified_iv + message + [0, 0xffffffff] + output) * (_n_packed_instances - 1)\nsegments.write_arg(ids.blake2s_ptr_end, padding)";
        //Create vm
        let mut vm = vm!();
        //Initialize fp
        vm.run_context.fp = 1;
        //Insert ids into memory (output)
        vm.memory = memory![((1, 0), (2, 0))];
        add_segments!(vm, 1);
        //Create hint data
        let ids_data = ids_data!["blake2s_ptr_end"];
        //Execute the hint
        assert_eq!(run_hint!(vm, ids_data, hint_code), Ok(()));
        //Check the inserted data
        let expected_data: [u32; 204] = [
            1795745351, 3144134277, 1013904242, 2773480762, 1359893119, 2600822924, 528734635,
            1541459225, 0, 0, 0, 0, 0, 0, 0, 0, 0, 0, 0, 0, 0, 0, 0, 0, 0, 4294967295, 813310313,
            2491453561, 3491828193, 2085238082, 1219908895, 514171180, 4245497115, 4193177630,
            1795745351, 3144134277, 1013904242, 2773480762, 1359893119, 2600822924, 528734635,
            1541459225, 0, 0, 0, 0, 0, 0, 0, 0, 0, 0, 0, 0, 0, 0, 0, 0, 0, 4294967295, 813310313,
            2491453561, 3491828193, 2085238082, 1219908895, 514171180, 4245497115, 4193177630,
            1795745351, 3144134277, 1013904242, 2773480762, 1359893119, 2600822924, 528734635,
            1541459225, 0, 0, 0, 0, 0, 0, 0, 0, 0, 0, 0, 0, 0, 0, 0, 0, 0, 4294967295, 813310313,
            2491453561, 3491828193, 2085238082, 1219908895, 514171180, 4245497115, 4193177630,
            1795745351, 3144134277, 1013904242, 2773480762, 1359893119, 2600822924, 528734635,
            1541459225, 0, 0, 0, 0, 0, 0, 0, 0, 0, 0, 0, 0, 0, 0, 0, 0, 0, 4294967295, 813310313,
            2491453561, 3491828193, 2085238082, 1219908895, 514171180, 4245497115, 4193177630,
            1795745351, 3144134277, 1013904242, 2773480762, 1359893119, 2600822924, 528734635,
            1541459225, 0, 0, 0, 0, 0, 0, 0, 0, 0, 0, 0, 0, 0, 0, 0, 0, 0, 4294967295, 813310313,
            2491453561, 3491828193, 2085238082, 1219908895, 514171180, 4245497115, 4193177630,
            1795745351, 3144134277, 1013904242, 2773480762, 1359893119, 2600822924, 528734635,
            1541459225, 0, 0, 0, 0, 0, 0, 0, 0, 0, 0, 0, 0, 0, 0, 0, 0, 0, 4294967295, 813310313,
            2491453561, 3491828193, 2085238082, 1219908895, 514171180, 4245497115, 4193177630,
        ];
        //Get data from memory
        let data = get_fixed_size_u32_array::<204>(
            &vm.memory
                .get_integer_range(&relocatable!(2, 0), 204)
                .unwrap(),
        )
        .unwrap();
        assert_eq!(expected_data, data);
    }

    #[test]
    fn finalize_blake2s_invalid_segment_taken() {
        let hint_code = "# Add dummy pairs of input and output.\nfrom starkware.cairo.common.cairo_blake2s.blake2s_utils import IV, blake2s_compress\n\n_n_packed_instances = int(ids.N_PACKED_INSTANCES)\nassert 0 <= _n_packed_instances < 20\n_blake2s_input_chunk_size_felts = int(ids.INPUT_BLOCK_FELTS)\nassert 0 <= _blake2s_input_chunk_size_felts < 100\n\nmessage = [0] * _blake2s_input_chunk_size_felts\nmodified_iv = [IV[0] ^ 0x01010020] + IV[1:]\noutput = blake2s_compress(\n    message=message,\n    h=modified_iv,\n    t0=0,\n    t1=0,\n    f0=0xffffffff,\n    f1=0,\n)\npadding = (modified_iv + message + [0, 0xffffffff] + output) * (_n_packed_instances - 1)\nsegments.write_arg(ids.blake2s_ptr_end, padding)";
        //Create vm
        let mut vm = vm!();
        //Initialize fp
        vm.run_context.fp = 1;
        //Insert ids into memory (output)
        vm.memory = memory![((1, 0), (2, 0)), ((2, 0), (2, 0))];
        let ids_data = ids_data!["blake2s_ptr_end"];
        //Execute the hint
        assert_eq!(
            run_hint!(vm, ids_data, hint_code),
            Err(HintError::Internal(VirtualMachineError::MemoryError(
                MemoryError::InconsistentMemory(
                    MaybeRelocatable::from((2, 0)),
                    MaybeRelocatable::from((2, 0)),
                    MaybeRelocatable::from(Felt::new(1795745351))
                )
            )))
        );
    }

    #[test]
    fn finalize_blake2s_invalid_no_ids() {
        let hint_code = "# Add dummy pairs of input and output.\nfrom starkware.cairo.common.cairo_blake2s.blake2s_utils import IV, blake2s_compress\n\n_n_packed_instances = int(ids.N_PACKED_INSTANCES)\nassert 0 <= _n_packed_instances < 20\n_blake2s_input_chunk_size_felts = int(ids.INPUT_BLOCK_FELTS)\nassert 0 <= _blake2s_input_chunk_size_felts < 100\n\nmessage = [0] * _blake2s_input_chunk_size_felts\nmodified_iv = [IV[0] ^ 0x01010020] + IV[1:]\noutput = blake2s_compress(\n    message=message,\n    h=modified_iv,\n    t0=0,\n    t1=0,\n    f0=0xffffffff,\n    f1=0,\n)\npadding = (modified_iv + message + [0, 0xffffffff] + output) * (_n_packed_instances - 1)\nsegments.write_arg(ids.blake2s_ptr_end, padding)";
        //Create vm
        let mut vm = vm!();
        //Initialize fp
        vm.run_context.fp = 1;
        //Execute the hint
        assert_eq!(
            run_hint!(vm, HashMap::new(), hint_code),
            Err(HintError::FailedToGetIds)
        );
    }

    #[test]
    fn blake2s_add_uint256_valid_zero() {
        let hint_code = "B = 32\nMASK = 2 ** 32 - 1\nsegments.write_arg(ids.data, [(ids.low >> (B * i)) & MASK for i in range(4)])\nsegments.write_arg(ids.data + 4, [(ids.high >> (B * i)) & MASK for i in range(4)]";
        //Create vm
        let mut vm = vm!();
        //Initialize fp
        vm.run_context.fp = 3;
        //Insert ids into memory
        vm.memory = memory![((1, 0), (2, 0)), ((1, 1), 0), ((1, 2), 0)];
        vm.segments.add(&mut vm.memory);
        let ids_data = ids_data!["data", "high", "low"];
        //Execute the hint
        assert_eq!(run_hint!(vm, ids_data, hint_code), Ok(()));
        //Check data ptr
        check_memory![
            vm.memory,
            ((2, 0), 0),
            ((2, 1), 0),
            ((2, 2), 0),
            ((2, 3), 0),
            ((2, 4), 0),
            ((2, 5), 0),
            ((2, 6), 0),
            ((2, 7), 0)
        ];
        assert_eq!(vm.memory.get(&MaybeRelocatable::from((2, 8))), Ok(None));
    }

    #[test]
    fn blake2s_add_uint256_valid_non_zero() {
        let hint_code = "B = 32\nMASK = 2 ** 32 - 1\nsegments.write_arg(ids.data, [(ids.low >> (B * i)) & MASK for i in range(4)])\nsegments.write_arg(ids.data + 4, [(ids.high >> (B * i)) & MASK for i in range(4)]";
        //Create vm
        let mut vm = vm!();
        //Initialize fp
        vm.run_context.fp = 3;
        //Insert ids into memory
        vm.memory = memory![((1, 0), (2, 0)), ((1, 1), 25), ((1, 2), 20)];
        vm.segments.add(&mut vm.memory);
        let ids_data = ids_data!["data", "high", "low"];
        //Execute the hint
        assert_eq!(run_hint!(vm, ids_data, hint_code), Ok(()));
        //Check data ptr
        check_memory![
            vm.memory,
            ((2, 0), 20),
            ((2, 1), 0),
            ((2, 2), 0),
            ((2, 3), 0),
            ((2, 4), 25),
            ((2, 5), 0),
            ((2, 6), 0),
            ((2, 7), 0)
        ];
        assert_eq!(vm.memory.get(&MaybeRelocatable::from((2, 8))), Ok(None));
    }

    #[test]
    fn blake2s_add_uint256_bigend_valid_zero() {
        let hint_code = "B = 32\nMASK = 2 ** 32 - 1\nsegments.write_arg(ids.data, [(ids.high >> (B * (3 - i))) & MASK for i in range(4)])\nsegments.write_arg(ids.data + 4, [(ids.low >> (B * (3 - i))) & MASK for i in range(4)])";
        //Create vm
        let mut vm = vm!();
        //Initialize fp
        vm.run_context.fp = 3;
        //Insert ids into memory
        vm.memory = memory![((1, 0), (2, 0)), ((1, 1), 0), ((1, 2), 0)];
        add_segments!(vm, 1);
        let ids_data = ids_data!["data", "high", "low"];
        //Execute the hint
        assert_eq!(run_hint!(vm, ids_data, hint_code), Ok(()));
        //Check data ptr
        check_memory![
            vm.memory,
            ((2, 0), 0),
            ((2, 1), 0),
            ((2, 2), 0),
            ((2, 3), 0),
            ((2, 4), 0),
            ((2, 5), 0),
            ((2, 6), 0),
            ((2, 7), 0)
        ];
        assert_eq!(vm.memory.get(&MaybeRelocatable::from((2, 8))), Ok(None));
    }

    #[test]
    fn blake2s_add_uint256_bigend_valid_non_zero() {
        let hint_code = "B = 32\nMASK = 2 ** 32 - 1\nsegments.write_arg(ids.data, [(ids.high >> (B * (3 - i))) & MASK for i in range(4)])\nsegments.write_arg(ids.data + 4, [(ids.low >> (B * (3 - i))) & MASK for i in range(4)])";
        //Create vm
        let mut vm = vm!();
        //Initialize fp
        vm.run_context.fp = 3;
        //Insert ids into memory
        vm.memory = memory![((1, 0), (2, 0)), ((1, 1), 25), ((1, 2), 20)];
        vm.segments.add(&mut vm.memory);
        let ids_data = ids_data!["data", "high", "low"];
        //Execute the hint
        assert_eq!(run_hint!(vm, ids_data, hint_code), Ok(()));
        //Check data ptr
        check_memory![
            vm.memory,
            ((2, 0), 0),
            ((2, 1), 0),
            ((2, 2), 0),
            ((2, 3), 25),
            ((2, 4), 0),
            ((2, 5), 0),
            ((2, 6), 0),
            ((2, 7), 20)
        ];
        assert_eq!(vm.memory.get(&MaybeRelocatable::from((2, 8))), Ok(None));
    }
}<|MERGE_RESOLUTION|>--- conflicted
+++ resolved
@@ -9,27 +9,18 @@
     },
     serde::deserialize_program::ApTracking,
     types::relocatable::{MaybeRelocatable, Relocatable},
-    vm::{errors::vm_errors::VirtualMachineError, vm_core::VirtualMachine},
+    vm::{
+        errors::{hint_errors::HintError, vm_errors::VirtualMachineError},
+        vm_core::VirtualMachine,
+    },
 };
-<<<<<<< HEAD
 use felt::{Felt, NewFelt};
-=======
-use crate::hint_processor::hint_processor_definition::HintReference;
-use crate::hint_processor::hint_processor_utils::bigint_to_u32;
-use crate::vm::errors::hint_errors::HintError;
-use crate::vm::vm_core::VirtualMachine;
->>>>>>> e29e0004
 use num_traits::ToPrimitive;
 use std::{borrow::Cow, collections::HashMap};
 
 fn get_fixed_size_u32_array<const T: usize>(
-<<<<<<< HEAD
     h_range: &Vec<Cow<Felt>>,
-) -> Result<[u32; T], VirtualMachineError> {
-=======
-    h_range: &Vec<Cow<BigInt>>,
 ) -> Result<[u32; T], HintError> {
->>>>>>> e29e0004
     let mut u32_vec = Vec::<u32>::with_capacity(h_range.len());
     for num in h_range {
         u32_vec.push(num.to_u32().ok_or(HintError::BigintToU32Fail)?);
@@ -55,16 +46,8 @@
 output_ptr should point to the middle of an instance, right after initial_state, message, t, f,
 which should all have a value at this point, and right before the output portion which will be
 written by this function.*/
-<<<<<<< HEAD
-fn compute_blake2s_func(
-    vm: &mut VirtualMachine,
-    output_rel: Relocatable,
-) -> Result<(), VirtualMachineError> {
+fn compute_blake2s_func(vm: &mut VirtualMachine, output_rel: Relocatable) -> Result<(), HintError> {
     let h = get_fixed_size_u32_array::<8>(&vm.get_integer_range(&(output_rel.sub_usize(26)?), 8)?)?;
-=======
-fn compute_blake2s_func(vm: &mut VirtualMachine, output_rel: Relocatable) -> Result<(), HintError> {
-    let h = get_fixed_size_u32_array::<8>(&vm.get_integer_range(&(output_rel.sub(26)?), 8)?)?;
->>>>>>> e29e0004
     let message =
         get_fixed_size_u32_array::<16>(&vm.get_integer_range(&(output_rel.sub_usize(18)?), 16)?)?;
     let t = felt_to_u32(vm.get_integer(&output_rel.sub_usize(2)?)?.as_ref())?;
@@ -235,7 +218,6 @@
 #[cfg(test)]
 mod tests {
     use super::*;
-<<<<<<< HEAD
     use crate::{
         any_box,
         hint_processor::{
@@ -247,23 +229,8 @@
         relocatable,
         types::exec_scope::ExecutionScopes,
         utils::test_utils::*,
-        vm::{
-            errors::memory_errors::MemoryError, vm_core::VirtualMachine, vm_memory::memory::Memory,
-        },
+        vm::{errors::memory_errors::MemoryError, vm_memory::memory::Memory},
     };
-=======
-    use crate::any_box;
-    use crate::hint_processor::builtin_hint_processor::builtin_hint_processor_definition::BuiltinHintProcessor;
-    use crate::hint_processor::builtin_hint_processor::builtin_hint_processor_definition::HintProcessorData;
-    use crate::relocatable;
-    use crate::types::exec_scope::ExecutionScopes;
-    use crate::utils::test_utils::*;
-    use crate::vm::errors::hint_errors::HintError;
-    use crate::vm::vm_core::VirtualMachine;
-    use crate::vm::vm_memory::memory::Memory;
-    use crate::{bigint, vm::errors::memory_errors::MemoryError};
-    use num_bigint::Sign;
->>>>>>> e29e0004
     use std::any::Any;
 
     #[test]
