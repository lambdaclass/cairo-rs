--- conflicted
+++ resolved
@@ -143,19 +143,10 @@
     let keccak_ptr = get_ptr_from_var_name("keccak_ptr", vm, ids_data, ap_tracking)?;
 
     let keccak_state_size_felts = keccak_state_size_felts.to_usize().unwrap();
-<<<<<<< HEAD
     let values = vm.get_range(
-        &MaybeRelocatable::RelocatableValue(keccak_ptr.sub_usize(keccak_state_size_felts)?),
+        keccak_ptr.sub_usize(keccak_state_size_felts)?,
         keccak_state_size_felts,
     );
-=======
-    let values = vm
-        .get_range(
-            keccak_ptr.sub_usize(keccak_state_size_felts)?,
-            keccak_state_size_felts,
-        )
-        .map_err(HintError::Memory)?;
->>>>>>> fe5ceff8
 
     let mut u64_values = maybe_reloc_vec_to_u64_array(&values)?
         .try_into()
