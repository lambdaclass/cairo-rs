use crate::stdlib::{any::Any, collections::HashMap, prelude::*};

use crate::{
    hint_processor::{
        builtin_hint_processor::hint_utils::{
            get_integer_from_var_name, insert_value_from_var_name,
        },
        hint_processor_definition::HintReference,
    },
    serde::deserialize_program::ApTracking,
    types::exec_scope::ExecutionScopes,
    vm::{errors::hint_errors::HintError, vm_core::VirtualMachine},
};
use felt::Felt252;
use num_traits::Signed;

//  Implements hint:
//  %{ vm_enter_scope({'n': ids.n}) %}
pub fn memset_enter_scope(
    vm: &mut VirtualMachine,
    exec_scopes: &mut ExecutionScopes,
    ids_data: &HashMap<String, HintReference>,
    ap_tracking: &ApTracking,
) -> Result<(), HintError> {
    let n: Box<dyn Any> =
        Box::new(get_integer_from_var_name("n", vm, ids_data, ap_tracking)?.into_owned());
    exec_scopes.enter_scope(HashMap::from([(String::from("n"), n)]));
    Ok(())
}

/* Implements hint:
%{
    n -= 1
    ids.continue_loop = 1 if n > 0 else 0
%}
*/
pub fn memset_continue_loop(
    vm: &mut VirtualMachine,
    exec_scopes: &mut ExecutionScopes,
    ids_data: &HashMap<String, HintReference>,
    ap_tracking: &ApTracking,
) -> Result<(), HintError> {
    // get `n` variable from vm scope
    let n = exec_scopes.get_ref::<Felt252>("n")?;
    // this variable will hold the value of `n - 1`
    let new_n = n - 1;
    // if `new_n` is positive, insert 1 in the address of `continue_loop`
    // else, insert 0
    let should_continue = Felt252::new(new_n.is_positive() as i32);
    insert_value_from_var_name("continue_loop", should_continue, vm, ids_data, ap_tracking)?;
    // Reassign `n` with `n - 1`
    // we do it at the end of the function so that the borrow checker doesn't complain
    exec_scopes.insert_value("n", new_n);
    Ok(())
}

#[cfg(test)]
mod tests {
    use super::*;
    use crate::stdlib::string::ToString;
    use crate::types::relocatable::Relocatable;
    use crate::vm::vm_memory::memory_segments::MemorySegmentManager;
    use crate::{
        any_box,
        hint_processor::{
            builtin_hint_processor::builtin_hint_processor_definition::{
                BuiltinHintProcessor, HintProcessorData,
            },
            hint_processor_definition::HintProcessor,
        },
        types::{exec_scope::ExecutionScopes, relocatable::MaybeRelocatable},
        utils::test_utils::*,
        vm::{errors::memory_errors::MemoryError, vm_memory::memory::Memory},
    };
    use assert_matches::assert_matches;
    use num_traits::{One, Zero};

    #[cfg(target_arch = "wasm32")]
    use wasm_bindgen_test::*;

    #[test]
    #[cfg_attr(target_arch = "wasm32", wasm_bindgen_test)]
    fn memset_enter_scope_valid() {
        let hint_code = "vm_enter_scope({'n': ids.n})";
        let mut vm = vm!();
        // initialize fp
        vm.run_context.fp = 2;
        // insert ids into memory
        vm.segments = segments![((1, 1), 5)];
        let ids_data = ids_data!["n"];
        assert!(run_hint!(vm, ids_data, hint_code).is_ok());
    }

    #[test]
    #[cfg_attr(target_arch = "wasm32", wasm_bindgen_test)]
    fn memset_enter_scope_invalid() {
        let hint_code = "vm_enter_scope({'n': ids.n})";
        let mut vm = vm!();
        // initialize fp
        vm.run_context.fp = 2;
        // insert ids.n into memory
        // insert a relocatable value in the address of ids.len so that it raises an error.
        vm.segments = segments![((1, 1), (1, 0))];
        let ids_data = ids_data!["n"];
        assert_matches!(
            run_hint!(vm, ids_data, hint_code),
            Err(HintError::IdentifierNotInteger(x, y
            )) if x == "n" && y == (1,1).into()
        );
    }

    #[test]
    #[cfg_attr(target_arch = "wasm32", wasm_bindgen_test)]
    fn memset_continue_loop_valid_continue_loop_equal_1() {
        let hint_code = "n -= 1\nids.continue_loop = 1 if n > 0 else 0";
        let mut vm = vm!();
        // initialize fp
        vm.run_context.fp = 1;
        // initialize vm scope with variable `n` = 1
        let mut exec_scopes = scope![("n", Felt252::one())];
        // initialize ids.continue_loop
        // we create a memory gap so that there is None in (1, 0), the actual addr of continue_loop
        vm.segments = segments![((1, 1), 5)];
        let ids_data = ids_data!["continue_loop"];
        assert!(run_hint!(vm, ids_data, hint_code, &mut exec_scopes).is_ok());
        // assert ids.continue_loop = 0
        check_memory![vm.segments.memory, ((1, 0), 0)];
    }

    #[test]
    #[cfg_attr(target_arch = "wasm32", wasm_bindgen_test)]
    fn memset_continue_loop_valid_continue_loop_equal_5() {
        let hint_code = "n -= 1\nids.continue_loop = 1 if n > 0 else 0";
        let mut vm = vm!();
        // initialize fp
        vm.run_context.fp = 1;
        // initialize vm scope with variable `n` = 5
        let mut exec_scopes = scope![("n", Felt252::new(5))];
        // initialize ids.continue_loop
        // we create a memory gap so that there is None in (0, 0), the actual addr of continue_loop
        vm.segments = segments![((1, 2), 5)];
        let ids_data = ids_data!["continue_loop"];
        assert!(run_hint!(vm, ids_data, hint_code, &mut exec_scopes).is_ok());

        // assert ids.continue_loop = 1
        check_memory![vm.segments.memory, ((1, 0), 1)];
    }

    #[test]
    #[cfg_attr(target_arch = "wasm32", wasm_bindgen_test)]
    fn memset_continue_loop_variable_not_in_scope_error() {
        let hint_code = "n -= 1\nids.continue_loop = 1 if n > 0 else 0";
        let mut vm = vm!();
        // initialize fp
        vm.run_context.fp = 3;

        // we don't initialize `n` now:
        /*  vm.exec_scopes
        .assign_or_update_variable("n",  Felt252::one()));  */

        // initialize ids.continue_loop
        // we create a memory gap so that there is None in (0, 1), the actual addr of continue_loop
        vm.segments = segments![((1, 2), 5)];
        let ids_data = ids_data!["continue_loop"];
        assert_matches!(
            run_hint!(vm, ids_data, hint_code),
            Err(HintError::VariableNotInScopeError(x)) if x == *"n".to_string()
        );
    }

    #[test]
    #[cfg_attr(target_arch = "wasm32", wasm_bindgen_test)]
    fn memset_continue_loop_insert_error() {
        let hint_code = "n -= 1\nids.continue_loop = 1 if n > 0 else 0";
        let mut vm = vm!();
        // initialize fp
        vm.run_context.fp = 1;
        // initialize with variable `n`
        let mut exec_scopes = scope![("n", Felt252::one())];
        // initialize ids.continue_loop
        // a value is written in the address so the hint cant insert value there
        vm.segments = segments![((1, 0), 5)];
        let ids_data = ids_data!["continue_loop"];
        assert_matches!(
<<<<<<< HEAD
                    run_hint!(vm, ids_data, hint_code, &mut exec_scopes),
                    Err(HintError::Memory(
                        MemoryError::InconsistentMemory(
                            x,
                            y,
                            z
                        )
                    )) if x ==
        Relocatable::from((1, 0)) &&
                            y == MaybeRelocatable::from(Felt::new(5)) &&
                            z == MaybeRelocatable::from(Felt::zero())
                );
=======
            run_hint!(vm, ids_data, hint_code, &mut exec_scopes),
            Err(HintError::Memory(
                MemoryError::InconsistentMemory(
                    x,
                    y,
                    z
                )
            )) if x == MaybeRelocatable::from((1, 0)) &&
                    y == MaybeRelocatable::from(Felt252::new(5)) &&
                    z == MaybeRelocatable::from(Felt252::zero())
        );
>>>>>>> 29e5580d
    }
}<|MERGE_RESOLUTION|>--- conflicted
+++ resolved
@@ -182,20 +182,6 @@
         vm.segments = segments![((1, 0), 5)];
         let ids_data = ids_data!["continue_loop"];
         assert_matches!(
-<<<<<<< HEAD
-                    run_hint!(vm, ids_data, hint_code, &mut exec_scopes),
-                    Err(HintError::Memory(
-                        MemoryError::InconsistentMemory(
-                            x,
-                            y,
-                            z
-                        )
-                    )) if x ==
-        Relocatable::from((1, 0)) &&
-                            y == MaybeRelocatable::from(Felt::new(5)) &&
-                            z == MaybeRelocatable::from(Felt::zero())
-                );
-=======
             run_hint!(vm, ids_data, hint_code, &mut exec_scopes),
             Err(HintError::Memory(
                 MemoryError::InconsistentMemory(
@@ -203,10 +189,9 @@
                     y,
                     z
                 )
-            )) if x == MaybeRelocatable::from((1, 0)) &&
+            )) if x == Relocatable::from((1, 0)) &&
                     y == MaybeRelocatable::from(Felt252::new(5)) &&
                     z == MaybeRelocatable::from(Felt252::zero())
         );
->>>>>>> 29e5580d
     }
 }