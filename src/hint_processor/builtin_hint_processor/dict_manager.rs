<<<<<<< HEAD
use std::collections::HashMap;

=======
>>>>>>> 9bf61ea5
use crate::{
    types::relocatable::{MaybeRelocatable, Relocatable},
    vm::{
        errors::{
            hint_errors::HintError, memory_errors::MemoryError, vm_errors::VirtualMachineError,
        },
        vm_core::VirtualMachine,
    },
};
use felt::Felt;
use std::collections::HashMap;

#[derive(PartialEq, Debug, Clone)]
///Manages dictionaries in a Cairo program.
///Uses the segment index to associate the corresponding python dict with the Cairo dict.
pub struct DictManager {
    pub trackers: HashMap<isize, DictTracker>,
}

#[derive(PartialEq, Debug, Clone)]
///Tracks the python dict associated with a Cairo dict.
pub struct DictTracker {
    //Dictionary.
    pub data: Dictionary,
    //Pointer to the first unused position in the dict segment.
    pub current_ptr: Relocatable,
}

#[derive(PartialEq, Debug, Clone)]
pub enum Dictionary {
<<<<<<< HEAD
    SimpleDictionary(HashMap<MaybeRelocatable, MaybeRelocatable>),
    DefaultDictionary {
        dict: HashMap<MaybeRelocatable, MaybeRelocatable>,
        default_value: MaybeRelocatable,
=======
    SimpleDictionary(HashMap<Felt, Felt>),
    DefaultDictionary {
        dict: HashMap<Felt, Felt>,
        default_value: Felt,
>>>>>>> 9bf61ea5
    },
}

impl Dictionary {
<<<<<<< HEAD
    fn get(&mut self, key: &MaybeRelocatable) -> Option<&MaybeRelocatable> {
=======
    fn get(&mut self, key: &Felt) -> Option<&Felt> {
>>>>>>> 9bf61ea5
        match self {
            Self::SimpleDictionary(dict) => dict.get(key),
            Self::DefaultDictionary {
                dict,
                default_value,
            } => Some(
                dict.entry(key.clone())
                    .or_insert_with(|| default_value.clone()),
            ),
        }
    }

<<<<<<< HEAD
    fn insert(&mut self, key: &MaybeRelocatable, value: &MaybeRelocatable) {
=======
    fn insert(&mut self, key: &Felt, value: &Felt) {
>>>>>>> 9bf61ea5
        let dict = match self {
            Self::SimpleDictionary(dict) => dict,
            Self::DefaultDictionary {
                dict,
                default_value: _,
            } => dict,
        };
        dict.insert(key.clone(), value.clone());
    }
}

impl DictManager {
    pub fn new() -> Self {
        DictManager {
            trackers: HashMap::<isize, DictTracker>::new(),
        }
    }
    //Creates a new Cairo dictionary. The values of initial_dict can be integers, tuples or
    //lists. See MemorySegments.gen_arg().
    //For now, no initial dict will be processed (Assumes initial_dict = None)
    pub fn new_dict(
        &mut self,
        vm: &mut VirtualMachine,
<<<<<<< HEAD
        initial_dict: HashMap<MaybeRelocatable, MaybeRelocatable>,
=======
        initial_dict: HashMap<Felt, Felt>,
>>>>>>> 9bf61ea5
    ) -> Result<MaybeRelocatable, HintError> {
        let base = vm.add_memory_segment();
        if self.trackers.contains_key(&base.segment_index) {
            return Err(HintError::CantCreateDictionaryOnTakenSegment(
                base.segment_index,
            ));
        }

        if base.segment_index < 0 {
            Err(VirtualMachineError::MemoryError(
                MemoryError::AddressInTemporarySegment(base.segment_index),
            ))?;
        };

<<<<<<< HEAD
        let floored_initial = initial_dict
            .iter()
            .map(|(k, v)| (k.clone(), v.mod_floor(&vm.prime)))
            .collect();

=======
>>>>>>> 9bf61ea5
        self.trackers.insert(
            base.segment_index,
            DictTracker::new_with_initial(&base, initial_dict),
        );
        Ok(MaybeRelocatable::RelocatableValue(base))
    }

    //Creates a new Cairo default dictionary
    pub fn new_default_dict(
        &mut self,
        vm: &mut VirtualMachine,
<<<<<<< HEAD
        default_value: &MaybeRelocatable,
        initial_dict: Option<HashMap<MaybeRelocatable, MaybeRelocatable>>,
=======
        default_value: &Felt,
        initial_dict: Option<HashMap<Felt, Felt>>,
>>>>>>> 9bf61ea5
    ) -> Result<MaybeRelocatable, HintError> {
        let base = vm.add_memory_segment();
        if self.trackers.contains_key(&base.segment_index) {
            return Err(HintError::CantCreateDictionaryOnTakenSegment(
                base.segment_index,
            ));
        }
        self.trackers.insert(
            base.segment_index,
            DictTracker::new_default_dict(&base, default_value, initial_dict),
        );
        Ok(MaybeRelocatable::RelocatableValue(base))
    }

    //Returns the tracker which's current_ptr matches with the given dict_ptr
    pub fn get_tracker_mut(
        &mut self,
        dict_ptr: &Relocatable,
    ) -> Result<&mut DictTracker, HintError> {
        let tracker = self
            .trackers
            .get_mut(&dict_ptr.segment_index)
            .ok_or(HintError::NoDictTracker(dict_ptr.segment_index))?;
        if tracker.current_ptr != *dict_ptr {
            return Err(HintError::MismatchedDictPtr(tracker.current_ptr, *dict_ptr));
        }
        Ok(tracker)
    }

    //Returns the tracker which's current_ptr matches with the given dict_ptr
    pub fn get_tracker(&self, dict_ptr: &Relocatable) -> Result<&DictTracker, HintError> {
        let tracker = self
            .trackers
            .get(&dict_ptr.segment_index)
            .ok_or(HintError::NoDictTracker(dict_ptr.segment_index))?;
        if tracker.current_ptr != *dict_ptr {
            return Err(HintError::MismatchedDictPtr(tracker.current_ptr, *dict_ptr));
        }
        Ok(tracker)
    }
}

impl Default for DictManager {
    fn default() -> Self {
        Self::new()
    }
}

impl DictTracker {
    pub fn new_empty(base: &Relocatable) -> Self {
        DictTracker {
            data: Dictionary::SimpleDictionary(HashMap::new()),
            current_ptr: *base,
        }
    }

    pub fn new_default_dict(
        base: &Relocatable,
<<<<<<< HEAD
        default_value: &MaybeRelocatable,
        initial_dict: Option<HashMap<MaybeRelocatable, MaybeRelocatable>>,
=======
        default_value: &Felt,
        initial_dict: Option<HashMap<Felt, Felt>>,
>>>>>>> 9bf61ea5
    ) -> Self {
        DictTracker {
            data: Dictionary::DefaultDictionary {
                dict: if let Some(dict) = initial_dict {
                    dict
                } else {
                    HashMap::new()
                },
                default_value: default_value.clone(),
            },
            current_ptr: *base,
        }
    }

<<<<<<< HEAD
    pub fn new_with_initial(
        base: &Relocatable,
        initial_dict: HashMap<MaybeRelocatable, MaybeRelocatable>,
    ) -> Self {
=======
    pub fn new_with_initial(base: &Relocatable, initial_dict: HashMap<Felt, Felt>) -> Self {
>>>>>>> 9bf61ea5
        DictTracker {
            data: Dictionary::SimpleDictionary(initial_dict),
            current_ptr: *base,
        }
    }

    //Returns a copy of the contained dictionary, losing the dictionary type in the process
<<<<<<< HEAD
    pub fn get_dictionary_copy(&self) -> HashMap<MaybeRelocatable, MaybeRelocatable> {
=======
    pub fn get_dictionary_copy(&self) -> HashMap<Felt, Felt> {
>>>>>>> 9bf61ea5
        match &self.data {
            Dictionary::SimpleDictionary(dict) => dict.clone(),
            Dictionary::DefaultDictionary {
                dict,
                default_value: _,
            } => dict.clone(),
        }
    }

<<<<<<< HEAD
    pub fn get_value(&mut self, key: &MaybeRelocatable) -> Result<&MaybeRelocatable, HintError> {
=======
    pub fn get_value(&mut self, key: &Felt) -> Result<&Felt, HintError> {
>>>>>>> 9bf61ea5
        self.data
            .get(key)
            .ok_or_else(|| HintError::NoValueForKey(key.clone()))
    }

<<<<<<< HEAD
    pub fn insert_value(&mut self, key: &MaybeRelocatable, val: &MaybeRelocatable) {
=======
    pub fn insert_value(&mut self, key: &Felt, val: &Felt) {
>>>>>>> 9bf61ea5
        self.data.insert(key, val)
    }
}

#[cfg(test)]
mod tests {
    use super::*;
<<<<<<< HEAD
    use crate::{bigint, relocatable, utils::test_utils::*, vm::vm_core::VirtualMachine};
    use num_bigint::BigInt;

    use num_bigint::Sign;
=======
    use crate::{relocatable, utils::test_utils::*, vm::vm_core::VirtualMachine};
    use felt::NewFelt;
    use num_traits::One;
>>>>>>> 9bf61ea5

    #[test]
    fn create_dict_manager() {
        let dict_manager = DictManager::new();
        assert_eq!(dict_manager.trackers, HashMap::new());
    }

    #[test]
    fn create_dict_tracker_empty() {
        let dict_tracker = DictTracker::new_empty(&relocatable!(1, 0));
        assert_eq!(
            dict_tracker.data,
            Dictionary::SimpleDictionary(HashMap::new())
        );
        assert_eq!(dict_tracker.current_ptr, relocatable!(1, 0));
    }

    #[test]
    fn create_dict_tracker_default() {
<<<<<<< HEAD
        let dict_tracker = DictTracker::new_default_dict(
            &relocatable!(1, 0),
            &MaybeRelocatable::from(bigint!(5)),
            None,
        );
=======
        let dict_tracker = DictTracker::new_default_dict(&relocatable!(1, 0), &Felt::new(5), None);
>>>>>>> 9bf61ea5
        assert_eq!(
            dict_tracker.data,
            Dictionary::DefaultDictionary {
                dict: HashMap::new(),
<<<<<<< HEAD
                default_value: MaybeRelocatable::from(bigint!(5))
=======
                default_value: Felt::new(5)
>>>>>>> 9bf61ea5
            }
        );
        assert_eq!(dict_tracker.current_ptr, relocatable!(1, 0));
    }

    #[test]
    fn dict_manager_new_dict_empty() {
        let mut vm = vm!();
        let mut dict_manager = DictManager::new();
        let base = dict_manager.new_dict(&mut vm, HashMap::new());
        assert_eq!(base, Ok(MaybeRelocatable::from((0, 0))));
        assert!(dict_manager.trackers.contains_key(&0));
        assert_eq!(
            dict_manager.trackers.get(&0),
            Some(&DictTracker::new_empty(&relocatable!(0, 0)))
        );
        assert_eq!(vm.segments.num_segments, 1);
    }

    #[test]
    fn dict_manager_new_dict_default() {
        let mut dict_manager = DictManager::new();
        let mut vm = vm!();
<<<<<<< HEAD
        let base =
            dict_manager.new_default_dict(&mut vm, &MaybeRelocatable::from(bigint!(5)), None);
=======
        let base = dict_manager.new_default_dict(&mut vm, &Felt::new(5), None);
>>>>>>> 9bf61ea5
        assert_eq!(base, Ok(MaybeRelocatable::from((0, 0))));
        assert!(dict_manager.trackers.contains_key(&0));
        assert_eq!(
            dict_manager.trackers.get(&0),
            Some(&DictTracker::new_default_dict(
                &relocatable!(0, 0),
<<<<<<< HEAD
                &MaybeRelocatable::from(bigint!(5)),
=======
                &Felt::new(5),
>>>>>>> 9bf61ea5
                None
            ))
        );
        assert_eq!(vm.segments.num_segments, 1);
    }

    #[test]
    fn dict_manager_new_dict_with_initial_dict() {
        let mut dict_manager = DictManager::new();
        let mut vm = vm!();
<<<<<<< HEAD
        let mut initial_dict = HashMap::<MaybeRelocatable, MaybeRelocatable>::new();
        initial_dict.insert(
            MaybeRelocatable::from(bigint!(5)),
            MaybeRelocatable::from(bigint!(5)),
        );
=======
        let mut initial_dict = HashMap::<Felt, Felt>::new();
        initial_dict.insert(Felt::new(5), Felt::new(5));
>>>>>>> 9bf61ea5
        let base = dict_manager.new_dict(&mut vm, initial_dict.clone());
        assert_eq!(base, Ok(MaybeRelocatable::from((0, 0))));
        assert!(dict_manager.trackers.contains_key(&0));
        assert_eq!(
            dict_manager.trackers.get(&0),
            Some(&DictTracker::new_with_initial(
                &relocatable!(0, 0),
                initial_dict
            ))
        );
        assert_eq!(vm.segments.num_segments, 1);
    }

    #[test]
    fn dict_manager_new_default_dict_with_initial_dict() {
        let mut dict_manager = DictManager::new();
<<<<<<< HEAD
        let mut initial_dict = HashMap::<MaybeRelocatable, MaybeRelocatable>::new();
        let mut vm = vm!();
        initial_dict.insert(
            MaybeRelocatable::from(bigint!(5)),
            MaybeRelocatable::from(bigint!(5)),
        );
        let base = dict_manager.new_default_dict(
            &mut vm,
            &MaybeRelocatable::from(bigint!(7)),
            Some(initial_dict.clone()),
        );
=======
        let mut initial_dict = HashMap::<Felt, Felt>::new();
        let mut vm = vm!();
        initial_dict.insert(Felt::new(5), Felt::new(5));
        let base =
            dict_manager.new_default_dict(&mut vm, &Felt::new(7), Some(initial_dict.clone()));
>>>>>>> 9bf61ea5
        assert_eq!(base, Ok(MaybeRelocatable::from((0, 0))));
        assert!(dict_manager.trackers.contains_key(&0));
        assert_eq!(
            dict_manager.trackers.get(&0),
            Some(&DictTracker::new_default_dict(
                &relocatable!(0, 0),
<<<<<<< HEAD
                &MaybeRelocatable::from(bigint!(7)),
=======
                &Felt::new(7),
>>>>>>> 9bf61ea5
                Some(initial_dict)
            ))
        );
        assert_eq!(vm.segments.num_segments, 1);
    }

    #[test]
    fn dict_manager_new_dict_empty_same_segment() {
        let mut dict_manager = DictManager::new();
        dict_manager
            .trackers
            .insert(0, DictTracker::new_empty(&relocatable!(0, 0)));
        let mut vm = vm!();
        assert_eq!(
            dict_manager.new_dict(&mut vm, HashMap::new()),
            Err(HintError::CantCreateDictionaryOnTakenSegment(0))
        );
    }

    #[test]
    fn dict_manager_new_default_dict_empty_same_segment() {
        let mut dict_manager = DictManager::new();
        dict_manager.trackers.insert(
            0,
<<<<<<< HEAD
            DictTracker::new_default_dict(
                &relocatable!(0, 0),
                &MaybeRelocatable::from(bigint!(6)),
                None,
            ),
=======
            DictTracker::new_default_dict(&relocatable!(0, 0), &Felt::new(6), None),
>>>>>>> 9bf61ea5
        );
        let mut vm = vm!();
        assert_eq!(
            dict_manager.new_dict(&mut vm, HashMap::new()),
            Err(HintError::CantCreateDictionaryOnTakenSegment(0))
        );
    }

    #[test]
    fn dictionary_get_insert_simple() {
        let mut dictionary = Dictionary::SimpleDictionary(HashMap::new());
<<<<<<< HEAD
        dictionary.insert(
            &MaybeRelocatable::from(bigint!(1)),
            &MaybeRelocatable::from(bigint!(2)),
        );
        assert_eq!(
            dictionary.get(&MaybeRelocatable::from(bigint!(1))),
            Some(&MaybeRelocatable::from(bigint!(2)))
        );
        assert_eq!(dictionary.get(&MaybeRelocatable::from(bigint!(2))), None);
=======
        dictionary.insert(&Felt::one(), &Felt::new(2));
        assert_eq!(dictionary.get(&Felt::one()), Some(&Felt::new(2)));
        assert_eq!(dictionary.get(&Felt::new(2)), None);
>>>>>>> 9bf61ea5
    }

    #[test]
    fn dictionary_get_insert_default() {
        let mut dictionary = Dictionary::DefaultDictionary {
            dict: HashMap::new(),
<<<<<<< HEAD
            default_value: MaybeRelocatable::from(bigint!(7)),
        };
        dictionary.insert(
            &MaybeRelocatable::from(bigint!(1)),
            &MaybeRelocatable::from(bigint!(2)),
        );
        assert_eq!(
            dictionary.get(&MaybeRelocatable::from(bigint!(1))),
            Some(&MaybeRelocatable::from(bigint!(2)))
        );
        assert_eq!(
            dictionary.get(&MaybeRelocatable::from(bigint!(2))),
            Some(&MaybeRelocatable::from(bigint!(7)))
        );
=======
            default_value: Felt::new(7),
        };
        dictionary.insert(&Felt::one(), &Felt::new(2));
        assert_eq!(dictionary.get(&Felt::one()), Some(&Felt::new(2)));
        assert_eq!(dictionary.get(&Felt::new(2)), Some(&Felt::new(7)));
>>>>>>> 9bf61ea5
    }
}<|MERGE_RESOLUTION|>--- conflicted
+++ resolved
@@ -1,8 +1,5 @@
-<<<<<<< HEAD
 use std::collections::HashMap;
 
-=======
->>>>>>> 9bf61ea5
 use crate::{
     types::relocatable::{MaybeRelocatable, Relocatable},
     vm::{
@@ -12,8 +9,6 @@
         vm_core::VirtualMachine,
     },
 };
-use felt::Felt;
-use std::collections::HashMap;
 
 #[derive(PartialEq, Debug, Clone)]
 ///Manages dictionaries in a Cairo program.
@@ -33,26 +28,16 @@
 
 #[derive(PartialEq, Debug, Clone)]
 pub enum Dictionary {
-<<<<<<< HEAD
     SimpleDictionary(HashMap<MaybeRelocatable, MaybeRelocatable>),
     DefaultDictionary {
         dict: HashMap<MaybeRelocatable, MaybeRelocatable>,
         default_value: MaybeRelocatable,
-=======
-    SimpleDictionary(HashMap<Felt, Felt>),
-    DefaultDictionary {
-        dict: HashMap<Felt, Felt>,
-        default_value: Felt,
->>>>>>> 9bf61ea5
     },
 }
 
 impl Dictionary {
-<<<<<<< HEAD
     fn get(&mut self, key: &MaybeRelocatable) -> Option<&MaybeRelocatable> {
-=======
-    fn get(&mut self, key: &Felt) -> Option<&Felt> {
->>>>>>> 9bf61ea5
+        println!("GETTING {} key from {:?}", key, self);
         match self {
             Self::SimpleDictionary(dict) => dict.get(key),
             Self::DefaultDictionary {
@@ -65,11 +50,7 @@
         }
     }
 
-<<<<<<< HEAD
     fn insert(&mut self, key: &MaybeRelocatable, value: &MaybeRelocatable) {
-=======
-    fn insert(&mut self, key: &Felt, value: &Felt) {
->>>>>>> 9bf61ea5
         let dict = match self {
             Self::SimpleDictionary(dict) => dict,
             Self::DefaultDictionary {
@@ -93,11 +74,7 @@
     pub fn new_dict(
         &mut self,
         vm: &mut VirtualMachine,
-<<<<<<< HEAD
         initial_dict: HashMap<MaybeRelocatable, MaybeRelocatable>,
-=======
-        initial_dict: HashMap<Felt, Felt>,
->>>>>>> 9bf61ea5
     ) -> Result<MaybeRelocatable, HintError> {
         let base = vm.add_memory_segment();
         if self.trackers.contains_key(&base.segment_index) {
@@ -112,14 +89,6 @@
             ))?;
         };
 
-<<<<<<< HEAD
-        let floored_initial = initial_dict
-            .iter()
-            .map(|(k, v)| (k.clone(), v.mod_floor(&vm.prime)))
-            .collect();
-
-=======
->>>>>>> 9bf61ea5
         self.trackers.insert(
             base.segment_index,
             DictTracker::new_with_initial(&base, initial_dict),
@@ -131,13 +100,8 @@
     pub fn new_default_dict(
         &mut self,
         vm: &mut VirtualMachine,
-<<<<<<< HEAD
         default_value: &MaybeRelocatable,
         initial_dict: Option<HashMap<MaybeRelocatable, MaybeRelocatable>>,
-=======
-        default_value: &Felt,
-        initial_dict: Option<HashMap<Felt, Felt>>,
->>>>>>> 9bf61ea5
     ) -> Result<MaybeRelocatable, HintError> {
         let base = vm.add_memory_segment();
         if self.trackers.contains_key(&base.segment_index) {
@@ -196,13 +160,8 @@
 
     pub fn new_default_dict(
         base: &Relocatable,
-<<<<<<< HEAD
         default_value: &MaybeRelocatable,
         initial_dict: Option<HashMap<MaybeRelocatable, MaybeRelocatable>>,
-=======
-        default_value: &Felt,
-        initial_dict: Option<HashMap<Felt, Felt>>,
->>>>>>> 9bf61ea5
     ) -> Self {
         DictTracker {
             data: Dictionary::DefaultDictionary {
@@ -217,14 +176,10 @@
         }
     }
 
-<<<<<<< HEAD
     pub fn new_with_initial(
         base: &Relocatable,
         initial_dict: HashMap<MaybeRelocatable, MaybeRelocatable>,
     ) -> Self {
-=======
-    pub fn new_with_initial(base: &Relocatable, initial_dict: HashMap<Felt, Felt>) -> Self {
->>>>>>> 9bf61ea5
         DictTracker {
             data: Dictionary::SimpleDictionary(initial_dict),
             current_ptr: *base,
@@ -232,11 +187,7 @@
     }
 
     //Returns a copy of the contained dictionary, losing the dictionary type in the process
-<<<<<<< HEAD
     pub fn get_dictionary_copy(&self) -> HashMap<MaybeRelocatable, MaybeRelocatable> {
-=======
-    pub fn get_dictionary_copy(&self) -> HashMap<Felt, Felt> {
->>>>>>> 9bf61ea5
         match &self.data {
             Dictionary::SimpleDictionary(dict) => dict.clone(),
             Dictionary::DefaultDictionary {
@@ -246,21 +197,13 @@
         }
     }
 
-<<<<<<< HEAD
     pub fn get_value(&mut self, key: &MaybeRelocatable) -> Result<&MaybeRelocatable, HintError> {
-=======
-    pub fn get_value(&mut self, key: &Felt) -> Result<&Felt, HintError> {
->>>>>>> 9bf61ea5
         self.data
             .get(key)
             .ok_or_else(|| HintError::NoValueForKey(key.clone()))
     }
 
-<<<<<<< HEAD
     pub fn insert_value(&mut self, key: &MaybeRelocatable, val: &MaybeRelocatable) {
-=======
-    pub fn insert_value(&mut self, key: &Felt, val: &Felt) {
->>>>>>> 9bf61ea5
         self.data.insert(key, val)
     }
 }
@@ -268,16 +211,7 @@
 #[cfg(test)]
 mod tests {
     use super::*;
-<<<<<<< HEAD
-    use crate::{bigint, relocatable, utils::test_utils::*, vm::vm_core::VirtualMachine};
-    use num_bigint::BigInt;
-
-    use num_bigint::Sign;
-=======
     use crate::{relocatable, utils::test_utils::*, vm::vm_core::VirtualMachine};
-    use felt::NewFelt;
-    use num_traits::One;
->>>>>>> 9bf61ea5
 
     #[test]
     fn create_dict_manager() {
@@ -297,24 +231,13 @@
 
     #[test]
     fn create_dict_tracker_default() {
-<<<<<<< HEAD
-        let dict_tracker = DictTracker::new_default_dict(
-            &relocatable!(1, 0),
-            &MaybeRelocatable::from(bigint!(5)),
-            None,
-        );
-=======
-        let dict_tracker = DictTracker::new_default_dict(&relocatable!(1, 0), &Felt::new(5), None);
->>>>>>> 9bf61ea5
+        let dict_tracker =
+            DictTracker::new_default_dict(&relocatable!(1, 0), &MaybeRelocatable::from(5), None);
         assert_eq!(
             dict_tracker.data,
             Dictionary::DefaultDictionary {
                 dict: HashMap::new(),
-<<<<<<< HEAD
-                default_value: MaybeRelocatable::from(bigint!(5))
-=======
-                default_value: Felt::new(5)
->>>>>>> 9bf61ea5
+                default_value: MaybeRelocatable::from(5)
             }
         );
         assert_eq!(dict_tracker.current_ptr, relocatable!(1, 0));
@@ -338,23 +261,14 @@
     fn dict_manager_new_dict_default() {
         let mut dict_manager = DictManager::new();
         let mut vm = vm!();
-<<<<<<< HEAD
-        let base =
-            dict_manager.new_default_dict(&mut vm, &MaybeRelocatable::from(bigint!(5)), None);
-=======
-        let base = dict_manager.new_default_dict(&mut vm, &Felt::new(5), None);
->>>>>>> 9bf61ea5
+        let base = dict_manager.new_default_dict(&mut vm, &MaybeRelocatable::from(5), None);
         assert_eq!(base, Ok(MaybeRelocatable::from((0, 0))));
         assert!(dict_manager.trackers.contains_key(&0));
         assert_eq!(
             dict_manager.trackers.get(&0),
             Some(&DictTracker::new_default_dict(
                 &relocatable!(0, 0),
-<<<<<<< HEAD
-                &MaybeRelocatable::from(bigint!(5)),
-=======
-                &Felt::new(5),
->>>>>>> 9bf61ea5
+                &MaybeRelocatable::from(5),
                 None
             ))
         );
@@ -365,16 +279,8 @@
     fn dict_manager_new_dict_with_initial_dict() {
         let mut dict_manager = DictManager::new();
         let mut vm = vm!();
-<<<<<<< HEAD
         let mut initial_dict = HashMap::<MaybeRelocatable, MaybeRelocatable>::new();
-        initial_dict.insert(
-            MaybeRelocatable::from(bigint!(5)),
-            MaybeRelocatable::from(bigint!(5)),
-        );
-=======
-        let mut initial_dict = HashMap::<Felt, Felt>::new();
-        initial_dict.insert(Felt::new(5), Felt::new(5));
->>>>>>> 9bf61ea5
+        initial_dict.insert(MaybeRelocatable::from(5), MaybeRelocatable::from(5));
         let base = dict_manager.new_dict(&mut vm, initial_dict.clone());
         assert_eq!(base, Ok(MaybeRelocatable::from((0, 0))));
         assert!(dict_manager.trackers.contains_key(&0));
@@ -391,36 +297,21 @@
     #[test]
     fn dict_manager_new_default_dict_with_initial_dict() {
         let mut dict_manager = DictManager::new();
-<<<<<<< HEAD
         let mut initial_dict = HashMap::<MaybeRelocatable, MaybeRelocatable>::new();
         let mut vm = vm!();
-        initial_dict.insert(
-            MaybeRelocatable::from(bigint!(5)),
-            MaybeRelocatable::from(bigint!(5)),
-        );
+        initial_dict.insert(MaybeRelocatable::from(5), MaybeRelocatable::from(5));
         let base = dict_manager.new_default_dict(
             &mut vm,
-            &MaybeRelocatable::from(bigint!(7)),
+            &MaybeRelocatable::from(7),
             Some(initial_dict.clone()),
         );
-=======
-        let mut initial_dict = HashMap::<Felt, Felt>::new();
-        let mut vm = vm!();
-        initial_dict.insert(Felt::new(5), Felt::new(5));
-        let base =
-            dict_manager.new_default_dict(&mut vm, &Felt::new(7), Some(initial_dict.clone()));
->>>>>>> 9bf61ea5
         assert_eq!(base, Ok(MaybeRelocatable::from((0, 0))));
         assert!(dict_manager.trackers.contains_key(&0));
         assert_eq!(
             dict_manager.trackers.get(&0),
             Some(&DictTracker::new_default_dict(
                 &relocatable!(0, 0),
-<<<<<<< HEAD
-                &MaybeRelocatable::from(bigint!(7)),
-=======
-                &Felt::new(7),
->>>>>>> 9bf61ea5
+                &MaybeRelocatable::from(7),
                 Some(initial_dict)
             ))
         );
@@ -445,15 +336,7 @@
         let mut dict_manager = DictManager::new();
         dict_manager.trackers.insert(
             0,
-<<<<<<< HEAD
-            DictTracker::new_default_dict(
-                &relocatable!(0, 0),
-                &MaybeRelocatable::from(bigint!(6)),
-                None,
-            ),
-=======
-            DictTracker::new_default_dict(&relocatable!(0, 0), &Felt::new(6), None),
->>>>>>> 9bf61ea5
+            DictTracker::new_default_dict(&relocatable!(0, 0), &MaybeRelocatable::from(6), None),
         );
         let mut vm = vm!();
         assert_eq!(
@@ -465,48 +348,28 @@
     #[test]
     fn dictionary_get_insert_simple() {
         let mut dictionary = Dictionary::SimpleDictionary(HashMap::new());
-<<<<<<< HEAD
-        dictionary.insert(
-            &MaybeRelocatable::from(bigint!(1)),
-            &MaybeRelocatable::from(bigint!(2)),
-        );
-        assert_eq!(
-            dictionary.get(&MaybeRelocatable::from(bigint!(1))),
-            Some(&MaybeRelocatable::from(bigint!(2)))
-        );
-        assert_eq!(dictionary.get(&MaybeRelocatable::from(bigint!(2))), None);
-=======
-        dictionary.insert(&Felt::one(), &Felt::new(2));
-        assert_eq!(dictionary.get(&Felt::one()), Some(&Felt::new(2)));
-        assert_eq!(dictionary.get(&Felt::new(2)), None);
->>>>>>> 9bf61ea5
+        dictionary.insert(&MaybeRelocatable::from(1), &MaybeRelocatable::from(2));
+        assert_eq!(
+            dictionary.get(&MaybeRelocatable::from(1)),
+            Some(&MaybeRelocatable::from(2))
+        );
+        assert_eq!(dictionary.get(&MaybeRelocatable::from(2)), None);
     }
 
     #[test]
     fn dictionary_get_insert_default() {
         let mut dictionary = Dictionary::DefaultDictionary {
             dict: HashMap::new(),
-<<<<<<< HEAD
-            default_value: MaybeRelocatable::from(bigint!(7)),
+            default_value: MaybeRelocatable::from(7),
         };
-        dictionary.insert(
-            &MaybeRelocatable::from(bigint!(1)),
-            &MaybeRelocatable::from(bigint!(2)),
-        );
-        assert_eq!(
-            dictionary.get(&MaybeRelocatable::from(bigint!(1))),
-            Some(&MaybeRelocatable::from(bigint!(2)))
-        );
-        assert_eq!(
-            dictionary.get(&MaybeRelocatable::from(bigint!(2))),
-            Some(&MaybeRelocatable::from(bigint!(7)))
-        );
-=======
-            default_value: Felt::new(7),
-        };
-        dictionary.insert(&Felt::one(), &Felt::new(2));
-        assert_eq!(dictionary.get(&Felt::one()), Some(&Felt::new(2)));
-        assert_eq!(dictionary.get(&Felt::new(2)), Some(&Felt::new(7)));
->>>>>>> 9bf61ea5
+        dictionary.insert(&MaybeRelocatable::from(1), &MaybeRelocatable::from(2));
+        assert_eq!(
+            dictionary.get(&MaybeRelocatable::from(1)),
+            Some(&MaybeRelocatable::from(2))
+        );
+        assert_eq!(
+            dictionary.get(&MaybeRelocatable::from(2)),
+            Some(&MaybeRelocatable::from(7))
+        );
     }
 }