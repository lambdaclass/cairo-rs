use crate::{
    any_box,
    hint_processor::{
        builtin_hint_processor::hint_utils::{
            get_address_from_var_name, get_integer_from_var_name, get_ptr_from_var_name,
            insert_value_from_var_name, insert_value_into_ap,
        },
        hint_processor_definition::HintReference,
    },
    math_utils::isqrt,
    serde::deserialize_program::ApTracking,
    types::{exec_scope::ExecutionScopes, relocatable::MaybeRelocatable},
    vm::{
        errors::{hint_errors::HintError, vm_errors::VirtualMachineError},
        vm_core::VirtualMachine,
    },
};
use felt::{Felt, FeltOps, NewFelt, PRIME_STR};
use num_bigint::BigUint;
use num_integer::Integer;
use num_traits::One;
use num_traits::{Num, Signed, Zero};
use std::{
    any::Any,
    collections::HashMap,
<<<<<<< HEAD
    ops::{Neg, Shr},
=======
    ops::{Shl, Shr},
>>>>>>> 93210553
};

//Implements hint: memory[ap] = 0 if 0 <= (ids.a % PRIME) < range_check_builtin.bound else 1
pub fn is_nn(
    vm: &mut VirtualMachine,
    ids_data: &HashMap<String, HintReference>,
    ap_tracking: &ApTracking,
) -> Result<(), HintError> {
    let a = get_integer_from_var_name("a", vm, ids_data, ap_tracking)?;
    let range_check_builtin = vm.get_range_check_builtin()?;
    //Main logic (assert a is not negative and within the expected range)
    let value = match &range_check_builtin._bound {
        Some(bound) if a.as_ref() >= bound => Felt::one(),
        _ => Felt::zero(),
    };
    insert_value_into_ap(vm, value)
}

//Implements hint: memory[ap] = 0 if 0 <= ((-ids.a - 1) % PRIME) < range_check_builtin.bound else 1
pub fn is_nn_out_of_range(
    vm: &mut VirtualMachine,
    ids_data: &HashMap<String, HintReference>,
    ap_tracking: &ApTracking,
) -> Result<(), HintError> {
    let a = get_integer_from_var_name("a", vm, ids_data, ap_tracking)?;
    let a = a.as_ref();
    let range_check_builtin = vm.get_range_check_builtin()?;
    //Main logic (assert a is not negative and within the expected range)
    //let value = if (-a - 1usize).mod_floor(vm.get_prime()) < range_check_builtin._bound {
    let value = match &range_check_builtin._bound {
        Some(bound) if Felt::zero() - (a + 1) < *bound => Felt::zero(),
        None => Felt::zero(),
        _ => Felt::one(),
    };
    insert_value_into_ap(vm, value)
}
//Implements hint:from starkware.cairo.common.math_utils import assert_integer
//        assert_integer(ids.a)
//        assert_integer(ids.b)
//        a = ids.a % PRIME
//        b = ids.b % PRIME
//        assert a <= b, f'a = {a} is not less than or equal to b = {b}.'
//        ids.small_inputs = int(
//            a < range_check_builtin.bound and (b - a) < range_check_builtin.bound)

pub fn assert_le_felt(
    vm: &mut VirtualMachine,
    exec_scopes: &mut ExecutionScopes,
    ids_data: &HashMap<String, HintReference>,
    ap_tracking: &ApTracking,
    constants: &HashMap<String, Felt>,
) -> Result<(), HintError> {
    const PRIME_OVER_3_HIGH: &str = "starkware.cairo.common.math.assert_le_felt.PRIME_OVER_3_HIGH";
    const PRIME_OVER_2_HIGH: &str = "starkware.cairo.common.math.assert_le_felt.PRIME_OVER_2_HIGH";

    let prime_over_3_high = constants
        .get(PRIME_OVER_3_HIGH)
        .ok_or(HintError::MissingConstant(PRIME_OVER_3_HIGH))?;
    let prime_over_2_high = constants
        .get(PRIME_OVER_2_HIGH)
        .ok_or(HintError::MissingConstant(PRIME_OVER_2_HIGH))?;
    let a = &get_integer_from_var_name("a", vm, ids_data, ap_tracking)?
        .clone()
        .into_owned();
    let b = &get_integer_from_var_name("b", vm, ids_data, ap_tracking)?
        .clone()
        .into_owned();
    let range_check_ptr = get_ptr_from_var_name("range_check_ptr", vm, ids_data, ap_tracking)?;

    if a > b {
        return Err(HintError::NonLeFelt(a.clone(), b.clone()));
    }

    let arc1 = b - a;
    let arc2 = Felt::zero() - Felt::one() - b;
    let mut lengths_and_indices = vec![(a, 0_i32), (&arc1, 1_i32), (&arc2, 2_i32)];
    lengths_and_indices.sort();
    if lengths_and_indices[0].0 > &div_prime_by_bound(Felt::new(3_i32))?
        || lengths_and_indices[1].0 > &div_prime_by_bound(Felt::new(2_i32))?
    {
        return Err(HintError::ArcTooBig(
            lengths_and_indices[0].0.clone(),
            div_prime_by_bound(Felt::new(3_i32))?,
            lengths_and_indices[1].0.clone(),
            div_prime_by_bound(Felt::new(3_i32))?,
        ));
    }

    let excluded = lengths_and_indices[2].1;
    exec_scopes.assign_or_update_variable("excluded", any_box!(Felt::new(excluded)));

    let (q_0, r_0) = (lengths_and_indices[0].0).div_mod_floor(prime_over_3_high);
    let (q_1, r_1) = (lengths_and_indices[1].0).div_mod_floor(prime_over_2_high);

    vm.insert_value(&(&range_check_ptr + 1_i32), q_0)?;
    vm.insert_value(&range_check_ptr, r_0)?;
    vm.insert_value(&(&range_check_ptr + 3_i32), q_1)?;
    vm.insert_value(&(&range_check_ptr + 2_i32), r_1)?;
    Ok(())
}

pub fn assert_le_felt_excluded_2(exec_scopes: &mut ExecutionScopes) -> Result<(), HintError> {
    let excluded: Felt = exec_scopes.get("excluded")?;

    if excluded != Felt::new(2_i32) {
        Err(HintError::ExcludedNot2(excluded))
    } else {
        Ok(())
    }
}

pub fn assert_le_felt_excluded_1(
    vm: &mut VirtualMachine,
    exec_scopes: &mut ExecutionScopes,
) -> Result<(), HintError> {
    let excluded: Felt = exec_scopes.get("excluded")?;

    if excluded != Felt::one() {
        insert_value_into_ap(vm, &Felt::one())
    } else {
        insert_value_into_ap(vm, &Felt::zero())
    }
}

pub fn assert_le_felt_excluded_0(
    vm: &mut VirtualMachine,
    exec_scopes: &mut ExecutionScopes,
) -> Result<(), HintError> {
    let excluded: Felt = exec_scopes.get("excluded")?;

    if !excluded.is_zero() {
        insert_value_into_ap(vm, Felt::one())
    } else {
        insert_value_into_ap(vm, Felt::zero())
    }
}

//Implements hint:from starkware.cairo.common.math_cmp import is_le_felt
//    memory[ap] = 0 if (ids.a % PRIME) <= (ids.b % PRIME) else 1
pub fn is_le_felt(
    vm: &mut VirtualMachine,
    ids_data: &HashMap<String, HintReference>,
    ap_tracking: &ApTracking,
) -> Result<(), HintError> {
    let a_mod = get_integer_from_var_name("a", vm, ids_data, ap_tracking)?;
    let b_mod = get_integer_from_var_name("b", vm, ids_data, ap_tracking)?;
    let value = if a_mod > b_mod {
        Felt::one()
    } else {
        Felt::zero()
    };
    insert_value_into_ap(vm, value)
}

//Implements hint: from starkware.cairo.lang.vm.relocatable import RelocatableValue
//        both_ints = isinstance(ids.a, int) and isinstance(ids.b, int)
//        both_relocatable = (
//            isinstance(ids.a, RelocatableValue) and isinstance(ids.b, RelocatableValue) and
//            ids.a.segment_index == ids.b.segment_index)
//        assert both_ints or both_relocatable, \
//            f'assert_not_equal failed: non-comparable values: {ids.a}, {ids.b}.'
//        assert (ids.a - ids.b) % PRIME != 0, f'assert_not_equal failed: {ids.a} = {ids.b}.'
pub fn assert_not_equal(
    vm: &mut VirtualMachine,
    ids_data: &HashMap<String, HintReference>,
    ap_tracking: &ApTracking,
) -> Result<(), HintError> {
    let a_addr = get_address_from_var_name("a", vm, ids_data, ap_tracking)?;
    let b_addr = get_address_from_var_name("b", vm, ids_data, ap_tracking)?;
    //Check that the ids are in memory
    match (vm.get_maybe(&a_addr), vm.get_maybe(&b_addr)) {
        (Ok(Some(maybe_rel_a)), Ok(Some(maybe_rel_b))) => {
            let maybe_rel_a = maybe_rel_a;
            let maybe_rel_b = maybe_rel_b;
            match (maybe_rel_a, maybe_rel_b) {
                (MaybeRelocatable::Int(a), MaybeRelocatable::Int(b)) => {
                    if (&a - &b).is_zero() {
                        return Err(HintError::AssertNotEqualFail(
                            MaybeRelocatable::Int(a),
                            MaybeRelocatable::Int(b),
                        ));
                    };
                    Ok(())
                }
                (MaybeRelocatable::RelocatableValue(a), MaybeRelocatable::RelocatableValue(b)) => {
                    if a.segment_index != b.segment_index {
                        Err(VirtualMachineError::DiffIndexComp(a, b))?;
                    };
                    if a.offset == b.offset {
                        return Err(HintError::AssertNotEqualFail(
                            MaybeRelocatable::RelocatableValue(a),
                            MaybeRelocatable::RelocatableValue(b),
                        ));
                    };
                    Ok(())
                }
                (maybe_rel_a, maybe_rel_b) => Err(VirtualMachineError::DiffTypeComparison(
                    maybe_rel_a,
                    maybe_rel_b,
                ))?,
            }
        }
        _ => Err(HintError::FailedToGetIds),
    }
}

//Implements hint:
// %{
//     from starkware.cairo.common.math_utils import assert_integer
//     assert_integer(ids.a)
//     assert 0 <= ids.a % PRIME < range_check_builtin.bound, f'a = {ids.a} is out of range.'
// %}
pub fn assert_nn(
    vm: &mut VirtualMachine,
    ids_data: &HashMap<String, HintReference>,
    ap_tracking: &ApTracking,
) -> Result<(), HintError> {
    let a = get_integer_from_var_name("a", vm, ids_data, ap_tracking)?;
    let range_check_builtin = vm.get_range_check_builtin()?;
    // assert 0 <= ids.a % PRIME < range_check_builtin.bound
    // as prime > 0, a % prime will always be > 0
    match &range_check_builtin._bound {
        Some(bound) if a.as_ref() >= bound => {
            Err(HintError::AssertNNValueOutOfRange(a.into_owned()))
        }
        _ => Ok(()),
    }
}

//Implements hint:from starkware.cairo.common.math.cairo
// %{
// from starkware.cairo.common.math_utils import assert_integer
// assert_integer(ids.value)
// assert ids.value % PRIME != 0, f'assert_not_zero failed: {ids.value} = 0.'
// %}
pub fn assert_not_zero(
    vm: &mut VirtualMachine,
    ids_data: &HashMap<String, HintReference>,
    ap_tracking: &ApTracking,
) -> Result<(), HintError> {
    let value = get_integer_from_var_name("value", vm, ids_data, ap_tracking)?;
    if value.is_zero() {
        return Err(HintError::AssertNotZero(
            value.into_owned(),
            felt::PRIME_STR.to_string(),
        ));
    };
    Ok(())
}

//Implements hint: assert ids.value == 0, 'split_int(): value is out of range.'
pub fn split_int_assert_range(
    vm: &mut VirtualMachine,
    ids_data: &HashMap<String, HintReference>,
    ap_tracking: &ApTracking,
) -> Result<(), HintError> {
    let value = get_integer_from_var_name("value", vm, ids_data, ap_tracking)?;
    //Main logic (assert value == 0)
    if !value.is_zero() {
        return Err(HintError::SplitIntNotZero);
    }
    Ok(())
}

//Implements hint: memory[ids.output] = res = (int(ids.value) % PRIME) % ids.base
//        assert res < ids.bound, f'split_int(): Limb {res} is out of range.'
pub fn split_int(
    vm: &mut VirtualMachine,
    ids_data: &HashMap<String, HintReference>,
    ap_tracking: &ApTracking,
) -> Result<(), HintError> {
    let value = get_integer_from_var_name("value", vm, ids_data, ap_tracking)?;
    let base = get_integer_from_var_name("base", vm, ids_data, ap_tracking)?;
    let bound = get_integer_from_var_name("bound", vm, ids_data, ap_tracking)?;
    let base = base.as_ref();
    let bound = bound.as_ref();
    let output = get_ptr_from_var_name("output", vm, ids_data, ap_tracking)?;
    //Main Logic
    let res = value.mod_floor(base);
    if &res > bound {
        return Err(HintError::SplitIntLimbOutOfRange(res));
    }
    vm.insert_value(&output, res).map_err(HintError::Internal)
}

//from starkware.cairo.common.math_utils import is_positive
//ids.is_positive = 1 if is_positive(
//    value=ids.value, prime=PRIME, rc_bound=range_check_builtin.bound) else 0
pub fn is_positive(
    vm: &mut VirtualMachine,
    ids_data: &HashMap<String, HintReference>,
    ap_tracking: &ApTracking,
) -> Result<(), HintError> {
    let value = get_integer_from_var_name("value", vm, ids_data, ap_tracking)?;
    let range_check_builtin = vm.get_range_check_builtin()?;
    //Main logic (assert a is positive)
    match &range_check_builtin._bound {
        Some(bound) if &value.abs() > bound => {
            return Err(HintError::ValueOutsideValidRange(value.into_owned()))
        }
        _ => {}
    };

    let result = if value.is_positive() {
        Felt::one()
    } else {
        Felt::zero()
    };
    insert_value_from_var_name("is_positive", result, vm, ids_data, ap_tracking)
}

//Implements hint:
// %{
//     from starkware.cairo.common.math_utils import assert_integer
//     assert ids.MAX_HIGH < 2**128 and ids.MAX_LOW < 2**128
//     assert PRIME - 1 == ids.MAX_HIGH * 2**128 + ids.MAX_LOW
//     assert_integer(ids.value)
//     ids.low = ids.value & ((1 << 128) - 1)
//     ids.high = ids.value >> 128
// %}
pub fn split_felt(
    vm: &mut VirtualMachine,
    ids_data: &HashMap<String, HintReference>,
    ap_tracking: &ApTracking,
) -> Result<(), HintError> {
    let value = get_integer_from_var_name("value", vm, ids_data, ap_tracking)?;
    let value = value.as_ref();
    //Main logic
    //assert_integer(ids.value) (done by match)
    // ids.low = ids.value & ((1 << 128) - 1)
    // ids.high = ids.value >> 128
<<<<<<< HEAD
    let low: BigInt = value & bigint!(u128::MAX);
    let high: BigInt = value.shr(128_u8);
=======
    let low: Felt = value & ((Felt::one().shl(128_u32)) - Felt::one());
    let high: Felt = value.shr(128_u32);
>>>>>>> 93210553
    insert_value_from_var_name("high", high, vm, ids_data, ap_tracking)?;
    insert_value_from_var_name("low", low, vm, ids_data, ap_tracking)
}

//Implements hint: from starkware.python.math_utils import isqrt
//        value = ids.value % PRIME
//        assert value < 2 ** 250, f"value={value} is outside of the range [0, 2**250)."
//        assert 2 ** 250 < PRIME
//        ids.root = isqrt(value)
pub fn sqrt(
    vm: &mut VirtualMachine,
    ids_data: &HashMap<String, HintReference>,
    ap_tracking: &ApTracking,
) -> Result<(), HintError> {
    let mod_value = get_integer_from_var_name("value", vm, ids_data, ap_tracking)?;
    //This is equal to mod_value > Felt::new(2).pow(250)
    if mod_value.as_ref().shr(250_u32).is_positive() {
        return Err(HintError::ValueOutside250BitRange(mod_value.into_owned()));
        //This is equal to mod_value > bigint!(2).pow(250)
    }
    insert_value_from_var_name(
        "root",
        Felt::new(isqrt(&mod_value.to_biguint())?),
        vm,
        ids_data,
        ap_tracking,
    )
}

pub fn signed_div_rem(
    vm: &mut VirtualMachine,
    ids_data: &HashMap<String, HintReference>,
    ap_tracking: &ApTracking,
) -> Result<(), HintError> {
    let div = get_integer_from_var_name("div", vm, ids_data, ap_tracking)?;
    let value = get_integer_from_var_name("value", vm, ids_data, ap_tracking)?;
    let value = value.as_ref();
    let bound = get_integer_from_var_name("bound", vm, ids_data, ap_tracking)?;
    let builtin = vm.get_range_check_builtin()?;

    match &builtin._bound {
        Some(builtin_bound)
            if div.is_zero() || div.as_ref() > &div_prime_by_bound(builtin_bound.clone())? =>
        {
            return Err(HintError::OutOfValidRange(
                div.into_owned(),
                builtin_bound.clone(),
            ));
        }
        Some(builtin_bound) if bound.as_ref() > &builtin_bound.shr(1) => {
            return Err(HintError::OutOfValidRange(
                bound.into_owned(),
                builtin_bound.shr(1),
            ));
        }
        None if div.is_zero() => {
            return Err(HintError::OutOfValidRange(
                div.into_owned(),
                Felt::zero() - Felt::one(),
            ));
        }
        _ => {}
    }

    let int_value = value.to_bigint();
    let int_div = div.to_bigint();
    let int_bound = bound.to_bigint();
    let (q, r) = int_value.div_mod_floor(&int_div);

    if int_bound.abs() < q.abs() {
        return Err(HintError::OutOfValidRange(Felt::new(q), bound.into_owned()));
    }

    let biased_q = q + int_bound;
    insert_value_from_var_name("r", Felt::new(r), vm, ids_data, ap_tracking)?;
    insert_value_from_var_name("biased_q", Felt::new(biased_q), vm, ids_data, ap_tracking)
}

/*
Implements hint:

from starkware.cairo.common.math_utils import assert_integer
assert_integer(ids.div)
assert 0 < ids.div <= PRIME // range_check_builtin.bound, \
    f'div={hex(ids.div)} is out of the valid range.'
ids.q, ids.r = divmod(ids.value, ids.div)
*/
pub fn unsigned_div_rem(
    vm: &mut VirtualMachine,
    ids_data: &HashMap<String, HintReference>,
    ap_tracking: &ApTracking,
) -> Result<(), HintError> {
    let div = get_integer_from_var_name("div", vm, ids_data, ap_tracking)?;
    let value = get_integer_from_var_name("value", vm, ids_data, ap_tracking)?;
    let builtin = vm.get_range_check_builtin()?;

    // Main logic
    match &builtin._bound {
        Some(builtin_bound)
            if div.is_zero() || div.as_ref() > &div_prime_by_bound(builtin_bound.clone())? =>
        {
            return Err(HintError::OutOfValidRange(
                div.into_owned(),
                builtin_bound.clone(),
            ));
        }
        None if div.is_zero() => {
            return Err(HintError::OutOfValidRange(
                div.into_owned(),
                Felt::zero() - Felt::one(),
            ));
        }
        _ => {}
    }

    let (q, r) = value.div_mod_floor(div.as_ref());
    insert_value_from_var_name("r", r, vm, ids_data, ap_tracking)?;
    insert_value_from_var_name("q", q, vm, ids_data, ap_tracking)
}

//Implements hint: from starkware.cairo.common.math_utils import as_int
//        # Correctness check.
//        value = as_int(ids.value, PRIME) % PRIME
//        assert value < ids.UPPER_BOUND, f'{value} is outside of the range [0, 2**250).'
//        # Calculation for the assertion.
//        ids.high, ids.low = divmod(ids.value, ids.SHIFT)
pub fn assert_250_bit(
    vm: &mut VirtualMachine,
    ids_data: &HashMap<String, HintReference>,
    ap_tracking: &ApTracking,
) -> Result<(), HintError> {
    //Declare constant values
<<<<<<< HEAD
    let shift = bigint!(u128::MAX);
    let value = get_integer_from_var_name("value", vm, ids_data, ap_tracking)?;
    //Main logic
    let int_value = as_int(value.as_ref(), vm.get_prime()).mod_floor(vm.get_prime());
    if int_value.bits() > 250u64 {
        return Err(VirtualMachineError::ValueOutside250BitRange(int_value));
=======
    let upper_bound = Felt::one().shl(250u32);
    let shift = Felt::one().shl(128u32);
    let value = get_integer_from_var_name("value", vm, ids_data, ap_tracking)?;
    //Main logic
    //can be deleted
    if value.as_ref() > &upper_bound {
        return Err(HintError::ValueOutside250BitRange(value.into_owned()));
>>>>>>> 93210553
    }
    let (high, low) = value.div_rem(&shift);
    insert_value_from_var_name("high", high, vm, ids_data, ap_tracking)?;
    insert_value_from_var_name("low", low, vm, ids_data, ap_tracking)
}

/*
Implements hint:
%{
    from starkware.cairo.common.math_utils import assert_integer
    assert_integer(ids.a)
    assert_integer(ids.b)
    assert (ids.a % PRIME) < (ids.b % PRIME), \
        f'a = {ids.a % PRIME} is not less than b = {ids.b % PRIME}.'
%}
*/
pub fn assert_lt_felt(
    vm: &mut VirtualMachine,
    ids_data: &HashMap<String, HintReference>,
    ap_tracking: &ApTracking,
) -> Result<(), HintError> {
    let a = get_integer_from_var_name("a", vm, ids_data, ap_tracking)?;
    let b = get_integer_from_var_name("b", vm, ids_data, ap_tracking)?;
    // Main logic
    // assert_integer(ids.a)
    // assert_integer(ids.b)
    // assert (ids.a % PRIME) < (ids.b % PRIME), \
    //     f'a = {ids.a % PRIME} is not less than b = {ids.b % PRIME}.'
    if a >= b {
        return Err(HintError::AssertLtFelt(a.into_owned(), b.into_owned()));
    };
    Ok(())
}

fn div_prime_by_bound(bound: Felt) -> Result<Felt, VirtualMachineError> {
    let prime = BigUint::from_str_radix(&PRIME_STR[2..], 16)
        .map_err(|_| VirtualMachineError::CouldntParsePrime(PRIME_STR.to_string()))?;
    let limit = prime / bound.to_biguint();
    Ok(Felt::new(limit))
}

#[cfg(test)]
mod tests {
    use super::*;
    use crate::{
        any_box,
        hint_processor::builtin_hint_processor::{
            builtin_hint_processor_definition::{BuiltinHintProcessor, HintProcessorData},
            hint_code::ASSERT_LE_FELT,
        },
        hint_processor::hint_processor_definition::HintProcessor,
        relocatable,
        types::exec_scope::ExecutionScopes,
        types::relocatable::Relocatable,
        utils::test_utils::*,
        vm::{
            errors::memory_errors::MemoryError, runners::builtin_runner::RangeCheckBuiltinRunner,
            vm_core::VirtualMachine, vm_memory::memory::Memory,
        },
    };
<<<<<<< HEAD
    use num_bigint::Sign;
    use std::any::Any;
    use std::ops::Shl;
=======
    use felt::felt_str;
    use num_traits::Zero;
    use std::{any::Any, ops::Shl};
>>>>>>> 93210553

    #[test]
    fn run_is_nn_hint_false() {
        let hint_code = "memory[ap] = 0 if 0 <= (ids.a % PRIME) < range_check_builtin.bound else 1";
        let mut vm = vm_with_range_check!();
        //Initialize fp
        vm.run_context.fp = 10;
        //Insert ids into memory
        vm.memory = memory![((1, 9), (-1))];
        add_segments!(vm, 1);
        //Create ids_data & hint_data
        let ids_data = ids_data!["a"];
        //Execute the hint
        run_hint!(vm, ids_data, hint_code).expect("Error while executing hint");
        //Check that ap now contains false (1)
        check_memory![vm.memory, ((1, 0), 1)];
    }

    #[test]
    fn run_is_nn_hint_true() {
        let hint_code = "memory[ap] = 0 if 0 <= (ids.a % PRIME) < range_check_builtin.bound else 1";
        let mut vm = vm_with_range_check!();
        //Initialize fp
        vm.run_context.fp = 5;
        //Insert ids into memory
        vm.memory = memory![((1, 4), 1)];
        add_segments!(vm, 1);
        //Create ids_data
        let ids_data = ids_data!["a"];
        //Execute the hint
        run_hint!(vm, ids_data, hint_code).expect("Error while executing hint");
        //Check that ap now contains true (0)
        check_memory![vm.memory, ((1, 0), 0)];
    }

    #[test]
    //This test contemplates the case when the number itself is negative, but it is within the range (-prime, -range_check_bound)
    //Making the comparison return 1 (true)
    fn run_is_nn_hint_true_border_case() {
        let hint_code = "memory[ap] = 0 if 0 <= (ids.a % PRIME) < range_check_builtin.bound else 1";
        let mut vm = vm_with_range_check!();
        //Initialize fp
        vm.run_context.fp = 5;
        //Insert ids into memory
        vm.memory = memory![(
            (1, 4),
            (
                "-3618502788666131213697322783095070105623107215331596699973092056135872020480",
                10
            )
        )];
        //Create ids_data
        let ids_data = ids_data!["a"];
        //Execute the hint
        run_hint!(vm, ids_data, hint_code).expect("Error while executing hint");
        //Check that ap now contains true (0)
        check_memory![vm.memory, ((1, 0), 0)];
    }

    #[test]
    fn run_is_nn_hint_no_range_check_builtin() {
        let hint_code = "memory[ap] = 0 if 0 <= (ids.a % PRIME) < range_check_builtin.bound else 1";
        let mut vm = vm!();
        //Initialize fp
        vm.run_context.fp = 5;
        //Insert ids into memory
        vm.memory = memory![((1, 4), 1)];
        //Create ids_data
        let ids_data = ids_data!["a"];
        //Execute the hint
        assert_eq!(
            run_hint!(vm, ids_data, hint_code),
            Err(HintError::Internal(
                VirtualMachineError::NoRangeCheckBuiltin
            ))
        );
    }

    #[test]
    fn run_is_nn_hint_incorrect_ids() {
        let hint_code = "memory[ap] = 0 if 0 <= (ids.a % PRIME) < range_check_builtin.bound else 1";
        let mut vm = vm_with_range_check!();
        add_segments!(vm, 2);
        //Initialize ap
        //Create ids_data & hint_data
        let ids_data = ids_data!["b"];
        //Execute the hint
        assert_eq!(
            run_hint!(vm, ids_data, hint_code),
            Err(HintError::FailedToGetIds)
        );
    }

    #[test]
    fn run_is_nn_hint_cant_get_ids_from_memory() {
        let hint_code = "memory[ap] = 0 if 0 <= (ids.a % PRIME) < range_check_builtin.bound else 1";
        let mut vm = vm_with_range_check!();
        add_segments!(vm, 2);
        //Initialize fp
        vm.run_context.fp = 5;
        //Dont insert ids into memory
        //Create ids_data
        let ids_data = ids_data!["a"];
        //Execute the hint
        assert_eq!(
            run_hint!(vm, ids_data, hint_code),
            Err(HintError::Internal(VirtualMachineError::ExpectedInteger(
                MaybeRelocatable::from((1, 4))
            )))
        );
    }

    #[test]
    fn run_is_nn_hint_ids_are_relocatable_values() {
        let hint_code = "memory[ap] = 0 if 0 <= (ids.a % PRIME) < range_check_builtin.bound else 1";
        let mut vm = vm_with_range_check!();
        //Initialize fp
        vm.run_context.fp = 5;
        //Insert ids into memory
        vm.memory = memory![((1, 4), (2, 3))];
        //Create ids_data
        let ids_data = ids_data!["a"];
        //Execute the hint
        assert_eq!(
            run_hint!(vm, ids_data, hint_code),
            Err(HintError::Internal(VirtualMachineError::ExpectedInteger(
                MaybeRelocatable::from((1, 4))
            )))
        );
    }

    #[test]
    fn run_assert_le_felt_valid() {
        let hint_code = ASSERT_LE_FELT;
        let mut constants = HashMap::new();
        constants.insert(
            "starkware.cairo.common.math.assert_le_felt.PRIME_OVER_3_HIGH".to_string(),
            felt_str!("4000000000000088000000000000001", 16),
        );
        constants.insert(
            "starkware.cairo.common.math.assert_le_felt.PRIME_OVER_2_HIGH".to_string(),
            felt_str!("2AAAAAAAAAAAAB05555555555555556", 16),
        );
        let mut vm = vm_with_range_check!();
        let mut exec_scopes = scope![("excluded", 1)];
        //Initialize fp
        vm.run_context.fp = 3;
        //Insert ids into memory
        vm.memory = memory![((1, 0), 1), ((1, 1), 2), ((1, 2), (2, 0))];
        add_segments!(vm, 1);
        //Create ids_data & hint_data
        let ids_data = ids_data!["a", "b", "range_check_ptr"];
        //Execute the hint
        assert_eq!(
            run_hint!(vm, ids_data, hint_code, &mut exec_scopes, &constants),
            Ok(())
        );
        //Hint would return an error if the assertion fails
    }

    #[test]
    fn is_le_felt_hint_true() {
        let hint_code = "memory[ap] = 0 if (ids.a % PRIME) <= (ids.b % PRIME) else 1";
        let mut vm = vm_with_range_check!();
        //Initialize fp
        vm.run_context.fp = 10;
        //Insert ids into memory
        vm.memory = memory![((1, 8), 1), ((1, 9), 2)];
        add_segments!(vm, 1);
        let ids_data = ids_data!["a", "b"];
        //Execute the hint
        assert_eq!(run_hint!(vm, ids_data, hint_code), Ok(()));
        //Check result
        check_memory![vm.memory, ((1, 0), 0)];
    }

    #[test]
    fn run_is_le_felt_hint_inconsistent_memory() {
        let hint_code = "memory[ap] = 0 if (ids.a % PRIME) <= (ids.b % PRIME) else 1";
        let mut vm = vm_with_range_check!();
        //Initialize fp
        vm.run_context.fp = 2;
        vm.memory = memory![((1, 0), 1), ((1, 1), 2)];
        //Create ids_data & hint_data
        let ids_data = ids_data!["a", "b"];
        //Execute the hint
        assert_eq!(
            run_hint!(vm, ids_data, hint_code),
            Err(HintError::Internal(VirtualMachineError::MemoryError(
                MemoryError::InconsistentMemory(
                    MaybeRelocatable::from((1, 0)),
                    MaybeRelocatable::Int(Felt::one()),
                    MaybeRelocatable::Int(Felt::zero())
                )
            )))
        );
    }

    #[test]
    fn run_is_le_felt_hint_incorrect_ids() {
        let hint_code = "memory[ap] = 0 if (ids.a % PRIME) <= (ids.b % PRIME) else 1";
        let mut vm = vm!();
        vm.run_context.fp = 10;
        vm.memory = memory![((1, 8), 1), ((1, 9), 2)];
        //Create ids_data & hint_data
        let ids_data = ids_data!["a", "c"];
        assert_eq!(
            run_hint!(vm, ids_data, hint_code),
            Err(HintError::FailedToGetIds)
        );
    }

    #[test]
    fn run_assert_nn_valid() {
        let hint_code = "from starkware.cairo.common.math_utils import assert_integer\nassert_integer(ids.a)\nassert 0 <= ids.a % PRIME < range_check_builtin.bound, f'a = {ids.a} is out of range.'";
        let mut vm = vm_with_range_check!();
        //Initialize fp
        vm.run_context.fp = 1;
        //Insert ids into memory
        vm.memory = memory![((1, 0), 1)];
        //Create ids_data & hint_data
        let ids_data = ids_data!["a"];
        //Execute the hint
        assert_eq!(run_hint!(vm, ids_data, hint_code), Ok(()));
        //Hint would return an error if the assertion fails
    }

    #[test]
    fn run_assert_nn_invalid() {
        let hint_code = "from starkware.cairo.common.math_utils import assert_integer\nassert_integer(ids.a)\nassert 0 <= ids.a % PRIME < range_check_builtin.bound, f'a = {ids.a} is out of range.'";
        let mut vm = vm_with_range_check!();
        //Initialize fp
        vm.run_context.fp = 1;
        //Insert ids into memory
        vm.memory = memory![((1, 0), (-1))];
        //Create ids_data & hint_data
        let ids_data = ids_data!["a"];
        //Execute the hint
        assert_eq!(
            run_hint!(vm, ids_data, hint_code),
            Err(HintError::AssertNNValueOutOfRange(Felt::new(-1)))
        );
    }

    #[test]
    fn run_assert_nn_incorrect_ids() {
        let hint_code = "from starkware.cairo.common.math_utils import assert_integer\nassert_integer(ids.a)\nassert 0 <= ids.a % PRIME < range_check_builtin.bound, f'a = {ids.a} is out of range.'";
        let mut vm = vm_with_range_check!();
        //Initialize fp
        vm.run_context.fp = 4;
        //Insert ids into memory
        vm.memory = memory![((1, 0), (-1))];
        let ids_data = ids_data!["incorrect_id"];
        //Execute the hint
        assert_eq!(
            run_hint!(vm, ids_data, hint_code),
            Err(HintError::FailedToGetIds),
        );
    }

    #[test]
    fn run_assert_nn_a_is_not_integer() {
        let hint_code = "from starkware.cairo.common.math_utils import assert_integer\nassert_integer(ids.a)\nassert 0 <= ids.a % PRIME < range_check_builtin.bound, f'a = {ids.a} is out of range.'";
        let mut vm = vm_with_range_check!();
        //Initialize fp
        vm.run_context.fp = 4;
        //Insert ids into memory
        vm.memory = memory![((1, 0), (10, 10))];
        let ids_data = ids_data!["a"];
        //Execute the hint
        assert_eq!(
            run_hint!(vm, ids_data, hint_code),
            Err(HintError::Internal(VirtualMachineError::ExpectedInteger(
                MaybeRelocatable::from((1, 3))
            )))
        );
    }

    #[test]
    fn run_assert_nn_no_range_check_builtin() {
        let hint_code = "from starkware.cairo.common.math_utils import assert_integer\nassert_integer(ids.a)\nassert 0 <= ids.a % PRIME < range_check_builtin.bound, f'a = {ids.a} is out of range.'";
        let mut vm = vm!();
        //Initialize fp
        vm.run_context.fp = 1;
        //Insert ids into memory
        vm.memory = memory![((1, 0), 1)];
        let ids_data = ids_data!["a"];
        //Execute the hint
        assert_eq!(
            run_hint!(vm, ids_data, hint_code),
            Err(HintError::Internal(
                VirtualMachineError::NoRangeCheckBuiltin
            ))
        );
    }

    #[test]
    fn run_assert_nn_reference_is_not_in_memory() {
        let hint_code = "from starkware.cairo.common.math_utils import assert_integer\nassert_integer(ids.a)\nassert 0 <= ids.a % PRIME < range_check_builtin.bound, f'a = {ids.a} is out of range.'";
        let mut vm = vm_with_range_check!();
        add_segments!(vm, 1);
        //Initialize fp
        vm.run_context.fp = 4;
        let ids_data = ids_data!["a"];
        //Execute the hint
        assert_eq!(
            run_hint!(vm, ids_data, hint_code),
            Err(HintError::Internal(VirtualMachineError::ExpectedInteger(
                MaybeRelocatable::from((1, 3))
            )))
        );
    }

    #[test]
    fn run_is_assert_le_felt_invalid() {
        let hint_code = ASSERT_LE_FELT;
        let mut vm = vm_with_range_check!();
        let mut constants = HashMap::new();
        constants.insert(
            "starkware.cairo.common.math.assert_le_felt.PRIME_OVER_3_HIGH".to_string(),
            felt_str!("4000000000000088000000000000001", 16),
        );
        constants.insert(
            "starkware.cairo.common.math.assert_le_felt.PRIME_OVER_2_HIGH".to_string(),
            felt_str!("2AAAAAAAAAAAAB05555555555555556", 16),
        );
        let mut exec_scopes = scope![("excluded", Felt::one())];
        //Initialize fp
        vm.run_context.fp = 3;
        //Insert ids into memory
        vm.memory = memory![((1, 0), 2), ((1, 1), 1), ((1, 2), (2, 0))];
        let ids_data = ids_data!["a", "b", "range_check_ptr"];
        add_segments!(vm, 1);
        //Execute the hint
        assert_eq!(
            run_hint!(vm, ids_data, hint_code, &mut exec_scopes, &constants),
            Err(HintError::NonLeFelt(Felt::new(2), Felt::one()))
        );
    }

    #[test]
    fn run_is_assert_le_felt_a_is_not_integer() {
        let hint_code = ASSERT_LE_FELT;
        let mut vm = vm_with_range_check!();
        let mut constants = HashMap::new();
        constants.insert(
            "starkware.cairo.common.math.assert_le_felt.PRIME_OVER_3_HIGH".to_string(),
            felt_str!("4000000000000088000000000000001", 16),
        );
        constants.insert(
            "starkware.cairo.common.math.assert_le_felt.PRIME_OVER_2_HIGH".to_string(),
            felt_str!("2AAAAAAAAAAAAB05555555555555556", 16),
        );
        let mut exec_scopes = scope![("excluded", 1)];
        //Initialize fp
        vm.run_context.fp = 3;
        //Insert ids into memory
        vm.memory = memory![((1, 0), (1, 0)), ((1, 1), 1), ((1, 2), (2, 0))];
        let ids_data = ids_data!["a", "b", "range_check_ptr"];
        //Execute the hint
        assert_eq!(
            run_hint!(vm, ids_data, hint_code, &mut exec_scopes, &constants),
            Err(HintError::Internal(VirtualMachineError::ExpectedInteger(
                MaybeRelocatable::from((1, 0))
            )))
        );
    }

    #[test]
    fn run_is_assert_le_felt_b_is_not_integer() {
        let hint_code = ASSERT_LE_FELT;
        let mut vm = vm_with_range_check!();
        let mut constants = HashMap::new();
        constants.insert(
            "starkware.cairo.common.math.assert_le_felt.PRIME_OVER_3_HIGH".to_string(),
            felt_str!("4000000000000088000000000000001", 16),
        );
        constants.insert(
            "starkware.cairo.common.math.assert_le_felt.PRIME_OVER_2_HIGH".to_string(),
            felt_str!("2AAAAAAAAAAAAB05555555555555556", 16),
        );
        let mut exec_scopes = scope![("excluded", 1)];
        //Initialize fp
        vm.run_context.fp = 3;
        //Insert ids into memory
        vm.memory = memory![((1, 0), 1), ((1, 1), (1, 0)), ((1, 2), (2, 0))];
        let ids_data = ids_data!["a", "b", "range_check_builtin"];
        //Execute the hint
        assert_eq!(
            run_hint!(vm, ids_data, hint_code, &mut exec_scopes, &constants),
            Err(HintError::Internal(VirtualMachineError::ExpectedInteger(
                MaybeRelocatable::from((1, 1))
            )))
        );
    }

    #[test]
    fn run_is_nn_hint_out_of_range_false() {
        let hint_code =
            "memory[ap] = 0 if 0 <= ((-ids.a - 1) % PRIME) < range_check_builtin.bound else 1";
        let mut vm = vm_with_range_check!();
        //Initialize fp
        vm.run_context.fp = 5;
        //Insert ids into memory
        vm.memory = memory![((1, 4), 2)];
        add_segments!(vm, 1);
        //Create ids_data
        let ids_data = ids_data!["a"];
        //Execute the hint
        run_hint!(vm, ids_data, hint_code).expect("Error while executing hint");
        check_memory![vm.memory, ((1, 0), 1)];
    }

    #[test]
    fn run_is_nn_hint_out_of_range_true() {
        let hint_code =
            "memory[ap] = 0 if 0 <= ((-ids.a - 1) % PRIME) < range_check_builtin.bound else 1";
        let mut vm = vm_with_range_check!();
        //Initialize fp
        vm.run_context.fp = 5;
        //Insert ids into memory
        vm.memory = memory![((1, 4), (-1))];
        add_segments!(vm, 1);
        //Create ids_data
        let ids_data = ids_data!["a"];
        //Execute the hint
        run_hint!(vm, ids_data, hint_code).expect("Error while executing hint");
        check_memory![vm.memory, ((1, 0), 0)];
    }
    #[test]
    fn run_assert_not_equal_int_false() {
        let hint_code = "from starkware.cairo.lang.vm.relocatable import RelocatableValue\nboth_ints = isinstance(ids.a, int) and isinstance(ids.b, int)\nboth_relocatable = (\n    isinstance(ids.a, RelocatableValue) and isinstance(ids.b, RelocatableValue) and\n    ids.a.segment_index == ids.b.segment_index)\nassert both_ints or both_relocatable, \\\n    f'assert_not_equal failed: non-comparable values: {ids.a}, {ids.b}.'\nassert (ids.a - ids.b) % PRIME != 0, f'assert_not_equal failed: {ids.a} = {ids.b}.'";
        let mut vm = vm!();
        //Initialize fp
        vm.run_context.fp = 10;
        //Insert ids into memory
        vm.memory = memory![((1, 8), 1), ((1, 9), 1)];
        let ids_data = ids_data!["a", "b"];
        //Execute the hint
        assert_eq!(
            run_hint!(vm, ids_data, hint_code),
            Err(HintError::AssertNotEqualFail(
                MaybeRelocatable::from(Felt::one()),
                MaybeRelocatable::from(Felt::one())
            ))
        );
    }

    #[test]
    fn run_assert_not_equal_int_true() {
        let hint_code = "from starkware.cairo.lang.vm.relocatable import RelocatableValue\nboth_ints = isinstance(ids.a, int) and isinstance(ids.b, int)\nboth_relocatable = (\n    isinstance(ids.a, RelocatableValue) and isinstance(ids.b, RelocatableValue) and\n    ids.a.segment_index == ids.b.segment_index)\nassert both_ints or both_relocatable, \\\n    f'assert_not_equal failed: non-comparable values: {ids.a}, {ids.b}.'\nassert (ids.a - ids.b) % PRIME != 0, f'assert_not_equal failed: {ids.a} = {ids.b}.'";
        let mut vm = vm!();
        //Initialize fp
        vm.run_context.fp = 10;
        //Insert ids into memory
        vm.memory = memory![((1, 8), 1), ((1, 9), 3)];
        let ids_data = ids_data!["a", "b"];
        //Execute the hint
        assert_eq!(run_hint!(vm, ids_data, hint_code), Ok(()));
    }

    #[test]
    fn run_assert_not_equal_int_bignum_true() {
        let hint_code = "from starkware.cairo.lang.vm.relocatable import RelocatableValue\nboth_ints = isinstance(ids.a, int) and isinstance(ids.b, int)\nboth_relocatable = (\n    isinstance(ids.a, RelocatableValue) and isinstance(ids.b, RelocatableValue) and\n    ids.a.segment_index == ids.b.segment_index)\nassert both_ints or both_relocatable, \\\n    f'assert_not_equal failed: non-comparable values: {ids.a}, {ids.b}.'\nassert (ids.a - ids.b) % PRIME != 0, f'assert_not_equal failed: {ids.a} = {ids.b}.'";
        let mut vm = vm!();
        add_segments!(vm, 2);
        //Initialize fp
        vm.run_context.fp = 10;
        //Insert ids into memory
        vm.memory = memory![
            ((1, 8), (-1)),
            (
                (1, 9),
                (
                    "618502788666131213697322783095070105623107215331596699973092056135872020480",
                    10
                )
            )
        ];
        let ids_data = ids_data!["a", "b"];
        //Execute the hint
        assert_eq!(run_hint!(vm, ids_data, hint_code), Ok(()));
    }

    #[test]
    fn run_assert_not_equal_relocatable_false() {
        let hint_code = "from starkware.cairo.lang.vm.relocatable import RelocatableValue\nboth_ints = isinstance(ids.a, int) and isinstance(ids.b, int)\nboth_relocatable = (\n    isinstance(ids.a, RelocatableValue) and isinstance(ids.b, RelocatableValue) and\n    ids.a.segment_index == ids.b.segment_index)\nassert both_ints or both_relocatable, \\\n    f'assert_not_equal failed: non-comparable values: {ids.a}, {ids.b}.'\nassert (ids.a - ids.b) % PRIME != 0, f'assert_not_equal failed: {ids.a} = {ids.b}.'";
        let mut vm = vm!();
        //Initialize fp
        vm.run_context.fp = 10;
        //Insert ids into memory
        vm.memory = memory![((1, 8), (1, 0)), ((1, 9), (1, 0))];
        let ids_data = ids_data!["a", "b"];
        //Execute the hint
        assert_eq!(
            run_hint!(vm, ids_data, hint_code),
            Err(HintError::AssertNotEqualFail(
                MaybeRelocatable::from((1, 0)),
                MaybeRelocatable::from((1, 0))
            ))
        );
    }

    #[test]
    fn run_assert_not_equal_relocatable_true() {
        let hint_code = "from starkware.cairo.lang.vm.relocatable import RelocatableValue\nboth_ints = isinstance(ids.a, int) and isinstance(ids.b, int)\nboth_relocatable = (\n    isinstance(ids.a, RelocatableValue) and isinstance(ids.b, RelocatableValue) and\n    ids.a.segment_index == ids.b.segment_index)\nassert both_ints or both_relocatable, \\\n    f'assert_not_equal failed: non-comparable values: {ids.a}, {ids.b}.'\nassert (ids.a - ids.b) % PRIME != 0, f'assert_not_equal failed: {ids.a} = {ids.b}.'";
        let mut vm = vm!();
        //Initialize fp
        vm.run_context.fp = 10;
        //Insert ids into memory
        vm.memory = memory![((1, 8), (0, 1)), ((1, 9), (0, 0))];
        let ids_data = ids_data!["a", "b"];
        //Execute the hint
        assert_eq!(run_hint!(vm, ids_data, hint_code), Ok(()));
    }

    #[test]
    fn run_assert_non_equal_relocatable_diff_index() {
        let hint_code = "from starkware.cairo.lang.vm.relocatable import RelocatableValue\nboth_ints = isinstance(ids.a, int) and isinstance(ids.b, int)\nboth_relocatable = (\n    isinstance(ids.a, RelocatableValue) and isinstance(ids.b, RelocatableValue) and\n    ids.a.segment_index == ids.b.segment_index)\nassert both_ints or both_relocatable, \\\n    f'assert_not_equal failed: non-comparable values: {ids.a}, {ids.b}.'\nassert (ids.a - ids.b) % PRIME != 0, f'assert_not_equal failed: {ids.a} = {ids.b}.'";
        let mut vm = vm!();
        //Initialize fp
        vm.run_context.fp = 10;
        //Insert ids into memory
        vm.memory = memory![((1, 8), (2, 0)), ((1, 9), (1, 0))];
        let ids_data = ids_data!["a", "b"];
        //Execute the hint
        assert_eq!(
            run_hint!(vm, ids_data, hint_code),
            Err(HintError::Internal(VirtualMachineError::DiffIndexComp(
                relocatable!(2, 0),
                relocatable!(1, 0)
            )))
        );
    }

    #[test]
    fn run_assert_not_equal_relocatable_and_integer() {
        let hint_code = "from starkware.cairo.lang.vm.relocatable import RelocatableValue\nboth_ints = isinstance(ids.a, int) and isinstance(ids.b, int)\nboth_relocatable = (\n    isinstance(ids.a, RelocatableValue) and isinstance(ids.b, RelocatableValue) and\n    ids.a.segment_index == ids.b.segment_index)\nassert both_ints or both_relocatable, \\\n    f'assert_not_equal failed: non-comparable values: {ids.a}, {ids.b}.'\nassert (ids.a - ids.b) % PRIME != 0, f'assert_not_equal failed: {ids.a} = {ids.b}.'";
        let mut vm = vm!();
        //Initialize fp
        vm.run_context.fp = 10;
        //Insert ids into memory
        vm.memory = memory![((1, 8), (1, 0)), ((1, 9), 1)];
        let ids_data = ids_data!["a", "b"];
        //Execute the hint
        assert_eq!(
            run_hint!(vm, ids_data, hint_code),
            Err(HintError::Internal(
                VirtualMachineError::DiffTypeComparison(
                    MaybeRelocatable::from((1, 0)),
                    MaybeRelocatable::from(Felt::one())
                )
            ))
        );
    }

    #[test]
    fn run_assert_not_zero_true() {
        let hint_code =
    "from starkware.cairo.common.math_utils import assert_integer\nassert_integer(ids.value)\nassert ids.value % PRIME != 0, f'assert_not_zero failed: {ids.value} = 0.'";
        let mut vm = vm!();
        // //Initialize fp
        vm.run_context.fp = 5;
        //Insert ids into memory
        vm.memory = memory![((1, 4), 5)];
        //Create ids
        let ids_data = ids_data!["value"];

        assert_eq!(run_hint!(vm, ids_data, hint_code), Ok(()));
    }

    #[test]
    fn run_assert_not_zero_false() {
        let hint_code =
    "from starkware.cairo.common.math_utils import assert_integer\nassert_integer(ids.value)\nassert ids.value % PRIME != 0, f'assert_not_zero failed: {ids.value} = 0.'";
        let mut vm = vm!();
        // //Initialize fp
        vm.run_context.fp = 5;
        //Insert ids into memory
        vm.memory = memory![((1, 4), 0)];
        //Create ids
        let ids_data = ids_data!["value"];
        assert_eq!(
            run_hint!(vm, ids_data, hint_code),
            Err(HintError::AssertNotZero(
                Felt::zero(),
                felt::PRIME_STR.to_string()
            ))
        );
    }

    #[test]
    fn run_assert_not_zero_incorrect_id() {
        let hint_code =
    "from starkware.cairo.common.math_utils import assert_integer\nassert_integer(ids.value)\nassert ids.value % PRIME != 0, f'assert_not_zero failed: {ids.value} = 0.'";
        let mut vm = vm!();
        // //Initialize fp
        vm.run_context.fp = 5;
        //Insert ids into memory
        vm.memory = memory![((1, 4), 0)];
        //Create invalid id key
        let ids_data = ids_data!["incorrect_id"];
        assert_eq!(
            run_hint!(vm, ids_data, hint_code),
            Err(HintError::FailedToGetIds)
        );
    }

    #[test]
    fn run_assert_not_zero_expected_integer_error() {
        let hint_code =
    "from starkware.cairo.common.math_utils import assert_integer\nassert_integer(ids.value)\nassert ids.value % PRIME != 0, f'assert_not_zero failed: {ids.value} = 0.'";
        let mut vm = vm!();
        // //Initialize fp
        vm.run_context.fp = 5;
        //Insert ids into memory
        vm.memory = memory![((1, 4), (1, 0))];
        //Create ids_data & hint_data
        let ids_data = ids_data!["value"];
        assert_eq!(
            run_hint!(vm, ids_data, hint_code),
            Err(HintError::Internal(VirtualMachineError::ExpectedInteger(
                MaybeRelocatable::from((1, 4))
            )))
        );
    }

    #[test]
    fn run_split_int_assertion_invalid() {
        let hint_code = "assert ids.value == 0, 'split_int(): value is out of range.'";
        let mut vm = vm!();
        //Initialize fp
        vm.run_context.fp = 5;
        //Insert ids into memory
        vm.memory = memory![((1, 4), 1)];
        let ids_data = ids_data!["value"];
        //Execute the hint
        assert_eq!(
            run_hint!(vm, ids_data, hint_code),
            Err(HintError::SplitIntNotZero)
        );
    }

    #[test]
    fn run_split_int_assertion_valid() {
        let hint_code = "assert ids.value == 0, 'split_int(): value is out of range.'";
        let mut vm = vm!();
        //Initialize fp
        vm.run_context.fp = 5;
        //Insert ids into memory
        vm.memory = memory![((1, 4), 0)];
        let ids_data = ids_data!["value"];
        //Execute the hint
        assert_eq!(run_hint!(vm, ids_data, hint_code), Ok(()));
    }

    #[test]
    fn run_split_int_valid() {
        let hint_code = "memory[ids.output] = res = (int(ids.value) % PRIME) % ids.base\nassert res < ids.bound, f'split_int(): Limb {res} is out of range.'";
        let mut vm = vm!();
        //Initialize fp
        vm.run_context.fp = 4;
        //Insert ids into memory
        vm.memory = memory![((1, 0), (2, 0)), ((1, 1), 2), ((1, 2), 10), ((1, 3), 100)];
        add_segments!(vm, 2);
        let ids_data = ids_data!["output", "value", "base", "bound"];
        //Execute the hint
        assert_eq!(run_hint!(vm, ids_data, hint_code), Ok(()));
        check_memory![vm.memory, ((2, 0), 2)];
    }

    #[test]
    fn run_split_int_invalid() {
        let hint_code = "memory[ids.output] = res = (int(ids.value) % PRIME) % ids.base\nassert res < ids.bound, f'split_int(): Limb {res} is out of range.'";
        let mut vm = vm!();
        //Initialize fp
        vm.run_context.fp = 4;
        //Insert ids into memory
        vm.memory = memory![
            ((1, 0), (2, 0)),
            ((1, 1), 100),
            ((1, 2), 10000),
            ((1, 3), 10)
        ];
        add_segments!(vm, 2);
        let ids_data = ids_data!["output", "value", "base", "bound"];
        //Execute the hint
        assert_eq!(
            run_hint!(vm, ids_data, hint_code),
            Err(HintError::SplitIntLimbOutOfRange(Felt::new(100)))
        );
    }

    #[test]
    fn run_is_positive_hint_true() {
        let hint_code =
        "from starkware.cairo.common.math_utils import is_positive\nids.is_positive = 1 if is_positive(\n    value=ids.value, prime=PRIME, rc_bound=range_check_builtin.bound) else 0";
        let mut vm = vm_with_range_check!();
        //Initialize fp
        vm.run_context.fp = 2;
        //Insert ids.value into memory
        vm.memory = memory![((1, 0), 250)];
        //Dont insert ids.is_positive as we need to modify it inside the hint
        //Create ids
        let ids_data = ids_data!["value", "is_positive"];
        //Execute the hint
        run_hint!(vm, ids_data, hint_code).expect("Error while executing hint");
        //Check that is_positive now contains 1 (true)
        check_memory![vm.memory, ((1, 1), 1)];
    }

    #[test]
    fn run_is_positive_hint_false() {
        let hint_code =
        "from starkware.cairo.common.math_utils import is_positive\nids.is_positive = 1 if is_positive(\n    value=ids.value, prime=PRIME, rc_bound=range_check_builtin.bound) else 0";
        let mut vm = vm_with_range_check!();
        //Initialize fp
        vm.run_context.fp = 2;
        //Insert ids.value into memory
        vm.memory = memory![((1, 0), (-250))];
        //Dont insert ids.is_positive as we need to modify it inside the hint
        let ids_data = ids_data!["value", "is_positive"];
        //Execute the hint
        run_hint!(vm, ids_data, hint_code).expect("Error while executing hint");
        //Check that is_positive now contains 0 (false)
        check_memory![vm.memory, ((1, 1), 0)];
    }

    #[test]
    fn run_is_positive_hint_outside_valid_range() {
        let hint_code =
        "from starkware.cairo.common.math_utils import is_positive\nids.is_positive = 1 if is_positive(\n    value=ids.value, prime=PRIME, rc_bound=range_check_builtin.bound) else 0";
        let mut vm = vm_with_range_check!();
        //Initialize fp
        vm.run_context.fp = 2;
        //Insert ids.value into memory
        vm.memory = memory![(
            (1, 0),
            (
                "618502761706184546546682988428055018603476541694452277432519575032261771265",
                10
            )
        )];
        //Dont insert ids.is_positive as we need to modify it inside the hint
        let ids_data = ids_data!["value", "is_positive"];
        //Execute the hint
        assert_eq!(
            run_hint!(vm, ids_data, hint_code),
            Err(HintError::ValueOutsideValidRange(felt_str!(
                "618502761706184546546682988428055018603476541694452277432519575032261771265"
            )))
        );
    }

    #[test]
    fn run_is_positive_hint_is_positive_not_empty() {
        let hint_code ="from starkware.cairo.common.math_utils import is_positive\nids.is_positive = 1 if is_positive(\n    value=ids.value, prime=PRIME, rc_bound=range_check_builtin.bound) else 0";
        let mut vm = vm_with_range_check!();
        add_segments!(vm, 2);
        //Initialize fp
        vm.run_context.fp = 2;
        //Insert ids into memory
        vm.memory = memory![((1, 0), 2), ((1, 1), 4)];
        let ids_data = ids_data!["value", "is_positive"];
        //Execute the hint
        assert_eq!(
            run_hint!(vm, ids_data, hint_code),
            Err(HintError::Internal(VirtualMachineError::MemoryError(
                MemoryError::InconsistentMemory(
                    MaybeRelocatable::from((1, 1)),
                    MaybeRelocatable::from(Felt::new(4)),
                    MaybeRelocatable::from(Felt::one())
                )
            )))
        );
    }

    #[test]
    fn run_sqrt_valid() {
        let hint_code = "from starkware.python.math_utils import isqrt\nvalue = ids.value % PRIME\nassert value < 2 ** 250, f\"value={value} is outside of the range [0, 2**250).\"\nassert 2 ** 250 < PRIME\nids.root = isqrt(value)";
        let mut vm = vm!();
        //Initialize fp
        vm.run_context.fp = 2;
        //Insert ids.value into memory
        vm.memory = memory![((1, 0), 81)];
        //Create ids
        let ids_data = ids_data!["value", "root"];
        //Execute the hint
        assert_eq!(run_hint!(vm, ids_data, hint_code), Ok(()));
        //Check that root (0,1) has the square root of 81
        check_memory![vm.memory, ((1, 1), 9)];
    }

    #[test]
    fn run_sqrt_invalid_negative_number() {
        let hint_code = "from starkware.python.math_utils import isqrt\nvalue = ids.value % PRIME\nassert value < 2 ** 250, f\"value={value} is outside of the range [0, 2**250).\"\nassert 2 ** 250 < PRIME\nids.root = isqrt(value)";
        let mut vm = vm!();
        //Initialize fp
        vm.run_context.fp = 2;
        //Insert ids.value into memory
        vm.memory = memory![((1, 0), (-81))];
        //Create ids
        let ids_data = ids_data!["value", "root"];
        //Execute the hint
        assert_eq!(
            run_hint!(vm, ids_data, hint_code),
            Err(HintError::ValueOutside250BitRange(felt_str!(
                "3618502788666131213697322783095070105623107215331596699973092056135872020400"
            )))
        );
    }

    #[test]
    fn run_sqrt_invalid_mismatched_root() {
        let hint_code = "from starkware.python.math_utils import isqrt\nvalue = ids.value % PRIME\nassert value < 2 ** 250, f\"value={value} is outside of the range [0, 2**250).\"\nassert 2 ** 250 < PRIME\nids.root = isqrt(value)";
        let mut vm = vm!();
        //Initialize fp
        vm.run_context.fp = 2;
        //Insert ids.value into memory
        vm.memory = memory![((1, 0), 81), ((1, 1), 7)];
        //Create ids
        let ids_data = ids_data!["value", "root"];
        //Execute the hint
        assert_eq!(
            run_hint!(vm, ids_data, hint_code),
            Err(HintError::Internal(VirtualMachineError::MemoryError(
                MemoryError::InconsistentMemory(
                    MaybeRelocatable::from((1, 1)),
                    MaybeRelocatable::from(Felt::new(7)),
                    MaybeRelocatable::from(Felt::new(9))
                )
            )))
        );
    }

    #[test]
    fn unsigned_div_rem_success() {
        let hint_code = "from starkware.cairo.common.math_utils import assert_integer\nassert_integer(ids.div)\nassert 0 < ids.div <= PRIME // range_check_builtin.bound, \\\n    f'div={hex(ids.div)} is out of the valid range.'\nids.q, ids.r = divmod(ids.value, ids.div)";
        let mut vm = vm_with_range_check!();
        //Initialize fp
        vm.run_context.fp = 4;
        //Insert ids into memory
        vm.memory = memory![((1, 2), 5), ((1, 3), 7)];
        //Create ids
        let ids_data = ids_data!["r", "q", "div", "value"];
        //Execute the hint
        assert!(run_hint!(vm, ids_data, hint_code).is_ok());
        check_memory![vm.memory, ((1, 0), 2), ((1, 1), 1)];
    }

    #[test]
    fn unsigned_div_rem_out_of_range() {
        let hint_code = "from starkware.cairo.common.math_utils import assert_integer\nassert_integer(ids.div)\nassert 0 < ids.div <= PRIME // range_check_builtin.bound, \\\n    f'div={hex(ids.div)} is out of the valid range.'\nids.q, ids.r = divmod(ids.value, ids.div)";
        let mut vm = vm_with_range_check!();
        //Initialize fp
        vm.run_context.fp = 4;
        //Insert ids into memory
        vm.memory = memory![((1, 2), (-5)), ((1, 3), 7)];
        //Create ids
        let ids_data = ids_data!["r", "q", "div", "value"];
        //Execute the hint
        assert_eq!(
            run_hint!(vm, ids_data, hint_code),
            Err(HintError::OutOfValidRange(
                Felt::new(-5),
                felt_str!("340282366920938463463374607431768211456")
            ))
        )
    }

    #[test]
    fn unsigned_div_rem_no_range_check_builtin() {
        let hint_code = "from starkware.cairo.common.math_utils import assert_integer\nassert_integer(ids.div)\nassert 0 < ids.div <= PRIME // range_check_builtin.bound, \\\n    f'div={hex(ids.div)} is out of the valid range.'\nids.q, ids.r = divmod(ids.value, ids.div)";
        let mut vm = vm!();
        //Initialize fp
        vm.run_context.fp = 4;
        //Insert ids into memory
        vm.memory = memory![((1, 2), 5), ((1, 3), 7)];
        //Create ids_data
        let ids_data = ids_data!["r", "q", "div", "value"];
        assert_eq!(
            run_hint!(vm, ids_data, hint_code),
            Err(HintError::Internal(
                VirtualMachineError::NoRangeCheckBuiltin
            ))
        );
    }

    #[test]
    fn unsigned_div_rem_inconsitent_memory() {
        let hint_code = "from starkware.cairo.common.math_utils import assert_integer\nassert_integer(ids.div)\nassert 0 < ids.div <= PRIME // range_check_builtin.bound, \\\n    f'div={hex(ids.div)} is out of the valid range.'\nids.q, ids.r = divmod(ids.value, ids.div)";
        let mut vm = vm_with_range_check!();
        //Initialize fp
        vm.run_context.fp = 4;
        //Insert ids into memory
        vm.memory = memory![((1, 0), 5), ((1, 2), 5), ((1, 3), 7)];
        //Create ids_data
        let ids_data = ids_data!["r", "q", "div", "value"];
        //Execute the hint
        assert_eq!(
            run_hint!(vm, ids_data, hint_code),
            Err(HintError::Internal(VirtualMachineError::MemoryError(
                MemoryError::InconsistentMemory(
                    MaybeRelocatable::from((1, 0)),
                    MaybeRelocatable::Int(Felt::new(5)),
                    MaybeRelocatable::Int(Felt::new(2))
                )
            )))
        );
    }

    #[test]
    fn unsigned_div_rem_incorrect_ids() {
        let hint_code = "from starkware.cairo.common.math_utils import assert_integer\nassert_integer(ids.div)\nassert 0 < ids.div <= PRIME // range_check_builtin.bound, \\\n    f'div={hex(ids.div)} is out of the valid range.'\nids.q, ids.r = divmod(ids.value, ids.div)";
        let mut vm = vm_with_range_check!();
        //Initialize fp
        vm.run_context.fp = 4;
        //Insert ids into memory
        vm.memory = memory![((1, 2), 5), ((1, 3), 7)];
        //Create ids
        let ids_data = ids_data!["a", "b", "iv", "vlue"];
        //Execute the hint
        assert_eq!(
            run_hint!(vm, ids_data, hint_code),
            Err(HintError::FailedToGetIds)
        )
    }

    #[test]
    fn signed_div_rem_success() {
        let hint_code = "from starkware.cairo.common.math_utils import as_int, assert_integer\n\nassert_integer(ids.div)\nassert 0 < ids.div <= PRIME // range_check_builtin.bound, \\\n    f'div={hex(ids.div)} is out of the valid range.'\n\nassert_integer(ids.bound)\nassert ids.bound <= range_check_builtin.bound // 2, \\\n    f'bound={hex(ids.bound)} is out of the valid range.'\n\nint_value = as_int(ids.value, PRIME)\nq, ids.r = divmod(int_value, ids.div)\n\nassert -ids.bound <= q < ids.bound, \\\n    f'{int_value} / {ids.div} = {q} is out of the range [{-ids.bound}, {ids.bound}).'\n\nids.biased_q = q + ids.bound";
        let mut vm = vm_with_range_check!();
        //Initialize fp
        vm.run_context.fp = 6;
        //Insert ids into memory
        vm.memory = memory![((1, 3), 5), ((1, 4), 10), ((1, 5), 29)];
        //Create ids
        let ids_data = ids_data!["r", "biased_q", "range_check_ptr", "div", "value", "bound"];
        //Execute the hint
        assert!(run_hint!(vm, ids_data, hint_code).is_ok());
        check_memory![vm.memory, ((1, 0), 0), ((1, 1), 31)];
    }

    #[test]
    fn signed_div_rem_negative_quotient() {
        let hint_code = "from starkware.cairo.common.math_utils import as_int, assert_integer\n\nassert_integer(ids.div)\nassert 0 < ids.div <= PRIME // range_check_builtin.bound, \\\n    f'div={hex(ids.div)} is out of the valid range.'\n\nassert_integer(ids.bound)\nassert ids.bound <= range_check_builtin.bound // 2, \\\n    f'bound={hex(ids.bound)} is out of the valid range.'\n\nint_value = as_int(ids.value, PRIME)\nq, ids.r = divmod(int_value, ids.div)\n\nassert -ids.bound <= q < ids.bound, \\\n    f'{int_value} / {ids.div} = {q} is out of the range [{-ids.bound}, {ids.bound}).'\n\nids.biased_q = q + ids.bound";
        let mut vm = vm_with_range_check!();
        //Initialize fp
        vm.run_context.fp = 6;
        //Insert ids into memory
        vm.memory = memory![((1, 3), 7), ((1, 4), (-10)), ((1, 5), 29)];
        //Create ids
        let ids_data = ids_data!["r", "biased_q", "range_check_ptr", "div", "value", "bound"];
        //Execute the hint
        assert!(run_hint!(vm, ids_data, hint_code).is_ok());
        check_memory![vm.memory, ((1, 0), 4), ((1, 1), 27)];
    }

    #[test]
    fn signed_div_rem_out_of_range() {
        let hint_code = "from starkware.cairo.common.math_utils import as_int, assert_integer\n\nassert_integer(ids.div)\nassert 0 < ids.div <= PRIME // range_check_builtin.bound, \\\n    f'div={hex(ids.div)} is out of the valid range.'\n\nassert_integer(ids.bound)\nassert ids.bound <= range_check_builtin.bound // 2, \\\n    f'bound={hex(ids.bound)} is out of the valid range.'\n\nint_value = as_int(ids.value, PRIME)\nq, ids.r = divmod(int_value, ids.div)\n\nassert -ids.bound <= q < ids.bound, \\\n    f'{int_value} / {ids.div} = {q} is out of the range [{-ids.bound}, {ids.bound}).'\n\nids.biased_q = q + ids.bound";
        let mut vm = vm_with_range_check!();
        //Initialize fp
        vm.run_context.fp = 6;
        //Insert ids into memory
        vm.memory = memory![((1, 3), (-5)), ((1, 4), 10), ((1, 5), 29)];
        //Create ids
        let ids_data = ids_data!["r", "biased_q", "range_check_ptr", "div", "value", "bound"];
        //Execute the hint
        assert_eq!(
            run_hint!(vm, ids_data, hint_code),
            Err(HintError::OutOfValidRange(
                Felt::new(-5),
                felt_str!("340282366920938463463374607431768211456")
            ))
        )
    }

    #[test]
    fn signed_div_rem_no_range_check_builtin() {
        let hint_code = "from starkware.cairo.common.math_utils import as_int, assert_integer\n\nassert_integer(ids.div)\nassert 0 < ids.div <= PRIME // range_check_builtin.bound, \\\n    f'div={hex(ids.div)} is out of the valid range.'\n\nassert_integer(ids.bound)\nassert ids.bound <= range_check_builtin.bound // 2, \\\n    f'bound={hex(ids.bound)} is out of the valid range.'\n\nint_value = as_int(ids.value, PRIME)\nq, ids.r = divmod(int_value, ids.div)\n\nassert -ids.bound <= q < ids.bound, \\\n    f'{int_value} / {ids.div} = {q} is out of the range [{-ids.bound}, {ids.bound}).'\n\nids.biased_q = q + ids.bound";
        let mut vm = vm!();
        //Initialize fp
        vm.run_context.fp = 6;
        //Insert ids into memory
        vm.memory = memory![((1, 3), 5), ((1, 4), 10), ((1, 5), 29)];
        //Create ids
        let ids_data = ids_data!["r", "biased_q", "range_check_ptr", "div", "value", "bound"];
        assert_eq!(
            run_hint!(vm, ids_data, hint_code),
            Err(HintError::Internal(
                VirtualMachineError::NoRangeCheckBuiltin
            ))
        );
    }

    #[test]
    fn signed_div_rem_inconsitent_memory() {
        let hint_code = "from starkware.cairo.common.math_utils import as_int, assert_integer\n\nassert_integer(ids.div)\nassert 0 < ids.div <= PRIME // range_check_builtin.bound, \\\n    f'div={hex(ids.div)} is out of the valid range.'\n\nassert_integer(ids.bound)\nassert ids.bound <= range_check_builtin.bound // 2, \\\n    f'bound={hex(ids.bound)} is out of the valid range.'\n\nint_value = as_int(ids.value, PRIME)\nq, ids.r = divmod(int_value, ids.div)\n\nassert -ids.bound <= q < ids.bound, \\\n    f'{int_value} / {ids.div} = {q} is out of the range [{-ids.bound}, {ids.bound}).'\n\nids.biased_q = q + ids.bound";
        let mut vm = vm_with_range_check!();
        //Initialize fp
        vm.run_context.fp = 6;
        //Insert ids into memory
        vm.memory = memory![((1, 1), 10), ((1, 3), 5), ((1, 4), 10), ((1, 5), 29)];
        //Create ids
        let ids_data = ids_data!["r", "biased_q", "range_check_ptr", "div", "value", "bound"];
        //Execute the hint
        assert_eq!(
            run_hint!(vm, ids_data, hint_code),
            Err(HintError::Internal(VirtualMachineError::MemoryError(
                MemoryError::InconsistentMemory(
                    MaybeRelocatable::from((1, 1)),
                    MaybeRelocatable::Int(Felt::new(10)),
                    MaybeRelocatable::Int(Felt::new(31))
                )
            )))
        );
    }

    #[test]
    fn signed_div_rem_incorrect_ids() {
        let hint_code = "from starkware.cairo.common.math_utils import as_int, assert_integer\n\nassert_integer(ids.div)\nassert 0 < ids.div <= PRIME // range_check_builtin.bound, \\\n    f'div={hex(ids.div)} is out of the valid range.'\n\nassert_integer(ids.bound)\nassert ids.bound <= range_check_builtin.bound // 2, \\\n    f'bound={hex(ids.bound)} is out of the valid range.'\n\nint_value = as_int(ids.value, PRIME)\nq, ids.r = divmod(int_value, ids.div)\n\nassert -ids.bound <= q < ids.bound, \\\n    f'{int_value} / {ids.div} = {q} is out of the range [{-ids.bound}, {ids.bound}).'\n\nids.biased_q = q + ids.bound";
        let mut vm = vm_with_range_check!();
        //Initialize fp
        vm.run_context.fp = 6;
        //Insert ids into memory
        vm.memory = memory![((1, 3), 5), ((1, 4), 10), ((1, 5), 29)];
        //Create ids
        let ids_data = ids_data!["r", "b", "r", "d", "v", "b"];
        //Execute the hint
        assert_eq!(
            run_hint!(vm, ids_data, hint_code),
            Err(HintError::FailedToGetIds)
        )
    }

    #[test]
    fn run_assert_250_bit_valid() {
        let hint_code = "from starkware.cairo.common.math_utils import as_int\n\n# Correctness check.\nvalue = as_int(ids.value, PRIME) % PRIME\nassert value < ids.UPPER_BOUND, f'{value} is outside of the range [0, 2**250).'\n\n# Calculation for the assertion.\nids.high, ids.low = divmod(ids.value, ids.SHIFT)";
        let mut vm = vm!();
        //Initialize fp
        vm.run_context.fp = 3;
        //Insert ids into memory
        vm.memory = memory![((1, 0), 1)];
        //Create ids
        let ids_data = ids_data!["value", "high", "low"];
        //Execute the hint
        assert_eq!(run_hint!(vm, ids_data, hint_code), Ok(()));
        //Hint would return an error if the assertion fails
        //Check ids.high and ids.low values
        check_memory![vm.memory, ((1, 1), 0), ((1, 2), 1)];
    }

    #[test]
    fn run_assert_250_bit_invalid() {
        let hint_code = "from starkware.cairo.common.math_utils import as_int\n\n# Correctness check.\nvalue = as_int(ids.value, PRIME) % PRIME\nassert value < ids.UPPER_BOUND, f'{value} is outside of the range [0, 2**250).'\n\n# Calculation for the assertion.\nids.high, ids.low = divmod(ids.value, ids.SHIFT)";
        let mut vm = vm!();
        //Initialize fp
        vm.run_context.fp = 3;
        //Insert ids into memory
        //ids.value
        vm.memory = memory![(
            (1, 0),
            (
                "3618502788666131106986593281521497120414687020801267626233049500247285301248",
                10
            )
        )];
        //Create ids
        let ids_data = ids_data!["value", "high", "low"];
        //Execute the hint
        assert_eq!(
            run_hint!(vm, ids_data, hint_code),
            Err(HintError::ValueOutside250BitRange(Felt::one().shl(251_u32)))
        );
    }

    #[test]
    fn run_split_felt_ok() {
        let hint_code =
        "from starkware.cairo.common.math_utils import assert_integer\nassert ids.MAX_HIGH < 2**128 and ids.MAX_LOW < 2**128\nassert PRIME - 1 == ids.MAX_HIGH * 2**128 + ids.MAX_LOW\nassert_integer(ids.value)\nids.low = ids.value & ((1 << 128) - 1)\nids.high = ids.value >> 128";
        let mut vm = vm_with_range_check!();
        vm.memory = memory![
            ((1, 3), ("335438970432432812899076431678123043273", 10)),
            ((1, 4), (2, 0))
        ];
        add_segments!(vm, 1);
        //Initialize fp
        vm.run_context.fp = 7;
        //Create ids
        let ids_data = HashMap::from([
            ("value".to_string(), HintReference::new_simple(-4)),
            ("low".to_string(), HintReference::new(-3, 0, true, true)),
            ("high".to_string(), HintReference::new(-3, 1, true, true)),
        ]);
        //Execute the hint
        assert_eq!(run_hint!(vm, ids_data, hint_code), Ok(()));
        //Check hint memory inserts
        check_memory![
            vm.memory,
            ((2, 0), ("335438970432432812899076431678123043273", 10)),
            ((2, 1), 0)
        ];
    }

    #[test]
    fn run_split_felt_incorrect_ids() {
        let hint_code =
        "from starkware.cairo.common.math_utils import assert_integer\nassert ids.MAX_HIGH < 2**128 and ids.MAX_LOW < 2**128\nassert PRIME - 1 == ids.MAX_HIGH * 2**128 + ids.MAX_LOW\nassert_integer(ids.value)\nids.low = ids.value & ((1 << 128) - 1)\nids.high = ids.value >> 128";
        let mut vm = vm_with_range_check!();
        vm.memory = memory![
            ((1, 3), ("335438970432432812899076431678123043273", 10)),
            ((1, 4), (2, 0))
        ];
        //Initialize fp
        vm.run_context.fp = 7;
        //Create incomplete ids
        //Create ids_data & hint_data
        let ids_data = ids_data!["low"];
        //Execute the hint
        assert_eq!(
            run_hint!(vm, ids_data, hint_code),
            Err(HintError::FailedToGetIds)
        );
    }

    #[test]
    fn run_split_felt_fails_first_insert() {
        let hint_code =
        "from starkware.cairo.common.math_utils import assert_integer\nassert ids.MAX_HIGH < 2**128 and ids.MAX_LOW < 2**128\nassert PRIME - 1 == ids.MAX_HIGH * 2**128 + ids.MAX_LOW\nassert_integer(ids.value)\nids.low = ids.value & ((1 << 128) - 1)\nids.high = ids.value >> 128";
        let mut vm = vm_with_range_check!();
        vm.memory = memory![
            ((1, 3), ("335438970432432812899076431678123043273", 10)),
            ((1, 4), (2, 0)),
            ((2, 0), 99)
        ];
        //Initialize fp
        vm.run_context.fp = 7;
        //Create ids_data & hint_data
        let ids_data = HashMap::from([
            ("value".to_string(), HintReference::new_simple(-4)),
            ("low".to_string(), HintReference::new(-3, 0, true, true)),
            ("high".to_string(), HintReference::new(-3, 1, true, true)),
        ]);

        //Execute the hint
        assert_eq!(
            run_hint!(vm, ids_data, hint_code),
            Err(HintError::Internal(VirtualMachineError::MemoryError(
                MemoryError::InconsistentMemory(
                    MaybeRelocatable::from((2, 0)),
                    MaybeRelocatable::from(Felt::new(99)),
                    MaybeRelocatable::from(felt_str!("335438970432432812899076431678123043273"))
                )
            )))
        );
    }

    #[test]
    fn run_split_felt_fails_second_insert() {
        let hint_code =
        "from starkware.cairo.common.math_utils import assert_integer\nassert ids.MAX_HIGH < 2**128 and ids.MAX_LOW < 2**128\nassert PRIME - 1 == ids.MAX_HIGH * 2**128 + ids.MAX_LOW\nassert_integer(ids.value)\nids.low = ids.value & ((1 << 128) - 1)\nids.high = ids.value >> 128";
        let mut vm = vm_with_range_check!();
        vm.memory = memory![
            ((1, 4), (2, 0)),
            ((1, 3), ("335438970432432812899076431678123043273", 10)),
            ((2, 1), 99)
        ];
        add_segments!(vm, 1);
        //Initialize fp
        vm.run_context.fp = 7;
        //Create ids_data & hint_data
        let ids_data = HashMap::from([
            ("value".to_string(), HintReference::new_simple(-4)),
            ("low".to_string(), HintReference::new(-3, 0, true, true)),
            ("high".to_string(), HintReference::new(-3, 1, true, true)),
        ]);
        //Execute the hint
        assert_eq!(
            run_hint!(vm, ids_data, hint_code),
            Err(HintError::Internal(VirtualMachineError::MemoryError(
                MemoryError::InconsistentMemory(
                    MaybeRelocatable::from((2, 1)),
                    MaybeRelocatable::from(Felt::new(99)),
                    MaybeRelocatable::from(Felt::new(0))
                )
            )))
        );
    }

    #[test]
    fn run_split_felt_value_is_not_integer() {
        let hint_code =
        "from starkware.cairo.common.math_utils import assert_integer\nassert ids.MAX_HIGH < 2**128 and ids.MAX_LOW < 2**128\nassert PRIME - 1 == ids.MAX_HIGH * 2**128 + ids.MAX_LOW\nassert_integer(ids.value)\nids.low = ids.value & ((1 << 128) - 1)\nids.high = ids.value >> 128";
        let mut vm = vm_with_range_check!();
        vm.memory = memory![((1, 3), (1, 0)), ((1, 4), (2, 0))];
        //Initialize fp
        vm.run_context.fp = 7;
        //Create ids_data & hint_data
        let ids_data = HashMap::from([
            ("value".to_string(), HintReference::new_simple(-4)),
            ("low".to_string(), HintReference::new(-3, 0, true, true)),
            ("high".to_string(), HintReference::new(-3, 1, true, true)),
        ]);
        //Execute the hint
        assert_eq!(
            run_hint!(vm, ids_data, hint_code),
            Err(HintError::Internal(VirtualMachineError::ExpectedInteger(
                MaybeRelocatable::from((1, 3))
            )))
        );
    }

    #[test]
    fn run_assert_lt_felt_ok() {
        let hint_code =
        "from starkware.cairo.common.math_utils import assert_integer\nassert_integer(ids.a)\nassert_integer(ids.b)\nassert (ids.a % PRIME) < (ids.b % PRIME), \\\n    f'a = {ids.a % PRIME} is not less than b = {ids.b % PRIME}.'";
        let mut vm = vm_with_range_check!();
        //Initialize fp
        vm.run_context.fp = 3;
        //Insert ids into memory
        vm.memory = memory![((1, 1), 1), ((1, 2), 2)];
        //Create ids
        let ids_data = ids_data!["a", "b"];
        //Execute the hint
        assert_eq!(run_hint!(vm, ids_data, hint_code), Ok(()));
    }

    #[test]
    fn run_assert_lt_felt_assert_fails() {
        let hint_code =
        "from starkware.cairo.common.math_utils import assert_integer\nassert_integer(ids.a)\nassert_integer(ids.b)\nassert (ids.a % PRIME) < (ids.b % PRIME), \\\n    f'a = {ids.a % PRIME} is not less than b = {ids.b % PRIME}.'";
        let mut vm = vm_with_range_check!();
        //Initialize fp
        vm.run_context.fp = 3;
        vm.memory = memory![((1, 1), 3), ((1, 2), 2)];
        let ids_data = ids_data!["a", "b"];
        //Execute the hint
        assert_eq!(
            run_hint!(vm, ids_data, hint_code),
            Err(HintError::AssertLtFelt(Felt::new(3), Felt::new(2)))
        );
    }

    #[test]
    fn run_assert_lt_felt_incorrect_ids() {
        let hint_code =
        "from starkware.cairo.common.math_utils import assert_integer\nassert_integer(ids.a)\nassert_integer(ids.b)\nassert (ids.a % PRIME) < (ids.b % PRIME), \\\n    f'a = {ids.a % PRIME} is not less than b = {ids.b % PRIME}.'";
        let mut vm = vm_with_range_check!();
        //Initialize fp
        vm.run_context.fp = 3;
        vm.memory = memory![((1, 1), 1), ((1, 2), 2)];
        //Create Incorrects ids
        let ids_data = ids_data!["a"];
        //Execute the hint
        assert_eq!(
            run_hint!(vm, ids_data, hint_code),
            Err(HintError::FailedToGetIds)
        );
    }

    #[test]
    fn run_assert_lt_felt_a_is_not_integer() {
        let hint_code =
        "from starkware.cairo.common.math_utils import assert_integer\nassert_integer(ids.a)\nassert_integer(ids.b)\nassert (ids.a % PRIME) < (ids.b % PRIME), \\\n    f'a = {ids.a % PRIME} is not less than b = {ids.b % PRIME}.'";
        let mut vm = vm_with_range_check!();
        //Initialize fp
        vm.run_context.fp = 3;
        vm.memory = memory![((1, 1), (1, 0)), ((1, 2), 2)];
        let ids_data = ids_data!["a", "b"];
        //Execute the hint
        assert_eq!(
            run_hint!(vm, ids_data, hint_code),
            Err(HintError::Internal(VirtualMachineError::ExpectedInteger(
                MaybeRelocatable::from((1, 1))
            )))
        );
    }

    #[test]
    fn run_assert_lt_felt_b_is_not_integer() {
        let hint_code =
        "from starkware.cairo.common.math_utils import assert_integer\nassert_integer(ids.a)\nassert_integer(ids.b)\nassert (ids.a % PRIME) < (ids.b % PRIME), \\\n    f'a = {ids.a % PRIME} is not less than b = {ids.b % PRIME}.'";
        let mut vm = vm_with_range_check!();
        //Initialize fp
        vm.run_context.fp = 3;
        vm.memory = memory![((1, 1), 1), ((1, 2), (1, 0))];
        let ids_data = ids_data!["a", "b"];
        //Execute the hint
        assert_eq!(
            run_hint!(vm, ids_data, hint_code),
            Err(HintError::Internal(VirtualMachineError::ExpectedInteger(
                MaybeRelocatable::from((1, 2))
            )))
        );
    }

    #[test]
    fn run_assert_lt_felt_ok_failed_to_get_ids() {
        let hint_code =
        "from starkware.cairo.common.math_utils import assert_integer\nassert_integer(ids.a)\nassert_integer(ids.b)\nassert (ids.a % PRIME) < (ids.b % PRIME), \\\n    f'a = {ids.a % PRIME} is not less than b = {ids.b % PRIME}.'";
        let mut vm = vm_with_range_check!();
        //Initialize fp
        vm.run_context.fp = 3;
        //Insert ids.a into memory
        vm.memory = memory![((1, 1), 1)];
        let ids_data = ids_data!["a", "b"];
        //Execute the hint
        assert_eq!(
            run_hint!(vm, ids_data, hint_code),
            Err(HintError::Internal(VirtualMachineError::ExpectedInteger(
                MaybeRelocatable::from((1, 2))
            )))
        );
    }
}<|MERGE_RESOLUTION|>--- conflicted
+++ resolved
@@ -20,15 +20,7 @@
 use num_integer::Integer;
 use num_traits::One;
 use num_traits::{Num, Signed, Zero};
-use std::{
-    any::Any,
-    collections::HashMap,
-<<<<<<< HEAD
-    ops::{Neg, Shr},
-=======
-    ops::{Shl, Shr},
->>>>>>> 93210553
-};
+use std::{any::Any, collections::HashMap, ops::Shr};
 
 //Implements hint: memory[ap] = 0 if 0 <= (ids.a % PRIME) < range_check_builtin.bound else 1
 pub fn is_nn(
@@ -359,13 +351,8 @@
     //assert_integer(ids.value) (done by match)
     // ids.low = ids.value & ((1 << 128) - 1)
     // ids.high = ids.value >> 128
-<<<<<<< HEAD
-    let low: BigInt = value & bigint!(u128::MAX);
-    let high: BigInt = value.shr(128_u8);
-=======
-    let low: Felt = value & ((Felt::one().shl(128_u32)) - Felt::one());
-    let high: Felt = value.shr(128_u32);
->>>>>>> 93210553
+    let low: Felt = value & Felt::from(u128::MAX);
+    let high: Felt = value.shr(128);
     insert_value_from_var_name("high", high, vm, ids_data, ap_tracking)?;
     insert_value_from_var_name("low", low, vm, ids_data, ap_tracking)
 }
@@ -498,22 +485,12 @@
     ap_tracking: &ApTracking,
 ) -> Result<(), HintError> {
     //Declare constant values
-<<<<<<< HEAD
-    let shift = bigint!(u128::MAX);
-    let value = get_integer_from_var_name("value", vm, ids_data, ap_tracking)?;
-    //Main logic
-    let int_value = as_int(value.as_ref(), vm.get_prime()).mod_floor(vm.get_prime());
-    if int_value.bits() > 250u64 {
-        return Err(VirtualMachineError::ValueOutside250BitRange(int_value));
-=======
-    let upper_bound = Felt::one().shl(250u32);
-    let shift = Felt::one().shl(128u32);
+    let shift = Felt::from(u128::MAX);
     let value = get_integer_from_var_name("value", vm, ids_data, ap_tracking)?;
     //Main logic
     //can be deleted
-    if value.as_ref() > &upper_bound {
+    if value.bits() > 250u64 {
         return Err(HintError::ValueOutside250BitRange(value.into_owned()));
->>>>>>> 93210553
     }
     let (high, low) = value.div_rem(&shift);
     insert_value_from_var_name("high", high, vm, ids_data, ap_tracking)?;
@@ -574,15 +551,8 @@
             vm_core::VirtualMachine, vm_memory::memory::Memory,
         },
     };
-<<<<<<< HEAD
-    use num_bigint::Sign;
-    use std::any::Any;
+    use felt::felt_str;
     use std::ops::Shl;
-=======
-    use felt::felt_str;
-    use num_traits::Zero;
-    use std::{any::Any, ops::Shl};
->>>>>>> 93210553
 
     #[test]
     fn run_is_nn_hint_false() {
