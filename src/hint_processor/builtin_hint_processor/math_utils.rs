use crate::{
    any_box,
    hint_processor::{
        builtin_hint_processor::hint_utils::{
            get_integer_from_var_name, get_ptr_from_var_name, insert_value_from_var_name,
            insert_value_into_ap,
        },
        hint_processor_definition::HintReference,
    },
    math_utils::isqrt,
    serde::deserialize_program::ApTracking,
    types::{exec_scope::ExecutionScopes, relocatable::MaybeRelocatable},
    vm::{
        errors::{hint_errors::HintError, vm_errors::VirtualMachineError},
        vm_core::VirtualMachine,
    },
};
use felt::{Felt, PRIME_STR};
use num_bigint::BigUint;
use num_integer::Integer;
use num_traits::One;
use num_traits::{Num, Signed, Zero};
use std::{
    any::Any,
    collections::HashMap,
    ops::{Shl, Shr},
};

use super::hint_utils::get_maybe_relocatable_from_var_name;

//Implements hint: memory[ap] = 0 if 0 <= (ids.a % PRIME) < range_check_builtin.bound else 1
pub fn is_nn(
    vm: &mut VirtualMachine,
    ids_data: &HashMap<String, HintReference>,
    ap_tracking: &ApTracking,
) -> Result<(), HintError> {
    let a = get_integer_from_var_name("a", vm, ids_data, ap_tracking)?;
    let range_check_builtin = vm.get_range_check_builtin()?;
    //Main logic (assert a is not negative and within the expected range)
    let value = match &range_check_builtin._bound {
        Some(bound) if a.as_ref() >= bound => Felt::one(),
        _ => Felt::zero(),
    };
    insert_value_into_ap(vm, value)
}

//Implements hint: memory[ap] = 0 if 0 <= ((-ids.a - 1) % PRIME) < range_check_builtin.bound else 1
pub fn is_nn_out_of_range(
    vm: &mut VirtualMachine,
    ids_data: &HashMap<String, HintReference>,
    ap_tracking: &ApTracking,
) -> Result<(), HintError> {
    let a = get_integer_from_var_name("a", vm, ids_data, ap_tracking)?;
    let a = a.as_ref();
    let range_check_builtin = vm.get_range_check_builtin()?;
    //Main logic (assert a is not negative and within the expected range)
    //let value = if (-a - 1usize).mod_floor(vm.get_prime()) < range_check_builtin._bound {
    let value = match &range_check_builtin._bound {
        Some(bound) if Felt::zero() - (a + 1) < *bound => Felt::zero(),
        None => Felt::zero(),
        _ => Felt::one(),
    };
    insert_value_into_ap(vm, value)
}
//Implements hint:from starkware.cairo.common.math_utils import assert_integer
//        assert_integer(ids.a)
//        assert_integer(ids.b)
//        a = ids.a % PRIME
//        b = ids.b % PRIME
//        assert a <= b, f'a = {a} is not less than or equal to b = {b}.'
//        ids.small_inputs = int(
//            a < range_check_builtin.bound and (b - a) < range_check_builtin.bound)

pub fn assert_le_felt(
    vm: &mut VirtualMachine,
    exec_scopes: &mut ExecutionScopes,
    ids_data: &HashMap<String, HintReference>,
    ap_tracking: &ApTracking,
    constants: &HashMap<String, Felt>,
) -> Result<(), HintError> {
    const PRIME_OVER_3_HIGH: &str = "starkware.cairo.common.math.assert_le_felt.PRIME_OVER_3_HIGH";
    const PRIME_OVER_2_HIGH: &str = "starkware.cairo.common.math.assert_le_felt.PRIME_OVER_2_HIGH";

    let prime_over_3_high = constants
        .get(PRIME_OVER_3_HIGH)
        .ok_or(HintError::MissingConstant(PRIME_OVER_3_HIGH))?;
    let prime_over_2_high = constants
        .get(PRIME_OVER_2_HIGH)
        .ok_or(HintError::MissingConstant(PRIME_OVER_2_HIGH))?;
    let a = &get_integer_from_var_name("a", vm, ids_data, ap_tracking)?
        .clone()
        .into_owned();
    let b = &get_integer_from_var_name("b", vm, ids_data, ap_tracking)?
        .clone()
        .into_owned();
    let range_check_ptr = get_ptr_from_var_name("range_check_ptr", vm, ids_data, ap_tracking)?;

    if a > b {
        return Err(HintError::NonLeFelt(a.clone(), b.clone()));
    }

    let arc1 = b - a;
    let arc2 = Felt::zero() - Felt::one() - b;
    let mut lengths_and_indices = vec![(a, 0_i32), (&arc1, 1_i32), (&arc2, 2_i32)];
    lengths_and_indices.sort();
    if lengths_and_indices[0].0 > &div_prime_by_bound(Felt::new(3_i32))?
        || lengths_and_indices[1].0 > &div_prime_by_bound(Felt::new(2_i32))?
    {
        return Err(HintError::ArcTooBig(
            lengths_and_indices[0].0.clone(),
            div_prime_by_bound(Felt::new(3_i32))?,
            lengths_and_indices[1].0.clone(),
            div_prime_by_bound(Felt::new(3_i32))?,
        ));
    }

    let excluded = lengths_and_indices[2].1;
    exec_scopes.assign_or_update_variable("excluded", any_box!(Felt::new(excluded)));

    let (q_0, r_0) = (lengths_and_indices[0].0).div_mod_floor(prime_over_3_high);
    let (q_1, r_1) = (lengths_and_indices[1].0).div_mod_floor(prime_over_2_high);

    vm.insert_value(range_check_ptr + 1_i32, q_0)?;
    vm.insert_value(range_check_ptr, r_0)?;
    vm.insert_value(range_check_ptr + 3_i32, q_1)?;
    vm.insert_value(range_check_ptr + 2_i32, r_1)?;
    Ok(())
}

pub fn assert_le_felt_excluded_2(exec_scopes: &mut ExecutionScopes) -> Result<(), HintError> {
    let excluded: Felt = exec_scopes.get("excluded")?;

    if excluded != Felt::new(2_i32) {
        Err(HintError::ExcludedNot2(excluded))
    } else {
        Ok(())
    }
}

pub fn assert_le_felt_excluded_1(
    vm: &mut VirtualMachine,
    exec_scopes: &mut ExecutionScopes,
) -> Result<(), HintError> {
    let excluded: Felt = exec_scopes.get("excluded")?;

    if excluded != Felt::one() {
        insert_value_into_ap(vm, &Felt::one())
    } else {
        insert_value_into_ap(vm, &Felt::zero())
    }
}

pub fn assert_le_felt_excluded_0(
    vm: &mut VirtualMachine,
    exec_scopes: &mut ExecutionScopes,
) -> Result<(), HintError> {
    let excluded: Felt = exec_scopes.get("excluded")?;

    if !excluded.is_zero() {
        insert_value_into_ap(vm, Felt::one())
    } else {
        insert_value_into_ap(vm, Felt::zero())
    }
}

//Implements hint:from starkware.cairo.common.math_cmp import is_le_felt
//    memory[ap] = 0 if (ids.a % PRIME) <= (ids.b % PRIME) else 1
pub fn is_le_felt(
    vm: &mut VirtualMachine,
    ids_data: &HashMap<String, HintReference>,
    ap_tracking: &ApTracking,
) -> Result<(), HintError> {
    let a_mod = get_integer_from_var_name("a", vm, ids_data, ap_tracking)?;
    let b_mod = get_integer_from_var_name("b", vm, ids_data, ap_tracking)?;
    let value = if a_mod > b_mod {
        Felt::one()
    } else {
        Felt::zero()
    };
    insert_value_into_ap(vm, value)
}

//Implements hint: from starkware.cairo.lang.vm.relocatable import RelocatableValue
//        both_ints = isinstance(ids.a, int) and isinstance(ids.b, int)
//        both_relocatable = (
//            isinstance(ids.a, RelocatableValue) and isinstance(ids.b, RelocatableValue) and
//            ids.a.segment_index == ids.b.segment_index)
//        assert both_ints or both_relocatable, \
//            f'assert_not_equal failed: non-comparable values: {ids.a}, {ids.b}.'
//        assert (ids.a - ids.b) % PRIME != 0, f'assert_not_equal failed: {ids.a} = {ids.b}.'
pub fn assert_not_equal(
    vm: &mut VirtualMachine,
    ids_data: &HashMap<String, HintReference>,
    ap_tracking: &ApTracking,
) -> Result<(), HintError> {
<<<<<<< HEAD
    let a_addr = get_address_from_var_name("a", vm, ids_data, ap_tracking)?;
    let b_addr = get_address_from_var_name("b", vm, ids_data, ap_tracking)?;
    //Check that the ids are in memory
    match (vm.get_maybe(&a_addr), vm.get_maybe(&b_addr)) {
        (Some(maybe_rel_a), Some(maybe_rel_b)) => {
            let maybe_rel_a = maybe_rel_a;
            let maybe_rel_b = maybe_rel_b;
            match (maybe_rel_a, maybe_rel_b) {
                (MaybeRelocatable::Int(a), MaybeRelocatable::Int(b)) => {
                    if (&a - &b).is_zero() {
                        return Err(HintError::AssertNotEqualFail(
                            MaybeRelocatable::Int(a),
                            MaybeRelocatable::Int(b),
                        ));
                    };
                    Ok(())
                }
                (MaybeRelocatable::RelocatableValue(a), MaybeRelocatable::RelocatableValue(b)) => {
                    if a.segment_index != b.segment_index {
                        Err(VirtualMachineError::DiffIndexComp(a, b))?;
                    };
                    if a.offset == b.offset {
                        return Err(HintError::AssertNotEqualFail(
                            MaybeRelocatable::RelocatableValue(a),
                            MaybeRelocatable::RelocatableValue(b),
                        ));
                    };
                    Ok(())
                }
                (maybe_rel_a, maybe_rel_b) => Err(VirtualMachineError::DiffTypeComparison(
                    maybe_rel_a,
                    maybe_rel_b,
                ))?,
            }
=======
    let maybe_rel_a = get_maybe_relocatable_from_var_name("a", vm, ids_data, ap_tracking)?;
    let maybe_rel_b = get_maybe_relocatable_from_var_name("b", vm, ids_data, ap_tracking)?;
    match (maybe_rel_a, maybe_rel_b) {
        (MaybeRelocatable::Int(a), MaybeRelocatable::Int(b)) => {
            if (&a - &b).is_zero() {
                return Err(HintError::AssertNotEqualFail(
                    MaybeRelocatable::Int(a),
                    MaybeRelocatable::Int(b),
                ));
            };
            Ok(())
        }
        (MaybeRelocatable::RelocatableValue(a), MaybeRelocatable::RelocatableValue(b)) => {
            if a.segment_index != b.segment_index {
                Err(VirtualMachineError::DiffIndexComp(a, b))?;
            };
            if a.offset == b.offset {
                return Err(HintError::AssertNotEqualFail(
                    MaybeRelocatable::RelocatableValue(a),
                    MaybeRelocatable::RelocatableValue(b),
                ));
            };
            Ok(())
>>>>>>> 763fc5f8
        }
        (a, b) => Err(VirtualMachineError::DiffTypeComparison(a, b))?,
    }
}

//Implements hint:
// %{
//     from starkware.cairo.common.math_utils import assert_integer
//     assert_integer(ids.a)
//     assert 0 <= ids.a % PRIME < range_check_builtin.bound, f'a = {ids.a} is out of range.'
// %}
pub fn assert_nn(
    vm: &mut VirtualMachine,
    ids_data: &HashMap<String, HintReference>,
    ap_tracking: &ApTracking,
) -> Result<(), HintError> {
    let a = get_integer_from_var_name("a", vm, ids_data, ap_tracking)?;
    let range_check_builtin = vm.get_range_check_builtin()?;
    // assert 0 <= ids.a % PRIME < range_check_builtin.bound
    // as prime > 0, a % prime will always be > 0
    match &range_check_builtin._bound {
        Some(bound) if a.as_ref() >= bound => {
            Err(HintError::AssertNNValueOutOfRange(a.into_owned()))
        }
        _ => Ok(()),
    }
}

//Implements hint:from starkware.cairo.common.math.cairo
// %{
// from starkware.cairo.common.math_utils import assert_integer
// assert_integer(ids.value)
// assert ids.value % PRIME != 0, f'assert_not_zero failed: {ids.value} = 0.'
// %}
pub fn assert_not_zero(
    vm: &mut VirtualMachine,
    ids_data: &HashMap<String, HintReference>,
    ap_tracking: &ApTracking,
) -> Result<(), HintError> {
    let value = get_integer_from_var_name("value", vm, ids_data, ap_tracking)?;
    if value.is_zero() {
        return Err(HintError::AssertNotZero(
            value.into_owned(),
            felt::PRIME_STR.to_string(),
        ));
    };
    Ok(())
}

//Implements hint: assert ids.value == 0, 'split_int(): value is out of range.'
pub fn split_int_assert_range(
    vm: &mut VirtualMachine,
    ids_data: &HashMap<String, HintReference>,
    ap_tracking: &ApTracking,
) -> Result<(), HintError> {
    let value = get_integer_from_var_name("value", vm, ids_data, ap_tracking)?;
    //Main logic (assert value == 0)
    if !value.is_zero() {
        return Err(HintError::SplitIntNotZero);
    }
    Ok(())
}

//Implements hint: memory[ids.output] = res = (int(ids.value) % PRIME) % ids.base
//        assert res < ids.bound, f'split_int(): Limb {res} is out of range.'
pub fn split_int(
    vm: &mut VirtualMachine,
    ids_data: &HashMap<String, HintReference>,
    ap_tracking: &ApTracking,
) -> Result<(), HintError> {
    let value = get_integer_from_var_name("value", vm, ids_data, ap_tracking)?;
    let base = get_integer_from_var_name("base", vm, ids_data, ap_tracking)?;
    let bound = get_integer_from_var_name("bound", vm, ids_data, ap_tracking)?;
    let base = base.as_ref();
    let bound = bound.as_ref();
    let output = get_ptr_from_var_name("output", vm, ids_data, ap_tracking)?;
    //Main Logic
    let res = value.mod_floor(base);
    if &res > bound {
        return Err(HintError::SplitIntLimbOutOfRange(res));
    }
    vm.insert_value(output, res).map_err(HintError::Memory)
}

//from starkware.cairo.common.math_utils import is_positive
//ids.is_positive = 1 if is_positive(
//    value=ids.value, prime=PRIME, rc_bound=range_check_builtin.bound) else 0
pub fn is_positive(
    vm: &mut VirtualMachine,
    ids_data: &HashMap<String, HintReference>,
    ap_tracking: &ApTracking,
) -> Result<(), HintError> {
    let value = get_integer_from_var_name("value", vm, ids_data, ap_tracking)?;
    let range_check_builtin = vm.get_range_check_builtin()?;
    //Main logic (assert a is positive)
    match &range_check_builtin._bound {
        Some(bound) if &value.abs() > bound => {
            return Err(HintError::ValueOutsideValidRange(value.into_owned()))
        }
        _ => {}
    };

    let result = if value.is_positive() {
        Felt::one()
    } else {
        Felt::zero()
    };
    insert_value_from_var_name("is_positive", result, vm, ids_data, ap_tracking)
}

//Implements hint:
// %{
//     from starkware.cairo.common.math_utils import assert_integer
//     assert ids.MAX_HIGH < 2**128 and ids.MAX_LOW < 2**128
//     assert PRIME - 1 == ids.MAX_HIGH * 2**128 + ids.MAX_LOW
//     assert_integer(ids.value)
//     ids.low = ids.value & ((1 << 128) - 1)
//     ids.high = ids.value >> 128
// %}
pub fn split_felt(
    vm: &mut VirtualMachine,
    ids_data: &HashMap<String, HintReference>,
    ap_tracking: &ApTracking,
) -> Result<(), HintError> {
    let value = get_integer_from_var_name("value", vm, ids_data, ap_tracking)?;
    let value = value.as_ref();
    //Main logic
    //assert_integer(ids.value) (done by match)
    // ids.low = ids.value & ((1 << 128) - 1)
    // ids.high = ids.value >> 128
    let low: Felt = value & ((Felt::one().shl(128_u32)) - Felt::one());
    let high: Felt = value.shr(128_u32);
    insert_value_from_var_name("high", high, vm, ids_data, ap_tracking)?;
    insert_value_from_var_name("low", low, vm, ids_data, ap_tracking)
}

//Implements hint: from starkware.python.math_utils import isqrt
//        value = ids.value % PRIME
//        assert value < 2 ** 250, f"value={value} is outside of the range [0, 2**250)."
//        assert 2 ** 250 < PRIME
//        ids.root = isqrt(value)
pub fn sqrt(
    vm: &mut VirtualMachine,
    ids_data: &HashMap<String, HintReference>,
    ap_tracking: &ApTracking,
) -> Result<(), HintError> {
    let mod_value = get_integer_from_var_name("value", vm, ids_data, ap_tracking)?;
    //This is equal to mod_value > Felt::new(2).pow(250)
    if mod_value.as_ref().shr(250_u32).is_positive() {
        return Err(HintError::ValueOutside250BitRange(mod_value.into_owned()));
        //This is equal to mod_value > bigint!(2).pow(250)
    }
    #[allow(deprecated)]
    insert_value_from_var_name(
        "root",
        Felt::new(isqrt(&mod_value.to_biguint())?),
        vm,
        ids_data,
        ap_tracking,
    )
}

pub fn signed_div_rem(
    vm: &mut VirtualMachine,
    ids_data: &HashMap<String, HintReference>,
    ap_tracking: &ApTracking,
) -> Result<(), HintError> {
    let div = get_integer_from_var_name("div", vm, ids_data, ap_tracking)?;
    let value = get_integer_from_var_name("value", vm, ids_data, ap_tracking)?;
    let value = value.as_ref();
    let bound = get_integer_from_var_name("bound", vm, ids_data, ap_tracking)?;
    let builtin = vm.get_range_check_builtin()?;

    match &builtin._bound {
        Some(builtin_bound)
            if div.is_zero() || div.as_ref() > &div_prime_by_bound(builtin_bound.clone())? =>
        {
            return Err(HintError::OutOfValidRange(
                div.into_owned(),
                builtin_bound.clone(),
            ));
        }
        Some(builtin_bound) if bound.as_ref() > &builtin_bound.shr(1) => {
            return Err(HintError::OutOfValidRange(
                bound.into_owned(),
                builtin_bound.shr(1),
            ));
        }
        None if div.is_zero() => {
            return Err(HintError::OutOfValidRange(
                div.into_owned(),
                Felt::zero() - Felt::one(),
            ));
        }
        _ => {}
    }

    #[allow(deprecated)]
    let int_value = value.to_bigint();
    #[allow(deprecated)]
    let int_div = div.to_bigint();
    #[allow(deprecated)]
    let int_bound = bound.to_bigint();
    let (q, r) = int_value.div_mod_floor(&int_div);

    if int_bound.abs() < q.abs() {
        return Err(HintError::OutOfValidRange(Felt::new(q), bound.into_owned()));
    }

    let biased_q = q + int_bound;
    insert_value_from_var_name("r", Felt::new(r), vm, ids_data, ap_tracking)?;
    insert_value_from_var_name("biased_q", Felt::new(biased_q), vm, ids_data, ap_tracking)
}

/*
Implements hint:

from starkware.cairo.common.math_utils import assert_integer
assert_integer(ids.div)
assert 0 < ids.div <= PRIME // range_check_builtin.bound, \
    f'div={hex(ids.div)} is out of the valid range.'
ids.q, ids.r = divmod(ids.value, ids.div)
*/
pub fn unsigned_div_rem(
    vm: &mut VirtualMachine,
    ids_data: &HashMap<String, HintReference>,
    ap_tracking: &ApTracking,
) -> Result<(), HintError> {
    let div = get_integer_from_var_name("div", vm, ids_data, ap_tracking)?;
    let value = get_integer_from_var_name("value", vm, ids_data, ap_tracking)?;
    let builtin = vm.get_range_check_builtin()?;

    // Main logic
    match &builtin._bound {
        Some(builtin_bound)
            if div.is_zero() || div.as_ref() > &div_prime_by_bound(builtin_bound.clone())? =>
        {
            return Err(HintError::OutOfValidRange(
                div.into_owned(),
                builtin_bound.clone(),
            ));
        }
        None if div.is_zero() => {
            return Err(HintError::OutOfValidRange(
                div.into_owned(),
                Felt::zero() - Felt::one(),
            ));
        }
        _ => {}
    }

    let (q, r) = value.div_mod_floor(div.as_ref());
    insert_value_from_var_name("r", r, vm, ids_data, ap_tracking)?;
    insert_value_from_var_name("q", q, vm, ids_data, ap_tracking)
}

//Implements hint: from starkware.cairo.common.math_utils import as_int
//        # Correctness check.
//        value = as_int(ids.value, PRIME) % PRIME
//        assert value < ids.UPPER_BOUND, f'{value} is outside of the range [0, 2**250).'
//        # Calculation for the assertion.
//        ids.high, ids.low = divmod(ids.value, ids.SHIFT)
pub fn assert_250_bit(
    vm: &mut VirtualMachine,
    ids_data: &HashMap<String, HintReference>,
    ap_tracking: &ApTracking,
) -> Result<(), HintError> {
    //Declare constant values
    let upper_bound = Felt::one().shl(250u32);
    let shift = Felt::one().shl(128u32);
    let value = get_integer_from_var_name("value", vm, ids_data, ap_tracking)?;
    //Main logic
    //can be deleted
    if value.as_ref() > &upper_bound {
        return Err(HintError::ValueOutside250BitRange(value.into_owned()));
    }
    let (high, low) = value.div_rem(&shift);
    insert_value_from_var_name("high", high, vm, ids_data, ap_tracking)?;
    insert_value_from_var_name("low", low, vm, ids_data, ap_tracking)
}

/*
Implements hint:
%{
    from starkware.cairo.common.math_utils import assert_integer
    assert_integer(ids.a)
    assert_integer(ids.b)
    assert (ids.a % PRIME) < (ids.b % PRIME), \
        f'a = {ids.a % PRIME} is not less than b = {ids.b % PRIME}.'
%}
*/
pub fn assert_lt_felt(
    vm: &mut VirtualMachine,
    ids_data: &HashMap<String, HintReference>,
    ap_tracking: &ApTracking,
) -> Result<(), HintError> {
    let a = get_integer_from_var_name("a", vm, ids_data, ap_tracking)?;
    let b = get_integer_from_var_name("b", vm, ids_data, ap_tracking)?;
    // Main logic
    // assert_integer(ids.a)
    // assert_integer(ids.b)
    // assert (ids.a % PRIME) < (ids.b % PRIME), \
    //     f'a = {ids.a % PRIME} is not less than b = {ids.b % PRIME}.'
    if a >= b {
        return Err(HintError::AssertLtFelt(a.into_owned(), b.into_owned()));
    };
    Ok(())
}

fn div_prime_by_bound(bound: Felt) -> Result<Felt, VirtualMachineError> {
    let prime = BigUint::from_str_radix(&PRIME_STR[2..], 16)
        .map_err(|_| VirtualMachineError::CouldntParsePrime(PRIME_STR.to_string()))?;
    #[allow(deprecated)]
    let limit = prime / bound.to_biguint();
    Ok(Felt::new(limit))
}

#[cfg(test)]
mod tests {
    use super::*;
    use crate::vm::vm_memory::memory_segments::MemorySegmentManager;
    use crate::{
        any_box,
        hint_processor::builtin_hint_processor::{
            builtin_hint_processor_definition::{BuiltinHintProcessor, HintProcessorData},
            hint_code::ASSERT_LE_FELT,
        },
        hint_processor::hint_processor_definition::HintProcessor,
        relocatable,
        types::exec_scope::ExecutionScopes,
        types::relocatable::Relocatable,
        utils::test_utils::*,
        vm::{
            errors::memory_errors::MemoryError, runners::builtin_runner::RangeCheckBuiltinRunner,
            vm_core::VirtualMachine, vm_memory::memory::Memory,
        },
    };
    use assert_matches::assert_matches;
    use felt::felt_str;
    use num_traits::Zero;
    use std::{any::Any, ops::Shl};

    #[test]
    fn run_is_nn_hint_false() {
        let hint_code = "memory[ap] = 0 if 0 <= (ids.a % PRIME) < range_check_builtin.bound else 1";
        let mut vm = vm_with_range_check!();
        //Initialize fp
        vm.run_context.fp = 10;
        //Insert ids into memory
        vm.segments = segments![((1, 9), (-1))];
        add_segments!(vm, 1);
        //Create ids_data & hint_data
        let ids_data = ids_data!["a"];
        //Execute the hint
        run_hint!(vm, ids_data, hint_code).expect("Error while executing hint");
        //Check that ap now contains false (1)
        check_memory![vm.segments.memory, ((1, 0), 1)];
    }

    #[test]
    fn run_is_nn_hint_true() {
        let hint_code = "memory[ap] = 0 if 0 <= (ids.a % PRIME) < range_check_builtin.bound else 1";
        let mut vm = vm_with_range_check!();
        //Initialize fp
        vm.run_context.fp = 5;
        //Insert ids into memory
        vm.segments = segments![((1, 4), 1)];
        add_segments!(vm, 1);
        //Create ids_data
        let ids_data = ids_data!["a"];
        //Execute the hint
        run_hint!(vm, ids_data, hint_code).expect("Error while executing hint");
        //Check that ap now contains true (0)
        check_memory![vm.segments.memory, ((1, 0), 0)];
    }

    #[test]
    //This test contemplates the case when the number itself is negative, but it is within the range (-prime, -range_check_bound)
    //Making the comparison return 1 (true)
    fn run_is_nn_hint_true_border_case() {
        let hint_code = "memory[ap] = 0 if 0 <= (ids.a % PRIME) < range_check_builtin.bound else 1";
        let mut vm = vm_with_range_check!();
        //Initialize fp
        vm.run_context.fp = 5;
        //Insert ids into memory
        vm.segments = segments![(
            (1, 4),
            (
                "-3618502788666131213697322783095070105623107215331596699973092056135872020480",
                10
            )
        )];
        //Create ids_data
        let ids_data = ids_data!["a"];
        //Execute the hint
        run_hint!(vm, ids_data, hint_code).expect("Error while executing hint");
        //Check that ap now contains true (0)
        check_memory![vm.segments.memory, ((1, 0), 0)];
    }

    #[test]
    fn run_is_nn_hint_no_range_check_builtin() {
        let hint_code = "memory[ap] = 0 if 0 <= (ids.a % PRIME) < range_check_builtin.bound else 1";
        let mut vm = vm!();
        //Initialize fp
        vm.run_context.fp = 5;
        //Insert ids into memory
        vm.segments = segments![((1, 4), 1)];
        //Create ids_data
        let ids_data = ids_data!["a"];
        //Execute the hint
        assert_matches!(
            run_hint!(vm, ids_data, hint_code),
            Err(HintError::Internal(
                VirtualMachineError::NoRangeCheckBuiltin
            ))
        );
    }

    #[test]
    fn run_is_nn_hint_incorrect_ids() {
        let hint_code = "memory[ap] = 0 if 0 <= (ids.a % PRIME) < range_check_builtin.bound else 1";
        let mut vm = vm_with_range_check!();
        add_segments!(vm, 2);
        //Initialize ap
        //Create ids_data & hint_data
        let ids_data = ids_data!["b"];
        //Execute the hint
        assert_matches!(
            run_hint!(vm, ids_data, hint_code),
            Err(HintError::UnknownIdentifier(x)) if x == "a"
        );
    }

    #[test]
    fn run_is_nn_hint_cant_get_ids_from_memory() {
        let hint_code = "memory[ap] = 0 if 0 <= (ids.a % PRIME) < range_check_builtin.bound else 1";
        let mut vm = vm_with_range_check!();
        add_segments!(vm, 2);
        //Initialize fp
        vm.run_context.fp = 5;
        //Dont insert ids into memory
        //Create ids_data
        let ids_data = ids_data!["a"];
        //Execute the hint
        assert_matches!(
            run_hint!(vm, ids_data, hint_code),
<<<<<<< HEAD
            Err(HintError::Memory(MemoryError::UnknownMemoryCell(
                x
            ))) if x == Relocatable::from((1, 4))
=======
            Err(HintError::IdentifierNotInteger(x, y
            )) if x == "a" && y == (1,4).into()
>>>>>>> 763fc5f8
        );
    }

    #[test]
    fn run_is_nn_hint_ids_are_relocatable_values() {
        let hint_code = "memory[ap] = 0 if 0 <= (ids.a % PRIME) < range_check_builtin.bound else 1";
        let mut vm = vm_with_range_check!();
        //Initialize fp
        vm.run_context.fp = 5;
        //Insert ids into memory
        vm.segments = segments![((1, 4), (2, 3))];
        //Create ids_data
        let ids_data = ids_data!["a"];
        //Execute the hint
        assert_matches!(
            run_hint!(vm, ids_data, hint_code),
<<<<<<< HEAD
            Err(HintError::Memory(MemoryError::ExpectedInteger(
                x
            ))) if x == Relocatable::from((1, 4))
=======
            Err(HintError::IdentifierNotInteger(x,y
            )) if x == "a" && y == (1,4).into()
>>>>>>> 763fc5f8
        );
    }

    #[test]
    fn run_assert_le_felt_valid() {
        let hint_code = ASSERT_LE_FELT;
        let mut constants = HashMap::new();
        constants.insert(
            "starkware.cairo.common.math.assert_le_felt.PRIME_OVER_3_HIGH".to_string(),
            felt_str!("4000000000000088000000000000001", 16),
        );
        constants.insert(
            "starkware.cairo.common.math.assert_le_felt.PRIME_OVER_2_HIGH".to_string(),
            felt_str!("2AAAAAAAAAAAAB05555555555555556", 16),
        );
        let mut vm = vm_with_range_check!();
        let mut exec_scopes = scope![("excluded", 1)];
        //Initialize fp
        vm.run_context.fp = 3;
        //Insert ids into memory
        vm.segments = segments![((1, 0), 1), ((1, 1), 2), ((1, 2), (2, 0))];
        add_segments!(vm, 1);
        //Create ids_data & hint_data
        let ids_data = ids_data!["a", "b", "range_check_ptr"];
        //Execute the hint
        assert_matches!(
            run_hint!(vm, ids_data, hint_code, &mut exec_scopes, &constants),
            Ok(())
        );
        //Hint would return an error if the assertion fails
    }

    #[test]
    fn is_le_felt_hint_true() {
        let hint_code = "memory[ap] = 0 if (ids.a % PRIME) <= (ids.b % PRIME) else 1";
        let mut vm = vm_with_range_check!();
        //Initialize fp
        vm.run_context.fp = 10;
        //Insert ids into memory
        vm.segments = segments![((1, 8), 1), ((1, 9), 2)];
        add_segments!(vm, 1);
        let ids_data = ids_data!["a", "b"];
        //Execute the hint
        assert_matches!(run_hint!(vm, ids_data, hint_code), Ok(()));
        //Check result
        check_memory![vm.segments.memory, ((1, 0), 0)];
    }

    #[test]
    fn run_is_le_felt_hint_inconsistent_memory() {
        let hint_code = "memory[ap] = 0 if (ids.a % PRIME) <= (ids.b % PRIME) else 1";
        let mut vm = vm_with_range_check!();
        //Initialize fp
        vm.run_context.fp = 2;
        vm.segments = segments![((1, 0), 1), ((1, 1), 2)];
        //Create ids_data & hint_data
        let ids_data = ids_data!["a", "b"];
        //Execute the hint
        assert_matches!(
            run_hint!(vm, ids_data, hint_code),
            Err(HintError::Memory(
                MemoryError::InconsistentMemory(
                    x,
                    y,
                    z
                )
            )) if x == MaybeRelocatable::from((1, 0)) &&
                    y == MaybeRelocatable::Int(Felt::one()) &&
                    z == MaybeRelocatable::Int(Felt::zero())
        );
    }

    #[test]
    fn run_is_le_felt_hint_incorrect_ids() {
        let hint_code = "memory[ap] = 0 if (ids.a % PRIME) <= (ids.b % PRIME) else 1";
        let mut vm = vm!();
        vm.run_context.fp = 10;
        vm.segments = segments![((1, 8), 1), ((1, 9), 2)];
        //Create ids_data & hint_data
        let ids_data = ids_data!["a", "c"];
        assert_matches!(
            run_hint!(vm, ids_data, hint_code),
            Err(HintError::UnknownIdentifier(x)) if x == "b"
        );
    }

    #[test]
    fn run_assert_nn_valid() {
        let hint_code = "from starkware.cairo.common.math_utils import assert_integer\nassert_integer(ids.a)\nassert 0 <= ids.a % PRIME < range_check_builtin.bound, f'a = {ids.a} is out of range.'";
        let mut vm = vm_with_range_check!();
        //Initialize fp
        vm.run_context.fp = 1;
        //Insert ids into memory
        vm.segments = segments![((1, 0), 1)];
        //Create ids_data & hint_data
        let ids_data = ids_data!["a"];
        //Execute the hint
        assert_matches!(run_hint!(vm, ids_data, hint_code), Ok(()));
        //Hint would return an error if the assertion fails
    }

    #[test]
    fn run_assert_nn_invalid() {
        let hint_code = "from starkware.cairo.common.math_utils import assert_integer\nassert_integer(ids.a)\nassert 0 <= ids.a % PRIME < range_check_builtin.bound, f'a = {ids.a} is out of range.'";
        let mut vm = vm_with_range_check!();
        //Initialize fp
        vm.run_context.fp = 1;
        //Insert ids into memory
        vm.segments = segments![((1, 0), (-1))];
        //Create ids_data & hint_data
        let ids_data = ids_data!["a"];
        //Execute the hint
        assert_matches!(
            run_hint!(vm, ids_data, hint_code),
            Err(HintError::AssertNNValueOutOfRange(x)) if x == Felt::new(-1)
        );
    }

    #[test]
    fn run_assert_nn_incorrect_ids() {
        let hint_code = "from starkware.cairo.common.math_utils import assert_integer\nassert_integer(ids.a)\nassert 0 <= ids.a % PRIME < range_check_builtin.bound, f'a = {ids.a} is out of range.'";
        let mut vm = vm_with_range_check!();
        //Initialize fp
        vm.run_context.fp = 4;
        //Insert ids into memory
        vm.segments = segments![((1, 0), (-1))];
        let ids_data = ids_data!["incorrect_id"];
        //Execute the hint
        assert_matches!(
            run_hint!(vm, ids_data, hint_code),
            Err(HintError::UnknownIdentifier(x)) if x == "a"
        );
    }

    #[test]
    fn run_assert_nn_a_is_not_integer() {
        let hint_code = "from starkware.cairo.common.math_utils import assert_integer\nassert_integer(ids.a)\nassert 0 <= ids.a % PRIME < range_check_builtin.bound, f'a = {ids.a} is out of range.'";
        let mut vm = vm_with_range_check!();
        //Initialize fp
        vm.run_context.fp = 4;
        //Insert ids into memory
        vm.segments = segments![((1, 0), (10, 10))];
        let ids_data = ids_data!["a"];
        //Execute the hint
        assert_matches!(
            run_hint!(vm, ids_data, hint_code),
<<<<<<< HEAD
            Err(HintError::Memory(MemoryError::UnknownMemoryCell(
                x
            ))) if x == Relocatable::from((1, 3))
=======
            Err(HintError::IdentifierNotInteger(x, y
            )) if x == "a" && y == (1,3).into()
>>>>>>> 763fc5f8
        );
    }

    #[test]
    fn run_assert_nn_no_range_check_builtin() {
        let hint_code = "from starkware.cairo.common.math_utils import assert_integer\nassert_integer(ids.a)\nassert 0 <= ids.a % PRIME < range_check_builtin.bound, f'a = {ids.a} is out of range.'";
        let mut vm = vm!();
        //Initialize fp
        vm.run_context.fp = 1;
        //Insert ids into memory
        vm.segments = segments![((1, 0), 1)];
        let ids_data = ids_data!["a"];
        //Execute the hint
        assert_matches!(
            run_hint!(vm, ids_data, hint_code),
            Err(HintError::Internal(
                VirtualMachineError::NoRangeCheckBuiltin
            ))
        );
    }

    #[test]
    fn run_assert_nn_reference_is_not_in_memory() {
        let hint_code = "from starkware.cairo.common.math_utils import assert_integer\nassert_integer(ids.a)\nassert 0 <= ids.a % PRIME < range_check_builtin.bound, f'a = {ids.a} is out of range.'";
        let mut vm = vm_with_range_check!();
        add_segments!(vm, 1);
        //Initialize fp
        vm.run_context.fp = 4;
        let ids_data = ids_data!["a"];
        //Execute the hint
        assert_matches!(
            run_hint!(vm, ids_data, hint_code),
<<<<<<< HEAD
            Err(HintError::Memory(MemoryError::UnknownMemoryCell(
                x
            ))) if x == Relocatable::from((1, 3))
=======
            Err(HintError::IdentifierNotInteger(x, y
            )) if x == "a" && y == (1,3).into()
>>>>>>> 763fc5f8
        );
    }

    #[test]
    fn run_is_assert_le_felt_invalid() {
        let hint_code = ASSERT_LE_FELT;
        let mut vm = vm_with_range_check!();
        let mut constants = HashMap::new();
        constants.insert(
            "starkware.cairo.common.math.assert_le_felt.PRIME_OVER_3_HIGH".to_string(),
            felt_str!("4000000000000088000000000000001", 16),
        );
        constants.insert(
            "starkware.cairo.common.math.assert_le_felt.PRIME_OVER_2_HIGH".to_string(),
            felt_str!("2AAAAAAAAAAAAB05555555555555556", 16),
        );
        let mut exec_scopes = scope![("excluded", Felt::one())];
        //Initialize fp
        vm.run_context.fp = 3;
        //Insert ids into memory
        vm.segments = segments![((1, 0), 2), ((1, 1), 1), ((1, 2), (2, 0))];
        let ids_data = ids_data!["a", "b", "range_check_ptr"];
        add_segments!(vm, 1);
        //Execute the hint
        assert_matches!(
            run_hint!(vm, ids_data, hint_code, &mut exec_scopes, &constants),
            Err(HintError::NonLeFelt(x, y)) if x == Felt::new(2) && y == Felt::one()
        );
    }

    #[test]
    fn run_is_assert_le_felt_a_is_not_integer() {
        let hint_code = ASSERT_LE_FELT;
        let mut vm = vm_with_range_check!();
        let mut constants = HashMap::new();
        constants.insert(
            "starkware.cairo.common.math.assert_le_felt.PRIME_OVER_3_HIGH".to_string(),
            felt_str!("4000000000000088000000000000001", 16),
        );
        constants.insert(
            "starkware.cairo.common.math.assert_le_felt.PRIME_OVER_2_HIGH".to_string(),
            felt_str!("2AAAAAAAAAAAAB05555555555555556", 16),
        );
        let mut exec_scopes = scope![("excluded", 1)];
        //Initialize fp
        vm.run_context.fp = 3;
        //Insert ids into memory
        vm.segments = segments![((1, 0), (1, 0)), ((1, 1), 1), ((1, 2), (2, 0))];
        let ids_data = ids_data!["a", "b", "range_check_ptr"];
        //Execute the hint
        assert_matches!(
            run_hint!(vm, ids_data, hint_code, &mut exec_scopes, &constants),
<<<<<<< HEAD
            Err(HintError::Memory(MemoryError::ExpectedInteger(
                x
            ))) if x == Relocatable::from((1, 0))
=======
            Err(HintError::IdentifierNotInteger(x, y
            )) if x == "a" && y == (1,0).into()
>>>>>>> 763fc5f8
        );
    }

    #[test]
    fn run_is_assert_le_felt_b_is_not_integer() {
        let hint_code = ASSERT_LE_FELT;
        let mut vm = vm_with_range_check!();
        let mut constants = HashMap::new();
        constants.insert(
            "starkware.cairo.common.math.assert_le_felt.PRIME_OVER_3_HIGH".to_string(),
            felt_str!("4000000000000088000000000000001", 16),
        );
        constants.insert(
            "starkware.cairo.common.math.assert_le_felt.PRIME_OVER_2_HIGH".to_string(),
            felt_str!("2AAAAAAAAAAAAB05555555555555556", 16),
        );
        let mut exec_scopes = scope![("excluded", 1)];
        //Initialize fp
        vm.run_context.fp = 3;
        //Insert ids into memory
        vm.segments = segments![((1, 0), 1), ((1, 1), (1, 0)), ((1, 2), (2, 0))];
        let ids_data = ids_data!["a", "b", "range_check_builtin"];
        //Execute the hint
        assert_matches!(
            run_hint!(vm, ids_data, hint_code, &mut exec_scopes, &constants),
<<<<<<< HEAD
            Err(HintError::Memory(MemoryError::ExpectedInteger(
                x
            ))) if x == Relocatable::from((1, 1))
=======
            Err(HintError::IdentifierNotInteger(x, y
            )) if x == "b" && y == (1,1).into()
>>>>>>> 763fc5f8
        );
    }

    #[test]
    fn run_is_nn_hint_out_of_range_false() {
        let hint_code =
            "memory[ap] = 0 if 0 <= ((-ids.a - 1) % PRIME) < range_check_builtin.bound else 1";
        let mut vm = vm_with_range_check!();
        //Initialize fp
        vm.run_context.fp = 5;
        //Insert ids into memory
        vm.segments = segments![((1, 4), 2)];
        add_segments!(vm, 1);
        //Create ids_data
        let ids_data = ids_data!["a"];
        //Execute the hint
        run_hint!(vm, ids_data, hint_code).expect("Error while executing hint");
        check_memory![vm.segments.memory, ((1, 0), 1)];
    }

    #[test]
    fn run_is_nn_hint_out_of_range_true() {
        let hint_code =
            "memory[ap] = 0 if 0 <= ((-ids.a - 1) % PRIME) < range_check_builtin.bound else 1";
        let mut vm = vm_with_range_check!();
        //Initialize fp
        vm.run_context.fp = 5;
        //Insert ids into memory
        vm.segments = segments![((1, 4), (-1))];
        add_segments!(vm, 1);
        //Create ids_data
        let ids_data = ids_data!["a"];
        //Execute the hint
        run_hint!(vm, ids_data, hint_code).expect("Error while executing hint");
        check_memory![vm.segments.memory, ((1, 0), 0)];
    }
    #[test]
    fn run_assert_not_equal_int_false() {
        let hint_code = "from starkware.cairo.lang.vm.relocatable import RelocatableValue\nboth_ints = isinstance(ids.a, int) and isinstance(ids.b, int)\nboth_relocatable = (\n    isinstance(ids.a, RelocatableValue) and isinstance(ids.b, RelocatableValue) and\n    ids.a.segment_index == ids.b.segment_index)\nassert both_ints or both_relocatable, \\\n    f'assert_not_equal failed: non-comparable values: {ids.a}, {ids.b}.'\nassert (ids.a - ids.b) % PRIME != 0, f'assert_not_equal failed: {ids.a} = {ids.b}.'";
        let mut vm = vm!();
        //Initialize fp
        vm.run_context.fp = 10;
        //Insert ids into memory
        vm.segments = segments![((1, 8), 1), ((1, 9), 1)];
        let ids_data = ids_data!["a", "b"];
        //Execute the hint
        assert_matches!(
            run_hint!(vm, ids_data, hint_code),
            Err(HintError::AssertNotEqualFail(
                x,
                y
            )) if x == MaybeRelocatable::from(Felt::one()) &&
                    y == MaybeRelocatable::from(Felt::one())
        );
    }

    #[test]
    fn run_assert_not_equal_int_true() {
        let hint_code = "from starkware.cairo.lang.vm.relocatable import RelocatableValue\nboth_ints = isinstance(ids.a, int) and isinstance(ids.b, int)\nboth_relocatable = (\n    isinstance(ids.a, RelocatableValue) and isinstance(ids.b, RelocatableValue) and\n    ids.a.segment_index == ids.b.segment_index)\nassert both_ints or both_relocatable, \\\n    f'assert_not_equal failed: non-comparable values: {ids.a}, {ids.b}.'\nassert (ids.a - ids.b) % PRIME != 0, f'assert_not_equal failed: {ids.a} = {ids.b}.'";
        let mut vm = vm!();
        //Initialize fp
        vm.run_context.fp = 10;
        //Insert ids into memory
        vm.segments = segments![((1, 8), 1), ((1, 9), 3)];
        let ids_data = ids_data!["a", "b"];
        //Execute the hint
        assert_matches!(run_hint!(vm, ids_data, hint_code), Ok(()));
    }

    #[test]
    fn run_assert_not_equal_int_bignum_true() {
        let hint_code = "from starkware.cairo.lang.vm.relocatable import RelocatableValue\nboth_ints = isinstance(ids.a, int) and isinstance(ids.b, int)\nboth_relocatable = (\n    isinstance(ids.a, RelocatableValue) and isinstance(ids.b, RelocatableValue) and\n    ids.a.segment_index == ids.b.segment_index)\nassert both_ints or both_relocatable, \\\n    f'assert_not_equal failed: non-comparable values: {ids.a}, {ids.b}.'\nassert (ids.a - ids.b) % PRIME != 0, f'assert_not_equal failed: {ids.a} = {ids.b}.'";
        let mut vm = vm!();
        add_segments!(vm, 2);
        //Initialize fp
        vm.run_context.fp = 10;
        //Insert ids into memory
        vm.segments = segments![
            ((1, 8), (-1)),
            (
                (1, 9),
                (
                    "618502788666131213697322783095070105623107215331596699973092056135872020480",
                    10
                )
            )
        ];
        let ids_data = ids_data!["a", "b"];
        //Execute the hint
        assert_matches!(run_hint!(vm, ids_data, hint_code), Ok(()));
    }

    #[test]
    fn run_assert_not_equal_relocatable_false() {
        let hint_code = "from starkware.cairo.lang.vm.relocatable import RelocatableValue\nboth_ints = isinstance(ids.a, int) and isinstance(ids.b, int)\nboth_relocatable = (\n    isinstance(ids.a, RelocatableValue) and isinstance(ids.b, RelocatableValue) and\n    ids.a.segment_index == ids.b.segment_index)\nassert both_ints or both_relocatable, \\\n    f'assert_not_equal failed: non-comparable values: {ids.a}, {ids.b}.'\nassert (ids.a - ids.b) % PRIME != 0, f'assert_not_equal failed: {ids.a} = {ids.b}.'";
        let mut vm = vm!();
        //Initialize fp
        vm.run_context.fp = 10;
        //Insert ids into memory
        vm.segments = segments![((1, 8), (1, 0)), ((1, 9), (1, 0))];
        let ids_data = ids_data!["a", "b"];
        //Execute the hint
        assert_matches!(
            run_hint!(vm, ids_data, hint_code),
            Err(HintError::AssertNotEqualFail(
                x,
                y
            )) if x == MaybeRelocatable::from((1, 0)) &&
                    y == MaybeRelocatable::from((1, 0))
        );
    }

    #[test]
    fn run_assert_not_equal_relocatable_true() {
        let hint_code = "from starkware.cairo.lang.vm.relocatable import RelocatableValue\nboth_ints = isinstance(ids.a, int) and isinstance(ids.b, int)\nboth_relocatable = (\n    isinstance(ids.a, RelocatableValue) and isinstance(ids.b, RelocatableValue) and\n    ids.a.segment_index == ids.b.segment_index)\nassert both_ints or both_relocatable, \\\n    f'assert_not_equal failed: non-comparable values: {ids.a}, {ids.b}.'\nassert (ids.a - ids.b) % PRIME != 0, f'assert_not_equal failed: {ids.a} = {ids.b}.'";
        let mut vm = vm!();
        //Initialize fp
        vm.run_context.fp = 10;
        //Insert ids into memory
        vm.segments = segments![((1, 8), (0, 1)), ((1, 9), (0, 0))];
        let ids_data = ids_data!["a", "b"];
        //Execute the hint
        assert_matches!(run_hint!(vm, ids_data, hint_code), Ok(()));
    }

    #[test]
    fn run_assert_non_equal_relocatable_diff_index() {
        let hint_code = "from starkware.cairo.lang.vm.relocatable import RelocatableValue\nboth_ints = isinstance(ids.a, int) and isinstance(ids.b, int)\nboth_relocatable = (\n    isinstance(ids.a, RelocatableValue) and isinstance(ids.b, RelocatableValue) and\n    ids.a.segment_index == ids.b.segment_index)\nassert both_ints or both_relocatable, \\\n    f'assert_not_equal failed: non-comparable values: {ids.a}, {ids.b}.'\nassert (ids.a - ids.b) % PRIME != 0, f'assert_not_equal failed: {ids.a} = {ids.b}.'";
        let mut vm = vm!();
        //Initialize fp
        vm.run_context.fp = 10;
        //Insert ids into memory
        vm.segments = segments![((1, 8), (2, 0)), ((1, 9), (1, 0))];
        let ids_data = ids_data!["a", "b"];
        //Execute the hint
        assert_matches!(
            run_hint!(vm, ids_data, hint_code),
            Err(HintError::Internal(VirtualMachineError::DiffIndexComp(
                x,
                y
            ))) if x == relocatable!(2, 0) && y == relocatable!(1, 0)
        );
    }

    #[test]
    fn run_assert_not_equal_relocatable_and_integer() {
        let hint_code = "from starkware.cairo.lang.vm.relocatable import RelocatableValue\nboth_ints = isinstance(ids.a, int) and isinstance(ids.b, int)\nboth_relocatable = (\n    isinstance(ids.a, RelocatableValue) and isinstance(ids.b, RelocatableValue) and\n    ids.a.segment_index == ids.b.segment_index)\nassert both_ints or both_relocatable, \\\n    f'assert_not_equal failed: non-comparable values: {ids.a}, {ids.b}.'\nassert (ids.a - ids.b) % PRIME != 0, f'assert_not_equal failed: {ids.a} = {ids.b}.'";
        let mut vm = vm!();
        //Initialize fp
        vm.run_context.fp = 10;
        //Insert ids into memory
        vm.segments = segments![((1, 8), (1, 0)), ((1, 9), 1)];
        let ids_data = ids_data!["a", "b"];
        //Execute the hint
        assert_matches!(
            run_hint!(vm, ids_data, hint_code),
            Err(HintError::Internal(
                VirtualMachineError::DiffTypeComparison(
                    x,
                    y
                )
            )) if x == MaybeRelocatable::from((1, 0)) && y == MaybeRelocatable::from(Felt::one())
        );
    }

    #[test]
    fn run_assert_not_zero_true() {
        let hint_code =
    "from starkware.cairo.common.math_utils import assert_integer\nassert_integer(ids.value)\nassert ids.value % PRIME != 0, f'assert_not_zero failed: {ids.value} = 0.'";
        let mut vm = vm!();
        // //Initialize fp
        vm.run_context.fp = 5;
        //Insert ids into memory
        vm.segments = segments![((1, 4), 5)];
        //Create ids
        let ids_data = ids_data!["value"];

        assert_matches!(run_hint!(vm, ids_data, hint_code), Ok(()));
    }

    #[test]
    fn run_assert_not_zero_false() {
        let hint_code =
    "from starkware.cairo.common.math_utils import assert_integer\nassert_integer(ids.value)\nassert ids.value % PRIME != 0, f'assert_not_zero failed: {ids.value} = 0.'";
        let mut vm = vm!();
        // //Initialize fp
        vm.run_context.fp = 5;
        //Insert ids into memory
        vm.segments = segments![((1, 4), 0)];
        //Create ids
        let ids_data = ids_data!["value"];
        assert_matches!(
            run_hint!(vm, ids_data, hint_code),
            Err(HintError::AssertNotZero(
                x,
                y
            )) if x == Felt::zero() && y == *felt::PRIME_STR.to_string()
        );
    }

    #[test]
    fn run_assert_not_zero_incorrect_id() {
        let hint_code =
    "from starkware.cairo.common.math_utils import assert_integer\nassert_integer(ids.value)\nassert ids.value % PRIME != 0, f'assert_not_zero failed: {ids.value} = 0.'";
        let mut vm = vm!();
        // //Initialize fp
        vm.run_context.fp = 5;
        //Insert ids into memory
        vm.segments = segments![((1, 4), 0)];
        //Create invalid id key
        let ids_data = ids_data!["incorrect_id"];
        assert_matches!(
            run_hint!(vm, ids_data, hint_code),
            Err(HintError::UnknownIdentifier(x))  if x == "value"
        );
    }

    #[test]
    fn run_assert_not_zero_expected_integer_error() {
        let hint_code =
    "from starkware.cairo.common.math_utils import assert_integer\nassert_integer(ids.value)\nassert ids.value % PRIME != 0, f'assert_not_zero failed: {ids.value} = 0.'";
        let mut vm = vm!();
        // //Initialize fp
        vm.run_context.fp = 5;
        //Insert ids into memory
        vm.segments = segments![((1, 4), (1, 0))];
        //Create ids_data & hint_data
        let ids_data = ids_data!["value"];
        assert_matches!(
            run_hint!(vm, ids_data, hint_code),
<<<<<<< HEAD
            Err(HintError::Memory(MemoryError::ExpectedInteger(
                x
            ))) if x == Relocatable::from((1, 4))
=======
            Err(HintError::IdentifierNotInteger(x, y
            )) if x == "value" && y == (1,4).into()
>>>>>>> 763fc5f8
        );
    }

    #[test]
    fn run_split_int_assertion_invalid() {
        let hint_code = "assert ids.value == 0, 'split_int(): value is out of range.'";
        let mut vm = vm!();
        //Initialize fp
        vm.run_context.fp = 5;
        //Insert ids into memory
        vm.segments = segments![((1, 4), 1)];
        let ids_data = ids_data!["value"];
        //Execute the hint
        assert_matches!(
            run_hint!(vm, ids_data, hint_code),
            Err(HintError::SplitIntNotZero)
        );
    }

    #[test]
    fn run_split_int_assertion_valid() {
        let hint_code = "assert ids.value == 0, 'split_int(): value is out of range.'";
        let mut vm = vm!();
        //Initialize fp
        vm.run_context.fp = 5;
        //Insert ids into memory
        vm.segments = segments![((1, 4), 0)];
        let ids_data = ids_data!["value"];
        //Execute the hint
        assert_matches!(run_hint!(vm, ids_data, hint_code), Ok(()));
    }

    #[test]
    fn run_split_int_valid() {
        let hint_code = "memory[ids.output] = res = (int(ids.value) % PRIME) % ids.base\nassert res < ids.bound, f'split_int(): Limb {res} is out of range.'";
        let mut vm = vm!();
        //Initialize fp
        vm.run_context.fp = 4;
        //Insert ids into memory
        vm.segments = segments![((1, 0), (2, 0)), ((1, 1), 2), ((1, 2), 10), ((1, 3), 100)];
        add_segments!(vm, 2);
        let ids_data = ids_data!["output", "value", "base", "bound"];
        //Execute the hint
        assert_matches!(run_hint!(vm, ids_data, hint_code), Ok(()));
        check_memory![vm.segments.memory, ((2, 0), 2)];
    }

    #[test]
    fn run_split_int_invalid() {
        let hint_code = "memory[ids.output] = res = (int(ids.value) % PRIME) % ids.base\nassert res < ids.bound, f'split_int(): Limb {res} is out of range.'";
        let mut vm = vm!();
        //Initialize fp
        vm.run_context.fp = 4;
        //Insert ids into memory
        vm.segments = segments![
            ((1, 0), (2, 0)),
            ((1, 1), 100),
            ((1, 2), 10000),
            ((1, 3), 10)
        ];
        add_segments!(vm, 2);
        let ids_data = ids_data!["output", "value", "base", "bound"];
        //Execute the hint
        assert_matches!(
            run_hint!(vm, ids_data, hint_code),
            Err(HintError::SplitIntLimbOutOfRange(x)) if x == Felt::new(100)
        );
    }

    #[test]
    fn run_is_positive_hint_true() {
        let hint_code =
        "from starkware.cairo.common.math_utils import is_positive\nids.is_positive = 1 if is_positive(\n    value=ids.value, prime=PRIME, rc_bound=range_check_builtin.bound) else 0";
        let mut vm = vm_with_range_check!();
        //Initialize fp
        vm.run_context.fp = 2;
        //Insert ids.value into memory
        vm.segments = segments![((1, 0), 250)];
        //Dont insert ids.is_positive as we need to modify it inside the hint
        //Create ids
        let ids_data = ids_data!["value", "is_positive"];
        //Execute the hint
        run_hint!(vm, ids_data, hint_code).expect("Error while executing hint");
        //Check that is_positive now contains 1 (true)
        check_memory![vm.segments.memory, ((1, 1), 1)];
    }

    #[test]
    fn run_is_positive_hint_false() {
        let hint_code =
        "from starkware.cairo.common.math_utils import is_positive\nids.is_positive = 1 if is_positive(\n    value=ids.value, prime=PRIME, rc_bound=range_check_builtin.bound) else 0";
        let mut vm = vm_with_range_check!();
        //Initialize fp
        vm.run_context.fp = 2;
        //Insert ids.value into memory
        vm.segments = segments![((1, 0), (-250))];
        //Dont insert ids.is_positive as we need to modify it inside the hint
        let ids_data = ids_data!["value", "is_positive"];
        //Execute the hint
        run_hint!(vm, ids_data, hint_code).expect("Error while executing hint");
        //Check that is_positive now contains 0 (false)
        check_memory![vm.segments.memory, ((1, 1), 0)];
    }

    #[test]
    fn run_is_positive_hint_outside_valid_range() {
        let hint_code =
        "from starkware.cairo.common.math_utils import is_positive\nids.is_positive = 1 if is_positive(\n    value=ids.value, prime=PRIME, rc_bound=range_check_builtin.bound) else 0";
        let mut vm = vm_with_range_check!();
        //Initialize fp
        vm.run_context.fp = 2;
        //Insert ids.value into memory
        vm.segments = segments![(
            (1, 0),
            (
                "618502761706184546546682988428055018603476541694452277432519575032261771265",
                10
            )
        )];
        //Dont insert ids.is_positive as we need to modify it inside the hint
        let ids_data = ids_data!["value", "is_positive"];
        //Execute the hint
        assert_matches!(
            run_hint!(vm, ids_data, hint_code),
            Err(HintError::ValueOutsideValidRange(x)) if x == felt_str!(
                "618502761706184546546682988428055018603476541694452277432519575032261771265"
            )
        );
    }

    #[test]
    fn run_is_positive_hint_is_positive_not_empty() {
        let hint_code ="from starkware.cairo.common.math_utils import is_positive\nids.is_positive = 1 if is_positive(\n    value=ids.value, prime=PRIME, rc_bound=range_check_builtin.bound) else 0";
        let mut vm = vm_with_range_check!();
        add_segments!(vm, 2);
        //Initialize fp
        vm.run_context.fp = 2;
        //Insert ids into memory
        vm.segments = segments![((1, 0), 2), ((1, 1), 4)];
        let ids_data = ids_data!["value", "is_positive"];
        //Execute the hint
        assert_matches!(
            run_hint!(vm, ids_data, hint_code),
            Err(HintError::Memory(
                MemoryError::InconsistentMemory(
                    x,
                    y,
                    z
                )
            )) if x == MaybeRelocatable::from((1, 1)) &&
                    y == MaybeRelocatable::from(Felt::new(4)) &&
                    z == MaybeRelocatable::from(Felt::one())
        );
    }

    #[test]
    fn run_sqrt_valid() {
        let hint_code = "from starkware.python.math_utils import isqrt\nvalue = ids.value % PRIME\nassert value < 2 ** 250, f\"value={value} is outside of the range [0, 2**250).\"\nassert 2 ** 250 < PRIME\nids.root = isqrt(value)";
        let mut vm = vm!();
        //Initialize fp
        vm.run_context.fp = 2;
        //Insert ids.value into memory
        vm.segments = segments![((1, 0), 81)];
        //Create ids
        let ids_data = ids_data!["value", "root"];
        //Execute the hint
        assert_matches!(run_hint!(vm, ids_data, hint_code), Ok(()));
        //Check that root (0,1) has the square root of 81
        check_memory![vm.segments.memory, ((1, 1), 9)];
    }

    #[test]
    fn run_sqrt_invalid_negative_number() {
        let hint_code = "from starkware.python.math_utils import isqrt\nvalue = ids.value % PRIME\nassert value < 2 ** 250, f\"value={value} is outside of the range [0, 2**250).\"\nassert 2 ** 250 < PRIME\nids.root = isqrt(value)";
        let mut vm = vm!();
        //Initialize fp
        vm.run_context.fp = 2;
        //Insert ids.value into memory
        vm.segments = segments![((1, 0), (-81))];
        //Create ids
        let ids_data = ids_data!["value", "root"];
        //Execute the hint
        assert_matches!(
            run_hint!(vm, ids_data, hint_code),
            Err(HintError::ValueOutside250BitRange(x)) if x == felt_str!(
                "3618502788666131213697322783095070105623107215331596699973092056135872020400"
            )
        );
    }

    #[test]
    fn run_sqrt_invalid_mismatched_root() {
        let hint_code = "from starkware.python.math_utils import isqrt\nvalue = ids.value % PRIME\nassert value < 2 ** 250, f\"value={value} is outside of the range [0, 2**250).\"\nassert 2 ** 250 < PRIME\nids.root = isqrt(value)";
        let mut vm = vm!();
        //Initialize fp
        vm.run_context.fp = 2;
        //Insert ids.value into memory
        vm.segments = segments![((1, 0), 81), ((1, 1), 7)];
        //Create ids
        let ids_data = ids_data!["value", "root"];
        //Execute the hint
        assert_matches!(
            run_hint!(vm, ids_data, hint_code),
            Err(HintError::Memory(
                MemoryError::InconsistentMemory(
                    x,
                    y,
                    z
                )
            )) if x == MaybeRelocatable::from((1, 1)) &&
                    y == MaybeRelocatable::from(Felt::new(7)) &&
                    z == MaybeRelocatable::from(Felt::new(9))
        );
    }

    #[test]
    fn unsigned_div_rem_success() {
        let hint_code = "from starkware.cairo.common.math_utils import assert_integer\nassert_integer(ids.div)\nassert 0 < ids.div <= PRIME // range_check_builtin.bound, \\\n    f'div={hex(ids.div)} is out of the valid range.'\nids.q, ids.r = divmod(ids.value, ids.div)";
        let mut vm = vm_with_range_check!();
        //Initialize fp
        vm.run_context.fp = 4;
        //Insert ids into memory
        vm.segments = segments![((1, 2), 5), ((1, 3), 7)];
        //Create ids
        let ids_data = ids_data!["r", "q", "div", "value"];
        //Execute the hint
        assert!(run_hint!(vm, ids_data, hint_code).is_ok());
        check_memory![vm.segments.memory, ((1, 0), 2), ((1, 1), 1)];
    }

    #[test]
    fn unsigned_div_rem_out_of_range() {
        let hint_code = "from starkware.cairo.common.math_utils import assert_integer\nassert_integer(ids.div)\nassert 0 < ids.div <= PRIME // range_check_builtin.bound, \\\n    f'div={hex(ids.div)} is out of the valid range.'\nids.q, ids.r = divmod(ids.value, ids.div)";
        let mut vm = vm_with_range_check!();
        //Initialize fp
        vm.run_context.fp = 4;
        //Insert ids into memory
        vm.segments = segments![((1, 2), (-5)), ((1, 3), 7)];
        //Create ids
        let ids_data = ids_data!["r", "q", "div", "value"];
        //Execute the hint
        assert_matches!(
            run_hint!(vm, ids_data, hint_code),
            Err(HintError::OutOfValidRange(
                x,
                y
            )) if x == Felt::new(-5) && y == felt_str!("340282366920938463463374607431768211456")
        )
    }

    #[test]
    fn unsigned_div_rem_no_range_check_builtin() {
        let hint_code = "from starkware.cairo.common.math_utils import assert_integer\nassert_integer(ids.div)\nassert 0 < ids.div <= PRIME // range_check_builtin.bound, \\\n    f'div={hex(ids.div)} is out of the valid range.'\nids.q, ids.r = divmod(ids.value, ids.div)";
        let mut vm = vm!();
        //Initialize fp
        vm.run_context.fp = 4;
        //Insert ids into memory
        vm.segments = segments![((1, 2), 5), ((1, 3), 7)];
        //Create ids_data
        let ids_data = ids_data!["r", "q", "div", "value"];
        assert_matches!(
            run_hint!(vm, ids_data, hint_code),
            Err(HintError::Internal(
                VirtualMachineError::NoRangeCheckBuiltin
            ))
        );
    }

    #[test]
    fn unsigned_div_rem_inconsitent_memory() {
        let hint_code = "from starkware.cairo.common.math_utils import assert_integer\nassert_integer(ids.div)\nassert 0 < ids.div <= PRIME // range_check_builtin.bound, \\\n    f'div={hex(ids.div)} is out of the valid range.'\nids.q, ids.r = divmod(ids.value, ids.div)";
        let mut vm = vm_with_range_check!();
        //Initialize fp
        vm.run_context.fp = 4;
        //Insert ids into memory
        vm.segments = segments![((1, 0), 5), ((1, 2), 5), ((1, 3), 7)];
        //Create ids_data
        let ids_data = ids_data!["r", "q", "div", "value"];
        //Execute the hint
        assert_matches!(
            run_hint!(vm, ids_data, hint_code),
            Err(HintError::Memory(
                MemoryError::InconsistentMemory(
                    x,
                    y,
                    z
                )
            )) if x == MaybeRelocatable::from((1, 0)) &&
                    y == MaybeRelocatable::Int(Felt::new(5)) &&
                    z == MaybeRelocatable::Int(Felt::new(2))
        );
    }

    #[test]
    fn unsigned_div_rem_incorrect_ids() {
        let hint_code = "from starkware.cairo.common.math_utils import assert_integer\nassert_integer(ids.div)\nassert 0 < ids.div <= PRIME // range_check_builtin.bound, \\\n    f'div={hex(ids.div)} is out of the valid range.'\nids.q, ids.r = divmod(ids.value, ids.div)";
        let mut vm = vm_with_range_check!();
        //Initialize fp
        vm.run_context.fp = 4;
        //Insert ids into memory
        vm.segments = segments![((1, 2), 5), ((1, 3), 7)];
        //Create ids
        let ids_data = ids_data!["a", "b", "iv", "vlue"];
        //Execute the hint
        assert_matches!(
            run_hint!(vm, ids_data, hint_code),
            Err(HintError::UnknownIdentifier(x)) if x == "div"
        )
    }

    #[test]
    fn signed_div_rem_success() {
        let hint_code = "from starkware.cairo.common.math_utils import as_int, assert_integer\n\nassert_integer(ids.div)\nassert 0 < ids.div <= PRIME // range_check_builtin.bound, \\\n    f'div={hex(ids.div)} is out of the valid range.'\n\nassert_integer(ids.bound)\nassert ids.bound <= range_check_builtin.bound // 2, \\\n    f'bound={hex(ids.bound)} is out of the valid range.'\n\nint_value = as_int(ids.value, PRIME)\nq, ids.r = divmod(int_value, ids.div)\n\nassert -ids.bound <= q < ids.bound, \\\n    f'{int_value} / {ids.div} = {q} is out of the range [{-ids.bound}, {ids.bound}).'\n\nids.biased_q = q + ids.bound";
        let mut vm = vm_with_range_check!();
        //Initialize fp
        vm.run_context.fp = 6;
        //Insert ids into memory
        vm.segments = segments![((1, 3), 5), ((1, 4), 10), ((1, 5), 29)];
        //Create ids
        let ids_data = ids_data!["r", "biased_q", "range_check_ptr", "div", "value", "bound"];
        //Execute the hint
        assert!(run_hint!(vm, ids_data, hint_code).is_ok());
        check_memory![vm.segments.memory, ((1, 0), 0), ((1, 1), 31)];
    }

    #[test]
    fn signed_div_rem_negative_quotient() {
        let hint_code = "from starkware.cairo.common.math_utils import as_int, assert_integer\n\nassert_integer(ids.div)\nassert 0 < ids.div <= PRIME // range_check_builtin.bound, \\\n    f'div={hex(ids.div)} is out of the valid range.'\n\nassert_integer(ids.bound)\nassert ids.bound <= range_check_builtin.bound // 2, \\\n    f'bound={hex(ids.bound)} is out of the valid range.'\n\nint_value = as_int(ids.value, PRIME)\nq, ids.r = divmod(int_value, ids.div)\n\nassert -ids.bound <= q < ids.bound, \\\n    f'{int_value} / {ids.div} = {q} is out of the range [{-ids.bound}, {ids.bound}).'\n\nids.biased_q = q + ids.bound";
        let mut vm = vm_with_range_check!();
        //Initialize fp
        vm.run_context.fp = 6;
        //Insert ids into memory
        vm.segments = segments![((1, 3), 7), ((1, 4), (-10)), ((1, 5), 29)];
        //Create ids
        let ids_data = ids_data!["r", "biased_q", "range_check_ptr", "div", "value", "bound"];
        //Execute the hint
        assert!(run_hint!(vm, ids_data, hint_code).is_ok());
        check_memory![vm.segments.memory, ((1, 0), 4), ((1, 1), 27)];
    }

    #[test]
    fn signed_div_rem_out_of_range() {
        let hint_code = "from starkware.cairo.common.math_utils import as_int, assert_integer\n\nassert_integer(ids.div)\nassert 0 < ids.div <= PRIME // range_check_builtin.bound, \\\n    f'div={hex(ids.div)} is out of the valid range.'\n\nassert_integer(ids.bound)\nassert ids.bound <= range_check_builtin.bound // 2, \\\n    f'bound={hex(ids.bound)} is out of the valid range.'\n\nint_value = as_int(ids.value, PRIME)\nq, ids.r = divmod(int_value, ids.div)\n\nassert -ids.bound <= q < ids.bound, \\\n    f'{int_value} / {ids.div} = {q} is out of the range [{-ids.bound}, {ids.bound}).'\n\nids.biased_q = q + ids.bound";
        let mut vm = vm_with_range_check!();
        //Initialize fp
        vm.run_context.fp = 6;
        //Insert ids into memory
        vm.segments = segments![((1, 3), (-5)), ((1, 4), 10), ((1, 5), 29)];
        //Create ids
        let ids_data = ids_data!["r", "biased_q", "range_check_ptr", "div", "value", "bound"];
        //Execute the hint
        assert_matches!(
            run_hint!(vm, ids_data, hint_code),
            Err(HintError::OutOfValidRange(
                x,
                y
            )) if x == Felt::new(-5) && y == felt_str!("340282366920938463463374607431768211456")
        )
    }

    #[test]
    fn signed_div_rem_no_range_check_builtin() {
        let hint_code = "from starkware.cairo.common.math_utils import as_int, assert_integer\n\nassert_integer(ids.div)\nassert 0 < ids.div <= PRIME // range_check_builtin.bound, \\\n    f'div={hex(ids.div)} is out of the valid range.'\n\nassert_integer(ids.bound)\nassert ids.bound <= range_check_builtin.bound // 2, \\\n    f'bound={hex(ids.bound)} is out of the valid range.'\n\nint_value = as_int(ids.value, PRIME)\nq, ids.r = divmod(int_value, ids.div)\n\nassert -ids.bound <= q < ids.bound, \\\n    f'{int_value} / {ids.div} = {q} is out of the range [{-ids.bound}, {ids.bound}).'\n\nids.biased_q = q + ids.bound";
        let mut vm = vm!();
        //Initialize fp
        vm.run_context.fp = 6;
        //Insert ids into memory
        vm.segments = segments![((1, 3), 5), ((1, 4), 10), ((1, 5), 29)];
        //Create ids
        let ids_data = ids_data!["r", "biased_q", "range_check_ptr", "div", "value", "bound"];
        assert_matches!(
            run_hint!(vm, ids_data, hint_code),
            Err(HintError::Internal(
                VirtualMachineError::NoRangeCheckBuiltin
            ))
        );
    }

    #[test]
    fn signed_div_rem_inconsitent_memory() {
        let hint_code = "from starkware.cairo.common.math_utils import as_int, assert_integer\n\nassert_integer(ids.div)\nassert 0 < ids.div <= PRIME // range_check_builtin.bound, \\\n    f'div={hex(ids.div)} is out of the valid range.'\n\nassert_integer(ids.bound)\nassert ids.bound <= range_check_builtin.bound // 2, \\\n    f'bound={hex(ids.bound)} is out of the valid range.'\n\nint_value = as_int(ids.value, PRIME)\nq, ids.r = divmod(int_value, ids.div)\n\nassert -ids.bound <= q < ids.bound, \\\n    f'{int_value} / {ids.div} = {q} is out of the range [{-ids.bound}, {ids.bound}).'\n\nids.biased_q = q + ids.bound";
        let mut vm = vm_with_range_check!();
        //Initialize fp
        vm.run_context.fp = 6;
        //Insert ids into memory
        vm.segments = segments![((1, 1), 10), ((1, 3), 5), ((1, 4), 10), ((1, 5), 29)];
        //Create ids
        let ids_data = ids_data!["r", "biased_q", "range_check_ptr", "div", "value", "bound"];
        //Execute the hint
        assert_matches!(
            run_hint!(vm, ids_data, hint_code),
            Err(HintError::Memory(
                MemoryError::InconsistentMemory(
                    x,
                    y,
                    z
                )
            )) if x == MaybeRelocatable::from((1, 1)) &&
                    y == MaybeRelocatable::Int(Felt::new(10)) &&
                    z == MaybeRelocatable::Int(Felt::new(31))
        );
    }

    #[test]
    fn signed_div_rem_incorrect_ids() {
        let hint_code = "from starkware.cairo.common.math_utils import as_int, assert_integer\n\nassert_integer(ids.div)\nassert 0 < ids.div <= PRIME // range_check_builtin.bound, \\\n    f'div={hex(ids.div)} is out of the valid range.'\n\nassert_integer(ids.bound)\nassert ids.bound <= range_check_builtin.bound // 2, \\\n    f'bound={hex(ids.bound)} is out of the valid range.'\n\nint_value = as_int(ids.value, PRIME)\nq, ids.r = divmod(int_value, ids.div)\n\nassert -ids.bound <= q < ids.bound, \\\n    f'{int_value} / {ids.div} = {q} is out of the range [{-ids.bound}, {ids.bound}).'\n\nids.biased_q = q + ids.bound";
        let mut vm = vm_with_range_check!();
        //Initialize fp
        vm.run_context.fp = 6;
        //Insert ids into memory
        vm.segments = segments![((1, 3), 5), ((1, 4), 10), ((1, 5), 29)];
        //Create ids
        let ids_data = ids_data!["r", "b", "r", "d", "v", "b"];
        //Execute the hint
        assert_matches!(
            run_hint!(vm, ids_data, hint_code),
            Err(HintError::UnknownIdentifier(x)) if x == "div"
        )
    }

    #[test]
    fn run_assert_250_bit_valid() {
        let hint_code = "from starkware.cairo.common.math_utils import as_int\n\n# Correctness check.\nvalue = as_int(ids.value, PRIME) % PRIME\nassert value < ids.UPPER_BOUND, f'{value} is outside of the range [0, 2**250).'\n\n# Calculation for the assertion.\nids.high, ids.low = divmod(ids.value, ids.SHIFT)";
        let mut vm = vm!();
        //Initialize fp
        vm.run_context.fp = 3;
        //Insert ids into memory
        vm.segments = segments![((1, 0), 1)];
        //Create ids
        let ids_data = ids_data!["value", "high", "low"];
        //Execute the hint
        assert_matches!(run_hint!(vm, ids_data, hint_code), Ok(()));
        //Hint would return an error if the assertion fails
        //Check ids.high and ids.low values
        check_memory![vm.segments.memory, ((1, 1), 0), ((1, 2), 1)];
    }

    #[test]
    fn run_assert_250_bit_invalid() {
        let hint_code = "from starkware.cairo.common.math_utils import as_int\n\n# Correctness check.\nvalue = as_int(ids.value, PRIME) % PRIME\nassert value < ids.UPPER_BOUND, f'{value} is outside of the range [0, 2**250).'\n\n# Calculation for the assertion.\nids.high, ids.low = divmod(ids.value, ids.SHIFT)";
        let mut vm = vm!();
        //Initialize fp
        vm.run_context.fp = 3;
        //Insert ids into memory
        //ids.value
        vm.segments = segments![(
            (1, 0),
            (
                "3618502788666131106986593281521497120414687020801267626233049500247285301248",
                10
            )
        )];
        //Create ids
        let ids_data = ids_data!["value", "high", "low"];
        //Execute the hint
        assert_matches!(
            run_hint!(vm, ids_data, hint_code),
            Err(HintError::ValueOutside250BitRange(x)) if x == Felt::one().shl(251_u32)
        );
    }

    #[test]
    fn run_split_felt_ok() {
        let hint_code =
        "from starkware.cairo.common.math_utils import assert_integer\nassert ids.MAX_HIGH < 2**128 and ids.MAX_LOW < 2**128\nassert PRIME - 1 == ids.MAX_HIGH * 2**128 + ids.MAX_LOW\nassert_integer(ids.value)\nids.low = ids.value & ((1 << 128) - 1)\nids.high = ids.value >> 128";
        let mut vm = vm_with_range_check!();
        vm.segments = segments![
            ((1, 3), ("335438970432432812899076431678123043273", 10)),
            ((1, 4), (2, 0))
        ];
        add_segments!(vm, 1);
        //Initialize fp
        vm.run_context.fp = 7;
        //Create ids
        let ids_data = HashMap::from([
            ("value".to_string(), HintReference::new_simple(-4)),
            ("low".to_string(), HintReference::new(-3, 0, true, true)),
            ("high".to_string(), HintReference::new(-3, 1, true, true)),
        ]);
        //Execute the hint
        assert_matches!(run_hint!(vm, ids_data, hint_code), Ok(()));
        //Check hint memory inserts
        check_memory![
            vm.segments.memory,
            ((2, 0), ("335438970432432812899076431678123043273", 10)),
            ((2, 1), 0)
        ];
    }

    #[test]
    fn run_split_felt_incorrect_ids() {
        let hint_code =
        "from starkware.cairo.common.math_utils import assert_integer\nassert ids.MAX_HIGH < 2**128 and ids.MAX_LOW < 2**128\nassert PRIME - 1 == ids.MAX_HIGH * 2**128 + ids.MAX_LOW\nassert_integer(ids.value)\nids.low = ids.value & ((1 << 128) - 1)\nids.high = ids.value >> 128";
        let mut vm = vm_with_range_check!();
        vm.segments = segments![
            ((1, 3), ("335438970432432812899076431678123043273", 10)),
            ((1, 4), (2, 0))
        ];
        //Initialize fp
        vm.run_context.fp = 7;
        //Create incomplete ids
        //Create ids_data & hint_data
        let ids_data = ids_data!["low"];
        //Execute the hint
        assert_matches!(
            run_hint!(vm, ids_data, hint_code),
            Err(HintError::UnknownIdentifier(x)) if x == "value"
        );
    }

    #[test]
    fn run_split_felt_fails_first_insert() {
        let hint_code =
        "from starkware.cairo.common.math_utils import assert_integer\nassert ids.MAX_HIGH < 2**128 and ids.MAX_LOW < 2**128\nassert PRIME - 1 == ids.MAX_HIGH * 2**128 + ids.MAX_LOW\nassert_integer(ids.value)\nids.low = ids.value & ((1 << 128) - 1)\nids.high = ids.value >> 128";
        let mut vm = vm_with_range_check!();
        vm.segments = segments![
            ((1, 3), ("335438970432432812899076431678123043273", 10)),
            ((1, 4), (2, 0)),
            ((2, 0), 99)
        ];
        //Initialize fp
        vm.run_context.fp = 7;
        //Create ids_data & hint_data
        let ids_data = HashMap::from([
            ("value".to_string(), HintReference::new_simple(-4)),
            ("low".to_string(), HintReference::new(-3, 0, true, true)),
            ("high".to_string(), HintReference::new(-3, 1, true, true)),
        ]);

        //Execute the hint
        assert_matches!(
            run_hint!(vm, ids_data, hint_code),
            Err(HintError::Memory(
                MemoryError::InconsistentMemory(
                    x,
                    y,
                    z
                )
            )) if x == MaybeRelocatable::from((2, 0)) &&
                    y == MaybeRelocatable::from(Felt::new(99)) &&
                    z == MaybeRelocatable::from(felt_str!("335438970432432812899076431678123043273"))
        );
    }

    #[test]
    fn run_split_felt_fails_second_insert() {
        let hint_code =
        "from starkware.cairo.common.math_utils import assert_integer\nassert ids.MAX_HIGH < 2**128 and ids.MAX_LOW < 2**128\nassert PRIME - 1 == ids.MAX_HIGH * 2**128 + ids.MAX_LOW\nassert_integer(ids.value)\nids.low = ids.value & ((1 << 128) - 1)\nids.high = ids.value >> 128";
        let mut vm = vm_with_range_check!();
        vm.segments = segments![
            ((1, 4), (2, 0)),
            ((1, 3), ("335438970432432812899076431678123043273", 10)),
            ((2, 1), 99)
        ];
        add_segments!(vm, 1);
        //Initialize fp
        vm.run_context.fp = 7;
        //Create ids_data & hint_data
        let ids_data = HashMap::from([
            ("value".to_string(), HintReference::new_simple(-4)),
            ("low".to_string(), HintReference::new(-3, 0, true, true)),
            ("high".to_string(), HintReference::new(-3, 1, true, true)),
        ]);
        //Execute the hint
        assert_matches!(
            run_hint!(vm, ids_data, hint_code),
            Err(HintError::Memory(
                MemoryError::InconsistentMemory(
                    x,
                    y,
                    z
                )
            )) if x == MaybeRelocatable::from((2, 1)) &&
                    y == MaybeRelocatable::from(Felt::new(99)) &&
                    z == MaybeRelocatable::from(Felt::new(0))
        );
    }

    #[test]
    fn run_split_felt_value_is_not_integer() {
        let hint_code =
        "from starkware.cairo.common.math_utils import assert_integer\nassert ids.MAX_HIGH < 2**128 and ids.MAX_LOW < 2**128\nassert PRIME - 1 == ids.MAX_HIGH * 2**128 + ids.MAX_LOW\nassert_integer(ids.value)\nids.low = ids.value & ((1 << 128) - 1)\nids.high = ids.value >> 128";
        let mut vm = vm_with_range_check!();
        vm.segments = segments![((1, 3), (1, 0)), ((1, 4), (2, 0))];
        //Initialize fp
        vm.run_context.fp = 7;
        //Create ids_data & hint_data
        let ids_data = HashMap::from([
            ("value".to_string(), HintReference::new_simple(-4)),
            ("low".to_string(), HintReference::new(-3, 0, true, true)),
            ("high".to_string(), HintReference::new(-3, 1, true, true)),
        ]);
        //Execute the hint
        assert_matches!(
            run_hint!(vm, ids_data, hint_code),
<<<<<<< HEAD
            Err(HintError::Memory(MemoryError::ExpectedInteger(
                x
            ))) if x == Relocatable::from((1, 3))
=======
            Err(HintError::IdentifierNotInteger(x, y
            )) if x == "value" && y == (1,3).into()
>>>>>>> 763fc5f8
        );
    }

    #[test]
    fn run_assert_lt_felt_ok() {
        let hint_code =
        "from starkware.cairo.common.math_utils import assert_integer\nassert_integer(ids.a)\nassert_integer(ids.b)\nassert (ids.a % PRIME) < (ids.b % PRIME), \\\n    f'a = {ids.a % PRIME} is not less than b = {ids.b % PRIME}.'";
        let mut vm = vm_with_range_check!();
        //Initialize fp
        vm.run_context.fp = 3;
        //Insert ids into memory
        vm.segments = segments![((1, 1), 1), ((1, 2), 2)];
        //Create ids
        let ids_data = ids_data!["a", "b"];
        //Execute the hint
        assert_matches!(run_hint!(vm, ids_data, hint_code), Ok(()));
    }

    #[test]
    fn run_assert_lt_felt_assert_fails() {
        let hint_code =
        "from starkware.cairo.common.math_utils import assert_integer\nassert_integer(ids.a)\nassert_integer(ids.b)\nassert (ids.a % PRIME) < (ids.b % PRIME), \\\n    f'a = {ids.a % PRIME} is not less than b = {ids.b % PRIME}.'";
        let mut vm = vm_with_range_check!();
        //Initialize fp
        vm.run_context.fp = 3;
        vm.segments = segments![((1, 1), 3), ((1, 2), 2)];
        let ids_data = ids_data!["a", "b"];
        //Execute the hint
        assert_matches!(
            run_hint!(vm, ids_data, hint_code),
            Err(HintError::AssertLtFelt(x, y)) if x == Felt::new(3) && y == Felt::new(2)
        );
    }

    #[test]
    fn run_assert_lt_felt_incorrect_ids() {
        let hint_code =
        "from starkware.cairo.common.math_utils import assert_integer\nassert_integer(ids.a)\nassert_integer(ids.b)\nassert (ids.a % PRIME) < (ids.b % PRIME), \\\n    f'a = {ids.a % PRIME} is not less than b = {ids.b % PRIME}.'";
        let mut vm = vm_with_range_check!();
        //Initialize fp
        vm.run_context.fp = 3;
        vm.segments = segments![((1, 1), 1), ((1, 2), 2)];
        //Create Incorrects ids
        let ids_data = ids_data!["a"];
        //Execute the hint
        assert_matches!(
            run_hint!(vm, ids_data, hint_code),
            Err(HintError::UnknownIdentifier(x)) if x == "b"
        );
    }

    #[test]
    fn run_assert_lt_felt_a_is_not_integer() {
        let hint_code =
        "from starkware.cairo.common.math_utils import assert_integer\nassert_integer(ids.a)\nassert_integer(ids.b)\nassert (ids.a % PRIME) < (ids.b % PRIME), \\\n    f'a = {ids.a % PRIME} is not less than b = {ids.b % PRIME}.'";
        let mut vm = vm_with_range_check!();
        //Initialize fp
        vm.run_context.fp = 3;
        vm.segments = segments![((1, 1), (1, 0)), ((1, 2), 2)];
        let ids_data = ids_data!["a", "b"];
        //Execute the hint
        assert_matches!(
            run_hint!(vm, ids_data, hint_code),
<<<<<<< HEAD
            Err(HintError::Memory(MemoryError::ExpectedInteger(
                x
            ))) if x == Relocatable::from((1, 1))
=======
            Err(HintError::IdentifierNotInteger(x, y
            )) if x == "a" && y == (1,1).into()
>>>>>>> 763fc5f8
        );
    }

    #[test]
    fn run_assert_lt_felt_b_is_not_integer() {
        let hint_code =
        "from starkware.cairo.common.math_utils import assert_integer\nassert_integer(ids.a)\nassert_integer(ids.b)\nassert (ids.a % PRIME) < (ids.b % PRIME), \\\n    f'a = {ids.a % PRIME} is not less than b = {ids.b % PRIME}.'";
        let mut vm = vm_with_range_check!();
        //Initialize fp
        vm.run_context.fp = 3;
        vm.segments = segments![((1, 1), 1), ((1, 2), (1, 0))];
        let ids_data = ids_data!["a", "b"];
        //Execute the hint
        assert_matches!(
            run_hint!(vm, ids_data, hint_code),
<<<<<<< HEAD
            Err(HintError::Memory(MemoryError::ExpectedInteger(
                x
            ))) if x == Relocatable::from((1, 2))
=======
            Err(HintError::IdentifierNotInteger(x, y
            )) if x == "b" && y == (1,2).into()
>>>>>>> 763fc5f8
        );
    }

    #[test]
    fn run_assert_lt_felt_ok_failed_to_get_ids() {
        let hint_code =
        "from starkware.cairo.common.math_utils import assert_integer\nassert_integer(ids.a)\nassert_integer(ids.b)\nassert (ids.a % PRIME) < (ids.b % PRIME), \\\n    f'a = {ids.a % PRIME} is not less than b = {ids.b % PRIME}.'";
        let mut vm = vm_with_range_check!();
        //Initialize fp
        vm.run_context.fp = 3;
        //Insert ids.a into memory
        vm.segments = segments![((1, 1), 1)];
        let ids_data = ids_data!["a", "b"];
        //Execute the hint
        assert_matches!(
            run_hint!(vm, ids_data, hint_code),
<<<<<<< HEAD
            Err(HintError::Memory(MemoryError::UnknownMemoryCell(
                x
            ))) if x == Relocatable::from((1, 2))
=======
            Err(HintError::IdentifierNotInteger(x, y
            )) if x == "b" && y == (1,2).into()
>>>>>>> 763fc5f8
        );
    }
}<|MERGE_RESOLUTION|>--- conflicted
+++ resolved
@@ -193,42 +193,6 @@
     ids_data: &HashMap<String, HintReference>,
     ap_tracking: &ApTracking,
 ) -> Result<(), HintError> {
-<<<<<<< HEAD
-    let a_addr = get_address_from_var_name("a", vm, ids_data, ap_tracking)?;
-    let b_addr = get_address_from_var_name("b", vm, ids_data, ap_tracking)?;
-    //Check that the ids are in memory
-    match (vm.get_maybe(&a_addr), vm.get_maybe(&b_addr)) {
-        (Some(maybe_rel_a), Some(maybe_rel_b)) => {
-            let maybe_rel_a = maybe_rel_a;
-            let maybe_rel_b = maybe_rel_b;
-            match (maybe_rel_a, maybe_rel_b) {
-                (MaybeRelocatable::Int(a), MaybeRelocatable::Int(b)) => {
-                    if (&a - &b).is_zero() {
-                        return Err(HintError::AssertNotEqualFail(
-                            MaybeRelocatable::Int(a),
-                            MaybeRelocatable::Int(b),
-                        ));
-                    };
-                    Ok(())
-                }
-                (MaybeRelocatable::RelocatableValue(a), MaybeRelocatable::RelocatableValue(b)) => {
-                    if a.segment_index != b.segment_index {
-                        Err(VirtualMachineError::DiffIndexComp(a, b))?;
-                    };
-                    if a.offset == b.offset {
-                        return Err(HintError::AssertNotEqualFail(
-                            MaybeRelocatable::RelocatableValue(a),
-                            MaybeRelocatable::RelocatableValue(b),
-                        ));
-                    };
-                    Ok(())
-                }
-                (maybe_rel_a, maybe_rel_b) => Err(VirtualMachineError::DiffTypeComparison(
-                    maybe_rel_a,
-                    maybe_rel_b,
-                ))?,
-            }
-=======
     let maybe_rel_a = get_maybe_relocatable_from_var_name("a", vm, ids_data, ap_tracking)?;
     let maybe_rel_b = get_maybe_relocatable_from_var_name("b", vm, ids_data, ap_tracking)?;
     match (maybe_rel_a, maybe_rel_b) {
@@ -252,7 +216,6 @@
                 ));
             };
             Ok(())
->>>>>>> 763fc5f8
         }
         (a, b) => Err(VirtualMachineError::DiffTypeComparison(a, b))?,
     }
@@ -700,14 +663,8 @@
         //Execute the hint
         assert_matches!(
             run_hint!(vm, ids_data, hint_code),
-<<<<<<< HEAD
-            Err(HintError::Memory(MemoryError::UnknownMemoryCell(
-                x
-            ))) if x == Relocatable::from((1, 4))
-=======
             Err(HintError::IdentifierNotInteger(x, y
             )) if x == "a" && y == (1,4).into()
->>>>>>> 763fc5f8
         );
     }
 
@@ -724,14 +681,8 @@
         //Execute the hint
         assert_matches!(
             run_hint!(vm, ids_data, hint_code),
-<<<<<<< HEAD
-            Err(HintError::Memory(MemoryError::ExpectedInteger(
-                x
-            ))) if x == Relocatable::from((1, 4))
-=======
             Err(HintError::IdentifierNotInteger(x,y
             )) if x == "a" && y == (1,4).into()
->>>>>>> 763fc5f8
         );
     }
 
@@ -878,14 +829,8 @@
         //Execute the hint
         assert_matches!(
             run_hint!(vm, ids_data, hint_code),
-<<<<<<< HEAD
-            Err(HintError::Memory(MemoryError::UnknownMemoryCell(
-                x
-            ))) if x == Relocatable::from((1, 3))
-=======
             Err(HintError::IdentifierNotInteger(x, y
             )) if x == "a" && y == (1,3).into()
->>>>>>> 763fc5f8
         );
     }
 
@@ -918,14 +863,8 @@
         //Execute the hint
         assert_matches!(
             run_hint!(vm, ids_data, hint_code),
-<<<<<<< HEAD
-            Err(HintError::Memory(MemoryError::UnknownMemoryCell(
-                x
-            ))) if x == Relocatable::from((1, 3))
-=======
             Err(HintError::IdentifierNotInteger(x, y
             )) if x == "a" && y == (1,3).into()
->>>>>>> 763fc5f8
         );
     }
 
@@ -978,14 +917,8 @@
         //Execute the hint
         assert_matches!(
             run_hint!(vm, ids_data, hint_code, &mut exec_scopes, &constants),
-<<<<<<< HEAD
-            Err(HintError::Memory(MemoryError::ExpectedInteger(
-                x
-            ))) if x == Relocatable::from((1, 0))
-=======
             Err(HintError::IdentifierNotInteger(x, y
             )) if x == "a" && y == (1,0).into()
->>>>>>> 763fc5f8
         );
     }
 
@@ -1011,14 +944,8 @@
         //Execute the hint
         assert_matches!(
             run_hint!(vm, ids_data, hint_code, &mut exec_scopes, &constants),
-<<<<<<< HEAD
-            Err(HintError::Memory(MemoryError::ExpectedInteger(
-                x
-            ))) if x == Relocatable::from((1, 1))
-=======
             Err(HintError::IdentifierNotInteger(x, y
             )) if x == "b" && y == (1,1).into()
->>>>>>> 763fc5f8
         );
     }
 
@@ -1249,14 +1176,8 @@
         let ids_data = ids_data!["value"];
         assert_matches!(
             run_hint!(vm, ids_data, hint_code),
-<<<<<<< HEAD
-            Err(HintError::Memory(MemoryError::ExpectedInteger(
-                x
-            ))) if x == Relocatable::from((1, 4))
-=======
             Err(HintError::IdentifierNotInteger(x, y
             )) if x == "value" && y == (1,4).into()
->>>>>>> 763fc5f8
         );
     }
 
@@ -1852,14 +1773,8 @@
         //Execute the hint
         assert_matches!(
             run_hint!(vm, ids_data, hint_code),
-<<<<<<< HEAD
-            Err(HintError::Memory(MemoryError::ExpectedInteger(
-                x
-            ))) if x == Relocatable::from((1, 3))
-=======
             Err(HintError::IdentifierNotInteger(x, y
             )) if x == "value" && y == (1,3).into()
->>>>>>> 763fc5f8
         );
     }
 
@@ -1923,14 +1838,8 @@
         //Execute the hint
         assert_matches!(
             run_hint!(vm, ids_data, hint_code),
-<<<<<<< HEAD
-            Err(HintError::Memory(MemoryError::ExpectedInteger(
-                x
-            ))) if x == Relocatable::from((1, 1))
-=======
             Err(HintError::IdentifierNotInteger(x, y
             )) if x == "a" && y == (1,1).into()
->>>>>>> 763fc5f8
         );
     }
 
@@ -1946,14 +1855,8 @@
         //Execute the hint
         assert_matches!(
             run_hint!(vm, ids_data, hint_code),
-<<<<<<< HEAD
-            Err(HintError::Memory(MemoryError::ExpectedInteger(
-                x
-            ))) if x == Relocatable::from((1, 2))
-=======
             Err(HintError::IdentifierNotInteger(x, y
             )) if x == "b" && y == (1,2).into()
->>>>>>> 763fc5f8
         );
     }
 
@@ -1970,14 +1873,8 @@
         //Execute the hint
         assert_matches!(
             run_hint!(vm, ids_data, hint_code),
-<<<<<<< HEAD
-            Err(HintError::Memory(MemoryError::UnknownMemoryCell(
-                x
-            ))) if x == Relocatable::from((1, 2))
-=======
             Err(HintError::IdentifierNotInteger(x, y
             )) if x == "b" && y == (1,2).into()
->>>>>>> 763fc5f8
         );
     }
 }