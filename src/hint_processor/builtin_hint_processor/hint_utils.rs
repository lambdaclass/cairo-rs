use crate::hint_processor::hint_processor_definition::HintReference;
use crate::hint_processor::hint_processor_utils::compute_addr_from_reference;
use crate::hint_processor::hint_processor_utils::get_integer_from_reference;
use crate::serde::deserialize_program::ApTracking;
use crate::types::relocatable::MaybeRelocatable;
use crate::types::relocatable::Relocatable;
use crate::vm::errors::vm_errors::VirtualMachineError;
use crate::vm::vm_core::VirtualMachine;
use num_bigint::BigInt;
use std::borrow::Cow;
use std::collections::HashMap;

//Inserts value into the address of the given ids variable
pub fn insert_value_from_var_name(
    var_name: &str,
    value: impl Into<MaybeRelocatable>,
    vm: &mut VirtualMachine,
    ids_data: &HashMap<String, HintReference>,
    ap_tracking: &ApTracking,
) -> Result<(), VirtualMachineError> {
    let var_address = get_relocatable_from_var_name(var_name, vm, ids_data, ap_tracking)?;
    vm.insert_value(&var_address, value)
}

//Inserts value into ap
pub fn insert_value_into_ap(
    vm: &mut VirtualMachine,
    value: impl Into<MaybeRelocatable>,
) -> Result<(), VirtualMachineError> {
    vm.insert_value(&vm.get_ap(), value)
}

//Returns the Relocatable value stored in the given ids variable
pub fn get_ptr_from_var_name(
    var_name: &str,
    vm: &VirtualMachine,
    ids_data: &HashMap<String, HintReference>,
    ap_tracking: &ApTracking,
) -> Result<Relocatable, VirtualMachineError> {
    let var_addr = get_relocatable_from_var_name(var_name, vm, ids_data, ap_tracking)?;
    //Add immediate if present in reference
    let hint_reference = ids_data
        .get(&String::from(var_name))
        .ok_or(VirtualMachineError::FailedToGetIds)?;
    if hint_reference.dereference {
        let value = vm.get_relocatable(&var_addr)?;
<<<<<<< HEAD
        Ok(value.into_owned())
=======
        if let Some(immediate) = &hint_reference.immediate {
            let modified_value = value + bigint_to_usize(immediate)?;
            Ok(modified_value)
        } else {
            Ok(value)
        }
>>>>>>> b445979b
    } else {
        Ok(var_addr)
    }
}

//Gets the address, as a MaybeRelocatable of the variable given by the ids name
pub fn get_address_from_var_name(
    var_name: &str,
    vm: &mut VirtualMachine,
    ids_data: &HashMap<String, HintReference>,
    ap_tracking: &ApTracking,
) -> Result<MaybeRelocatable, VirtualMachineError> {
    Ok(MaybeRelocatable::from(compute_addr_from_reference(
        ids_data
            .get(var_name)
            .ok_or(VirtualMachineError::FailedToGetIds)?,
        vm,
        ap_tracking,
    )?))
}

//Gets the address, as a Relocatable of the variable given by the ids name
pub fn get_relocatable_from_var_name(
    var_name: &str,
    vm: &VirtualMachine,
    ids_data: &HashMap<String, HintReference>,
    ap_tracking: &ApTracking,
) -> Result<Relocatable, VirtualMachineError> {
    compute_addr_from_reference(
        ids_data
            .get(var_name)
            .ok_or(VirtualMachineError::FailedToGetIds)?,
        vm,
        ap_tracking,
    )
}

//Gets the value of a variable name.
//If the value is an MaybeRelocatable::Int(Bigint) return &Bigint
//else raises Err
pub fn get_integer_from_var_name<'a>(
    var_name: &str,
    vm: &'a VirtualMachine,
    ids_data: &'a HashMap<String, HintReference>,
    ap_tracking: &ApTracking,
) -> Result<Cow<'a, BigInt>, VirtualMachineError> {
    let reference = get_reference_from_var_name(var_name, ids_data)?;
    get_integer_from_reference(vm, reference, ap_tracking)
}

pub fn get_reference_from_var_name<'a>(
    var_name: &str,
    ids_data: &'a HashMap<String, HintReference>,
) -> Result<&'a HintReference, VirtualMachineError> {
    ids_data
        .get(var_name)
        .ok_or(VirtualMachineError::FailedToGetIds)
}

#[cfg(test)]
mod tests {
    use super::*;
    use crate::{
        hint_processor::hint_processor_definition::HintReference,
        relocatable,
        serde::deserialize_program::OffsetValue,
        utils::test_utils::*,
        vm::{
            errors::memory_errors::MemoryError, vm_core::VirtualMachine, vm_memory::memory::Memory,
        },
    };
    use num_bigint::Sign;

    #[test]
    fn get_ptr_from_var_name_immediate_value() {
        let mut vm = vm!();
        vm.memory = memory![((1, 0), (0, 0))];
        let mut hint_ref = HintReference::new(0, 0, true, false);
        hint_ref.offset2 = OffsetValue::Value(2);
        let ids_data = HashMap::from([("imm".to_string(), hint_ref)]);

        assert_eq!(
            get_ptr_from_var_name("imm", &vm, &ids_data, &ApTracking::new()),
            Ok(relocatable!(0, 2))
        );
    }
}<|MERGE_RESOLUTION|>--- conflicted
+++ resolved
@@ -44,16 +44,7 @@
         .ok_or(VirtualMachineError::FailedToGetIds)?;
     if hint_reference.dereference {
         let value = vm.get_relocatable(&var_addr)?;
-<<<<<<< HEAD
-        Ok(value.into_owned())
-=======
-        if let Some(immediate) = &hint_reference.immediate {
-            let modified_value = value + bigint_to_usize(immediate)?;
-            Ok(modified_value)
-        } else {
-            Ok(value)
-        }
->>>>>>> b445979b
+        Ok(value)
     } else {
         Ok(var_addr)
     }
