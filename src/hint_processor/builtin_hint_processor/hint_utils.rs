--- conflicted
+++ resolved
@@ -196,14 +196,8 @@
 
         assert_matches!(
             get_ptr_from_var_name("value", &vm, &ids_data, &ApTracking::new()),
-<<<<<<< HEAD
-            Err(HintError::Memory(
-                MemoryError::ExpectedRelocatable(x)
-            )) if x == Relocatable::from((1, 0))
-=======
             Err(HintError::IdentifierNotRelocatable(x,y
             )) if x == "value" && y == (1,0).into()
->>>>>>> 763fc5f8
         );
     }
 
@@ -255,14 +249,8 @@
 
         assert_matches!(
             get_integer_from_var_name("value", &vm, &ids_data, &ApTracking::new()),
-<<<<<<< HEAD
-            Err(HintError::Memory(MemoryError::ExpectedInteger(
-                x
-            ))) if x == Relocatable::from((1, 0))
-=======
             Err(HintError::IdentifierNotInteger(x, y
             )) if x == "value" && y == (1,0).into()
->>>>>>> 763fc5f8
         );
     }
 }