--- conflicted
+++ resolved
@@ -102,12 +102,7 @@
         let ids_data = ids_data!["temporary_array"];
 
         //Execute the hint
-<<<<<<< HEAD
-        assert_eq!(run_hint!(vm, ids_data, hint_code), Ok(()));
+        assert_matches!(run_hint!(vm, ids_data, hint_code), Ok(()));
         check_memory!(vm.segments.memory, ((1, 0), (-1, 0)));
-=======
-        assert_matches!(run_hint!(vm, ids_data, hint_code), Ok(()));
-        check_memory!(vm.memory, ((1, 0), (-1, 0)));
->>>>>>> 8e6c9531
     }
 }