pub const ADD_SEGMENT: &str = "memory[ap] = segments.add()";

pub const VM_ENTER_SCOPE: &str = "vm_enter_scope()";
pub const VM_EXIT_SCOPE: &str = "vm_exit_scope()";

pub const MEMCPY_ENTER_SCOPE: &str = "vm_enter_scope({'n': ids.len})";
pub const MEMCPY_CONTINUE_COPYING: &str = r#"n -= 1
ids.continue_copying = 1 if n > 0 else 0"#;

pub const MEMSET_ENTER_SCOPE: &str = "vm_enter_scope({'n': ids.n})";
pub const MEMSET_CONTINUE_LOOP: &str = r#"n -= 1
ids.continue_loop = 1 if n > 0 else 0"#;

pub const POW: &str = "ids.locs.bit = (ids.prev_locs.exp % PRIME) & 1";

pub const IS_NN: &str = "memory[ap] = 0 if 0 <= (ids.a % PRIME) < range_check_builtin.bound else 1";
pub const IS_NN_OUT_OF_RANGE: &str =
    "memory[ap] = 0 if 0 <= ((-ids.a - 1) % PRIME) < range_check_builtin.bound else 1";
pub const IS_LE_FELT: &str = "memory[ap] = 0 if (ids.a % PRIME) <= (ids.b % PRIME) else 1";
pub const IS_POSITIVE: &str = r#"from starkware.cairo.common.math_utils import is_positive
ids.is_positive = 1 if is_positive(
    value=ids.value, prime=PRIME, rc_bound=range_check_builtin.bound) else 0"#;

pub const ASSERT_NN: &str = r#"from starkware.cairo.common.math_utils import assert_integer
assert_integer(ids.a)
assert 0 <= ids.a % PRIME < range_check_builtin.bound, f'a = {ids.a} is out of range.'"#;

pub const ASSERT_NOT_ZERO: &str = r#"from starkware.cairo.common.math_utils import assert_integer
assert_integer(ids.value)
assert ids.value % PRIME != 0, f'assert_not_zero failed: {ids.value} = 0.'"#;

pub const ASSERT_NOT_EQUAL: &str = r#"from starkware.cairo.lang.vm.relocatable import RelocatableValue
both_ints = isinstance(ids.a, int) and isinstance(ids.b, int)
both_relocatable = (
    isinstance(ids.a, RelocatableValue) and isinstance(ids.b, RelocatableValue) and
    ids.a.segment_index == ids.b.segment_index)
assert both_ints or both_relocatable, \
    f'assert_not_equal failed: non-comparable values: {ids.a}, {ids.b}.'
assert (ids.a - ids.b) % PRIME != 0, f'assert_not_equal failed: {ids.a} = {ids.b}.'"#;

pub const ASSERT_LE_FELT: &str = r#"import itertools

from starkware.cairo.common.math_utils import assert_integer
assert_integer(ids.a)
assert_integer(ids.b)
a = ids.a % PRIME
b = ids.b % PRIME
assert a <= b, f'a = {a} is not less than or equal to b = {b}.'

# Find an arc less than PRIME / 3, and another less than PRIME / 2.
lengths_and_indices = [(a, 0), (b - a, 1), (PRIME - 1 - b, 2)]
lengths_and_indices.sort()
assert lengths_and_indices[0][0] <= PRIME // 3 and lengths_and_indices[1][0] <= PRIME // 2
excluded = lengths_and_indices[2][1]

memory[ids.range_check_ptr + 1], memory[ids.range_check_ptr + 0] = (
    divmod(lengths_and_indices[0][0], ids.PRIME_OVER_3_HIGH))
memory[ids.range_check_ptr + 3], memory[ids.range_check_ptr + 2] = (
    divmod(lengths_and_indices[1][0], ids.PRIME_OVER_2_HIGH))"#;

pub const ASSERT_LE_FELT_EXCLUDED_0: &str = "memory[ap] = 1 if excluded != 0 else 0";
pub const ASSERT_LE_FELT_EXCLUDED_1: &str = "memory[ap] = 1 if excluded != 1 else 0";
pub const ASSERT_LE_FELT_EXCLUDED_2: &str = "assert excluded == 2";

pub const ASSERT_LT_FELT: &str = r#"from starkware.cairo.common.math_utils import assert_integer
assert_integer(ids.a)
assert_integer(ids.b)
assert (ids.a % PRIME) < (ids.b % PRIME), \
    f'a = {ids.a % PRIME} is not less than b = {ids.b % PRIME}.'"#;

pub const SPLIT_INT_ASSERT_RANGE: &str =
    "assert ids.value == 0, 'split_int(): value is out of range.'";

pub const ASSERT_250_BITS: &str = r#"from starkware.cairo.common.math_utils import as_int

# Correctness check.
value = as_int(ids.value, PRIME) % PRIME
assert value < ids.UPPER_BOUND, f'{value} is outside of the range [0, 2**250).'

# Calculation for the assertion.
ids.high, ids.low = divmod(ids.value, ids.SHIFT)"#;

pub const SPLIT_INT: &str = r#"memory[ids.output] = res = (int(ids.value) % PRIME) % ids.base
assert res < ids.bound, f'split_int(): Limb {res} is out of range.'"#;

pub const SPLIT_64: &str = r#"ids.low = ids.a & ((1<<64) - 1)
ids.high = ids.a >> 64"#;

pub const SPLIT_FELT: &str = r#"from starkware.cairo.common.math_utils import assert_integer
assert ids.MAX_HIGH < 2**128 and ids.MAX_LOW < 2**128
assert PRIME - 1 == ids.MAX_HIGH * 2**128 + ids.MAX_LOW
assert_integer(ids.value)
ids.low = ids.value & ((1 << 128) - 1)
ids.high = ids.value >> 128"#;

pub const SQRT: &str = r#"from starkware.python.math_utils import isqrt
value = ids.value % PRIME
assert value < 2 ** 250, f"value={value} is outside of the range [0, 2**250)."
assert 2 ** 250 < PRIME
ids.root = isqrt(value)"#;

pub const UNSIGNED_DIV_REM: &str = r#"from starkware.cairo.common.math_utils import assert_integer
assert_integer(ids.div)
assert 0 < ids.div <= PRIME // range_check_builtin.bound, \
    f'div={hex(ids.div)} is out of the valid range.'
ids.q, ids.r = divmod(ids.value, ids.div)"#;

pub const SIGNED_DIV_REM: &str = r#"from starkware.cairo.common.math_utils import as_int, assert_integer

assert_integer(ids.div)
assert 0 < ids.div <= PRIME // range_check_builtin.bound, \
    f'div={hex(ids.div)} is out of the valid range.'

assert_integer(ids.bound)
assert ids.bound <= range_check_builtin.bound // 2, \
    f'bound={hex(ids.bound)} is out of the valid range.'

int_value = as_int(ids.value, PRIME)
q, ids.r = divmod(int_value, ids.div)

assert -ids.bound <= q < ids.bound, \
    f'{int_value} / {ids.div} = {q} is out of the range [{-ids.bound}, {ids.bound}).'

ids.biased_q = q + ids.bound"#;

pub const IS_QUAD_RESIDUE: &str = r#"from starkware.crypto.signature.signature import FIELD_PRIME
from starkware.python.math_utils import div_mod, is_quad_residue, sqrt

x = ids.x
if is_quad_residue(x, FIELD_PRIME):
    ids.y = sqrt(x, FIELD_PRIME)
else:
    ids.y = sqrt(div_mod(x, 3, FIELD_PRIME), FIELD_PRIME)"#;

pub const FIND_ELEMENT: &str = r#"array_ptr = ids.array_ptr
elm_size = ids.elm_size
assert isinstance(elm_size, int) and elm_size > 0, \
    f'Invalid value for elm_size. Got: {elm_size}.'
key = ids.key

if '__find_element_index' in globals():
    ids.index = __find_element_index
    found_key = memory[array_ptr + elm_size * __find_element_index]
    assert found_key == key, \
        f'Invalid index found in __find_element_index. index: {__find_element_index}, ' \
        f'expected key {key}, found key: {found_key}.'
    # Delete __find_element_index to make sure it's not used for the next calls.
    del __find_element_index
else:
    n_elms = ids.n_elms
    assert isinstance(n_elms, int) and n_elms >= 0, \
        f'Invalid value for n_elms. Got: {n_elms}.'
    if '__find_element_max_size' in globals():
        assert n_elms <= __find_element_max_size, \
            f'find_element() can only be used with n_elms<={__find_element_max_size}. ' \
            f'Got: n_elms={n_elms}.'

    for i in range(n_elms):
        if memory[array_ptr + elm_size * i] == key:
            ids.index = i
            break
    else:
        raise ValueError(f'Key {key} was not found.')"#;

pub const SEARCH_SORTED_LOWER: &str = r#"array_ptr = ids.array_ptr
elm_size = ids.elm_size
assert isinstance(elm_size, int) and elm_size > 0, \
    f'Invalid value for elm_size. Got: {elm_size}.'

n_elms = ids.n_elms
assert isinstance(n_elms, int) and n_elms >= 0, \
    f'Invalid value for n_elms. Got: {n_elms}.'
if '__find_element_max_size' in globals():
    assert n_elms <= __find_element_max_size, \
        f'find_element() can only be used with n_elms<={__find_element_max_size}. ' \
        f'Got: n_elms={n_elms}.'

for i in range(n_elms):
    if memory[array_ptr + elm_size * i] >= ids.key:
        ids.index = i
        break
else:
    ids.index = n_elms"#;

pub const SET_ADD: &str = r#"assert ids.elm_size > 0
assert ids.set_ptr <= ids.set_end_ptr
elm_list = memory.get_range(ids.elm_ptr, ids.elm_size)
for i in range(0, ids.set_end_ptr - ids.set_ptr, ids.elm_size):
    if memory.get_range(ids.set_ptr + i, ids.elm_size) == elm_list:
        ids.index = i // ids.elm_size
        ids.is_elm_in_set = 1
        break
else:
    ids.is_elm_in_set = 0"#;

pub const DEFAULT_DICT_NEW: &str = r#"if '__dict_manager' not in globals():
    from starkware.cairo.common.dict import DictManager
    __dict_manager = DictManager()

memory[ap] = __dict_manager.new_default_dict(segments, ids.default_value)"#;

pub const DICT_NEW: &str = r#"if '__dict_manager' not in globals():
    from starkware.cairo.common.dict import DictManager
    __dict_manager = DictManager()

memory[ap] = __dict_manager.new_dict(segments, initial_dict)
del initial_dict"#;

pub const DICT_READ: &str = r#"dict_tracker = __dict_manager.get_tracker(ids.dict_ptr)
dict_tracker.current_ptr += ids.DictAccess.SIZE
ids.value = dict_tracker.data[ids.key]"#;

pub const DICT_WRITE: &str = r#"dict_tracker = __dict_manager.get_tracker(ids.dict_ptr)
dict_tracker.current_ptr += ids.DictAccess.SIZE
ids.dict_ptr.prev_value = dict_tracker.data[ids.key]
dict_tracker.data[ids.key] = ids.new_value"#;

pub const DICT_UPDATE: &str = r#"# Verify dict pointer and prev value.
dict_tracker = __dict_manager.get_tracker(ids.dict_ptr)
current_value = dict_tracker.data[ids.key]
assert current_value == ids.prev_value, \
    f'Wrong previous value in dict. Got {ids.prev_value}, expected {current_value}.'

# Update value.
dict_tracker.data[ids.key] = ids.new_value
dict_tracker.current_ptr += ids.DictAccess.SIZE"#;

pub const SQUASH_DICT: &str = r#"dict_access_size = ids.DictAccess.SIZE
address = ids.dict_accesses.address_
assert ids.ptr_diff % dict_access_size == 0, \
    'Accesses array size must be divisible by DictAccess.SIZE'
n_accesses = ids.n_accesses
if '__squash_dict_max_size' in globals():
    assert n_accesses <= __squash_dict_max_size, \
        f'squash_dict() can only be used with n_accesses<={__squash_dict_max_size}. ' \
        f'Got: n_accesses={n_accesses}.'
# A map from key to the list of indices accessing it.
access_indices = {}
for i in range(n_accesses):
    key = memory[address + dict_access_size * i]
    access_indices.setdefault(key, []).append(i)
# Descending list of keys.
keys = sorted(access_indices.keys(), reverse=True)
# Are the keys used bigger than range_check bound.
ids.big_keys = 1 if keys[0] >= range_check_builtin.bound else 0
ids.first_key = key = keys.pop()"#;

pub const SQUASH_DICT_INNER_SKIP_LOOP: &str =
    "ids.should_skip_loop = 0 if current_access_indices else 1";
pub const SQUASH_DICT_INNER_FIRST_ITERATION: &str = r#"current_access_indices = sorted(access_indices[key])[::-1]
current_access_index = current_access_indices.pop()
memory[ids.range_check_ptr] = current_access_index"#;

pub const SQUASH_DICT_INNER_CHECK_ACCESS_INDEX: &str = r#"new_access_index = current_access_indices.pop()
ids.loop_temps.index_delta_minus1 = new_access_index - current_access_index - 1
current_access_index = new_access_index"#;

pub const SQUASH_DICT_INNER_CONTINUE_LOOP: &str =
    "ids.loop_temps.should_continue = 1 if current_access_indices else 0";
pub const SQUASH_DICT_INNER_ASSERT_LEN_KEYS: &str = "assert len(keys) == 0";
pub const SQUASH_DICT_INNER_LEN_ASSERT: &str = "assert len(current_access_indices) == 0";
pub const SQUASH_DICT_INNER_USED_ACCESSES_ASSERT: &str =
    "assert ids.n_used_accesses == len(access_indices[key])";
pub const SQUASH_DICT_INNER_NEXT_KEY: &str = r#"assert len(keys) > 0, 'No keys left but remaining_accesses > 0.'
ids.next_key = key = keys.pop()"#;

pub const DICT_SQUASH_COPY_DICT: &str = r#"# Prepare arguments for dict_new. In particular, the same dictionary values should be copied
# to the new (squashed) dictionary.
vm_enter_scope({
    # Make __dict_manager accessible.
    '__dict_manager': __dict_manager,
    # Create a copy of the dict, in case it changes in the future.
    'initial_dict': dict(__dict_manager.get_dict(ids.dict_accesses_end)),
})"#;

pub const DICT_SQUASH_UPDATE_PTR: &str = r#"# Update the DictTracker's current_ptr to point to the end of the squashed dict.
__dict_manager.get_tracker(ids.squashed_dict_start).current_ptr = \
    ids.squashed_dict_end.address_"#;

pub const BIGINT_TO_UINT256: &str = "ids.low = (ids.x.d0 + ids.x.d1 * ids.BASE) & ((1 << 128) - 1)";
pub const UINT256_ADD: &str = r#"sum_low = ids.a.low + ids.b.low
ids.carry_low = 1 if sum_low >= ids.SHIFT else 0
sum_high = ids.a.high + ids.b.high + ids.carry_low
ids.carry_high = 1 if sum_high >= ids.SHIFT else 0"#;

pub const UINT128_ADD: &str = r#"res = ids.a + ids.b
ids.carry = 1 if res >= ids.SHIFT else 0"#;

pub const UINT256_SUB: &str = r#"def split(num: int, num_bits_shift: int = 128, length: int = 2):
    a = []
    for _ in range(length):
        a.append( num & ((1 << num_bits_shift) - 1) )
        num = num >> num_bits_shift
    return tuple(a)

def pack(z, num_bits_shift: int = 128) -> int:
    limbs = (z.low, z.high)
    return sum(limb << (num_bits_shift * i) for i, limb in enumerate(limbs))

a = pack(ids.a)
b = pack(ids.b)
res = (a - b)%2**256
res_split = split(res)
ids.res.low = res_split[0]
ids.res.high = res_split[1]"#;

pub const UINT256_SQRT: &str = r#"from starkware.python.math_utils import isqrt
n = (ids.n.high << 128) + ids.n.low
root = isqrt(n)
assert 0 <= root < 2 ** 128
ids.root.low = root
ids.root.high = 0"#;

pub const UINT256_SQRT_FELT: &str = r#"from starkware.python.math_utils import isqrt
n = (ids.n.high << 128) + ids.n.low
root = isqrt(n)
assert 0 <= root < 2 ** 128
ids.root = root"#;

pub const UINT256_SIGNED_NN: &str = "memory[ap] = 1 if 0 <= (ids.a.high % PRIME) < 2 ** 127 else 0";

pub const UINT256_UNSIGNED_DIV_REM: &str = r#"a = (ids.a.high << 128) + ids.a.low
div = (ids.div.high << 128) + ids.div.low
quotient, remainder = divmod(a, div)

ids.quotient.low = quotient & ((1 << 128) - 1)
ids.quotient.high = quotient >> 128
ids.remainder.low = remainder & ((1 << 128) - 1)
ids.remainder.high = remainder >> 128"#;

pub const UINT256_EXPANDED_UNSIGNED_DIV_REM: &str = r#"a = (ids.a.high << 128) + ids.a.low
div = (ids.div.b23 << 128) + ids.div.b01
quotient, remainder = divmod(a, div)

ids.quotient.low = quotient & ((1 << 128) - 1)
ids.quotient.high = quotient >> 128
ids.remainder.low = remainder & ((1 << 128) - 1)
ids.remainder.high = remainder >> 128"#;

pub const UINT256_MUL_DIV_MOD: &str = r#"a = (ids.a.high << 128) + ids.a.low
b = (ids.b.high << 128) + ids.b.low
div = (ids.div.high << 128) + ids.div.low
quotient, remainder = divmod(a * b, div)

ids.quotient_low.low = quotient & ((1 << 128) - 1)
ids.quotient_low.high = (quotient >> 128) & ((1 << 128) - 1)
ids.quotient_high.low = (quotient >> 256) & ((1 << 128) - 1)
ids.quotient_high.high = quotient >> 384
ids.remainder.low = remainder & ((1 << 128) - 1)
ids.remainder.high = remainder >> 128"#;

pub const USORT_ENTER_SCOPE: &str =
    "vm_enter_scope(dict(__usort_max_size = globals().get('__usort_max_size')))";
pub const USORT_BODY: &str = r#"from collections import defaultdict

input_ptr = ids.input
input_len = int(ids.input_len)
if __usort_max_size is not None:
    assert input_len <= __usort_max_size, (
        f"usort() can only be used with input_len<={__usort_max_size}. "
        f"Got: input_len={input_len}."
    )

positions_dict = defaultdict(list)
for i in range(input_len):
    val = memory[input_ptr + i]
    positions_dict[val].append(i)

output = sorted(positions_dict.keys())
ids.output_len = len(output)
ids.output = segments.gen_arg(output)
ids.multiplicities = segments.gen_arg([len(positions_dict[k]) for k in output])"#;

pub const USORT_VERIFY: &str = r#"last_pos = 0
positions = positions_dict[ids.value][::-1]"#;

pub const USORT_VERIFY_MULTIPLICITY_ASSERT: &str = "assert len(positions) == 0";
pub const USORT_VERIFY_MULTIPLICITY_BODY: &str = r#"current_pos = positions.pop()
ids.next_item_index = current_pos - last_pos
last_pos = current_pos + 1"#;

pub const BLAKE2S_COMPUTE: &str = r#"from starkware.cairo.common.cairo_blake2s.blake2s_utils import compute_blake2s_func
compute_blake2s_func(segments=segments, output_ptr=ids.output)"#;

pub const BLAKE2S_FINALIZE: &str = r#"# Add dummy pairs of input and output.
from starkware.cairo.common.cairo_blake2s.blake2s_utils import IV, blake2s_compress

_n_packed_instances = int(ids.N_PACKED_INSTANCES)
assert 0 <= _n_packed_instances < 20
_blake2s_input_chunk_size_felts = int(ids.INPUT_BLOCK_FELTS)
assert 0 <= _blake2s_input_chunk_size_felts < 100

message = [0] * _blake2s_input_chunk_size_felts
modified_iv = [IV[0] ^ 0x01010020] + IV[1:]
output = blake2s_compress(
    message=message,
    h=modified_iv,
    t0=0,
    t1=0,
    f0=0xffffffff,
    f1=0,
)
padding = (modified_iv + message + [0, 0xffffffff] + output) * (_n_packed_instances - 1)
segments.write_arg(ids.blake2s_ptr_end, padding)"#;

pub const BLAKE2S_ADD_UINT256: &str = r#"B = 32
MASK = 2 ** 32 - 1
segments.write_arg(ids.data, [(ids.low >> (B * i)) & MASK for i in range(4)])
segments.write_arg(ids.data + 4, [(ids.high >> (B * i)) & MASK for i in range(4)]"#;

pub const BLAKE2S_ADD_UINT256_BIGEND: &str = r#"B = 32
MASK = 2 ** 32 - 1
segments.write_arg(ids.data, [(ids.high >> (B * (3 - i))) & MASK for i in range(4)])
segments.write_arg(ids.data + 4, [(ids.low >> (B * (3 - i))) & MASK for i in range(4)])"#;

pub const NONDET_BIGINT3: &str = r#"from starkware.cairo.common.cairo_secp.secp_utils import split

segments.write_arg(ids.res.address_, split(value))"#;

pub const VERIFY_ZERO_V1: &str = r#"from starkware.cairo.common.cairo_secp.secp_utils import SECP_P, pack

q, r = divmod(pack(ids.val, PRIME), SECP_P)
assert r == 0, f"verify_zero: Invalid input {ids.val.d0, ids.val.d1, ids.val.d2}."
ids.q = q % PRIME"#;

pub const VERIFY_ZERO_V2: &str = r#"from starkware.cairo.common.cairo_secp.secp_utils import SECP_P
q, r = divmod(pack(ids.val, PRIME), SECP_P)
assert r == 0, f"verify_zero: Invalid input {ids.val.d0, ids.val.d1, ids.val.d2}."
ids.q = q % PRIME"#;

pub const VERIFY_ZERO_EXTERNAL_SECP: &str = r#"from starkware.cairo.common.cairo_secp.secp_utils import pack

q, r = divmod(pack(ids.val, PRIME), SECP_P)
assert r == 0, f"verify_zero: Invalid input {ids.val.d0, ids.val.d1, ids.val.d2}."
ids.q = q % PRIME"#;

pub const REDUCE: &str = r#"from starkware.cairo.common.cairo_secp.secp_utils import SECP_P, pack

value = pack(ids.x, PRIME) % SECP_P"#;

pub const UNSAFE_KECCAK: &str = r#"from eth_hash.auto import keccak

data, length = ids.data, ids.length

if '__keccak_max_size' in globals():
    assert length <= __keccak_max_size, \
        f'unsafe_keccak() can only be used with length<={__keccak_max_size}. ' \
        f'Got: length={length}.'

keccak_input = bytearray()
for word_i, byte_i in enumerate(range(0, length, 16)):
    word = memory[data + word_i]
    n_bytes = min(16, length - byte_i)
    assert 0 <= word < 2 ** (8 * n_bytes)
    keccak_input += word.to_bytes(n_bytes, 'big')

hashed = keccak(keccak_input)
ids.high = int.from_bytes(hashed[:16], 'big')
ids.low = int.from_bytes(hashed[16:32], 'big')"#;

pub const UNSAFE_KECCAK_FINALIZE: &str = r#"from eth_hash.auto import keccak
keccak_input = bytearray()
n_elms = ids.keccak_state.end_ptr - ids.keccak_state.start_ptr
for word in memory.get_range(ids.keccak_state.start_ptr, n_elms):
    keccak_input += word.to_bytes(16, 'big')
hashed = keccak(keccak_input)
ids.high = int.from_bytes(hashed[:16], 'big')
ids.low = int.from_bytes(hashed[16:32], 'big')"#;

pub const IS_ZERO_NONDET: &str = "memory[ap] = to_felt_or_relocatable(x == 0)";
pub const IS_ZERO_INT: &str = "memory[ap] = int(x == 0)";
pub const IS_ZERO_PACK: &str = r#"from starkware.cairo.common.cairo_secp.secp_utils import SECP_P, pack

x = pack(ids.x, PRIME) % SECP_P"#;

pub const IS_ZERO_PACK_EXTERNAL_SECP: &str = r#"from starkware.cairo.common.cairo_secp.secp_utils import pack

x = pack(ids.x, PRIME) % SECP_P"#;

pub const IS_ZERO_ASSIGN_SCOPE_VARS: &str = r#"from starkware.cairo.common.cairo_secp.secp_utils import SECP_P
from starkware.python.math_utils import div_mod

value = x_inv = div_mod(1, x, SECP_P)"#;

pub const IS_ZERO_ASSIGN_SCOPE_VARS_EXTERNAL_SECP: &str = r#"from starkware.python.math_utils import div_mod

value = x_inv = div_mod(1, x, SECP_P)"#;

pub const DIV_MOD_N_PACKED_DIVMOD_V1: &str = r#"from starkware.cairo.common.cairo_secp.secp_utils import N, pack
from starkware.python.math_utils import div_mod, safe_div

a = pack(ids.a, PRIME)
b = pack(ids.b, PRIME)
value = res = div_mod(a, b, N)"#;

pub const DIV_MOD_N_PACKED_DIVMOD_EXTERNAL_N: &str = r#"from starkware.cairo.common.cairo_secp.secp_utils import pack
from starkware.python.math_utils import div_mod, safe_div

a = pack(ids.a, PRIME)
b = pack(ids.b, PRIME)
value = res = div_mod(a, b, N)"#;

pub const DIV_MOD_N_SAFE_DIV: &str = r#"value = k = safe_div(res * b - a, N)"#;

pub const GET_FELT_BIT_LENGTH: &str = r#"x = ids.x
ids.bit_length = x.bit_length()"#;

pub const BIGINT_PACK_DIV_MOD: &str = r#"from starkware.cairo.common.cairo_secp.secp_utils import pack
from starkware.cairo.common.math_utils import as_int
from starkware.python.math_utils import div_mod, safe_div

p = pack(ids.P, PRIME)
x = pack(ids.x, PRIME) + as_int(ids.x.d3, PRIME) * ids.BASE ** 3 + as_int(ids.x.d4, PRIME) * ids.BASE ** 4
y = pack(ids.y, PRIME)

value = res = div_mod(x, y, p)"#;

pub const BIGINT_SAFE_DIV: &str = r#"k = safe_div(res * y - x, p)
value = k if k > 0 else 0 - k
ids.flag = 1 if k > 0 else 0"#;

pub const DIV_MOD_N_SAFE_DIV_PLUS_ONE: &str =
    r#"value = k_plus_one = safe_div(res * b - a, N) + 1"#;

pub const GET_POINT_FROM_X: &str = r#"from starkware.cairo.common.cairo_secp.secp_utils import SECP_P, pack

x_cube_int = pack(ids.x_cube, PRIME) % SECP_P
y_square_int = (x_cube_int + ids.BETA) % SECP_P
y = pow(y_square_int, (SECP_P + 1) // 4, SECP_P)

# We need to decide whether to take y or SECP_P - y.
if ids.v % 2 == y % 2:
    value = y
else:
    value = (-y) % SECP_P"#;

pub const EC_NEGATE: &str = r#"from starkware.cairo.common.cairo_secp.secp_utils import SECP_P, pack

y = pack(ids.point.y, PRIME) % SECP_P
# The modulo operation in python always returns a nonnegative number.
value = (-y) % SECP_P"#;

pub const EC_DOUBLE_SCOPE: &str = r#"from starkware.cairo.common.cairo_secp.secp_utils import SECP_P, pack
from starkware.python.math_utils import ec_double_slope

# Compute the slope.
x = pack(ids.point.x, PRIME)
y = pack(ids.point.y, PRIME)
value = slope = ec_double_slope(point=(x, y), alpha=0, p=SECP_P)"#;

pub const EC_DOUBLE_SCOPE_WHITELIST: &str = r#"from starkware.cairo.common.cairo_secp.secp_utils import SECP_P, pack
from starkware.python.math_utils import div_mod

# Compute the slope.
x = pack(ids.pt.x, PRIME)
y = pack(ids.pt.y, PRIME)
value = slope = div_mod(3 * x ** 2, 2 * y, SECP_P)"#;

pub const COMPUTE_SLOPE: &str = r#"from starkware.cairo.common.cairo_secp.secp_utils import SECP_P, pack
from starkware.python.math_utils import line_slope

# Compute the slope.
x0 = pack(ids.point0.x, PRIME)
y0 = pack(ids.point0.y, PRIME)
x1 = pack(ids.point1.x, PRIME)
y1 = pack(ids.point1.y, PRIME)
value = slope = line_slope(point1=(x0, y0), point2=(x1, y1), p=SECP_P)"#;

pub const COMPUTE_SLOPE_SECP256R1: &str = r#"from starkware.cairo.common.cairo_secp.secp_utils import pack
from starkware.python.math_utils import line_slope

# Compute the slope.
x0 = pack(ids.point0.x, PRIME)
y0 = pack(ids.point0.y, PRIME)
x1 = pack(ids.point1.x, PRIME)
y1 = pack(ids.point1.y, PRIME)
value = slope = line_slope(point1=(x0, y0), point2=(x1, y1), p=SECP_P)"#;
pub const IMPORT_SECP256R1_P: &str =
    "from starkware.cairo.common.cairo_secp.secp256r1_utils import SECP256R1_P as SECP_P";

pub const COMPUTE_SLOPE_WHITELIST: &str = r#"from starkware.cairo.common.cairo_secp.secp_utils import SECP_P, pack
from starkware.python.math_utils import div_mod

# Compute the slope.
x0 = pack(ids.pt0.x, PRIME)
y0 = pack(ids.pt0.y, PRIME)
x1 = pack(ids.pt1.x, PRIME)
y1 = pack(ids.pt1.y, PRIME)
value = slope = div_mod(y0 - y1, x0 - x1, SECP_P)"#;

pub const EC_DOUBLE_ASSIGN_NEW_X_V1: &str = r#"from starkware.cairo.common.cairo_secp.secp_utils import SECP_P, pack

slope = pack(ids.slope, PRIME)
x = pack(ids.point.x, PRIME)
y = pack(ids.point.y, PRIME)

value = new_x = (pow(slope, 2, SECP_P) - 2 * x) % SECP_P"#;

pub const EC_DOUBLE_ASSIGN_NEW_X_V2: &str = r#"from starkware.cairo.common.cairo_secp.secp_utils import pack

slope = pack(ids.slope, PRIME)
x = pack(ids.point.x, PRIME)
y = pack(ids.point.y, PRIME)

value = new_x = (pow(slope, 2, SECP_P) - 2 * x) % SECP_P"#;

pub const EC_DOUBLE_ASSIGN_NEW_Y: &str = r#"value = new_y = (slope * (x - new_x) - y) % SECP_P"#;

pub const SHA256_INPUT: &str = r#"ids.full_word = int(ids.n_bytes >= 4)"#;

pub const SHA256_MAIN: &str = r#"from starkware.cairo.common.cairo_sha256.sha256_utils import (
    IV, compute_message_schedule, sha2_compress_function)

_sha256_input_chunk_size_felts = int(ids.SHA256_INPUT_CHUNK_SIZE_FELTS)
assert 0 <= _sha256_input_chunk_size_felts < 100

w = compute_message_schedule(memory.get_range(
    ids.sha256_start, _sha256_input_chunk_size_felts))
new_state = sha2_compress_function(IV, w)
segments.write_arg(ids.output, new_state)"#;

pub const SHA256_FINALIZE: &str = r#"# Add dummy pairs of input and output.
from starkware.cairo.common.cairo_sha256.sha256_utils import (
    IV, compute_message_schedule, sha2_compress_function)

_block_size = int(ids.BLOCK_SIZE)
assert 0 <= _block_size < 20
_sha256_input_chunk_size_felts = int(ids.SHA256_INPUT_CHUNK_SIZE_FELTS)
assert 0 <= _sha256_input_chunk_size_felts < 100

message = [0] * _sha256_input_chunk_size_felts
w = compute_message_schedule(message)
output = sha2_compress_function(IV, w)
padding = (message + IV + output) * (_block_size - 1)
segments.write_arg(ids.sha256_ptr_end, padding)"#;

pub const KECCAK_WRITE_ARGS: &str = r#"segments.write_arg(ids.inputs, [ids.low % 2 ** 64, ids.low // 2 ** 64])
segments.write_arg(ids.inputs + 2, [ids.high % 2 ** 64, ids.high // 2 ** 64])"#;

pub const COMPARE_BYTES_IN_WORD_NONDET: &str =
    r#"memory[ap] = to_felt_or_relocatable(ids.n_bytes < ids.BYTES_IN_WORD)"#;

pub const COMPARE_KECCAK_FULL_RATE_IN_BYTES_NONDET: &str =
    r#"memory[ap] = to_felt_or_relocatable(ids.n_bytes >= ids.KECCAK_FULL_RATE_IN_BYTES)"#;

pub const BLOCK_PERMUTATION: &str = r#"from starkware.cairo.common.keccak_utils.keccak_utils import keccak_func
_keccak_state_size_felts = int(ids.KECCAK_STATE_SIZE_FELTS)
assert 0 <= _keccak_state_size_felts < 100

output_values = keccak_func(memory.get_range(
    ids.keccak_ptr - _keccak_state_size_felts, _keccak_state_size_felts))
segments.write_arg(ids.keccak_ptr, output_values)"#;

// The 0.10.3 whitelist uses this variant (instead of the one used by the common library), but both hints have the same behaviour
// We should check for future refactors that may discard one of the variants
pub const BLOCK_PERMUTATION_WHITELIST: &str = r#"from starkware.cairo.common.cairo_keccak.keccak_utils import keccak_func
_keccak_state_size_felts = int(ids.KECCAK_STATE_SIZE_FELTS)
assert 0 <= _keccak_state_size_felts < 100

output_values = keccak_func(memory.get_range(
    ids.keccak_ptr - _keccak_state_size_felts, _keccak_state_size_felts))
segments.write_arg(ids.keccak_ptr, output_values)"#;

pub const CAIRO_KECCAK_FINALIZE: &str = r#"# Add dummy pairs of input and output.
_keccak_state_size_felts = int(ids.KECCAK_STATE_SIZE_FELTS)
_block_size = int(ids.BLOCK_SIZE)
assert 0 <= _keccak_state_size_felts < 100
assert 0 <= _block_size < 10
inp = [0] * _keccak_state_size_felts
padding = (inp + keccak_func(inp)) * _block_size
segments.write_arg(ids.keccak_ptr_end, padding)"#;

pub const FAST_EC_ADD_ASSIGN_NEW_X: &str = r#"from starkware.cairo.common.cairo_secp.secp_utils import SECP_P, pack

slope = pack(ids.slope, PRIME)
x0 = pack(ids.point0.x, PRIME)
x1 = pack(ids.point1.x, PRIME)
y0 = pack(ids.point0.y, PRIME)

value = new_x = (pow(slope, 2, SECP_P) - x0 - x1) % SECP_P"#;

pub const FAST_EC_ADD_ASSIGN_NEW_Y: &str =
    r#"value = new_y = (slope * (x0 - new_x) - y0) % SECP_P"#;

pub const EC_MUL_INNER: &str = r#"memory[ap] = (ids.scalar % PRIME) % 2"#;

pub const RELOCATE_SEGMENT: &str =
    r#"memory.add_relocation_rule(src_ptr=ids.src_ptr, dest_ptr=ids.dest_ptr)"#;

pub const TEMPORARY_ARRAY: &str = r#"ids.temporary_array = segments.add_temp_segment()"#;
pub const VERIFY_ECDSA_SIGNATURE: &str =
    r#"ecdsa_builtin.add_signature(ids.ecdsa_ptr.address_, (ids.signature_r, ids.signature_s))"#;

pub const SPLIT_OUTPUT_0: &str = "ids.output0_low = ids.output0 & ((1 << 128) - 1)
ids.output0_high = ids.output0 >> 128";
pub const SPLIT_OUTPUT_1: &str = "ids.output1_low = ids.output1 & ((1 << 128) - 1)
ids.output1_high = ids.output1 >> 128";

pub const SPLIT_INPUT_3: &str = "ids.high3, ids.low3 = divmod(memory[ids.inputs + 3], 256)";
pub const SPLIT_INPUT_6: &str = "ids.high6, ids.low6 = divmod(memory[ids.inputs + 6], 256 ** 2)";
pub const SPLIT_INPUT_9: &str = "ids.high9, ids.low9 = divmod(memory[ids.inputs + 9], 256 ** 3)";
pub const SPLIT_INPUT_12: &str =
    "ids.high12, ids.low12 = divmod(memory[ids.inputs + 12], 256 ** 4)";
pub const SPLIT_INPUT_15: &str =
    "ids.high15, ids.low15 = divmod(memory[ids.inputs + 15], 256 ** 5)";

pub const SPLIT_N_BYTES: &str =
    "ids.n_words_to_copy, ids.n_bytes_left = divmod(ids.n_bytes, ids.BYTES_IN_WORD)";
pub const SPLIT_OUTPUT_MID_LOW_HIGH: &str = "tmp, ids.output1_low = divmod(ids.output1, 256 ** 7)
ids.output1_high, ids.output1_mid = divmod(tmp, 2 ** 128)";

pub const NONDET_N_GREATER_THAN_10: &str = "memory[ap] = to_felt_or_relocatable(ids.n >= 10)";
pub const NONDET_N_GREATER_THAN_2: &str = "memory[ap] = to_felt_or_relocatable(ids.n >= 2)";
pub const RANDOM_EC_POINT: &str = r#"from starkware.crypto.signature.signature import ALPHA, BETA, FIELD_PRIME
from starkware.python.math_utils import random_ec_point
from starkware.python.utils import to_bytes

# Define a seed for random_ec_point that's dependent on all the input, so that:
#   (1) The added point s is deterministic.
#   (2) It's hard to choose inputs for which the builtin will fail.
seed = b"".join(map(to_bytes, [ids.p.x, ids.p.y, ids.m, ids.q.x, ids.q.y]))
ids.s.x, ids.s.y = random_ec_point(FIELD_PRIME, ALPHA, BETA, seed)"#;
pub const CHAINED_EC_OP_RANDOM_EC_POINT: &str = r#"from starkware.crypto.signature.signature import ALPHA, BETA, FIELD_PRIME
from starkware.python.math_utils import random_ec_point
from starkware.python.utils import to_bytes

n_elms = ids.len
assert isinstance(n_elms, int) and n_elms >= 0, \
    f'Invalid value for len. Got: {n_elms}.'
if '__chained_ec_op_max_len' in globals():
    assert n_elms <= __chained_ec_op_max_len, \
        f'chained_ec_op() can only be used with len<={__chained_ec_op_max_len}. ' \
        f'Got: n_elms={n_elms}.'

# Define a seed for random_ec_point that's dependent on all the input, so that:
#   (1) The added point s is deterministic.
#   (2) It's hard to choose inputs for which the builtin will fail.
seed = b"".join(
    map(
        to_bytes,
        [
            ids.p.x,
            ids.p.y,
            *memory.get_range(ids.m, n_elms),
            *memory.get_range(ids.q.address_, 2 * n_elms),
        ],
    )
)
ids.s.x, ids.s.y = random_ec_point(FIELD_PRIME, ALPHA, BETA, seed)"#;
pub const RECOVER_Y: &str =
    "from starkware.crypto.signature.signature import ALPHA, BETA, FIELD_PRIME
from starkware.python.math_utils import recover_y
ids.p.x = ids.x
# This raises an exception if `x` is not on the curve.
ids.p.y = recover_y(ids.x, ALPHA, BETA, FIELD_PRIME)";
pub(crate) const PACK_MODN_DIV_MODN: &str =
    "from starkware.cairo.common.cairo_secp.secp_utils import pack
from starkware.python.math_utils import div_mod, safe_div

N = 0xfffffffffffffffffffffffffffffffebaaedce6af48a03bbfd25e8cd0364141
x = pack(ids.x, PRIME) % N
s = pack(ids.s, PRIME) % N
value = res = div_mod(x, s, N)";
pub(crate) const XS_SAFE_DIV: &str = "value = k = safe_div(res * s - x, N)";

// The following hints support the lib https://github.com/NethermindEth/research-basic-Cairo-operations-big-integers/blob/main/lib
pub const UINT384_UNSIGNED_DIV_REM: &str = "def split(num: int, num_bits_shift: int, length: int):
    a = []
    for _ in range(length):
        a.append( num & ((1 << num_bits_shift) - 1) )
        num = num >> num_bits_shift
    return tuple(a)

def pack(z, num_bits_shift: int) -> int:
    limbs = (z.d0, z.d1, z.d2)
    return sum(limb << (num_bits_shift * i) for i, limb in enumerate(limbs))

a = pack(ids.a, num_bits_shift = 128)
div = pack(ids.div, num_bits_shift = 128)
quotient, remainder = divmod(a, div)

quotient_split = split(quotient, num_bits_shift=128, length=3)
assert len(quotient_split) == 3

ids.quotient.d0 = quotient_split[0]
ids.quotient.d1 = quotient_split[1]
ids.quotient.d2 = quotient_split[2]

remainder_split = split(remainder, num_bits_shift=128, length=3)
ids.remainder.d0 = remainder_split[0]
ids.remainder.d1 = remainder_split[1]
ids.remainder.d2 = remainder_split[2]";
pub const UINT384_SPLIT_128: &str = "ids.low = ids.a & ((1<<128) - 1)
ids.high = ids.a >> 128";
pub const ADD_NO_UINT384_CHECK: &str = "sum_d0 = ids.a.d0 + ids.b.d0
ids.carry_d0 = 1 if sum_d0 >= ids.SHIFT else 0
sum_d1 = ids.a.d1 + ids.b.d1 + ids.carry_d0
ids.carry_d1 = 1 if sum_d1 >= ids.SHIFT else 0
sum_d2 = ids.a.d2 + ids.b.d2 + ids.carry_d1
ids.carry_d2 = 1 if sum_d2 >= ids.SHIFT else 0";
pub const UINT384_UNSIGNED_DIV_REM_EXPANDED: &str =
    "def split(num: int, num_bits_shift: int, length: int):
    a = []
    for _ in range(length):
        a.append( num & ((1 << num_bits_shift) - 1) )
        num = num >> num_bits_shift
    return tuple(a)

def pack(z, num_bits_shift: int) -> int:
    limbs = (z.d0, z.d1, z.d2)
    return sum(limb << (num_bits_shift * i) for i, limb in enumerate(limbs))

def pack2(z, num_bits_shift: int) -> int:
    limbs = (z.b01, z.b23, z.b45)
    return sum(limb << (num_bits_shift * i) for i, limb in enumerate(limbs))

a = pack(ids.a, num_bits_shift = 128)
div = pack2(ids.div, num_bits_shift = 128)
quotient, remainder = divmod(a, div)

quotient_split = split(quotient, num_bits_shift=128, length=3)
assert len(quotient_split) == 3

ids.quotient.d0 = quotient_split[0]
ids.quotient.d1 = quotient_split[1]
ids.quotient.d2 = quotient_split[2]

remainder_split = split(remainder, num_bits_shift=128, length=3)
ids.remainder.d0 = remainder_split[0]
ids.remainder.d1 = remainder_split[1]
ids.remainder.d2 = remainder_split[2]";
pub const UINT384_SQRT: &str = "from starkware.python.math_utils import isqrt

def split(num: int, num_bits_shift: int, length: int):
    a = []
    for _ in range(length):
        a.append( num & ((1 << num_bits_shift) - 1) )
        num = num >> num_bits_shift
    return tuple(a)

def pack(z, num_bits_shift: int) -> int:
    limbs = (z.d0, z.d1, z.d2)
    return sum(limb << (num_bits_shift * i) for i, limb in enumerate(limbs))

a = pack(ids.a, num_bits_shift=128)
root = isqrt(a)
assert 0 <= root < 2 ** 192
root_split = split(root, num_bits_shift=128, length=3)
ids.root.d0 = root_split[0]
ids.root.d1 = root_split[1]
ids.root.d2 = root_split[2]";
pub const UNSIGNED_DIV_REM_UINT768_BY_UINT384: &str =
    "def split(num: int, num_bits_shift: int, length: int):
    a = []
    for _ in range(length):
        a.append( num & ((1 << num_bits_shift) - 1) )
        num = num >> num_bits_shift 
    return tuple(a)

def pack(z, num_bits_shift: int) -> int:
    limbs = (z.d0, z.d1, z.d2)
    return sum(limb << (num_bits_shift * i) for i, limb in enumerate(limbs))
    
def pack_extended(z, num_bits_shift: int) -> int:
    limbs = (z.d0, z.d1, z.d2, z.d3, z.d4, z.d5)
    return sum(limb << (num_bits_shift * i) for i, limb in enumerate(limbs))

a = pack_extended(ids.a, num_bits_shift = 128)
div = pack(ids.div, num_bits_shift = 128)

quotient, remainder = divmod(a, div)

quotient_split = split(quotient, num_bits_shift=128, length=6)

ids.quotient.d0 = quotient_split[0]
ids.quotient.d1 = quotient_split[1]
ids.quotient.d2 = quotient_split[2]
ids.quotient.d3 = quotient_split[3]
ids.quotient.d4 = quotient_split[4]
ids.quotient.d5 = quotient_split[5]

remainder_split = split(remainder, num_bits_shift=128, length=3)
ids.remainder.d0 = remainder_split[0]
ids.remainder.d1 = remainder_split[1]
ids.remainder.d2 = remainder_split[2]";
pub const UINT384_SIGNED_NN: &str = "memory[ap] = 1 if 0 <= (ids.a.d2 % PRIME) < 2 ** 127 else 0";

pub(crate) const GET_SQUARE_ROOT: &str =
    "from starkware.python.math_utils import is_quad_residue, sqrt

def split(num: int, num_bits_shift: int = 128, length: int = 3):
    a = []
    for _ in range(length):
        a.append( num & ((1 << num_bits_shift) - 1) )
        num = num >> num_bits_shift
    return tuple(a)

def pack(z, num_bits_shift: int = 128) -> int:
    limbs = (z.d0, z.d1, z.d2)
    return sum(limb << (num_bits_shift * i) for i, limb in enumerate(limbs))


generator = pack(ids.generator)
x = pack(ids.x)
p = pack(ids.p)

success_x = is_quad_residue(x, p)
root_x = sqrt(x, p) if success_x else None

success_gx = is_quad_residue(generator*x, p)
root_gx = sqrt(generator*x, p) if success_gx else None

# Check that one is 0 and the other is 1
if x != 0:
    assert success_x + success_gx ==1

# `None` means that no root was found, but we need to transform these into a felt no matter what
if root_x == None:
    root_x = 0
if root_gx == None:
    root_gx = 0
ids.success_x = int(success_x)
split_root_x = split(root_x)
split_root_gx = split(root_gx)
ids.sqrt_x.d0 = split_root_x[0]
ids.sqrt_x.d1 = split_root_x[1]
ids.sqrt_x.d2 = split_root_x[2]
ids.sqrt_gx.d0 = split_root_gx[0]
ids.sqrt_gx.d1 = split_root_gx[1]
ids.sqrt_gx.d2 = split_root_gx[2]";
pub const UINT384_DIV: &str = "from starkware.python.math_utils import div_mod

def split(num: int, num_bits_shift: int, length: int):
    a = []
    for _ in range(length):
        a.append( num & ((1 << num_bits_shift) - 1) )
        num = num >> num_bits_shift
    return tuple(a)

def pack(z, num_bits_shift: int) -> int:
    limbs = (z.d0, z.d1, z.d2)
    return sum(limb << (num_bits_shift * i) for i, limb in enumerate(limbs))

a = pack(ids.a, num_bits_shift = 128)
b = pack(ids.b, num_bits_shift = 128)
p = pack(ids.p, num_bits_shift = 128)
# For python3.8 and above the modular inverse can be computed as follows:
# b_inverse_mod_p = pow(b, -1, p)
# Instead we use the python3.7-friendly function div_mod from starkware.python.math_utils
b_inverse_mod_p = div_mod(1, b, p)


b_inverse_mod_p_split = split(b_inverse_mod_p, num_bits_shift=128, length=3)

ids.b_inverse_mod_p.d0 = b_inverse_mod_p_split[0]
ids.b_inverse_mod_p.d1 = b_inverse_mod_p_split[1]
ids.b_inverse_mod_p.d2 = b_inverse_mod_p_split[2]";
pub const HI_MAX_BITLEN: &str =
    "ids.len_hi = max(ids.scalar_u.d2.bit_length(), ids.scalar_v.d2.bit_length())-1";

pub const QUAD_BIT: &str = r#"ids.quad_bit = (
    8 * ((ids.scalar_v >> ids.m) & 1)
    + 4 * ((ids.scalar_u >> ids.m) & 1)
    + 2 * ((ids.scalar_v >> (ids.m - 1)) & 1)
    + ((ids.scalar_u >> (ids.m - 1)) & 1)
)"#;

pub const INV_MOD_P_UINT512: &str = "def pack_512(u, num_bits_shift: int) -> int:
    limbs = (u.d0, u.d1, u.d2, u.d3)
    return sum(limb << (num_bits_shift * i) for i, limb in enumerate(limbs))

x = pack_512(ids.x, num_bits_shift = 128)
p = ids.p.low + (ids.p.high << 128)
x_inverse_mod_p = pow(x,-1, p) 

x_inverse_mod_p_split = (x_inverse_mod_p & ((1 << 128) - 1), x_inverse_mod_p >> 128)

ids.x_inverse_mod_p.low = x_inverse_mod_p_split[0]
ids.x_inverse_mod_p.high = x_inverse_mod_p_split[1]";

pub const DI_BIT: &str =
    r#"ids.dibit = ((ids.scalar_u >> ids.m) & 1) + 2 * ((ids.scalar_v >> ids.m) & 1)"#;

pub const EC_RECOVER_DIV_MOD_N_PACKED: &str = r#"from starkware.cairo.common.cairo_secp.secp_utils import pack
from starkware.python.math_utils import div_mod, safe_div

N = pack(ids.n, PRIME)
x = pack(ids.x, PRIME) % N
s = pack(ids.s, PRIME) % N
value = res = div_mod(x, s, N)"#;

<<<<<<< HEAD
pub const UINT512_UNSIGNED_DIV_REM: &str = r#"def split(num: int, num_bits_shift: int, length: int):
    a = []
    for _ in range(length):
        a.append( num & ((1 << num_bits_shift) - 1) )
        num = num >> num_bits_shift
    return tuple(a)

def pack(z, num_bits_shift: int) -> int:
    limbs = (z.low, z.high)
    return sum(limb << (num_bits_shift * i) for i, limb in enumerate(limbs))

def pack_extended(z, num_bits_shift: int) -> int:
    limbs = (z.d0, z.d1, z.d2, z.d3)
    return sum(limb << (num_bits_shift * i) for i, limb in enumerate(limbs))

x = pack_extended(ids.x, num_bits_shift = 128)
div = pack(ids.div, num_bits_shift = 128)

quotient, remainder = divmod(x, div)

quotient_split = split(quotient, num_bits_shift=128, length=4)

ids.quotient.d0 = quotient_split[0]
ids.quotient.d1 = quotient_split[1]
ids.quotient.d2 = quotient_split[2]
ids.quotient.d3 = quotient_split[3]

remainder_split = split(remainder, num_bits_shift=128, length=2)
ids.remainder.low = remainder_split[0]
ids.remainder.high = remainder_split[1]"#;
=======
pub const EC_RECOVER_SUB_A_B: &str = r#"from starkware.cairo.common.cairo_secp.secp_utils import pack
from starkware.python.math_utils import div_mod, safe_div

a = pack(ids.a, PRIME)
b = pack(ids.b, PRIME)
value = res = a - b"#;
>>>>>>> fb731257

#[cfg(feature = "skip_next_instruction_hint")]
pub const SKIP_NEXT_INSTRUCTION: &str = "skip_next_instruction()";<|MERGE_RESOLUTION|>--- conflicted
+++ resolved
@@ -989,7 +989,6 @@
 s = pack(ids.s, PRIME) % N
 value = res = div_mod(x, s, N)"#;
 
-<<<<<<< HEAD
 pub const UINT512_UNSIGNED_DIV_REM: &str = r#"def split(num: int, num_bits_shift: int, length: int):
     a = []
     for _ in range(length):
@@ -1020,14 +1019,13 @@
 remainder_split = split(remainder, num_bits_shift=128, length=2)
 ids.remainder.low = remainder_split[0]
 ids.remainder.high = remainder_split[1]"#;
-=======
+
 pub const EC_RECOVER_SUB_A_B: &str = r#"from starkware.cairo.common.cairo_secp.secp_utils import pack
 from starkware.python.math_utils import div_mod, safe_div
 
 a = pack(ids.a, PRIME)
 b = pack(ids.b, PRIME)
 value = res = a - b"#;
->>>>>>> fb731257
 
 #[cfg(feature = "skip_next_instruction_hint")]
 pub const SKIP_NEXT_INSTRUCTION: &str = "skip_next_instruction()";