--- conflicted
+++ resolved
@@ -859,13 +859,12 @@
 ids.remainder.d2 = remainder_split[2]";
 pub const UINT384_SIGNED_NN: &str = "memory[ap] = 1 if 0 <= (ids.a.d2 % PRIME) < 2 ** 127 else 0";
 
-<<<<<<< HEAD
 pub const IMPORT_SECP256R1_ALPHA: &str =
     "from starkware.cairo.common.cairo_secp.secp256r1_utils import SECP256R1_ALPHA as ALPHA";
 
 pub const IMPORT_SECP256R1_N: &str =
     "from starkware.cairo.common.cairo_secp.secp256r1_utils import SECP256R1_N as N";
-=======
+
 pub(crate) const GET_SQUARE_ROOT: &str =
     "from starkware.python.math_utils import is_quad_residue, sqrt
 
@@ -921,7 +920,6 @@
 
 pub const DI_BIT: &str =
     r#"ids.dibit = ((ids.scalar_u >> ids.m) & 1) + 2 * ((ids.scalar_v >> ids.m) & 1)"#;
->>>>>>> 593d9a73
 
 #[cfg(feature = "skip_next_instruction_hint")]
 pub const SKIP_NEXT_INSTRUCTION: &str = "skip_next_instruction()";