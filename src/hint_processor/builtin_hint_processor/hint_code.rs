--- conflicted
+++ resolved
@@ -997,8 +997,6 @@
 x = pack(ids.x, PRIME) % N
 s = pack(ids.s, PRIME) % N
 value = res = div_mod(x, s, N)"#;
-<<<<<<< HEAD
-=======
 
 pub const UINT512_UNSIGNED_DIV_REM: &str = r#"def split(num: int, num_bits_shift: int, length: int):
     a = []
@@ -1031,7 +1029,6 @@
 ids.remainder.low = remainder_split[0]
 ids.remainder.high = remainder_split[1]"#;
 
->>>>>>> 50c90d94
 pub const EC_RECOVER_SUB_A_B: &str = r#"from starkware.cairo.common.cairo_secp.secp_utils import pack
 from starkware.python.math_utils import div_mod, safe_div
 
