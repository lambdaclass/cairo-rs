--- conflicted
+++ resolved
@@ -1056,8 +1056,6 @@
 x = pack(ids.x, PRIME) % N
 s = pack(ids.s, PRIME) % N
 value = res = div_mod(x, s, N)"#;
-<<<<<<< HEAD
-=======
 
 pub const UINT512_UNSIGNED_DIV_REM: &str = r#"def split(num: int, num_bits_shift: int, length: int):
     a = []
@@ -1090,17 +1088,14 @@
 ids.remainder.low = remainder_split[0]
 ids.remainder.high = remainder_split[1]"#;
 
->>>>>>> 62682a91
 pub const EC_RECOVER_SUB_A_B: &str = r#"from starkware.cairo.common.cairo_secp.secp_utils import pack
 from starkware.python.math_utils import div_mod, safe_div
 
 a = pack(ids.a, PRIME)
 b = pack(ids.b, PRIME)
 value = res = a - b"#;
-<<<<<<< HEAD
 pub const A_B_BITAND_1: &str = "ids.a_lsb = ids.a & 1
 ids.b_lsb = ids.b & 1";
-=======
 pub const EC_RECOVER_PRODUCT_MOD: &str = r#"from starkware.cairo.common.cairo_secp.secp_utils import pack
 from starkware.python.math_utils import div_mod, safe_div
 
@@ -1135,6 +1130,5 @@
 
 pub const EC_RECOVER_PRODUCT_DIV_M: &str = "value = k = product // m";
 
->>>>>>> 62682a91
 #[cfg(feature = "skip_next_instruction_hint")]
 pub const SKIP_NEXT_INSTRUCTION: &str = "skip_next_instruction()";