pub const ADD_SEGMENT: &str = "memory[ap] = segments.add()";

pub const VM_ENTER_SCOPE: &str = "vm_enter_scope()";
pub const VM_EXIT_SCOPE: &str = "vm_exit_scope()";

pub const MEMCPY_ENTER_SCOPE: &str = "vm_enter_scope({'n': ids.len})";
pub const MEMCPY_CONTINUE_COPYING: &str = r#"n -= 1
ids.continue_copying = 1 if n > 0 else 0"#;

pub const MEMSET_ENTER_SCOPE: &str = "vm_enter_scope({'n': ids.n})";
pub const MEMSET_CONTINUE_LOOP: &str = r#"n -= 1
ids.continue_loop = 1 if n > 0 else 0"#;

pub const POW: &str = "ids.locs.bit = (ids.prev_locs.exp % PRIME) & 1";

pub const IS_NN: &str = "memory[ap] = 0 if 0 <= (ids.a % PRIME) < range_check_builtin.bound else 1";
pub const IS_NN_OUT_OF_RANGE: &str =
    "memory[ap] = 0 if 0 <= ((-ids.a - 1) % PRIME) < range_check_builtin.bound else 1";
pub const IS_LE_FELT: &str = "memory[ap] = 0 if (ids.a % PRIME) <= (ids.b % PRIME) else 1";
pub const IS_POSITIVE: &str = r#"from starkware.cairo.common.math_utils import is_positive
ids.is_positive = 1 if is_positive(
    value=ids.value, prime=PRIME, rc_bound=range_check_builtin.bound) else 0"#;

pub const ASSERT_NN: &str = r#"from starkware.cairo.common.math_utils import assert_integer
assert_integer(ids.a)
assert 0 <= ids.a % PRIME < range_check_builtin.bound, f'a = {ids.a} is out of range.'"#;

pub const ASSERT_NOT_ZERO: &str = r#"from starkware.cairo.common.math_utils import assert_integer
assert_integer(ids.value)
assert ids.value % PRIME != 0, f'assert_not_zero failed: {ids.value} = 0.'"#;

pub const ASSERT_NOT_EQUAL: &str = r#"from starkware.cairo.lang.vm.relocatable import RelocatableValue
both_ints = isinstance(ids.a, int) and isinstance(ids.b, int)
both_relocatable = (
    isinstance(ids.a, RelocatableValue) and isinstance(ids.b, RelocatableValue) and
    ids.a.segment_index == ids.b.segment_index)
assert both_ints or both_relocatable, \
    f'assert_not_equal failed: non-comparable values: {ids.a}, {ids.b}.'
assert (ids.a - ids.b) % PRIME != 0, f'assert_not_equal failed: {ids.a} = {ids.b}.'"#;

pub const ASSERT_LE_FELT: &str = r#"import itertools

from starkware.cairo.common.math_utils import assert_integer
assert_integer(ids.a)
assert_integer(ids.b)
a = ids.a % PRIME
b = ids.b % PRIME
assert a <= b, f'a = {a} is not less than or equal to b = {b}.'

# Find an arc less than PRIME / 3, and another less than PRIME / 2.
lengths_and_indices = [(a, 0), (b - a, 1), (PRIME - 1 - b, 2)]
lengths_and_indices.sort()
assert lengths_and_indices[0][0] <= PRIME // 3 and lengths_and_indices[1][0] <= PRIME // 2
excluded = lengths_and_indices[2][1]

memory[ids.range_check_ptr + 1], memory[ids.range_check_ptr + 0] = (
    divmod(lengths_and_indices[0][0], ids.PRIME_OVER_3_HIGH))
memory[ids.range_check_ptr + 3], memory[ids.range_check_ptr + 2] = (
    divmod(lengths_and_indices[1][0], ids.PRIME_OVER_2_HIGH))"#;

pub const ASSERT_LE_FELT_EXCLUDED_0: &str = "memory[ap] = 1 if excluded != 0 else 0";
pub const ASSERT_LE_FELT_EXCLUDED_1: &str = "memory[ap] = 1 if excluded != 1 else 0";
pub const ASSERT_LE_FELT_EXCLUDED_2: &str = "assert excluded == 2";

pub const ASSERT_LT_FELT: &str = r#"from starkware.cairo.common.math_utils import assert_integer
assert_integer(ids.a)
assert_integer(ids.b)
assert (ids.a % PRIME) < (ids.b % PRIME), \
    f'a = {ids.a % PRIME} is not less than b = {ids.b % PRIME}.'"#;

pub const SPLIT_INT_ASSERT_RANGE: &str =
    "assert ids.value == 0, 'split_int(): value is out of range.'";

pub const ASSERT_250_BITS: &str = r#"from starkware.cairo.common.math_utils import as_int

# Correctness check.
value = as_int(ids.value, PRIME) % PRIME
assert value < ids.UPPER_BOUND, f'{value} is outside of the range [0, 2**250).'

# Calculation for the assertion.
ids.high, ids.low = divmod(ids.value, ids.SHIFT)"#;

pub const SPLIT_INT: &str = r#"memory[ids.output] = res = (int(ids.value) % PRIME) % ids.base
assert res < ids.bound, f'split_int(): Limb {res} is out of range.'"#;

pub const SPLIT_64: &str = r#"ids.low = ids.a & ((1<<64) - 1)
ids.high = ids.a >> 64"#;

pub const SPLIT_FELT: &str = r#"from starkware.cairo.common.math_utils import assert_integer
assert ids.MAX_HIGH < 2**128 and ids.MAX_LOW < 2**128
assert PRIME - 1 == ids.MAX_HIGH * 2**128 + ids.MAX_LOW
assert_integer(ids.value)
ids.low = ids.value & ((1 << 128) - 1)
ids.high = ids.value >> 128"#;

pub const SQRT: &str = r#"from starkware.python.math_utils import isqrt
value = ids.value % PRIME
assert value < 2 ** 250, f"value={value} is outside of the range [0, 2**250)."
assert 2 ** 250 < PRIME
ids.root = isqrt(value)"#;

pub const UNSIGNED_DIV_REM: &str = r#"from starkware.cairo.common.math_utils import assert_integer
assert_integer(ids.div)
assert 0 < ids.div <= PRIME // range_check_builtin.bound, \
    f'div={hex(ids.div)} is out of the valid range.'
ids.q, ids.r = divmod(ids.value, ids.div)"#;

pub const SIGNED_DIV_REM: &str = r#"from starkware.cairo.common.math_utils import as_int, assert_integer

assert_integer(ids.div)
assert 0 < ids.div <= PRIME // range_check_builtin.bound, \
    f'div={hex(ids.div)} is out of the valid range.'

assert_integer(ids.bound)
assert ids.bound <= range_check_builtin.bound // 2, \
    f'bound={hex(ids.bound)} is out of the valid range.'

int_value = as_int(ids.value, PRIME)
q, ids.r = divmod(int_value, ids.div)

assert -ids.bound <= q < ids.bound, \
    f'{int_value} / {ids.div} = {q} is out of the range [{-ids.bound}, {ids.bound}).'

ids.biased_q = q + ids.bound"#;

pub const IS_QUAD_RESIDUE: &str = r#"from starkware.crypto.signature.signature import FIELD_PRIME
from starkware.python.math_utils import div_mod, is_quad_residue, sqrt

x = ids.x
if is_quad_residue(x, FIELD_PRIME):
    ids.y = sqrt(x, FIELD_PRIME)
else:
    ids.y = sqrt(div_mod(x, 3, FIELD_PRIME), FIELD_PRIME)"#;

pub const FIND_ELEMENT: &str = r#"array_ptr = ids.array_ptr
elm_size = ids.elm_size
assert isinstance(elm_size, int) and elm_size > 0, \
    f'Invalid value for elm_size. Got: {elm_size}.'
key = ids.key

if '__find_element_index' in globals():
    ids.index = __find_element_index
    found_key = memory[array_ptr + elm_size * __find_element_index]
    assert found_key == key, \
        f'Invalid index found in __find_element_index. index: {__find_element_index}, ' \
        f'expected key {key}, found key: {found_key}.'
    # Delete __find_element_index to make sure it's not used for the next calls.
    del __find_element_index
else:
    n_elms = ids.n_elms
    assert isinstance(n_elms, int) and n_elms >= 0, \
        f'Invalid value for n_elms. Got: {n_elms}.'
    if '__find_element_max_size' in globals():
        assert n_elms <= __find_element_max_size, \
            f'find_element() can only be used with n_elms<={__find_element_max_size}. ' \
            f'Got: n_elms={n_elms}.'

    for i in range(n_elms):
        if memory[array_ptr + elm_size * i] == key:
            ids.index = i
            break
    else:
        raise ValueError(f'Key {key} was not found.')"#;

pub const SEARCH_SORTED_LOWER: &str = r#"array_ptr = ids.array_ptr
elm_size = ids.elm_size
assert isinstance(elm_size, int) and elm_size > 0, \
    f'Invalid value for elm_size. Got: {elm_size}.'

n_elms = ids.n_elms
assert isinstance(n_elms, int) and n_elms >= 0, \
    f'Invalid value for n_elms. Got: {n_elms}.'
if '__find_element_max_size' in globals():
    assert n_elms <= __find_element_max_size, \
        f'find_element() can only be used with n_elms<={__find_element_max_size}. ' \
        f'Got: n_elms={n_elms}.'

for i in range(n_elms):
    if memory[array_ptr + elm_size * i] >= ids.key:
        ids.index = i
        break
else:
    ids.index = n_elms"#;

pub const SET_ADD: &str = r#"assert ids.elm_size > 0
assert ids.set_ptr <= ids.set_end_ptr
elm_list = memory.get_range(ids.elm_ptr, ids.elm_size)
for i in range(0, ids.set_end_ptr - ids.set_ptr, ids.elm_size):
    if memory.get_range(ids.set_ptr + i, ids.elm_size) == elm_list:
        ids.index = i // ids.elm_size
        ids.is_elm_in_set = 1
        break
else:
    ids.is_elm_in_set = 0"#;

pub const DEFAULT_DICT_NEW: &str = r#"if '__dict_manager' not in globals():
    from starkware.cairo.common.dict import DictManager
    __dict_manager = DictManager()

memory[ap] = __dict_manager.new_default_dict(segments, ids.default_value)"#;

pub const DICT_NEW: &str = r#"if '__dict_manager' not in globals():
    from starkware.cairo.common.dict import DictManager
    __dict_manager = DictManager()

memory[ap] = __dict_manager.new_dict(segments, initial_dict)
del initial_dict"#;

pub const DICT_READ: &str = r#"dict_tracker = __dict_manager.get_tracker(ids.dict_ptr)
dict_tracker.current_ptr += ids.DictAccess.SIZE
ids.value = dict_tracker.data[ids.key]"#;

pub const DICT_WRITE: &str = r#"dict_tracker = __dict_manager.get_tracker(ids.dict_ptr)
dict_tracker.current_ptr += ids.DictAccess.SIZE
ids.dict_ptr.prev_value = dict_tracker.data[ids.key]
dict_tracker.data[ids.key] = ids.new_value"#;

pub const DICT_UPDATE: &str = r#"# Verify dict pointer and prev value.
dict_tracker = __dict_manager.get_tracker(ids.dict_ptr)
current_value = dict_tracker.data[ids.key]
assert current_value == ids.prev_value, \
    f'Wrong previous value in dict. Got {ids.prev_value}, expected {current_value}.'

# Update value.
dict_tracker.data[ids.key] = ids.new_value
dict_tracker.current_ptr += ids.DictAccess.SIZE"#;

pub const SQUASH_DICT: &str = r#"dict_access_size = ids.DictAccess.SIZE
address = ids.dict_accesses.address_
assert ids.ptr_diff % dict_access_size == 0, \
    'Accesses array size must be divisible by DictAccess.SIZE'
n_accesses = ids.n_accesses
if '__squash_dict_max_size' in globals():
    assert n_accesses <= __squash_dict_max_size, \
        f'squash_dict() can only be used with n_accesses<={__squash_dict_max_size}. ' \
        f'Got: n_accesses={n_accesses}.'
# A map from key to the list of indices accessing it.
access_indices = {}
for i in range(n_accesses):
    key = memory[address + dict_access_size * i]
    access_indices.setdefault(key, []).append(i)
# Descending list of keys.
keys = sorted(access_indices.keys(), reverse=True)
# Are the keys used bigger than range_check bound.
ids.big_keys = 1 if keys[0] >= range_check_builtin.bound else 0
ids.first_key = key = keys.pop()"#;

pub const SQUASH_DICT_INNER_SKIP_LOOP: &str =
    "ids.should_skip_loop = 0 if current_access_indices else 1";
pub const SQUASH_DICT_INNER_FIRST_ITERATION: &str = r#"current_access_indices = sorted(access_indices[key])[::-1]
current_access_index = current_access_indices.pop()
memory[ids.range_check_ptr] = current_access_index"#;

pub const SQUASH_DICT_INNER_CHECK_ACCESS_INDEX: &str = r#"new_access_index = current_access_indices.pop()
ids.loop_temps.index_delta_minus1 = new_access_index - current_access_index - 1
current_access_index = new_access_index"#;

pub const SQUASH_DICT_INNER_CONTINUE_LOOP: &str =
    "ids.loop_temps.should_continue = 1 if current_access_indices else 0";
pub const SQUASH_DICT_INNER_ASSERT_LEN_KEYS: &str = "assert len(keys) == 0";
pub const SQUASH_DICT_INNER_LEN_ASSERT: &str = "assert len(current_access_indices) == 0";
pub const SQUASH_DICT_INNER_USED_ACCESSES_ASSERT: &str =
    "assert ids.n_used_accesses == len(access_indices[key])";
pub const SQUASH_DICT_INNER_NEXT_KEY: &str = r#"assert len(keys) > 0, 'No keys left but remaining_accesses > 0.'
ids.next_key = key = keys.pop()"#;

pub const DICT_SQUASH_COPY_DICT: &str = r#"# Prepare arguments for dict_new. In particular, the same dictionary values should be copied
# to the new (squashed) dictionary.
vm_enter_scope({
    # Make __dict_manager accessible.
    '__dict_manager': __dict_manager,
    # Create a copy of the dict, in case it changes in the future.
    'initial_dict': dict(__dict_manager.get_dict(ids.dict_accesses_end)),
})"#;

pub const DICT_SQUASH_UPDATE_PTR: &str = r#"# Update the DictTracker's current_ptr to point to the end of the squashed dict.
__dict_manager.get_tracker(ids.squashed_dict_start).current_ptr = \
    ids.squashed_dict_end.address_"#;

pub const BIGINT_TO_UINT256: &str = "ids.low = (ids.x.d0 + ids.x.d1 * ids.BASE) & ((1 << 128) - 1)";
pub const UINT256_ADD: &str = r#"sum_low = ids.a.low + ids.b.low
ids.carry_low = 1 if sum_low >= ids.SHIFT else 0
sum_high = ids.a.high + ids.b.high + ids.carry_low
ids.carry_high = 1 if sum_high >= ids.SHIFT else 0"#;

pub const UINT256_SQRT: &str = r#"from starkware.python.math_utils import isqrt
n = (ids.n.high << 128) + ids.n.low
root = isqrt(n)
assert 0 <= root < 2 ** 128
ids.root.low = root
ids.root.high = 0"#;

pub const UINT256_SIGNED_NN: &str = "memory[ap] = 1 if 0 <= (ids.a.high % PRIME) < 2 ** 127 else 0";

pub const UINT256_UNSIGNED_DIV_REM: &str = r#"a = (ids.a.high << 128) + ids.a.low
div = (ids.div.high << 128) + ids.div.low
quotient, remainder = divmod(a, div)

ids.quotient.low = quotient & ((1 << 128) - 1)
ids.quotient.high = quotient >> 128
ids.remainder.low = remainder & ((1 << 128) - 1)
ids.remainder.high = remainder >> 128"#;

pub const UINT256_EXPANDED_UNSIGNED_DIV_REM: &str = r#"a = (ids.a.high << 128) + ids.a.low
div = (ids.div.b23 << 128) + ids.div.b01
quotient, remainder = divmod(a, div)

ids.quotient.low = quotient & ((1 << 128) - 1)
ids.quotient.high = quotient >> 128
ids.remainder.low = remainder & ((1 << 128) - 1)
ids.remainder.high = remainder >> 128"#;

pub const UINT256_MUL_DIV_MOD: &str = r#"a = (ids.a.high << 128) + ids.a.low
b = (ids.b.high << 128) + ids.b.low
div = (ids.div.high << 128) + ids.div.low
quotient, remainder = divmod(a * b, div)

ids.quotient_low.low = quotient & ((1 << 128) - 1)
ids.quotient_low.high = (quotient >> 128) & ((1 << 128) - 1)
ids.quotient_high.low = (quotient >> 256) & ((1 << 128) - 1)
ids.quotient_high.high = quotient >> 384
ids.remainder.low = remainder & ((1 << 128) - 1)
ids.remainder.high = remainder >> 128"#;

pub const USORT_ENTER_SCOPE: &str =
    "vm_enter_scope(dict(__usort_max_size = globals().get('__usort_max_size')))";
pub const USORT_BODY: &str = r#"from collections import defaultdict

input_ptr = ids.input
input_len = int(ids.input_len)
if __usort_max_size is not None:
    assert input_len <= __usort_max_size, (
        f"usort() can only be used with input_len<={__usort_max_size}. "
        f"Got: input_len={input_len}."
    )

positions_dict = defaultdict(list)
for i in range(input_len):
    val = memory[input_ptr + i]
    positions_dict[val].append(i)

output = sorted(positions_dict.keys())
ids.output_len = len(output)
ids.output = segments.gen_arg(output)
ids.multiplicities = segments.gen_arg([len(positions_dict[k]) for k in output])"#;

pub const USORT_VERIFY: &str = r#"last_pos = 0
positions = positions_dict[ids.value][::-1]"#;

pub const USORT_VERIFY_MULTIPLICITY_ASSERT: &str = "assert len(positions) == 0";
pub const USORT_VERIFY_MULTIPLICITY_BODY: &str = r#"current_pos = positions.pop()
ids.next_item_index = current_pos - last_pos
last_pos = current_pos + 1"#;

pub const BLAKE2S_COMPUTE: &str = r#"from starkware.cairo.common.cairo_blake2s.blake2s_utils import compute_blake2s_func
compute_blake2s_func(segments=segments, output_ptr=ids.output)"#;

pub const BLAKE2S_FINALIZE: &str = r#"# Add dummy pairs of input and output.
from starkware.cairo.common.cairo_blake2s.blake2s_utils import IV, blake2s_compress

_n_packed_instances = int(ids.N_PACKED_INSTANCES)
assert 0 <= _n_packed_instances < 20
_blake2s_input_chunk_size_felts = int(ids.INPUT_BLOCK_FELTS)
assert 0 <= _blake2s_input_chunk_size_felts < 100

message = [0] * _blake2s_input_chunk_size_felts
modified_iv = [IV[0] ^ 0x01010020] + IV[1:]
output = blake2s_compress(
    message=message,
    h=modified_iv,
    t0=0,
    t1=0,
    f0=0xffffffff,
    f1=0,
)
padding = (modified_iv + message + [0, 0xffffffff] + output) * (_n_packed_instances - 1)
segments.write_arg(ids.blake2s_ptr_end, padding)"#;

pub const BLAKE2S_ADD_UINT256: &str = r#"B = 32
MASK = 2 ** 32 - 1
segments.write_arg(ids.data, [(ids.low >> (B * i)) & MASK for i in range(4)])
segments.write_arg(ids.data + 4, [(ids.high >> (B * i)) & MASK for i in range(4)]"#;

pub const BLAKE2S_ADD_UINT256_BIGEND: &str = r#"B = 32
MASK = 2 ** 32 - 1
segments.write_arg(ids.data, [(ids.high >> (B * (3 - i))) & MASK for i in range(4)])
segments.write_arg(ids.data + 4, [(ids.low >> (B * (3 - i))) & MASK for i in range(4)])"#;

pub const NONDET_BIGINT3: &str = r#"from starkware.cairo.common.cairo_secp.secp_utils import split

segments.write_arg(ids.res.address_, split(value))"#;

pub const VERIFY_ZERO_V1: &str = r#"from starkware.cairo.common.cairo_secp.secp_utils import SECP_P, pack

q, r = divmod(pack(ids.val, PRIME), SECP_P)
assert r == 0, f"verify_zero: Invalid input {ids.val.d0, ids.val.d1, ids.val.d2}."
ids.q = q % PRIME"#;

pub const VERIFY_ZERO_V2: &str = r#"from starkware.cairo.common.cairo_secp.secp_utils import SECP_P
q, r = divmod(pack(ids.val, PRIME), SECP_P)
assert r == 0, f"verify_zero: Invalid input {ids.val.d0, ids.val.d1, ids.val.d2}."
ids.q = q % PRIME"#;

pub const VERIFY_ZERO_EXTERNAL_SECP: &str = r#"from starkware.cairo.common.cairo_secp.secp_utils import pack

q, r = divmod(pack(ids.val, PRIME), SECP_P)
assert r == 0, f"verify_zero: Invalid input {ids.val.d0, ids.val.d1, ids.val.d2}."
ids.q = q % PRIME"#;

pub const REDUCE: &str = r#"from starkware.cairo.common.cairo_secp.secp_utils import SECP_P, pack

value = pack(ids.x, PRIME) % SECP_P"#;

pub const UNSAFE_KECCAK: &str = r#"from eth_hash.auto import keccak

data, length = ids.data, ids.length

if '__keccak_max_size' in globals():
    assert length <= __keccak_max_size, \
        f'unsafe_keccak() can only be used with length<={__keccak_max_size}. ' \
        f'Got: length={length}.'

keccak_input = bytearray()
for word_i, byte_i in enumerate(range(0, length, 16)):
    word = memory[data + word_i]
    n_bytes = min(16, length - byte_i)
    assert 0 <= word < 2 ** (8 * n_bytes)
    keccak_input += word.to_bytes(n_bytes, 'big')

hashed = keccak(keccak_input)
ids.high = int.from_bytes(hashed[:16], 'big')
ids.low = int.from_bytes(hashed[16:32], 'big')"#;

pub const UNSAFE_KECCAK_FINALIZE: &str = r#"from eth_hash.auto import keccak
keccak_input = bytearray()
n_elms = ids.keccak_state.end_ptr - ids.keccak_state.start_ptr
for word in memory.get_range(ids.keccak_state.start_ptr, n_elms):
    keccak_input += word.to_bytes(16, 'big')
hashed = keccak(keccak_input)
ids.high = int.from_bytes(hashed[:16], 'big')
ids.low = int.from_bytes(hashed[16:32], 'big')"#;

pub const IS_ZERO_NONDET: &str = "memory[ap] = to_felt_or_relocatable(x == 0)";
pub const IS_ZERO_INT: &str = "memory[ap] = int(x == 0)";
pub const IS_ZERO_PACK: &str = r#"from starkware.cairo.common.cairo_secp.secp_utils import SECP_P, pack

x = pack(ids.x, PRIME) % SECP_P"#;

pub const IS_ZERO_PACK_EXTERNAL_SECP: &str = r#"from starkware.cairo.common.cairo_secp.secp_utils import pack

x = pack(ids.x, PRIME) % SECP_P"#;

pub const IS_ZERO_ASSIGN_SCOPE_VARS: &str = r#"from starkware.cairo.common.cairo_secp.secp_utils import SECP_P
from starkware.python.math_utils import div_mod

value = x_inv = div_mod(1, x, SECP_P)"#;

pub const IS_ZERO_ASSIGN_SCOPE_VARS_EXTERNAL_SECP: &str = r#"from starkware.python.math_utils import div_mod

value = x_inv = div_mod(1, x, SECP_P)"#;

pub const DIV_MOD_N_PACKED_DIVMOD_V1: &str = r#"from starkware.cairo.common.cairo_secp.secp_utils import N, pack
from starkware.python.math_utils import div_mod, safe_div

a = pack(ids.a, PRIME)
b = pack(ids.b, PRIME)
value = res = div_mod(a, b, N)"#;

pub const DIV_MOD_N_PACKED_DIVMOD_EXTERNAL_N: &str = r#"from starkware.cairo.common.cairo_secp.secp_utils import pack
from starkware.python.math_utils import div_mod, safe_div

a = pack(ids.a, PRIME)
b = pack(ids.b, PRIME)
value = res = div_mod(a, b, N)"#;

pub const DIV_MOD_N_SAFE_DIV: &str = r#"value = k = safe_div(res * b - a, N)"#;

pub const GET_FELT_BIT_LENGTH: &str = r#"x = ids.x
ids.bit_length = x.bit_length()"#;

pub const DIV_MOD_N_SAFE_DIV_PLUS_ONE: &str =
    r#"value = k_plus_one = safe_div(res * b - a, N) + 1"#;

pub const GET_POINT_FROM_X: &str = r#"from starkware.cairo.common.cairo_secp.secp_utils import SECP_P, pack

x_cube_int = pack(ids.x_cube, PRIME) % SECP_P
y_square_int = (x_cube_int + ids.BETA) % SECP_P
y = pow(y_square_int, (SECP_P + 1) // 4, SECP_P)

# We need to decide whether to take y or SECP_P - y.
if ids.v % 2 == y % 2:
    value = y
else:
    value = (-y) % SECP_P"#;

pub const EC_NEGATE: &str = r#"from starkware.cairo.common.cairo_secp.secp_utils import SECP_P, pack

y = pack(ids.point.y, PRIME) % SECP_P
# The modulo operation in python always returns a nonnegative number.
value = (-y) % SECP_P"#;

pub const EC_DOUBLE_SCOPE: &str = r#"from starkware.cairo.common.cairo_secp.secp_utils import SECP_P, pack
from starkware.python.math_utils import ec_double_slope

# Compute the slope.
x = pack(ids.point.x, PRIME)
y = pack(ids.point.y, PRIME)
value = slope = ec_double_slope(point=(x, y), alpha=0, p=SECP_P)"#;

pub const EC_DOUBLE_SCOPE_WHITELIST: &str = r#"from starkware.cairo.common.cairo_secp.secp_utils import SECP_P, pack
from starkware.python.math_utils import div_mod

# Compute the slope.
x = pack(ids.pt.x, PRIME)
y = pack(ids.pt.y, PRIME)
value = slope = div_mod(3 * x ** 2, 2 * y, SECP_P)"#;

pub const COMPUTE_SLOPE: &str = r#"from starkware.cairo.common.cairo_secp.secp_utils import SECP_P, pack
from starkware.python.math_utils import line_slope

# Compute the slope.
x0 = pack(ids.point0.x, PRIME)
y0 = pack(ids.point0.y, PRIME)
x1 = pack(ids.point1.x, PRIME)
y1 = pack(ids.point1.y, PRIME)
value = slope = line_slope(point1=(x0, y0), point2=(x1, y1), p=SECP_P)"#;

pub const COMPUTE_SLOPE_WHITELIST: &str = r#"from starkware.cairo.common.cairo_secp.secp_utils import SECP_P, pack
from starkware.python.math_utils import div_mod

# Compute the slope.
x0 = pack(ids.pt0.x, PRIME)
y0 = pack(ids.pt0.y, PRIME)
x1 = pack(ids.pt1.x, PRIME)
y1 = pack(ids.pt1.y, PRIME)
value = slope = div_mod(y0 - y1, x0 - x1, SECP_P)"#;

pub const EC_DOUBLE_ASSIGN_NEW_X_V1: &str = r#"from starkware.cairo.common.cairo_secp.secp_utils import SECP_P, pack

slope = pack(ids.slope, PRIME)
x = pack(ids.point.x, PRIME)
y = pack(ids.point.y, PRIME)

value = new_x = (pow(slope, 2, SECP_P) - 2 * x) % SECP_P"#;

pub const EC_DOUBLE_ASSIGN_NEW_X_V2: &str = r#"from starkware.cairo.common.cairo_secp.secp_utils import pack

slope = pack(ids.slope, PRIME)
x = pack(ids.point.x, PRIME)
y = pack(ids.point.y, PRIME)

value = new_x = (pow(slope, 2, SECP_P) - 2 * x) % SECP_P"#;

pub const EC_DOUBLE_ASSIGN_NEW_Y: &str = r#"value = new_y = (slope * (x - new_x) - y) % SECP_P"#;

pub const SHA256_INPUT: &str = r#"ids.full_word = int(ids.n_bytes >= 4)"#;

pub const SHA256_MAIN: &str = r#"from starkware.cairo.common.cairo_sha256.sha256_utils import (
    IV, compute_message_schedule, sha2_compress_function)

_sha256_input_chunk_size_felts = int(ids.SHA256_INPUT_CHUNK_SIZE_FELTS)
assert 0 <= _sha256_input_chunk_size_felts < 100

w = compute_message_schedule(memory.get_range(
    ids.sha256_start, _sha256_input_chunk_size_felts))
new_state = sha2_compress_function(IV, w)
segments.write_arg(ids.output, new_state)"#;

pub const SHA256_FINALIZE: &str = r#"# Add dummy pairs of input and output.
from starkware.cairo.common.cairo_sha256.sha256_utils import (
    IV, compute_message_schedule, sha2_compress_function)

_block_size = int(ids.BLOCK_SIZE)
assert 0 <= _block_size < 20
_sha256_input_chunk_size_felts = int(ids.SHA256_INPUT_CHUNK_SIZE_FELTS)
assert 0 <= _sha256_input_chunk_size_felts < 100

message = [0] * _sha256_input_chunk_size_felts
w = compute_message_schedule(message)
output = sha2_compress_function(IV, w)
padding = (message + IV + output) * (_block_size - 1)
segments.write_arg(ids.sha256_ptr_end, padding)"#;

pub const KECCAK_WRITE_ARGS: &str = r#"segments.write_arg(ids.inputs, [ids.low % 2 ** 64, ids.low // 2 ** 64])
segments.write_arg(ids.inputs + 2, [ids.high % 2 ** 64, ids.high // 2 ** 64])"#;

pub const COMPARE_BYTES_IN_WORD_NONDET: &str =
    r#"memory[ap] = to_felt_or_relocatable(ids.n_bytes < ids.BYTES_IN_WORD)"#;

pub const COMPARE_KECCAK_FULL_RATE_IN_BYTES_NONDET: &str =
    r#"memory[ap] = to_felt_or_relocatable(ids.n_bytes >= ids.KECCAK_FULL_RATE_IN_BYTES)"#;

pub const BLOCK_PERMUTATION: &str = r#"from starkware.cairo.common.keccak_utils.keccak_utils import keccak_func
_keccak_state_size_felts = int(ids.KECCAK_STATE_SIZE_FELTS)
assert 0 <= _keccak_state_size_felts < 100

output_values = keccak_func(memory.get_range(
    ids.keccak_ptr - _keccak_state_size_felts, _keccak_state_size_felts))
segments.write_arg(ids.keccak_ptr, output_values)"#;

// The 0.10.3 whitelist uses this variant (instead of the one used by the common library), but both hints have the same behaviour
// We should check for future refactors that may discard one of the variants
pub const BLOCK_PERMUTATION_WHITELIST: &str = r#"from starkware.cairo.common.cairo_keccak.keccak_utils import keccak_func
_keccak_state_size_felts = int(ids.KECCAK_STATE_SIZE_FELTS)
assert 0 <= _keccak_state_size_felts < 100

output_values = keccak_func(memory.get_range(
    ids.keccak_ptr - _keccak_state_size_felts, _keccak_state_size_felts))
segments.write_arg(ids.keccak_ptr, output_values)"#;

pub const CAIRO_KECCAK_FINALIZE: &str = r#"# Add dummy pairs of input and output.
_keccak_state_size_felts = int(ids.KECCAK_STATE_SIZE_FELTS)
_block_size = int(ids.BLOCK_SIZE)
assert 0 <= _keccak_state_size_felts < 100
assert 0 <= _block_size < 10
inp = [0] * _keccak_state_size_felts
padding = (inp + keccak_func(inp)) * _block_size
segments.write_arg(ids.keccak_ptr_end, padding)"#;

pub const FAST_EC_ADD_ASSIGN_NEW_X: &str = r#"from starkware.cairo.common.cairo_secp.secp_utils import SECP_P, pack

slope = pack(ids.slope, PRIME)
x0 = pack(ids.point0.x, PRIME)
x1 = pack(ids.point1.x, PRIME)
y0 = pack(ids.point0.y, PRIME)

value = new_x = (pow(slope, 2, SECP_P) - x0 - x1) % SECP_P"#;

pub const FAST_EC_ADD_ASSIGN_NEW_Y: &str =
    r#"value = new_y = (slope * (x0 - new_x) - y0) % SECP_P"#;

pub const EC_MUL_INNER: &str = r#"memory[ap] = (ids.scalar % PRIME) % 2"#;

pub const RELOCATE_SEGMENT: &str =
    r#"memory.add_relocation_rule(src_ptr=ids.src_ptr, dest_ptr=ids.dest_ptr)"#;

pub const TEMPORARY_ARRAY: &str = r#"ids.temporary_array = segments.add_temp_segment()"#;
pub const VERIFY_ECDSA_SIGNATURE: &str =
    r#"ecdsa_builtin.add_signature(ids.ecdsa_ptr.address_, (ids.signature_r, ids.signature_s))"#;

pub const SPLIT_OUTPUT_0: &str = "ids.output0_low = ids.output0 & ((1 << 128) - 1)
ids.output0_high = ids.output0 >> 128";
pub const SPLIT_OUTPUT_1: &str = "ids.output1_low = ids.output1 & ((1 << 128) - 1)
ids.output1_high = ids.output1 >> 128";

pub const SPLIT_INPUT_3: &str = "ids.high3, ids.low3 = divmod(memory[ids.inputs + 3], 256)";
pub const SPLIT_INPUT_6: &str = "ids.high6, ids.low6 = divmod(memory[ids.inputs + 6], 256 ** 2)";
pub const SPLIT_INPUT_9: &str = "ids.high9, ids.low9 = divmod(memory[ids.inputs + 9], 256 ** 3)";
pub const SPLIT_INPUT_12: &str =
    "ids.high12, ids.low12 = divmod(memory[ids.inputs + 12], 256 ** 4)";
pub const SPLIT_INPUT_15: &str =
    "ids.high15, ids.low15 = divmod(memory[ids.inputs + 15], 256 ** 5)";

pub const SPLIT_N_BYTES: &str =
    "ids.n_words_to_copy, ids.n_bytes_left = divmod(ids.n_bytes, ids.BYTES_IN_WORD)";
pub const SPLIT_OUTPUT_MID_LOW_HIGH: &str = "tmp, ids.output1_low = divmod(ids.output1, 256 ** 7)
ids.output1_high, ids.output1_mid = divmod(tmp, 2 ** 128)";

pub const NONDET_N_GREATER_THAN_10: &str = "memory[ap] = to_felt_or_relocatable(ids.n >= 10)";
pub const NONDET_N_GREATER_THAN_2: &str = "memory[ap] = to_felt_or_relocatable(ids.n >= 2)";
pub const RANDOM_EC_POINT: &str = r#"from starkware.crypto.signature.signature import ALPHA, BETA, FIELD_PRIME
from starkware.python.math_utils import random_ec_point
from starkware.python.utils import to_bytes

# Define a seed for random_ec_point that's dependent on all the input, so that:
#   (1) The added point s is deterministic.
#   (2) It's hard to choose inputs for which the builtin will fail.
seed = b"".join(map(to_bytes, [ids.p.x, ids.p.y, ids.m, ids.q.x, ids.q.y]))
ids.s.x, ids.s.y = random_ec_point(FIELD_PRIME, ALPHA, BETA, seed)"#;
pub const CHAINED_EC_OP_RANDOM_EC_POINT: &str = r#"from starkware.crypto.signature.signature import ALPHA, BETA, FIELD_PRIME
from starkware.python.math_utils import random_ec_point
from starkware.python.utils import to_bytes

n_elms = ids.len
assert isinstance(n_elms, int) and n_elms >= 0, \
    f'Invalid value for len. Got: {n_elms}.'
if '__chained_ec_op_max_len' in globals():
    assert n_elms <= __chained_ec_op_max_len, \
        f'chained_ec_op() can only be used with len<={__chained_ec_op_max_len}. ' \
        f'Got: n_elms={n_elms}.'

# Define a seed for random_ec_point that's dependent on all the input, so that:
#   (1) The added point s is deterministic.
#   (2) It's hard to choose inputs for which the builtin will fail.
seed = b"".join(
    map(
        to_bytes,
        [
            ids.p.x,
            ids.p.y,
            *memory.get_range(ids.m, n_elms),
            *memory.get_range(ids.q.address_, 2 * n_elms),
        ],
    )
)
ids.s.x, ids.s.y = random_ec_point(FIELD_PRIME, ALPHA, BETA, seed)"#;
pub const RECOVER_Y: &str =
    "from starkware.crypto.signature.signature import ALPHA, BETA, FIELD_PRIME
from starkware.python.math_utils import recover_y
ids.p.x = ids.x
# This raises an exception if `x` is not on the curve.
ids.p.y = recover_y(ids.x, ALPHA, BETA, FIELD_PRIME)";
pub(crate) const PACK_MODN_DIV_MODN: &str =
    "from starkware.cairo.common.cairo_secp.secp_utils import pack
from starkware.python.math_utils import div_mod, safe_div

N = 0xfffffffffffffffffffffffffffffffebaaedce6af48a03bbfd25e8cd0364141
x = pack(ids.x, PRIME) % N
s = pack(ids.s, PRIME) % N
value = res = div_mod(x, s, N)";
pub(crate) const XS_SAFE_DIV: &str = "value = k = safe_div(res * s - x, N)";

// The following hints support the lib https://github.com/NethermindEth/research-basic-Cairo-operations-big-integers/blob/main/lib/uint384.cairo
pub const UINT384_UNSIGNED_DIV_REM: &str = "def split(num: int, num_bits_shift: int, length: int):
    a = []
    for _ in range(length):
        a.append( num & ((1 << num_bits_shift) - 1) )
        num = num >> num_bits_shift
    return tuple(a)

def pack(z, num_bits_shift: int) -> int:
    limbs = (z.d0, z.d1, z.d2)
    return sum(limb << (num_bits_shift * i) for i, limb in enumerate(limbs))

a = pack(ids.a, num_bits_shift = 128)
div = pack(ids.div, num_bits_shift = 128)
quotient, remainder = divmod(a, div)

quotient_split = split(quotient, num_bits_shift=128, length=3)
assert len(quotient_split) == 3

ids.quotient.d0 = quotient_split[0]
ids.quotient.d1 = quotient_split[1]
ids.quotient.d2 = quotient_split[2]

remainder_split = split(remainder, num_bits_shift=128, length=3)
ids.remainder.d0 = remainder_split[0]
ids.remainder.d1 = remainder_split[1]
ids.remainder.d2 = remainder_split[2]";
pub const UINT384_SPLIT_128: &str = "ids.low = ids.a & ((1<<128) - 1)
ids.high = ids.a >> 128";
pub const ADD_NO_UINT384_CHECK: &str = "sum_d0 = ids.a.d0 + ids.b.d0
ids.carry_d0 = 1 if sum_d0 >= ids.SHIFT else 0
sum_d1 = ids.a.d1 + ids.b.d1 + ids.carry_d0
ids.carry_d1 = 1 if sum_d1 >= ids.SHIFT else 0
sum_d2 = ids.a.d2 + ids.b.d2 + ids.carry_d1
ids.carry_d2 = 1 if sum_d2 >= ids.SHIFT else 0";
pub const UINT384_UNSIGNED_DIV_REM_EXPANDED: &str =
    "def split(num: int, num_bits_shift: int, length: int):
    a = []
    for _ in range(length):
        a.append( num & ((1 << num_bits_shift) - 1) )
        num = num >> num_bits_shift
    return tuple(a)

def pack(z, num_bits_shift: int) -> int:
    limbs = (z.d0, z.d1, z.d2)
    return sum(limb << (num_bits_shift * i) for i, limb in enumerate(limbs))

def pack2(z, num_bits_shift: int) -> int:
    limbs = (z.b01, z.b23, z.b45)
    return sum(limb << (num_bits_shift * i) for i, limb in enumerate(limbs))

a = pack(ids.a, num_bits_shift = 128)
div = pack2(ids.div, num_bits_shift = 128)
quotient, remainder = divmod(a, div)

quotient_split = split(quotient, num_bits_shift=128, length=3)
assert len(quotient_split) == 3

ids.quotient.d0 = quotient_split[0]
ids.quotient.d1 = quotient_split[1]
ids.quotient.d2 = quotient_split[2]

remainder_split = split(remainder, num_bits_shift=128, length=3)
ids.remainder.d0 = remainder_split[0]
ids.remainder.d1 = remainder_split[1]
ids.remainder.d2 = remainder_split[2]";
pub const UINT384_SQRT: &str = "from starkware.python.math_utils import isqrt

def split(num: int, num_bits_shift: int, length: int):
    a = []
    for _ in range(length):
        a.append( num & ((1 << num_bits_shift) - 1) )
        num = num >> num_bits_shift
    return tuple(a)

def pack(z, num_bits_shift: int) -> int:
    limbs = (z.d0, z.d1, z.d2)
    return sum(limb << (num_bits_shift * i) for i, limb in enumerate(limbs))

a = pack(ids.a, num_bits_shift=128)
root = isqrt(a)
assert 0 <= root < 2 ** 192
root_split = split(root, num_bits_shift=128, length=3)
ids.root.d0 = root_split[0]
ids.root.d1 = root_split[1]
ids.root.d2 = root_split[2]";
pub const UNSIGNED_DIV_REM_UINT768_BY_UINT384: &str =
    "def split(num: int, num_bits_shift: int, length: int):
    a = []
    for _ in range(length):
        a.append( num & ((1 << num_bits_shift) - 1) )
        num = num >> num_bits_shift 
    return tuple(a)

def pack(z, num_bits_shift: int) -> int:
    limbs = (z.d0, z.d1, z.d2)
    return sum(limb << (num_bits_shift * i) for i, limb in enumerate(limbs))
    
def pack_extended(z, num_bits_shift: int) -> int:
    limbs = (z.d0, z.d1, z.d2, z.d3, z.d4, z.d5)
    return sum(limb << (num_bits_shift * i) for i, limb in enumerate(limbs))

a = pack_extended(ids.a, num_bits_shift = 128)
div = pack(ids.div, num_bits_shift = 128)

quotient, remainder = divmod(a, div)

quotient_split = split(quotient, num_bits_shift=128, length=6)

ids.quotient.d0 = quotient_split[0]
ids.quotient.d1 = quotient_split[1]
ids.quotient.d2 = quotient_split[2]
ids.quotient.d3 = quotient_split[3]
ids.quotient.d4 = quotient_split[4]
ids.quotient.d5 = quotient_split[5]

remainder_split = split(remainder, num_bits_shift=128, length=3)
ids.remainder.d0 = remainder_split[0]
ids.remainder.d1 = remainder_split[1]
ids.remainder.d2 = remainder_split[2]";
pub const UINT384_SIGNED_NN: &str = "memory[ap] = 1 if 0 <= (ids.a.d2 % PRIME) < 2 ** 127 else 0";

<<<<<<< HEAD
pub(crate) const GET_SQUARE_ROOT: &str =
    "from starkware.python.math_utils import is_quad_residue, sqrt

def split(num: int, num_bits_shift: int = 128, length: int = 3):
    a = []
    for _ in range(length):
        a.append( num & ((1 << num_bits_shift) - 1) )
        num = num >> num_bits_shift
    return tuple(a)

def pack(z, num_bits_shift: int = 128) -> int:
    limbs = (z.d0, z.d1, z.d2)
    return sum(limb << (num_bits_shift * i) for i, limb in enumerate(limbs))


generator = pack(ids.generator)
x = pack(ids.x)
p = pack(ids.p)

success_x = is_quad_residue(x, p)
root_x = sqrt(x, p) if success_x else None

success_gx = is_quad_residue(generator*x, p)
root_gx = sqrt(generator*x, p) if success_gx else None

# Check that one is 0 and the other is 1
if x != 0:
    assert success_x + success_gx ==1

# `None` means that no root was found, but we need to transform these into a felt no matter what
if root_x == None:
    root_x = 0
if root_gx == None:
    root_gx = 0
ids.success_x = int(success_x)
split_root_x = split(root_x)
split_root_gx = split(root_gx)
ids.sqrt_x.d0 = split_root_x[0]
ids.sqrt_x.d1 = split_root_x[1]
ids.sqrt_x.d2 = split_root_x[2]
ids.sqrt_gx.d0 = split_root_gx[0]
ids.sqrt_gx.d1 = split_root_gx[1]
ids.sqrt_gx.d2 = split_root_gx[2]";
=======
pub const HI_MAX_BITLEN: &str =
    "ids.len_hi = max(ids.scalar_u.d2.bit_length(), ids.scalar_v.d2.bit_length())-1";

pub const QUAD_BIT: &str = r#"ids.quad_bit = (
    8 * ((ids.scalar_v >> ids.m) & 1)
    + 4 * ((ids.scalar_u >> ids.m) & 1)
    + 2 * ((ids.scalar_v >> (ids.m - 1)) & 1)
    + ((ids.scalar_u >> (ids.m - 1)) & 1)
)"#;

pub const DI_BIT: &str =
    r#"ids.dibit = ((ids.scalar_u >> ids.m) & 1) + 2 * ((ids.scalar_v >> ids.m) & 1)"#;

>>>>>>> 86aac524
#[cfg(feature = "skip_next_instruction_hint")]
pub const SKIP_NEXT_INSTRUCTION: &str = "skip_next_instruction()";<|MERGE_RESOLUTION|>--- conflicted
+++ resolved
@@ -832,7 +832,6 @@
 ids.remainder.d2 = remainder_split[2]";
 pub const UINT384_SIGNED_NN: &str = "memory[ap] = 1 if 0 <= (ids.a.d2 % PRIME) < 2 ** 127 else 0";
 
-<<<<<<< HEAD
 pub(crate) const GET_SQUARE_ROOT: &str =
     "from starkware.python.math_utils import is_quad_residue, sqrt
 
@@ -876,7 +875,6 @@
 ids.sqrt_gx.d0 = split_root_gx[0]
 ids.sqrt_gx.d1 = split_root_gx[1]
 ids.sqrt_gx.d2 = split_root_gx[2]";
-=======
 pub const HI_MAX_BITLEN: &str =
     "ids.len_hi = max(ids.scalar_u.d2.bit_length(), ids.scalar_v.d2.bit_length())-1";
 
@@ -890,6 +888,5 @@
 pub const DI_BIT: &str =
     r#"ids.dibit = ((ids.scalar_u >> ids.m) & 1) + 2 * ((ids.scalar_v >> ids.m) & 1)"#;
 
->>>>>>> 86aac524
 #[cfg(feature = "skip_next_instruction_hint")]
 pub const SKIP_NEXT_INSTRUCTION: &str = "skip_next_instruction()";