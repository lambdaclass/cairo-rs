pub const ADD_SEGMENT: &str = "memory[ap] = segments.add()";

pub const VM_ENTER_SCOPE: &str = "vm_enter_scope()";
pub const VM_EXIT_SCOPE: &str = "vm_exit_scope()";

pub const MEMCPY_ENTER_SCOPE: &str = "vm_enter_scope({'n': ids.len})";
pub const MEMCPY_CONTINUE_COPYING: &str = r#"n -= 1
ids.continue_copying = 1 if n > 0 else 0"#;

pub const MEMSET_ENTER_SCOPE: &str = "vm_enter_scope({'n': ids.n})";
pub const MEMSET_CONTINUE_LOOP: &str = r#"n -= 1
ids.continue_loop = 1 if n > 0 else 0"#;

pub const POW: &str = "ids.locs.bit = (ids.prev_locs.exp % PRIME) & 1";

pub const IS_NN: &str = "memory[ap] = 0 if 0 <= (ids.a % PRIME) < range_check_builtin.bound else 1";
pub const IS_NN_OUT_OF_RANGE: &str =
    "memory[ap] = 0 if 0 <= ((-ids.a - 1) % PRIME) < range_check_builtin.bound else 1";
pub const IS_LE_FELT: &str = "memory[ap] = 0 if (ids.a % PRIME) <= (ids.b % PRIME) else 1";
pub const IS_POSITIVE: &str = r#"from starkware.cairo.common.math_utils import is_positive
ids.is_positive = 1 if is_positive(
    value=ids.value, prime=PRIME, rc_bound=range_check_builtin.bound) else 0"#;

pub const ASSERT_NN: &str = r#"from starkware.cairo.common.math_utils import assert_integer
assert_integer(ids.a)
assert 0 <= ids.a % PRIME < range_check_builtin.bound, f'a = {ids.a} is out of range.'"#;

pub const ASSERT_NOT_ZERO: &str = r#"from starkware.cairo.common.math_utils import assert_integer
assert_integer(ids.value)
assert ids.value % PRIME != 0, f'assert_not_zero failed: {ids.value} = 0.'"#;

pub const ASSERT_NOT_EQUAL: &str = r#"from starkware.cairo.lang.vm.relocatable import RelocatableValue
both_ints = isinstance(ids.a, int) and isinstance(ids.b, int)
both_relocatable = (
    isinstance(ids.a, RelocatableValue) and isinstance(ids.b, RelocatableValue) and
    ids.a.segment_index == ids.b.segment_index)
assert both_ints or both_relocatable, \
    f'assert_not_equal failed: non-comparable values: {ids.a}, {ids.b}.'
assert (ids.a - ids.b) % PRIME != 0, f'assert_not_equal failed: {ids.a} = {ids.b}.'"#;

pub const ASSERT_LE_FELT: &str = r#"import itertools

from starkware.cairo.common.math_utils import assert_integer
assert_integer(ids.a)
assert_integer(ids.b)
a = ids.a % PRIME
b = ids.b % PRIME
assert a <= b, f'a = {a} is not less than or equal to b = {b}.'

# Find an arc less than PRIME / 3, and another less than PRIME / 2.
lengths_and_indices = [(a, 0), (b - a, 1), (PRIME - 1 - b, 2)]
lengths_and_indices.sort()
assert lengths_and_indices[0][0] <= PRIME // 3 and lengths_and_indices[1][0] <= PRIME // 2
excluded = lengths_and_indices[2][1]

memory[ids.range_check_ptr + 1], memory[ids.range_check_ptr + 0] = (
    divmod(lengths_and_indices[0][0], ids.PRIME_OVER_3_HIGH))
memory[ids.range_check_ptr + 3], memory[ids.range_check_ptr + 2] = (
    divmod(lengths_and_indices[1][0], ids.PRIME_OVER_2_HIGH))"#;

pub const ASSERT_LE_FELT_EXCLUDED_0: &str = "memory[ap] = 1 if excluded != 0 else 0";
pub const ASSERT_LE_FELT_EXCLUDED_1: &str = "memory[ap] = 1 if excluded != 1 else 0";
pub const ASSERT_LE_FELT_EXCLUDED_2: &str = "assert excluded == 2";

pub const ASSERT_LT_FELT: &str = r#"from starkware.cairo.common.math_utils import assert_integer
assert_integer(ids.a)
assert_integer(ids.b)
assert (ids.a % PRIME) < (ids.b % PRIME), \
    f'a = {ids.a % PRIME} is not less than b = {ids.b % PRIME}.'"#;

pub const SPLIT_INT_ASSERT_RANGE: &str =
    "assert ids.value == 0, 'split_int(): value is out of range.'";

pub const ASSERT_250_BITS: &str = r#"from starkware.cairo.common.math_utils import as_int

# Correctness check.
value = as_int(ids.value, PRIME) % PRIME
assert value < ids.UPPER_BOUND, f'{value} is outside of the range [0, 2**250).'

# Calculation for the assertion.
ids.high, ids.low = divmod(ids.value, ids.SHIFT)"#;

pub const SPLIT_INT: &str = r#"memory[ids.output] = res = (int(ids.value) % PRIME) % ids.base
assert res < ids.bound, f'split_int(): Limb {res} is out of range.'"#;

pub const SPLIT_64: &str = r#"ids.low = ids.a & ((1<<64) - 1)
ids.high = ids.a >> 64"#;

pub const SPLIT_FELT: &str = r#"from starkware.cairo.common.math_utils import assert_integer
assert ids.MAX_HIGH < 2**128 and ids.MAX_LOW < 2**128
assert PRIME - 1 == ids.MAX_HIGH * 2**128 + ids.MAX_LOW
assert_integer(ids.value)
ids.low = ids.value & ((1 << 128) - 1)
ids.high = ids.value >> 128"#;

pub const SQRT: &str = r#"from starkware.python.math_utils import isqrt
value = ids.value % PRIME
assert value < 2 ** 250, f"value={value} is outside of the range [0, 2**250)."
assert 2 ** 250 < PRIME
ids.root = isqrt(value)"#;

pub const UNSIGNED_DIV_REM: &str = r#"from starkware.cairo.common.math_utils import assert_integer
assert_integer(ids.div)
assert 0 < ids.div <= PRIME // range_check_builtin.bound, \
    f'div={hex(ids.div)} is out of the valid range.'
ids.q, ids.r = divmod(ids.value, ids.div)"#;

pub const SIGNED_DIV_REM: &str = r#"from starkware.cairo.common.math_utils import as_int, assert_integer

assert_integer(ids.div)
assert 0 < ids.div <= PRIME // range_check_builtin.bound, \
    f'div={hex(ids.div)} is out of the valid range.'

assert_integer(ids.bound)
assert ids.bound <= range_check_builtin.bound // 2, \
    f'bound={hex(ids.bound)} is out of the valid range.'

int_value = as_int(ids.value, PRIME)
q, ids.r = divmod(int_value, ids.div)

assert -ids.bound <= q < ids.bound, \
    f'{int_value} / {ids.div} = {q} is out of the range [{-ids.bound}, {ids.bound}).'

ids.biased_q = q + ids.bound"#;

pub const IS_QUAD_RESIDUE: &str = r#"from starkware.crypto.signature.signature import FIELD_PRIME
from starkware.python.math_utils import div_mod, is_quad_residue, sqrt

x = ids.x
if is_quad_residue(x, FIELD_PRIME):
    ids.y = sqrt(x, FIELD_PRIME)
else:
    ids.y = sqrt(div_mod(x, 3, FIELD_PRIME), FIELD_PRIME)"#;

pub const FIND_ELEMENT: &str = r#"array_ptr = ids.array_ptr
elm_size = ids.elm_size
assert isinstance(elm_size, int) and elm_size > 0, \
    f'Invalid value for elm_size. Got: {elm_size}.'
key = ids.key

if '__find_element_index' in globals():
    ids.index = __find_element_index
    found_key = memory[array_ptr + elm_size * __find_element_index]
    assert found_key == key, \
        f'Invalid index found in __find_element_index. index: {__find_element_index}, ' \
        f'expected key {key}, found key: {found_key}.'
    # Delete __find_element_index to make sure it's not used for the next calls.
    del __find_element_index
else:
    n_elms = ids.n_elms
    assert isinstance(n_elms, int) and n_elms >= 0, \
        f'Invalid value for n_elms. Got: {n_elms}.'
    if '__find_element_max_size' in globals():
        assert n_elms <= __find_element_max_size, \
            f'find_element() can only be used with n_elms<={__find_element_max_size}. ' \
            f'Got: n_elms={n_elms}.'

    for i in range(n_elms):
        if memory[array_ptr + elm_size * i] == key:
            ids.index = i
            break
    else:
        raise ValueError(f'Key {key} was not found.')"#;

pub const SEARCH_SORTED_LOWER: &str = r#"array_ptr = ids.array_ptr
elm_size = ids.elm_size
assert isinstance(elm_size, int) and elm_size > 0, \
    f'Invalid value for elm_size. Got: {elm_size}.'

n_elms = ids.n_elms
assert isinstance(n_elms, int) and n_elms >= 0, \
    f'Invalid value for n_elms. Got: {n_elms}.'
if '__find_element_max_size' in globals():
    assert n_elms <= __find_element_max_size, \
        f'find_element() can only be used with n_elms<={__find_element_max_size}. ' \
        f'Got: n_elms={n_elms}.'

for i in range(n_elms):
    if memory[array_ptr + elm_size * i] >= ids.key:
        ids.index = i
        break
else:
    ids.index = n_elms"#;

pub const SET_ADD: &str = r#"assert ids.elm_size > 0
assert ids.set_ptr <= ids.set_end_ptr
elm_list = memory.get_range(ids.elm_ptr, ids.elm_size)
for i in range(0, ids.set_end_ptr - ids.set_ptr, ids.elm_size):
    if memory.get_range(ids.set_ptr + i, ids.elm_size) == elm_list:
        ids.index = i // ids.elm_size
        ids.is_elm_in_set = 1
        break
else:
    ids.is_elm_in_set = 0"#;

pub const DEFAULT_DICT_NEW: &str = r#"if '__dict_manager' not in globals():
    from starkware.cairo.common.dict import DictManager
    __dict_manager = DictManager()

memory[ap] = __dict_manager.new_default_dict(segments, ids.default_value)"#;

pub const DICT_NEW: &str = r#"if '__dict_manager' not in globals():
    from starkware.cairo.common.dict import DictManager
    __dict_manager = DictManager()

memory[ap] = __dict_manager.new_dict(segments, initial_dict)
del initial_dict"#;

pub const DICT_READ: &str = r#"dict_tracker = __dict_manager.get_tracker(ids.dict_ptr)
dict_tracker.current_ptr += ids.DictAccess.SIZE
ids.value = dict_tracker.data[ids.key]"#;

pub const DICT_WRITE: &str = r#"dict_tracker = __dict_manager.get_tracker(ids.dict_ptr)
dict_tracker.current_ptr += ids.DictAccess.SIZE
ids.dict_ptr.prev_value = dict_tracker.data[ids.key]
dict_tracker.data[ids.key] = ids.new_value"#;

pub const DICT_UPDATE: &str = r#"# Verify dict pointer and prev value.
dict_tracker = __dict_manager.get_tracker(ids.dict_ptr)
current_value = dict_tracker.data[ids.key]
assert current_value == ids.prev_value, \
    f'Wrong previous value in dict. Got {ids.prev_value}, expected {current_value}.'

# Update value.
dict_tracker.data[ids.key] = ids.new_value
dict_tracker.current_ptr += ids.DictAccess.SIZE"#;

pub const SQUASH_DICT: &str = r#"dict_access_size = ids.DictAccess.SIZE
address = ids.dict_accesses.address_
assert ids.ptr_diff % dict_access_size == 0, \
    'Accesses array size must be divisible by DictAccess.SIZE'
n_accesses = ids.n_accesses
if '__squash_dict_max_size' in globals():
    assert n_accesses <= __squash_dict_max_size, \
        f'squash_dict() can only be used with n_accesses<={__squash_dict_max_size}. ' \
        f'Got: n_accesses={n_accesses}.'
# A map from key to the list of indices accessing it.
access_indices = {}
for i in range(n_accesses):
    key = memory[address + dict_access_size * i]
    access_indices.setdefault(key, []).append(i)
# Descending list of keys.
keys = sorted(access_indices.keys(), reverse=True)
# Are the keys used bigger than range_check bound.
ids.big_keys = 1 if keys[0] >= range_check_builtin.bound else 0
ids.first_key = key = keys.pop()"#;

pub const SQUASH_DICT_INNER_SKIP_LOOP: &str =
    "ids.should_skip_loop = 0 if current_access_indices else 1";
pub const SQUASH_DICT_INNER_FIRST_ITERATION: &str = r#"current_access_indices = sorted(access_indices[key])[::-1]
current_access_index = current_access_indices.pop()
memory[ids.range_check_ptr] = current_access_index"#;

pub const SQUASH_DICT_INNER_CHECK_ACCESS_INDEX: &str = r#"new_access_index = current_access_indices.pop()
ids.loop_temps.index_delta_minus1 = new_access_index - current_access_index - 1
current_access_index = new_access_index"#;

pub const SQUASH_DICT_INNER_CONTINUE_LOOP: &str =
    "ids.loop_temps.should_continue = 1 if current_access_indices else 0";
pub const SQUASH_DICT_INNER_ASSERT_LEN_KEYS: &str = "assert len(keys) == 0";
pub const SQUASH_DICT_INNER_LEN_ASSERT: &str = "assert len(current_access_indices) == 0";
pub const SQUASH_DICT_INNER_USED_ACCESSES_ASSERT: &str =
    "assert ids.n_used_accesses == len(access_indices[key])";
pub const SQUASH_DICT_INNER_NEXT_KEY: &str = r#"assert len(keys) > 0, 'No keys left but remaining_accesses > 0.'
ids.next_key = key = keys.pop()"#;

pub const DICT_SQUASH_COPY_DICT: &str = r#"# Prepare arguments for dict_new. In particular, the same dictionary values should be copied
# to the new (squashed) dictionary.
vm_enter_scope({
    # Make __dict_manager accessible.
    '__dict_manager': __dict_manager,
    # Create a copy of the dict, in case it changes in the future.
    'initial_dict': dict(__dict_manager.get_dict(ids.dict_accesses_end)),
})"#;

pub const DICT_SQUASH_UPDATE_PTR: &str = r#"# Update the DictTracker's current_ptr to point to the end of the squashed dict.
__dict_manager.get_tracker(ids.squashed_dict_start).current_ptr = \
    ids.squashed_dict_end.address_"#;

pub const BIGINT_TO_UINT256: &str = "ids.low = (ids.x.d0 + ids.x.d1 * ids.BASE) & ((1 << 128) - 1)";
pub const UINT256_ADD: &str = r#"sum_low = ids.a.low + ids.b.low
ids.carry_low = 1 if sum_low >= ids.SHIFT else 0
sum_high = ids.a.high + ids.b.high + ids.carry_low
ids.carry_high = 1 if sum_high >= ids.SHIFT else 0"#;

pub const UINT256_SQRT: &str = r#"from starkware.python.math_utils import isqrt
n = (ids.n.high << 128) + ids.n.low
root = isqrt(n)
assert 0 <= root < 2 ** 128
ids.root.low = root
ids.root.high = 0"#;

pub const UINT256_SIGNED_NN: &str = "memory[ap] = 1 if 0 <= (ids.a.high % PRIME) < 2 ** 127 else 0";

pub const UINT256_UNSIGNED_DIV_REM: &str = r#"a = (ids.a.high << 128) + ids.a.low
div = (ids.div.high << 128) + ids.div.low
quotient, remainder = divmod(a, div)

ids.quotient.low = quotient & ((1 << 128) - 1)
ids.quotient.high = quotient >> 128
ids.remainder.low = remainder & ((1 << 128) - 1)
ids.remainder.high = remainder >> 128"#;

pub const UINT256_MUL_DIV_MOD: &str = r#"a = (ids.a.high << 128) + ids.a.low
b = (ids.b.high << 128) + ids.b.low
div = (ids.div.high << 128) + ids.div.low
quotient, remainder = divmod(a * b, div)

ids.quotient_low.low = quotient & ((1 << 128) - 1)
ids.quotient_low.high = (quotient >> 128) & ((1 << 128) - 1)
ids.quotient_high.low = (quotient >> 256) & ((1 << 128) - 1)
ids.quotient_high.high = quotient >> 384
ids.remainder.low = remainder & ((1 << 128) - 1)
ids.remainder.high = remainder >> 128"#;

pub const USORT_ENTER_SCOPE: &str =
    "vm_enter_scope(dict(__usort_max_size = globals().get('__usort_max_size')))";
pub const USORT_BODY: &str = r#"from collections import defaultdict

input_ptr = ids.input
input_len = int(ids.input_len)
if __usort_max_size is not None:
    assert input_len <= __usort_max_size, (
        f"usort() can only be used with input_len<={__usort_max_size}. "
        f"Got: input_len={input_len}."
    )

positions_dict = defaultdict(list)
for i in range(input_len):
    val = memory[input_ptr + i]
    positions_dict[val].append(i)

output = sorted(positions_dict.keys())
ids.output_len = len(output)
ids.output = segments.gen_arg(output)
ids.multiplicities = segments.gen_arg([len(positions_dict[k]) for k in output])"#;

pub const USORT_VERIFY: &str = r#"last_pos = 0
positions = positions_dict[ids.value][::-1]"#;

pub const USORT_VERIFY_MULTIPLICITY_ASSERT: &str = "assert len(positions) == 0";
pub const USORT_VERIFY_MULTIPLICITY_BODY: &str = r#"current_pos = positions.pop()
ids.next_item_index = current_pos - last_pos
last_pos = current_pos + 1"#;

pub const BLAKE2S_COMPUTE: &str = r#"from starkware.cairo.common.cairo_blake2s.blake2s_utils import compute_blake2s_func
compute_blake2s_func(segments=segments, output_ptr=ids.output)"#;

pub const BLAKE2S_FINALIZE: &str = r#"# Add dummy pairs of input and output.
from starkware.cairo.common.cairo_blake2s.blake2s_utils import IV, blake2s_compress

_n_packed_instances = int(ids.N_PACKED_INSTANCES)
assert 0 <= _n_packed_instances < 20
_blake2s_input_chunk_size_felts = int(ids.INPUT_BLOCK_FELTS)
assert 0 <= _blake2s_input_chunk_size_felts < 100

message = [0] * _blake2s_input_chunk_size_felts
modified_iv = [IV[0] ^ 0x01010020] + IV[1:]
output = blake2s_compress(
    message=message,
    h=modified_iv,
    t0=0,
    t1=0,
    f0=0xffffffff,
    f1=0,
)
padding = (modified_iv + message + [0, 0xffffffff] + output) * (_n_packed_instances - 1)
segments.write_arg(ids.blake2s_ptr_end, padding)"#;

pub const BLAKE2S_ADD_UINT256: &str = r#"B = 32
MASK = 2 ** 32 - 1
segments.write_arg(ids.data, [(ids.low >> (B * i)) & MASK for i in range(4)])
segments.write_arg(ids.data + 4, [(ids.high >> (B * i)) & MASK for i in range(4)]"#;

pub const BLAKE2S_ADD_UINT256_BIGEND: &str = r#"B = 32
MASK = 2 ** 32 - 1
segments.write_arg(ids.data, [(ids.high >> (B * (3 - i))) & MASK for i in range(4)])
segments.write_arg(ids.data + 4, [(ids.low >> (B * (3 - i))) & MASK for i in range(4)])"#;

pub const NONDET_BIGINT3: &str = r#"from starkware.cairo.common.cairo_secp.secp_utils import split

segments.write_arg(ids.res.address_, split(value))"#;

pub const VERIFY_ZERO_V1: &str = r#"from starkware.cairo.common.cairo_secp.secp_utils import SECP_P, pack

q, r = divmod(pack(ids.val, PRIME), SECP_P)
assert r == 0, f"verify_zero: Invalid input {ids.val.d0, ids.val.d1, ids.val.d2}."
ids.q = q % PRIME"#;

pub const VERIFY_ZERO_V2: &str = r#"from starkware.cairo.common.cairo_secp.secp_utils import SECP_P
q, r = divmod(pack(ids.val, PRIME), SECP_P)
assert r == 0, f"verify_zero: Invalid input {ids.val.d0, ids.val.d1, ids.val.d2}."
ids.q = q % PRIME"#;

pub const REDUCE: &str = r#"from starkware.cairo.common.cairo_secp.secp_utils import SECP_P, pack

value = pack(ids.x, PRIME) % SECP_P"#;

pub const UNSAFE_KECCAK: &str = r#"from eth_hash.auto import keccak

data, length = ids.data, ids.length

if '__keccak_max_size' in globals():
    assert length <= __keccak_max_size, \
        f'unsafe_keccak() can only be used with length<={__keccak_max_size}. ' \
        f'Got: length={length}.'

keccak_input = bytearray()
for word_i, byte_i in enumerate(range(0, length, 16)):
    word = memory[data + word_i]
    n_bytes = min(16, length - byte_i)
    assert 0 <= word < 2 ** (8 * n_bytes)
    keccak_input += word.to_bytes(n_bytes, 'big')

hashed = keccak(keccak_input)
ids.high = int.from_bytes(hashed[:16], 'big')
ids.low = int.from_bytes(hashed[16:32], 'big')"#;

pub const UNSAFE_KECCAK_FINALIZE: &str = r#"from eth_hash.auto import keccak
keccak_input = bytearray()
n_elms = ids.keccak_state.end_ptr - ids.keccak_state.start_ptr
for word in memory.get_range(ids.keccak_state.start_ptr, n_elms):
    keccak_input += word.to_bytes(16, 'big')
hashed = keccak(keccak_input)
ids.high = int.from_bytes(hashed[:16], 'big')
ids.low = int.from_bytes(hashed[16:32], 'big')"#;

pub const IS_ZERO_NONDET: &str = "memory[ap] = to_felt_or_relocatable(x == 0)";
pub const IS_ZERO_PACK: &str = r#"from starkware.cairo.common.cairo_secp.secp_utils import SECP_P, pack

x = pack(ids.x, PRIME) % SECP_P"#;
pub const IS_ZERO_ASSIGN_SCOPE_VARS: &str = r#"from starkware.cairo.common.cairo_secp.secp_utils import SECP_P
from starkware.python.math_utils import div_mod

value = x_inv = div_mod(1, x, SECP_P)"#;

pub const DIV_MOD_N_PACKED_DIVMOD: &str = r#"from starkware.cairo.common.cairo_secp.secp_utils import N, pack
from starkware.python.math_utils import div_mod, safe_div

a = pack(ids.a, PRIME)
b = pack(ids.b, PRIME)
value = res = div_mod(a, b, N)"#;

pub const DIV_MOD_N_SAFE_DIV: &str = r#"value = k = safe_div(res * b - a, N)"#;

pub const GET_POINT_FROM_X: &str = r#"from starkware.cairo.common.cairo_secp.secp_utils import SECP_P, pack

x_cube_int = pack(ids.x_cube, PRIME) % SECP_P
y_square_int = (x_cube_int + ids.BETA) % SECP_P
y = pow(y_square_int, (SECP_P + 1) // 4, SECP_P)

# We need to decide whether to take y or SECP_P - y.
if ids.v % 2 == y % 2:
    value = y
else:
    value = (-y) % SECP_P"#;

pub const EC_NEGATE: &str = r#"from starkware.cairo.common.cairo_secp.secp_utils import SECP_P, pack

y = pack(ids.point.y, PRIME) % SECP_P
# The modulo operation in python always returns a nonnegative number.
value = (-y) % SECP_P"#;

pub const EC_DOUBLE_SCOPE: &str = r#"from starkware.cairo.common.cairo_secp.secp_utils import SECP_P, pack
from starkware.python.math_utils import ec_double_slope

# Compute the slope.
x = pack(ids.point.x, PRIME)
y = pack(ids.point.y, PRIME)
value = slope = ec_double_slope(point=(x, y), alpha=0, p=SECP_P)"#;

pub const EC_DOUBLE_SCOPE_WHITELIST: &str = r#"from starkware.cairo.common.cairo_secp.secp_utils import SECP_P, pack
from starkware.python.math_utils import div_mod

# Compute the slope.
x = pack(ids.pt.x, PRIME)
y = pack(ids.pt.y, PRIME)
value = slope = div_mod(3 * x ** 2, 2 * y, SECP_P)"#;

pub const COMPUTE_SLOPE: &str = r#"from starkware.cairo.common.cairo_secp.secp_utils import SECP_P, pack
from starkware.python.math_utils import line_slope

# Compute the slope.
x0 = pack(ids.point0.x, PRIME)
y0 = pack(ids.point0.y, PRIME)
x1 = pack(ids.point1.x, PRIME)
y1 = pack(ids.point1.y, PRIME)
value = slope = line_slope(point1=(x0, y0), point2=(x1, y1), p=SECP_P)"#;

pub const COMPUTE_SLOPE_WHITELIST: &str = r#"from starkware.cairo.common.cairo_secp.secp_utils import SECP_P, pack
from starkware.python.math_utils import div_mod

# Compute the slope.
x0 = pack(ids.pt0.x, PRIME)
y0 = pack(ids.pt0.y, PRIME)
x1 = pack(ids.pt1.x, PRIME)
y1 = pack(ids.pt1.y, PRIME)
value = slope = div_mod(y0 - y1, x0 - x1, SECP_P)"#;

pub const EC_DOUBLE_ASSIGN_NEW_X_V1: &str = r#"from starkware.cairo.common.cairo_secp.secp_utils import SECP_P, pack

slope = pack(ids.slope, PRIME)
x = pack(ids.point.x, PRIME)
y = pack(ids.point.y, PRIME)

value = new_x = (pow(slope, 2, SECP_P) - 2 * x) % SECP_P"#;

pub const EC_DOUBLE_ASSIGN_NEW_X_V2: &str = r#"from starkware.cairo.common.cairo_secp.secp_utils import pack

slope = pack(ids.slope, PRIME)
x = pack(ids.point.x, PRIME)
y = pack(ids.point.y, PRIME)

value = new_x = (pow(slope, 2, SECP_P) - 2 * x) % SECP_P"#;

pub const EC_DOUBLE_ASSIGN_NEW_Y: &str = r#"value = new_y = (slope * (x - new_x) - y) % SECP_P"#;

pub const SHA256_INPUT: &str = r#"ids.full_word = int(ids.n_bytes >= 4)"#;

pub const SHA256_MAIN: &str = r#"from starkware.cairo.common.cairo_sha256.sha256_utils import (
    IV, compute_message_schedule, sha2_compress_function)

_sha256_input_chunk_size_felts = int(ids.SHA256_INPUT_CHUNK_SIZE_FELTS)
assert 0 <= _sha256_input_chunk_size_felts < 100

w = compute_message_schedule(memory.get_range(
    ids.sha256_start, _sha256_input_chunk_size_felts))
new_state = sha2_compress_function(IV, w)
segments.write_arg(ids.output, new_state)"#;

pub const SHA256_FINALIZE: &str = r#"# Add dummy pairs of input and output.
from starkware.cairo.common.cairo_sha256.sha256_utils import (
    IV, compute_message_schedule, sha2_compress_function)

_block_size = int(ids.BLOCK_SIZE)
assert 0 <= _block_size < 20
_sha256_input_chunk_size_felts = int(ids.SHA256_INPUT_CHUNK_SIZE_FELTS)
assert 0 <= _sha256_input_chunk_size_felts < 100

message = [0] * _sha256_input_chunk_size_felts
w = compute_message_schedule(message)
output = sha2_compress_function(IV, w)
padding = (message + IV + output) * (_block_size - 1)
segments.write_arg(ids.sha256_ptr_end, padding)"#;

pub const KECCAK_WRITE_ARGS: &str = r#"segments.write_arg(ids.inputs, [ids.low % 2 ** 64, ids.low // 2 ** 64])
segments.write_arg(ids.inputs + 2, [ids.high % 2 ** 64, ids.high // 2 ** 64])"#;

pub const COMPARE_BYTES_IN_WORD_NONDET: &str =
    r#"memory[ap] = to_felt_or_relocatable(ids.n_bytes < ids.BYTES_IN_WORD)"#;

pub const COMPARE_KECCAK_FULL_RATE_IN_BYTES_NONDET: &str =
    r#"memory[ap] = to_felt_or_relocatable(ids.n_bytes >= ids.KECCAK_FULL_RATE_IN_BYTES)"#;

pub const BLOCK_PERMUTATION: &str = r#"from starkware.cairo.common.keccak_utils.keccak_utils import keccak_func
_keccak_state_size_felts = int(ids.KECCAK_STATE_SIZE_FELTS)
assert 0 <= _keccak_state_size_felts < 100

output_values = keccak_func(memory.get_range(
    ids.keccak_ptr - _keccak_state_size_felts, _keccak_state_size_felts))
segments.write_arg(ids.keccak_ptr, output_values)"#;

// The 0.10.3 whitelist uses this variant (instead of the one used by the common library), but both hints have the same behaviour
// We should check for future refactors that may discard one of the variants
pub const BLOCK_PERMUTATION_WHITELIST: &str = r#"from starkware.cairo.common.cairo_keccak.keccak_utils import keccak_func
_keccak_state_size_felts = int(ids.KECCAK_STATE_SIZE_FELTS)
assert 0 <= _keccak_state_size_felts < 100

output_values = keccak_func(memory.get_range(
    ids.keccak_ptr - _keccak_state_size_felts, _keccak_state_size_felts))
segments.write_arg(ids.keccak_ptr, output_values)"#;

pub const CAIRO_KECCAK_FINALIZE: &str = r#"# Add dummy pairs of input and output.
_keccak_state_size_felts = int(ids.KECCAK_STATE_SIZE_FELTS)
_block_size = int(ids.BLOCK_SIZE)
assert 0 <= _keccak_state_size_felts < 100
assert 0 <= _block_size < 10
inp = [0] * _keccak_state_size_felts
padding = (inp + keccak_func(inp)) * _block_size
segments.write_arg(ids.keccak_ptr_end, padding)"#;

pub const FAST_EC_ADD_ASSIGN_NEW_X: &str = r#"from starkware.cairo.common.cairo_secp.secp_utils import SECP_P, pack

slope = pack(ids.slope, PRIME)
x0 = pack(ids.point0.x, PRIME)
x1 = pack(ids.point1.x, PRIME)
y0 = pack(ids.point0.y, PRIME)

value = new_x = (pow(slope, 2, SECP_P) - x0 - x1) % SECP_P"#;

pub const FAST_EC_ADD_ASSIGN_NEW_Y: &str =
    r#"value = new_y = (slope * (x0 - new_x) - y0) % SECP_P"#;

pub const EC_MUL_INNER: &str = r#"memory[ap] = (ids.scalar % PRIME) % 2"#;

pub const RELOCATE_SEGMENT: &str =
    r#"memory.add_relocation_rule(src_ptr=ids.src_ptr, dest_ptr=ids.dest_ptr)"#;

pub const TEMPORARY_ARRAY: &str = r#"ids.temporary_array = segments.add_temp_segment()"#;
pub const VERIFY_ECDSA_SIGNATURE: &str =
    r#"ecdsa_builtin.add_signature(ids.ecdsa_ptr.address_, (ids.signature_r, ids.signature_s))"#;

pub const SPLIT_OUTPUT_0: &str = "ids.output0_low = ids.output0 & ((1 << 128) - 1)
ids.output0_high = ids.output0 >> 128";
pub const SPLIT_OUTPUT_1: &str = "ids.output1_low = ids.output1 & ((1 << 128) - 1)
ids.output1_high = ids.output1 >> 128";

pub const SPLIT_INPUT_3: &str = "ids.high3, ids.low3 = divmod(memory[ids.inputs + 3], 256)";
pub const SPLIT_INPUT_6: &str = "ids.high6, ids.low6 = divmod(memory[ids.inputs + 6], 256 ** 2)";
pub const SPLIT_INPUT_9: &str = "ids.high9, ids.low9 = divmod(memory[ids.inputs + 9], 256 ** 3)";
pub const SPLIT_INPUT_12: &str =
    "ids.high12, ids.low12 = divmod(memory[ids.inputs + 12], 256 ** 4)";
pub const SPLIT_INPUT_15: &str =
    "ids.high15, ids.low15 = divmod(memory[ids.inputs + 15], 256 ** 5)";

pub const SPLIT_N_BYTES: &str =
    "ids.n_words_to_copy, ids.n_bytes_left = divmod(ids.n_bytes, ids.BYTES_IN_WORD)";
pub const SPLIT_OUTPUT_MID_LOW_HIGH: &str = "tmp, ids.output1_low = divmod(ids.output1, 256 ** 7)
ids.output1_high, ids.output1_mid = divmod(tmp, 2 ** 128)";

pub const NONDET_N_GREATER_THAN_10: &str = "memory[ap] = to_felt_or_relocatable(ids.n >= 10)";
pub const NONDET_N_GREATER_THAN_2: &str = "memory[ap] = to_felt_or_relocatable(ids.n >= 2)";
pub const RANDOM_EC_POINT: &str = r#"from starkware.crypto.signature.signature import ALPHA, BETA, FIELD_PRIME
from starkware.python.math_utils import random_ec_point
from starkware.python.utils import to_bytes

# Define a seed for random_ec_point that's dependent on all the input, so that:
#   (1) The added point s is deterministic.
#   (2) It's hard to choose inputs for which the builtin will fail.
seed = b"".join(map(to_bytes, [ids.p.x, ids.p.y, ids.m, ids.q.x, ids.q.y]))
ids.s.x, ids.s.y = random_ec_point(FIELD_PRIME, ALPHA, BETA, seed)"#;
pub const CHAINED_EC_OP_RANDOM_EC_POINT: &str = r#"from starkware.crypto.signature.signature import ALPHA, BETA, FIELD_PRIME
from starkware.python.math_utils import random_ec_point
from starkware.python.utils import to_bytes

n_elms = ids.len
assert isinstance(n_elms, int) and n_elms >= 0, \
    f'Invalid value for len. Got: {n_elms}.'
if '__chained_ec_op_max_len' in globals():
    assert n_elms <= __chained_ec_op_max_len, \
        f'chained_ec_op() can only be used with len<={__chained_ec_op_max_len}. ' \
        f'Got: n_elms={n_elms}.'

# Define a seed for random_ec_point that's dependent on all the input, so that:
#   (1) The added point s is deterministic.
#   (2) It's hard to choose inputs for which the builtin will fail.
seed = b"".join(
    map(
        to_bytes,
        [
            ids.p.x,
            ids.p.y,
            *memory.get_range(ids.m, n_elms),
            *memory.get_range(ids.q.address_, 2 * n_elms),
        ],
    )
)
ids.s.x, ids.s.y = random_ec_point(FIELD_PRIME, ALPHA, BETA, seed)"#;
pub const RECOVER_Y: &str =
    "from starkware.crypto.signature.signature import ALPHA, BETA, FIELD_PRIME
from starkware.python.math_utils import recover_y
ids.p.x = ids.x
# This raises an exception if `x` is not on the curve.
ids.p.y = recover_y(ids.x, ALPHA, BETA, FIELD_PRIME)";

// The following hints support the lib https://github.com/NethermindEth/research-basic-Cairo-operations-big-integers/blob/main/lib/uint384.cairo
<<<<<<< HEAD
pub(crate) const UINT384_UNSIGNED_DIV_REM: &str =
    "def split(num: int, num_bits_shift: int, length: int):
=======
pub const UINT384_UNSIGNED_DIV_REM: &str = "def split(num: int, num_bits_shift: int, length: int):
>>>>>>> c3197867
    a = []
    for _ in range(length):
        a.append( num & ((1 << num_bits_shift) - 1) )
        num = num >> num_bits_shift
    return tuple(a)

def pack(z, num_bits_shift: int) -> int:
    limbs = (z.d0, z.d1, z.d2)
    return sum(limb << (num_bits_shift * i) for i, limb in enumerate(limbs))

a = pack(ids.a, num_bits_shift = 128)
div = pack(ids.div, num_bits_shift = 128)
quotient, remainder = divmod(a, div)

quotient_split = split(quotient, num_bits_shift=128, length=3)
assert len(quotient_split) == 3

ids.quotient.d0 = quotient_split[0]
ids.quotient.d1 = quotient_split[1]
ids.quotient.d2 = quotient_split[2]

remainder_split = split(remainder, num_bits_shift=128, length=3)
ids.remainder.d0 = remainder_split[0]
ids.remainder.d1 = remainder_split[1]
ids.remainder.d2 = remainder_split[2]";
<<<<<<< HEAD
pub(crate) const UINT384_SPLIT_128: &str = "ids.low = ids.a & ((1<<128) - 1)
ids.high = ids.a >> 128";
pub(crate) const ADD_NO_UINT384_CHECK: &str = "sum_d0 = ids.a.d0 + ids.b.d0
=======
pub const UINT384_SPLIT_128: &str = "ids.low = ids.a & ((1<<128) - 1)
ids.high = ids.a >> 128";
pub const ADD_NO_UINT384_CHECK: &str = "sum_d0 = ids.a.d0 + ids.b.d0
>>>>>>> c3197867
ids.carry_d0 = 1 if sum_d0 >= ids.SHIFT else 0
sum_d1 = ids.a.d1 + ids.b.d1 + ids.carry_d0
ids.carry_d1 = 1 if sum_d1 >= ids.SHIFT else 0
sum_d2 = ids.a.d2 + ids.b.d2 + ids.carry_d1
ids.carry_d2 = 1 if sum_d2 >= ids.SHIFT else 0";
<<<<<<< HEAD
pub(crate) const UINT384_UNSIGNED_DIV_REM_EXPANDED: &str =
=======
pub const UINT384_UNSIGNED_DIV_REM_EXPANDED: &str =
>>>>>>> c3197867
    "def split(num: int, num_bits_shift: int, length: int):
    a = []
    for _ in range(length):
        a.append( num & ((1 << num_bits_shift) - 1) )
        num = num >> num_bits_shift
    return tuple(a)

def pack(z, num_bits_shift: int) -> int:
    limbs = (z.d0, z.d1, z.d2)
    return sum(limb << (num_bits_shift * i) for i, limb in enumerate(limbs))

def pack2(z, num_bits_shift: int) -> int:
    limbs = (z.b01, z.b23, z.b45)
    return sum(limb << (num_bits_shift * i) for i, limb in enumerate(limbs))

a = pack(ids.a, num_bits_shift = 128)
div = pack2(ids.div, num_bits_shift = 128)
quotient, remainder = divmod(a, div)

quotient_split = split(quotient, num_bits_shift=128, length=3)
assert len(quotient_split) == 3

ids.quotient.d0 = quotient_split[0]
ids.quotient.d1 = quotient_split[1]
ids.quotient.d2 = quotient_split[2]

remainder_split = split(remainder, num_bits_shift=128, length=3)
ids.remainder.d0 = remainder_split[0]
ids.remainder.d1 = remainder_split[1]
ids.remainder.d2 = remainder_split[2]";
<<<<<<< HEAD
pub(crate) const UINT384_SQRT: &str = "from starkware.python.math_utils import isqrt
=======
pub const UINT384_SQRT: &str = "from starkware.python.math_utils import isqrt
>>>>>>> c3197867

def split(num: int, num_bits_shift: int, length: int):
    a = []
    for _ in range(length):
        a.append( num & ((1 << num_bits_shift) - 1) )
        num = num >> num_bits_shift
    return tuple(a)

def pack(z, num_bits_shift: int) -> int:
    limbs = (z.d0, z.d1, z.d2)
    return sum(limb << (num_bits_shift * i) for i, limb in enumerate(limbs))

a = pack(ids.a, num_bits_shift=128)
root = isqrt(a)
assert 0 <= root < 2 ** 192
root_split = split(root, num_bits_shift=128, length=3)
ids.root.d0 = root_split[0]
ids.root.d1 = root_split[1]
ids.root.d2 = root_split[2]";
<<<<<<< HEAD
pub(crate) const UNSIGNED_DIV_REM_UINT768_BY_UINT384: &str =
    "def split(num: int, num_bits_shift: int, length: int):
    a = []
    for _ in range(length):
        a.append( num & ((1 << num_bits_shift) - 1) )
        num = num >> num_bits_shift 
    return tuple(a)

def pack(z, num_bits_shift: int) -> int:
    limbs = (z.d0, z.d1, z.d2)
    return sum(limb << (num_bits_shift * i) for i, limb in enumerate(limbs))
    
def pack_extended(z, num_bits_shift: int) -> int:
    limbs = (z.d0, z.d1, z.d2, z.d3, z.d4, z.d5)
    return sum(limb << (num_bits_shift * i) for i, limb in enumerate(limbs))

a = pack_extended(ids.a, num_bits_shift = 128)
div = pack(ids.div, num_bits_shift = 128)

quotient, remainder = divmod(a, div)

quotient_split = split(quotient, num_bits_shift=128, length=6)

ids.quotient.d0 = quotient_split[0]
ids.quotient.d1 = quotient_split[1]
ids.quotient.d2 = quotient_split[2]
ids.quotient.d3 = quotient_split[3]
ids.quotient.d4 = quotient_split[4]
ids.quotient.d5 = quotient_split[5]

remainder_split = split(remainder, num_bits_shift=128, length=3)
ids.remainder.d0 = remainder_split[0]
ids.remainder.d1 = remainder_split[1]
ids.remainder.d2 = remainder_split[2]";
=======
pub const UINT384_SIGNED_NN: &str = "memory[ap] = 1 if 0 <= (ids.a.d2 % PRIME) < 2 ** 127 else 0";
>>>>>>> c3197867

#[cfg(feature = "skip_next_instruction_hint")]
pub const SKIP_NEXT_INSTRUCTION: &str = "skip_next_instruction()";<|MERGE_RESOLUTION|>--- conflicted
+++ resolved
@@ -664,12 +664,7 @@
 ids.p.y = recover_y(ids.x, ALPHA, BETA, FIELD_PRIME)";
 
 // The following hints support the lib https://github.com/NethermindEth/research-basic-Cairo-operations-big-integers/blob/main/lib/uint384.cairo
-<<<<<<< HEAD
-pub(crate) const UINT384_UNSIGNED_DIV_REM: &str =
-    "def split(num: int, num_bits_shift: int, length: int):
-=======
 pub const UINT384_UNSIGNED_DIV_REM: &str = "def split(num: int, num_bits_shift: int, length: int):
->>>>>>> c3197867
     a = []
     for _ in range(length):
         a.append( num & ((1 << num_bits_shift) - 1) )
@@ -695,25 +690,15 @@
 ids.remainder.d0 = remainder_split[0]
 ids.remainder.d1 = remainder_split[1]
 ids.remainder.d2 = remainder_split[2]";
-<<<<<<< HEAD
-pub(crate) const UINT384_SPLIT_128: &str = "ids.low = ids.a & ((1<<128) - 1)
-ids.high = ids.a >> 128";
-pub(crate) const ADD_NO_UINT384_CHECK: &str = "sum_d0 = ids.a.d0 + ids.b.d0
-=======
 pub const UINT384_SPLIT_128: &str = "ids.low = ids.a & ((1<<128) - 1)
 ids.high = ids.a >> 128";
 pub const ADD_NO_UINT384_CHECK: &str = "sum_d0 = ids.a.d0 + ids.b.d0
->>>>>>> c3197867
 ids.carry_d0 = 1 if sum_d0 >= ids.SHIFT else 0
 sum_d1 = ids.a.d1 + ids.b.d1 + ids.carry_d0
 ids.carry_d1 = 1 if sum_d1 >= ids.SHIFT else 0
 sum_d2 = ids.a.d2 + ids.b.d2 + ids.carry_d1
 ids.carry_d2 = 1 if sum_d2 >= ids.SHIFT else 0";
-<<<<<<< HEAD
-pub(crate) const UINT384_UNSIGNED_DIV_REM_EXPANDED: &str =
-=======
 pub const UINT384_UNSIGNED_DIV_REM_EXPANDED: &str =
->>>>>>> c3197867
     "def split(num: int, num_bits_shift: int, length: int):
     a = []
     for _ in range(length):
@@ -744,11 +729,7 @@
 ids.remainder.d0 = remainder_split[0]
 ids.remainder.d1 = remainder_split[1]
 ids.remainder.d2 = remainder_split[2]";
-<<<<<<< HEAD
-pub(crate) const UINT384_SQRT: &str = "from starkware.python.math_utils import isqrt
-=======
 pub const UINT384_SQRT: &str = "from starkware.python.math_utils import isqrt
->>>>>>> c3197867
 
 def split(num: int, num_bits_shift: int, length: int):
     a = []
@@ -768,8 +749,7 @@
 ids.root.d0 = root_split[0]
 ids.root.d1 = root_split[1]
 ids.root.d2 = root_split[2]";
-<<<<<<< HEAD
-pub(crate) const UNSIGNED_DIV_REM_UINT768_BY_UINT384: &str =
+pub const UNSIGNED_DIV_REM_UINT768_BY_UINT384: &str =
     "def split(num: int, num_bits_shift: int, length: int):
     a = []
     for _ in range(length):
@@ -803,9 +783,7 @@
 ids.remainder.d0 = remainder_split[0]
 ids.remainder.d1 = remainder_split[1]
 ids.remainder.d2 = remainder_split[2]";
-=======
 pub const UINT384_SIGNED_NN: &str = "memory[ap] = 1 if 0 <= (ids.a.d2 % PRIME) < 2 ** 127 else 0";
->>>>>>> c3197867
 
 #[cfg(feature = "skip_next_instruction_hint")]
 pub const SKIP_NEXT_INSTRUCTION: &str = "skip_next_instruction()";