use crate::{
    hint_processor::builtin_hint_processor::hint_utils::{
        get_integer_from_var_name, get_relocatable_from_var_name, insert_value_from_var_name,
        insert_value_into_ap,
    },
    hint_processor::hint_processor_definition::HintReference,
    math_utils::isqrt,
    serde::deserialize_program::ApTracking,
    vm::{errors::vm_errors::VirtualMachineError, vm_core::VirtualMachine},
};
<<<<<<< HEAD
use felt::{Felt, FeltOps, NewFelt};
use num_traits::{One, Pow, Signed, Zero};
use std::{
    collections::HashMap,
    ops::{Shl, Shr},
=======
use crate::math_utils::isqrt;
use crate::serde::deserialize_program::ApTracking;
use crate::vm::errors::hint_errors::HintError;
use crate::vm::vm_core::VirtualMachine;
use num_bigint::BigInt;
use num_integer::{div_rem, Integer};
use num_traits::Signed;
use std::collections::HashMap;
use std::ops::{Shl, Shr};

use crate::hint_processor::builtin_hint_processor::hint_utils::{
    insert_value_from_var_name, insert_value_into_ap,
>>>>>>> e29e0004
};
/*
Implements hint:
%{
    sum_low = ids.a.low + ids.b.low
    ids.carry_low = 1 if sum_low >= ids.SHIFT else 0
    sum_high = ids.a.high + ids.b.high + ids.carry_low
    ids.carry_high = 1 if sum_high >= ids.SHIFT else 0
%}
*/
pub fn uint256_add(
    vm: &mut VirtualMachine,
    ids_data: &HashMap<String, HintReference>,
    ap_tracking: &ApTracking,
<<<<<<< HEAD
) -> Result<(), VirtualMachineError> {
    let shift = Felt::new(2_u32).pow(128_u32);
=======
) -> Result<(), HintError> {
    let shift: BigInt = bigint!(2).pow(128);
>>>>>>> e29e0004

    let a_relocatable = get_relocatable_from_var_name("a", vm, ids_data, ap_tracking)?;
    let b_relocatable = get_relocatable_from_var_name("b", vm, ids_data, ap_tracking)?;
    let a_low = vm.get_integer(&a_relocatable)?;
    let a_high = vm.get_integer(&(a_relocatable + 1_usize))?;
    let b_low = vm.get_integer(&b_relocatable)?;
    let b_high = vm.get_integer(&(b_relocatable + 1_usize))?;
    let a_low = a_low.as_ref();
    let a_high = a_high.as_ref();
    let b_low = b_low.as_ref();
    let b_high = b_high.as_ref();

    //Main logic
    //sum_low = ids.a.low + ids.b.low
    //ids.carry_low = 1 if sum_low >= ids.SHIFT else 0
    //sum_high = ids.a.high + ids.b.high + ids.carry_low
    //ids.carry_high = 1 if sum_high >= ids.SHIFT else 0

    let carry_low = if a_low + b_low >= shift {
        Felt::one()
    } else {
        Felt::zero()
    };

    let carry_high = if a_high + b_high + &carry_low >= shift {
        Felt::one()
    } else {
        Felt::zero()
    };
    insert_value_from_var_name("carry_high", carry_high, vm, ids_data, ap_tracking)?;
    insert_value_from_var_name("carry_low", carry_low, vm, ids_data, ap_tracking)
}

/*
Implements hint:
%{
    ids.low = ids.a & ((1<<64) - 1)
    ids.high = ids.a >> 64
%}
*/
pub fn split_64(
    vm: &mut VirtualMachine,
    ids_data: &HashMap<String, HintReference>,
    ap_tracking: &ApTracking,
) -> Result<(), HintError> {
    let a = get_integer_from_var_name("a", vm, ids_data, ap_tracking)?;
    let mut digits = a.iter_u64_digits();
    let low = Felt::new(digits.next().unwrap_or(0u64));
    let high = if digits.len() <= 1 {
        Felt::new(digits.next().unwrap_or(0u64))
    } else {
        a.as_ref().shr(64_u32)
    };
    insert_value_from_var_name("high", high, vm, ids_data, ap_tracking)?;
    insert_value_from_var_name("low", low, vm, ids_data, ap_tracking)
}

/*
Implements hint:
%{
    from starkware.python.math_utils import isqrt
    n = (ids.n.high << 128) + ids.n.low
    root = isqrt(n)
    assert 0 <= root < 2 ** 128
    ids.root.low = root
    ids.root.high = 0
%}
*/
pub fn uint256_sqrt(
    vm: &mut VirtualMachine,
    ids_data: &HashMap<String, HintReference>,
    ap_tracking: &ApTracking,
) -> Result<(), HintError> {
    let n_addr = get_relocatable_from_var_name("n", vm, ids_data, ap_tracking)?;
    let root_addr = get_relocatable_from_var_name("root", vm, ids_data, ap_tracking)?;
    let n_low = vm.get_integer(&n_addr)?;
    let n_high = vm.get_integer(&(n_addr + 1_usize))?;
    let n_low = n_low.as_ref();
    let n_high = n_high.as_ref();

    //Main logic
    //from starkware.python.math_utils import isqrt
    //n = (ids.n.high << 128) + ids.n.low
    //root = isqrt(n)
    //assert 0 <= root < 2 ** 128
    //ids.root.low = root
    //ids.root.high = 0

    let root = isqrt(&(&n_high.to_biguint().shl(128_u32) + n_low.to_biguint()))?;

<<<<<<< HEAD
    if root >= num_bigint::BigUint::one().shl(128_u32) {
        return Err(VirtualMachineError::AssertionFailed(format!(
=======
    if root.is_negative() || root >= bigint!(1).shl(128) {
        return Err(HintError::AssertionFailed(format!(
>>>>>>> e29e0004
            "assert 0 <= {} < 2 ** 128",
            &root
        )));
    }
<<<<<<< HEAD
    vm.insert_value(&root_addr, Felt::new(root))?;
    vm.insert_value(&(root_addr + 1_i32), Felt::zero())
=======
    vm.insert_value(&root_addr, root)?;
    vm.insert_value(&(root_addr + 1), bigint!(0))
        .map_err(HintError::Internal)
>>>>>>> e29e0004
}

/*
Implements hint:
%{ memory[ap] = 1 if 0 <= (ids.a.high % PRIME) < 2 ** 127 else 0 %}
*/
pub fn uint256_signed_nn(
    vm: &mut VirtualMachine,
    ids_data: &HashMap<String, HintReference>,
    ap_tracking: &ApTracking,
) -> Result<(), HintError> {
    let a_addr = get_relocatable_from_var_name("a", vm, ids_data, ap_tracking)?;
    let a_high = vm.get_integer(&(a_addr + 1_usize))?;
    //Main logic
    //memory[ap] = 1 if 0 <= (ids.a.high % PRIME) < 2 ** 127 else 0
    let result: Felt = if !a_high.is_negative() && a_high.as_ref() <= &Felt::new(i128::MAX) {
        Felt::one()
    } else {
        Felt::zero()
    };
    insert_value_into_ap(vm, result)
}

/*
Implements hint:
%{
    a = (ids.a.high << 128) + ids.a.low
    div = (ids.div.high << 128) + ids.div.low
    quotient, remainder = divmod(a, div)

    ids.quotient.low = quotient & ((1 << 128) - 1)
    ids.quotient.high = quotient >> 128
    ids.remainder.low = remainder & ((1 << 128) - 1)
    ids.remainder.high = remainder >> 128
%}
*/
pub fn uint256_unsigned_div_rem(
    vm: &mut VirtualMachine,
    ids_data: &HashMap<String, HintReference>,
    ap_tracking: &ApTracking,
) -> Result<(), HintError> {
    let a_addr = get_relocatable_from_var_name("a", vm, ids_data, ap_tracking)?;
    let div_addr = get_relocatable_from_var_name("div", vm, ids_data, ap_tracking)?;
    let quotient_addr = get_relocatable_from_var_name("quotient", vm, ids_data, ap_tracking)?;
    let remainder_addr = get_relocatable_from_var_name("remainder", vm, ids_data, ap_tracking)?;

    let a_low = vm.get_integer(&a_addr)?;
    let a_high = vm.get_integer(&(a_addr + 1_usize))?;
    let div_low = vm.get_integer(&div_addr)?;
    let div_high = vm.get_integer(&(div_addr + 1_usize))?;
    let a_low = a_low.as_ref();
    let a_high = a_high.as_ref();
    let div_low = div_low.as_ref();
    let div_high = div_high.as_ref();

    //Main logic
    //a = (ids.a.high << 128) + ids.a.low
    //div = (ids.div.high << 128) + ids.div.low
    //quotient, remainder = divmod(a, div)

    //ids.quotient.low = quotient & ((1 << 128) - 1)
    //ids.quotient.high = quotient >> 128
    //ids.remainder.low = remainder & ((1 << 128) - 1)
    //ids.remainder.high = remainder >> 128

    let a = &a_high.shl(128_usize) + a_low;
    let div = &div_high.shl(128_usize) + div_low;
    //a and div will always be positive numbers
    //Then, Rust div_rem equals Python divmod
    //let (quotient, remainder) = div_rem(a, div);
    let quotient = &a / &div;
    let remainder = a % div;
    let quotient_low = &quotient & &Felt::new(u128::MAX);
    let quotient_high = quotient.shr(128);

    let remainder_low = &remainder & &Felt::new(u128::MAX);
    let remainder_high = remainder.shr(128);

    //Insert ids.quotient.low
    vm.insert_value(&quotient_addr, quotient_low)?;
    //Insert ids.quotient.high
    vm.insert_value(&(quotient_addr + 1_i32), quotient_high)?;
    //Insert ids.remainder.low
    vm.insert_value(&remainder_addr, remainder_low)?;
    //Insert ids.remainder.high
<<<<<<< HEAD
    vm.insert_value(&(remainder_addr + 1_i32), remainder_high)
=======
    vm.insert_value(&(remainder_addr + 1), remainder_high)?;
    Ok(())
>>>>>>> e29e0004
}

#[cfg(test)]
mod tests {
    use super::*;
<<<<<<< HEAD
    use crate::{
        any_box,
        hint_processor::{
            builtin_hint_processor::builtin_hint_processor_definition::{
                BuiltinHintProcessor, HintProcessorData,
            },
            hint_processor_definition::HintProcessor,
        },
        types::{
            exec_scope::ExecutionScopes,
            relocatable::{MaybeRelocatable, Relocatable},
        },
        utils::test_utils::*,
        vm::{
            errors::memory_errors::MemoryError, runners::builtin_runner::RangeCheckBuiltinRunner,
            vm_core::VirtualMachine, vm_memory::memory::Memory,
        },
    };
    use felt::felt_str;
=======
    use crate::any_box;
    use crate::bigint_str;
    use crate::hint_processor::builtin_hint_processor::builtin_hint_processor_definition::BuiltinHintProcessor;
    use crate::hint_processor::builtin_hint_processor::builtin_hint_processor_definition::HintProcessorData;
    use crate::hint_processor::hint_processor_definition::HintProcessor;
    use crate::types::exec_scope::ExecutionScopes;
    use crate::types::relocatable::MaybeRelocatable;
    use crate::types::relocatable::Relocatable;
    use crate::utils::test_utils::*;
    use crate::vm::errors::memory_errors::MemoryError;
    use crate::vm::errors::vm_errors::VirtualMachineError;
    use crate::vm::vm_core::VirtualMachine;
    use crate::vm::vm_memory::memory::Memory;
    use crate::{bigint, vm::runners::builtin_runner::RangeCheckBuiltinRunner};
    use num_bigint::{BigInt, Sign};
>>>>>>> e29e0004
    use std::any::Any;

    #[test]
    fn run_uint256_add_ok() {
        let hint_code = "sum_low = ids.a.low + ids.b.low\nids.carry_low = 1 if sum_low >= ids.SHIFT else 0\nsum_high = ids.a.high + ids.b.high + ids.carry_low\nids.carry_high = 1 if sum_high >= ids.SHIFT else 0";
        let mut vm = vm_with_range_check!();
        //Initialize fp
        vm.run_context.fp = 10;
        //Create hint_data
        let ids_data =
            non_continuous_ids_data![("a", -6), ("b", -4), ("carry_high", 3), ("carry_low", 2)];
        vm.memory = memory![
            ((1, 4), 2),
            ((1, 5), 3),
            ((1, 6), 4),
            ((1, 7), ("340282366920938463463374607431768211456", 10))
        ];
        //Execute the hint
        assert_eq!(run_hint!(vm, ids_data, hint_code), Ok(()));
        //Check hint memory inserts
        check_memory![&vm.memory, ((1, 12), 0), ((1, 13), 1)];
    }

    #[test]
    fn run_uint256_add_fail_inserts() {
        let hint_code = "sum_low = ids.a.low + ids.b.low\nids.carry_low = 1 if sum_low >= ids.SHIFT else 0\nsum_high = ids.a.high + ids.b.high + ids.carry_low\nids.carry_high = 1 if sum_high >= ids.SHIFT else 0";
        let mut vm = vm_with_range_check!();
        //Initialize fp
        vm.run_context.fp = 10;
        //Create hint_data
        let ids_data =
            non_continuous_ids_data![("a", -6), ("b", -4), ("carry_high", 3), ("carry_low", 2)];
        //Insert ids into memory
        vm.memory = memory![
            ((1, 4), 2),
            ((1, 5), 3),
            ((1, 6), 4),
            ((1, 7), 2),
            ((1, 12), 2)
        ];
        //Execute the hint
        assert_eq!(
            run_hint!(vm, ids_data, hint_code),
            Err(HintError::Internal(VirtualMachineError::MemoryError(
                MemoryError::InconsistentMemory(
                    MaybeRelocatable::from((1, 12)),
                    MaybeRelocatable::from(Felt::new(2)),
                    MaybeRelocatable::from(Felt::zero())
                )
            )))
        );
    }

    #[test]
    fn run_split_64_ok() {
        let hint_code = "ids.low = ids.a & ((1<<64) - 1)\nids.high = ids.a >> 64";
        let mut vm = vm_with_range_check!();
        //Initialize fp
        vm.run_context.fp = 10;
        //Create hint_data
        let ids_data = non_continuous_ids_data![("a", -3), ("high", 1), ("low", 0)];
        //Insert ids.a into memory
        vm.memory = memory![((1, 7), ("850981239023189021389081239089023", 10))];
        //Execute the hint
        assert_eq!(run_hint!(vm, ids_data, hint_code), Ok(()));
        //Check hint memory inserts
        //ids.low, ids.high
        check_memory![
            &vm.memory,
            ((1, 10), 7249717543555297151_u64),
            ((1, 11), 46131785404667_u64)
        ];
    }

    #[test]
    fn run_split_64_with_big_a() {
        let hint_code = "ids.low = ids.a & ((1<<64) - 1)\nids.high = ids.a >> 64";
        let mut vm = vm_with_range_check!();
        //Initialize fp
        vm.run_context.fp = 10;
        //Create ids_data
        let ids_data = non_continuous_ids_data![("a", -3), ("high", 1), ("low", 0)];
        //Insert ids.a into memory
        vm.memory = memory![((1, 7), ("400066369019890261321163226850167045262", 10))];
        //Execute the hint
        assert_eq!(run_hint!(vm, ids_data, hint_code), Ok(()));

        //Check hint memory inserts
        //ids.low, ids.high
        check_memory![
            &vm.memory,
            ((1, 10), 2279400676465785998_u64),
            ((1, 11), 21687641321487626429_u128)
        ];
    }

    #[test]
    fn run_split_64_memory_error() {
        let hint_code = "ids.low = ids.a & ((1<<64) - 1)\nids.high = ids.a >> 64";
        let mut vm = vm_with_range_check!();
        //Initialize fp
        vm.run_context.fp = 10;
        //Create hint_data
        let ids_data = non_continuous_ids_data![("a", -3), ("high", 1), ("low", 0)];
        //Insert ids.a into memory
        vm.memory = memory![
            ((1, 7), ("850981239023189021389081239089023", 10)),
            ((1, 10), 0)
        ];
        //Execute the hint
        assert_eq!(
            run_hint!(vm, ids_data, hint_code),
            Err(HintError::Internal(VirtualMachineError::MemoryError(
                MemoryError::InconsistentMemory(
                    MaybeRelocatable::from((1, 10)),
                    MaybeRelocatable::from(Felt::zero()),
                    MaybeRelocatable::from(felt_str!("7249717543555297151"))
                )
            )))
        );
    }

    #[test]
    fn run_uint256_sqrt_ok() {
        let hint_code = "from starkware.python.math_utils import isqrt\nn = (ids.n.high << 128) + ids.n.low\nroot = isqrt(n)\nassert 0 <= root < 2 ** 128\nids.root.low = root\nids.root.high = 0";
        let mut vm = vm_with_range_check!();
        //Initialize fp
        vm.run_context.fp = 5;
        //Create hint_data
        let ids_data = non_continuous_ids_data![("n", -5), ("root", 0)];
        vm.memory = memory![((1, 0), 17), ((1, 1), 7)];
        //Execute the hint
        assert_eq!(run_hint!(vm, ids_data, hint_code), Ok(()));
        //Check hint memory inserts
        //ids.root.low, ids.root.high
        check_memory![&vm.memory, ((1, 5), 48805497317890012913_u128), ((1, 6), 0)];
    }

    #[test]
    fn run_uint256_sqrt_assert_error() {
        let hint_code = "from starkware.python.math_utils import isqrt\nn = (ids.n.high << 128) + ids.n.low\nroot = isqrt(n)\nassert 0 <= root < 2 ** 128\nids.root.low = root\nids.root.high = 0";
        let mut vm = vm_with_range_check!();
        //Initialize fp
        vm.run_context.fp = 5;
        //Create hint_data
        let ids_data = non_continuous_ids_data![("n", -5), ("root", 0)];
        vm.memory = memory![
            ((1, 0), 0),
            ((1, 1), ("340282366920938463463374607431768211458", 10))
        ];
        //Execute the hint
        assert_eq!(
            run_hint!(vm, ids_data, hint_code),
            Err(HintError::AssertionFailed(String::from(
                "assert 0 <= 340282366920938463463374607431768211456 < 2 ** 128"
            )))
        );
    }

    #[test]
    fn run_uint256_invalid_memory_insert() {
        let hint_code = "from starkware.python.math_utils import isqrt\nn = (ids.n.high << 128) + ids.n.low\nroot = isqrt(n)\nassert 0 <= root < 2 ** 128\nids.root.low = root\nids.root.high = 0";
        let mut vm = vm_with_range_check!();
        //Initialize fp
        vm.run_context.fp = 5;
        //Create hint_data
        let ids_data = non_continuous_ids_data![("n", -5), ("root", 0)];
        //Insert  ids.n.low into memory
        vm.memory = memory![((1, 0), 17), ((1, 1), 7), ((1, 5), 1)];
        //Execute the hint
        assert_eq!(
            run_hint!(vm, ids_data, hint_code),
            Err(HintError::Internal(VirtualMachineError::MemoryError(
                MemoryError::InconsistentMemory(
                    MaybeRelocatable::from((1, 5)),
                    MaybeRelocatable::from(Felt::one()),
                    MaybeRelocatable::from(felt_str!("48805497317890012913")),
                )
            )))
        );
    }

    #[test]
    fn run_signed_nn_ok_result_one() {
        let hint_code = "memory[ap] = 1 if 0 <= (ids.a.high % PRIME) < 2 ** 127 else 0";
        let mut vm = vm_with_range_check!();
        //Initialize run_context
        run_context!(vm, 0, 5, 4);
        //Create hint_data
        let ids_data = non_continuous_ids_data![("a", -4)];
        //Insert ids.a.high into memory
        vm.memory = memory![(
            (1, 1),
            (
                "3618502788666131213697322783095070105793248398792065931704779359851756126208",
                10
            )
        )];
        //Execute the hint
        assert_eq!(run_hint!(vm, ids_data, hint_code), Ok(()));
        //Check hint memory insert
        //memory[ap] = 1 if 0 <= (ids.a.high % PRIME) < 2 ** 127 else 0
        check_memory![&vm.memory, ((1, 5), 1)];
    }

    #[test]
    fn run_signed_nn_ok_result_zero() {
        let hint_code = "memory[ap] = 1 if 0 <= (ids.a.high % PRIME) < 2 ** 127 else 0";
        let mut vm = vm_with_range_check!();
        //Initialize run_context
        run_context!(vm, 0, 5, 4);
        //Create hint_data
        let ids_data = non_continuous_ids_data![("a", -4)];
        //Insert ids.a.high into memory
        vm.memory = memory![(
            (1, 1),
            (
                "3618502788666131213697322783095070105793248398792065931704779359851756126209",
                10
            )
        )];
        //Execute the hint
        assert_eq!(run_hint!(vm, ids_data, hint_code), Ok(()));
        //Check hint memory insert
        //memory[ap] = 1 if 0 <= (ids.a.high % PRIME) < 2 ** 127 else 0
        check_memory![&vm.memory, ((1, 5), 0)];
    }

    #[test]
    fn run_signed_nn_ok_invalid_memory_insert() {
        let hint_code = "memory[ap] = 1 if 0 <= (ids.a.high % PRIME) < 2 ** 127 else 0";
        let mut vm = vm_with_range_check!();
        //Initialize run_context
        run_context!(vm, 0, 5, 4);
        //Create hint_data
        let ids_data = non_continuous_ids_data![("a", -4)];
        vm.memory = memory![((1, 1), 1), ((1, 5), 55)];
        //Execute the hint
        assert_eq!(
            run_hint!(vm, ids_data, hint_code),
            Err(HintError::Internal(VirtualMachineError::MemoryError(
                MemoryError::InconsistentMemory(
                    MaybeRelocatable::from((1, 5)),
                    MaybeRelocatable::from(Felt::new(55)),
                    MaybeRelocatable::from(Felt::one()),
                )
            )))
        );
    }

    #[test]
    fn run_unsigned_div_rem_ok() {
        let hint_code = "a = (ids.a.high << 128) + ids.a.low\ndiv = (ids.div.high << 128) + ids.div.low\nquotient, remainder = divmod(a, div)\n\nids.quotient.low = quotient & ((1 << 128) - 1)\nids.quotient.high = quotient >> 128\nids.remainder.low = remainder & ((1 << 128) - 1)\nids.remainder.high = remainder >> 128";
        let mut vm = vm_with_range_check!();
        //Initialize fp
        vm.run_context.fp = 10;
        //Create hint_data
        let ids_data =
            non_continuous_ids_data![("a", -6), ("div", -4), ("quotient", 0), ("remainder", 2)];
        //Insert ids into memory
        vm.memory = memory![((1, 4), 89), ((1, 5), 72), ((1, 6), 3), ((1, 7), 7)];
        //Execute the hint
        assert_eq!(run_hint!(vm, ids_data, hint_code), Ok(()));
        //Check hint memory inserts
        //ids.quotient.low, ids.quotient.high, ids.remainder.low, ids.remainder.high
        check_memory![
            &vm.memory,
            ((1, 10), 10),
            ((1, 11), 0),
            ((1, 12), 59),
            ((1, 13), 2)
        ];
    }

    #[test]
    fn run_unsigned_div_rem_invalid_memory_insert() {
        let hint_code = "a = (ids.a.high << 128) + ids.a.low\ndiv = (ids.div.high << 128) + ids.div.low\nquotient, remainder = divmod(a, div)\n\nids.quotient.low = quotient & ((1 << 128) - 1)\nids.quotient.high = quotient >> 128\nids.remainder.low = remainder & ((1 << 128) - 1)\nids.remainder.high = remainder >> 128";
        let mut vm = vm_with_range_check!();
        //Initialize fp
        vm.run_context.fp = 10;
        //Create hint_data
        let ids_data =
            non_continuous_ids_data![("a", -6), ("div", -4), ("quotient", 0), ("remainder", 2)];
        //Insert ids into memory
        vm.memory = memory![
            ((1, 4), 89),
            ((1, 5), 72),
            ((1, 6), 3),
            ((1, 7), 7),
            ((1, 10), 0)
        ];
        //Execute the hint
        assert_eq!(
            run_hint!(vm, ids_data, hint_code),
            Err(HintError::Internal(VirtualMachineError::MemoryError(
                MemoryError::InconsistentMemory(
                    MaybeRelocatable::from((1, 10)),
                    MaybeRelocatable::from(Felt::zero()),
                    MaybeRelocatable::from(Felt::new(10)),
                )
            )))
        );
    }
}<|MERGE_RESOLUTION|>--- conflicted
+++ resolved
@@ -6,28 +6,13 @@
     hint_processor::hint_processor_definition::HintReference,
     math_utils::isqrt,
     serde::deserialize_program::ApTracking,
-    vm::{errors::vm_errors::VirtualMachineError, vm_core::VirtualMachine},
+    vm::{errors::hint_errors::HintError, vm_core::VirtualMachine},
 };
-<<<<<<< HEAD
 use felt::{Felt, FeltOps, NewFelt};
-use num_traits::{One, Pow, Signed, Zero};
+use num_traits::{One, Signed, Zero};
 use std::{
     collections::HashMap,
     ops::{Shl, Shr},
-=======
-use crate::math_utils::isqrt;
-use crate::serde::deserialize_program::ApTracking;
-use crate::vm::errors::hint_errors::HintError;
-use crate::vm::vm_core::VirtualMachine;
-use num_bigint::BigInt;
-use num_integer::{div_rem, Integer};
-use num_traits::Signed;
-use std::collections::HashMap;
-use std::ops::{Shl, Shr};
-
-use crate::hint_processor::builtin_hint_processor::hint_utils::{
-    insert_value_from_var_name, insert_value_into_ap,
->>>>>>> e29e0004
 };
 /*
 Implements hint:
@@ -42,14 +27,8 @@
     vm: &mut VirtualMachine,
     ids_data: &HashMap<String, HintReference>,
     ap_tracking: &ApTracking,
-<<<<<<< HEAD
-) -> Result<(), VirtualMachineError> {
-    let shift = Felt::new(2_u32).pow(128_u32);
-=======
 ) -> Result<(), HintError> {
-    let shift: BigInt = bigint!(2).pow(128);
->>>>>>> e29e0004
-
+    let shift = Felt::new(1_u32) << 128_u32;
     let a_relocatable = get_relocatable_from_var_name("a", vm, ids_data, ap_tracking)?;
     let b_relocatable = get_relocatable_from_var_name("b", vm, ids_data, ap_tracking)?;
     let a_low = vm.get_integer(&a_relocatable)?;
@@ -139,25 +118,15 @@
 
     let root = isqrt(&(&n_high.to_biguint().shl(128_u32) + n_low.to_biguint()))?;
 
-<<<<<<< HEAD
     if root >= num_bigint::BigUint::one().shl(128_u32) {
-        return Err(VirtualMachineError::AssertionFailed(format!(
-=======
-    if root.is_negative() || root >= bigint!(1).shl(128) {
         return Err(HintError::AssertionFailed(format!(
->>>>>>> e29e0004
             "assert 0 <= {} < 2 ** 128",
             &root
         )));
     }
-<<<<<<< HEAD
     vm.insert_value(&root_addr, Felt::new(root))?;
     vm.insert_value(&(root_addr + 1_i32), Felt::zero())
-=======
-    vm.insert_value(&root_addr, root)?;
-    vm.insert_value(&(root_addr + 1), bigint!(0))
         .map_err(HintError::Internal)
->>>>>>> e29e0004
 }
 
 /*
@@ -243,18 +212,13 @@
     //Insert ids.remainder.low
     vm.insert_value(&remainder_addr, remainder_low)?;
     //Insert ids.remainder.high
-<<<<<<< HEAD
-    vm.insert_value(&(remainder_addr + 1_i32), remainder_high)
-=======
-    vm.insert_value(&(remainder_addr + 1), remainder_high)?;
+    vm.insert_value(&(remainder_addr + 1_i32), remainder_high)?;
     Ok(())
->>>>>>> e29e0004
 }
 
 #[cfg(test)]
 mod tests {
     use super::*;
-<<<<<<< HEAD
     use crate::{
         any_box,
         hint_processor::{
@@ -269,28 +233,13 @@
         },
         utils::test_utils::*,
         vm::{
-            errors::memory_errors::MemoryError, runners::builtin_runner::RangeCheckBuiltinRunner,
-            vm_core::VirtualMachine, vm_memory::memory::Memory,
+            errors::{memory_errors::MemoryError, vm_errors::VirtualMachineError},
+            runners::builtin_runner::RangeCheckBuiltinRunner,
+            vm_core::VirtualMachine,
+            vm_memory::memory::Memory,
         },
     };
     use felt::felt_str;
-=======
-    use crate::any_box;
-    use crate::bigint_str;
-    use crate::hint_processor::builtin_hint_processor::builtin_hint_processor_definition::BuiltinHintProcessor;
-    use crate::hint_processor::builtin_hint_processor::builtin_hint_processor_definition::HintProcessorData;
-    use crate::hint_processor::hint_processor_definition::HintProcessor;
-    use crate::types::exec_scope::ExecutionScopes;
-    use crate::types::relocatable::MaybeRelocatable;
-    use crate::types::relocatable::Relocatable;
-    use crate::utils::test_utils::*;
-    use crate::vm::errors::memory_errors::MemoryError;
-    use crate::vm::errors::vm_errors::VirtualMachineError;
-    use crate::vm::vm_core::VirtualMachine;
-    use crate::vm::vm_memory::memory::Memory;
-    use crate::{bigint, vm::runners::builtin_runner::RangeCheckBuiltinRunner};
-    use num_bigint::{BigInt, Sign};
->>>>>>> e29e0004
     use std::any::Any;
 
     #[test]
