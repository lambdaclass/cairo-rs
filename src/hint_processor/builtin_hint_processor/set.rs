use crate::{
    hint_processor::{
        builtin_hint_processor::hint_utils::{
            get_integer_from_var_name, get_ptr_from_var_name, insert_value_from_var_name,
        },
        hint_processor_definition::HintReference,
    },
    serde::deserialize_program::ApTracking,
    types::{errors::math_errors::MathError, relocatable::MaybeRelocatable},
    vm::{
        errors::{hint_errors::HintError, vm_errors::VirtualMachineError},
        vm_core::VirtualMachine,
    },
};
use felt::Felt;
use num_traits::{One, ToPrimitive, Zero};
use std::collections::HashMap;

pub fn set_add(
    vm: &mut VirtualMachine,
    ids_data: &HashMap<String, HintReference>,
    ap_tracking: &ApTracking,
) -> Result<(), HintError> {
    let set_ptr = get_ptr_from_var_name("set_ptr", vm, ids_data, ap_tracking)?;
    let elm_size =
        get_integer_from_var_name("elm_size", vm, ids_data, ap_tracking).and_then(|x| {
            x.to_usize()
                .ok_or_else(|| MathError::FeltToUsizeConversion(x.into_owned()).into())
        })?;
    let elm_ptr = get_ptr_from_var_name("elm_ptr", vm, ids_data, ap_tracking)?;
    let set_end_ptr = get_ptr_from_var_name("set_end_ptr", vm, ids_data, ap_tracking)?;

    if elm_size.is_zero() {
        Err(HintError::AssertionFailed(String::from(
            "assert ids.elm_size > 0",
        )))?;
    }
    let elm = vm.get_range(elm_ptr, elm_size);

    if set_ptr > set_end_ptr {
        return Err(HintError::InvalidSetRange(
            MaybeRelocatable::from(set_ptr),
            MaybeRelocatable::from(set_end_ptr),
        ));
    }

    let range_limit = (set_end_ptr - set_ptr)?;

    for i in (0..range_limit).step_by(elm_size) {
<<<<<<< HEAD
        let set_iter = vm
            .get_range((set_ptr + i)?, elm_size)
            .map_err(VirtualMachineError::Memory)?;
=======
        let set_iter = vm.get_range(set_ptr + i, elm_size);
>>>>>>> d5a7beac

        if set_iter == elm {
            insert_value_from_var_name(
                "index",
                Felt::new(i / elm_size),
                vm,
                ids_data,
                ap_tracking,
            )?;
            return insert_value_from_var_name(
                "is_elm_in_set",
                Felt::one(),
                vm,
                ids_data,
                ap_tracking,
            );
        }
    }
    insert_value_from_var_name("is_elm_in_set", Felt::zero(), vm, ids_data, ap_tracking)
}

#[cfg(test)]
mod tests {
    use super::*;
    use crate::vm::vm_memory::memory_segments::MemorySegmentManager;
    use crate::{
        any_box,
        hint_processor::{
            builtin_hint_processor::builtin_hint_processor_definition::{
                BuiltinHintProcessor, HintProcessorData,
            },
            hint_processor_definition::HintProcessor,
        },
        types::exec_scope::ExecutionScopes,
        utils::test_utils::*,
        vm::{
            errors::memory_errors::MemoryError, runners::builtin_runner::RangeCheckBuiltinRunner,
            vm_core::VirtualMachine, vm_memory::memory::Memory,
        },
    };
    use assert_matches::assert_matches;
    use std::any::Any;

    const HINT_CODE: &str = "assert ids.elm_size > 0\nassert ids.set_ptr <= ids.set_end_ptr\nelm_list = memory.get_range(ids.elm_ptr, ids.elm_size)\nfor i in range(0, ids.set_end_ptr - ids.set_ptr, ids.elm_size):\n    if memory.get_range(ids.set_ptr + i, ids.elm_size) == elm_list:\n        ids.index = i // ids.elm_size\n        ids.is_elm_in_set = 1\n        break\nelse:\n    ids.is_elm_in_set = 0";

    fn init_vm_ids_data(
        set_ptr: Option<(isize, usize)>,
        elm_size: Option<i32>,
        elm_a: Option<isize>,
        elm_b: Option<usize>,
    ) -> (VirtualMachine, HashMap<String, HintReference>) {
        let mut vm = vm_with_range_check!();

        vm.run_context.fp = 6;

        let set_ptr = set_ptr.unwrap_or((2, 0));
        let elm_size = elm_size.unwrap_or(2);
        let elm_a = elm_a.unwrap_or(2);
        let elm_b = elm_b.unwrap_or(3);

        vm.segments = segments![
            ((1, 2), (set_ptr.0, set_ptr.1)),
            ((1, 3), elm_size),
            ((1, 4), (3, 0)),
            ((1, 5), (2, 2)),
            ((2, 0), 1),
            ((2, 1), 3),
            ((2, 2), 5),
            ((2, 3), 7),
            ((3, 0), elm_a),
            ((3, 1), elm_b)
        ];
        let ids_data = ids_data![
            "is_elm_in_set",
            "index",
            "set_ptr",
            "elm_size",
            "elm_ptr",
            "set_end_ptr"
        ];

        (vm, ids_data)
    }

    #[test]
    fn set_add_new_elem() {
        let (mut vm, ids_data) = init_vm_ids_data(None, None, None, None);
        assert_matches!(run_hint!(vm, ids_data, HINT_CODE), Ok(()));
        assert_eq!(
            vm.segments
                .memory
                .get(&MaybeRelocatable::from((1, 0)))
                .unwrap()
                .as_ref(),
            &MaybeRelocatable::Int(Felt::zero())
        )
    }

    #[test]
    fn set_add_already_exists() {
        let (mut vm, ids_data) = init_vm_ids_data(None, None, Some(1), Some(3));
        assert_matches!(run_hint!(vm, ids_data, HINT_CODE), Ok(()));
        check_memory![vm.segments.memory, ((1, 0), 1), ((1, 1), 0)];
    }

    #[test]
    fn elm_size_negative() {
        let (mut vm, ids_data) = init_vm_ids_data(None, Some(-2), None, None);
        assert_matches!(
            run_hint!(vm, ids_data, HINT_CODE),
            Err(HintError::Math(MathError::FeltToUsizeConversion(_)))
        );
    }

    #[test]
    fn elm_size_zero() {
        let (mut vm, ids_data) = init_vm_ids_data(None, Some(0), None, None);
        assert_matches!(
            run_hint!(vm, ids_data, HINT_CODE),
            Err(HintError::AssertionFailed(
                m
            )) if m == *"assert ids.elm_size > 0"
        );
    }
    #[test]
    fn set_ptr_gt_set_end_ptr() {
        let (mut vm, ids_data) = init_vm_ids_data(Some((2, 3)), None, None, None);
        assert_matches!(
            run_hint!(vm, ids_data, HINT_CODE),
            Err(HintError::InvalidSetRange(
                x,
                y,
            )) if x == MaybeRelocatable::from((2, 3)) && y == MaybeRelocatable::from((2, 2))
        );
    }
}<|MERGE_RESOLUTION|>--- conflicted
+++ resolved
@@ -7,10 +7,7 @@
     },
     serde::deserialize_program::ApTracking,
     types::{errors::math_errors::MathError, relocatable::MaybeRelocatable},
-    vm::{
-        errors::{hint_errors::HintError, vm_errors::VirtualMachineError},
-        vm_core::VirtualMachine,
-    },
+    vm::{errors::hint_errors::HintError, vm_core::VirtualMachine},
 };
 use felt::Felt;
 use num_traits::{One, ToPrimitive, Zero};
@@ -47,13 +44,7 @@
     let range_limit = (set_end_ptr - set_ptr)?;
 
     for i in (0..range_limit).step_by(elm_size) {
-<<<<<<< HEAD
-        let set_iter = vm
-            .get_range((set_ptr + i)?, elm_size)
-            .map_err(VirtualMachineError::Memory)?;
-=======
-        let set_iter = vm.get_range(set_ptr + i, elm_size);
->>>>>>> d5a7beac
+        let set_iter = vm.get_range((set_ptr + i)?, elm_size);
 
         if set_iter == elm {
             insert_value_from_var_name(
