--- conflicted
+++ resolved
@@ -31,13 +31,7 @@
     if elm_size.is_zero() {
         Err(VirtualMachineError::ValueNotPositive(Felt::new(elm_size)))?;
     }
-<<<<<<< HEAD
-    let elm = vm.get_range(&MaybeRelocatable::from(elm_ptr), elm_size);
-=======
-    let elm = vm
-        .get_range(elm_ptr, elm_size)
-        .map_err(VirtualMachineError::Memory)?;
->>>>>>> fe5ceff8
+    let elm = vm.get_range(elm_ptr, elm_size);
 
     if set_ptr > set_end_ptr {
         return Err(HintError::InvalidSetRange(
@@ -49,13 +43,7 @@
     let range_limit = set_end_ptr.sub(&set_ptr)?;
 
     for i in (0..range_limit).step_by(elm_size) {
-<<<<<<< HEAD
-        let set_iter = vm.get_range(&MaybeRelocatable::from(set_ptr + i), elm_size);
-=======
-        let set_iter = vm
-            .get_range(set_ptr + i, elm_size)
-            .map_err(VirtualMachineError::Memory)?;
->>>>>>> fe5ceff8
+        let set_iter = vm.get_range(set_ptr + i, elm_size);
 
         if set_iter == elm {
             insert_value_from_var_name(
