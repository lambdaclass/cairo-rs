<<<<<<< HEAD
=======
use crate::{
    types::exec_scope::ExecutionScopes,
    vm::{errors::hint_errors::HintError, vm_core::VirtualMachine},
};
use std::{any::Any, cell::RefCell, collections::HashMap, rc::Rc};

use num_bigint::BigInt;

>>>>>>> e29e0004
use crate::{
    any_box,
    hint_processor::{
        builtin_hint_processor::{
            dict_manager::DictManager,
            hint_utils::{
                get_integer_from_var_name, get_ptr_from_var_name, insert_value_from_var_name,
                insert_value_into_ap,
            },
        },
        hint_processor_definition::HintReference,
    },
    serde::deserialize_program::ApTracking,
<<<<<<< HEAD
    types::exec_scope::ExecutionScopes,
    vm::{errors::vm_errors::VirtualMachineError, vm_core::VirtualMachine},
=======
>>>>>>> e29e0004
};
use felt::Felt;
use std::{any::Any, cell::RefCell, collections::HashMap, rc::Rc};

//DictAccess struct has three memebers, so the size of DictAccess* is 3
pub const DICT_ACCESS_SIZE: usize = 3;

fn copy_initial_dict(exec_scopes: &mut ExecutionScopes) -> Option<HashMap<Felt, Felt>> {
    let mut initial_dict: Option<HashMap<Felt, Felt>> = None;
    if let Some(variable) = exec_scopes.get_local_variables().ok()?.get("initial_dict") {
        if let Some(dict) = variable.downcast_ref::<HashMap<Felt, Felt>>() {
            initial_dict = Some(dict.clone());
        }
    }
    initial_dict
}

/*Implements hint:
   if '__dict_manager' not in globals():
           from starkware.cairo.common.dict import DictManager
           __dict_manager = DictManager()

       memory[ap] = __dict_manager.new_dict(segments, initial_dict)
       del initial_dict

For now, the functionality to create a dictionary from a previously defined initial_dict (using a hint)
is not available
*/
pub fn dict_new(
    vm: &mut VirtualMachine,
    exec_scopes: &mut ExecutionScopes,
) -> Result<(), HintError> {
    //Get initial dictionary from scope (defined by an earlier hint)
    let initial_dict = copy_initial_dict(exec_scopes).ok_or(HintError::NoInitialDict)?;
    //Check if there is a dict manager in scope, create it if there isnt one
    let base = if let Ok(dict_manager) = exec_scopes.get_dict_manager() {
        dict_manager.borrow_mut().new_dict(vm, initial_dict)?
    } else {
        let mut dict_manager = DictManager::new();
        let base = dict_manager.new_dict(vm, initial_dict)?;
        exec_scopes.insert_value("dict_manager", Rc::new(RefCell::new(dict_manager)));
        base
    };
    insert_value_into_ap(vm, base)
}

/*Implements hint:
   if '__dict_manager' not in globals():
            from starkware.cairo.common.dict import DictManager
            __dict_manager = DictManager()

        memory[ap] = __dict_manager.new_default_dict(segments, ids.default_value)

For now, the functionality to create a dictionary from a previously defined initial_dict (using a hint)
is not available, an empty dict is created always
*/
pub fn default_dict_new(
    vm: &mut VirtualMachine,
    exec_scopes: &mut ExecutionScopes,
    ids_data: &HashMap<String, HintReference>,
    ap_tracking: &ApTracking,
) -> Result<(), HintError> {
    //Check that ids contains the reference id for each variable used by the hint
    let default_value =
        get_integer_from_var_name("default_value", vm, ids_data, ap_tracking)?.into_owned();
    //Get initial dictionary from scope (defined by an earlier hint) if available
    let initial_dict = copy_initial_dict(exec_scopes);
    //Check if there is a dict manager in scope, create it if there isnt one
    let base = if let Ok(dict_manager) = exec_scopes.get_dict_manager() {
        dict_manager
            .borrow_mut()
            .new_default_dict(vm, &default_value, initial_dict)?
    } else {
        let mut dict_manager = DictManager::new();
        let base = dict_manager.new_default_dict(vm, &default_value, initial_dict)?;
        exec_scopes.insert_value("dict_manager", Rc::new(RefCell::new(dict_manager)));
        base
    };
    insert_value_into_ap(vm, base)
}

/* Implements hint:
   dict_tracker = __dict_manager.get_tracker(ids.dict_ptr)
   dict_tracker.current_ptr += ids.DictAccess.SIZE
   ids.value = dict_tracker.data[ids.key]
*/
pub fn dict_read(
    vm: &mut VirtualMachine,
    exec_scopes: &mut ExecutionScopes,
    ids_data: &HashMap<String, HintReference>,
    ap_tracking: &ApTracking,
) -> Result<(), HintError> {
    let key = get_integer_from_var_name("key", vm, ids_data, ap_tracking)?;
    let key = key.as_ref();
    let dict_ptr = get_ptr_from_var_name("dict_ptr", vm, ids_data, ap_tracking)?;
    let dict_manager_ref = exec_scopes.get_dict_manager()?;
    let mut dict = dict_manager_ref.borrow_mut();
    let tracker = dict.get_tracker_mut(&dict_ptr)?;
    tracker.current_ptr.offset += DICT_ACCESS_SIZE;
    let value = tracker.get_value(key)?;
    insert_value_from_var_name("value", value.clone(), vm, ids_data, ap_tracking)
}

/* Implements hint:
    dict_tracker = __dict_manager.get_tracker(ids.dict_ptr)
    dict_tracker.current_ptr += ids.DictAccess.SIZE
    ids.dict_ptr.prev_value = dict_tracker.data[ids.key]
    dict_tracker.data[ids.key] = ids.new_value
*/
pub fn dict_write(
    vm: &mut VirtualMachine,
    exec_scopes: &mut ExecutionScopes,
    ids_data: &HashMap<String, HintReference>,
    ap_tracking: &ApTracking,
) -> Result<(), HintError> {
    let key = get_integer_from_var_name("key", vm, ids_data, ap_tracking)?;
    let new_value = get_integer_from_var_name("new_value", vm, ids_data, ap_tracking)?;
    let key = key.as_ref();
    let new_value = new_value.as_ref();
    let dict_ptr = get_ptr_from_var_name("dict_ptr", vm, ids_data, ap_tracking)?;
    //Get tracker for dictionary
    let dict_manager_ref = exec_scopes.get_dict_manager()?;
    let mut dict = dict_manager_ref.borrow_mut();
    let tracker = dict.get_tracker_mut(&dict_ptr)?;
    //dict_ptr is a pointer to a struct, with the ordered fields (key, prev_value, new_value),
    //dict_ptr.prev_value will be equal to dict_ptr + 1
    let dict_ptr_prev_value = dict_ptr + 1_i32;
    //Tracker set to track next dictionary entry
    tracker.current_ptr.offset += DICT_ACCESS_SIZE;
    //Get previous value
    let prev_value = tracker.get_value(key)?.clone();
    //Insert new value into tracker
    tracker.insert_value(key, new_value);
    //Insert previous value into dict_ptr.prev_value
    //Addres for dict_ptr.prev_value should be dict_ptr* + 1 (defined above)
    vm.insert_value(&dict_ptr_prev_value, prev_value)?;
    Ok(())
}

/* Implements hint:
    # Verify dict pointer and prev value.
        dict_tracker = __dict_manager.get_tracker(ids.dict_ptr)
        current_value = dict_tracker.data[ids.key]
        assert current_value == ids.prev_value, \
            f'Wrong previous value in dict. Got {ids.prev_value}, expected {current_value}.'

        # Update value.
        dict_tracker.data[ids.key] = ids.new_value
        dict_tracker.current_ptr += ids.DictAccess.SIZE
*/
pub fn dict_update(
    vm: &mut VirtualMachine,
    exec_scopes: &mut ExecutionScopes,
    ids_data: &HashMap<String, HintReference>,
    ap_tracking: &ApTracking,
) -> Result<(), HintError> {
    let key = get_integer_from_var_name("key", vm, ids_data, ap_tracking)?;
    let prev_value = get_integer_from_var_name("prev_value", vm, ids_data, ap_tracking)?;
    let new_value = get_integer_from_var_name("new_value", vm, ids_data, ap_tracking)?;
    let dict_ptr = get_ptr_from_var_name("dict_ptr", vm, ids_data, ap_tracking)?;

    //Get tracker for dictionary
    let dict_manager_ref = exec_scopes.get_dict_manager()?;
    let mut dict = dict_manager_ref.borrow_mut();
    let tracker = dict.get_tracker_mut(&dict_ptr)?;
    //Check that prev_value is equal to the current value at the given key
    let current_value = tracker.get_value(key.as_ref())?;
    if current_value != prev_value.as_ref() {
        return Err(HintError::WrongPrevValue(
            prev_value.into_owned(),
            current_value.clone(),
            key.into_owned(),
        ));
    }
    //Update Value
    tracker.insert_value(key.as_ref(), new_value.as_ref());
    tracker.current_ptr.offset += DICT_ACCESS_SIZE;
    Ok(())
}

/* Implements hint:
   # Prepare arguments for dict_new. In particular, the same dictionary values should be copied
   # to the new (squashed) dictionary.
   vm_enter_scope({
       # Make __dict_manager accessible.
       '__dict_manager': __dict_manager,
       # Create a copy of the dict, in case it changes in the future.
       'initial_dict': dict(__dict_manager.get_dict(ids.dict_accesses_end)),
   })
*/
pub fn dict_squash_copy_dict(
    vm: &mut VirtualMachine,
    exec_scopes: &mut ExecutionScopes,
    ids_data: &HashMap<String, HintReference>,
    ap_tracking: &ApTracking,
) -> Result<(), HintError> {
    let dict_accesses_end = get_ptr_from_var_name("dict_accesses_end", vm, ids_data, ap_tracking)?;
    let dict_manager_ref = exec_scopes.get_dict_manager()?;
    let dict_manager = dict_manager_ref.borrow();
    let dict_copy: Box<dyn Any> = Box::new(
        dict_manager
            .get_tracker(&dict_accesses_end)?
            .get_dictionary_copy(),
    );
    exec_scopes.enter_scope(HashMap::from([
        (
            String::from("dict_manager"),
            any_box!(exec_scopes.get_dict_manager()?),
        ),
        (String::from("initial_dict"), dict_copy),
    ]));
    Ok(())
}

/* Implements Hint:
    # Update the DictTracker's current_ptr to point to the end of the squashed dict.
    __dict_manager.get_tracker(ids.squashed_dict_start).current_ptr = \
    ids.squashed_dict_end.address_
*/
pub fn dict_squash_update_ptr(
    vm: &mut VirtualMachine,
    exec_scopes: &mut ExecutionScopes,
    ids_data: &HashMap<String, HintReference>,
    ap_tracking: &ApTracking,
) -> Result<(), HintError> {
    let squashed_dict_start =
        get_ptr_from_var_name("squashed_dict_start", vm, ids_data, ap_tracking)?;
    let squashed_dict_end = get_ptr_from_var_name("squashed_dict_end", vm, ids_data, ap_tracking)?;
    exec_scopes
        .get_dict_manager()?
        .borrow_mut()
        .get_tracker_mut(&squashed_dict_start)?
        .current_ptr = squashed_dict_end;
    Ok(())
}

#[cfg(test)]
mod tests {
<<<<<<< HEAD
    use super::*;
    use crate::{
        any_box,
        hint_processor::{
            builtin_hint_processor::{
                builtin_hint_processor_definition::{BuiltinHintProcessor, HintProcessorData},
                dict_manager::{DictManager, DictTracker},
            },
            hint_processor_definition::HintProcessor,
        },
        relocatable,
        types::{
            exec_scope::ExecutionScopes,
            relocatable::{MaybeRelocatable, Relocatable},
        },
        utils::test_utils::*,
        vm::{
            errors::memory_errors::MemoryError, vm_core::VirtualMachine, vm_memory::memory::Memory,
        },
    };
    use felt::NewFelt;
    use num_traits::One;
=======
    use crate::any_box;
    use crate::hint_processor::builtin_hint_processor::builtin_hint_processor_definition::BuiltinHintProcessor;
    use crate::hint_processor::builtin_hint_processor::builtin_hint_processor_definition::HintProcessorData;
    use crate::hint_processor::hint_processor_definition::HintProcessor;
    use crate::types::exec_scope::ExecutionScopes;
    use crate::vm::errors::vm_errors::VirtualMachineError;
    use crate::vm::vm_memory::memory::Memory;
>>>>>>> e29e0004
    use std::collections::HashMap;

    #[test]
    fn run_dict_new_with_initial_dict_empty() {
        let hint_code = "if '__dict_manager' not in globals():\n    from starkware.cairo.common.dict import DictManager\n    __dict_manager = DictManager()\n\nmemory[ap] = __dict_manager.new_dict(segments, initial_dict)\ndel initial_dict";
        let mut vm = vm!();
        add_segments!(vm, 1);

        //Store initial dict in scope
        let mut exec_scopes = scope![("initial_dict", HashMap::<Felt, Felt>::new())];
        //ids and references are not needed for this test
        run_hint!(vm, HashMap::new(), hint_code, &mut exec_scopes)
            .expect("Error while executing hint");
        //first new segment is added for the dictionary
        assert_eq!(vm.segments.num_segments, 2);
        //new segment base (1,0) is inserted into ap (1,0)
        check_memory![vm.memory, ((1, 0), (1, 0))];
        //Check the dict manager has a tracker for segment 0,
        //and that tracker contains the ptr (1,0) and an empty dict
        assert_eq!(
            exec_scopes
                .get_dict_manager()
                .unwrap()
                .borrow()
                .trackers
                .get(&1),
            Some(&DictTracker::new_empty(&relocatable!(1, 0)))
        );
    }

    #[test]
    fn run_dict_new_with_no_initial_dict() {
        let hint_code = "if '__dict_manager' not in globals():\n    from starkware.cairo.common.dict import DictManager\n    __dict_manager = DictManager()\n\nmemory[ap] = __dict_manager.new_dict(segments, initial_dict)\ndel initial_dict";
        let mut vm = vm!();
        //ids and references are not needed for this test
        assert_eq!(
            run_hint!(vm, HashMap::new(), hint_code),
            Err(HintError::NoInitialDict)
        );
    }

    #[test]
    fn run_dict_new_ap_is_taken() {
        let hint_code = "if '__dict_manager' not in globals():\n    from starkware.cairo.common.dict import DictManager\n    __dict_manager = DictManager()\n\nmemory[ap] = __dict_manager.new_dict(segments, initial_dict)\ndel initial_dict";
        let mut vm = vm!();
        let mut exec_scopes = scope![("initial_dict", HashMap::<Felt, Felt>::new())];
        vm.memory = memory![((1, 0), 1)];
        //ids and references are not needed for this test
        assert_eq!(
            run_hint!(vm, HashMap::new(), hint_code, &mut exec_scopes),
            Err(HintError::Internal(VirtualMachineError::MemoryError(
                MemoryError::InconsistentMemory(
                    MaybeRelocatable::from((1, 0)),
                    MaybeRelocatable::from(Felt::one()),
                    MaybeRelocatable::from((0, 0))
                )
            )))
        );
    }

    #[test]
    fn run_dict_read_valid() {
        let hint_code = "dict_tracker = __dict_manager.get_tracker(ids.dict_ptr)\ndict_tracker.current_ptr += ids.DictAccess.SIZE\nids.value = dict_tracker.data[ids.key]";
        let mut vm = vm!();
        //Initialize fp
        vm.run_context.fp = 3;
        //Insert ids into memory
        vm.memory = memory![((1, 0), 5), ((1, 2), (2, 0))];
        let ids_data = ids_data!["key", "value", "dict_ptr"];
        add_segments!(vm, 1);
        let mut exec_scopes = ExecutionScopes::new();
        dict_manager!(&mut exec_scopes, 2, (5, 12));
        //Execute the hint
        assert_eq!(run_hint!(vm, ids_data, hint_code, &mut exec_scopes), Ok(()));
        //Check that value variable (at address (1,1)) contains the proper value
        assert_eq!(
            vm.memory
                .get(&MaybeRelocatable::from((1, 1)))
                .unwrap()
                .unwrap()
                .as_ref(),
            &MaybeRelocatable::from(Felt::new(12))
        );
        //Check that the tracker's current_ptr has moved accordingly
        check_dict_ptr!(&exec_scopes, 2, (2, 3));
    }

    #[test]
    fn run_dict_read_invalid_key() {
        let hint_code = "dict_tracker = __dict_manager.get_tracker(ids.dict_ptr)\ndict_tracker.current_ptr += ids.DictAccess.SIZE\nids.value = dict_tracker.data[ids.key]";
        let mut vm = vm!();
        //Initialize fp
        vm.run_context.fp = 3;
        //Insert ids into memory
        vm.memory = memory![((1, 0), 6), ((1, 2), (2, 0))];
        let ids_data = ids_data!["key", "value", "dict_ptr"];
        //Execute the hint
        let mut exec_scopes = ExecutionScopes::new();
        dict_manager!(&mut exec_scopes, 2, (5, 12));
        assert_eq!(
            run_hint!(vm, ids_data, hint_code, &mut exec_scopes),
<<<<<<< HEAD
            Err(VirtualMachineError::NoValueForKey(Felt::new(6)))
=======
            Err(HintError::NoValueForKey(bigint!(6)))
>>>>>>> e29e0004
        );
    }
    #[test]
    fn run_dict_read_no_tracker() {
        let hint_code = "dict_tracker = __dict_manager.get_tracker(ids.dict_ptr)\ndict_tracker.current_ptr += ids.DictAccess.SIZE\nids.value = dict_tracker.data[ids.key]";
        let mut vm = vm!();
        //Initialize fp
        vm.run_context.fp = 3;
        //Create manager
        let mut exec_scopes = scope![("dict_manager", Rc::new(RefCell::new(DictManager::new())))];

        //Insert ids into memory
        vm.memory = memory![((1, 0), 6), ((1, 2), (2, 0))];
        add_segments!(vm, 1);
        let ids_data = ids_data!["key", "value", "dict_ptr"];
        //Execute the hint
        assert_eq!(
            run_hint!(vm, ids_data, hint_code, &mut exec_scopes),
            Err(HintError::NoDictTracker(2))
        );
    }

    #[test]
    fn run_default_dict_new_valid() {
        let hint_code = "if '__dict_manager' not in globals():\n    from starkware.cairo.common.dict import DictManager\n    __dict_manager = DictManager()\n\nmemory[ap] = __dict_manager.new_default_dict(segments, ids.default_value)";
        let mut vm = vm!();
        run_context!(vm, 0, 1, 1);
        //insert ids.default_value into memory
        vm.memory = memory![((1, 0), 17)];
        let ids_data = ids_data!["default_value"];
        let mut exec_scopes = ExecutionScopes::new();
        run_hint!(vm, ids_data, hint_code, &mut exec_scopes).expect("Error while executing hint");
        //third new segment is added for the dictionary
        assert_eq!(vm.memory.data.len(), 3);
        //new segment base (0,0) is inserted into ap (0,0)
        check_memory![vm.memory, ((1, 1), (0, 0))];
        //Check the dict manager has a tracker for segment 0,
        //and that tracker contains the ptr (0,0) and an empty dict
        assert_eq!(
            exec_scopes
                .get_dict_manager()
                .unwrap()
                .borrow()
                .trackers
                .get(&0),
            Some(&DictTracker::new_default_dict(
                &relocatable!(0, 0),
                &Felt::new(17),
                None
            ))
        );
    }

    #[test]
    fn run_default_dict_new_no_default_value() {
        let hint_code = "if '__dict_manager' not in globals():\n    from starkware.cairo.common.dict import DictManager\n    __dict_manager = DictManager()\n\nmemory[ap] = __dict_manager.new_default_dict(segments, ids.default_value)";
        let mut vm = vm!();
        //Initialize fp
        vm.run_context.fp = 1;
        let ids_data = ids_data!["default_value"];
        assert_eq!(
            run_hint!(vm, ids_data, hint_code),
            Err(HintError::Internal(VirtualMachineError::ExpectedInteger(
                MaybeRelocatable::from((1, 0))
            )))
        );
    }

    #[test]
    fn run_dict_write_default_valid_empty_dict() {
        let hint_code = "dict_tracker = __dict_manager.get_tracker(ids.dict_ptr)\ndict_tracker.current_ptr += ids.DictAccess.SIZE\nids.dict_ptr.prev_value = dict_tracker.data[ids.key]\ndict_tracker.data[ids.key] = ids.new_value";
        let mut vm = vm!();
        //Initialize fp
        vm.run_context.fp = 3;
        let mut exec_scopes = ExecutionScopes::new();
        dict_manager_default!(&mut exec_scopes, 2, 2);
        //Insert ids into memory
        vm.memory = memory![((1, 0), 5), ((1, 1), 17), ((1, 2), (2, 0))];
        add_segments!(vm, 1);
        //ids.value (at (1, 0))
        //ids.dict_ptr (2, 0):
        //  dict_ptr.key = (2, 1)
        //  dict_ptr.prev_value = (2, 2)
        //  dict_ptr.new_value = (2, 3)
        let ids_data = ids_data!["key", "new_value", "dict_ptr"];
        //Execute the hint
        assert_eq!(run_hint!(vm, ids_data, hint_code, &mut exec_scopes), Ok(()));
        //Check that the dictionary was updated with the new key-value pair (5, 17)
        check_dictionary![exec_scopes, 2, (5, 17)];
        //Check that the tracker's current_ptr has moved accordingly
        check_dict_ptr!(exec_scopes, 2, (2, 3));
        //Check the value of dict_ptr.prev_value, should be equal to the default_value (2)
        check_memory![vm.memory, ((2, 1), 2)];
    }

    #[test]
    fn run_dict_write_default_valid_overwrite_value() {
        let hint_code = "dict_tracker = __dict_manager.get_tracker(ids.dict_ptr)\ndict_tracker.current_ptr += ids.DictAccess.SIZE\nids.dict_ptr.prev_value = dict_tracker.data[ids.key]\ndict_tracker.data[ids.key] = ids.new_value";
        let mut vm = vm!();
        //Initialize fp
        vm.run_context.fp = 3;
        let mut exec_scopes = ExecutionScopes::new();
        dict_manager_default!(exec_scopes, 2, 2, (5, 10));
        //Insert ids into memory
        vm.memory = memory![((1, 0), 5), ((1, 1), 17), ((1, 2), (2, 0))];
        add_segments!(vm, 1);
        //ids.value (at (1, 0))
        //ids.dict_ptr (2, 0):
        //  dict_ptr.key = (2, 1)
        //  dict_ptr.prev_value = (2, 2)
        //  dict_ptr.new_value = (2, 3)
        let ids_data = ids_data!["key", "new_value", "dict_ptr"];
        //Execute the hint
        assert_eq!(run_hint!(vm, ids_data, hint_code, &mut exec_scopes), Ok(()));
        //Check that the dictionary was updated with the new key-value pair (5, 17)
        check_dictionary![exec_scopes, 2, (5, 17)];
        //Check that the tracker's current_ptr has moved accordingly
        check_dict_ptr!(exec_scopes, 2, (2, 3));
        //Check the value of dict_ptr.prev_value, should be equal to the previously inserted value (10)
        check_memory![vm.memory, ((2, 1), 10)];
    }

    #[test]
    fn run_dict_write_simple_valid_overwrite_value() {
        let hint_code = "dict_tracker = __dict_manager.get_tracker(ids.dict_ptr)\ndict_tracker.current_ptr += ids.DictAccess.SIZE\nids.dict_ptr.prev_value = dict_tracker.data[ids.key]\ndict_tracker.data[ids.key] = ids.new_value";
        let mut vm = vm!();
        //Initialize fp
        vm.run_context.fp = 3;
        let mut exec_scopes = ExecutionScopes::new();
        dict_manager!(exec_scopes, 2, (5, 10));
        //Insert ids into memory
        vm.memory = memory![((1, 0), 5), ((1, 1), 17), ((1, 2), (2, 0))];
        add_segments!(vm, 1);
        //ids.value (at (2, 0))
        //ids.dict_ptr (2, 0):
        //  dict_ptr.key = (2, 1)
        //  dict_ptr.prev_value = (2, 2)
        //  dict_ptr.new_value = (2, 3)
        let ids_data = ids_data!["key", "new_value", "dict_ptr"];
        //Execute the hint
        assert_eq!(run_hint!(vm, ids_data, hint_code, &mut exec_scopes), Ok(()));
        //Check that the dictionary was updated with the new key-value pair (5, 17)
        check_dictionary![exec_scopes, 2, (5, 17)];
        //Check that the tracker's current_ptr has moved accordingly
        check_dict_ptr!(exec_scopes, 2, (2, 3));
        check_dict_ptr!(exec_scopes, 2, (2, 3));
        //Check the value of dict_ptr.prev_value, should be equal to the previously inserted value (10)
        check_memory![vm.memory, ((2, 1), 10)];
    }

    #[test]
    fn run_dict_write_simple_valid_cant_write_new_key() {
        let hint_code = "dict_tracker = __dict_manager.get_tracker(ids.dict_ptr)\ndict_tracker.current_ptr += ids.DictAccess.SIZE\nids.dict_ptr.prev_value = dict_tracker.data[ids.key]\ndict_tracker.data[ids.key] = ids.new_value";
        let mut vm = vm!();
        //Initialize fp
        vm.run_context.fp = 3;
        let mut exec_scopes = ExecutionScopes::new();
        dict_manager!(exec_scopes, 2);
        //Insert ids into memory
        vm.memory = memory![((1, 0), 5), ((1, 1), 17), ((1, 2), (2, 0))];
        add_segments!(vm, 1);
        //ids.value (at (1, 0))
        //ids.dict_ptr (2, 0):
        //  dict_ptr.key = (2, 1)
        //  dict_ptr.prev_value = (2, 2)
        //  dict_ptr.new_value = (2, 3)
        let ids_data = ids_data!["key", "new_value", "dict_ptr"];
        //Execute the hint
        assert_eq!(
            run_hint!(vm, ids_data, hint_code, &mut exec_scopes),
<<<<<<< HEAD
            Err(VirtualMachineError::NoValueForKey(Felt::new(5)))
=======
            Err(HintError::NoValueForKey(bigint!(5)))
>>>>>>> e29e0004
        );
    }

    #[test]
    fn run_dict_update_simple_valid() {
        let hint_code = "# Verify dict pointer and prev value.\ndict_tracker = __dict_manager.get_tracker(ids.dict_ptr)\ncurrent_value = dict_tracker.data[ids.key]\nassert current_value == ids.prev_value, \\\n    f'Wrong previous value in dict. Got {ids.prev_value}, expected {current_value}.'\n\n# Update value.\ndict_tracker.data[ids.key] = ids.new_value\ndict_tracker.current_ptr += ids.DictAccess.SIZE";
        let mut vm = vm!();
        //Initialize fp
        vm.run_context.fp = 4;
        let mut exec_scopes = ExecutionScopes::new();
        dict_manager!(exec_scopes, 2, (5, 10));
        //Insert ids into memory
        vm.memory = memory![((1, 0), 5), ((1, 1), 10), ((1, 2), 20), ((1, 3), (2, 0))];
        add_segments!(vm, 1);
        //ids.dict_ptr (2, 0):
        //  dict_ptr.key = (2, 1)
        //  dict_ptr.prev_value = (2, 2)
        //  dict_ptr.new_value = (2, 3)
        let ids_data = ids_data!["key", "prev_value", "new_value", "dict_ptr"];
        //Execute the hint
        assert_eq!(run_hint!(vm, ids_data, hint_code, &mut exec_scopes), Ok(()));
        //Check that the dictionary was updated with the new key-value pair (5, 20)
        check_dictionary![exec_scopes, 2, (5, 20)];
        //Check that the tracker's current_ptr has moved accordingly
        check_dict_ptr!(exec_scopes, 2, (2, 3));
    }

    #[test]
    fn run_dict_update_simple_valid_no_change() {
        let hint_code = "# Verify dict pointer and prev value.\ndict_tracker = __dict_manager.get_tracker(ids.dict_ptr)\ncurrent_value = dict_tracker.data[ids.key]\nassert current_value == ids.prev_value, \\\n    f'Wrong previous value in dict. Got {ids.prev_value}, expected {current_value}.'\n\n# Update value.\ndict_tracker.data[ids.key] = ids.new_value\ndict_tracker.current_ptr += ids.DictAccess.SIZE";
        let mut vm = vm!();
        //Initialize fp
        vm.run_context.fp = 4;
        let mut exec_scopes = ExecutionScopes::new();
        dict_manager!(exec_scopes, 2, (5, 10));
        //Insert ids into memory
        vm.memory = memory![((1, 0), 5), ((1, 1), 10), ((1, 2), 10), ((1, 3), (2, 0))];
        add_segments!(vm, 1);
        //ids.dict_ptr (2, 0):
        //  dict_ptr.key = (2, 1)
        //  dict_ptr.prev_value = (2, 2)
        //  dict_ptr.new_value = (2, 3)
        let ids_data = ids_data!["key", "prev_value", "new_value", "dict_ptr"];
        //Execute the hint
        assert_eq!(run_hint!(vm, ids_data, hint_code, &mut exec_scopes), Ok(()));
        //Check that the dictionary was updated with the new key-value pair (5, 20)
        check_dictionary![exec_scopes, 2, (5, 10)];
        //Check that the tracker's current_ptr has moved accordingly
        check_dict_ptr!(exec_scopes, 2, (2, 3));
    }

    #[test]
    fn run_dict_update_simple_invalid_wrong_prev_key() {
        let hint_code = "# Verify dict pointer and prev value.\ndict_tracker = __dict_manager.get_tracker(ids.dict_ptr)\ncurrent_value = dict_tracker.data[ids.key]\nassert current_value == ids.prev_value, \\\n    f'Wrong previous value in dict. Got {ids.prev_value}, expected {current_value}.'\n\n# Update value.\ndict_tracker.data[ids.key] = ids.new_value\ndict_tracker.current_ptr += ids.DictAccess.SIZE";
        let mut vm = vm!();
        //Initialize fp
        vm.run_context.fp = 4;
        let mut exec_scopes = ExecutionScopes::new();
        dict_manager!(exec_scopes, 2, (5, 10));
        //Insert ids into memory
        vm.memory = memory![((1, 0), 5), ((1, 1), 11), ((1, 2), 20), ((1, 3), (2, 0))];
        add_segments!(vm, 1);
        //ids.dict_ptr (2, 0):
        //  dict_ptr.key = (2, 1)
        //  dict_ptr.prev_value = (2, 2)
        //  dict_ptr.new_value = (2, 3)
        let ids_data = ids_data!["key", "prev_value", "new_value", "dict_ptr"];
        //Execute the hint
        assert_eq!(
            run_hint!(vm, ids_data, hint_code, &mut exec_scopes),
<<<<<<< HEAD
            Err(VirtualMachineError::WrongPrevValue(
                Felt::new(11),
                Felt::new(10),
                Felt::new(5)
=======
            Err(HintError::WrongPrevValue(
                bigint!(11),
                bigint!(10),
                bigint!(5)
>>>>>>> e29e0004
            ))
        );
    }

    #[test]
    fn run_dict_update_simple_invalid_wrong_key() {
        let hint_code = "# Verify dict pointer and prev value.\ndict_tracker = __dict_manager.get_tracker(ids.dict_ptr)\ncurrent_value = dict_tracker.data[ids.key]\nassert current_value == ids.prev_value, \\\n    f'Wrong previous value in dict. Got {ids.prev_value}, expected {current_value}.'\n\n# Update value.\ndict_tracker.data[ids.key] = ids.new_value\ndict_tracker.current_ptr += ids.DictAccess.SIZE";
        let mut vm = vm!();
        //Initialize fp
        vm.run_context.fp = 4;
        let mut exec_scopes = ExecutionScopes::new();
        dict_manager!(exec_scopes, 2, (5, 10));
        //Insert ids into memory
        vm.memory = memory![((1, 0), 6), ((1, 1), 10), ((1, 2), 10), ((1, 3), (2, 0))];
        add_segments!(vm, 1);
        //ids.dict_ptr (2, 0):
        //  dict_ptr.key = (2, 1)
        //  dict_ptr.prev_value = (2, 2)
        //  dict_ptr.new_value = (2, 3)
        let ids_data = ids_data!["key", "prev_value", "new_value", "dict_ptr"];
        //Execute the hint
        assert_eq!(
            run_hint!(vm, ids_data, hint_code, &mut exec_scopes),
<<<<<<< HEAD
            Err(VirtualMachineError::NoValueForKey(Felt::new(6),))
=======
            Err(HintError::NoValueForKey(bigint!(6),))
>>>>>>> e29e0004
        );
    }

    #[test]
    fn run_dict_update_default_valid() {
        let hint_code = "# Verify dict pointer and prev value.\ndict_tracker = __dict_manager.get_tracker(ids.dict_ptr)\ncurrent_value = dict_tracker.data[ids.key]\nassert current_value == ids.prev_value, \\\n    f'Wrong previous value in dict. Got {ids.prev_value}, expected {current_value}.'\n\n# Update value.\ndict_tracker.data[ids.key] = ids.new_value\ndict_tracker.current_ptr += ids.DictAccess.SIZE";
        let mut vm = vm!();
        //Initialize fp
        vm.run_context.fp = 4;
        let mut exec_scopes = ExecutionScopes::new();
        dict_manager!(exec_scopes, 2, (5, 10));
        //Insert ids into memory
        vm.memory = memory![((1, 0), 5), ((1, 1), 10), ((1, 2), 20), ((1, 3), (2, 0))];
        add_segments!(vm, 1);
        //ids.dict_ptr (2, 0):
        //  dict_ptr.key = (2, 1)
        //  dict_ptr.prev_value = (2, 2)
        //  dict_ptr.new_value = (2, 3)
        let ids_data = ids_data!["key", "prev_value", "new_value", "dict_ptr"];
        //Execute the hint
        assert_eq!(run_hint!(vm, ids_data, hint_code, &mut exec_scopes), Ok(()));
        //Check that the dictionary was updated with the new key-value pair (5, 20)
        check_dictionary![exec_scopes, 2, (5, 20)];
        //Check that the tracker's current_ptr has moved accordingly
        check_dict_ptr!(exec_scopes, 2, (2, 3));
    }

    #[test]
    fn run_dict_update_default_valid_no_change() {
        let hint_code = "# Verify dict pointer and prev value.\ndict_tracker = __dict_manager.get_tracker(ids.dict_ptr)\ncurrent_value = dict_tracker.data[ids.key]\nassert current_value == ids.prev_value, \\\n    f'Wrong previous value in dict. Got {ids.prev_value}, expected {current_value}.'\n\n# Update value.\ndict_tracker.data[ids.key] = ids.new_value\ndict_tracker.current_ptr += ids.DictAccess.SIZE";
        let mut vm = vm!();
        //Initialize fp
        vm.run_context.fp = 4;
        let mut exec_scopes = ExecutionScopes::new();
        dict_manager!(exec_scopes, 2, (5, 10));
        //Insert ids into memory
        vm.memory = memory![((1, 0), 5), ((1, 1), 10), ((1, 2), 10), ((1, 3), (2, 0))];
        add_segments!(vm, 1);
        //ids.dict_ptr (2, 0):
        //  dict_ptr.key = (2, 1)
        //  dict_ptr.prev_value = (2, 2)
        //  dict_ptr.new_value = (2, 3)
        let ids_data = ids_data!["key", "prev_value", "new_value", "dict_ptr"];
        //Execute the hint
        assert_eq!(run_hint!(vm, ids_data, hint_code, &mut exec_scopes), Ok(()));
        //Check that the dictionary was updated with the new key-value pair (5, 10)
        check_dictionary![exec_scopes, 2, (5, 10)];
        //Check that the tracker's current_ptr has moved accordingly
        check_dict_ptr!(exec_scopes, 2, (2, 3));
    }

    #[test]
    fn run_dict_update_default_invalid_wrong_prev_key() {
        let hint_code = "# Verify dict pointer and prev value.\ndict_tracker = __dict_manager.get_tracker(ids.dict_ptr)\ncurrent_value = dict_tracker.data[ids.key]\nassert current_value == ids.prev_value, \\\n    f'Wrong previous value in dict. Got {ids.prev_value}, expected {current_value}.'\n\n# Update value.\ndict_tracker.data[ids.key] = ids.new_value\ndict_tracker.current_ptr += ids.DictAccess.SIZE";
        let mut vm = vm!();
        //Initialize fp
        vm.run_context.fp = 4;
        let mut exec_scopes = ExecutionScopes::new();
        dict_manager!(exec_scopes, 2, (5, 10));
        //Insert ids into memory
        vm.memory = memory![((1, 0), 5), ((1, 1), 11), ((1, 2), 10), ((1, 3), (2, 0))];
        add_segments!(vm, 1);
        //ids.dict_ptr (2, 0):
        //  dict_ptr.key = (2, 1)
        //  dict_ptr.prev_value = (2, 2)
        //  dict_ptr.new_value = (2, 3)
        let ids_data = ids_data!["key", "prev_value", "new_value", "dict_ptr"];
        //Execute the hint
        assert_eq!(
            run_hint!(vm, ids_data, hint_code, &mut exec_scopes),
<<<<<<< HEAD
            Err(VirtualMachineError::WrongPrevValue(
                Felt::new(11),
                Felt::new(10),
                Felt::new(5)
=======
            Err(HintError::WrongPrevValue(
                bigint!(11),
                bigint!(10),
                bigint!(5)
>>>>>>> e29e0004
            ))
        );
    }

    #[test]
    fn run_dict_update_default_invalid_wrong_key() {
        let hint_code = "# Verify dict pointer and prev value.\ndict_tracker = __dict_manager.get_tracker(ids.dict_ptr)\ncurrent_value = dict_tracker.data[ids.key]\nassert current_value == ids.prev_value, \\\n    f'Wrong previous value in dict. Got {ids.prev_value}, expected {current_value}.'\n\n# Update value.\ndict_tracker.data[ids.key] = ids.new_value\ndict_tracker.current_ptr += ids.DictAccess.SIZE";
        let mut vm = vm!();
        //Initialize fp
        vm.run_context.fp = 4;
        let mut exec_scopes = ExecutionScopes::new();
        dict_manager_default!(exec_scopes, 2, 17, (5, 10));
        //Insert ids into memory
        vm.memory = memory![((1, 0), 6), ((1, 1), 10), ((1, 2), 10), ((1, 3), (2, 0))];
        add_segments!(vm, 1);
        //ids.dict_ptr (2, 0):
        //  dict_ptr.key = (2, 1)
        //  dict_ptr.prev_value = (2, 2)
        //  dict_ptr.new_value = (2, 3)
        let ids_data = ids_data!["key", "prev_value", "new_value", "dict_ptr"];
        //Execute the hint
        assert_eq!(
            run_hint!(vm, ids_data, hint_code, &mut exec_scopes),
<<<<<<< HEAD
            Err(VirtualMachineError::WrongPrevValue(
                Felt::new(10),
                Felt::new(17),
                Felt::new(6)
=======
            Err(HintError::WrongPrevValue(
                bigint!(10),
                bigint!(17),
                bigint!(6)
>>>>>>> e29e0004
            ))
        );
    }

    #[test]
    fn run_dict_update_default_valid_no_key_prev_value_equals_default() {
        let hint_code = "# Verify dict pointer and prev value.\ndict_tracker = __dict_manager.get_tracker(ids.dict_ptr)\ncurrent_value = dict_tracker.data[ids.key]\nassert current_value == ids.prev_value, \\\n    f'Wrong previous value in dict. Got {ids.prev_value}, expected {current_value}.'\n\n# Update value.\ndict_tracker.data[ids.key] = ids.new_value\ndict_tracker.current_ptr += ids.DictAccess.SIZE";
        let mut vm = vm!();
        //Initialize fp
        vm.run_context.fp = 4;
        let mut exec_scopes = ExecutionScopes::new();
        dict_manager_default!(exec_scopes, 2, 17);
        //Insert ids into memory
        vm.memory = memory![((1, 0), 5), ((1, 1), 17), ((1, 2), 20), ((1, 3), (2, 0))];
        add_segments!(vm, 1);
        //ids.dict_ptr (2, 0):
        //  dict_ptr.key = (2, 1)
        //  dict_ptr.prev_value = (2, 2)
        //  dict_ptr.new_value = (2, 3)
        let ids_data = ids_data!["key", "prev_value", "new_value", "dict_ptr"];
        //Execute the hint
        assert_eq!(run_hint!(vm, ids_data, hint_code, &mut exec_scopes), Ok(()));
        //Check that the dictionary was updated with the new key-value pair (5, 20)
        check_dictionary![exec_scopes, 2, (5, 20)];
        //Check that the tracker's current_ptr has moved accordingly
        check_dict_ptr!(exec_scopes, 2, (2, 3));
    }

    #[test]
    fn run_dict_squash_copy_dict_valid_empty_dict() {
        let hint_code = "# Prepare arguments for dict_new. In particular, the same dictionary values should be copied\n# to the new (squashed) dictionary.\nvm_enter_scope({\n    # Make __dict_manager accessible.\n    '__dict_manager': __dict_manager,\n    # Create a copy of the dict, in case it changes in the future.\n    'initial_dict': dict(__dict_manager.get_dict(ids.dict_accesses_end)),\n})";
        let mut vm = vm!();
        //Initialize fp
        vm.run_context.fp = 1;
        //ids.dict_access
        vm.memory = memory![((1, 0), (2, 0))];
        add_segments!(vm, 1);
        let ids_data = ids_data!["dict_accesses_end"];
        //Execute the hint
        let mut exec_scopes = ExecutionScopes::new();
        dict_manager!(exec_scopes, 2);
        assert_eq!(run_hint!(vm, ids_data, hint_code, &mut exec_scopes), Ok(()));
        //Check that a new exec scope has been created
        assert_eq!(exec_scopes.data.len(), 2);
        //Check that this scope contains the expected initial-dict
        let variables = exec_scopes.get_local_variables().unwrap();
        assert_eq!(variables.len(), 2); //Two of them, as DictManager is also there
        assert_eq!(
            variables
                .get("initial_dict")
                .unwrap()
                .downcast_ref::<HashMap<Felt, Felt>>(),
            Some(&HashMap::<Felt, Felt>::new())
        );
    }

    #[test]
    fn run_dict_squash_copy_dict_valid_non_empty_dict() {
        let hint_code = "# Prepare arguments for dict_new. In particular, the same dictionary values should be copied\n# to the new (squashed) dictionary.\nvm_enter_scope({\n    # Make __dict_manager accessible.\n    '__dict_manager': __dict_manager,\n    # Create a copy of the dict, in case it changes in the future.\n    'initial_dict': dict(__dict_manager.get_dict(ids.dict_accesses_end)),\n})";
        let mut vm = vm!();
        //Initialize fp
        vm.run_context.fp = 1;
        vm.memory = memory![((1, 0), (2, 0))];
        add_segments!(vm, 1);
        let ids_data = ids_data!["dict_accesses_end"];
        //Execute the hint
        let mut exec_scopes = ExecutionScopes::new();
        dict_manager!(exec_scopes, 2, (1, 2), (3, 4), (5, 6));
        assert_eq!(run_hint!(vm, ids_data, hint_code, &mut exec_scopes), Ok(()));
        //Check that a new exec scope has been created
        assert_eq!(exec_scopes.data.len(), 2);
        //Check that this scope contains the expected initial-dict
        let variables = exec_scopes.get_local_variables().unwrap();
        assert_eq!(variables.len(), 2); //Two of them, as DictManager is also there
        assert_eq!(
            variables
                .get("initial_dict")
                .unwrap()
                .downcast_ref::<HashMap<Felt, Felt>>(),
            Some(&HashMap::from([
                (Felt::one(), Felt::new(2)),
                (Felt::new(3), Felt::new(4)),
                (Felt::new(5), Felt::new(6))
            ]))
        );
    }

    #[test]
    fn run_dict_squash_copy_dict_invalid_no_dict() {
        let hint_code = "# Prepare arguments for dict_new. In particular, the same dictionary values should be copied\n# to the new (squashed) dictionary.\nvm_enter_scope({\n    # Make __dict_manager accessible.\n    '__dict_manager': __dict_manager,\n    # Create a copy of the dict, in case it changes in the future.\n    'initial_dict': dict(__dict_manager.get_dict(ids.dict_accesses_end)),\n})";
        let mut vm = vm!();
        //Initialize fp
        vm.run_context.fp = 1;
        //Create manager
        let dict_manager = DictManager::new();
        let mut exec_scopes = scope![("dict_manager", Rc::new(RefCell::new(dict_manager)))];

        vm.memory = memory![((1, 0), (2, 0))];
        add_segments!(vm, 1);
        let ids_data = ids_data!["dict_accesses_end"];
        //Execute the hint
        assert_eq!(
            run_hint!(vm, ids_data, hint_code, &mut exec_scopes),
            Err(HintError::NoDictTracker(2))
        );
    }

    #[test]
    fn run_dict_squash_update_ptr_no_tracker() {
        let hint_code = "# Update the DictTracker's current_ptr to point to the end of the squashed dict.\n__dict_manager.get_tracker(ids.squashed_dict_start).current_ptr = \\\n    ids.squashed_dict_end.address_";
        let mut vm = vm!();
        //Initialize fp
        vm.run_context.fp = 2;
        //Create manager
        let dict_manager = DictManager::new();
        let mut exec_scopes = scope![("dict_manager", Rc::new(RefCell::new(dict_manager)))];
        vm.memory = memory![((1, 0), (2, 0)), ((1, 1), (2, 3))];
        add_segments!(vm, 1);
        //Create ids
        let ids_data = ids_data!["squashed_dict_start", "squashed_dict_end"];
        //Execute the hint
        assert_eq!(
            run_hint!(vm, ids_data, hint_code, &mut exec_scopes),
            Err(HintError::NoDictTracker(2))
        );
    }

    #[test]
    fn run_dict_squash_update_ptr_valid() {
        let hint_code = "# Update the DictTracker's current_ptr to point to the end of the squashed dict.\n__dict_manager.get_tracker(ids.squashed_dict_start).current_ptr = \\\n    ids.squashed_dict_end.address_";
        let mut vm = vm!();
        //Initialize fp
        vm.run_context.fp = 2;
        let mut exec_scopes = ExecutionScopes::new();
        dict_manager![exec_scopes, 2, (1, 2)];
        //ids.squash_dict_start
        vm.memory = memory![((1, 0), (2, 0)), ((1, 1), (2, 3))];
        add_segments!(vm, 1);
        //Create ids
        let ids_data = ids_data!["squashed_dict_start", "squashed_dict_end"];
        //Execute the hint
        assert_eq!(run_hint!(vm, ids_data, hint_code, &mut exec_scopes), Ok(()));
        //Check the updated pointer
        check_dict_ptr!(exec_scopes, 2, (2, 3));
    }

    #[test]
    fn run_dict_squash_update_ptr_mismatched_dict_ptr() {
        let hint_code = "# Update the DictTracker's current_ptr to point to the end of the squashed dict.\n__dict_manager.get_tracker(ids.squashed_dict_start).current_ptr = \\\n    ids.squashed_dict_end.address_";
        let mut vm = vm!();
        //Initialize fp
        vm.run_context.fp = 2;
        let mut exec_scopes = ExecutionScopes::new();
        dict_manager!(exec_scopes, 2, (1, 2));
        vm.memory = memory![((1, 0), (2, 3)), ((1, 1), (2, 6))];
        add_segments!(vm, 1);
        //Create ids
        let ids_data = ids_data!["squashed_dict_start", "squashed_dict_end"];
        //Execute the hint
        assert_eq!(
            run_hint!(vm, ids_data, hint_code, &mut exec_scopes),
            Err(HintError::MismatchedDictPtr(
                relocatable!(2, 0),
                relocatable!(2, 3)
            ))
        );
    }
}<|MERGE_RESOLUTION|>--- conflicted
+++ resolved
@@ -1,14 +1,3 @@
-<<<<<<< HEAD
-=======
-use crate::{
-    types::exec_scope::ExecutionScopes,
-    vm::{errors::hint_errors::HintError, vm_core::VirtualMachine},
-};
-use std::{any::Any, cell::RefCell, collections::HashMap, rc::Rc};
-
-use num_bigint::BigInt;
-
->>>>>>> e29e0004
 use crate::{
     any_box,
     hint_processor::{
@@ -22,11 +11,8 @@
         hint_processor_definition::HintReference,
     },
     serde::deserialize_program::ApTracking,
-<<<<<<< HEAD
     types::exec_scope::ExecutionScopes,
-    vm::{errors::vm_errors::VirtualMachineError, vm_core::VirtualMachine},
-=======
->>>>>>> e29e0004
+    vm::{errors::hint_errors::HintError, vm_core::VirtualMachine},
 };
 use felt::Felt;
 use std::{any::Any, cell::RefCell, collections::HashMap, rc::Rc};
@@ -265,7 +251,6 @@
 
 #[cfg(test)]
 mod tests {
-<<<<<<< HEAD
     use super::*;
     use crate::{
         any_box,
@@ -283,20 +268,13 @@
         },
         utils::test_utils::*,
         vm::{
-            errors::memory_errors::MemoryError, vm_core::VirtualMachine, vm_memory::memory::Memory,
+            errors::{memory_errors::MemoryError, vm_errors::VirtualMachineError},
+            vm_core::VirtualMachine,
+            vm_memory::memory::Memory,
         },
     };
     use felt::NewFelt;
     use num_traits::One;
-=======
-    use crate::any_box;
-    use crate::hint_processor::builtin_hint_processor::builtin_hint_processor_definition::BuiltinHintProcessor;
-    use crate::hint_processor::builtin_hint_processor::builtin_hint_processor_definition::HintProcessorData;
-    use crate::hint_processor::hint_processor_definition::HintProcessor;
-    use crate::types::exec_scope::ExecutionScopes;
-    use crate::vm::errors::vm_errors::VirtualMachineError;
-    use crate::vm::vm_memory::memory::Memory;
->>>>>>> e29e0004
     use std::collections::HashMap;
 
     #[test]
@@ -398,11 +376,7 @@
         dict_manager!(&mut exec_scopes, 2, (5, 12));
         assert_eq!(
             run_hint!(vm, ids_data, hint_code, &mut exec_scopes),
-<<<<<<< HEAD
-            Err(VirtualMachineError::NoValueForKey(Felt::new(6)))
-=======
-            Err(HintError::NoValueForKey(bigint!(6)))
->>>>>>> e29e0004
+            Err(HintError::NoValueForKey(Felt::new(6)))
         );
     }
     #[test]
@@ -573,11 +547,7 @@
         //Execute the hint
         assert_eq!(
             run_hint!(vm, ids_data, hint_code, &mut exec_scopes),
-<<<<<<< HEAD
-            Err(VirtualMachineError::NoValueForKey(Felt::new(5)))
-=======
-            Err(HintError::NoValueForKey(bigint!(5)))
->>>>>>> e29e0004
+            Err(HintError::NoValueForKey(Felt::new(5)))
         );
     }
 
@@ -648,17 +618,10 @@
         //Execute the hint
         assert_eq!(
             run_hint!(vm, ids_data, hint_code, &mut exec_scopes),
-<<<<<<< HEAD
-            Err(VirtualMachineError::WrongPrevValue(
+            Err(HintError::WrongPrevValue(
                 Felt::new(11),
                 Felt::new(10),
                 Felt::new(5)
-=======
-            Err(HintError::WrongPrevValue(
-                bigint!(11),
-                bigint!(10),
-                bigint!(5)
->>>>>>> e29e0004
             ))
         );
     }
@@ -682,11 +645,7 @@
         //Execute the hint
         assert_eq!(
             run_hint!(vm, ids_data, hint_code, &mut exec_scopes),
-<<<<<<< HEAD
-            Err(VirtualMachineError::NoValueForKey(Felt::new(6),))
-=======
-            Err(HintError::NoValueForKey(bigint!(6),))
->>>>>>> e29e0004
+            Err(HintError::NoValueForKey(Felt::new(6)))
         );
     }
 
@@ -757,17 +716,10 @@
         //Execute the hint
         assert_eq!(
             run_hint!(vm, ids_data, hint_code, &mut exec_scopes),
-<<<<<<< HEAD
-            Err(VirtualMachineError::WrongPrevValue(
+            Err(HintError::WrongPrevValue(
                 Felt::new(11),
                 Felt::new(10),
                 Felt::new(5)
-=======
-            Err(HintError::WrongPrevValue(
-                bigint!(11),
-                bigint!(10),
-                bigint!(5)
->>>>>>> e29e0004
             ))
         );
     }
@@ -791,17 +743,10 @@
         //Execute the hint
         assert_eq!(
             run_hint!(vm, ids_data, hint_code, &mut exec_scopes),
-<<<<<<< HEAD
-            Err(VirtualMachineError::WrongPrevValue(
+            Err(HintError::WrongPrevValue(
                 Felt::new(10),
                 Felt::new(17),
                 Felt::new(6)
-=======
-            Err(HintError::WrongPrevValue(
-                bigint!(10),
-                bigint!(17),
-                bigint!(6)
->>>>>>> e29e0004
             ))
         );
     }
