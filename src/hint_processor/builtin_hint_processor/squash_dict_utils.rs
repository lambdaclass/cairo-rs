<<<<<<< HEAD
=======
use crate::hint_processor::hint_processor_definition::HintReference;
use crate::types::exec_scope::ExecutionScopes;
use crate::vm::errors::hint_errors::HintError;
use crate::vm::vm_core::VirtualMachine;
use num_bigint::BigInt;
use num_integer::Integer;
use num_traits::ToPrimitive;
use std::collections::HashMap;

use super::dict_hint_utils::DICT_ACCESS_SIZE;
use crate::hint_processor::builtin_hint_processor::hint_utils::{
    get_integer_from_var_name, get_ptr_from_var_name, get_relocatable_from_var_name,
    insert_value_from_var_name,
};
>>>>>>> e29e0004
use crate::{
    hint_processor::{
        builtin_hint_processor::{
            dict_hint_utils::DICT_ACCESS_SIZE,
            hint_utils::{
                get_integer_from_var_name, get_ptr_from_var_name, get_relocatable_from_var_name,
                insert_value_from_var_name,
            },
        },
        hint_processor_definition::HintReference,
    },
    serde::deserialize_program::ApTracking,
    types::{exec_scope::ExecutionScopes, relocatable::MaybeRelocatable},
    vm::{errors::vm_errors::VirtualMachineError, vm_core::VirtualMachine},
};
use felt::{Felt, NewFelt};
use num_integer::Integer;
use num_traits::{One, ToPrimitive, Zero};
use std::collections::HashMap;

fn get_access_indices(
    exec_scopes: &mut ExecutionScopes,
<<<<<<< HEAD
) -> Result<&HashMap<Felt, Vec<Felt>>, VirtualMachineError> {
    let mut access_indices: Option<&HashMap<Felt, Vec<Felt>>> = None;
=======
) -> Result<&HashMap<BigInt, Vec<BigInt>>, HintError> {
    let mut access_indices: Option<&HashMap<BigInt, Vec<BigInt>>> = None;
>>>>>>> e29e0004
    if let Some(variable) = exec_scopes
        .get_local_variables_mut()?
        .get_mut("access_indices")
    {
        if let Some(py_access_indices) = variable.downcast_mut::<HashMap<Felt, Vec<Felt>>>() {
            access_indices = Some(py_access_indices);
        }
    }
    access_indices.ok_or_else(|| HintError::VariableNotInScopeError("access_indices".to_string()))
}

/*Implements hint:
    current_access_indices = sorted(access_indices[key])[::-1]
    current_access_index = current_access_indices.pop()
    memory[ids.range_check_ptr] = current_access_index
*/
pub fn squash_dict_inner_first_iteration(
    vm: &mut VirtualMachine,
    exec_scopes: &mut ExecutionScopes,
    ids_data: &HashMap<String, HintReference>,
    ap_tracking: &ApTracking,
) -> Result<(), HintError> {
    //Check that access_indices and key are in scope
    let key = exec_scopes.get::<Felt>("key")?;
    let range_check_ptr = get_ptr_from_var_name("range_check_ptr", vm, ids_data, ap_tracking)?;
    let access_indices = get_access_indices(exec_scopes)?;
    //Get current_indices from access_indices
    let mut current_access_indices = access_indices
        .get(&key)
        .ok_or_else(|| HintError::NoKeyInAccessIndices(key.clone()))?
        .clone();
    current_access_indices.sort();
    current_access_indices.reverse();
    //Get current_access_index
    let first_val = current_access_indices
        .pop()
        .ok_or(HintError::EmptyCurrentAccessIndices)?;
    //Store variables in scope
    exec_scopes.insert_value("current_access_indices", current_access_indices);
    exec_scopes.insert_value("current_access_index", first_val.clone());
    //Insert current_accesss_index into range_check_ptr
    vm.insert_value(&range_check_ptr, first_val)
        .map_err(HintError::Internal)
}

// Implements Hint: ids.should_skip_loop = 0 if current_access_indices else 1
pub fn squash_dict_inner_skip_loop(
    vm: &mut VirtualMachine,
    exec_scopes: &mut ExecutionScopes,
    ids_data: &HashMap<String, HintReference>,
    ap_tracking: &ApTracking,
) -> Result<(), HintError> {
    //Check that current_access_indices is in scope
    let current_access_indices = exec_scopes.get_list_ref::<Felt>("current_access_indices")?;
    //Main Logic
    let should_skip_loop = if current_access_indices.is_empty() {
        Felt::one()
    } else {
        Felt::zero()
    };
    insert_value_from_var_name(
        "should_skip_loop",
        should_skip_loop,
        vm,
        ids_data,
        ap_tracking,
    )
}

/*Implements Hint:
   new_access_index = current_access_indices.pop()
   ids.loop_temps.index_delta_minus1 = new_access_index - current_access_index - 1
   current_access_index = new_access_index
*/
pub fn squash_dict_inner_check_access_index(
    vm: &mut VirtualMachine,
    exec_scopes: &mut ExecutionScopes,
    ids_data: &HashMap<String, HintReference>,
    ap_tracking: &ApTracking,
) -> Result<(), HintError> {
    //Check that current_access_indices and current_access_index are in scope
    let current_access_index = exec_scopes.get::<Felt>("current_access_index")?;
    let current_access_indices = exec_scopes.get_mut_list_ref::<Felt>("current_access_indices")?;
    //Main Logic
    let new_access_index = current_access_indices
        .pop()
<<<<<<< HEAD
        .ok_or(VirtualMachineError::EmptyCurrentAccessIndices)?;
    let index_delta_minus1 = new_access_index.clone() - current_access_index - Felt::one();
=======
        .ok_or(HintError::EmptyCurrentAccessIndices)?;
    let index_delta_minus1 = new_access_index.clone() - current_access_index - bigint!(1);
>>>>>>> e29e0004
    //loop_temps.delta_minus1 = loop_temps + 0 as it is the first field of the struct
    //Insert loop_temps.delta_minus1 into memory
    insert_value_from_var_name("loop_temps", index_delta_minus1, vm, ids_data, ap_tracking)?;
    exec_scopes.insert_value("new_access_index", new_access_index.clone());
    exec_scopes.insert_value("current_access_index", new_access_index);
    Ok(())
}

// Implements Hint: ids.loop_temps.should_continue = 1 if current_access_indices else 0
pub fn squash_dict_inner_continue_loop(
    vm: &mut VirtualMachine,
    exec_scopes: &mut ExecutionScopes,
    ids_data: &HashMap<String, HintReference>,
    ap_tracking: &ApTracking,
) -> Result<(), HintError> {
    //Check that ids contains the reference id for each variable used by the hint
    //Get addr for ids variables
    let loop_temps_addr = get_relocatable_from_var_name("loop_temps", vm, ids_data, ap_tracking)?;
    //Check that current_access_indices is in scope
    let current_access_indices = exec_scopes.get_list_ref::<Felt>("current_access_indices")?;
    //Main Logic
    let should_continue = if current_access_indices.is_empty() {
        Felt::zero()
    } else {
        Felt::one()
    };
    //loop_temps.delta_minus1 = loop_temps + 3 as it is the fourth field of the struct
    //Insert loop_temps.delta_minus1 into memory
    let should_continue_addr = loop_temps_addr + 3_i32;
    vm.insert_value(&should_continue_addr, should_continue)
        .map_err(HintError::Internal)
}

// Implements Hint: assert len(current_access_indices) == 0
pub fn squash_dict_inner_len_assert(exec_scopes: &mut ExecutionScopes) -> Result<(), HintError> {
    //Check that current_access_indices is in scope
    let current_access_indices = exec_scopes.get_list_ref::<Felt>("current_access_indices")?;
    if !current_access_indices.is_empty() {
        return Err(HintError::CurrentAccessIndicesNotEmpty);
    }
    Ok(())
}

//Implements hint: assert ids.n_used_accesses == len(access_indices[key]
pub fn squash_dict_inner_used_accesses_assert(
    vm: &mut VirtualMachine,
    exec_scopes: &mut ExecutionScopes,
    ids_data: &HashMap<String, HintReference>,
    ap_tracking: &ApTracking,
<<<<<<< HEAD
) -> Result<(), VirtualMachineError> {
    let key = exec_scopes.get::<Felt>("key")?;
=======
) -> Result<(), HintError> {
    let key = exec_scopes.get::<BigInt>("key")?;
>>>>>>> e29e0004
    let n_used_accesses = get_integer_from_var_name("n_used_accesses", vm, ids_data, ap_tracking)?;
    let access_indices = get_access_indices(exec_scopes)?;
    //Main Logic
    let access_indices_at_key = access_indices
        .get(&key)
        .ok_or_else(|| HintError::NoKeyInAccessIndices(key.clone()))?;

<<<<<<< HEAD
    if n_used_accesses.as_ref() != &Felt::new(access_indices_at_key.len()) {
        return Err(VirtualMachineError::NumUsedAccessesAssertFail(
=======
    if n_used_accesses.as_ref() != &bigint!(access_indices_at_key.len()) {
        return Err(HintError::NumUsedAccessesAssertFail(
>>>>>>> e29e0004
            n_used_accesses.into_owned(),
            access_indices_at_key.len(),
            key,
        ));
    }
    Ok(())
}

// Implements Hint: assert len(keys) == 0
pub fn squash_dict_inner_assert_len_keys(
    exec_scopes: &mut ExecutionScopes,
) -> Result<(), HintError> {
    //Check that current_access_indices is in scope
    let keys = exec_scopes.get_list_ref::<Felt>("keys")?;
    if !keys.is_empty() {
        return Err(HintError::KeysNotEmpty);
    };
    Ok(())
}

// Implements Hint:
//  assert len(keys) > 0, 'No keys left but remaining_accesses > 0.'
//  ids.next_key = key = keys.pop()
pub fn squash_dict_inner_next_key(
    vm: &mut VirtualMachine,
    exec_scopes: &mut ExecutionScopes,
    ids_data: &HashMap<String, HintReference>,
    ap_tracking: &ApTracking,
) -> Result<(), HintError> {
    //Check that current_access_indices is in scope
<<<<<<< HEAD
    let keys = exec_scopes.get_mut_list_ref::<Felt>("keys")?;
    let next_key = keys.pop().ok_or(VirtualMachineError::EmptyKeys)?;
=======
    let keys = exec_scopes.get_mut_list_ref::<BigInt>("keys")?;
    let next_key = keys.pop().ok_or(HintError::EmptyKeys)?;
>>>>>>> e29e0004
    //Insert next_key into ids.next_keys
    insert_value_from_var_name("next_key", next_key.clone(), vm, ids_data, ap_tracking)?;
    //Update local variables
    exec_scopes.insert_value("key", next_key);
    Ok(())
}

/*Implements hint:
    dict_access_size = ids.DictAccess.SIZE
    address = ids.dict_accesses.address_
    assert ids.ptr_diff % dict_access_size == 0, \
        'Accesses array size must be divisible by DictAccess.SIZE'
    n_accesses = ids.n_accesses
    if '__squash_dict_max_size' in globals():
        assert n_accesses <= __squash_dict_max_size, \
            f'squash_dict() can only be used with n_accesses<={__squash_dict_max_size}. ' \
            f'Got: n_accesses={n_accesses}.'
    # A map from key to the list of indices accessing it.
    access_indices = {}
    for i in range(n_accesses):
        key = memory[address + dict_access_size * i]
        access_indices.setdefault(key, []).append(i)
    # Descending list of keys.
    keys = sorted(access_indices.keys(), reverse=True)
    # Are the keys used bigger than range_check bound.
    ids.big_keys = 1 if keys[0] >= range_check_builtin.bound else 0
    ids.first_key = key = keys.pop()
*/
pub fn squash_dict(
    vm: &mut VirtualMachine,
    exec_scopes: &mut ExecutionScopes,
    ids_data: &HashMap<String, HintReference>,
    ap_tracking: &ApTracking,
) -> Result<(), HintError> {
    //Get necessary variables addresses from ids
    let address = get_ptr_from_var_name("dict_accesses", vm, ids_data, ap_tracking)?;
    let ptr_diff = get_integer_from_var_name("ptr_diff", vm, ids_data, ap_tracking)?;
    let n_accesses = get_integer_from_var_name("n_accesses", vm, ids_data, ap_tracking)?;
    //Get range_check_builtin
    let range_check_builtin = vm.get_range_check_builtin()?;
    let range_check_bound = range_check_builtin._bound.clone();
    //Main Logic
<<<<<<< HEAD
    if ptr_diff.mod_floor(&Felt::new(DICT_ACCESS_SIZE)) != Felt::zero() {
        return Err(VirtualMachineError::PtrDiffNotDivisibleByDictAccessSize);
=======
    if ptr_diff.mod_floor(&bigint!(DICT_ACCESS_SIZE)) != bigint!(0) {
        return Err(HintError::PtrDiffNotDivisibleByDictAccessSize);
>>>>>>> e29e0004
    }
    let squash_dict_max_size = exec_scopes.get::<Felt>("__squash_dict_max_size");
    if let Ok(max_size) = squash_dict_max_size {
        if n_accesses.as_ref() > &max_size {
            return Err(HintError::SquashDictMaxSizeExceeded(
                max_size,
                n_accesses.into_owned(),
            ));
        };
    };
    let n_accesses_usize = n_accesses
        .to_usize()
        .ok_or_else(|| HintError::NAccessesTooBig(n_accesses.into_owned()))?;
    //A map from key to the list of indices accessing it.
    let mut access_indices = HashMap::<Felt, Vec<Felt>>::new();
    for i in 0..n_accesses_usize {
        let key_addr = address + DICT_ACCESS_SIZE * i;
        let key = vm
            .get_integer(&key_addr)
            .map_err(|_| VirtualMachineError::ExpectedInteger(MaybeRelocatable::from(key_addr)))?;
        access_indices
            .entry(key.into_owned())
            .or_insert(Vec::<Felt>::new())
            .push(Felt::new(i));
    }
    //Descending list of keys.
    let mut keys: Vec<Felt> = access_indices.keys().cloned().collect();
    keys.sort();
    keys.reverse();
    //Are the keys used bigger than the range_check bound.
    let big_keys = if keys[0] >= range_check_bound.unwrap() {
        Felt::one()
    } else {
        Felt::zero()
    };
    insert_value_from_var_name("big_keys", big_keys, vm, ids_data, ap_tracking)?;
    let key = keys.pop().ok_or(HintError::EmptyKeys)?;
    insert_value_from_var_name("first_key", key.clone(), vm, ids_data, ap_tracking)?;
    //Insert local variables into scope
    exec_scopes.insert_value("access_indices", access_indices);
    exec_scopes.insert_value("keys", keys);
    exec_scopes.insert_value("key", key);
    Ok(())
}

#[cfg(test)]
mod tests {
    use super::*;
    use crate::{
        any_box,
        hint_processor::{
            builtin_hint_processor::builtin_hint_processor_definition::{
                BuiltinHintProcessor, HintProcessorData,
            },
            hint_processor_definition::HintProcessor,
        },
        types::exec_scope::ExecutionScopes,
        utils::test_utils::*,
        vm::{
            errors::memory_errors::MemoryError, runners::builtin_runner::RangeCheckBuiltinRunner,
            vm_core::VirtualMachine, vm_memory::memory::Memory,
        },
    };
    use felt::felt_str;
    use std::any::Any;

    //Hint code as consts
    const SQUASH_DICT_INNER_FIRST_ITERATION : &str = "current_access_indices = sorted(access_indices[key])[::-1]\ncurrent_access_index = current_access_indices.pop()\nmemory[ids.range_check_ptr] = current_access_index";
    const SQUASH_DICT_INNER_SKIP_LOOP: &str =
        "ids.should_skip_loop = 0 if current_access_indices else 1";
    const SQUASH_DICT_INNER_CHECK_ACCESS_INDEX: &str = "new_access_index = current_access_indices.pop()\nids.loop_temps.index_delta_minus1 = new_access_index - current_access_index - 1\ncurrent_access_index = new_access_index";
    const SQUASH_DICT_INNER_CONTINUE_LOOP: &str =
        "ids.loop_temps.should_continue = 1 if current_access_indices else 0";
    const SQUASH_DICT_INNER_ASSERT_LEN: &str = "assert len(current_access_indices) == 0";
    const SQUASH_DICT_INNER_USED_ACCESSES_ASSERT: &str =
        "assert ids.n_used_accesses == len(access_indices[key])";
    const SQUASH_DICT_INNER_LEN_KEYS: &str = "assert len(keys) == 0";
    const SQUASH_DICT_INNER_NEXT_KEY: &str = "assert len(keys) > 0, 'No keys left but remaining_accesses > 0.'\nids.next_key = key = keys.pop()";
    const SQUASH_DICT: &str ="dict_access_size = ids.DictAccess.SIZE\naddress = ids.dict_accesses.address_\nassert ids.ptr_diff % dict_access_size == 0, \\\n    'Accesses array size must be divisible by DictAccess.SIZE'\nn_accesses = ids.n_accesses\nif '__squash_dict_max_size' in globals():\n    assert n_accesses <= __squash_dict_max_size, \\\n        f'squash_dict() can only be used with n_accesses<={__squash_dict_max_size}. ' \\\n        f'Got: n_accesses={n_accesses}.'\n# A map from key to the list of indices accessing it.\naccess_indices = {}\nfor i in range(n_accesses):\n    key = memory[address + dict_access_size * i]\n    access_indices.setdefault(key, []).append(i)\n# Descending list of keys.\nkeys = sorted(access_indices.keys(), reverse=True)\n# Are the keys used bigger than range_check bound.\nids.big_keys = 1 if keys[0] >= range_check_builtin.bound else 0\nids.first_key = key = keys.pop()";
    #[test]
    fn squash_dict_inner_first_iteration_valid() {
        let hint_code = SQUASH_DICT_INNER_FIRST_ITERATION;
        //Prepare scope variables
        let mut access_indices = HashMap::<Felt, Vec<Felt>>::new();
        let current_accessed_indices =
            vec![Felt::new(9), Felt::new(3), Felt::new(10), Felt::new(7)];
        access_indices.insert(Felt::new(5), current_accessed_indices);
        //Create vm
        let mut vm = vm!();
        //Store scope variables
        let mut exec_scopes = scope![("access_indices", access_indices), ("key", Felt::new(5))];
        //Initialize fp
        vm.run_context.fp = 1;
        //Insert ids into memory (range_check_ptr)
        vm.memory = memory![((1, 0), (2, 0))];
        add_segments!(vm, 1);
        //Create ids_data
        let ids_data = ids_data!["range_check_ptr"];
        //Execute the hint
        assert_eq!(run_hint!(vm, ids_data, hint_code, &mut exec_scopes), Ok(()));
        //Check scope variables
        check_scope!(
            &exec_scopes,
            [
                (
                    "current_access_indices",
                    vec![Felt::new(10), Felt::new(9), Felt::new(7)]
                ),
                ("current_access_index", Felt::new(3))
            ]
        );
        //Check that current_access_index is now at range_check_ptr
        check_memory![vm.memory, ((2, 0), 3)];
    }

    #[test]
    fn squash_dict_inner_first_iteration_empty_accessed_indices() {
        let hint_code = SQUASH_DICT_INNER_FIRST_ITERATION;
        //Prepare scope variables
        let mut access_indices = HashMap::<Felt, Vec<Felt>>::new();
        //Leave current_accessed_indices empty
        let current_accessed_indices = Vec::<Felt>::new();
        access_indices.insert(Felt::new(5), current_accessed_indices);
        //Create vm
        let mut vm = vm!();
        //Store scope variables
        let mut exec_scopes = scope![("access_indices", access_indices), ("key", Felt::new(5))];
        //Initialize fp
        vm.run_context.fp = 1;
        //Insert ids into memory (range_check_ptr)
        vm.memory = memory![((1, 0), (2, 0))];
        //Create ids_data
        let ids_data = ids_data!["range_check_ptr"];
        //Execute the hint
        assert_eq!(
            run_hint!(vm, ids_data, hint_code, &mut exec_scopes),
            Err(HintError::EmptyCurrentAccessIndices)
        );
    }

    #[test]
    fn squash_dict_inner_first_iteration_no_local_variables() {
        let hint_code = SQUASH_DICT_INNER_FIRST_ITERATION;
        //No scope variables
        //Create vm
        let mut vm = vm!();
        //Initialize fp
        vm.run_context.fp = 1;
        //Insert ids into memory (range_check_ptr)
        vm.memory = memory![((1, 0), (2, 0))];
        //Create ids_data
        let ids_data = ids_data!["range_check_ptr"];
        //Execute the hint
        assert_eq!(
            run_hint!(vm, ids_data, hint_code),
            Err(HintError::VariableNotInScopeError(String::from("key")))
        );
    }

    #[test]
    fn should_skip_loop_valid_empty_current_access_indices() {
        let hint_code = SQUASH_DICT_INNER_SKIP_LOOP;
        //Create vm
        let mut vm = vm!();
        add_segments!(vm, 2);
        //Store scope variables
        let mut exec_scopes = scope![("current_access_indices", Vec::<Felt>::new())];
        //Initialize fp
        vm.run_context.fp = 1;
        //Create ids_data
        let ids_data = ids_data!["should_skip_loop"];
        //Execute the hint
        assert_eq!(run_hint!(vm, ids_data, hint_code, &mut exec_scopes), Ok(()));
        //Check the value of ids.should_skip_loop
        check_memory![vm.memory, ((1, 0), 1)];
    }

    #[test]
    fn should_skip_loop_valid_non_empty_current_access_indices() {
        let hint_code = SQUASH_DICT_INNER_SKIP_LOOP;
        //Create vm
        let mut vm = vm!();
        add_segments!(vm, 2);
        //Store scope variables
        let mut exec_scopes = scope![("current_access_indices", vec![Felt::new(4), Felt::new(7)])];
        //Initialize fp
        vm.run_context.fp = 1;
        //Create ids_data
        let ids_data = ids_data!["should_skip_loop"];
        //Execute the hint
        assert_eq!(run_hint!(vm, ids_data, hint_code, &mut exec_scopes), Ok(()));
        //Check the value of ids.should_skip_loop
        check_memory![vm.memory, ((1, 0), 0)];
    }

    #[test]
    fn squash_dict_inner_check_access_index_valid() {
        let hint_code = SQUASH_DICT_INNER_CHECK_ACCESS_INDEX;
        //Create vm
        let mut vm = vm!();
        add_segments!(vm, 2);
        //Store scope variables
        let mut exec_scopes = scope![
            (
                "current_access_indices",
                vec![Felt::new(10), Felt::new(9), Felt::new(7), Felt::new(5)]
            ),
            ("current_access_index", Felt::one())
        ];
        //Initialize fp
        vm.run_context.fp = 1;
        //Create ids_data
        let ids_data = ids_data!["loop_temps"];
        //Execute the hint
        assert_eq!(run_hint!(vm, ids_data, hint_code, &mut exec_scopes), Ok(()));
        //Check scope variables
        check_scope!(
            &exec_scopes,
            [
                (
                    "current_access_indices",
                    vec![Felt::new(10), Felt::new(9), Felt::new(7)]
                ),
                ("new_access_index", Felt::new(5)),
                ("current_access_index", Felt::new(5))
            ]
        );
        //Check the value of loop_temps.index_delta_minus_1
        //new_index - current_index -1
        //5 - 1 - 1 = 3
        check_memory![vm.memory, ((1, 0), 3)];
    }

    #[test]
    fn squash_dict_inner_check_access_current_access_addr_empty() {
        let hint_code = SQUASH_DICT_INNER_CHECK_ACCESS_INDEX;
        //Create vm
        let mut vm = vm!();
        //Store scope variables
        let mut exec_scopes = scope![
            ("current_access_indices", Vec::<Felt>::new()),
            ("current_access_index", Felt::one())
        ];
        //Initialize fp
        vm.run_context.fp = 1;
        //Insert ids into memory (loop_temps)
        vm.memory = memory![((1, 0), (2, 0))];
        //Create ids_data
        let ids_data = ids_data!["loop_temps"];
        //Execute the hint
        assert_eq!(
            run_hint!(vm, ids_data, hint_code, &mut exec_scopes),
            Err(HintError::EmptyCurrentAccessIndices)
        );
    }

    #[test]
    fn should_continue_loop_valid_non_empty_current_access_indices() {
        let hint_code = SQUASH_DICT_INNER_CONTINUE_LOOP;
        //Create vm
        let mut vm = vm!();
        add_segments!(vm, 2);
        //Store scope variables
        let mut exec_scopes = scope![("current_access_indices", vec![Felt::new(4), Felt::new(7)])];
        //Initialize fp
        vm.run_context.fp = 1;
        //Create ids_data
        let ids_data = ids_data!["loop_temps"];
        //Execute the hint
        assert_eq!(run_hint!(vm, ids_data, hint_code, &mut exec_scopes), Ok(()));
        //Check the value of ids.loop_temps.should_continue (loop_temps + 3)
        check_memory![vm.memory, ((1, 3), 1)];
    }

    #[test]
    fn should_continue_loop_valid_empty_current_access_indices() {
        let hint_code = SQUASH_DICT_INNER_CONTINUE_LOOP;
        //Create vm
        let mut vm = vm!();
        add_segments!(vm, 2);
        //Store scope variables
        let mut exec_scopes = scope![("current_access_indices", Vec::<Felt>::new())];
        //Initialize fp
        vm.run_context.fp = 1;
        //Create ids_data
        let ids_data = ids_data!["loop_temps"];
        //Execute the hint
        assert_eq!(run_hint!(vm, ids_data, hint_code, &mut exec_scopes), Ok(()));
        //Check the value of ids.loop_temps.should_continue (loop_temps + 3)
        check_memory![vm.memory, ((1, 3), 0)];
    }

    #[test]
    fn assert_current_indices_len_is_empty() {
        let hint_code = SQUASH_DICT_INNER_ASSERT_LEN;
        //Create vm
        let mut vm = vm!();
        //Store scope variables
        let mut exec_scopes = scope![("current_access_indices", Vec::<Felt>::new())];
        //Execute the hint
        //Hint should produce an error if assertion fails
        assert_eq!(
            run_hint!(vm, HashMap::new(), hint_code, &mut exec_scopes),
            Ok(())
        );
    }

    #[test]
    fn assert_current_indices_len_is_empty_not() {
        let hint_code = SQUASH_DICT_INNER_ASSERT_LEN;
        //Create vm
        let mut vm = vm!();
        //Store scope variables
        let mut exec_scopes = scope![("current_access_indices", vec![Felt::new(29)])];
        //Execute the hint
        //Hint should produce an error if assertion fails
        assert_eq!(
            run_hint!(vm, HashMap::new(), hint_code, &mut exec_scopes),
            Err(HintError::CurrentAccessIndicesNotEmpty)
        );
    }

    #[test]
    fn squash_dict_inner_uses_accesses_assert_valid() {
        let hint_code = SQUASH_DICT_INNER_USED_ACCESSES_ASSERT;
        //Prepare scope variables
        let mut access_indices = HashMap::<Felt, Vec<Felt>>::new();
        let current_accessed_indices =
            vec![Felt::new(9), Felt::new(3), Felt::new(10), Felt::new(7)];
        access_indices.insert(Felt::new(5), current_accessed_indices);
        //Create vm
        let mut vm = vm!();
        //Store scope variables
        let mut exec_scopes = scope![("access_indices", access_indices), ("key", Felt::new(5))];
        //Initialize fp
        vm.run_context.fp = 1;
        //Insert ids into memory (n_used_accesses)
        vm.memory = memory![((1, 0), 4)];
        //Create hint_data
        let ids_data = ids_data!["n_used_accesses"];
        //Execute the hint
        //Hint would fail is assertion fails
        assert_eq!(run_hint!(vm, ids_data, hint_code, &mut exec_scopes), Ok(()));
    }

    #[test]
    fn squash_dict_inner_uses_accesses_assert_wrong_used_access_number() {
        let hint_code = SQUASH_DICT_INNER_USED_ACCESSES_ASSERT;
        //Prepare scope variables
        let mut access_indices = HashMap::<Felt, Vec<Felt>>::new();
        let current_accessed_indices =
            vec![Felt::new(9), Felt::new(3), Felt::new(10), Felt::new(7)];
        access_indices.insert(Felt::new(5), current_accessed_indices);
        //Create vm
        let mut vm = vm!();
        //Store scope variables
        let mut exec_scopes = scope![("access_indices", access_indices), ("key", Felt::new(5))];
        //Initialize fp
        vm.run_context.fp = 1;
        //Insert ids into memory (n_used_accesses)
        vm.memory = memory![((1, 0), 5)];
        //Create hint_data
        let ids_data = ids_data!["n_used_accesses"];
        //Execute the hint
        assert_eq!(
            run_hint!(vm, ids_data, hint_code, &mut exec_scopes),
<<<<<<< HEAD
            Err(VirtualMachineError::NumUsedAccessesAssertFail(
                Felt::new(5),
=======
            Err(HintError::NumUsedAccessesAssertFail(
                bigint!(5),
>>>>>>> e29e0004
                4,
                Felt::new(5)
            ))
        );
    }

    #[test]
    fn squash_dict_inner_uses_accesses_assert_used_access_number_relocatable() {
        let hint_code = SQUASH_DICT_INNER_USED_ACCESSES_ASSERT;
        //Prepare scope variables
        let mut access_indices = HashMap::<Felt, Vec<Felt>>::new();
        let current_accessed_indices =
            vec![Felt::new(9), Felt::new(3), Felt::new(10), Felt::new(7)];
        access_indices.insert(Felt::new(5), current_accessed_indices);
        //Create vm
        let mut vm = vm!();
        //Store scope variables
        let mut exec_scopes = scope![("access_indices", access_indices), ("key", Felt::new(5))];
        //Initialize fp
        vm.run_context.fp = 1;
        //Insert ids into memory (n_used_accesses)
        vm.memory = memory![((1, 0), (1, 2))];
        //Create hint_data
        let ids_data = ids_data!["n_used_accesses"];
        //Execute the hint
        assert_eq!(
            run_hint!(vm, ids_data, hint_code, &mut exec_scopes),
            Err(HintError::Internal(VirtualMachineError::ExpectedInteger(
                MaybeRelocatable::from((1, 0))
            )))
        );
    }

    #[test]
    fn squash_dict_assert_len_keys_empty() {
        let hint_code = SQUASH_DICT_INNER_LEN_KEYS;
        //Create vm
        let mut vm = vm!();
        //Store scope variables
        let mut exec_scopes = scope![("keys", Vec::<Felt>::new())];
        //Execute the hint
        assert_eq!(
            run_hint!(vm, HashMap::new(), hint_code, &mut exec_scopes),
            Ok(())
        );
    }

    #[test]
    fn squash_dict_assert_len_keys_not_empty() {
        let hint_code = SQUASH_DICT_INNER_LEN_KEYS;
        //Create vm
        let mut vm = vm!();
        //Store scope variables
        let mut exec_scopes = scope![("keys", vec![Felt::new(3)])];
        //Execute the hint
        assert_eq!(
            run_hint!(vm, HashMap::new(), hint_code, &mut exec_scopes),
            Err(HintError::KeysNotEmpty)
        );
    }

    #[test]
    fn squash_dict_assert_len_keys_no_keys() {
        let hint_code = SQUASH_DICT_INNER_LEN_KEYS;
        //Create vm
        let mut vm = vm!();
        //Execute the hint
        assert_eq!(
            run_hint!(vm, HashMap::new(), hint_code),
            Err(HintError::VariableNotInScopeError(String::from("keys")))
        );
    }

    #[test]
    fn squash_dict_inner_next_key_keys_non_empty() {
        let hint_code = SQUASH_DICT_INNER_NEXT_KEY;
        //Create vm
        let mut vm = vm!();
        add_segments!(vm, 2);
        //Store scope variables
        let mut exec_scopes = scope![("keys", vec![Felt::one(), Felt::new(3)])];
        //Initialize fp
        vm.run_context.fp = 1;
        //Create hint_data
        let ids_data = ids_data!["next_key"];
        //Execute the hint
        assert_eq!(run_hint!(vm, ids_data, hint_code, &mut exec_scopes), Ok(()));
        //Check the value of ids.next_key
        check_memory![vm.memory, ((1, 0), 3)];
        //Check local variables
        check_scope!(
            &exec_scopes,
            [("keys", vec![Felt::one()]), ("key", Felt::new(3))]
        );
    }

    #[test]
    fn squash_dict_inner_next_key_keys_empty() {
        let hint_code = SQUASH_DICT_INNER_NEXT_KEY;
        //Create vm
        let mut vm = vm!();
        //Store scope variables
        let mut exec_scopes = scope![("keys", Vec::<Felt>::new())];
        //Initialize fp
        vm.run_context.fp = 1;
        //Create hint_data
        let ids_data = ids_data!["next_key"];
        //Execute the hint
        assert_eq!(
            run_hint!(vm, ids_data, hint_code, &mut exec_scopes),
            Err(HintError::EmptyKeys)
        );
    }

    #[test]
    fn squash_dict_valid_one_key_dict_no_max_size() {
        //Dict = {1: (1,1), 1: (1,2)}
        let hint_code = SQUASH_DICT;
        //Create vm
        let mut vm = vm_with_range_check!();
        //Initialize fp
        vm.run_context.fp = 5;
        //Insert ids into memory
        vm.memory = memory![
            ((1, 0), (2, 0)),
            ((1, 3), 6),
            ((1, 4), 2),
            ((2, 0), 1),
            ((2, 1), 1),
            ((2, 2), 1),
            ((2, 3), 1),
            ((2, 4), 1),
            ((2, 5), 2)
        ];
        //Create hint_data
        let ids_data = ids_data![
            "dict_accesses",
            "big_keys",
            "first_key",
            "ptr_diff",
            "n_accesses"
        ];
        let mut exec_scopes = ExecutionScopes::new();
        //Execute the hint
        assert_eq!(run_hint!(vm, ids_data, hint_code, &mut exec_scopes), Ok(()));
        //Check scope variables
        check_scope!(
            &exec_scopes,
            [
                (
                    "access_indices",
                    HashMap::from([(Felt::one(), vec![Felt::zero(), Felt::one()])])
                ),
                ("keys", Vec::<Felt>::new()),
                ("key", Felt::one())
            ]
        );
        //Check ids variables
        check_memory![vm.memory, ((1, 1), 0), ((1, 2), 1)];
    }

    #[test]
    fn squash_dict_valid_two_key_dict_no_max_size() {
        //Dict = {1: (1,1), 1: (1,2), 2: (10,10), 2: (10,20)}
        let hint_code = SQUASH_DICT;
        //Create vm
        let mut vm = vm_with_range_check!();
        //Initialize fp
        vm.run_context.fp = 5;
        //Insert ids into memory
        vm.memory = memory![
            ((1, 0), (2, 0)),
            ((1, 3), 6),
            ((1, 4), 4),
            ((2, 0), 1),
            ((2, 1), 1),
            ((2, 2), 1),
            ((2, 3), 1),
            ((2, 4), 1),
            ((2, 5), 2),
            ((2, 6), 2),
            ((2, 7), 10),
            ((2, 8), 10),
            ((2, 9), 2),
            ((2, 10), 10),
            ((2, 11), 20)
        ];
        //Create hint_data
        let ids_data = ids_data![
            "dict_accesses",
            "big_keys",
            "first_key",
            "ptr_diff",
            "n_accesses"
        ];
        let mut exec_scopes = ExecutionScopes::new();
        //Execute the hint
        assert_eq!(run_hint!(vm, ids_data, hint_code, &mut exec_scopes), Ok(()));
        //Check scope variables
        check_scope!(
            &exec_scopes,
            [
                (
                    "access_indices",
                    HashMap::from([
                        (Felt::one(), vec![Felt::zero(), Felt::one()]),
                        (Felt::new(2), vec![Felt::new(2), Felt::new(3)])
                    ])
                ),
                ("keys", vec![Felt::new(2)]),
                ("key", Felt::one())
            ]
        );
        let keys = exec_scopes.get_list_ref::<Felt>("keys").unwrap();
        assert_eq!(*keys, vec![Felt::new(2)]);
        //Check ids variables
        check_memory![vm.memory, ((1, 1), 0), ((1, 2), 1)];
    }

    #[test]
    fn squash_dict_valid_one_key_dict_with_max_size() {
        //Dict = {1: (1,1), 1: (1,2)}
        let hint_code = SQUASH_DICT;
        //Create vm
        let mut vm = vm_with_range_check!();
        //Create scope variables
        let mut exec_scopes = scope![("__squash_dict_max_size", Felt::new(12))];
        //Initialize fp
        vm.run_context.fp = 5;
        //Insert ids into memory
        vm.memory = memory![
            ((1, 0), (2, 0)),
            ((1, 3), 6),
            ((1, 4), 2),
            ((2, 0), 1),
            ((2, 1), 1),
            ((2, 2), 1),
            ((2, 3), 1),
            ((2, 4), 1),
            ((2, 5), 2)
        ];
        //Create ids_data
        let ids_data = ids_data![
            "dict_accesses",
            "big_keys",
            "first_key",
            "ptr_diff",
            "n_accesses"
        ];
        //Execute the hint
        assert_eq!(run_hint!(vm, ids_data, hint_code, &mut exec_scopes), Ok(()));
        //Check scope variables
        check_scope!(
            &exec_scopes,
            [
                (
                    "access_indices",
                    HashMap::from([(Felt::one(), vec![Felt::zero(), Felt::one()])])
                ),
                ("keys", Vec::<Felt>::new()),
                ("key", Felt::one())
            ]
        );
        //Check ids variables
        check_memory![vm.memory, ((1, 1), 0), ((1, 2), 1)];
    }

    #[test]
    fn squash_dict_invalid_one_key_dict_with_max_size_exceeded() {
        //Dict = {1: (1,1), 1: (1,2)}
        let hint_code = SQUASH_DICT;
        //Create vm
        let mut vm = vm_with_range_check!();
        //Create scope variables
        let mut exec_scopes = scope![("__squash_dict_max_size", Felt::one())];
        //Initialize fp
        vm.run_context.fp = 5;
        //Insert ids into memory
        vm.memory = memory![
            ((1, 0), (2, 0)),
            ((1, 3), 6),
            ((1, 4), 2),
            ((2, 0), 1),
            ((2, 1), 1),
            ((2, 2), 1),
            ((2, 3), 1),
            ((2, 4), 1),
            ((2, 5), 2)
        ];
        //Create ids_data
        let ids_data = ids_data![
            "dict_accesses",
            "big_keys",
            "first_key",
            "ptr_diff",
            "n_accesses"
        ];
        //Execute the hint
        assert_eq!(
            run_hint!(vm, ids_data, hint_code, &mut exec_scopes),
<<<<<<< HEAD
            Err(VirtualMachineError::SquashDictMaxSizeExceeded(
                Felt::one(),
                Felt::new(2)
            ))
=======
            Err(HintError::SquashDictMaxSizeExceeded(bigint!(1), bigint!(2)))
>>>>>>> e29e0004
        );
    }

    #[test]
    fn squash_dict_invalid_one_key_dict_bad_ptr_diff() {
        //Dict = {1: (1,1), 1: (1,2)}
        let hint_code = SQUASH_DICT;
        //Create vm
        let mut vm = vm_with_range_check!();
        //Initialize fp
        vm.run_context.fp = 5;
        //Insert ids into memory
        vm.memory = memory![
            ((1, 0), (2, 0)),
            ((1, 3), 7),
            ((1, 4), 2),
            ((2, 0), 1),
            ((2, 1), 1),
            ((2, 2), 1),
            ((2, 3), 1),
            ((2, 4), 1),
            ((2, 5), 2)
        ];
        //Create hint_data
        let ids_data = ids_data![
            "dict_accesses",
            "big_keys",
            "first_key",
            "ptr_diff",
            "n_accesses"
        ];
        //Execute the hint
        assert_eq!(
            run_hint!(vm, ids_data, hint_code),
            Err(HintError::PtrDiffNotDivisibleByDictAccessSize)
        );
    }
    #[test]
    fn squash_dict_invalid_one_key_dict_with_n_access_too_big() {
        //Dict = {1: (1,1), 1: (1,2)}
        let hint_code = SQUASH_DICT;
        //Create vm
        let mut vm = vm_with_range_check!();
        //Initialize fp
        vm.run_context.fp = 5;
        //Insert ids into memory
        vm.memory = memory![
            ((1, 0), (2, 0)),
            ((1, 3), 6),
            (
                (1, 4),
                (
                    "3618502761706184546546682988428055018603476541694452277432519575032261771265",
                    10
                )
            ),
            ((2, 0), 1),
            ((2, 1), 1),
            ((2, 2), 1),
            ((2, 3), 1),
            ((2, 4), 1),
            ((2, 5), 2)
        ];
        //Create hint_data
        let ids_data = ids_data![
            "dict_accesses",
            "big_keys",
            "first_key",
            "ptr_diff",
            "n_accesses"
        ];
        //Execute the hint
        assert_eq!(
            run_hint!(vm, ids_data, hint_code),
<<<<<<< HEAD
            Err(VirtualMachineError::NAccessesTooBig(felt_str!(
                "3618502761706184546546682988428055018603476541694452277432519575032261771265"
=======
            Err(HintError::NAccessesTooBig(bigint_str!(
                b"3618502761706184546546682988428055018603476541694452277432519575032261771265"
>>>>>>> e29e0004
            )))
        );
    }

    #[test]
    fn squash_dict_valid_one_key_dict_no_max_size_big_keys() {
        //Dict = {(prime - 1): (1,1), (prime - 1): (1,2)}
        let hint_code = SQUASH_DICT;
        //Create vm
        let mut vm = vm_with_range_check!();
        //Initialize fp
        vm.run_context.fp = 5;
        //Insert ids into memory
        vm.memory = memory![
            ((1, 0), (2, 0)),
            ((1, 3), 6),
            ((1, 4), 2),
            (
                (2, 0),
                (
                    "3618502761706184546546682988428055018603476541694452277432519575032261771265",
                    10
                )
            ),
            ((2, 1), 1),
            ((2, 2), 1),
            (
                (2, 3),
                (
                    "3618502761706184546546682988428055018603476541694452277432519575032261771265",
                    10
                )
            ),
            ((2, 4), 1),
            ((2, 5), 2)
        ];
        //Create hint_data
        let ids_data = ids_data![
            "dict_accesses",
            "big_keys",
            "first_key",
            "ptr_diff",
            "n_accesses"
        ];
        let mut exec_scopes = ExecutionScopes::new();
        //Execute the hint
        assert_eq!(run_hint!(vm, ids_data, hint_code, &mut exec_scopes), Ok(()));
        //Check scope variables
        check_scope!(&exec_scopes, [("access_indices", HashMap::from([(
           felt_str!("3618502761706184546546682988428055018603476541694452277432519575032261771265"),
            vec![Felt::zero(), Felt::one()]
        )])), ("keys", Vec::<Felt>::new()), ("key", felt_str!("3618502761706184546546682988428055018603476541694452277432519575032261771265"))]);
        //Check ids variables
        check_memory![
            vm.memory,
            ((1, 1), 1),
            (
                (1, 2),
                (
                    "3618502761706184546546682988428055018603476541694452277432519575032261771265",
                    10
                )
            )
        ];
    }
}<|MERGE_RESOLUTION|>--- conflicted
+++ resolved
@@ -1,20 +1,3 @@
-<<<<<<< HEAD
-=======
-use crate::hint_processor::hint_processor_definition::HintReference;
-use crate::types::exec_scope::ExecutionScopes;
-use crate::vm::errors::hint_errors::HintError;
-use crate::vm::vm_core::VirtualMachine;
-use num_bigint::BigInt;
-use num_integer::Integer;
-use num_traits::ToPrimitive;
-use std::collections::HashMap;
-
-use super::dict_hint_utils::DICT_ACCESS_SIZE;
-use crate::hint_processor::builtin_hint_processor::hint_utils::{
-    get_integer_from_var_name, get_ptr_from_var_name, get_relocatable_from_var_name,
-    insert_value_from_var_name,
-};
->>>>>>> e29e0004
 use crate::{
     hint_processor::{
         builtin_hint_processor::{
@@ -28,7 +11,10 @@
     },
     serde::deserialize_program::ApTracking,
     types::{exec_scope::ExecutionScopes, relocatable::MaybeRelocatable},
-    vm::{errors::vm_errors::VirtualMachineError, vm_core::VirtualMachine},
+    vm::{
+        errors::{hint_errors::HintError, vm_errors::VirtualMachineError},
+        vm_core::VirtualMachine,
+    },
 };
 use felt::{Felt, NewFelt};
 use num_integer::Integer;
@@ -37,13 +23,8 @@
 
 fn get_access_indices(
     exec_scopes: &mut ExecutionScopes,
-<<<<<<< HEAD
-) -> Result<&HashMap<Felt, Vec<Felt>>, VirtualMachineError> {
+) -> Result<&HashMap<Felt, Vec<Felt>>, HintError> {
     let mut access_indices: Option<&HashMap<Felt, Vec<Felt>>> = None;
-=======
-) -> Result<&HashMap<BigInt, Vec<BigInt>>, HintError> {
-    let mut access_indices: Option<&HashMap<BigInt, Vec<BigInt>>> = None;
->>>>>>> e29e0004
     if let Some(variable) = exec_scopes
         .get_local_variables_mut()?
         .get_mut("access_indices")
@@ -130,13 +111,8 @@
     //Main Logic
     let new_access_index = current_access_indices
         .pop()
-<<<<<<< HEAD
-        .ok_or(VirtualMachineError::EmptyCurrentAccessIndices)?;
+        .ok_or(HintError::EmptyCurrentAccessIndices)?;
     let index_delta_minus1 = new_access_index.clone() - current_access_index - Felt::one();
-=======
-        .ok_or(HintError::EmptyCurrentAccessIndices)?;
-    let index_delta_minus1 = new_access_index.clone() - current_access_index - bigint!(1);
->>>>>>> e29e0004
     //loop_temps.delta_minus1 = loop_temps + 0 as it is the first field of the struct
     //Insert loop_temps.delta_minus1 into memory
     insert_value_from_var_name("loop_temps", index_delta_minus1, vm, ids_data, ap_tracking)?;
@@ -186,13 +162,8 @@
     exec_scopes: &mut ExecutionScopes,
     ids_data: &HashMap<String, HintReference>,
     ap_tracking: &ApTracking,
-<<<<<<< HEAD
-) -> Result<(), VirtualMachineError> {
+) -> Result<(), HintError> {
     let key = exec_scopes.get::<Felt>("key")?;
-=======
-) -> Result<(), HintError> {
-    let key = exec_scopes.get::<BigInt>("key")?;
->>>>>>> e29e0004
     let n_used_accesses = get_integer_from_var_name("n_used_accesses", vm, ids_data, ap_tracking)?;
     let access_indices = get_access_indices(exec_scopes)?;
     //Main Logic
@@ -200,13 +171,8 @@
         .get(&key)
         .ok_or_else(|| HintError::NoKeyInAccessIndices(key.clone()))?;
 
-<<<<<<< HEAD
     if n_used_accesses.as_ref() != &Felt::new(access_indices_at_key.len()) {
-        return Err(VirtualMachineError::NumUsedAccessesAssertFail(
-=======
-    if n_used_accesses.as_ref() != &bigint!(access_indices_at_key.len()) {
         return Err(HintError::NumUsedAccessesAssertFail(
->>>>>>> e29e0004
             n_used_accesses.into_owned(),
             access_indices_at_key.len(),
             key,
@@ -237,13 +203,8 @@
     ap_tracking: &ApTracking,
 ) -> Result<(), HintError> {
     //Check that current_access_indices is in scope
-<<<<<<< HEAD
     let keys = exec_scopes.get_mut_list_ref::<Felt>("keys")?;
-    let next_key = keys.pop().ok_or(VirtualMachineError::EmptyKeys)?;
-=======
-    let keys = exec_scopes.get_mut_list_ref::<BigInt>("keys")?;
     let next_key = keys.pop().ok_or(HintError::EmptyKeys)?;
->>>>>>> e29e0004
     //Insert next_key into ids.next_keys
     insert_value_from_var_name("next_key", next_key.clone(), vm, ids_data, ap_tracking)?;
     //Update local variables
@@ -286,13 +247,8 @@
     let range_check_builtin = vm.get_range_check_builtin()?;
     let range_check_bound = range_check_builtin._bound.clone();
     //Main Logic
-<<<<<<< HEAD
     if ptr_diff.mod_floor(&Felt::new(DICT_ACCESS_SIZE)) != Felt::zero() {
-        return Err(VirtualMachineError::PtrDiffNotDivisibleByDictAccessSize);
-=======
-    if ptr_diff.mod_floor(&bigint!(DICT_ACCESS_SIZE)) != bigint!(0) {
         return Err(HintError::PtrDiffNotDivisibleByDictAccessSize);
->>>>>>> e29e0004
     }
     let squash_dict_max_size = exec_scopes.get::<Felt>("__squash_dict_max_size");
     if let Ok(max_size) = squash_dict_max_size {
@@ -659,13 +615,8 @@
         //Execute the hint
         assert_eq!(
             run_hint!(vm, ids_data, hint_code, &mut exec_scopes),
-<<<<<<< HEAD
-            Err(VirtualMachineError::NumUsedAccessesAssertFail(
+            Err(HintError::NumUsedAccessesAssertFail(
                 Felt::new(5),
-=======
-            Err(HintError::NumUsedAccessesAssertFail(
-                bigint!(5),
->>>>>>> e29e0004
                 4,
                 Felt::new(5)
             ))
@@ -966,14 +917,10 @@
         //Execute the hint
         assert_eq!(
             run_hint!(vm, ids_data, hint_code, &mut exec_scopes),
-<<<<<<< HEAD
-            Err(VirtualMachineError::SquashDictMaxSizeExceeded(
+            Err(HintError::SquashDictMaxSizeExceeded(
                 Felt::one(),
                 Felt::new(2)
             ))
-=======
-            Err(HintError::SquashDictMaxSizeExceeded(bigint!(1), bigint!(2)))
->>>>>>> e29e0004
         );
     }
 
@@ -1048,13 +995,8 @@
         //Execute the hint
         assert_eq!(
             run_hint!(vm, ids_data, hint_code),
-<<<<<<< HEAD
-            Err(VirtualMachineError::NAccessesTooBig(felt_str!(
+            Err(HintError::NAccessesTooBig(felt_str!(
                 "3618502761706184546546682988428055018603476541694452277432519575032261771265"
-=======
-            Err(HintError::NAccessesTooBig(bigint_str!(
-                b"3618502761706184546546682988428055018603476541694452277432519575032261771265"
->>>>>>> e29e0004
             )))
         );
     }
