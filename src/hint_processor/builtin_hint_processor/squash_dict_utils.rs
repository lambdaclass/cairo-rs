use crate::hint_processor::hint_processor_definition::HintReference;
use crate::hint_processor::hint_processor_utils::get_range_check_builtin;
use crate::hint_processor::proxies::exec_scopes_proxy::ExecutionScopesProxy;
use crate::hint_processor::proxies::vm_proxy::VMProxy;
use num_bigint::BigInt;
use num_integer::Integer;
use num_traits::ToPrimitive;
use std::collections::HashMap;

use super::dict_hint_utils::DICT_ACCESS_SIZE;
use crate::hint_processor::builtin_hint_processor::hint_utils::{
    get_integer_from_var_name, get_ptr_from_var_name, get_relocatable_from_var_name,
    insert_value_from_var_name,
};
use crate::{
    bigint, serde::deserialize_program::ApTracking, types::relocatable::MaybeRelocatable,
    vm::errors::vm_errors::VirtualMachineError,
};

fn get_access_indices<'a>(
    exec_scopes_proxy: &'a mut ExecutionScopesProxy,
) -> Result<&'a HashMap<BigInt, Vec<BigInt>>, VirtualMachineError> {
    let mut access_indices: Option<&HashMap<BigInt, Vec<BigInt>>> = None;
    if let Some(variable) = exec_scopes_proxy
        .get_local_variables_mut()?
        .get_mut("access_indices")
    {
        if let Some(py_access_indices) = variable.downcast_mut::<HashMap<BigInt, Vec<BigInt>>>() {
            access_indices = Some(py_access_indices);
        }
    }
    access_indices
        .ok_or_else(|| VirtualMachineError::VariableNotInScopeError("access_indices".to_string()))
}

/*Implements hint:
    current_access_indices = sorted(access_indices[key])[::-1]
    current_access_index = current_access_indices.pop()
    memory[ids.range_check_ptr] = current_access_index
*/
pub fn squash_dict_inner_first_iteration(
    vm_proxy: &mut VMProxy,
    exec_scopes_proxy: &mut ExecutionScopesProxy,
    ids_data: &HashMap<String, HintReference>,
    ap_tracking: &ApTracking,
) -> Result<(), VirtualMachineError> {
    //Check that access_indices and key are in scope
    let key = exec_scopes_proxy.get_int("key")?;
    let range_check_ptr =
        get_ptr_from_var_name("range_check_ptr", vm_proxy, ids_data, ap_tracking)?;
    let access_indices = get_access_indices(exec_scopes_proxy)?;
    //Get current_indices from access_indices
    let mut current_access_indices = access_indices
        .get(&key)
        .ok_or_else(|| VirtualMachineError::NoKeyInAccessIndices(key.clone()))?
        .clone();
    current_access_indices.sort();
    current_access_indices.reverse();
    //Get current_access_index
    let first_val = current_access_indices
        .pop()
        .ok_or(VirtualMachineError::EmptyCurrentAccessIndices)?;
    //Store variables in scope
    exec_scopes_proxy.insert_value("current_access_indices", current_access_indices);
    exec_scopes_proxy.insert_value("current_access_index", first_val.clone());
    //Insert current_accesss_index into range_check_ptr
    vm_proxy.memory.insert_value(&range_check_ptr, first_val)
}

// Implements Hint: ids.should_skip_loop = 0 if current_access_indices else 1
pub fn squash_dict_inner_skip_loop(
    vm_proxy: &mut VMProxy,
    exec_scopes_proxy: &mut ExecutionScopesProxy,
    ids_data: &HashMap<String, HintReference>,
    ap_tracking: &ApTracking,
) -> Result<(), VirtualMachineError> {
    //Check that current_access_indices is in scope
    let current_access_indices = exec_scopes_proxy.get_list("current_access_indices")?;
    //Main Logic
    let should_skip_loop = if current_access_indices.is_empty() {
        bigint!(1)
    } else {
        bigint!(0)
    };
    insert_value_from_var_name(
        "should_skip_loop",
        should_skip_loop,
        vm_proxy,
        ids_data,
        ap_tracking,
    )
}

/*Implements Hint:
   new_access_index = current_access_indices.pop()
   ids.loop_temps.index_delta_minus1 = new_access_index - current_access_index - 1
   current_access_index = new_access_index
*/
pub fn squash_dict_inner_check_access_index(
    vm_proxy: &mut VMProxy,
    exec_scopes_proxy: &mut ExecutionScopesProxy,
    ids_data: &HashMap<String, HintReference>,
    ap_tracking: &ApTracking,
) -> Result<(), VirtualMachineError> {
    //Check that current_access_indices and current_access_index are in scope
    let current_access_index = exec_scopes_proxy.get_int("current_access_index")?;
    let current_access_indices = exec_scopes_proxy.get_mut_list_ref("current_access_indices")?;
    //Main Logic
    let new_access_index = current_access_indices
        .pop()
        .ok_or(VirtualMachineError::EmptyCurrentAccessIndices)?;
    let index_delta_minus1 = new_access_index.clone() - current_access_index - bigint!(1);
    //loop_temps.delta_minus1 = loop_temps + 0 as it is the first field of the struct
    //Insert loop_temps.delta_minus1 into memory
    insert_value_from_var_name(
        "loop_temps",
        index_delta_minus1,
        vm_proxy,
        ids_data,
        ap_tracking,
    )?;
    exec_scopes_proxy.insert_value("new_access_index", new_access_index.clone());
    exec_scopes_proxy.insert_value("current_access_index", new_access_index);
    Ok(())
}

// Implements Hint: ids.loop_temps.should_continue = 1 if current_access_indices else 0
pub fn squash_dict_inner_continue_loop(
    vm_proxy: &mut VMProxy,
    exec_scopes_proxy: &mut ExecutionScopesProxy,
    ids_data: &HashMap<String, HintReference>,
    ap_tracking: &ApTracking,
) -> Result<(), VirtualMachineError> {
    //Check that ids contains the reference id for each variable used by the hint
    //Get addr for ids variables
    let loop_temps_addr =
        get_relocatable_from_var_name("loop_temps", vm_proxy, ids_data, ap_tracking)?;
    //Check that current_access_indices is in scope
    let current_access_indices = exec_scopes_proxy.get_list_ref("current_access_indices")?;
    //Main Logic
    let should_continue = if current_access_indices.is_empty() {
        bigint!(0)
    } else {
        bigint!(1)
    };
    //loop_temps.delta_minus1 = loop_temps + 3 as it is the fourth field of the struct
    //Insert loop_temps.delta_minus1 into memory
    let should_continue_addr = loop_temps_addr + 3;
    vm_proxy
        .memory
        .insert_value(&should_continue_addr, should_continue)
}

// Implements Hint: assert len(current_access_indices) == 0
pub fn squash_dict_inner_len_assert(
    exec_scopes_proxy: &mut ExecutionScopesProxy,
) -> Result<(), VirtualMachineError> {
    //Check that current_access_indices is in scope
    let current_access_indices = exec_scopes_proxy.get_list_ref("current_access_indices")?;
    if !current_access_indices.is_empty() {
        return Err(VirtualMachineError::CurrentAccessIndicesNotEmpty);
    }
    Ok(())
}

//Implements hint: assert ids.n_used_accesses == len(access_indices[key]
pub fn squash_dict_inner_used_accesses_assert(
    vm_proxy: &mut VMProxy,
    exec_scopes_proxy: &mut ExecutionScopesProxy,
    ids_data: &HashMap<String, HintReference>,
    ap_tracking: &ApTracking,
) -> Result<(), VirtualMachineError> {
    let key = exec_scopes_proxy.get_int("key")?;
    let n_used_accesses =
        get_integer_from_var_name("n_used_accesses", vm_proxy, ids_data, ap_tracking)?;
    let access_indices = get_access_indices(exec_scopes_proxy)?;
    //Main Logic
    let access_indices_at_key = access_indices
        .get(&key)
        .ok_or_else(|| VirtualMachineError::NoKeyInAccessIndices(key.clone()))?;

    if n_used_accesses != &bigint!(access_indices_at_key.len()) {
        return Err(VirtualMachineError::NumUsedAccessesAssertFail(
            n_used_accesses.clone(),
            access_indices_at_key.len(),
            key,
        ));
    }
    Ok(())
}

// Implements Hint: assert len(keys) == 0
pub fn squash_dict_inner_assert_len_keys(
    exec_scopes_proxy: &mut ExecutionScopesProxy,
) -> Result<(), VirtualMachineError> {
    //Check that current_access_indices is in scope
    let keys = exec_scopes_proxy.get_list_ref("keys")?;
    if !keys.is_empty() {
        return Err(VirtualMachineError::KeysNotEmpty);
    };
    Ok(())
}

// Implements Hint:
//  assert len(keys) > 0, 'No keys left but remaining_accesses > 0.'
//  ids.next_key = key = keys.pop()
pub fn squash_dict_inner_next_key(
    vm_proxy: &mut VMProxy,
    exec_scopes_proxy: &mut ExecutionScopesProxy,
    ids_data: &HashMap<String, HintReference>,
    ap_tracking: &ApTracking,
) -> Result<(), VirtualMachineError> {
    //Check that current_access_indices is in scope
    let keys = exec_scopes_proxy.get_mut_list_ref("keys")?;
    let next_key = keys.pop().ok_or(VirtualMachineError::EmptyKeys)?;
    //Insert next_key into ids.next_keys
    insert_value_from_var_name(
        "next_key",
        next_key.clone(),
        vm_proxy,
        ids_data,
        ap_tracking,
    )?;
    //Update local variables
    exec_scopes_proxy.insert_value("key", next_key);
    Ok(())
}

/*Implements hint:
    dict_access_size = ids.DictAccess.SIZE
    address = ids.dict_accesses.address_
    assert ids.ptr_diff % dict_access_size == 0, \
        'Accesses array size must be divisible by DictAccess.SIZE'
    n_accesses = ids.n_accesses
    if '__squash_dict_max_size' in globals():
        assert n_accesses <= __squash_dict_max_size, \
            f'squash_dict() can only be used with n_accesses<={__squash_dict_max_size}. ' \
            f'Got: n_accesses={n_accesses}.'
    # A map from key to the list of indices accessing it.
    access_indices = {}
    for i in range(n_accesses):
        key = memory[address + dict_access_size * i]
        access_indices.setdefault(key, []).append(i)
    # Descending list of keys.
    keys = sorted(access_indices.keys(), reverse=True)
    # Are the keys used bigger than range_check bound.
    ids.big_keys = 1 if keys[0] >= range_check_builtin.bound else 0
    ids.first_key = key = keys.pop()
*/
pub fn squash_dict(
    vm_proxy: &mut VMProxy,
    exec_scopes_proxy: &mut ExecutionScopesProxy,
    ids_data: &HashMap<String, HintReference>,
    ap_tracking: &ApTracking,
) -> Result<(), VirtualMachineError> {
    //Get necessary variables addresses from ids
    let address = get_ptr_from_var_name("dict_accesses", vm_proxy, ids_data, ap_tracking)?;
    let ptr_diff = get_integer_from_var_name("ptr_diff", vm_proxy, ids_data, ap_tracking)?;
    let n_accesses = get_integer_from_var_name("n_accesses", vm_proxy, ids_data, ap_tracking)?;
    //Get range_check_builtin
    let range_check_builtin = get_range_check_builtin(vm_proxy.builtin_runners)?;
    let range_check_bound = range_check_builtin._bound.clone();
    //Main Logic
    if ptr_diff.mod_floor(&bigint!(DICT_ACCESS_SIZE)) != bigint!(0) {
        return Err(VirtualMachineError::PtrDiffNotDivisibleByDictAccessSize);
    }
    let squash_dict_max_size = exec_scopes_proxy.get_int("__squash_dict_max_size");
    if let Ok(max_size) = squash_dict_max_size {
        if n_accesses > &max_size {
            return Err(VirtualMachineError::SquashDictMaxSizeExceeded(
                max_size,
                n_accesses.clone(),
            ));
        };
    };
    let n_accesses_usize = n_accesses
        .to_usize()
        .ok_or_else(|| VirtualMachineError::NAccessesTooBig(n_accesses.clone()))?;
    //A map from key to the list of indices accessing it.
    let mut access_indices = HashMap::<BigInt, Vec<BigInt>>::new();
    for i in 0..n_accesses_usize {
        let key_addr = &address + DICT_ACCESS_SIZE * i;
        let key = vm_proxy
            .memory
            .get_integer(&key_addr)
            .map_err(|_| VirtualMachineError::ExpectedInteger(MaybeRelocatable::from(key_addr)))?;
        access_indices
            .entry(key.clone())
            .or_insert(Vec::<BigInt>::new())
            .push(bigint!(i));
    }
    //Descending list of keys.
    let mut keys: Vec<BigInt> = access_indices.keys().cloned().collect();
    keys.sort();
    keys.reverse();
    //Are the keys used bigger than the range_check bound.
    let big_keys = if keys[0] >= range_check_bound {
        bigint!(1)
    } else {
        bigint!(0)
    };
    insert_value_from_var_name("big_keys", big_keys, vm_proxy, ids_data, ap_tracking)?;
    let key = keys.pop().ok_or(VirtualMachineError::EmptyKeys)?;
    insert_value_from_var_name("first_key", key.clone(), vm_proxy, ids_data, ap_tracking)?;
    //Insert local variables into scope
    exec_scopes_proxy.insert_value("access_indices", access_indices);
    exec_scopes_proxy.insert_value("keys", keys);
    exec_scopes_proxy.insert_value("key", key);
    Ok(())
}

#[cfg(test)]
mod tests {
    use crate::hint_processor::builtin_hint_processor::builtin_hint_processor_definition::HintProcessorData;
    use crate::hint_processor::proxies::vm_proxy::get_vm_proxy;
    use crate::vm::errors::memory_errors::MemoryError;
    use crate::vm::vm_memory::memory::Memory;
    use std::any::Any;

    use super::*;
    use crate::hint_processor::builtin_hint_processor::builtin_hint_processor_definition::BuiltinHintProcessor;
    use crate::hint_processor::hint_processor_definition::HintProcessor;
    use crate::hint_processor::proxies::exec_scopes_proxy::get_exec_scopes_proxy;
    use crate::types::exec_scope::ExecutionScopes;
    use crate::utils::test_utils::*;
    use crate::vm::runners::builtin_runner::RangeCheckBuiltinRunner;
    use crate::vm::vm_core::VirtualMachine;
    use crate::{any_box, bigint, bigint_str};
    use num_bigint::Sign;

    //Hint code as consts
    const SQUASH_DICT_INNER_FIRST_ITERATION : &str = "current_access_indices = sorted(access_indices[key])[::-1]\ncurrent_access_index = current_access_indices.pop()\nmemory[ids.range_check_ptr] = current_access_index";
    const SQUASH_DICT_INNER_SKIP_LOOP: &str =
        "ids.should_skip_loop = 0 if current_access_indices else 1";
    const SQUASH_DICT_INNER_CHECK_ACCESS_INDEX: &str = "new_access_index = current_access_indices.pop()\nids.loop_temps.index_delta_minus1 = new_access_index - current_access_index - 1\ncurrent_access_index = new_access_index";
    const SQUASH_DICT_INNER_CONTINUE_LOOP: &str =
        "ids.loop_temps.should_continue = 1 if current_access_indices else 0";
    const SQUASH_DICT_INNER_ASSERT_LEN: &str = "assert len(current_access_indices) == 0";
    const SQUASH_DICT_INNER_USED_ACCESSES_ASSERT: &str =
        "assert ids.n_used_accesses == len(access_indices[key])";
    const SQUASH_DICT_INNER_LEN_KEYS: &str = "assert len(keys) == 0";
    const SQUASH_DICT_INNER_NEXT_KEY: &str = "assert len(keys) > 0, 'No keys left but remaining_accesses > 0.'\nids.next_key = key = keys.pop()";
    const SQUASH_DICT: &str ="dict_access_size = ids.DictAccess.SIZE\naddress = ids.dict_accesses.address_\nassert ids.ptr_diff % dict_access_size == 0, \\\n    'Accesses array size must be divisible by DictAccess.SIZE'\nn_accesses = ids.n_accesses\nif '__squash_dict_max_size' in globals():\n    assert n_accesses <= __squash_dict_max_size, \\\n        f'squash_dict() can only be used with n_accesses<={__squash_dict_max_size}. ' \\\n        f'Got: n_accesses={n_accesses}.'\n# A map from key to the list of indices accessing it.\naccess_indices = {}\nfor i in range(n_accesses):\n    key = memory[address + dict_access_size * i]\n    access_indices.setdefault(key, []).append(i)\n# Descending list of keys.\nkeys = sorted(access_indices.keys(), reverse=True)\n# Are the keys used bigger than range_check bound.\nids.big_keys = 1 if keys[0] >= range_check_builtin.bound else 0\nids.first_key = key = keys.pop()";
    #[test]
    fn squash_dict_inner_first_iteration_valid() {
        let hint_code = SQUASH_DICT_INNER_FIRST_ITERATION;
        //Prepare scope variables
        let mut access_indices = HashMap::<BigInt, Vec<BigInt>>::new();
        let current_accessed_indices = vec![bigint!(9), bigint!(3), bigint!(10), bigint!(7)];
        access_indices.insert(bigint!(5), current_accessed_indices);
        //Create vm
        let mut vm = vm!();
<<<<<<< HEAD
=======
        for _ in 0..3 {
            vm.segments.add(&mut vm.memory);
        }
>>>>>>> 8ea36ff9
        //Store scope variables
        let mut exec_scopes = scope![("access_indices", access_indices), ("key", bigint!(5))];
        //Initialize fp
        vm.run_context.fp = 1;
        //Insert ids into memory (range_check_ptr)
        vm.memory = memory![((1, 0), (2, 0))];
        add_segments!(vm, 1);
        //Create ids_data
        let ids_data = ids_data!["range_check_ptr"];
        //Execute the hint
        let exec_scopes_proxy = &mut get_exec_scopes_proxy(&mut exec_scopes);
        assert_eq!(
            run_hint!(vm, ids_data, hint_code, exec_scopes_proxy),
            Ok(())
        );
        //Check scope variables
        check_scope!(
            exec_scopes_proxy,
            [
                (
                    "current_access_indices",
                    vec![bigint!(10), bigint!(9), bigint!(7)]
                ),
                ("current_access_index", bigint!(3))
            ]
        );
        //Check that current_access_index is now at range_check_ptr
        check_memory![vm.memory, ((2, 0), 3)];
    }

    #[test]
    fn squash_dict_inner_first_iteration_empty_accessed_indices() {
        let hint_code = SQUASH_DICT_INNER_FIRST_ITERATION;
        //Prepare scope variables
        let mut access_indices = HashMap::<BigInt, Vec<BigInt>>::new();
        //Leave current_accessed_indices empty
        let current_accessed_indices = Vec::<BigInt>::new();
        access_indices.insert(bigint!(5), current_accessed_indices);
        //Create vm
        let mut vm = vm!();
<<<<<<< HEAD
=======
        for _ in 0..3 {
            vm.segments.add(&mut vm.memory);
        }
>>>>>>> 8ea36ff9
        //Store scope variables
        let mut exec_scopes = scope![("access_indices", access_indices), ("key", bigint!(5))];
        //Initialize fp
        vm.run_context.fp = 1;
        //Insert ids into memory (range_check_ptr)
        vm.memory = memory![((1, 0), (2, 0))];
        //Create ids_data
        let ids_data = ids_data!["range_check_ptr"];
        //Execute the hint
        let exec_scopes_proxy = &mut get_exec_scopes_proxy(&mut exec_scopes);
        assert_eq!(
            run_hint!(vm, ids_data, hint_code, exec_scopes_proxy),
            Err(VirtualMachineError::EmptyCurrentAccessIndices)
        );
    }

    #[test]
    fn squash_dict_inner_first_iteration_no_local_variables() {
        let hint_code = SQUASH_DICT_INNER_FIRST_ITERATION;
        //No scope variables
        //Create vm
        let mut vm = vm!();
<<<<<<< HEAD
=======
        for _ in 0..3 {
            vm.segments.add(&mut vm.memory);
        }
>>>>>>> 8ea36ff9
        //Initialize fp
        vm.run_context.fp = 1;
        //Insert ids into memory (range_check_ptr)
        vm.memory = memory![((1, 0), (2, 0))];
        //Create ids_data
        let ids_data = ids_data!["range_check_ptr"];
        //Execute the hint
        assert_eq!(
            run_hint!(vm, ids_data, hint_code),
            Err(VirtualMachineError::VariableNotInScopeError(String::from(
                "key"
            )))
        );
    }

    #[test]
    fn should_skip_loop_valid_empty_current_access_indices() {
        let hint_code = SQUASH_DICT_INNER_SKIP_LOOP;
        //Create vm
        let mut vm = vm!();
<<<<<<< HEAD
        add_segments!(vm, 2);
=======
        for _ in 0..2 {
            vm.segments.add(&mut vm.memory);
        }
>>>>>>> 8ea36ff9
        //Store scope variables
        let mut exec_scopes = scope![("current_access_indices", Vec::<BigInt>::new())];
        //Initialize fp
        vm.run_context.fp = 1;
        //Create ids_data
        let ids_data = ids_data!["should_skip_loop"];
        //Execute the hint
        let exec_scopes_proxy = &mut get_exec_scopes_proxy(&mut exec_scopes);
        assert_eq!(
            run_hint!(vm, ids_data, hint_code, exec_scopes_proxy),
            Ok(())
        );
        //Check the value of ids.should_skip_loop
        check_memory![vm.memory, ((1, 0), 1)];
    }

    #[test]
    fn should_skip_loop_valid_non_empty_current_access_indices() {
        let hint_code = SQUASH_DICT_INNER_SKIP_LOOP;
        //Create vm
        let mut vm = vm!();
<<<<<<< HEAD
        add_segments!(vm, 2);
=======
        for _ in 0..2 {
            vm.segments.add(&mut vm.memory);
        }
>>>>>>> 8ea36ff9
        //Store scope variables
        let mut exec_scopes = scope![("current_access_indices", vec![bigint!(4), bigint!(7)])];
        //Initialize fp
        vm.run_context.fp = 1;
        //Create ids_data
        let ids_data = ids_data!["should_skip_loop"];
        //Execute the hint
        let exec_scopes_proxy = &mut get_exec_scopes_proxy(&mut exec_scopes);
        assert_eq!(
            run_hint!(vm, ids_data, hint_code, exec_scopes_proxy),
            Ok(())
        );
        //Check the value of ids.should_skip_loop
        check_memory![vm.memory, ((1, 0), 0)];
    }

    #[test]
    fn squash_dict_inner_check_access_index_valid() {
        let hint_code = SQUASH_DICT_INNER_CHECK_ACCESS_INDEX;
        //Create vm
        let mut vm = vm!();
<<<<<<< HEAD
        add_segments!(vm, 2);
=======
        for _ in 0..3 {
            vm.segments.add(&mut vm.memory);
        }
>>>>>>> 8ea36ff9
        //Store scope variables
        let mut exec_scopes = scope![
            (
                "current_access_indices",
                vec![bigint!(10), bigint!(9), bigint!(7), bigint!(5)]
            ),
            ("current_access_index", bigint!(1))
        ];
        //Initialize fp
        vm.run_context.fp = 1;
        //Create ids_data
        let ids_data = ids_data!["loop_temps"];
        //Execute the hint
        let exec_scopes_proxy = &mut get_exec_scopes_proxy(&mut exec_scopes);
        assert_eq!(
            run_hint!(vm, ids_data, hint_code, exec_scopes_proxy),
            Ok(())
        );
        //Check scope variables
        check_scope!(
            exec_scopes_proxy,
            [
                (
                    "current_access_indices",
                    vec![bigint!(10), bigint!(9), bigint!(7)]
                ),
                ("new_access_index", bigint!(5)),
                ("current_access_index", bigint!(5))
            ]
        );
        //Check the value of loop_temps.index_delta_minus_1
        //new_index - current_index -1
        //5 - 1 - 1 = 3
        check_memory![vm.memory, ((1, 0), 3)];
    }

    #[test]
    fn squash_dict_inner_check_access_current_access_addr_empty() {
        let hint_code = SQUASH_DICT_INNER_CHECK_ACCESS_INDEX;
        //Create vm
        let mut vm = vm!();
<<<<<<< HEAD
=======
        for _ in 0..3 {
            vm.segments.add(&mut vm.memory);
        }
>>>>>>> 8ea36ff9
        //Store scope variables
        let mut exec_scopes = scope![
            ("current_access_indices", Vec::<BigInt>::new()),
            ("current_access_index", bigint!(1))
        ];
        //Initialize fp
        vm.run_context.fp = 1;
        //Insert ids into memory (loop_temps)
        vm.memory = memory![((1, 0), (2, 0))];
        //Create ids_data
        let ids_data = ids_data!["loop_temps"];
        //Execute the hint
        let exec_scopes_proxy = &mut get_exec_scopes_proxy(&mut exec_scopes);
        assert_eq!(
            run_hint!(vm, ids_data, hint_code, exec_scopes_proxy),
            Err(VirtualMachineError::EmptyCurrentAccessIndices)
        );
    }

    #[test]
    fn should_continue_loop_valid_non_empty_current_access_indices() {
        let hint_code = SQUASH_DICT_INNER_CONTINUE_LOOP;
        //Create vm
        let mut vm = vm!();
<<<<<<< HEAD
        add_segments!(vm, 2);
=======
        for _ in 0..3 {
            vm.segments.add(&mut vm.memory);
        }
>>>>>>> 8ea36ff9
        //Store scope variables
        let mut exec_scopes = scope![("current_access_indices", vec![bigint!(4), bigint!(7)])];
        //Initialize fp
        vm.run_context.fp = 1;
        //Create ids_data
        let ids_data = ids_data!["loop_temps"];
        //Execute the hint
        let exec_scopes_proxy = &mut get_exec_scopes_proxy(&mut exec_scopes);
        assert_eq!(
            run_hint!(vm, ids_data, hint_code, exec_scopes_proxy),
            Ok(())
        );
        //Check the value of ids.loop_temps.should_continue (loop_temps + 3)
        check_memory![vm.memory, ((1, 3), 1)];
    }

    #[test]
    fn should_continue_loop_valid_empty_current_access_indices() {
        let hint_code = SQUASH_DICT_INNER_CONTINUE_LOOP;
        //Create vm
        let mut vm = vm!();
<<<<<<< HEAD
        add_segments!(vm, 2);
=======
        for _ in 0..3 {
            vm.segments.add(&mut vm.memory);
        }
>>>>>>> 8ea36ff9
        //Store scope variables
        let mut exec_scopes = scope![("current_access_indices", Vec::<BigInt>::new())];
        //Initialize fp
        vm.run_context.fp = 1;
        //Create ids_data
        let ids_data = ids_data!["loop_temps"];
        //Execute the hint
        let exec_scopes_proxy = &mut get_exec_scopes_proxy(&mut exec_scopes);
        assert_eq!(
            run_hint!(vm, ids_data, hint_code, exec_scopes_proxy),
            Ok(())
        );
        //Check the value of ids.loop_temps.should_continue (loop_temps + 3)
        check_memory![vm.memory, ((1, 3), 0)];
    }

    #[test]
    fn assert_current_indices_len_is_empty() {
        let hint_code = SQUASH_DICT_INNER_ASSERT_LEN;
        //Create vm
        let mut vm = vm!();
        //Store scope variables
        let mut exec_scopes = scope![("current_access_indices", Vec::<BigInt>::new())];
        //Execute the hint
        //Hint should produce an error if assertion fails
        let exec_scopes_proxy = &mut get_exec_scopes_proxy(&mut exec_scopes);
        assert_eq!(
            run_hint!(vm, HashMap::new(), hint_code, exec_scopes_proxy),
            Ok(())
        );
    }

    #[test]
    fn assert_current_indices_len_is_empty_not() {
        let hint_code = SQUASH_DICT_INNER_ASSERT_LEN;
        //Create vm
        let mut vm = vm!();
        //Store scope variables
        let mut exec_scopes = scope![("current_access_indices", vec![bigint!(29)])];
        //Execute the hint
        //Hint should produce an error if assertion fails
        let exec_scopes_proxy = &mut get_exec_scopes_proxy(&mut exec_scopes);
        assert_eq!(
            run_hint!(vm, HashMap::new(), hint_code, exec_scopes_proxy),
            Err(VirtualMachineError::CurrentAccessIndicesNotEmpty)
        );
    }

    #[test]
    fn squash_dict_inner_uses_accesses_assert_valid() {
        let hint_code = SQUASH_DICT_INNER_USED_ACCESSES_ASSERT;
        //Prepare scope variables
        let mut access_indices = HashMap::<BigInt, Vec<BigInt>>::new();
        let current_accessed_indices = vec![bigint!(9), bigint!(3), bigint!(10), bigint!(7)];
        access_indices.insert(bigint!(5), current_accessed_indices);
        //Create vm
        let mut vm = vm!();
<<<<<<< HEAD
=======
        for _ in 0..3 {
            vm.segments.add(&mut vm.memory);
        }
>>>>>>> 8ea36ff9
        //Store scope variables
        let mut exec_scopes = scope![("access_indices", access_indices), ("key", bigint!(5))];
        //Initialize fp
        vm.run_context.fp = 1;
        //Insert ids into memory (n_used_accesses)
        vm.memory = memory![((1, 0), 4)];
        //Create hint_data
        let ids_data = ids_data!["n_used_accesses"];
        //Execute the hint
        //Hint would fail is assertion fails
        let exec_scopes_proxy = &mut get_exec_scopes_proxy(&mut exec_scopes);
        assert_eq!(
            run_hint!(vm, ids_data, hint_code, exec_scopes_proxy),
            Ok(())
        );
    }

    #[test]
    fn squash_dict_inner_uses_accesses_assert_wrong_used_access_number() {
        let hint_code = SQUASH_DICT_INNER_USED_ACCESSES_ASSERT;
        //Prepare scope variables
        let mut access_indices = HashMap::<BigInt, Vec<BigInt>>::new();
        let current_accessed_indices = vec![bigint!(9), bigint!(3), bigint!(10), bigint!(7)];
        access_indices.insert(bigint!(5), current_accessed_indices);
        //Create vm
        let mut vm = vm!();
<<<<<<< HEAD
=======
        for _ in 0..3 {
            vm.segments.add(&mut vm.memory);
        }
>>>>>>> 8ea36ff9
        //Store scope variables
        let mut exec_scopes = scope![("access_indices", access_indices), ("key", bigint!(5))];
        //Initialize fp
        vm.run_context.fp = 1;
        //Insert ids into memory (n_used_accesses)
        vm.memory = memory![((1, 0), 5)];
        //Create hint_data
        let ids_data = ids_data!["n_used_accesses"];
        //Execute the hint
        let exec_scopes_proxy = &mut get_exec_scopes_proxy(&mut exec_scopes);
        assert_eq!(
            run_hint!(vm, ids_data, hint_code, exec_scopes_proxy),
            Err(VirtualMachineError::NumUsedAccessesAssertFail(
                bigint!(5),
                4,
                bigint!(5)
            ))
        );
    }

    #[test]
    fn squash_dict_inner_uses_accesses_assert_used_access_number_relocatable() {
        let hint_code = SQUASH_DICT_INNER_USED_ACCESSES_ASSERT;
        //Prepare scope variables
        let mut access_indices = HashMap::<BigInt, Vec<BigInt>>::new();
        let current_accessed_indices = vec![bigint!(9), bigint!(3), bigint!(10), bigint!(7)];
        access_indices.insert(bigint!(5), current_accessed_indices);
        //Create vm
        let mut vm = vm!();
<<<<<<< HEAD
=======
        for _ in 0..3 {
            vm.segments.add(&mut vm.memory);
        }
>>>>>>> 8ea36ff9
        //Store scope variables
        let mut exec_scopes = scope![("access_indices", access_indices), ("key", bigint!(5))];
        //Initialize fp
        vm.run_context.fp = 1;
        //Insert ids into memory (n_used_accesses)
        vm.memory = memory![((1, 0), (1, 2))];
        //Create hint_data
        let ids_data = ids_data!["n_used_accesses"];
        //Execute the hint
        let exec_scopes_proxy = &mut get_exec_scopes_proxy(&mut exec_scopes);
        assert_eq!(
            run_hint!(vm, ids_data, hint_code, exec_scopes_proxy),
            Err(VirtualMachineError::ExpectedInteger(
                MaybeRelocatable::from((1, 0))
            ))
        );
    }

    #[test]
    fn squash_dict_assert_len_keys_empty() {
        let hint_code = SQUASH_DICT_INNER_LEN_KEYS;
        //Create vm
        let mut vm = vm!();
        //Store scope variables
        let mut exec_scopes = scope![("keys", Vec::<BigInt>::new())];
        //Execute the hint
        let exec_scopes_proxy = &mut get_exec_scopes_proxy(&mut exec_scopes);
        assert_eq!(
            run_hint!(vm, HashMap::new(), hint_code, exec_scopes_proxy),
            Ok(())
        );
    }

    #[test]
    fn squash_dict_assert_len_keys_not_empty() {
        let hint_code = SQUASH_DICT_INNER_LEN_KEYS;
        //Create vm
        let mut vm = vm!();
        //Store scope variables
        let mut exec_scopes = scope![("keys", vec![bigint!(3)])];
        //Execute the hint
        let exec_scopes_proxy = &mut get_exec_scopes_proxy(&mut exec_scopes);
        assert_eq!(
            run_hint!(vm, HashMap::new(), hint_code, exec_scopes_proxy),
            Err(VirtualMachineError::KeysNotEmpty)
        );
    }

    #[test]
    fn squash_dict_assert_len_keys_no_keys() {
        let hint_code = SQUASH_DICT_INNER_LEN_KEYS;
        //Create vm
        let mut vm = vm!();
        //Execute the hint
        assert_eq!(
            run_hint!(vm, HashMap::new(), hint_code),
            Err(VirtualMachineError::VariableNotInScopeError(String::from(
                "keys"
            )))
        );
    }

    #[test]
    fn squash_dict_inner_next_key_keys_non_empty() {
        let hint_code = SQUASH_DICT_INNER_NEXT_KEY;
        //Create vm
        let mut vm = vm!();
<<<<<<< HEAD
        add_segments!(vm, 2);
=======
        for _ in 0..2 {
            vm.segments.add(&mut vm.memory);
        }
>>>>>>> 8ea36ff9
        //Store scope variables
        let mut exec_scopes = scope![("keys", vec![bigint!(1), bigint!(3)])];
        //Initialize fp
        vm.run_context.fp = 1;
        //Create hint_data
        let ids_data = ids_data!["next_key"];
        //Execute the hint
        let exec_scopes_proxy = &mut get_exec_scopes_proxy(&mut exec_scopes);
        assert_eq!(
            run_hint!(vm, ids_data, hint_code, exec_scopes_proxy),
            Ok(())
        );
        //Check the value of ids.next_key
        check_memory![vm.memory, ((1, 0), 3)];
        //Check local variables
        check_scope!(
            exec_scopes_proxy,
            [("keys", vec![bigint!(1)]), ("key", bigint!(3))]
        );
    }

    #[test]
    fn squash_dict_inner_next_key_keys_empty() {
        let hint_code = SQUASH_DICT_INNER_NEXT_KEY;
        //Create vm
        let mut vm = vm!();
<<<<<<< HEAD
=======
        for _ in 0..2 {
            vm.segments.add(&mut vm.memory);
        }
>>>>>>> 8ea36ff9
        //Store scope variables
        let mut exec_scopes = scope![("keys", Vec::<BigInt>::new())];
        //Initialize fp
        vm.run_context.fp = 1;
        //Create hint_data
        let ids_data = ids_data!["next_key"];
        //Execute the hint
        let exec_scopes_proxy = &mut get_exec_scopes_proxy(&mut exec_scopes);
        assert_eq!(
            run_hint!(vm, ids_data, hint_code, exec_scopes_proxy),
            Err(VirtualMachineError::EmptyKeys)
        );
    }

    #[test]
    fn squash_dict_valid_one_key_dict_no_max_size() {
        //Dict = {1: (1,1), 1: (1,2)}
        let hint_code = SQUASH_DICT;
        //Create vm
        let mut vm = vm_with_range_check!();
<<<<<<< HEAD
=======
        for _ in 0..3 {
            vm.segments.add(&mut vm.memory);
        }
>>>>>>> 8ea36ff9
        //Initialize fp
        vm.run_context.fp = 5;
        //Insert ids into memory
        vm.memory = memory![
            ((1, 0), (2, 0)),
            ((1, 3), 6),
            ((1, 4), 2),
            ((2, 0), 1),
            ((2, 1), 1),
            ((2, 2), 1),
            ((2, 3), 1),
            ((2, 4), 1),
            ((2, 5), 2)
        ];
        //Create hint_data
        let ids_data = ids_data![
            "dict_accesses",
            "big_keys",
            "first_key",
            "ptr_diff",
            "n_accesses"
        ];
        let mut exec_scopes = ExecutionScopes::new();
        //Execute the hint
        let exec_scopes_proxy = &mut get_exec_scopes_proxy(&mut exec_scopes);
        assert_eq!(
            run_hint!(vm, ids_data, hint_code, exec_scopes_proxy),
            Ok(())
        );
        //Check scope variables
        check_scope!(
            exec_scopes_proxy,
            [
                (
                    "access_indices",
                    HashMap::from([(bigint!(1), vec![bigint!(0), bigint!(1)])])
                ),
                ("keys", Vec::<BigInt>::new()),
                ("key", bigint!(1))
            ]
        );
        //Check ids variables
        check_memory![vm.memory, ((1, 1), 0), ((1, 2), 1)];
    }

    #[test]
    fn squash_dict_valid_two_key_dict_no_max_size() {
        //Dict = {1: (1,1), 1: (1,2), 2: (10,10), 2: (10,20)}
        let hint_code = SQUASH_DICT;
        //Create vm
        let mut vm = vm_with_range_check!();
<<<<<<< HEAD
=======
        for _ in 0..3 {
            vm.segments.add(&mut vm.memory);
        }
>>>>>>> 8ea36ff9
        //Initialize fp
        vm.run_context.fp = 5;
        //Insert ids into memory
        vm.memory = memory![
            ((1, 0), (2, 0)),
            ((1, 3), 6),
            ((1, 4), 4),
            ((2, 0), 1),
            ((2, 1), 1),
            ((2, 2), 1),
            ((2, 3), 1),
            ((2, 4), 1),
            ((2, 5), 2),
            ((2, 6), 2),
            ((2, 7), 10),
            ((2, 8), 10),
            ((2, 9), 2),
            ((2, 10), 10),
            ((2, 11), 20)
        ];
        //Create hint_data
        let ids_data = ids_data![
            "dict_accesses",
            "big_keys",
            "first_key",
            "ptr_diff",
            "n_accesses"
        ];
        let mut exec_scopes = ExecutionScopes::new();
        //Execute the hint
        let exec_scopes_proxy = &mut get_exec_scopes_proxy(&mut exec_scopes);
        assert_eq!(
            run_hint!(vm, ids_data, hint_code, exec_scopes_proxy),
            Ok(())
        );
        //Check scope variables
        check_scope!(
            exec_scopes_proxy,
            [
                (
                    "access_indices",
                    HashMap::from([
                        (bigint!(1), vec![bigint!(0), bigint!(1)]),
                        (bigint!(2), vec![bigint!(2), bigint!(3)])
                    ])
                ),
                ("keys", vec![bigint!(2)]),
                ("key", bigint!(1))
            ]
        );
        let keys = exec_scopes_proxy.get_list("keys").unwrap();
        assert_eq!(keys, vec![bigint!(2)]);
        //Check ids variables
        check_memory![vm.memory, ((1, 1), 0), ((1, 2), 1)];
    }

    #[test]
    fn squash_dict_valid_one_key_dict_with_max_size() {
        //Dict = {1: (1,1), 1: (1,2)}
        let hint_code = SQUASH_DICT;
        //Create vm
        let mut vm = vm_with_range_check!();
<<<<<<< HEAD
=======
        for _ in 0..3 {
            vm.segments.add(&mut vm.memory);
        }
>>>>>>> 8ea36ff9
        //Create scope variables
        let mut exec_scopes = scope![("__squash_dict_max_size", bigint!(12))];
        //Initialize fp
        vm.run_context.fp = 5;
        //Insert ids into memory
        vm.memory = memory![
            ((1, 0), (2, 0)),
            ((1, 3), 6),
            ((1, 4), 2),
            ((2, 0), 1),
            ((2, 1), 1),
            ((2, 2), 1),
            ((2, 3), 1),
            ((2, 4), 1),
            ((2, 5), 2)
        ];
        //Create ids_data
        let ids_data = ids_data![
            "dict_accesses",
            "big_keys",
            "first_key",
            "ptr_diff",
            "n_accesses"
        ];
        //Execute the hint
        let exec_scopes_proxy = &mut get_exec_scopes_proxy(&mut exec_scopes);
        assert_eq!(
            run_hint!(vm, ids_data, hint_code, exec_scopes_proxy),
            Ok(())
        );
        //Check scope variables
        check_scope!(
            exec_scopes_proxy,
            [
                (
                    "access_indices",
                    HashMap::from([(bigint!(1), vec![bigint!(0), bigint!(1)])])
                ),
                ("keys", Vec::<BigInt>::new()),
                ("key", bigint!(1))
            ]
        );
        //Check ids variables
        check_memory![vm.memory, ((1, 1), 0), ((1, 2), 1)];
    }

    #[test]
    fn squash_dict_invalid_one_key_dict_with_max_size_exceeded() {
        //Dict = {1: (1,1), 1: (1,2)}
        let hint_code = SQUASH_DICT;
        //Create vm
        let mut vm = vm_with_range_check!();
<<<<<<< HEAD
=======
        for _ in 0..3 {
            vm.segments.add(&mut vm.memory);
        }
>>>>>>> 8ea36ff9
        //Create scope variables
        let mut exec_scopes = scope![("__squash_dict_max_size", bigint!(1))];
        //Initialize fp
        vm.run_context.fp = 5;
        //Insert ids into memory
        vm.memory = memory![
            ((1, 0), (2, 0)),
            ((1, 3), 6),
            ((1, 4), 2),
            ((2, 0), 1),
            ((2, 1), 1),
            ((2, 2), 1),
            ((2, 3), 1),
            ((2, 4), 1),
            ((2, 5), 2)
        ];
        //Create ids_data
        let ids_data = ids_data![
            "dict_accesses",
            "big_keys",
            "first_key",
            "ptr_diff",
            "n_accesses"
        ];
        //Execute the hint
        let exec_scopes_proxy = &mut get_exec_scopes_proxy(&mut exec_scopes);
        assert_eq!(
            run_hint!(vm, ids_data, hint_code, exec_scopes_proxy),
            Err(VirtualMachineError::SquashDictMaxSizeExceeded(
                bigint!(1),
                bigint!(2)
            ))
        );
    }

    #[test]
    fn squash_dict_invalid_one_key_dict_bad_ptr_diff() {
        //Dict = {1: (1,1), 1: (1,2)}
        let hint_code = SQUASH_DICT;
        //Create vm
        let mut vm = vm_with_range_check!();
<<<<<<< HEAD
=======
        for _ in 0..3 {
            vm.segments.add(&mut vm.memory);
        }
>>>>>>> 8ea36ff9
        //Initialize fp
        vm.run_context.fp = 5;
        //Insert ids into memory
        vm.memory = memory![
            ((1, 0), (2, 0)),
            ((1, 3), 7),
            ((1, 4), 2),
            ((2, 0), 1),
            ((2, 1), 1),
            ((2, 2), 1),
            ((2, 3), 1),
            ((2, 4), 1),
            ((2, 5), 2)
        ];
        //Create hint_data
        let ids_data = ids_data![
            "dict_accesses",
            "big_keys",
            "first_key",
            "ptr_diff",
            "n_accesses"
        ];
        //Execute the hint
        assert_eq!(
            run_hint!(vm, ids_data, hint_code),
            Err(VirtualMachineError::PtrDiffNotDivisibleByDictAccessSize)
        );
    }
    #[test]
    fn squash_dict_invalid_one_key_dict_with_n_access_too_big() {
        //Dict = {1: (1,1), 1: (1,2)}
        let hint_code = SQUASH_DICT;
        //Create vm
        let mut vm = vm_with_range_check!();
<<<<<<< HEAD
=======
        for _ in 0..3 {
            vm.segments.add(&mut vm.memory);
        }
>>>>>>> 8ea36ff9
        //Initialize fp
        vm.run_context.fp = 5;
        //Insert ids into memory
        vm.memory = memory![
            ((1, 0), (2, 0)),
            ((1, 3), 6),
            (
                (1, 4),
                (
                    b"3618502761706184546546682988428055018603476541694452277432519575032261771265",
                    10
                )
            ),
            ((2, 0), 1),
            ((2, 1), 1),
            ((2, 2), 1),
            ((2, 3), 1),
            ((2, 4), 1),
            ((2, 5), 2)
        ];
        //Create hint_data
        let ids_data = ids_data![
            "dict_accesses",
            "big_keys",
            "first_key",
            "ptr_diff",
            "n_accesses"
        ];
        //Execute the hint
        assert_eq!(
            run_hint!(vm, ids_data, hint_code),
            Err(VirtualMachineError::NAccessesTooBig(bigint_str!(
                b"3618502761706184546546682988428055018603476541694452277432519575032261771265"
            )))
        );
    }

    #[test]
    fn squash_dict_valid_one_key_dict_no_max_size_big_keys() {
        //Dict = {(prime - 1): (1,1), (prime - 1): (1,2)}
        let hint_code = SQUASH_DICT;
        //Create vm
        let mut vm = vm_with_range_check!();
<<<<<<< HEAD
=======
        for _ in 0..3 {
            vm.segments.add(&mut vm.memory);
        }
>>>>>>> 8ea36ff9
        //Initialize fp
        vm.run_context.fp = 5;
        //Insert ids into memory
        vm.memory = memory![
            ((1, 0), (2, 0)),
            ((1, 3), 6),
            ((1, 4), 2),
            (
                (2, 0),
                (
                    b"3618502761706184546546682988428055018603476541694452277432519575032261771265",
                    10
                )
            ),
            ((2, 1), 1),
            ((2, 2), 1),
            (
                (2, 3),
                (
                    b"3618502761706184546546682988428055018603476541694452277432519575032261771265",
                    10
                )
            ),
            ((2, 4), 1),
            ((2, 5), 2)
        ];
        //Create hint_data
        let ids_data = ids_data![
            "dict_accesses",
            "big_keys",
            "first_key",
            "ptr_diff",
            "n_accesses"
        ];
        let mut exec_scopes = ExecutionScopes::new();
        //Execute the hint
        let exec_scopes_proxy = &mut get_exec_scopes_proxy(&mut exec_scopes);
        assert_eq!(
            run_hint!(vm, ids_data, hint_code, exec_scopes_proxy),
            Ok(())
        );
        //Check scope variables
        check_scope!(exec_scopes_proxy, [("access_indices", HashMap::from([(
           bigint_str!(b"3618502761706184546546682988428055018603476541694452277432519575032261771265"),
            vec![bigint!(0), bigint!(1)]
        )])), ("keys", Vec::<BigInt>::new()), ("key", bigint_str!(b"3618502761706184546546682988428055018603476541694452277432519575032261771265"))]);
        //Check ids variables
        check_memory![
            vm.memory,
            ((1, 1), 1),
            (
                (1, 2),
                (
                    b"3618502761706184546546682988428055018603476541694452277432519575032261771265",
                    10
                )
            )
        ];
    }
}<|MERGE_RESOLUTION|>--- conflicted
+++ resolved
@@ -350,12 +350,6 @@
         access_indices.insert(bigint!(5), current_accessed_indices);
         //Create vm
         let mut vm = vm!();
-<<<<<<< HEAD
-=======
-        for _ in 0..3 {
-            vm.segments.add(&mut vm.memory);
-        }
->>>>>>> 8ea36ff9
         //Store scope variables
         let mut exec_scopes = scope![("access_indices", access_indices), ("key", bigint!(5))];
         //Initialize fp
@@ -396,12 +390,6 @@
         access_indices.insert(bigint!(5), current_accessed_indices);
         //Create vm
         let mut vm = vm!();
-<<<<<<< HEAD
-=======
-        for _ in 0..3 {
-            vm.segments.add(&mut vm.memory);
-        }
->>>>>>> 8ea36ff9
         //Store scope variables
         let mut exec_scopes = scope![("access_indices", access_indices), ("key", bigint!(5))];
         //Initialize fp
@@ -424,12 +412,6 @@
         //No scope variables
         //Create vm
         let mut vm = vm!();
-<<<<<<< HEAD
-=======
-        for _ in 0..3 {
-            vm.segments.add(&mut vm.memory);
-        }
->>>>>>> 8ea36ff9
         //Initialize fp
         vm.run_context.fp = 1;
         //Insert ids into memory (range_check_ptr)
@@ -450,13 +432,7 @@
         let hint_code = SQUASH_DICT_INNER_SKIP_LOOP;
         //Create vm
         let mut vm = vm!();
-<<<<<<< HEAD
         add_segments!(vm, 2);
-=======
-        for _ in 0..2 {
-            vm.segments.add(&mut vm.memory);
-        }
->>>>>>> 8ea36ff9
         //Store scope variables
         let mut exec_scopes = scope![("current_access_indices", Vec::<BigInt>::new())];
         //Initialize fp
@@ -478,13 +454,7 @@
         let hint_code = SQUASH_DICT_INNER_SKIP_LOOP;
         //Create vm
         let mut vm = vm!();
-<<<<<<< HEAD
         add_segments!(vm, 2);
-=======
-        for _ in 0..2 {
-            vm.segments.add(&mut vm.memory);
-        }
->>>>>>> 8ea36ff9
         //Store scope variables
         let mut exec_scopes = scope![("current_access_indices", vec![bigint!(4), bigint!(7)])];
         //Initialize fp
@@ -506,13 +476,7 @@
         let hint_code = SQUASH_DICT_INNER_CHECK_ACCESS_INDEX;
         //Create vm
         let mut vm = vm!();
-<<<<<<< HEAD
         add_segments!(vm, 2);
-=======
-        for _ in 0..3 {
-            vm.segments.add(&mut vm.memory);
-        }
->>>>>>> 8ea36ff9
         //Store scope variables
         let mut exec_scopes = scope![
             (
@@ -554,12 +518,6 @@
         let hint_code = SQUASH_DICT_INNER_CHECK_ACCESS_INDEX;
         //Create vm
         let mut vm = vm!();
-<<<<<<< HEAD
-=======
-        for _ in 0..3 {
-            vm.segments.add(&mut vm.memory);
-        }
->>>>>>> 8ea36ff9
         //Store scope variables
         let mut exec_scopes = scope![
             ("current_access_indices", Vec::<BigInt>::new()),
@@ -584,13 +542,7 @@
         let hint_code = SQUASH_DICT_INNER_CONTINUE_LOOP;
         //Create vm
         let mut vm = vm!();
-<<<<<<< HEAD
         add_segments!(vm, 2);
-=======
-        for _ in 0..3 {
-            vm.segments.add(&mut vm.memory);
-        }
->>>>>>> 8ea36ff9
         //Store scope variables
         let mut exec_scopes = scope![("current_access_indices", vec![bigint!(4), bigint!(7)])];
         //Initialize fp
@@ -612,13 +564,7 @@
         let hint_code = SQUASH_DICT_INNER_CONTINUE_LOOP;
         //Create vm
         let mut vm = vm!();
-<<<<<<< HEAD
         add_segments!(vm, 2);
-=======
-        for _ in 0..3 {
-            vm.segments.add(&mut vm.memory);
-        }
->>>>>>> 8ea36ff9
         //Store scope variables
         let mut exec_scopes = scope![("current_access_indices", Vec::<BigInt>::new())];
         //Initialize fp
@@ -676,12 +622,6 @@
         access_indices.insert(bigint!(5), current_accessed_indices);
         //Create vm
         let mut vm = vm!();
-<<<<<<< HEAD
-=======
-        for _ in 0..3 {
-            vm.segments.add(&mut vm.memory);
-        }
->>>>>>> 8ea36ff9
         //Store scope variables
         let mut exec_scopes = scope![("access_indices", access_indices), ("key", bigint!(5))];
         //Initialize fp
@@ -708,12 +648,6 @@
         access_indices.insert(bigint!(5), current_accessed_indices);
         //Create vm
         let mut vm = vm!();
-<<<<<<< HEAD
-=======
-        for _ in 0..3 {
-            vm.segments.add(&mut vm.memory);
-        }
->>>>>>> 8ea36ff9
         //Store scope variables
         let mut exec_scopes = scope![("access_indices", access_indices), ("key", bigint!(5))];
         //Initialize fp
@@ -743,12 +677,6 @@
         access_indices.insert(bigint!(5), current_accessed_indices);
         //Create vm
         let mut vm = vm!();
-<<<<<<< HEAD
-=======
-        for _ in 0..3 {
-            vm.segments.add(&mut vm.memory);
-        }
->>>>>>> 8ea36ff9
         //Store scope variables
         let mut exec_scopes = scope![("access_indices", access_indices), ("key", bigint!(5))];
         //Initialize fp
@@ -816,13 +744,7 @@
         let hint_code = SQUASH_DICT_INNER_NEXT_KEY;
         //Create vm
         let mut vm = vm!();
-<<<<<<< HEAD
         add_segments!(vm, 2);
-=======
-        for _ in 0..2 {
-            vm.segments.add(&mut vm.memory);
-        }
->>>>>>> 8ea36ff9
         //Store scope variables
         let mut exec_scopes = scope![("keys", vec![bigint!(1), bigint!(3)])];
         //Initialize fp
@@ -849,12 +771,6 @@
         let hint_code = SQUASH_DICT_INNER_NEXT_KEY;
         //Create vm
         let mut vm = vm!();
-<<<<<<< HEAD
-=======
-        for _ in 0..2 {
-            vm.segments.add(&mut vm.memory);
-        }
->>>>>>> 8ea36ff9
         //Store scope variables
         let mut exec_scopes = scope![("keys", Vec::<BigInt>::new())];
         //Initialize fp
@@ -875,12 +791,6 @@
         let hint_code = SQUASH_DICT;
         //Create vm
         let mut vm = vm_with_range_check!();
-<<<<<<< HEAD
-=======
-        for _ in 0..3 {
-            vm.segments.add(&mut vm.memory);
-        }
->>>>>>> 8ea36ff9
         //Initialize fp
         vm.run_context.fp = 5;
         //Insert ids into memory
@@ -932,12 +842,6 @@
         let hint_code = SQUASH_DICT;
         //Create vm
         let mut vm = vm_with_range_check!();
-<<<<<<< HEAD
-=======
-        for _ in 0..3 {
-            vm.segments.add(&mut vm.memory);
-        }
->>>>>>> 8ea36ff9
         //Initialize fp
         vm.run_context.fp = 5;
         //Insert ids into memory
@@ -1000,12 +904,6 @@
         let hint_code = SQUASH_DICT;
         //Create vm
         let mut vm = vm_with_range_check!();
-<<<<<<< HEAD
-=======
-        for _ in 0..3 {
-            vm.segments.add(&mut vm.memory);
-        }
->>>>>>> 8ea36ff9
         //Create scope variables
         let mut exec_scopes = scope![("__squash_dict_max_size", bigint!(12))];
         //Initialize fp
@@ -1058,12 +956,6 @@
         let hint_code = SQUASH_DICT;
         //Create vm
         let mut vm = vm_with_range_check!();
-<<<<<<< HEAD
-=======
-        for _ in 0..3 {
-            vm.segments.add(&mut vm.memory);
-        }
->>>>>>> 8ea36ff9
         //Create scope variables
         let mut exec_scopes = scope![("__squash_dict_max_size", bigint!(1))];
         //Initialize fp
@@ -1105,12 +997,6 @@
         let hint_code = SQUASH_DICT;
         //Create vm
         let mut vm = vm_with_range_check!();
-<<<<<<< HEAD
-=======
-        for _ in 0..3 {
-            vm.segments.add(&mut vm.memory);
-        }
->>>>>>> 8ea36ff9
         //Initialize fp
         vm.run_context.fp = 5;
         //Insert ids into memory
@@ -1145,12 +1031,6 @@
         let hint_code = SQUASH_DICT;
         //Create vm
         let mut vm = vm_with_range_check!();
-<<<<<<< HEAD
-=======
-        for _ in 0..3 {
-            vm.segments.add(&mut vm.memory);
-        }
->>>>>>> 8ea36ff9
         //Initialize fp
         vm.run_context.fp = 5;
         //Insert ids into memory
@@ -1194,12 +1074,6 @@
         let hint_code = SQUASH_DICT;
         //Create vm
         let mut vm = vm_with_range_check!();
-<<<<<<< HEAD
-=======
-        for _ in 0..3 {
-            vm.segments.add(&mut vm.memory);
-        }
->>>>>>> 8ea36ff9
         //Initialize fp
         vm.run_context.fp = 5;
         //Insert ids into memory
