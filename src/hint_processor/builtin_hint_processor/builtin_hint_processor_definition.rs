use super::{
    ec_recover::{
        ec_recover_divmod_n_packed, ec_recover_product_div_m, ec_recover_product_mod,
        ec_recover_sub_a_b,
    },
    field_arithmetic::uint384_div,
    vrf::{fq::uint512_unsigned_div_rem, inv_mod_p_uint512::inv_mod_p_uint512},
};
use crate::{
    hint_processor::{
        builtin_hint_processor::{
            bigint::{bigint_pack_div_mod_hint, bigint_safe_div_hint},
            blake2s_utils::{
                blake2s_add_uint256, blake2s_add_uint256_bigend, compute_blake2s, finalize_blake2s,
            },
            cairo_keccak::keccak_hints::{
                block_permutation, cairo_keccak_finalize_v1, cairo_keccak_finalize_v2,
                compare_bytes_in_word_nondet, compare_keccak_full_rate_in_bytes_nondet,
                keccak_write_args,
            },
            dict_hint_utils::{
                default_dict_new, dict_new, dict_read, dict_squash_copy_dict,
                dict_squash_update_ptr, dict_update, dict_write,
            },
            ec_utils::{chained_ec_op_random_ec_point_hint, random_ec_point_hint, recover_y_hint},
            field_arithmetic::get_square_root,
            find_element_hint::{find_element, search_sorted_lower},
            garaga::get_felt_bitlenght,
            hint_code,
            keccak_utils::{
                split_input, split_n_bytes, split_output, split_output_mid_low_high, unsafe_keccak,
                unsafe_keccak_finalize,
            },
            math_utils::*,
            memcpy_hint_utils::{
                add_segment, enter_scope, exit_scope, memcpy_continue_copying, memcpy_enter_scope,
            },
            memset_utils::{memset_continue_loop, memset_enter_scope},
            poseidon_utils::{n_greater_than_10, n_greater_than_2},
            pow_utils::pow,
            secp::{
                bigint_utils::{bigint_to_uint256, hi_max_bitlen, nondet_bigint3},
                ec_utils::{
                    compute_doubling_slope, compute_slope, compute_slope_secp_p, di_bit,
                    ec_double_assign_new_x, ec_double_assign_new_y, ec_mul_inner, ec_negate,
                    fast_ec_add_assign_new_x, fast_ec_add_assign_new_y, import_secp256r1_alpha,
                    import_secp256r1_n, import_secp256r1_p, quad_bit,
                },
                field_utils::{
                    is_zero_assign_scope_variables, is_zero_assign_scope_variables_external_const,
                    is_zero_nondet, is_zero_pack, is_zero_pack_external_secp, reduce, verify_zero,
                    verify_zero_with_external_const,
                },
                signature::{
                    div_mod_n_packed_divmod, div_mod_n_packed_external_n, div_mod_n_safe_div,
                    get_point_from_x, pack_modn_div_modn,
                },
            },
            segments::{relocate_segment, temporary_array},
            set::set_add,
            sha256_utils::{sha256_finalize, sha256_input, sha256_main},
            signature::verify_ecdsa_signature,
            squash_dict_utils::{
                squash_dict, squash_dict_inner_assert_len_keys,
                squash_dict_inner_check_access_index, squash_dict_inner_continue_loop,
                squash_dict_inner_first_iteration, squash_dict_inner_len_assert,
                squash_dict_inner_next_key, squash_dict_inner_skip_loop,
                squash_dict_inner_used_accesses_assert,
            },
            uint256_utils::{
                split_64, uint128_add, uint256_add, uint256_expanded_unsigned_div_rem,
                uint256_mul_div_mod, uint256_signed_nn, uint256_sqrt, uint256_sub,
                uint256_unsigned_div_rem,
            },
            uint384::{
                add_no_uint384_check, uint384_signed_nn, uint384_split_128, uint384_sqrt,
                uint384_unsigned_div_rem, uint384_unsigned_div_rem_expanded,
            },
            uint384_extension::unsigned_div_rem_uint768_by_uint384,
            usort::{
                usort_body, usort_enter_scope, verify_multiplicity_assert,
                verify_multiplicity_body, verify_usort,
            },
        },
        hint_processor_definition::{HintProcessor, HintReference},
    },
    serde::deserialize_program::ApTracking,
    stdlib::{any::Any, collections::HashMap, prelude::*, rc::Rc},
    types::exec_scope::ExecutionScopes,
    vm::{errors::hint_errors::HintError, vm_core::VirtualMachine},
};
use felt::Felt252;

#[cfg(feature = "skip_next_instruction_hint")]
use crate::hint_processor::builtin_hint_processor::skip_next_instruction::skip_next_instruction;

pub struct HintProcessorData {
    pub code: String,
    pub ap_tracking: ApTracking,
    pub ids_data: HashMap<String, HintReference>,
}

impl HintProcessorData {
    pub fn new_default(code: String, ids_data: HashMap<String, HintReference>) -> Self {
        HintProcessorData {
            code,
            ap_tracking: ApTracking::default(),
            ids_data,
        }
    }
}

#[allow(clippy::type_complexity)]
pub struct HintFunc(
    pub  Box<
        dyn Fn(
                &mut VirtualMachine,
                &mut ExecutionScopes,
                &HashMap<String, HintReference>,
                &ApTracking,
                &HashMap<String, Felt252>,
            ) -> Result<(), HintError>
            + Sync,
    >,
);
pub struct BuiltinHintProcessor {
    pub extra_hints: HashMap<String, Rc<HintFunc>>,
}
impl BuiltinHintProcessor {
    pub fn new_empty() -> Self {
        BuiltinHintProcessor {
            extra_hints: HashMap::new(),
        }
    }

    pub fn new(extra_hints: HashMap<String, Rc<HintFunc>>) -> Self {
        BuiltinHintProcessor { extra_hints }
    }

    pub fn add_hint(&mut self, hint_code: String, hint_func: Rc<HintFunc>) {
        self.extra_hints.insert(hint_code, hint_func);
    }
}

impl HintProcessor for BuiltinHintProcessor {
    fn execute_hint(
        &mut self,
        vm: &mut VirtualMachine,
        exec_scopes: &mut ExecutionScopes,
        hint_data: &Box<dyn Any>,
        constants: &HashMap<String, Felt252>,
    ) -> Result<(), HintError> {
        let hint_data = hint_data
            .downcast_ref::<HintProcessorData>()
            .ok_or(HintError::WrongHintData)?;

        if let Some(hint_func) = self.extra_hints.get(&hint_data.code) {
            return hint_func.0(
                vm,
                exec_scopes,
                &hint_data.ids_data,
                &hint_data.ap_tracking,
                constants,
            );
        }
        match &*hint_data.code {
            hint_code::ADD_SEGMENT => add_segment(vm),
            hint_code::IS_NN => is_nn(vm, &hint_data.ids_data, &hint_data.ap_tracking),
            hint_code::IS_NN_OUT_OF_RANGE => {
                is_nn_out_of_range(vm, &hint_data.ids_data, &hint_data.ap_tracking)
            }
            hint_code::ASSERT_LE_FELT => assert_le_felt(
                vm,
                exec_scopes,
                &hint_data.ids_data,
                &hint_data.ap_tracking,
                constants,
            ),
            hint_code::ASSERT_LE_FELT_EXCLUDED_2 => assert_le_felt_excluded_2(exec_scopes),
            hint_code::ASSERT_LE_FELT_EXCLUDED_1 => assert_le_felt_excluded_1(vm, exec_scopes),
            hint_code::ASSERT_LE_FELT_EXCLUDED_0 => assert_le_felt_excluded_0(vm, exec_scopes),
            hint_code::IS_LE_FELT => is_le_felt(vm, &hint_data.ids_data, &hint_data.ap_tracking),
            hint_code::ASSERT_250_BITS => {
                assert_250_bit(vm, &hint_data.ids_data, &hint_data.ap_tracking)
            }
            hint_code::IS_POSITIVE => is_positive(vm, &hint_data.ids_data, &hint_data.ap_tracking),
            hint_code::SPLIT_INT_ASSERT_RANGE => {
                split_int_assert_range(vm, &hint_data.ids_data, &hint_data.ap_tracking)
            }
            hint_code::SPLIT_INT => split_int(vm, &hint_data.ids_data, &hint_data.ap_tracking),
            hint_code::ASSERT_NOT_EQUAL => {
                assert_not_equal(vm, &hint_data.ids_data, &hint_data.ap_tracking)
            }
            hint_code::ASSERT_NN => assert_nn(vm, &hint_data.ids_data, &hint_data.ap_tracking),
            hint_code::SQRT => sqrt(vm, &hint_data.ids_data, &hint_data.ap_tracking),
            hint_code::ASSERT_NOT_ZERO => {
                assert_not_zero(vm, &hint_data.ids_data, &hint_data.ap_tracking)
            }
            hint_code::IS_QUAD_RESIDUE => {
                is_quad_residue(vm, &hint_data.ids_data, &hint_data.ap_tracking)
            }
            hint_code::VM_EXIT_SCOPE => exit_scope(exec_scopes),
            hint_code::MEMCPY_ENTER_SCOPE => {
                memcpy_enter_scope(vm, exec_scopes, &hint_data.ids_data, &hint_data.ap_tracking)
            }
            hint_code::MEMSET_ENTER_SCOPE => {
                memset_enter_scope(vm, exec_scopes, &hint_data.ids_data, &hint_data.ap_tracking)
            }
            hint_code::MEMCPY_CONTINUE_COPYING => memcpy_continue_copying(
                vm,
                exec_scopes,
                &hint_data.ids_data,
                &hint_data.ap_tracking,
            ),
            hint_code::MEMSET_CONTINUE_LOOP => {
                memset_continue_loop(vm, exec_scopes, &hint_data.ids_data, &hint_data.ap_tracking)
            }
            hint_code::SPLIT_FELT => split_felt(vm, &hint_data.ids_data, &hint_data.ap_tracking),
            hint_code::UNSIGNED_DIV_REM => {
                unsigned_div_rem(vm, &hint_data.ids_data, &hint_data.ap_tracking)
            }
            hint_code::SIGNED_DIV_REM => {
                signed_div_rem(vm, &hint_data.ids_data, &hint_data.ap_tracking)
            }
            hint_code::ASSERT_LT_FELT => {
                assert_lt_felt(vm, &hint_data.ids_data, &hint_data.ap_tracking)
            }
            hint_code::FIND_ELEMENT => {
                find_element(vm, exec_scopes, &hint_data.ids_data, &hint_data.ap_tracking)
            }
            hint_code::SEARCH_SORTED_LOWER => {
                search_sorted_lower(vm, exec_scopes, &hint_data.ids_data, &hint_data.ap_tracking)
            }
            hint_code::POW => pow(vm, &hint_data.ids_data, &hint_data.ap_tracking),
            hint_code::SET_ADD => set_add(vm, &hint_data.ids_data, &hint_data.ap_tracking),
            hint_code::DICT_NEW => dict_new(vm, exec_scopes),
            hint_code::DICT_READ => {
                dict_read(vm, exec_scopes, &hint_data.ids_data, &hint_data.ap_tracking)
            }
            hint_code::DICT_WRITE => {
                dict_write(vm, exec_scopes, &hint_data.ids_data, &hint_data.ap_tracking)
            }
            hint_code::DEFAULT_DICT_NEW => {
                default_dict_new(vm, exec_scopes, &hint_data.ids_data, &hint_data.ap_tracking)
            }
            hint_code::SQUASH_DICT_INNER_FIRST_ITERATION => squash_dict_inner_first_iteration(
                vm,
                exec_scopes,
                &hint_data.ids_data,
                &hint_data.ap_tracking,
            ),
            hint_code::USORT_ENTER_SCOPE => usort_enter_scope(exec_scopes),
            hint_code::USORT_BODY => {
                usort_body(vm, exec_scopes, &hint_data.ids_data, &hint_data.ap_tracking)
            }
            hint_code::USORT_VERIFY => {
                verify_usort(vm, exec_scopes, &hint_data.ids_data, &hint_data.ap_tracking)
            }
            hint_code::USORT_VERIFY_MULTIPLICITY_ASSERT => verify_multiplicity_assert(exec_scopes),
            hint_code::USORT_VERIFY_MULTIPLICITY_BODY => verify_multiplicity_body(
                vm,
                exec_scopes,
                &hint_data.ids_data,
                &hint_data.ap_tracking,
            ),
            hint_code::BLAKE2S_COMPUTE => {
                compute_blake2s(vm, &hint_data.ids_data, &hint_data.ap_tracking)
            }
            hint_code::VERIFY_ZERO_V1 | hint_code::VERIFY_ZERO_V2 => {
                verify_zero(vm, exec_scopes, &hint_data.ids_data, &hint_data.ap_tracking)
            }
            hint_code::VERIFY_ZERO_EXTERNAL_SECP => verify_zero_with_external_const(
                vm,
                exec_scopes,
                &hint_data.ids_data,
                &hint_data.ap_tracking,
            ),
            hint_code::NONDET_BIGINT3 => {
                nondet_bigint3(vm, exec_scopes, &hint_data.ids_data, &hint_data.ap_tracking)
            }
            hint_code::REDUCE => {
                reduce(vm, exec_scopes, &hint_data.ids_data, &hint_data.ap_tracking)
            }
            hint_code::BLAKE2S_FINALIZE => {
                finalize_blake2s(vm, &hint_data.ids_data, &hint_data.ap_tracking)
            }
            hint_code::BLAKE2S_ADD_UINT256 => {
                blake2s_add_uint256(vm, &hint_data.ids_data, &hint_data.ap_tracking)
            }
            hint_code::BLAKE2S_ADD_UINT256_BIGEND => {
                blake2s_add_uint256_bigend(vm, &hint_data.ids_data, &hint_data.ap_tracking)
            }
            hint_code::UNSAFE_KECCAK => {
                unsafe_keccak(vm, exec_scopes, &hint_data.ids_data, &hint_data.ap_tracking)
            }
            hint_code::UNSAFE_KECCAK_FINALIZE => {
                unsafe_keccak_finalize(vm, &hint_data.ids_data, &hint_data.ap_tracking)
            }
            hint_code::SQUASH_DICT_INNER_SKIP_LOOP => squash_dict_inner_skip_loop(
                vm,
                exec_scopes,
                &hint_data.ids_data,
                &hint_data.ap_tracking,
            ),
            hint_code::SQUASH_DICT_INNER_CHECK_ACCESS_INDEX => {
                squash_dict_inner_check_access_index(
                    vm,
                    exec_scopes,
                    &hint_data.ids_data,
                    &hint_data.ap_tracking,
                )
            }
            hint_code::SQUASH_DICT_INNER_CONTINUE_LOOP => squash_dict_inner_continue_loop(
                vm,
                exec_scopes,
                &hint_data.ids_data,
                &hint_data.ap_tracking,
            ),
            hint_code::SQUASH_DICT_INNER_ASSERT_LEN_KEYS => {
                squash_dict_inner_assert_len_keys(exec_scopes)
            }
            hint_code::SQUASH_DICT_INNER_LEN_ASSERT => squash_dict_inner_len_assert(exec_scopes),
            hint_code::SQUASH_DICT_INNER_USED_ACCESSES_ASSERT => {
                squash_dict_inner_used_accesses_assert(
                    vm,
                    exec_scopes,
                    &hint_data.ids_data,
                    &hint_data.ap_tracking,
                )
            }
            hint_code::SQUASH_DICT_INNER_NEXT_KEY => squash_dict_inner_next_key(
                vm,
                exec_scopes,
                &hint_data.ids_data,
                &hint_data.ap_tracking,
            ),
            hint_code::SQUASH_DICT => {
                squash_dict(vm, exec_scopes, &hint_data.ids_data, &hint_data.ap_tracking)
            }
            hint_code::VM_ENTER_SCOPE => enter_scope(exec_scopes),
            hint_code::DICT_UPDATE => {
                dict_update(vm, exec_scopes, &hint_data.ids_data, &hint_data.ap_tracking)
            }
            hint_code::DICT_SQUASH_COPY_DICT => {
                dict_squash_copy_dict(vm, exec_scopes, &hint_data.ids_data, &hint_data.ap_tracking)
            }
            hint_code::DICT_SQUASH_UPDATE_PTR => {
                dict_squash_update_ptr(vm, exec_scopes, &hint_data.ids_data, &hint_data.ap_tracking)
            }
            hint_code::UINT256_ADD => uint256_add(vm, &hint_data.ids_data, &hint_data.ap_tracking),
            hint_code::UINT128_ADD => uint128_add(vm, &hint_data.ids_data, &hint_data.ap_tracking),
            hint_code::UINT256_SUB => uint256_sub(vm, &hint_data.ids_data, &hint_data.ap_tracking),
            hint_code::SPLIT_64 => split_64(vm, &hint_data.ids_data, &hint_data.ap_tracking),
            hint_code::UINT256_SQRT => {
                uint256_sqrt(vm, &hint_data.ids_data, &hint_data.ap_tracking, false)
            }
            hint_code::UINT256_SQRT_FELT => {
                uint256_sqrt(vm, &hint_data.ids_data, &hint_data.ap_tracking, true)
            }
            hint_code::UINT256_SIGNED_NN => {
                uint256_signed_nn(vm, &hint_data.ids_data, &hint_data.ap_tracking)
            }
            hint_code::UINT256_UNSIGNED_DIV_REM => {
                uint256_unsigned_div_rem(vm, &hint_data.ids_data, &hint_data.ap_tracking)
            }
            hint_code::UINT256_EXPANDED_UNSIGNED_DIV_REM => {
                uint256_expanded_unsigned_div_rem(vm, &hint_data.ids_data, &hint_data.ap_tracking)
            }
            hint_code::BIGINT_TO_UINT256 => {
                bigint_to_uint256(vm, &hint_data.ids_data, &hint_data.ap_tracking, constants)
            }
            hint_code::IS_ZERO_PACK => {
                is_zero_pack(vm, exec_scopes, &hint_data.ids_data, &hint_data.ap_tracking)
            }
            hint_code::IS_ZERO_NONDET | hint_code::IS_ZERO_INT => is_zero_nondet(vm, exec_scopes),
            hint_code::IS_ZERO_PACK_EXTERNAL_SECP => is_zero_pack_external_secp(
                vm,
                exec_scopes,
                &hint_data.ids_data,
                &hint_data.ap_tracking,
            ),
            hint_code::IS_ZERO_ASSIGN_SCOPE_VARS => is_zero_assign_scope_variables(exec_scopes),
            hint_code::IS_ZERO_ASSIGN_SCOPE_VARS_EXTERNAL_SECP => {
                is_zero_assign_scope_variables_external_const(exec_scopes)
            }
            hint_code::DIV_MOD_N_PACKED_DIVMOD_V1 => div_mod_n_packed_divmod(
                vm,
                exec_scopes,
                &hint_data.ids_data,
                &hint_data.ap_tracking,
            ),
            hint_code::GET_FELT_BIT_LENGTH => {
                get_felt_bitlenght(vm, &hint_data.ids_data, &hint_data.ap_tracking)
            }
            hint_code::BIGINT_PACK_DIV_MOD => bigint_pack_div_mod_hint(
                vm,
                exec_scopes,
                &hint_data.ids_data,
                &hint_data.ap_tracking,
            ),
            hint_code::BIGINT_SAFE_DIV => {
                bigint_safe_div_hint(vm, exec_scopes, &hint_data.ids_data, &hint_data.ap_tracking)
            }
            hint_code::DIV_MOD_N_PACKED_DIVMOD_EXTERNAL_N => div_mod_n_packed_external_n(
                vm,
                exec_scopes,
                &hint_data.ids_data,
                &hint_data.ap_tracking,
            ),
            hint_code::DIV_MOD_N_SAFE_DIV => div_mod_n_safe_div(exec_scopes, "a", "b", 0),
            hint_code::DIV_MOD_N_SAFE_DIV_PLUS_ONE => div_mod_n_safe_div(exec_scopes, "a", "b", 1),
            hint_code::GET_POINT_FROM_X => get_point_from_x(
                vm,
                exec_scopes,
                &hint_data.ids_data,
                &hint_data.ap_tracking,
                constants,
            ),
            hint_code::EC_NEGATE => {
                ec_negate(vm, exec_scopes, &hint_data.ids_data, &hint_data.ap_tracking)
            }
            hint_code::EC_DOUBLE_SCOPE => compute_doubling_slope(
                vm,
                exec_scopes,
                &hint_data.ids_data,
                &hint_data.ap_tracking,
                "point",
            ),
            hint_code::EC_DOUBLE_SCOPE_WHITELIST => compute_doubling_slope(
                vm,
                exec_scopes,
                &hint_data.ids_data,
                &hint_data.ap_tracking,
                "pt",
            ),
            hint_code::COMPUTE_SLOPE => compute_slope_secp_p(
                vm,
                exec_scopes,
                &hint_data.ids_data,
                &hint_data.ap_tracking,
                "point0",
                "point1",
            ),
            hint_code::COMPUTE_SLOPE_SECP256R1 => compute_slope(
                vm,
                exec_scopes,
                &hint_data.ids_data,
                &hint_data.ap_tracking,
                "point0",
                "point1",
            ),
            hint_code::IMPORT_SECP256R1_P => import_secp256r1_p(exec_scopes),
            hint_code::COMPUTE_SLOPE_WHITELIST => compute_slope_secp_p(
                vm,
                exec_scopes,
                &hint_data.ids_data,
                &hint_data.ap_tracking,
                "pt0",
                "pt1",
            ),
            hint_code::EC_DOUBLE_ASSIGN_NEW_X_V1 | hint_code::EC_DOUBLE_ASSIGN_NEW_X_V2 => {
                ec_double_assign_new_x(vm, exec_scopes, &hint_data.ids_data, &hint_data.ap_tracking)
            }
            hint_code::EC_DOUBLE_ASSIGN_NEW_Y => ec_double_assign_new_y(exec_scopes),
            hint_code::KECCAK_WRITE_ARGS => {
                keccak_write_args(vm, &hint_data.ids_data, &hint_data.ap_tracking)
            }
            hint_code::COMPARE_BYTES_IN_WORD_NONDET => compare_bytes_in_word_nondet(
                vm,
                &hint_data.ids_data,
                &hint_data.ap_tracking,
                constants,
            ),
            hint_code::SHA256_MAIN => sha256_main(vm, &hint_data.ids_data, &hint_data.ap_tracking),
            hint_code::SHA256_INPUT => {
                sha256_input(vm, &hint_data.ids_data, &hint_data.ap_tracking)
            }
            hint_code::SHA256_FINALIZE => {
                sha256_finalize(vm, &hint_data.ids_data, &hint_data.ap_tracking)
            }
            hint_code::COMPARE_KECCAK_FULL_RATE_IN_BYTES_NONDET => {
                compare_keccak_full_rate_in_bytes_nondet(
                    vm,
                    &hint_data.ids_data,
                    &hint_data.ap_tracking,
                    constants,
                )
            }
            hint_code::BLOCK_PERMUTATION | hint_code::BLOCK_PERMUTATION_WHITELIST => {
                block_permutation(vm, &hint_data.ids_data, &hint_data.ap_tracking, constants)
            }
            hint_code::CAIRO_KECCAK_FINALIZE_V1 => {
                cairo_keccak_finalize_v1(vm, &hint_data.ids_data, &hint_data.ap_tracking, constants)
            }
            hint_code::CAIRO_KECCAK_FINALIZE_V2 => {
                cairo_keccak_finalize_v2(vm, &hint_data.ids_data, &hint_data.ap_tracking, constants)
            }
            hint_code::FAST_EC_ADD_ASSIGN_NEW_X => fast_ec_add_assign_new_x(
                vm,
                exec_scopes,
                &hint_data.ids_data,
                &hint_data.ap_tracking,
            ),
            hint_code::FAST_EC_ADD_ASSIGN_NEW_Y => fast_ec_add_assign_new_y(exec_scopes),
            hint_code::EC_MUL_INNER => {
                ec_mul_inner(vm, &hint_data.ids_data, &hint_data.ap_tracking)
            }
            hint_code::RELOCATE_SEGMENT => {
                relocate_segment(vm, &hint_data.ids_data, &hint_data.ap_tracking)
            }
            hint_code::TEMPORARY_ARRAY => {
                temporary_array(vm, &hint_data.ids_data, &hint_data.ap_tracking)
            }
            hint_code::VERIFY_ECDSA_SIGNATURE => {
                verify_ecdsa_signature(vm, &hint_data.ids_data, &hint_data.ap_tracking)
            }
            hint_code::SPLIT_OUTPUT_0 => {
                split_output(vm, &hint_data.ids_data, &hint_data.ap_tracking, 0)
            }
            hint_code::SPLIT_OUTPUT_1 => {
                split_output(vm, &hint_data.ids_data, &hint_data.ap_tracking, 1)
            }
            hint_code::SPLIT_INPUT_3 => {
                split_input(vm, &hint_data.ids_data, &hint_data.ap_tracking, 3, 1)
            }
            hint_code::SPLIT_INPUT_6 => {
                split_input(vm, &hint_data.ids_data, &hint_data.ap_tracking, 6, 2)
            }
            hint_code::SPLIT_INPUT_9 => {
                split_input(vm, &hint_data.ids_data, &hint_data.ap_tracking, 9, 3)
            }
            hint_code::SPLIT_INPUT_12 => {
                split_input(vm, &hint_data.ids_data, &hint_data.ap_tracking, 12, 4)
            }
            hint_code::SPLIT_INPUT_15 => {
                split_input(vm, &hint_data.ids_data, &hint_data.ap_tracking, 15, 5)
            }
            hint_code::SPLIT_N_BYTES => {
                split_n_bytes(vm, &hint_data.ids_data, &hint_data.ap_tracking, constants)
            }
            hint_code::SPLIT_OUTPUT_MID_LOW_HIGH => {
                split_output_mid_low_high(vm, &hint_data.ids_data, &hint_data.ap_tracking)
            }
            hint_code::NONDET_N_GREATER_THAN_10 => {
                n_greater_than_10(vm, &hint_data.ids_data, &hint_data.ap_tracking)
            }
            hint_code::NONDET_N_GREATER_THAN_2 => {
                n_greater_than_2(vm, &hint_data.ids_data, &hint_data.ap_tracking)
            }
            hint_code::RANDOM_EC_POINT => {
                random_ec_point_hint(vm, &hint_data.ids_data, &hint_data.ap_tracking)
            }
            hint_code::CHAINED_EC_OP_RANDOM_EC_POINT => {
                chained_ec_op_random_ec_point_hint(vm, &hint_data.ids_data, &hint_data.ap_tracking)
            }
            hint_code::RECOVER_Y => recover_y_hint(vm, &hint_data.ids_data, &hint_data.ap_tracking),
            hint_code::PACK_MODN_DIV_MODN => {
                pack_modn_div_modn(vm, exec_scopes, &hint_data.ids_data, &hint_data.ap_tracking)
            }
            hint_code::XS_SAFE_DIV => div_mod_n_safe_div(exec_scopes, "x", "s", 0),
            hint_code::UINT384_UNSIGNED_DIV_REM => {
                uint384_unsigned_div_rem(vm, &hint_data.ids_data, &hint_data.ap_tracking)
            }
            hint_code::UINT384_SPLIT_128 => {
                uint384_split_128(vm, &hint_data.ids_data, &hint_data.ap_tracking)
            }
            hint_code::ADD_NO_UINT384_CHECK => {
                add_no_uint384_check(vm, &hint_data.ids_data, &hint_data.ap_tracking, constants)
            }
            hint_code::UINT384_UNSIGNED_DIV_REM_EXPANDED => {
                uint384_unsigned_div_rem_expanded(vm, &hint_data.ids_data, &hint_data.ap_tracking)
            }
            hint_code::UINT384_SQRT => {
                uint384_sqrt(vm, &hint_data.ids_data, &hint_data.ap_tracking)
            }
            hint_code::UNSIGNED_DIV_REM_UINT768_BY_UINT384 => {
                unsigned_div_rem_uint768_by_uint384(vm, &hint_data.ids_data, &hint_data.ap_tracking)
            }
            hint_code::GET_SQUARE_ROOT => {
                get_square_root(vm, &hint_data.ids_data, &hint_data.ap_tracking)
            }
            hint_code::UINT384_SIGNED_NN => {
                uint384_signed_nn(vm, &hint_data.ids_data, &hint_data.ap_tracking)
            }
            hint_code::UINT384_DIV => uint384_div(vm, &hint_data.ids_data, &hint_data.ap_tracking),
            hint_code::UINT256_MUL_DIV_MOD => {
                uint256_mul_div_mod(vm, &hint_data.ids_data, &hint_data.ap_tracking)
            }
<<<<<<< HEAD
            hint_code::IMPORT_SECP256R1_ALPHA => import_secp256r1_alpha(exec_scopes),
            hint_code::IMPORT_SECP256R1_N => import_secp256r1_n(exec_scopes),
=======
            hint_code::UINT512_UNSIGNED_DIV_REM => {
                uint512_unsigned_div_rem(vm, &hint_data.ids_data, &hint_data.ap_tracking)
            }
>>>>>>> ce36cf7f
            hint_code::HI_MAX_BITLEN => {
                hi_max_bitlen(vm, &hint_data.ids_data, &hint_data.ap_tracking)
            }
            hint_code::QUAD_BIT => quad_bit(vm, &hint_data.ids_data, &hint_data.ap_tracking),
            hint_code::INV_MOD_P_UINT512 => {
                inv_mod_p_uint512(vm, &hint_data.ids_data, &hint_data.ap_tracking)
            }
            hint_code::DI_BIT => di_bit(vm, &hint_data.ids_data, &hint_data.ap_tracking),
            hint_code::EC_RECOVER_DIV_MOD_N_PACKED => ec_recover_divmod_n_packed(
                vm,
                exec_scopes,
                &hint_data.ids_data,
                &hint_data.ap_tracking,
            ),
            hint_code::EC_RECOVER_SUB_A_B => {
                ec_recover_sub_a_b(vm, exec_scopes, &hint_data.ids_data, &hint_data.ap_tracking)
            }
            hint_code::EC_RECOVER_PRODUCT_MOD => {
                ec_recover_product_mod(vm, exec_scopes, &hint_data.ids_data, &hint_data.ap_tracking)
            }
            hint_code::EC_RECOVER_PRODUCT_DIV_M => ec_recover_product_div_m(exec_scopes),
            #[cfg(feature = "skip_next_instruction_hint")]
            hint_code::SKIP_NEXT_INSTRUCTION => skip_next_instruction(vm),
            code => Err(HintError::UnknownHint(code.to_string())),
        }
    }
}

#[cfg(test)]
mod tests {
    use super::*;
    use crate::stdlib::any::Any;
    use crate::types::relocatable::Relocatable;

    use crate::{
        any_box,
        hint_processor::hint_processor_definition::HintProcessor,
        types::{exec_scope::ExecutionScopes, relocatable::MaybeRelocatable},
        utils::test_utils::*,
        vm::{
            errors::{exec_scope_errors::ExecScopeError, memory_errors::MemoryError},
            vm_core::VirtualMachine,
        },
    };
    use assert_matches::assert_matches;
    use num_traits::{One, Zero};

    #[cfg(target_arch = "wasm32")]
    use wasm_bindgen_test::*;

    #[test]
    #[cfg_attr(target_arch = "wasm32", wasm_bindgen_test)]
    fn run_alloc_hint_empty_memory() {
        let hint_code = "memory[ap] = segments.add()";
        let mut vm = vm!();
        add_segments!(vm, 1);
        //ids and references are not needed for this test
        run_hint!(vm, HashMap::new(), hint_code).expect("Error while executing hint");
        //first new segment is added
        assert_eq!(vm.segments.num_segments(), 2);
        //new segment base (1,0) is inserted into ap (1,0)
        check_memory![vm.segments.memory, ((1, 0), (1, 0))];
    }

    #[test]
    #[cfg_attr(target_arch = "wasm32", wasm_bindgen_test)]
    fn run_alloc_hint_preset_memory() {
        let hint_code = "memory[ap] = segments.add()";
        let mut vm = vm!();
        //Add 3 segments to the memory
        add_segments!(vm, 3);
        vm.run_context.ap = 6;
        //ids and references are not needed for this test
        run_hint!(vm, HashMap::new(), hint_code).expect("Error while executing hint");
        //Segment N°4 is added
        assert_eq!(vm.segments.num_segments(), 4);
        //new segment base (3,0) is inserted into ap (1,6)
        check_memory![vm.segments.memory, ((1, 6), (3, 0))];
    }

    #[test]
    #[cfg_attr(target_arch = "wasm32", wasm_bindgen_test)]
    fn run_alloc_hint_ap_is_not_empty() {
        let hint_code = "memory[ap] = segments.add()";
        let mut vm = vm!();
        vm.run_context.ap = 6;
        //Insert something into ap
        vm.segments = segments![((1, 6), (1, 6))];
        //Add 1 extra segment to the memory
        add_segments!(vm, 1);
        //ids and references are not needed for this test
        assert_matches!(
                    run_hint!(vm, HashMap::new(), hint_code),
                    Err(HintError::Memory(
                        MemoryError::InconsistentMemory(
                            x,
                            y,
                            z
                        )
                    )) if x ==
        Relocatable::from((1, 6)) &&
                            y == MaybeRelocatable::from((1, 6)) &&
                            z == MaybeRelocatable::from((3, 0))
                );
    }

    #[test]
    #[cfg_attr(target_arch = "wasm32", wasm_bindgen_test)]
    fn run_unknown_hint() {
        let hint_code = "random_invalid_code";
        let mut vm = vm!();
        assert_matches!(
            run_hint!(vm, HashMap::new(), hint_code),
            Err(HintError::UnknownHint(x)) if x == *hint_code.to_string()
        );
    }

    #[test]
    #[cfg_attr(target_arch = "wasm32", wasm_bindgen_test)]
    fn memcpy_enter_scope_valid() {
        let hint_code = "vm_enter_scope({'n': ids.len})";
        let mut vm = vm!();
        // initialize memory segments
        add_segments!(vm, 2);
        // initialize fp
        vm.run_context.fp = 2;
        // insert ids.len into memory
        vm.segments = segments![((1, 1), 5)];
        let ids_data = ids_data!["len"];
        assert!(run_hint!(vm, ids_data, hint_code).is_ok());
    }

    #[test]
    #[cfg_attr(target_arch = "wasm32", wasm_bindgen_test)]
    fn memcpy_enter_scope_invalid() {
        let hint_code = "vm_enter_scope({'n': ids.len})";
        let mut vm = vm!();
        // initialize memory segments
        add_segments!(vm, 2);
        // initialize fp
        vm.run_context.fp = 2;
        // insert ids.len into memory
        // we insert a relocatable value in the address of ids.len so that it raises an error.
        vm.segments = segments![((1, 1), (1, 0))];

        let ids_data = ids_data!["len"];
        assert_matches!(
            run_hint!(vm, ids_data, hint_code),
            Err(HintError::IdentifierNotInteger(x, y))
            if x == "len" && y == (1,1).into()
        );
    }

    #[test]
    #[cfg_attr(target_arch = "wasm32", wasm_bindgen_test)]
    fn memcpy_continue_copying_valid() {
        let hint_code = "n -= 1\nids.continue_copying = 1 if n > 0 else 0";
        let mut vm = vm!();
        // initialize memory segments
        add_segments!(vm, 3);
        // initialize fp
        vm.run_context.fp = 2;
        // initialize vm scope with variable `n`
        let mut exec_scopes = scope![("n", Felt252::one())];
        // initialize ids.continue_copying
        // we create a memory gap so that there is None in (1, 0), the actual addr of continue_copying
        vm.segments = segments![((1, 2), 5)];
        let ids_data = ids_data!["continue_copying"];
        assert!(run_hint!(vm, ids_data, hint_code, &mut exec_scopes).is_ok());
    }

    #[test]
    #[cfg_attr(target_arch = "wasm32", wasm_bindgen_test)]
    fn memcpy_continue_copying_variable_not_in_scope_error() {
        let hint_code = "n -= 1\nids.continue_copying = 1 if n > 0 else 0";
        let mut vm = vm!();
        // initialize memory segments
        add_segments!(vm, 1);
        // initialize fp
        vm.run_context.fp = 3;
        // we don't initialize `n` now:
        // initialize ids
        vm.segments = segments![((0, 2), 5)];
        let ids_data = ids_data!["continue_copying"];
        assert_matches!(
            run_hint!(vm, ids_data, hint_code),
            Err(HintError::VariableNotInScopeError(x)) if x == *"n".to_string()
        );
    }

    #[test]
    #[cfg_attr(target_arch = "wasm32", wasm_bindgen_test)]
    fn memcpy_continue_copying_insert_error() {
        let hint_code = "n -= 1\nids.continue_copying = 1 if n > 0 else 0";
        let mut vm = vm!();
        // initialize memory segments
        add_segments!(vm, 2);
        // initialize fp
        vm.run_context.fp = 2;
        // initialize with variable `n`
        let mut exec_scopes = scope![("n", Felt252::one())];
        // initialize ids.continue_copying
        // a value is written in the address so the hint cant insert value there
        vm.segments = segments![((1, 1), 5)];

        let ids_data = ids_data!["continue_copying"];
        assert_matches!(
                    run_hint!(vm, ids_data, hint_code, &mut exec_scopes),
                    Err(HintError::Memory(
                        MemoryError::InconsistentMemory(
                            x,
                            y,
                            z
                        )
                    )) if x ==
        Relocatable::from((1, 1)) &&
                            y == MaybeRelocatable::from(Felt252::new(5)) &&
                            z == MaybeRelocatable::from(Felt252::zero())
                );
    }

    #[test]
    #[cfg_attr(target_arch = "wasm32", wasm_bindgen_test)]
    fn exit_scope_valid() {
        let hint_code = "vm_exit_scope()";
        let mut vm = vm!();
        // Create new vm scope with dummy variable
        let mut exec_scopes = ExecutionScopes::new();
        let a_value: Box<dyn Any> = Box::new(Felt252::one());
        exec_scopes.enter_scope(HashMap::from([(String::from("a"), a_value)]));
        // Initialize memory segments
        add_segments!(vm, 1);
        assert!(run_hint!(vm, HashMap::new(), hint_code, &mut exec_scopes).is_ok());
    }

    #[test]
    #[cfg_attr(target_arch = "wasm32", wasm_bindgen_test)]
    fn exit_scope_invalid() {
        let hint_code = "vm_exit_scope()";
        let mut vm = vm!();
        // new vm scope is not created so that the hint raises an error:
        // initialize memory segments
        add_segments!(vm, 1);
        assert_matches!(
            run_hint!(vm, HashMap::new(), hint_code),
            Err(HintError::FromScopeError(
                ExecScopeError::ExitMainScopeError
            ))
        );
    }

    #[test]
    #[cfg_attr(target_arch = "wasm32", wasm_bindgen_test)]
    fn run_enter_scope() {
        let hint_code = "vm_enter_scope()";
        //Create vm
        let mut vm = vm!();
        let mut exec_scopes = ExecutionScopes::new();
        //Execute the hint
        assert_matches!(
            run_hint!(vm, HashMap::new(), hint_code, &mut exec_scopes),
            Ok(())
        );
        //Check exec_scopes
        assert_eq!(exec_scopes.data.len(), 2);
        assert!(exec_scopes.data[0].is_empty());
        assert!(exec_scopes.data[1].is_empty());
    }

    #[test]
    #[cfg_attr(target_arch = "wasm32", wasm_bindgen_test)]
    fn unsafe_keccak_valid() {
        let hint_code = "from eth_hash.auto import keccak\n\ndata, length = ids.data, ids.length\n\nif '__keccak_max_size' in globals():\n    assert length <= __keccak_max_size, \\\n        f'unsafe_keccak() can only be used with length<={__keccak_max_size}. ' \\\n        f'Got: length={length}.'\n\nkeccak_input = bytearray()\nfor word_i, byte_i in enumerate(range(0, length, 16)):\n    word = memory[data + word_i]\n    n_bytes = min(16, length - byte_i)\n    assert 0 <= word < 2 ** (8 * n_bytes)\n    keccak_input += word.to_bytes(n_bytes, 'big')\n\nhashed = keccak(keccak_input)\nids.high = int.from_bytes(hashed[:16], 'big')\nids.low = int.from_bytes(hashed[16:32], 'big')";
        let mut vm = vm!();
        // initialize memory segments
        add_segments!(vm, 3);
        // initialize fp
        vm.run_context.fp = 5;
        // insert ids into memory
        vm.segments = segments![
            ((1, 1), 3),
            ((2, 0), 1),
            ((2, 1), 1),
            ((2, 2), 1),
            ((1, 2), (2, 0)),
            ((1, 5), 0)
        ];
        let ids_data = ids_data!["length", "data", "high", "low"];
        let mut exec_scopes = scope![("__keccak_max_size", Felt252::new(500))];
        assert!(run_hint!(vm, ids_data, hint_code, &mut exec_scopes).is_ok());
    }

    #[test]
    #[cfg_attr(target_arch = "wasm32", wasm_bindgen_test)]
    fn unsafe_keccak_max_size() {
        let hint_code = "from eth_hash.auto import keccak\n\ndata, length = ids.data, ids.length\n\nif '__keccak_max_size' in globals():\n    assert length <= __keccak_max_size, \\\n        f'unsafe_keccak() can only be used with length<={__keccak_max_size}. ' \\\n        f'Got: length={length}.'\n\nkeccak_input = bytearray()\nfor word_i, byte_i in enumerate(range(0, length, 16)):\n    word = memory[data + word_i]\n    n_bytes = min(16, length - byte_i)\n    assert 0 <= word < 2 ** (8 * n_bytes)\n    keccak_input += word.to_bytes(n_bytes, 'big')\n\nhashed = keccak(keccak_input)\nids.high = int.from_bytes(hashed[:16], 'big')\nids.low = int.from_bytes(hashed[16:32], 'big')";
        let mut vm = vm!();
        // initialize memory segments
        add_segments!(vm, 3);
        // initialize fp
        vm.run_context.fp = 5;
        // insert ids into memory
        vm.segments = segments![
            ((1, 1), 5),
            ((2, 0), 1),
            ((2, 1), 1),
            ((2, 2), 1),
            ((1, 2), (2, 0))
        ];
        let ids_data = ids_data!["length", "data", "high", "low"];
        let mut exec_scopes = scope![("__keccak_max_size", Felt252::new(2))];
        assert_matches!(
            run_hint!(vm, ids_data, hint_code, &mut exec_scopes),
            Err(HintError::KeccakMaxSize(x, y)) if x == Felt252::new(5) && y == Felt252::new(2)
        );
    }

    #[test]
    #[cfg_attr(target_arch = "wasm32", wasm_bindgen_test)]
    fn unsafe_keccak_invalid_input_length() {
        let hint_code = "from eth_hash.auto import keccak\n\ndata, length = ids.data, ids.length\n\nif '__keccak_max_size' in globals():\n    assert length <= __keccak_max_size, \\\n        f'unsafe_keccak() can only be used with length<={__keccak_max_size}. ' \\\n        f'Got: length={length}.'\n\nkeccak_input = bytearray()\nfor word_i, byte_i in enumerate(range(0, length, 16)):\n    word = memory[data + word_i]\n    n_bytes = min(16, length - byte_i)\n    assert 0 <= word < 2 ** (8 * n_bytes)\n    keccak_input += word.to_bytes(n_bytes, 'big')\n\nhashed = keccak(keccak_input)\nids.high = int.from_bytes(hashed[:16], 'big')\nids.low = int.from_bytes(hashed[16:32], 'big')";
        let mut vm = vm!();
        // initialize memory segments
        add_segments!(vm, 3);
        // initialize fp
        vm.run_context.fp = 4;
        // insert ids into memory
        vm.segments = segments![
            ((1, 1), 18446744073709551616_i128),
            ((1, 5), 0),
            ((2, 0), 1),
            ((2, 1), 1),
            ((2, 2), 1),
            ((1, 2), (2, 0))
        ];
        let ids_data = ids_data!["length", "data", "high", "low"];
        assert!(run_hint!(vm, ids_data, hint_code).is_err());
    }

    #[test]
    #[cfg_attr(target_arch = "wasm32", wasm_bindgen_test)]
    fn unsafe_keccak_invalid_word_size() {
        let hint_code = "from eth_hash.auto import keccak\n\ndata, length = ids.data, ids.length\n\nif '__keccak_max_size' in globals():\n    assert length <= __keccak_max_size, \\\n        f'unsafe_keccak() can only be used with length<={__keccak_max_size}. ' \\\n        f'Got: length={length}.'\n\nkeccak_input = bytearray()\nfor word_i, byte_i in enumerate(range(0, length, 16)):\n    word = memory[data + word_i]\n    n_bytes = min(16, length - byte_i)\n    assert 0 <= word < 2 ** (8 * n_bytes)\n    keccak_input += word.to_bytes(n_bytes, 'big')\n\nhashed = keccak(keccak_input)\nids.high = int.from_bytes(hashed[:16], 'big')\nids.low = int.from_bytes(hashed[16:32], 'big')";
        let mut vm = vm!();
        // initialize memory segments
        add_segments!(vm, 3);
        // initialize fp
        vm.run_context.fp = 5;
        // insert ids into memory
        vm.segments = segments![
            ((1, 1), 3),
            ((1, 5), 0),
            ((2, 0), (-1)),
            ((2, 1), 1),
            ((2, 2), 1),
            ((1, 2), (2, 0))
        ];
        let ids_data = ids_data!["length", "data", "high", "low"];
        let mut exec_scopes = scope![("__keccak_max_size", Felt252::new(10))];
        assert_matches!(
            run_hint!(vm, ids_data, hint_code, &mut exec_scopes),
            Err(HintError::InvalidWordSize(x)) if x == Felt252::new(-1)
        );
    }

    #[test]
    #[cfg_attr(target_arch = "wasm32", wasm_bindgen_test)]
    fn unsafe_keccak_finalize_valid() {
        let hint_code = "from eth_hash.auto import keccak\nkeccak_input = bytearray()\nn_elms = ids.keccak_state.end_ptr - ids.keccak_state.start_ptr\nfor word in memory.get_range(ids.keccak_state.start_ptr, n_elms):\n    keccak_input += word.to_bytes(16, 'big')\nhashed = keccak(keccak_input)\nids.high = int.from_bytes(hashed[:16], 'big')\nids.low = int.from_bytes(hashed[16:32], 'big')";
        let mut vm = vm!();
        // initialize memory segments
        add_segments!(vm, 2);
        // initialize fp
        vm.run_context.fp = 9;
        vm.segments = segments![
            ((1, 1), (1, 2)),
            ((1, 2), (1, 4)),
            ((1, 3), (1, 5)),
            ((1, 4), 1),
            ((1, 5), 2),
            ((1, 8), 0)
        ];
        let ids_data = non_continuous_ids_data![("keccak_state", -7), ("high", -3), ("low", -2)];
        assert!(run_hint!(vm, ids_data, hint_code).is_ok());
    }

    #[test]
    #[cfg_attr(target_arch = "wasm32", wasm_bindgen_test)]
    fn unsafe_keccak_finalize_nones_in_range() {
        let hint_code = "from eth_hash.auto import keccak\nkeccak_input = bytearray()\nn_elms = ids.keccak_state.end_ptr - ids.keccak_state.start_ptr\nfor word in memory.get_range(ids.keccak_state.start_ptr, n_elms):\n    keccak_input += word.to_bytes(16, 'big')\nhashed = keccak(keccak_input)\nids.high = int.from_bytes(hashed[:16], 'big')\nids.low = int.from_bytes(hashed[16:32], 'big')";
        let mut vm = vm!();
        // initialize memory segments
        add_segments!(vm, 2);
        // initialize fp
        vm.run_context.fp = 9;
        vm.segments = segments![
            ((1, 1), (1, 2)),
            ((1, 2), (1, 4)),
            ((1, 3), (1, 5)),
            ((1, 5), 2),
            ((1, 8), 0)
        ];
        let ids_data = non_continuous_ids_data![("keccak_state", -7), ("high", -3), ("low", -2)];
        assert_matches!(
            run_hint!(vm, ids_data, hint_code),
            Err(HintError::Memory(MemoryError::UnknownMemoryCell(_)))
        );
    }

    #[test]
    #[cfg_attr(target_arch = "wasm32", wasm_bindgen_test)]
    fn unsafe_keccak_finalize_expected_integer_at_range() {
        let hint_code = "from eth_hash.auto import keccak\nkeccak_input = bytearray()\nn_elms = ids.keccak_state.end_ptr - ids.keccak_state.start_ptr\nfor word in memory.get_range(ids.keccak_state.start_ptr, n_elms):\n    keccak_input += word.to_bytes(16, 'big')\nhashed = keccak(keccak_input)\nids.high = int.from_bytes(hashed[:16], 'big')\nids.low = int.from_bytes(hashed[16:32], 'big')";
        let mut vm = vm!();
        // initialize memory segments
        add_segments!(vm, 2);
        // initialize fp
        vm.run_context.fp = 9;
        vm.segments = segments![
            ((1, 1), (1, 2)),
            ((1, 2), (1, 4)),
            ((1, 3), (1, 5)),
            ((1, 4), (1, 5)),
            ((1, 5), 2),
            ((1, 8), 0)
        ];
        let ids_data = non_continuous_ids_data![("keccak_state", -7), ("high", -3), ("low", -2)];
        assert!(run_hint!(vm, ids_data, hint_code).is_err());
    }

    fn enter_scope(
        _vm: &mut VirtualMachine,
        exec_scopes: &mut ExecutionScopes,
        _ids_data: &HashMap<String, HintReference>,
        _ap_tracking: &ApTracking,
        _constants: &HashMap<String, Felt252>,
    ) -> Result<(), HintError> {
        exec_scopes.enter_scope(HashMap::new());
        Ok(())
    }

    #[test]
    #[cfg_attr(target_arch = "wasm32", wasm_bindgen_test)]
    fn add_hint_add_same_hint_twice() {
        let mut hint_processor = BuiltinHintProcessor::new_empty();
        let hint_func = Rc::new(HintFunc(Box::new(enter_scope)));
        hint_processor.add_hint(String::from("enter_scope_custom_a"), Rc::clone(&hint_func));
        hint_processor.add_hint(String::from("enter_scope_custom_b"), hint_func);
        let mut vm = vm!();
        let exec_scopes = exec_scopes_ref!();
        assert_eq!(exec_scopes.data.len(), 1);
        let hint_data =
            HintProcessorData::new_default(String::from("enter_scope_custom_a"), HashMap::new());
        assert_matches!(
            hint_processor.execute_hint(
                &mut vm,
                exec_scopes,
                &any_box!(hint_data),
                &HashMap::new()
            ),
            Ok(())
        );
        assert_eq!(exec_scopes.data.len(), 2);
        let hint_data =
            HintProcessorData::new_default(String::from("enter_scope_custom_a"), HashMap::new());
        assert_matches!(
            hint_processor.execute_hint(
                &mut vm,
                exec_scopes,
                &any_box!(hint_data),
                &HashMap::new()
            ),
            Ok(())
        );
        assert_eq!(exec_scopes.data.len(), 3);
    }
}<|MERGE_RESOLUTION|>--- conflicted
+++ resolved
@@ -586,14 +586,11 @@
             hint_code::UINT256_MUL_DIV_MOD => {
                 uint256_mul_div_mod(vm, &hint_data.ids_data, &hint_data.ap_tracking)
             }
-<<<<<<< HEAD
             hint_code::IMPORT_SECP256R1_ALPHA => import_secp256r1_alpha(exec_scopes),
             hint_code::IMPORT_SECP256R1_N => import_secp256r1_n(exec_scopes),
-=======
             hint_code::UINT512_UNSIGNED_DIV_REM => {
                 uint512_unsigned_div_rem(vm, &hint_data.ids_data, &hint_data.ap_tracking)
             }
->>>>>>> ce36cf7f
             hint_code::HI_MAX_BITLEN => {
                 hi_max_bitlen(vm, &hint_data.ids_data, &hint_data.ap_tracking)
             }
