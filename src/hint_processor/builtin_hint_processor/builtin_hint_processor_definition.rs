--- conflicted
+++ resolved
@@ -353,14 +353,10 @@
                 &hint_data.ids_data,
                 &hint_data.ap_tracking,
             ),
-<<<<<<< HEAD
-            hint_code::DIV_MOD_N_SAFE_DIV => div_mod_n_safe_div(exec_scopes),
+            hint_code::DIV_MOD_N_SAFE_DIV => div_mod_n_safe_div(exec_scopes, "a", "b"),
             hint_code::GET_FELT_BITLENGTH => {
                 get_felt_bitlenght(vm, &hint_data.ids_data, &hint_data.ap_tracking)
-            }
-=======
-            hint_code::DIV_MOD_N_SAFE_DIV => div_mod_n_safe_div(exec_scopes, "a", "b"),
->>>>>>> 263712ae
+            },
             hint_code::GET_POINT_FROM_X => get_point_from_x(
                 vm,
                 exec_scopes,
