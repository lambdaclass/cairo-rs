--- conflicted
+++ resolved
@@ -1,3 +1,5 @@
+use super::fq::uint512_unsigned_div_rem;
+use super::vrf::inv_mod_p_uint512::inv_mod_p_uint512;
 use crate::{
     hint_processor::{
         builtin_hint_processor::{
@@ -84,12 +86,6 @@
 #[cfg(feature = "skip_next_instruction_hint")]
 use crate::hint_processor::builtin_hint_processor::skip_next_instruction::skip_next_instruction;
 
-<<<<<<< HEAD
-use super::fq::uint512_unsigned_div_rem;
-=======
-use super::vrf::inv_mod_p_uint512::inv_mod_p_uint512;
->>>>>>> e78190a3
-
 pub struct HintProcessorData {
     pub code: String,
     pub ap_tracking: ApTracking,
