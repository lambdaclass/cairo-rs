use super::{
    ec_recover::{
        ec_recover_divmod_n_packed, ec_recover_product_div_m, ec_recover_product_mod,
        ec_recover_sub_a_b,
    },
    field_arithmetic::uint384_div,
<<<<<<< HEAD
    secp::secp_utils::{ALPHA, ALPHA_V2, SECP_P, SECP_P_V2},
    vrf::{
        fq::{inv_mod_p_uint256, uint512_unsigned_div_rem},
        inv_mod_p_uint512::inv_mod_p_uint512,
=======
    secp::ec_utils::{ec_negate_embedded_secp_p, ec_negate_import_secp_p},
    secp::{
        ec_utils::{compute_slope_and_assing_secp_p, ec_double_assign_new_y},
        secp_utils::{SECP_P, SECP_P_V2},
>>>>>>> 1feaba0d
    },
    vrf::fq::inv_mod_p_uint256,
    vrf::{fq::uint512_unsigned_div_rem, inv_mod_p_uint512::inv_mod_p_uint512},
};
use crate::hint_processor::builtin_hint_processor::secp::ec_utils::ec_double_assign_new_x;
use crate::{
    hint_processor::{
        builtin_hint_processor::{
            bigint::{bigint_pack_div_mod_hint, bigint_safe_div_hint},
            blake2s_utils::{
                blake2s_add_uint256, blake2s_add_uint256_bigend, compute_blake2s, finalize_blake2s,
            },
            cairo_keccak::keccak_hints::{
                block_permutation_v1, block_permutation_v2, cairo_keccak_finalize_v1,
                cairo_keccak_finalize_v2, compare_bytes_in_word_nondet,
                compare_keccak_full_rate_in_bytes_nondet, keccak_write_args,
            },
            dict_hint_utils::{
                default_dict_new, dict_new, dict_read, dict_squash_copy_dict,
                dict_squash_update_ptr, dict_update, dict_write,
            },
            ec_utils::{chained_ec_op_random_ec_point_hint, random_ec_point_hint, recover_y_hint},
            field_arithmetic::get_square_root,
            find_element_hint::{find_element, search_sorted_lower},
            garaga::get_felt_bitlenght,
            hint_code,
            keccak_utils::{
                split_input, split_n_bytes, split_output, split_output_mid_low_high, unsafe_keccak,
                unsafe_keccak_finalize,
            },
            math_utils::*,
            memcpy_hint_utils::{
                add_segment, enter_scope, exit_scope, memcpy_continue_copying, memcpy_enter_scope,
            },
            memset_utils::{memset_continue_loop, memset_enter_scope},
            poseidon_utils::{n_greater_than_10, n_greater_than_2},
            pow_utils::pow,
            secp::{
                bigint_utils::{bigint_to_uint256, hi_max_bitlen, nondet_bigint3},
                ec_utils::{
                    compute_doubling_slope, compute_slope, di_bit, ec_mul_inner,
                    fast_ec_add_assign_new_x, fast_ec_add_assign_new_y, import_secp256r1_p,
                    quad_bit,
                },
                field_utils::{
                    is_zero_assign_scope_variables, is_zero_assign_scope_variables_external_const,
                    is_zero_nondet, is_zero_pack, is_zero_pack_external_secp, reduce, verify_zero,
                    verify_zero_with_external_const,
                },
                signature::{
                    div_mod_n_packed_divmod, div_mod_n_packed_external_n, div_mod_n_safe_div,
                    get_point_from_x, pack_modn_div_modn,
                },
            },
            segments::{relocate_segment, temporary_array},
            set::set_add,
            sha256_utils::{sha256_finalize, sha256_input, sha256_main},
            signature::verify_ecdsa_signature,
            squash_dict_utils::{
                squash_dict, squash_dict_inner_assert_len_keys,
                squash_dict_inner_check_access_index, squash_dict_inner_continue_loop,
                squash_dict_inner_first_iteration, squash_dict_inner_len_assert,
                squash_dict_inner_next_key, squash_dict_inner_skip_loop,
                squash_dict_inner_used_accesses_assert,
            },
            uint256_utils::{
                split_64, uint128_add, uint256_add, uint256_expanded_unsigned_div_rem,
                uint256_mul_div_mod, uint256_signed_nn, uint256_sqrt, uint256_sub,
                uint256_unsigned_div_rem,
            },
            uint384::{
                add_no_uint384_check, uint384_signed_nn, uint384_split_128, uint384_sqrt,
                uint384_unsigned_div_rem, uint384_unsigned_div_rem_expanded,
            },
            uint384_extension::unsigned_div_rem_uint768_by_uint384,
            usort::{
                usort_body, usort_enter_scope, verify_multiplicity_assert,
                verify_multiplicity_body, verify_usort,
            },
        },
        hint_processor_definition::{HintProcessor, HintReference},
    },
    serde::deserialize_program::ApTracking,
    stdlib::{any::Any, collections::HashMap, prelude::*, rc::Rc},
    types::exec_scope::ExecutionScopes,
    vm::{errors::hint_errors::HintError, vm_core::VirtualMachine},
};
use felt::Felt252;

#[cfg(feature = "skip_next_instruction_hint")]
use crate::hint_processor::builtin_hint_processor::skip_next_instruction::skip_next_instruction;

use super::blake2s_utils::example_blake2s_compress;

pub struct HintProcessorData {
    pub code: String,
    pub ap_tracking: ApTracking,
    pub ids_data: HashMap<String, HintReference>,
}

impl HintProcessorData {
    pub fn new_default(code: String, ids_data: HashMap<String, HintReference>) -> Self {
        HintProcessorData {
            code,
            ap_tracking: ApTracking::default(),
            ids_data,
        }
    }
}

#[allow(clippy::type_complexity)]
pub struct HintFunc(
    pub  Box<
        dyn Fn(
                &mut VirtualMachine,
                &mut ExecutionScopes,
                &HashMap<String, HintReference>,
                &ApTracking,
                &HashMap<String, Felt252>,
            ) -> Result<(), HintError>
            + Sync,
    >,
);
pub struct BuiltinHintProcessor {
    pub extra_hints: HashMap<String, Rc<HintFunc>>,
}
impl BuiltinHintProcessor {
    pub fn new_empty() -> Self {
        BuiltinHintProcessor {
            extra_hints: HashMap::new(),
        }
    }

    pub fn new(extra_hints: HashMap<String, Rc<HintFunc>>) -> Self {
        BuiltinHintProcessor { extra_hints }
    }

    pub fn add_hint(&mut self, hint_code: String, hint_func: Rc<HintFunc>) {
        self.extra_hints.insert(hint_code, hint_func);
    }
}

impl HintProcessor for BuiltinHintProcessor {
    fn execute_hint(
        &mut self,
        vm: &mut VirtualMachine,
        exec_scopes: &mut ExecutionScopes,
        hint_data: &Box<dyn Any>,
        constants: &HashMap<String, Felt252>,
    ) -> Result<(), HintError> {
        let hint_data = hint_data
            .downcast_ref::<HintProcessorData>()
            .ok_or(HintError::WrongHintData)?;

        if let Some(hint_func) = self.extra_hints.get(&hint_data.code) {
            return hint_func.0(
                vm,
                exec_scopes,
                &hint_data.ids_data,
                &hint_data.ap_tracking,
                constants,
            );
        }
        match &*hint_data.code {
            hint_code::ADD_SEGMENT => add_segment(vm),
            hint_code::IS_NN => is_nn(vm, &hint_data.ids_data, &hint_data.ap_tracking),
            hint_code::IS_NN_OUT_OF_RANGE => {
                is_nn_out_of_range(vm, &hint_data.ids_data, &hint_data.ap_tracking)
            }
            hint_code::ASSERT_LE_FELT => assert_le_felt(
                vm,
                exec_scopes,
                &hint_data.ids_data,
                &hint_data.ap_tracking,
                constants,
            ),
            hint_code::ASSERT_LE_FELT_EXCLUDED_2 => assert_le_felt_excluded_2(exec_scopes),
            hint_code::ASSERT_LE_FELT_EXCLUDED_1 => assert_le_felt_excluded_1(vm, exec_scopes),
            hint_code::ASSERT_LE_FELT_EXCLUDED_0 => assert_le_felt_excluded_0(vm, exec_scopes),
            hint_code::IS_LE_FELT => is_le_felt(vm, &hint_data.ids_data, &hint_data.ap_tracking),
            hint_code::ASSERT_250_BITS => {
                assert_250_bit(vm, &hint_data.ids_data, &hint_data.ap_tracking)
            }
            hint_code::IS_POSITIVE => is_positive(vm, &hint_data.ids_data, &hint_data.ap_tracking),
            hint_code::SPLIT_INT_ASSERT_RANGE => {
                split_int_assert_range(vm, &hint_data.ids_data, &hint_data.ap_tracking)
            }
            hint_code::SPLIT_INT => split_int(vm, &hint_data.ids_data, &hint_data.ap_tracking),
            hint_code::ASSERT_NOT_EQUAL => {
                assert_not_equal(vm, &hint_data.ids_data, &hint_data.ap_tracking)
            }
            hint_code::ASSERT_NN => assert_nn(vm, &hint_data.ids_data, &hint_data.ap_tracking),
            hint_code::SQRT => sqrt(vm, &hint_data.ids_data, &hint_data.ap_tracking),
            hint_code::ASSERT_NOT_ZERO => {
                assert_not_zero(vm, &hint_data.ids_data, &hint_data.ap_tracking)
            }
            hint_code::IS_QUAD_RESIDUE => {
                is_quad_residue(vm, &hint_data.ids_data, &hint_data.ap_tracking)
            }
            hint_code::VM_EXIT_SCOPE => exit_scope(exec_scopes),
            hint_code::MEMCPY_ENTER_SCOPE => {
                memcpy_enter_scope(vm, exec_scopes, &hint_data.ids_data, &hint_data.ap_tracking)
            }
            hint_code::MEMSET_ENTER_SCOPE => {
                memset_enter_scope(vm, exec_scopes, &hint_data.ids_data, &hint_data.ap_tracking)
            }
            hint_code::MEMCPY_CONTINUE_COPYING => memcpy_continue_copying(
                vm,
                exec_scopes,
                &hint_data.ids_data,
                &hint_data.ap_tracking,
            ),
            hint_code::MEMSET_CONTINUE_LOOP => {
                memset_continue_loop(vm, exec_scopes, &hint_data.ids_data, &hint_data.ap_tracking)
            }
            hint_code::SPLIT_FELT => split_felt(vm, &hint_data.ids_data, &hint_data.ap_tracking),
            hint_code::UNSIGNED_DIV_REM => {
                unsigned_div_rem(vm, &hint_data.ids_data, &hint_data.ap_tracking)
            }
            hint_code::SIGNED_DIV_REM => {
                signed_div_rem(vm, &hint_data.ids_data, &hint_data.ap_tracking)
            }
            hint_code::ASSERT_LT_FELT => {
                assert_lt_felt(vm, &hint_data.ids_data, &hint_data.ap_tracking)
            }
            hint_code::FIND_ELEMENT => {
                find_element(vm, exec_scopes, &hint_data.ids_data, &hint_data.ap_tracking)
            }
            hint_code::SEARCH_SORTED_LOWER => {
                search_sorted_lower(vm, exec_scopes, &hint_data.ids_data, &hint_data.ap_tracking)
            }
            hint_code::POW => pow(vm, &hint_data.ids_data, &hint_data.ap_tracking),
            hint_code::SET_ADD => set_add(vm, &hint_data.ids_data, &hint_data.ap_tracking),
            hint_code::DICT_NEW => dict_new(vm, exec_scopes),
            hint_code::DICT_READ => {
                dict_read(vm, exec_scopes, &hint_data.ids_data, &hint_data.ap_tracking)
            }
            hint_code::DICT_WRITE => {
                dict_write(vm, exec_scopes, &hint_data.ids_data, &hint_data.ap_tracking)
            }
            hint_code::DEFAULT_DICT_NEW => {
                default_dict_new(vm, exec_scopes, &hint_data.ids_data, &hint_data.ap_tracking)
            }
            hint_code::SQUASH_DICT_INNER_FIRST_ITERATION => squash_dict_inner_first_iteration(
                vm,
                exec_scopes,
                &hint_data.ids_data,
                &hint_data.ap_tracking,
            ),
            hint_code::USORT_ENTER_SCOPE => usort_enter_scope(exec_scopes),
            hint_code::USORT_BODY => {
                usort_body(vm, exec_scopes, &hint_data.ids_data, &hint_data.ap_tracking)
            }
            hint_code::USORT_VERIFY => {
                verify_usort(vm, exec_scopes, &hint_data.ids_data, &hint_data.ap_tracking)
            }
            hint_code::USORT_VERIFY_MULTIPLICITY_ASSERT => verify_multiplicity_assert(exec_scopes),
            hint_code::USORT_VERIFY_MULTIPLICITY_BODY => verify_multiplicity_body(
                vm,
                exec_scopes,
                &hint_data.ids_data,
                &hint_data.ap_tracking,
            ),
            hint_code::BLAKE2S_COMPUTE => {
                compute_blake2s(vm, &hint_data.ids_data, &hint_data.ap_tracking)
            }
            hint_code::VERIFY_ZERO_V1 | hint_code::VERIFY_ZERO_V2 => verify_zero(
                vm,
                exec_scopes,
                &hint_data.ids_data,
                &hint_data.ap_tracking,
                &SECP_P,
            ),
            hint_code::VERIFY_ZERO_V3 => verify_zero(
                vm,
                exec_scopes,
                &hint_data.ids_data,
                &hint_data.ap_tracking,
                &SECP_P_V2,
            ),
            hint_code::VERIFY_ZERO_EXTERNAL_SECP => verify_zero_with_external_const(
                vm,
                exec_scopes,
                &hint_data.ids_data,
                &hint_data.ap_tracking,
            ),
            hint_code::NONDET_BIGINT3 => {
                nondet_bigint3(vm, exec_scopes, &hint_data.ids_data, &hint_data.ap_tracking)
            }
            hint_code::REDUCE => {
                reduce(vm, exec_scopes, &hint_data.ids_data, &hint_data.ap_tracking)
            }
            hint_code::BLAKE2S_FINALIZE | hint_code::BLAKE2S_FINALIZE_V2 => {
                finalize_blake2s(vm, &hint_data.ids_data, &hint_data.ap_tracking)
            }
            hint_code::BLAKE2S_ADD_UINT256 => {
                blake2s_add_uint256(vm, &hint_data.ids_data, &hint_data.ap_tracking)
            }
            hint_code::BLAKE2S_ADD_UINT256_BIGEND => {
                blake2s_add_uint256_bigend(vm, &hint_data.ids_data, &hint_data.ap_tracking)
            }
            hint_code::UNSAFE_KECCAK => {
                unsafe_keccak(vm, exec_scopes, &hint_data.ids_data, &hint_data.ap_tracking)
            }
            hint_code::UNSAFE_KECCAK_FINALIZE => {
                unsafe_keccak_finalize(vm, &hint_data.ids_data, &hint_data.ap_tracking)
            }
            hint_code::SQUASH_DICT_INNER_SKIP_LOOP => squash_dict_inner_skip_loop(
                vm,
                exec_scopes,
                &hint_data.ids_data,
                &hint_data.ap_tracking,
            ),
            hint_code::SQUASH_DICT_INNER_CHECK_ACCESS_INDEX => {
                squash_dict_inner_check_access_index(
                    vm,
                    exec_scopes,
                    &hint_data.ids_data,
                    &hint_data.ap_tracking,
                )
            }
            hint_code::SQUASH_DICT_INNER_CONTINUE_LOOP => squash_dict_inner_continue_loop(
                vm,
                exec_scopes,
                &hint_data.ids_data,
                &hint_data.ap_tracking,
            ),
            hint_code::SQUASH_DICT_INNER_ASSERT_LEN_KEYS => {
                squash_dict_inner_assert_len_keys(exec_scopes)
            }
            hint_code::SQUASH_DICT_INNER_LEN_ASSERT => squash_dict_inner_len_assert(exec_scopes),
            hint_code::SQUASH_DICT_INNER_USED_ACCESSES_ASSERT => {
                squash_dict_inner_used_accesses_assert(
                    vm,
                    exec_scopes,
                    &hint_data.ids_data,
                    &hint_data.ap_tracking,
                )
            }
            hint_code::SQUASH_DICT_INNER_NEXT_KEY => squash_dict_inner_next_key(
                vm,
                exec_scopes,
                &hint_data.ids_data,
                &hint_data.ap_tracking,
            ),
            hint_code::SQUASH_DICT => {
                squash_dict(vm, exec_scopes, &hint_data.ids_data, &hint_data.ap_tracking)
            }
            hint_code::VM_ENTER_SCOPE => enter_scope(exec_scopes),
            hint_code::DICT_UPDATE => {
                dict_update(vm, exec_scopes, &hint_data.ids_data, &hint_data.ap_tracking)
            }
            hint_code::DICT_SQUASH_COPY_DICT => {
                dict_squash_copy_dict(vm, exec_scopes, &hint_data.ids_data, &hint_data.ap_tracking)
            }
            hint_code::DICT_SQUASH_UPDATE_PTR => {
                dict_squash_update_ptr(vm, exec_scopes, &hint_data.ids_data, &hint_data.ap_tracking)
            }
            hint_code::UINT256_ADD => {
                uint256_add(vm, &hint_data.ids_data, &hint_data.ap_tracking, false)
            }
            hint_code::UINT256_ADD_LOW => {
                uint256_add(vm, &hint_data.ids_data, &hint_data.ap_tracking, true)
            }
            hint_code::UINT128_ADD => uint128_add(vm, &hint_data.ids_data, &hint_data.ap_tracking),
            hint_code::UINT256_SUB => uint256_sub(vm, &hint_data.ids_data, &hint_data.ap_tracking),
            hint_code::SPLIT_64 => split_64(vm, &hint_data.ids_data, &hint_data.ap_tracking),
            hint_code::UINT256_SQRT => {
                uint256_sqrt(vm, &hint_data.ids_data, &hint_data.ap_tracking, false)
            }
            hint_code::UINT256_SQRT_FELT => {
                uint256_sqrt(vm, &hint_data.ids_data, &hint_data.ap_tracking, true)
            }
            hint_code::UINT256_SIGNED_NN => {
                uint256_signed_nn(vm, &hint_data.ids_data, &hint_data.ap_tracking)
            }
            hint_code::UINT256_UNSIGNED_DIV_REM => {
                uint256_unsigned_div_rem(vm, &hint_data.ids_data, &hint_data.ap_tracking)
            }
            hint_code::UINT256_EXPANDED_UNSIGNED_DIV_REM => {
                uint256_expanded_unsigned_div_rem(vm, &hint_data.ids_data, &hint_data.ap_tracking)
            }
            hint_code::BIGINT_TO_UINT256 => {
                bigint_to_uint256(vm, &hint_data.ids_data, &hint_data.ap_tracking, constants)
            }
            hint_code::IS_ZERO_PACK => {
                is_zero_pack(vm, exec_scopes, &hint_data.ids_data, &hint_data.ap_tracking)
            }
            hint_code::IS_ZERO_NONDET | hint_code::IS_ZERO_INT => is_zero_nondet(vm, exec_scopes),
            hint_code::IS_ZERO_PACK_EXTERNAL_SECP => is_zero_pack_external_secp(
                vm,
                exec_scopes,
                &hint_data.ids_data,
                &hint_data.ap_tracking,
            ),
            hint_code::IS_ZERO_ASSIGN_SCOPE_VARS => is_zero_assign_scope_variables(exec_scopes),
            hint_code::IS_ZERO_ASSIGN_SCOPE_VARS_EXTERNAL_SECP => {
                is_zero_assign_scope_variables_external_const(exec_scopes)
            }
            hint_code::DIV_MOD_N_PACKED_DIVMOD_V1 => div_mod_n_packed_divmod(
                vm,
                exec_scopes,
                &hint_data.ids_data,
                &hint_data.ap_tracking,
            ),
            hint_code::GET_FELT_BIT_LENGTH => {
                get_felt_bitlenght(vm, &hint_data.ids_data, &hint_data.ap_tracking)
            }
            hint_code::BIGINT_PACK_DIV_MOD => bigint_pack_div_mod_hint(
                vm,
                exec_scopes,
                &hint_data.ids_data,
                &hint_data.ap_tracking,
            ),
            hint_code::BIGINT_SAFE_DIV => {
                bigint_safe_div_hint(vm, exec_scopes, &hint_data.ids_data, &hint_data.ap_tracking)
            }
            hint_code::DIV_MOD_N_PACKED_DIVMOD_EXTERNAL_N => div_mod_n_packed_external_n(
                vm,
                exec_scopes,
                &hint_data.ids_data,
                &hint_data.ap_tracking,
            ),
            hint_code::DIV_MOD_N_SAFE_DIV => div_mod_n_safe_div(exec_scopes, "a", "b", 0),
            hint_code::DIV_MOD_N_SAFE_DIV_PLUS_ONE => div_mod_n_safe_div(exec_scopes, "a", "b", 1),
            hint_code::GET_POINT_FROM_X => get_point_from_x(
                vm,
                exec_scopes,
                &hint_data.ids_data,
                &hint_data.ap_tracking,
                constants,
            ),
<<<<<<< HEAD
            hint_code::EC_NEGATE => {
                ec_negate(vm, exec_scopes, &hint_data.ids_data, &hint_data.ap_tracking)
            }
            hint_code::EC_DOUBLE_SCOPE_V1 => compute_doubling_slope(
=======
            hint_code::EC_NEGATE => ec_negate_import_secp_p(
                vm,
                exec_scopes,
                &hint_data.ids_data,
                &hint_data.ap_tracking,
            ),
            hint_code::EC_NEGATE_EMBEDDED_SECP => ec_negate_embedded_secp_p(
                vm,
                exec_scopes,
                &hint_data.ids_data,
                &hint_data.ap_tracking,
            ),
            hint_code::EC_DOUBLE_SCOPE => compute_doubling_slope(
>>>>>>> 1feaba0d
                vm,
                exec_scopes,
                &hint_data.ids_data,
                &hint_data.ap_tracking,
                "point",
                &SECP_P,
                &ALPHA,
            ),
            hint_code::EC_DOUBLE_SCOPE_V2 => compute_doubling_slope(
                vm,
                exec_scopes,
                &hint_data.ids_data,
                &hint_data.ap_tracking,
                "point",
                &SECP_P_V2,
                &ALPHA_V2,
            ),
            hint_code::EC_DOUBLE_SCOPE_WHITELIST => compute_doubling_slope(
                vm,
                exec_scopes,
                &hint_data.ids_data,
                &hint_data.ap_tracking,
                "pt",
                &SECP_P,
                &ALPHA,
            ),
            hint_code::COMPUTE_SLOPE_V1 => compute_slope_and_assing_secp_p(
                vm,
                exec_scopes,
                &hint_data.ids_data,
                &hint_data.ap_tracking,
                "point0",
                "point1",
                &SECP_P,
            ),
            hint_code::COMPUTE_SLOPE_V2 => compute_slope_and_assing_secp_p(
                vm,
                exec_scopes,
                &hint_data.ids_data,
                &hint_data.ap_tracking,
                "point0",
                "point1",
                &SECP_P_V2,
            ),
            hint_code::COMPUTE_SLOPE_SECP256R1 => compute_slope(
                vm,
                exec_scopes,
                &hint_data.ids_data,
                &hint_data.ap_tracking,
                "point0",
                "point1",
            ),
            hint_code::IMPORT_SECP256R1_P => import_secp256r1_p(exec_scopes),
            hint_code::COMPUTE_SLOPE_WHITELIST => compute_slope_and_assing_secp_p(
                vm,
                exec_scopes,
                &hint_data.ids_data,
                &hint_data.ap_tracking,
                "pt0",
                "pt1",
                &SECP_P,
            ),
            hint_code::EC_DOUBLE_ASSIGN_NEW_X_V1 | hint_code::EC_DOUBLE_ASSIGN_NEW_X_V2 => {
                ec_double_assign_new_x(vm, exec_scopes, &hint_data.ids_data, &hint_data.ap_tracking)
            }
            hint_code::EC_DOUBLE_ASSIGN_NEW_Y => ec_double_assign_new_y(exec_scopes),
            hint_code::KECCAK_WRITE_ARGS => {
                keccak_write_args(vm, &hint_data.ids_data, &hint_data.ap_tracking)
            }
            hint_code::COMPARE_BYTES_IN_WORD_NONDET => compare_bytes_in_word_nondet(
                vm,
                &hint_data.ids_data,
                &hint_data.ap_tracking,
                constants,
            ),
            hint_code::SHA256_MAIN => sha256_main(vm, &hint_data.ids_data, &hint_data.ap_tracking),
            hint_code::SHA256_INPUT => {
                sha256_input(vm, &hint_data.ids_data, &hint_data.ap_tracking)
            }
            hint_code::SHA256_FINALIZE => {
                sha256_finalize(vm, &hint_data.ids_data, &hint_data.ap_tracking)
            }
            hint_code::COMPARE_KECCAK_FULL_RATE_IN_BYTES_NONDET => {
                compare_keccak_full_rate_in_bytes_nondet(
                    vm,
                    &hint_data.ids_data,
                    &hint_data.ap_tracking,
                    constants,
                )
            }
            hint_code::BLOCK_PERMUTATION | hint_code::BLOCK_PERMUTATION_WHITELIST_V1 => {
                block_permutation_v1(vm, &hint_data.ids_data, &hint_data.ap_tracking, constants)
            }
            hint_code::BLOCK_PERMUTATION_WHITELIST_V2 => {
                block_permutation_v2(vm, &hint_data.ids_data, &hint_data.ap_tracking, constants)
            }
            hint_code::CAIRO_KECCAK_FINALIZE_V1 => {
                cairo_keccak_finalize_v1(vm, &hint_data.ids_data, &hint_data.ap_tracking, constants)
            }
            hint_code::CAIRO_KECCAK_FINALIZE_V2 => {
                cairo_keccak_finalize_v2(vm, &hint_data.ids_data, &hint_data.ap_tracking, constants)
            }
            hint_code::FAST_EC_ADD_ASSIGN_NEW_X => fast_ec_add_assign_new_x(
                vm,
                exec_scopes,
                &hint_data.ids_data,
                &hint_data.ap_tracking,
            ),
            hint_code::FAST_EC_ADD_ASSIGN_NEW_Y => fast_ec_add_assign_new_y(exec_scopes),
            hint_code::EC_MUL_INNER => {
                ec_mul_inner(vm, &hint_data.ids_data, &hint_data.ap_tracking)
            }
            hint_code::RELOCATE_SEGMENT => {
                relocate_segment(vm, &hint_data.ids_data, &hint_data.ap_tracking)
            }
            hint_code::TEMPORARY_ARRAY => {
                temporary_array(vm, &hint_data.ids_data, &hint_data.ap_tracking)
            }
            hint_code::VERIFY_ECDSA_SIGNATURE => {
                verify_ecdsa_signature(vm, &hint_data.ids_data, &hint_data.ap_tracking)
            }
            hint_code::SPLIT_OUTPUT_0 => {
                split_output(vm, &hint_data.ids_data, &hint_data.ap_tracking, 0)
            }
            hint_code::SPLIT_OUTPUT_1 => {
                split_output(vm, &hint_data.ids_data, &hint_data.ap_tracking, 1)
            }
            hint_code::SPLIT_INPUT_3 => {
                split_input(vm, &hint_data.ids_data, &hint_data.ap_tracking, 3, 1)
            }
            hint_code::SPLIT_INPUT_6 => {
                split_input(vm, &hint_data.ids_data, &hint_data.ap_tracking, 6, 2)
            }
            hint_code::SPLIT_INPUT_9 => {
                split_input(vm, &hint_data.ids_data, &hint_data.ap_tracking, 9, 3)
            }
            hint_code::SPLIT_INPUT_12 => {
                split_input(vm, &hint_data.ids_data, &hint_data.ap_tracking, 12, 4)
            }
            hint_code::SPLIT_INPUT_15 => {
                split_input(vm, &hint_data.ids_data, &hint_data.ap_tracking, 15, 5)
            }
            hint_code::SPLIT_N_BYTES => {
                split_n_bytes(vm, &hint_data.ids_data, &hint_data.ap_tracking, constants)
            }
            hint_code::SPLIT_OUTPUT_MID_LOW_HIGH => {
                split_output_mid_low_high(vm, &hint_data.ids_data, &hint_data.ap_tracking)
            }
            hint_code::NONDET_N_GREATER_THAN_10 => {
                n_greater_than_10(vm, &hint_data.ids_data, &hint_data.ap_tracking)
            }
            hint_code::NONDET_N_GREATER_THAN_2 => {
                n_greater_than_2(vm, &hint_data.ids_data, &hint_data.ap_tracking)
            }
            hint_code::RANDOM_EC_POINT => {
                random_ec_point_hint(vm, &hint_data.ids_data, &hint_data.ap_tracking)
            }
            hint_code::CHAINED_EC_OP_RANDOM_EC_POINT => {
                chained_ec_op_random_ec_point_hint(vm, &hint_data.ids_data, &hint_data.ap_tracking)
            }
            hint_code::RECOVER_Y => recover_y_hint(vm, &hint_data.ids_data, &hint_data.ap_tracking),
            hint_code::PACK_MODN_DIV_MODN => {
                pack_modn_div_modn(vm, exec_scopes, &hint_data.ids_data, &hint_data.ap_tracking)
            }
            hint_code::XS_SAFE_DIV => div_mod_n_safe_div(exec_scopes, "x", "s", 0),
            hint_code::UINT384_UNSIGNED_DIV_REM => {
                uint384_unsigned_div_rem(vm, &hint_data.ids_data, &hint_data.ap_tracking)
            }
            hint_code::UINT384_SPLIT_128 => {
                uint384_split_128(vm, &hint_data.ids_data, &hint_data.ap_tracking)
            }
            hint_code::ADD_NO_UINT384_CHECK => {
                add_no_uint384_check(vm, &hint_data.ids_data, &hint_data.ap_tracking, constants)
            }
            hint_code::UINT384_UNSIGNED_DIV_REM_EXPANDED => {
                uint384_unsigned_div_rem_expanded(vm, &hint_data.ids_data, &hint_data.ap_tracking)
            }
            hint_code::UINT384_SQRT => {
                uint384_sqrt(vm, &hint_data.ids_data, &hint_data.ap_tracking)
            }
            hint_code::UNSIGNED_DIV_REM_UINT768_BY_UINT384
            | hint_code::UNSIGNED_DIV_REM_UINT768_BY_UINT384_STRIPPED => {
                unsigned_div_rem_uint768_by_uint384(vm, &hint_data.ids_data, &hint_data.ap_tracking)
            }
            hint_code::GET_SQUARE_ROOT => {
                get_square_root(vm, &hint_data.ids_data, &hint_data.ap_tracking)
            }
            hint_code::UINT384_SIGNED_NN => {
                uint384_signed_nn(vm, &hint_data.ids_data, &hint_data.ap_tracking)
            }
            hint_code::UINT384_DIV => uint384_div(vm, &hint_data.ids_data, &hint_data.ap_tracking),
            hint_code::UINT256_MUL_DIV_MOD => {
                uint256_mul_div_mod(vm, &hint_data.ids_data, &hint_data.ap_tracking)
            }
            hint_code::UINT512_UNSIGNED_DIV_REM => {
                uint512_unsigned_div_rem(vm, &hint_data.ids_data, &hint_data.ap_tracking)
            }
            hint_code::HI_MAX_BITLEN => {
                hi_max_bitlen(vm, &hint_data.ids_data, &hint_data.ap_tracking)
            }
            hint_code::QUAD_BIT => quad_bit(vm, &hint_data.ids_data, &hint_data.ap_tracking),
            hint_code::INV_MOD_P_UINT256 => {
                inv_mod_p_uint256(vm, &hint_data.ids_data, &hint_data.ap_tracking)
            }
            hint_code::INV_MOD_P_UINT512 => {
                inv_mod_p_uint512(vm, &hint_data.ids_data, &hint_data.ap_tracking)
            }
            hint_code::DI_BIT => di_bit(vm, &hint_data.ids_data, &hint_data.ap_tracking),
            hint_code::EXAMPLE_BLAKE2S_COMPRESS => {
                example_blake2s_compress(vm, &hint_data.ids_data, &hint_data.ap_tracking)
            }
            hint_code::EC_RECOVER_DIV_MOD_N_PACKED => ec_recover_divmod_n_packed(
                vm,
                exec_scopes,
                &hint_data.ids_data,
                &hint_data.ap_tracking,
            ),
            hint_code::EC_RECOVER_SUB_A_B => {
                ec_recover_sub_a_b(vm, exec_scopes, &hint_data.ids_data, &hint_data.ap_tracking)
            }
            hint_code::ASSERT_LE_FELT_V_0_6 => {
                assert_le_felt_v_0_6(vm, &hint_data.ids_data, &hint_data.ap_tracking)
            }
            hint_code::ASSERT_LE_FELT_V_0_8 => {
                assert_le_felt_v_0_8(vm, &hint_data.ids_data, &hint_data.ap_tracking)
            }
            hint_code::EC_RECOVER_PRODUCT_MOD => {
                ec_recover_product_mod(vm, exec_scopes, &hint_data.ids_data, &hint_data.ap_tracking)
            }
            hint_code::EC_RECOVER_PRODUCT_DIV_M => ec_recover_product_div_m(exec_scopes),
            #[cfg(feature = "skip_next_instruction_hint")]
            hint_code::SKIP_NEXT_INSTRUCTION => skip_next_instruction(vm),
            code => Err(HintError::UnknownHint(code.to_string())),
        }
    }
}

#[cfg(test)]
mod tests {
    use super::*;
    use crate::stdlib::any::Any;
    use crate::types::relocatable::Relocatable;

    use crate::{
        any_box,
        hint_processor::hint_processor_definition::HintProcessor,
        types::{exec_scope::ExecutionScopes, relocatable::MaybeRelocatable},
        utils::test_utils::*,
        vm::{
            errors::{exec_scope_errors::ExecScopeError, memory_errors::MemoryError},
            vm_core::VirtualMachine,
        },
    };
    use assert_matches::assert_matches;
    use num_traits::{One, Zero};

    #[cfg(target_arch = "wasm32")]
    use wasm_bindgen_test::*;

    #[test]
    #[cfg_attr(target_arch = "wasm32", wasm_bindgen_test)]
    fn run_alloc_hint_empty_memory() {
        let hint_code = "memory[ap] = segments.add()";
        let mut vm = vm!();
        add_segments!(vm, 1);
        //ids and references are not needed for this test
        run_hint!(vm, HashMap::new(), hint_code).expect("Error while executing hint");
        //first new segment is added
        assert_eq!(vm.segments.num_segments(), 2);
        //new segment base (1,0) is inserted into ap (1,0)
        check_memory![vm.segments.memory, ((1, 0), (1, 0))];
    }

    #[test]
    #[cfg_attr(target_arch = "wasm32", wasm_bindgen_test)]
    fn run_alloc_hint_preset_memory() {
        let hint_code = "memory[ap] = segments.add()";
        let mut vm = vm!();
        //Add 3 segments to the memory
        add_segments!(vm, 3);
        vm.run_context.ap = 6;
        //ids and references are not needed for this test
        run_hint!(vm, HashMap::new(), hint_code).expect("Error while executing hint");
        //Segment N°4 is added
        assert_eq!(vm.segments.num_segments(), 4);
        //new segment base (3,0) is inserted into ap (1,6)
        check_memory![vm.segments.memory, ((1, 6), (3, 0))];
    }

    #[test]
    #[cfg_attr(target_arch = "wasm32", wasm_bindgen_test)]
    fn run_alloc_hint_ap_is_not_empty() {
        let hint_code = "memory[ap] = segments.add()";
        let mut vm = vm!();
        vm.run_context.ap = 6;
        //Insert something into ap
        vm.segments = segments![((1, 6), (1, 6))];
        //Add 1 extra segment to the memory
        add_segments!(vm, 1);
        //ids and references are not needed for this test
        assert_matches!(
                    run_hint!(vm, HashMap::new(), hint_code),
                    Err(HintError::Memory(
                        MemoryError::InconsistentMemory(
                            x,
                            y,
                            z
                        )
                    )) if x ==
        Relocatable::from((1, 6)) &&
                            y == MaybeRelocatable::from((1, 6)) &&
                            z == MaybeRelocatable::from((3, 0))
                );
    }

    #[test]
    #[cfg_attr(target_arch = "wasm32", wasm_bindgen_test)]
    fn run_unknown_hint() {
        let hint_code = "random_invalid_code";
        let mut vm = vm!();
        assert_matches!(
            run_hint!(vm, HashMap::new(), hint_code),
            Err(HintError::UnknownHint(x)) if x == *hint_code.to_string()
        );
    }

    #[test]
    #[cfg_attr(target_arch = "wasm32", wasm_bindgen_test)]
    fn memcpy_enter_scope_valid() {
        let hint_code = "vm_enter_scope({'n': ids.len})";
        let mut vm = vm!();
        // initialize memory segments
        add_segments!(vm, 2);
        // initialize fp
        vm.run_context.fp = 2;
        // insert ids.len into memory
        vm.segments = segments![((1, 1), 5)];
        let ids_data = ids_data!["len"];
        assert!(run_hint!(vm, ids_data, hint_code).is_ok());
    }

    #[test]
    #[cfg_attr(target_arch = "wasm32", wasm_bindgen_test)]
    fn memcpy_enter_scope_invalid() {
        let hint_code = "vm_enter_scope({'n': ids.len})";
        let mut vm = vm!();
        // initialize memory segments
        add_segments!(vm, 2);
        // initialize fp
        vm.run_context.fp = 2;
        // insert ids.len into memory
        // we insert a relocatable value in the address of ids.len so that it raises an error.
        vm.segments = segments![((1, 1), (1, 0))];

        let ids_data = ids_data!["len"];
        assert_matches!(
            run_hint!(vm, ids_data, hint_code),
            Err(HintError::IdentifierNotInteger(x, y))
            if x == "len" && y == (1,1).into()
        );
    }

    #[test]
    #[cfg_attr(target_arch = "wasm32", wasm_bindgen_test)]
    fn memcpy_continue_copying_valid() {
        let hint_code = "n -= 1\nids.continue_copying = 1 if n > 0 else 0";
        let mut vm = vm!();
        // initialize memory segments
        add_segments!(vm, 3);
        // initialize fp
        vm.run_context.fp = 2;
        // initialize vm scope with variable `n`
        let mut exec_scopes = scope![("n", Felt252::one())];
        // initialize ids.continue_copying
        // we create a memory gap so that there is None in (1, 0), the actual addr of continue_copying
        vm.segments = segments![((1, 2), 5)];
        let ids_data = ids_data!["continue_copying"];
        assert!(run_hint!(vm, ids_data, hint_code, &mut exec_scopes).is_ok());
    }

    #[test]
    #[cfg_attr(target_arch = "wasm32", wasm_bindgen_test)]
    fn memcpy_continue_copying_variable_not_in_scope_error() {
        let hint_code = "n -= 1\nids.continue_copying = 1 if n > 0 else 0";
        let mut vm = vm!();
        // initialize memory segments
        add_segments!(vm, 1);
        // initialize fp
        vm.run_context.fp = 3;
        // we don't initialize `n` now:
        // initialize ids
        vm.segments = segments![((0, 2), 5)];
        let ids_data = ids_data!["continue_copying"];
        assert_matches!(
            run_hint!(vm, ids_data, hint_code),
            Err(HintError::VariableNotInScopeError(x)) if x == *"n".to_string()
        );
    }

    #[test]
    #[cfg_attr(target_arch = "wasm32", wasm_bindgen_test)]
    fn memcpy_continue_copying_insert_error() {
        let hint_code = "n -= 1\nids.continue_copying = 1 if n > 0 else 0";
        let mut vm = vm!();
        // initialize memory segments
        add_segments!(vm, 2);
        // initialize fp
        vm.run_context.fp = 2;
        // initialize with variable `n`
        let mut exec_scopes = scope![("n", Felt252::one())];
        // initialize ids.continue_copying
        // a value is written in the address so the hint cant insert value there
        vm.segments = segments![((1, 1), 5)];

        let ids_data = ids_data!["continue_copying"];
        assert_matches!(
                    run_hint!(vm, ids_data, hint_code, &mut exec_scopes),
                    Err(HintError::Memory(
                        MemoryError::InconsistentMemory(
                            x,
                            y,
                            z
                        )
                    )) if x ==
        Relocatable::from((1, 1)) &&
                            y == MaybeRelocatable::from(Felt252::new(5)) &&
                            z == MaybeRelocatable::from(Felt252::zero())
                );
    }

    #[test]
    #[cfg_attr(target_arch = "wasm32", wasm_bindgen_test)]
    fn exit_scope_valid() {
        let hint_code = "vm_exit_scope()";
        let mut vm = vm!();
        // Create new vm scope with dummy variable
        let mut exec_scopes = ExecutionScopes::new();
        let a_value: Box<dyn Any> = Box::new(Felt252::one());
        exec_scopes.enter_scope(HashMap::from([(String::from("a"), a_value)]));
        // Initialize memory segments
        add_segments!(vm, 1);
        assert!(run_hint!(vm, HashMap::new(), hint_code, &mut exec_scopes).is_ok());
    }

    #[test]
    #[cfg_attr(target_arch = "wasm32", wasm_bindgen_test)]
    fn exit_scope_invalid() {
        let hint_code = "vm_exit_scope()";
        let mut vm = vm!();
        // new vm scope is not created so that the hint raises an error:
        // initialize memory segments
        add_segments!(vm, 1);
        assert_matches!(
            run_hint!(vm, HashMap::new(), hint_code),
            Err(HintError::FromScopeError(
                ExecScopeError::ExitMainScopeError
            ))
        );
    }

    #[test]
    #[cfg_attr(target_arch = "wasm32", wasm_bindgen_test)]
    fn run_enter_scope() {
        let hint_code = "vm_enter_scope()";
        //Create vm
        let mut vm = vm!();
        let mut exec_scopes = ExecutionScopes::new();
        //Execute the hint
        assert_matches!(
            run_hint!(vm, HashMap::new(), hint_code, &mut exec_scopes),
            Ok(())
        );
        //Check exec_scopes
        assert_eq!(exec_scopes.data.len(), 2);
        assert!(exec_scopes.data[0].is_empty());
        assert!(exec_scopes.data[1].is_empty());
    }

    #[test]
    #[cfg_attr(target_arch = "wasm32", wasm_bindgen_test)]
    fn unsafe_keccak_valid() {
        let hint_code = "from eth_hash.auto import keccak\n\ndata, length = ids.data, ids.length\n\nif '__keccak_max_size' in globals():\n    assert length <= __keccak_max_size, \\\n        f'unsafe_keccak() can only be used with length<={__keccak_max_size}. ' \\\n        f'Got: length={length}.'\n\nkeccak_input = bytearray()\nfor word_i, byte_i in enumerate(range(0, length, 16)):\n    word = memory[data + word_i]\n    n_bytes = min(16, length - byte_i)\n    assert 0 <= word < 2 ** (8 * n_bytes)\n    keccak_input += word.to_bytes(n_bytes, 'big')\n\nhashed = keccak(keccak_input)\nids.high = int.from_bytes(hashed[:16], 'big')\nids.low = int.from_bytes(hashed[16:32], 'big')";
        let mut vm = vm!();
        // initialize memory segments
        add_segments!(vm, 3);
        // initialize fp
        vm.run_context.fp = 5;
        // insert ids into memory
        vm.segments = segments![
            ((1, 1), 3),
            ((2, 0), 1),
            ((2, 1), 1),
            ((2, 2), 1),
            ((1, 2), (2, 0)),
            ((1, 5), 0)
        ];
        let ids_data = ids_data!["length", "data", "high", "low"];
        let mut exec_scopes = scope![("__keccak_max_size", Felt252::new(500))];
        assert!(run_hint!(vm, ids_data, hint_code, &mut exec_scopes).is_ok());
    }

    #[test]
    #[cfg_attr(target_arch = "wasm32", wasm_bindgen_test)]
    fn unsafe_keccak_max_size() {
        let hint_code = "from eth_hash.auto import keccak\n\ndata, length = ids.data, ids.length\n\nif '__keccak_max_size' in globals():\n    assert length <= __keccak_max_size, \\\n        f'unsafe_keccak() can only be used with length<={__keccak_max_size}. ' \\\n        f'Got: length={length}.'\n\nkeccak_input = bytearray()\nfor word_i, byte_i in enumerate(range(0, length, 16)):\n    word = memory[data + word_i]\n    n_bytes = min(16, length - byte_i)\n    assert 0 <= word < 2 ** (8 * n_bytes)\n    keccak_input += word.to_bytes(n_bytes, 'big')\n\nhashed = keccak(keccak_input)\nids.high = int.from_bytes(hashed[:16], 'big')\nids.low = int.from_bytes(hashed[16:32], 'big')";
        let mut vm = vm!();
        // initialize memory segments
        add_segments!(vm, 3);
        // initialize fp
        vm.run_context.fp = 5;
        // insert ids into memory
        vm.segments = segments![
            ((1, 1), 5),
            ((2, 0), 1),
            ((2, 1), 1),
            ((2, 2), 1),
            ((1, 2), (2, 0))
        ];
        let ids_data = ids_data!["length", "data", "high", "low"];
        let mut exec_scopes = scope![("__keccak_max_size", Felt252::new(2))];
        assert_matches!(
            run_hint!(vm, ids_data, hint_code, &mut exec_scopes),
            Err(HintError::KeccakMaxSize(x, y)) if x == Felt252::new(5) && y == Felt252::new(2)
        );
    }

    #[test]
    #[cfg_attr(target_arch = "wasm32", wasm_bindgen_test)]
    fn unsafe_keccak_invalid_input_length() {
        let hint_code = "from eth_hash.auto import keccak\n\ndata, length = ids.data, ids.length\n\nif '__keccak_max_size' in globals():\n    assert length <= __keccak_max_size, \\\n        f'unsafe_keccak() can only be used with length<={__keccak_max_size}. ' \\\n        f'Got: length={length}.'\n\nkeccak_input = bytearray()\nfor word_i, byte_i in enumerate(range(0, length, 16)):\n    word = memory[data + word_i]\n    n_bytes = min(16, length - byte_i)\n    assert 0 <= word < 2 ** (8 * n_bytes)\n    keccak_input += word.to_bytes(n_bytes, 'big')\n\nhashed = keccak(keccak_input)\nids.high = int.from_bytes(hashed[:16], 'big')\nids.low = int.from_bytes(hashed[16:32], 'big')";
        let mut vm = vm!();
        // initialize memory segments
        add_segments!(vm, 3);
        // initialize fp
        vm.run_context.fp = 4;
        // insert ids into memory
        vm.segments = segments![
            ((1, 1), 18446744073709551616_i128),
            ((1, 5), 0),
            ((2, 0), 1),
            ((2, 1), 1),
            ((2, 2), 1),
            ((1, 2), (2, 0))
        ];
        let ids_data = ids_data!["length", "data", "high", "low"];
        assert!(run_hint!(vm, ids_data, hint_code).is_err());
    }

    #[test]
    #[cfg_attr(target_arch = "wasm32", wasm_bindgen_test)]
    fn unsafe_keccak_invalid_word_size() {
        let hint_code = "from eth_hash.auto import keccak\n\ndata, length = ids.data, ids.length\n\nif '__keccak_max_size' in globals():\n    assert length <= __keccak_max_size, \\\n        f'unsafe_keccak() can only be used with length<={__keccak_max_size}. ' \\\n        f'Got: length={length}.'\n\nkeccak_input = bytearray()\nfor word_i, byte_i in enumerate(range(0, length, 16)):\n    word = memory[data + word_i]\n    n_bytes = min(16, length - byte_i)\n    assert 0 <= word < 2 ** (8 * n_bytes)\n    keccak_input += word.to_bytes(n_bytes, 'big')\n\nhashed = keccak(keccak_input)\nids.high = int.from_bytes(hashed[:16], 'big')\nids.low = int.from_bytes(hashed[16:32], 'big')";
        let mut vm = vm!();
        // initialize memory segments
        add_segments!(vm, 3);
        // initialize fp
        vm.run_context.fp = 5;
        // insert ids into memory
        vm.segments = segments![
            ((1, 1), 3),
            ((1, 5), 0),
            ((2, 0), (-1)),
            ((2, 1), 1),
            ((2, 2), 1),
            ((1, 2), (2, 0))
        ];
        let ids_data = ids_data!["length", "data", "high", "low"];
        let mut exec_scopes = scope![("__keccak_max_size", Felt252::new(10))];
        assert_matches!(
            run_hint!(vm, ids_data, hint_code, &mut exec_scopes),
            Err(HintError::InvalidWordSize(x)) if x == Felt252::new(-1)
        );
    }

    #[test]
    #[cfg_attr(target_arch = "wasm32", wasm_bindgen_test)]
    fn unsafe_keccak_finalize_valid() {
        let hint_code = "from eth_hash.auto import keccak\nkeccak_input = bytearray()\nn_elms = ids.keccak_state.end_ptr - ids.keccak_state.start_ptr\nfor word in memory.get_range(ids.keccak_state.start_ptr, n_elms):\n    keccak_input += word.to_bytes(16, 'big')\nhashed = keccak(keccak_input)\nids.high = int.from_bytes(hashed[:16], 'big')\nids.low = int.from_bytes(hashed[16:32], 'big')";
        let mut vm = vm!();
        // initialize memory segments
        add_segments!(vm, 2);
        // initialize fp
        vm.run_context.fp = 9;
        vm.segments = segments![
            ((1, 1), (1, 2)),
            ((1, 2), (1, 4)),
            ((1, 3), (1, 5)),
            ((1, 4), 1),
            ((1, 5), 2),
            ((1, 8), 0)
        ];
        let ids_data = non_continuous_ids_data![("keccak_state", -7), ("high", -3), ("low", -2)];
        assert!(run_hint!(vm, ids_data, hint_code).is_ok());
    }

    #[test]
    #[cfg_attr(target_arch = "wasm32", wasm_bindgen_test)]
    fn unsafe_keccak_finalize_nones_in_range() {
        let hint_code = "from eth_hash.auto import keccak\nkeccak_input = bytearray()\nn_elms = ids.keccak_state.end_ptr - ids.keccak_state.start_ptr\nfor word in memory.get_range(ids.keccak_state.start_ptr, n_elms):\n    keccak_input += word.to_bytes(16, 'big')\nhashed = keccak(keccak_input)\nids.high = int.from_bytes(hashed[:16], 'big')\nids.low = int.from_bytes(hashed[16:32], 'big')";
        let mut vm = vm!();
        // initialize memory segments
        add_segments!(vm, 2);
        // initialize fp
        vm.run_context.fp = 9;
        vm.segments = segments![
            ((1, 1), (1, 2)),
            ((1, 2), (1, 4)),
            ((1, 3), (1, 5)),
            ((1, 5), 2),
            ((1, 8), 0)
        ];
        let ids_data = non_continuous_ids_data![("keccak_state", -7), ("high", -3), ("low", -2)];
        assert_matches!(
            run_hint!(vm, ids_data, hint_code),
            Err(HintError::Memory(MemoryError::UnknownMemoryCell(_)))
        );
    }

    #[test]
    #[cfg_attr(target_arch = "wasm32", wasm_bindgen_test)]
    fn unsafe_keccak_finalize_expected_integer_at_range() {
        let hint_code = "from eth_hash.auto import keccak\nkeccak_input = bytearray()\nn_elms = ids.keccak_state.end_ptr - ids.keccak_state.start_ptr\nfor word in memory.get_range(ids.keccak_state.start_ptr, n_elms):\n    keccak_input += word.to_bytes(16, 'big')\nhashed = keccak(keccak_input)\nids.high = int.from_bytes(hashed[:16], 'big')\nids.low = int.from_bytes(hashed[16:32], 'big')";
        let mut vm = vm!();
        // initialize memory segments
        add_segments!(vm, 2);
        // initialize fp
        vm.run_context.fp = 9;
        vm.segments = segments![
            ((1, 1), (1, 2)),
            ((1, 2), (1, 4)),
            ((1, 3), (1, 5)),
            ((1, 4), (1, 5)),
            ((1, 5), 2),
            ((1, 8), 0)
        ];
        let ids_data = non_continuous_ids_data![("keccak_state", -7), ("high", -3), ("low", -2)];
        assert!(run_hint!(vm, ids_data, hint_code).is_err());
    }

    fn enter_scope(
        _vm: &mut VirtualMachine,
        exec_scopes: &mut ExecutionScopes,
        _ids_data: &HashMap<String, HintReference>,
        _ap_tracking: &ApTracking,
        _constants: &HashMap<String, Felt252>,
    ) -> Result<(), HintError> {
        exec_scopes.enter_scope(HashMap::new());
        Ok(())
    }

    #[test]
    #[cfg_attr(target_arch = "wasm32", wasm_bindgen_test)]
    fn add_hint_add_same_hint_twice() {
        let mut hint_processor = BuiltinHintProcessor::new_empty();
        let hint_func = Rc::new(HintFunc(Box::new(enter_scope)));
        hint_processor.add_hint(String::from("enter_scope_custom_a"), Rc::clone(&hint_func));
        hint_processor.add_hint(String::from("enter_scope_custom_b"), hint_func);
        let mut vm = vm!();
        let exec_scopes = exec_scopes_ref!();
        assert_eq!(exec_scopes.data.len(), 1);
        let hint_data =
            HintProcessorData::new_default(String::from("enter_scope_custom_a"), HashMap::new());
        assert_matches!(
            hint_processor.execute_hint(
                &mut vm,
                exec_scopes,
                &any_box!(hint_data),
                &HashMap::new()
            ),
            Ok(())
        );
        assert_eq!(exec_scopes.data.len(), 2);
        let hint_data =
            HintProcessorData::new_default(String::from("enter_scope_custom_a"), HashMap::new());
        assert_matches!(
            hint_processor.execute_hint(
                &mut vm,
                exec_scopes,
                &any_box!(hint_data),
                &HashMap::new()
            ),
            Ok(())
        );
        assert_eq!(exec_scopes.data.len(), 3);
    }
}<|MERGE_RESOLUTION|>--- conflicted
+++ resolved
@@ -4,20 +4,19 @@
         ec_recover_sub_a_b,
     },
     field_arithmetic::uint384_div,
-<<<<<<< HEAD
-    secp::secp_utils::{ALPHA, ALPHA_V2, SECP_P, SECP_P_V2},
+    secp::{
+        ec_utils::{
+            compute_slope_and_assing_secp_p,
+            ec_double_assign_new_y,
+            ec_negate_embedded_secp_p,
+            ec_negate_import_secp_p,
+        },
+        secp_utils::{ALPHA, ALPHA_V2, SECP_P, SECP_P_V2},
+    },
     vrf::{
         fq::{inv_mod_p_uint256, uint512_unsigned_div_rem},
         inv_mod_p_uint512::inv_mod_p_uint512,
-=======
-    secp::ec_utils::{ec_negate_embedded_secp_p, ec_negate_import_secp_p},
-    secp::{
-        ec_utils::{compute_slope_and_assing_secp_p, ec_double_assign_new_y},
-        secp_utils::{SECP_P, SECP_P_V2},
->>>>>>> 1feaba0d
     },
-    vrf::fq::inv_mod_p_uint256,
-    vrf::{fq::uint512_unsigned_div_rem, inv_mod_p_uint512::inv_mod_p_uint512},
 };
 use crate::hint_processor::builtin_hint_processor::secp::ec_utils::ec_double_assign_new_x;
 use crate::{
@@ -447,26 +446,19 @@
                 &hint_data.ap_tracking,
                 constants,
             ),
-<<<<<<< HEAD
-            hint_code::EC_NEGATE => {
-                ec_negate(vm, exec_scopes, &hint_data.ids_data, &hint_data.ap_tracking)
-            }
+            hint_code::EC_NEGATE => ec_negate_import_secp_p(
+                vm,
+                exec_scopes,
+                &hint_data.ids_data,
+                &hint_data.ap_tracking,
+            ),
+            hint_code::EC_NEGATE_EMBEDDED_SECP => ec_negate_embedded_secp_p(
+                vm,
+                exec_scopes,
+                &hint_data.ids_data,
+                &hint_data.ap_tracking,
+            ),
             hint_code::EC_DOUBLE_SCOPE_V1 => compute_doubling_slope(
-=======
-            hint_code::EC_NEGATE => ec_negate_import_secp_p(
-                vm,
-                exec_scopes,
-                &hint_data.ids_data,
-                &hint_data.ap_tracking,
-            ),
-            hint_code::EC_NEGATE_EMBEDDED_SECP => ec_negate_embedded_secp_p(
-                vm,
-                exec_scopes,
-                &hint_data.ids_data,
-                &hint_data.ap_tracking,
-            ),
-            hint_code::EC_DOUBLE_SCOPE => compute_doubling_slope(
->>>>>>> 1feaba0d
                 vm,
                 exec_scopes,
                 &hint_data.ids_data,
