use crate::{
    hint_processor::{
        builtin_hint_processor::{
            blake2s_utils::{
                blake2s_add_uint256, blake2s_add_uint256_bigend, compute_blake2s, finalize_blake2s,
            },
            cairo_keccak::keccak_hints::{
                block_permutation, cairo_keccak_finalize, compare_bytes_in_word_nondet,
                compare_keccak_full_rate_in_bytes_nondet, keccak_write_args,
            },
            dict_hint_utils::{
                default_dict_new, dict_new, dict_read, dict_squash_copy_dict,
                dict_squash_update_ptr, dict_update, dict_write,
            },
            ec_utils::{chained_ec_op_random_ec_point_hint, random_ec_point_hint, recover_y_hint},
            find_element_hint::{find_element, search_sorted_lower},
            hint_code,
            keccak_utils::{
                split_input, split_n_bytes, split_output, split_output_mid_low_high, unsafe_keccak,
                unsafe_keccak_finalize,
            },
            math_utils::*,
            memcpy_hint_utils::{
                add_segment, enter_scope, exit_scope, memcpy_continue_copying, memcpy_enter_scope,
            },
            memset_utils::{memset_continue_loop, memset_enter_scope},
            poseidon_utils::{n_greater_than_10, n_greater_than_2},
            pow_utils::pow,
            secp::{
                bigint_utils::{bigint_to_uint256, nondet_bigint3},
                ec_utils::{
                    compute_doubling_slope, compute_slope, ec_double_assign_new_x,
                    ec_double_assign_new_y, ec_mul_inner, ec_negate, fast_ec_add_assign_new_x,
                    fast_ec_add_assign_new_y,
                },
                field_utils::{
                    is_zero_assign_scope_variables, is_zero_nondet, is_zero_pack, reduce,
                    verify_zero, verify_zero_with_external_const,
                },
                signature::{
                    div_mod_n_packed_divmod, div_mod_n_packed_external_n, div_mod_n_safe_div,
                    get_point_from_x, pack_modn_div_modn,
                },
            },
            segments::{relocate_segment, temporary_array},
            set::set_add,
            sha256_utils::{sha256_finalize, sha256_input, sha256_main},
            signature::verify_ecdsa_signature,
            squash_dict_utils::{
                squash_dict, squash_dict_inner_assert_len_keys,
                squash_dict_inner_check_access_index, squash_dict_inner_continue_loop,
                squash_dict_inner_first_iteration, squash_dict_inner_len_assert,
                squash_dict_inner_next_key, squash_dict_inner_skip_loop,
                squash_dict_inner_used_accesses_assert,
            },
            uint256_utils::{
                split_64, uint256_add, uint256_mul_div_mod, uint256_signed_nn, uint256_sqrt,
                uint256_unsigned_div_rem,
            },
            uint384::{
                add_no_uint384_check, uint384_signed_nn, uint384_split_128, uint384_sqrt,
                uint384_unsigned_div_rem, uint384_unsigned_div_rem_expanded,
            },
            usort::{
                usort_body, usort_enter_scope, verify_multiplicity_assert,
                verify_multiplicity_body, verify_usort,
            },
        },
        hint_processor_definition::{HintProcessor, HintReference},
    },
    serde::deserialize_program::ApTracking,
    stdlib::{any::Any, collections::HashMap, prelude::*, rc::Rc},
    types::exec_scope::ExecutionScopes,
    vm::{errors::hint_errors::HintError, vm_core::VirtualMachine},
};
use felt::Felt252;

#[cfg(feature = "skip_next_instruction_hint")]
use crate::hint_processor::builtin_hint_processor::skip_next_instruction::skip_next_instruction;

<<<<<<< HEAD
use super::ec_utils::{chained_ec_op_random_ec_point_hint, random_ec_point_hint, recover_y_hint};
use super::secp::field_utils::is_zero_pack_external_secp;
use super::uint384::{
    add_no_uint384_check, uint384_signed_nn, uint384_split_128, uint384_sqrt,
    uint384_unsigned_div_rem, uint384_unsigned_div_rem_expanded,
};

=======
>>>>>>> e5068d46
pub struct HintProcessorData {
    pub code: String,
    pub ap_tracking: ApTracking,
    pub ids_data: HashMap<String, HintReference>,
}

impl HintProcessorData {
    pub fn new_default(code: String, ids_data: HashMap<String, HintReference>) -> Self {
        HintProcessorData {
            code,
            ap_tracking: ApTracking::default(),
            ids_data,
        }
    }
}

#[allow(clippy::type_complexity)]
pub struct HintFunc(
    pub  Box<
        dyn Fn(
                &mut VirtualMachine,
                &mut ExecutionScopes,
                &HashMap<String, HintReference>,
                &ApTracking,
                &HashMap<String, Felt252>,
            ) -> Result<(), HintError>
            + Sync,
    >,
);
pub struct BuiltinHintProcessor {
    pub extra_hints: HashMap<String, Rc<HintFunc>>,
}
impl BuiltinHintProcessor {
    pub fn new_empty() -> Self {
        BuiltinHintProcessor {
            extra_hints: HashMap::new(),
        }
    }

    pub fn new(extra_hints: HashMap<String, Rc<HintFunc>>) -> Self {
        BuiltinHintProcessor { extra_hints }
    }

    pub fn add_hint(&mut self, hint_code: String, hint_func: Rc<HintFunc>) {
        self.extra_hints.insert(hint_code, hint_func);
    }
}

impl HintProcessor for BuiltinHintProcessor {
    fn execute_hint(
        &mut self,
        vm: &mut VirtualMachine,
        exec_scopes: &mut ExecutionScopes,
        hint_data: &Box<dyn Any>,
        constants: &HashMap<String, Felt252>,
    ) -> Result<(), HintError> {
        let hint_data = hint_data
            .downcast_ref::<HintProcessorData>()
            .ok_or(HintError::WrongHintData)?;

        if let Some(hint_func) = self.extra_hints.get(&hint_data.code) {
            return hint_func.0(
                vm,
                exec_scopes,
                &hint_data.ids_data,
                &hint_data.ap_tracking,
                constants,
            );
        }
        match &*hint_data.code {
            hint_code::ADD_SEGMENT => add_segment(vm),
            hint_code::IS_NN => is_nn(vm, &hint_data.ids_data, &hint_data.ap_tracking),
            hint_code::IS_NN_OUT_OF_RANGE => {
                is_nn_out_of_range(vm, &hint_data.ids_data, &hint_data.ap_tracking)
            }
            hint_code::ASSERT_LE_FELT => assert_le_felt(
                vm,
                exec_scopes,
                &hint_data.ids_data,
                &hint_data.ap_tracking,
                constants,
            ),
            hint_code::ASSERT_LE_FELT_EXCLUDED_2 => assert_le_felt_excluded_2(exec_scopes),
            hint_code::ASSERT_LE_FELT_EXCLUDED_1 => assert_le_felt_excluded_1(vm, exec_scopes),
            hint_code::ASSERT_LE_FELT_EXCLUDED_0 => assert_le_felt_excluded_0(vm, exec_scopes),
            hint_code::IS_LE_FELT => is_le_felt(vm, &hint_data.ids_data, &hint_data.ap_tracking),
            hint_code::ASSERT_250_BITS => {
                assert_250_bit(vm, &hint_data.ids_data, &hint_data.ap_tracking)
            }
            hint_code::IS_POSITIVE => is_positive(vm, &hint_data.ids_data, &hint_data.ap_tracking),
            hint_code::SPLIT_INT_ASSERT_RANGE => {
                split_int_assert_range(vm, &hint_data.ids_data, &hint_data.ap_tracking)
            }
            hint_code::SPLIT_INT => split_int(vm, &hint_data.ids_data, &hint_data.ap_tracking),
            hint_code::ASSERT_NOT_EQUAL => {
                assert_not_equal(vm, &hint_data.ids_data, &hint_data.ap_tracking)
            }
            hint_code::ASSERT_NN => assert_nn(vm, &hint_data.ids_data, &hint_data.ap_tracking),
            hint_code::SQRT => sqrt(vm, &hint_data.ids_data, &hint_data.ap_tracking),
            hint_code::ASSERT_NOT_ZERO => {
                assert_not_zero(vm, &hint_data.ids_data, &hint_data.ap_tracking)
            }
            hint_code::IS_QUAD_RESIDUE => {
                is_quad_residue(vm, &hint_data.ids_data, &hint_data.ap_tracking)
            }
            hint_code::VM_EXIT_SCOPE => exit_scope(exec_scopes),
            hint_code::MEMCPY_ENTER_SCOPE => {
                memcpy_enter_scope(vm, exec_scopes, &hint_data.ids_data, &hint_data.ap_tracking)
            }
            hint_code::MEMSET_ENTER_SCOPE => {
                memset_enter_scope(vm, exec_scopes, &hint_data.ids_data, &hint_data.ap_tracking)
            }
            hint_code::MEMCPY_CONTINUE_COPYING => memcpy_continue_copying(
                vm,
                exec_scopes,
                &hint_data.ids_data,
                &hint_data.ap_tracking,
            ),
            hint_code::MEMSET_CONTINUE_LOOP => {
                memset_continue_loop(vm, exec_scopes, &hint_data.ids_data, &hint_data.ap_tracking)
            }
            hint_code::SPLIT_FELT => split_felt(vm, &hint_data.ids_data, &hint_data.ap_tracking),
            hint_code::UNSIGNED_DIV_REM => {
                unsigned_div_rem(vm, &hint_data.ids_data, &hint_data.ap_tracking)
            }
            hint_code::SIGNED_DIV_REM => {
                signed_div_rem(vm, &hint_data.ids_data, &hint_data.ap_tracking)
            }
            hint_code::ASSERT_LT_FELT => {
                assert_lt_felt(vm, &hint_data.ids_data, &hint_data.ap_tracking)
            }
            hint_code::FIND_ELEMENT => {
                find_element(vm, exec_scopes, &hint_data.ids_data, &hint_data.ap_tracking)
            }
            hint_code::SEARCH_SORTED_LOWER => {
                search_sorted_lower(vm, exec_scopes, &hint_data.ids_data, &hint_data.ap_tracking)
            }
            hint_code::POW => pow(vm, &hint_data.ids_data, &hint_data.ap_tracking),
            hint_code::SET_ADD => set_add(vm, &hint_data.ids_data, &hint_data.ap_tracking),
            hint_code::DICT_NEW => dict_new(vm, exec_scopes),
            hint_code::DICT_READ => {
                dict_read(vm, exec_scopes, &hint_data.ids_data, &hint_data.ap_tracking)
            }
            hint_code::DICT_WRITE => {
                dict_write(vm, exec_scopes, &hint_data.ids_data, &hint_data.ap_tracking)
            }
            hint_code::DEFAULT_DICT_NEW => {
                default_dict_new(vm, exec_scopes, &hint_data.ids_data, &hint_data.ap_tracking)
            }
            hint_code::SQUASH_DICT_INNER_FIRST_ITERATION => squash_dict_inner_first_iteration(
                vm,
                exec_scopes,
                &hint_data.ids_data,
                &hint_data.ap_tracking,
            ),
            hint_code::USORT_ENTER_SCOPE => usort_enter_scope(exec_scopes),
            hint_code::USORT_BODY => {
                usort_body(vm, exec_scopes, &hint_data.ids_data, &hint_data.ap_tracking)
            }
            hint_code::USORT_VERIFY => {
                verify_usort(vm, exec_scopes, &hint_data.ids_data, &hint_data.ap_tracking)
            }
            hint_code::USORT_VERIFY_MULTIPLICITY_ASSERT => verify_multiplicity_assert(exec_scopes),
            hint_code::USORT_VERIFY_MULTIPLICITY_BODY => verify_multiplicity_body(
                vm,
                exec_scopes,
                &hint_data.ids_data,
                &hint_data.ap_tracking,
            ),
            hint_code::BLAKE2S_COMPUTE => {
                compute_blake2s(vm, &hint_data.ids_data, &hint_data.ap_tracking)
            }
            hint_code::VERIFY_ZERO_V1 | hint_code::VERIFY_ZERO_V2 => {
                verify_zero(vm, exec_scopes, &hint_data.ids_data, &hint_data.ap_tracking)
            }
            hint_code::VERIFY_ZERO_EXTERNAL_SECP => verify_zero_with_external_const(
                vm,
                exec_scopes,
                &hint_data.ids_data,
                &hint_data.ap_tracking,
            ),
            hint_code::NONDET_BIGINT3 => {
                nondet_bigint3(vm, exec_scopes, &hint_data.ids_data, &hint_data.ap_tracking)
            }
            hint_code::REDUCE => {
                reduce(vm, exec_scopes, &hint_data.ids_data, &hint_data.ap_tracking)
            }
            hint_code::BLAKE2S_FINALIZE => {
                finalize_blake2s(vm, &hint_data.ids_data, &hint_data.ap_tracking)
            }
            hint_code::BLAKE2S_ADD_UINT256 => {
                blake2s_add_uint256(vm, &hint_data.ids_data, &hint_data.ap_tracking)
            }
            hint_code::BLAKE2S_ADD_UINT256_BIGEND => {
                blake2s_add_uint256_bigend(vm, &hint_data.ids_data, &hint_data.ap_tracking)
            }
            hint_code::UNSAFE_KECCAK => {
                unsafe_keccak(vm, exec_scopes, &hint_data.ids_data, &hint_data.ap_tracking)
            }
            hint_code::UNSAFE_KECCAK_FINALIZE => {
                unsafe_keccak_finalize(vm, &hint_data.ids_data, &hint_data.ap_tracking)
            }
            hint_code::SQUASH_DICT_INNER_SKIP_LOOP => squash_dict_inner_skip_loop(
                vm,
                exec_scopes,
                &hint_data.ids_data,
                &hint_data.ap_tracking,
            ),
            hint_code::SQUASH_DICT_INNER_CHECK_ACCESS_INDEX => {
                squash_dict_inner_check_access_index(
                    vm,
                    exec_scopes,
                    &hint_data.ids_data,
                    &hint_data.ap_tracking,
                )
            }
            hint_code::SQUASH_DICT_INNER_CONTINUE_LOOP => squash_dict_inner_continue_loop(
                vm,
                exec_scopes,
                &hint_data.ids_data,
                &hint_data.ap_tracking,
            ),
            hint_code::SQUASH_DICT_INNER_ASSERT_LEN_KEYS => {
                squash_dict_inner_assert_len_keys(exec_scopes)
            }
            hint_code::SQUASH_DICT_INNER_LEN_ASSERT => squash_dict_inner_len_assert(exec_scopes),
            hint_code::SQUASH_DICT_INNER_USED_ACCESSES_ASSERT => {
                squash_dict_inner_used_accesses_assert(
                    vm,
                    exec_scopes,
                    &hint_data.ids_data,
                    &hint_data.ap_tracking,
                )
            }
            hint_code::SQUASH_DICT_INNER_NEXT_KEY => squash_dict_inner_next_key(
                vm,
                exec_scopes,
                &hint_data.ids_data,
                &hint_data.ap_tracking,
            ),
            hint_code::SQUASH_DICT => {
                squash_dict(vm, exec_scopes, &hint_data.ids_data, &hint_data.ap_tracking)
            }
            hint_code::VM_ENTER_SCOPE => enter_scope(exec_scopes),
            hint_code::DICT_UPDATE => {
                dict_update(vm, exec_scopes, &hint_data.ids_data, &hint_data.ap_tracking)
            }
            hint_code::DICT_SQUASH_COPY_DICT => {
                dict_squash_copy_dict(vm, exec_scopes, &hint_data.ids_data, &hint_data.ap_tracking)
            }
            hint_code::DICT_SQUASH_UPDATE_PTR => {
                dict_squash_update_ptr(vm, exec_scopes, &hint_data.ids_data, &hint_data.ap_tracking)
            }
            hint_code::UINT256_ADD => uint256_add(vm, &hint_data.ids_data, &hint_data.ap_tracking),
            hint_code::SPLIT_64 => split_64(vm, &hint_data.ids_data, &hint_data.ap_tracking),
            hint_code::UINT256_SQRT => {
                uint256_sqrt(vm, &hint_data.ids_data, &hint_data.ap_tracking)
            }
            hint_code::UINT256_SIGNED_NN => {
                uint256_signed_nn(vm, &hint_data.ids_data, &hint_data.ap_tracking)
            }
            hint_code::UINT256_UNSIGNED_DIV_REM => {
                uint256_unsigned_div_rem(vm, &hint_data.ids_data, &hint_data.ap_tracking)
            }
            hint_code::BIGINT_TO_UINT256 => {
                bigint_to_uint256(vm, &hint_data.ids_data, &hint_data.ap_tracking, constants)
            }
            hint_code::IS_ZERO_PACK => {
                is_zero_pack(vm, exec_scopes, &hint_data.ids_data, &hint_data.ap_tracking)
            }
            hint_code::IS_ZERO_PACK_EXTERNAL_SECP => is_zero_pack_external_secp(
                vm,
                exec_scopes,
                &hint_data.ids_data,
                &hint_data.ap_tracking,
            ),
            hint_code::IS_ZERO_NONDET => is_zero_nondet(vm, exec_scopes),
            hint_code::IS_ZERO_ASSIGN_SCOPE_VARS => is_zero_assign_scope_variables(exec_scopes),
            hint_code::DIV_MOD_N_PACKED_DIVMOD_V1 => div_mod_n_packed_divmod(
                vm,
                exec_scopes,
                &hint_data.ids_data,
                &hint_data.ap_tracking,
            ),
            hint_code::DIV_MOD_N_PACKED_DIVMOD_EXTERNAL_N => div_mod_n_packed_external_n(
                vm,
                exec_scopes,
                &hint_data.ids_data,
                &hint_data.ap_tracking,
            ),
            hint_code::DIV_MOD_N_SAFE_DIV => div_mod_n_safe_div(exec_scopes, "a", "b", 0),
            hint_code::DIV_MOD_N_SAFE_DIV_PLUS_ONE => div_mod_n_safe_div(exec_scopes, "a", "b", 1),
            hint_code::GET_POINT_FROM_X => get_point_from_x(
                vm,
                exec_scopes,
                &hint_data.ids_data,
                &hint_data.ap_tracking,
                constants,
            ),
            hint_code::EC_NEGATE => {
                ec_negate(vm, exec_scopes, &hint_data.ids_data, &hint_data.ap_tracking)
            }
            hint_code::EC_DOUBLE_SCOPE => compute_doubling_slope(
                vm,
                exec_scopes,
                &hint_data.ids_data,
                &hint_data.ap_tracking,
                "point",
            ),
            hint_code::EC_DOUBLE_SCOPE_WHITELIST => compute_doubling_slope(
                vm,
                exec_scopes,
                &hint_data.ids_data,
                &hint_data.ap_tracking,
                "pt",
            ),
            hint_code::COMPUTE_SLOPE => compute_slope(
                vm,
                exec_scopes,
                &hint_data.ids_data,
                &hint_data.ap_tracking,
                "point0",
                "point1",
            ),
            hint_code::COMPUTE_SLOPE_WHITELIST => compute_slope(
                vm,
                exec_scopes,
                &hint_data.ids_data,
                &hint_data.ap_tracking,
                "pt0",
                "pt1",
            ),
            hint_code::EC_DOUBLE_ASSIGN_NEW_X_V1 | hint_code::EC_DOUBLE_ASSIGN_NEW_X_V2 => {
                ec_double_assign_new_x(vm, exec_scopes, &hint_data.ids_data, &hint_data.ap_tracking)
            }
            hint_code::EC_DOUBLE_ASSIGN_NEW_Y => ec_double_assign_new_y(exec_scopes),
            hint_code::KECCAK_WRITE_ARGS => {
                keccak_write_args(vm, &hint_data.ids_data, &hint_data.ap_tracking)
            }
            hint_code::COMPARE_BYTES_IN_WORD_NONDET => compare_bytes_in_word_nondet(
                vm,
                &hint_data.ids_data,
                &hint_data.ap_tracking,
                constants,
            ),
            hint_code::SHA256_MAIN => sha256_main(vm, &hint_data.ids_data, &hint_data.ap_tracking),
            hint_code::SHA256_INPUT => {
                sha256_input(vm, &hint_data.ids_data, &hint_data.ap_tracking)
            }
            hint_code::SHA256_FINALIZE => {
                sha256_finalize(vm, &hint_data.ids_data, &hint_data.ap_tracking)
            }
            hint_code::COMPARE_KECCAK_FULL_RATE_IN_BYTES_NONDET => {
                compare_keccak_full_rate_in_bytes_nondet(
                    vm,
                    &hint_data.ids_data,
                    &hint_data.ap_tracking,
                    constants,
                )
            }
            hint_code::BLOCK_PERMUTATION | hint_code::BLOCK_PERMUTATION_WHITELIST => {
                block_permutation(vm, &hint_data.ids_data, &hint_data.ap_tracking, constants)
            }
            hint_code::CAIRO_KECCAK_FINALIZE => {
                cairo_keccak_finalize(vm, &hint_data.ids_data, &hint_data.ap_tracking, constants)
            }
            hint_code::FAST_EC_ADD_ASSIGN_NEW_X => fast_ec_add_assign_new_x(
                vm,
                exec_scopes,
                &hint_data.ids_data,
                &hint_data.ap_tracking,
            ),
            hint_code::FAST_EC_ADD_ASSIGN_NEW_Y => fast_ec_add_assign_new_y(exec_scopes),
            hint_code::EC_MUL_INNER => {
                ec_mul_inner(vm, &hint_data.ids_data, &hint_data.ap_tracking)
            }
            hint_code::RELOCATE_SEGMENT => {
                relocate_segment(vm, &hint_data.ids_data, &hint_data.ap_tracking)
            }
            hint_code::TEMPORARY_ARRAY => {
                temporary_array(vm, &hint_data.ids_data, &hint_data.ap_tracking)
            }
            hint_code::VERIFY_ECDSA_SIGNATURE => {
                verify_ecdsa_signature(vm, &hint_data.ids_data, &hint_data.ap_tracking)
            }
            hint_code::SPLIT_OUTPUT_0 => {
                split_output(vm, &hint_data.ids_data, &hint_data.ap_tracking, 0)
            }
            hint_code::SPLIT_OUTPUT_1 => {
                split_output(vm, &hint_data.ids_data, &hint_data.ap_tracking, 1)
            }
            hint_code::SPLIT_INPUT_3 => {
                split_input(vm, &hint_data.ids_data, &hint_data.ap_tracking, 3, 1)
            }
            hint_code::SPLIT_INPUT_6 => {
                split_input(vm, &hint_data.ids_data, &hint_data.ap_tracking, 6, 2)
            }
            hint_code::SPLIT_INPUT_9 => {
                split_input(vm, &hint_data.ids_data, &hint_data.ap_tracking, 9, 3)
            }
            hint_code::SPLIT_INPUT_12 => {
                split_input(vm, &hint_data.ids_data, &hint_data.ap_tracking, 12, 4)
            }
            hint_code::SPLIT_INPUT_15 => {
                split_input(vm, &hint_data.ids_data, &hint_data.ap_tracking, 15, 5)
            }
            hint_code::SPLIT_N_BYTES => {
                split_n_bytes(vm, &hint_data.ids_data, &hint_data.ap_tracking, constants)
            }
            hint_code::SPLIT_OUTPUT_MID_LOW_HIGH => {
                split_output_mid_low_high(vm, &hint_data.ids_data, &hint_data.ap_tracking)
            }
            hint_code::NONDET_N_GREATER_THAN_10 => {
                n_greater_than_10(vm, &hint_data.ids_data, &hint_data.ap_tracking)
            }
            hint_code::NONDET_N_GREATER_THAN_2 => {
                n_greater_than_2(vm, &hint_data.ids_data, &hint_data.ap_tracking)
            }
            hint_code::RANDOM_EC_POINT => {
                random_ec_point_hint(vm, &hint_data.ids_data, &hint_data.ap_tracking)
            }
            hint_code::CHAINED_EC_OP_RANDOM_EC_POINT => {
                chained_ec_op_random_ec_point_hint(vm, &hint_data.ids_data, &hint_data.ap_tracking)
            }
            hint_code::RECOVER_Y => recover_y_hint(vm, &hint_data.ids_data, &hint_data.ap_tracking),
            hint_code::PACK_MODN_DIV_MODN => {
                pack_modn_div_modn(vm, exec_scopes, &hint_data.ids_data, &hint_data.ap_tracking)
            }
            hint_code::XS_SAFE_DIV => div_mod_n_safe_div(exec_scopes, "x", "s", 0),
            hint_code::UINT384_UNSIGNED_DIV_REM => {
                uint384_unsigned_div_rem(vm, &hint_data.ids_data, &hint_data.ap_tracking)
            }
            hint_code::UINT384_SPLIT_128 => {
                uint384_split_128(vm, &hint_data.ids_data, &hint_data.ap_tracking)
            }
            hint_code::ADD_NO_UINT384_CHECK => {
                add_no_uint384_check(vm, &hint_data.ids_data, &hint_data.ap_tracking, constants)
            }
            hint_code::UINT384_UNSIGNED_DIV_REM_EXPANDED => {
                uint384_unsigned_div_rem_expanded(vm, &hint_data.ids_data, &hint_data.ap_tracking)
            }
            hint_code::UINT384_SQRT => {
                uint384_sqrt(vm, &hint_data.ids_data, &hint_data.ap_tracking)
            }
            hint_code::UINT384_SIGNED_NN => {
                uint384_signed_nn(vm, &hint_data.ids_data, &hint_data.ap_tracking)
            }
            hint_code::UINT256_MUL_DIV_MOD => {
                uint256_mul_div_mod(vm, &hint_data.ids_data, &hint_data.ap_tracking)
            }
            #[cfg(feature = "skip_next_instruction_hint")]
            hint_code::SKIP_NEXT_INSTRUCTION => skip_next_instruction(vm),
            code => Err(HintError::UnknownHint(code.to_string())),
        }
    }
}

#[cfg(test)]
mod tests {
    use super::*;
    use crate::stdlib::any::Any;
    use crate::types::relocatable::Relocatable;
    use crate::vm::vm_memory::memory_segments::MemorySegmentManager;
    use crate::{
        any_box,
        hint_processor::hint_processor_definition::HintProcessor,
        types::{exec_scope::ExecutionScopes, relocatable::MaybeRelocatable},
        utils::test_utils::*,
        vm::{
            errors::{exec_scope_errors::ExecScopeError, memory_errors::MemoryError},
            vm_core::VirtualMachine,
            vm_memory::memory::Memory,
        },
    };
    use assert_matches::assert_matches;
    use num_traits::{One, Zero};

    #[cfg(target_arch = "wasm32")]
    use wasm_bindgen_test::*;

    #[test]
    #[cfg_attr(target_arch = "wasm32", wasm_bindgen_test)]
    fn run_alloc_hint_empty_memory() {
        let hint_code = "memory[ap] = segments.add()";
        let mut vm = vm!();
        add_segments!(vm, 1);
        //ids and references are not needed for this test
        run_hint!(vm, HashMap::new(), hint_code).expect("Error while executing hint");
        //first new segment is added
        assert_eq!(vm.segments.num_segments(), 2);
        //new segment base (1,0) is inserted into ap (1,0)
        check_memory![vm.segments.memory, ((1, 0), (1, 0))];
    }

    #[test]
    #[cfg_attr(target_arch = "wasm32", wasm_bindgen_test)]
    fn run_alloc_hint_preset_memory() {
        let hint_code = "memory[ap] = segments.add()";
        let mut vm = vm!();
        //Add 3 segments to the memory
        add_segments!(vm, 3);
        vm.run_context.ap = 6;
        //ids and references are not needed for this test
        run_hint!(vm, HashMap::new(), hint_code).expect("Error while executing hint");
        //Segment N°4 is added
        assert_eq!(vm.segments.num_segments(), 4);
        //new segment base (3,0) is inserted into ap (1,6)
        check_memory![vm.segments.memory, ((1, 6), (3, 0))];
    }

    #[test]
    #[cfg_attr(target_arch = "wasm32", wasm_bindgen_test)]
    fn run_alloc_hint_ap_is_not_empty() {
        let hint_code = "memory[ap] = segments.add()";
        let mut vm = vm!();
        vm.run_context.ap = 6;
        //Insert something into ap
        vm.segments = segments![((1, 6), (1, 6))];
        //Add 1 extra segment to the memory
        add_segments!(vm, 1);
        //ids and references are not needed for this test
        assert_matches!(
                    run_hint!(vm, HashMap::new(), hint_code),
                    Err(HintError::Memory(
                        MemoryError::InconsistentMemory(
                            x,
                            y,
                            z
                        )
                    )) if x ==
        Relocatable::from((1, 6)) &&
                            y == MaybeRelocatable::from((1, 6)) &&
                            z == MaybeRelocatable::from((3, 0))
                );
    }

    #[test]
    #[cfg_attr(target_arch = "wasm32", wasm_bindgen_test)]
    fn run_unknown_hint() {
        let hint_code = "random_invalid_code";
        let mut vm = vm!();
        assert_matches!(
            run_hint!(vm, HashMap::new(), hint_code),
            Err(HintError::UnknownHint(x)) if x == *hint_code.to_string()
        );
    }

    #[test]
    #[cfg_attr(target_arch = "wasm32", wasm_bindgen_test)]
    fn memcpy_enter_scope_valid() {
        let hint_code = "vm_enter_scope({'n': ids.len})";
        let mut vm = vm!();
        // initialize memory segments
        add_segments!(vm, 2);
        // initialize fp
        vm.run_context.fp = 2;
        // insert ids.len into memory
        vm.segments = segments![((1, 1), 5)];
        let ids_data = ids_data!["len"];
        assert!(run_hint!(vm, ids_data, hint_code).is_ok());
    }

    #[test]
    #[cfg_attr(target_arch = "wasm32", wasm_bindgen_test)]
    fn memcpy_enter_scope_invalid() {
        let hint_code = "vm_enter_scope({'n': ids.len})";
        let mut vm = vm!();
        // initialize memory segments
        add_segments!(vm, 2);
        // initialize fp
        vm.run_context.fp = 2;
        // insert ids.len into memory
        // we insert a relocatable value in the address of ids.len so that it raises an error.
        vm.segments = segments![((1, 1), (1, 0))];

        let ids_data = ids_data!["len"];
        assert_matches!(
            run_hint!(vm, ids_data, hint_code),
            Err(HintError::IdentifierNotInteger(x, y))
            if x == "len" && y == (1,1).into()
        );
    }

    #[test]
    #[cfg_attr(target_arch = "wasm32", wasm_bindgen_test)]
    fn memcpy_continue_copying_valid() {
        let hint_code = "n -= 1\nids.continue_copying = 1 if n > 0 else 0";
        let mut vm = vm!();
        // initialize memory segments
        add_segments!(vm, 3);
        // initialize fp
        vm.run_context.fp = 2;
        // initialize vm scope with variable `n`
        let mut exec_scopes = scope![("n", Felt252::one())];
        // initialize ids.continue_copying
        // we create a memory gap so that there is None in (1, 0), the actual addr of continue_copying
        vm.segments = segments![((1, 2), 5)];
        let ids_data = ids_data!["continue_copying"];
        assert!(run_hint!(vm, ids_data, hint_code, &mut exec_scopes).is_ok());
    }

    #[test]
    #[cfg_attr(target_arch = "wasm32", wasm_bindgen_test)]
    fn memcpy_continue_copying_variable_not_in_scope_error() {
        let hint_code = "n -= 1\nids.continue_copying = 1 if n > 0 else 0";
        let mut vm = vm!();
        // initialize memory segments
        add_segments!(vm, 1);
        // initialize fp
        vm.run_context.fp = 3;
        // we don't initialize `n` now:
        // initialize ids
        vm.segments = segments![((0, 2), 5)];
        let ids_data = ids_data!["continue_copying"];
        assert_matches!(
            run_hint!(vm, ids_data, hint_code),
            Err(HintError::VariableNotInScopeError(x)) if x == *"n".to_string()
        );
    }

    #[test]
    #[cfg_attr(target_arch = "wasm32", wasm_bindgen_test)]
    fn memcpy_continue_copying_insert_error() {
        let hint_code = "n -= 1\nids.continue_copying = 1 if n > 0 else 0";
        let mut vm = vm!();
        // initialize memory segments
        add_segments!(vm, 2);
        // initialize fp
        vm.run_context.fp = 2;
        // initialize with variable `n`
        let mut exec_scopes = scope![("n", Felt252::one())];
        // initialize ids.continue_copying
        // a value is written in the address so the hint cant insert value there
        vm.segments = segments![((1, 1), 5)];

        let ids_data = ids_data!["continue_copying"];
        assert_matches!(
                    run_hint!(vm, ids_data, hint_code, &mut exec_scopes),
                    Err(HintError::Memory(
                        MemoryError::InconsistentMemory(
                            x,
                            y,
                            z
                        )
                    )) if x ==
        Relocatable::from((1, 1)) &&
                            y == MaybeRelocatable::from(Felt252::new(5)) &&
                            z == MaybeRelocatable::from(Felt252::zero())
                );
    }

    #[test]
    #[cfg_attr(target_arch = "wasm32", wasm_bindgen_test)]
    fn exit_scope_valid() {
        let hint_code = "vm_exit_scope()";
        let mut vm = vm!();
        // Create new vm scope with dummy variable
        let mut exec_scopes = ExecutionScopes::new();
        let a_value: Box<dyn Any> = Box::new(Felt252::one());
        exec_scopes.enter_scope(HashMap::from([(String::from("a"), a_value)]));
        // Initialize memory segments
        add_segments!(vm, 1);
        assert!(run_hint!(vm, HashMap::new(), hint_code, &mut exec_scopes).is_ok());
    }

    #[test]
    #[cfg_attr(target_arch = "wasm32", wasm_bindgen_test)]
    fn exit_scope_invalid() {
        let hint_code = "vm_exit_scope()";
        let mut vm = vm!();
        // new vm scope is not created so that the hint raises an error:
        // initialize memory segments
        add_segments!(vm, 1);
        assert_matches!(
            run_hint!(vm, HashMap::new(), hint_code),
            Err(HintError::FromScopeError(
                ExecScopeError::ExitMainScopeError
            ))
        );
    }

    #[test]
    #[cfg_attr(target_arch = "wasm32", wasm_bindgen_test)]
    fn run_enter_scope() {
        let hint_code = "vm_enter_scope()";
        //Create vm
        let mut vm = vm!();
        let mut exec_scopes = ExecutionScopes::new();
        //Execute the hint
        assert_matches!(
            run_hint!(vm, HashMap::new(), hint_code, &mut exec_scopes),
            Ok(())
        );
        //Check exec_scopes
        assert_eq!(exec_scopes.data.len(), 2);
        assert!(exec_scopes.data[0].is_empty());
        assert!(exec_scopes.data[1].is_empty());
    }

    #[test]
    #[cfg_attr(target_arch = "wasm32", wasm_bindgen_test)]
    fn unsafe_keccak_valid() {
        let hint_code = "from eth_hash.auto import keccak\n\ndata, length = ids.data, ids.length\n\nif '__keccak_max_size' in globals():\n    assert length <= __keccak_max_size, \\\n        f'unsafe_keccak() can only be used with length<={__keccak_max_size}. ' \\\n        f'Got: length={length}.'\n\nkeccak_input = bytearray()\nfor word_i, byte_i in enumerate(range(0, length, 16)):\n    word = memory[data + word_i]\n    n_bytes = min(16, length - byte_i)\n    assert 0 <= word < 2 ** (8 * n_bytes)\n    keccak_input += word.to_bytes(n_bytes, 'big')\n\nhashed = keccak(keccak_input)\nids.high = int.from_bytes(hashed[:16], 'big')\nids.low = int.from_bytes(hashed[16:32], 'big')";
        let mut vm = vm!();
        // initialize memory segments
        add_segments!(vm, 3);
        // initialize fp
        vm.run_context.fp = 5;
        // insert ids into memory
        vm.segments = segments![
            ((1, 1), 3),
            ((2, 0), 1),
            ((2, 1), 1),
            ((2, 2), 1),
            ((1, 2), (2, 0)),
            ((1, 5), 0)
        ];
        let ids_data = ids_data!["length", "data", "high", "low"];
        let mut exec_scopes = scope![("__keccak_max_size", Felt252::new(500))];
        assert!(run_hint!(vm, ids_data, hint_code, &mut exec_scopes).is_ok());
    }

    #[test]
    #[cfg_attr(target_arch = "wasm32", wasm_bindgen_test)]
    fn unsafe_keccak_max_size() {
        let hint_code = "from eth_hash.auto import keccak\n\ndata, length = ids.data, ids.length\n\nif '__keccak_max_size' in globals():\n    assert length <= __keccak_max_size, \\\n        f'unsafe_keccak() can only be used with length<={__keccak_max_size}. ' \\\n        f'Got: length={length}.'\n\nkeccak_input = bytearray()\nfor word_i, byte_i in enumerate(range(0, length, 16)):\n    word = memory[data + word_i]\n    n_bytes = min(16, length - byte_i)\n    assert 0 <= word < 2 ** (8 * n_bytes)\n    keccak_input += word.to_bytes(n_bytes, 'big')\n\nhashed = keccak(keccak_input)\nids.high = int.from_bytes(hashed[:16], 'big')\nids.low = int.from_bytes(hashed[16:32], 'big')";
        let mut vm = vm!();
        // initialize memory segments
        add_segments!(vm, 3);
        // initialize fp
        vm.run_context.fp = 5;
        // insert ids into memory
        vm.segments = segments![
            ((1, 1), 5),
            ((2, 0), 1),
            ((2, 1), 1),
            ((2, 2), 1),
            ((1, 2), (2, 0))
        ];
        let ids_data = ids_data!["length", "data", "high", "low"];
        let mut exec_scopes = scope![("__keccak_max_size", Felt252::new(2))];
        assert_matches!(
            run_hint!(vm, ids_data, hint_code, &mut exec_scopes),
            Err(HintError::KeccakMaxSize(x, y)) if x == Felt252::new(5) && y == Felt252::new(2)
        );
    }

    #[test]
    #[cfg_attr(target_arch = "wasm32", wasm_bindgen_test)]
    fn unsafe_keccak_invalid_input_length() {
        let hint_code = "from eth_hash.auto import keccak\n\ndata, length = ids.data, ids.length\n\nif '__keccak_max_size' in globals():\n    assert length <= __keccak_max_size, \\\n        f'unsafe_keccak() can only be used with length<={__keccak_max_size}. ' \\\n        f'Got: length={length}.'\n\nkeccak_input = bytearray()\nfor word_i, byte_i in enumerate(range(0, length, 16)):\n    word = memory[data + word_i]\n    n_bytes = min(16, length - byte_i)\n    assert 0 <= word < 2 ** (8 * n_bytes)\n    keccak_input += word.to_bytes(n_bytes, 'big')\n\nhashed = keccak(keccak_input)\nids.high = int.from_bytes(hashed[:16], 'big')\nids.low = int.from_bytes(hashed[16:32], 'big')";
        let mut vm = vm!();
        // initialize memory segments
        add_segments!(vm, 3);
        // initialize fp
        vm.run_context.fp = 4;
        // insert ids into memory
        vm.segments = segments![
            ((1, 1), 18446744073709551616_i128),
            ((1, 5), 0),
            ((2, 0), 1),
            ((2, 1), 1),
            ((2, 2), 1),
            ((1, 2), (2, 0))
        ];
        let ids_data = ids_data!["length", "data", "high", "low"];
        assert!(run_hint!(vm, ids_data, hint_code).is_err());
    }

    #[test]
    #[cfg_attr(target_arch = "wasm32", wasm_bindgen_test)]
    fn unsafe_keccak_invalid_word_size() {
        let hint_code = "from eth_hash.auto import keccak\n\ndata, length = ids.data, ids.length\n\nif '__keccak_max_size' in globals():\n    assert length <= __keccak_max_size, \\\n        f'unsafe_keccak() can only be used with length<={__keccak_max_size}. ' \\\n        f'Got: length={length}.'\n\nkeccak_input = bytearray()\nfor word_i, byte_i in enumerate(range(0, length, 16)):\n    word = memory[data + word_i]\n    n_bytes = min(16, length - byte_i)\n    assert 0 <= word < 2 ** (8 * n_bytes)\n    keccak_input += word.to_bytes(n_bytes, 'big')\n\nhashed = keccak(keccak_input)\nids.high = int.from_bytes(hashed[:16], 'big')\nids.low = int.from_bytes(hashed[16:32], 'big')";
        let mut vm = vm!();
        // initialize memory segments
        add_segments!(vm, 3);
        // initialize fp
        vm.run_context.fp = 5;
        // insert ids into memory
        vm.segments = segments![
            ((1, 1), 3),
            ((1, 5), 0),
            ((2, 0), (-1)),
            ((2, 1), 1),
            ((2, 2), 1),
            ((1, 2), (2, 0))
        ];
        let ids_data = ids_data!["length", "data", "high", "low"];
        let mut exec_scopes = scope![("__keccak_max_size", Felt252::new(10))];
        assert_matches!(
            run_hint!(vm, ids_data, hint_code, &mut exec_scopes),
            Err(HintError::InvalidWordSize(x)) if x == Felt252::new(-1)
        );
    }

    #[test]
    #[cfg_attr(target_arch = "wasm32", wasm_bindgen_test)]
    fn unsafe_keccak_finalize_valid() {
        let hint_code = "from eth_hash.auto import keccak\nkeccak_input = bytearray()\nn_elms = ids.keccak_state.end_ptr - ids.keccak_state.start_ptr\nfor word in memory.get_range(ids.keccak_state.start_ptr, n_elms):\n    keccak_input += word.to_bytes(16, 'big')\nhashed = keccak(keccak_input)\nids.high = int.from_bytes(hashed[:16], 'big')\nids.low = int.from_bytes(hashed[16:32], 'big')";
        let mut vm = vm!();
        // initialize memory segments
        add_segments!(vm, 2);
        // initialize fp
        vm.run_context.fp = 9;
        vm.segments = segments![
            ((1, 1), (1, 2)),
            ((1, 2), (1, 4)),
            ((1, 3), (1, 5)),
            ((1, 4), 1),
            ((1, 5), 2),
            ((1, 8), 0)
        ];
        let ids_data = non_continuous_ids_data![("keccak_state", -7), ("high", -3), ("low", -2)];
        assert!(run_hint!(vm, ids_data, hint_code).is_ok());
    }

    #[test]
    #[cfg_attr(target_arch = "wasm32", wasm_bindgen_test)]
    fn unsafe_keccak_finalize_nones_in_range() {
        let hint_code = "from eth_hash.auto import keccak\nkeccak_input = bytearray()\nn_elms = ids.keccak_state.end_ptr - ids.keccak_state.start_ptr\nfor word in memory.get_range(ids.keccak_state.start_ptr, n_elms):\n    keccak_input += word.to_bytes(16, 'big')\nhashed = keccak(keccak_input)\nids.high = int.from_bytes(hashed[:16], 'big')\nids.low = int.from_bytes(hashed[16:32], 'big')";
        let mut vm = vm!();
        // initialize memory segments
        add_segments!(vm, 2);
        // initialize fp
        vm.run_context.fp = 9;
        vm.segments = segments![
            ((1, 1), (1, 2)),
            ((1, 2), (1, 4)),
            ((1, 3), (1, 5)),
            ((1, 5), 2),
            ((1, 8), 0)
        ];
        let ids_data = non_continuous_ids_data![("keccak_state", -7), ("high", -3), ("low", -2)];
        assert_matches!(
            run_hint!(vm, ids_data, hint_code),
            Err(HintError::Memory(MemoryError::UnknownMemoryCell(_)))
        );
    }

    #[test]
    #[cfg_attr(target_arch = "wasm32", wasm_bindgen_test)]
    fn unsafe_keccak_finalize_expected_integer_at_range() {
        let hint_code = "from eth_hash.auto import keccak\nkeccak_input = bytearray()\nn_elms = ids.keccak_state.end_ptr - ids.keccak_state.start_ptr\nfor word in memory.get_range(ids.keccak_state.start_ptr, n_elms):\n    keccak_input += word.to_bytes(16, 'big')\nhashed = keccak(keccak_input)\nids.high = int.from_bytes(hashed[:16], 'big')\nids.low = int.from_bytes(hashed[16:32], 'big')";
        let mut vm = vm!();
        // initialize memory segments
        add_segments!(vm, 2);
        // initialize fp
        vm.run_context.fp = 9;
        vm.segments = segments![
            ((1, 1), (1, 2)),
            ((1, 2), (1, 4)),
            ((1, 3), (1, 5)),
            ((1, 4), (1, 5)),
            ((1, 5), 2),
            ((1, 8), 0)
        ];
        let ids_data = non_continuous_ids_data![("keccak_state", -7), ("high", -3), ("low", -2)];
        assert!(run_hint!(vm, ids_data, hint_code).is_err());
    }

    fn enter_scope(
        _vm: &mut VirtualMachine,
        exec_scopes: &mut ExecutionScopes,
        _ids_data: &HashMap<String, HintReference>,
        _ap_tracking: &ApTracking,
        _constants: &HashMap<String, Felt252>,
    ) -> Result<(), HintError> {
        exec_scopes.enter_scope(HashMap::new());
        Ok(())
    }

    #[test]
    #[cfg_attr(target_arch = "wasm32", wasm_bindgen_test)]
    fn add_hint_add_same_hint_twice() {
        let mut hint_processor = BuiltinHintProcessor::new_empty();
        let hint_func = Rc::new(HintFunc(Box::new(enter_scope)));
        hint_processor.add_hint(String::from("enter_scope_custom_a"), Rc::clone(&hint_func));
        hint_processor.add_hint(String::from("enter_scope_custom_b"), hint_func);
        let mut vm = vm!();
        let exec_scopes = exec_scopes_ref!();
        assert_eq!(exec_scopes.data.len(), 1);
        let hint_data =
            HintProcessorData::new_default(String::from("enter_scope_custom_a"), HashMap::new());
        assert_matches!(
            hint_processor.execute_hint(
                &mut vm,
                exec_scopes,
                &any_box!(hint_data),
                &HashMap::new()
            ),
            Ok(())
        );
        assert_eq!(exec_scopes.data.len(), 2);
        let hint_data =
            HintProcessorData::new_default(String::from("enter_scope_custom_a"), HashMap::new());
        assert_matches!(
            hint_processor.execute_hint(
                &mut vm,
                exec_scopes,
                &any_box!(hint_data),
                &HashMap::new()
            ),
            Ok(())
        );
        assert_eq!(exec_scopes.data.len(), 3);
    }
}<|MERGE_RESOLUTION|>--- conflicted
+++ resolved
@@ -34,8 +34,9 @@
                     fast_ec_add_assign_new_y,
                 },
                 field_utils::{
-                    is_zero_assign_scope_variables, is_zero_nondet, is_zero_pack, reduce,
-                    verify_zero, verify_zero_with_external_const,
+                    is_zero_assign_scope_variables, is_zero_nondet, is_zero_pack,
+                    is_zero_pack_external_secp, reduce, verify_zero,
+                    verify_zero_with_external_const,
                 },
                 signature::{
                     div_mod_n_packed_divmod, div_mod_n_packed_external_n, div_mod_n_safe_div,
@@ -78,16 +79,6 @@
 #[cfg(feature = "skip_next_instruction_hint")]
 use crate::hint_processor::builtin_hint_processor::skip_next_instruction::skip_next_instruction;
 
-<<<<<<< HEAD
-use super::ec_utils::{chained_ec_op_random_ec_point_hint, random_ec_point_hint, recover_y_hint};
-use super::secp::field_utils::is_zero_pack_external_secp;
-use super::uint384::{
-    add_no_uint384_check, uint384_signed_nn, uint384_split_128, uint384_sqrt,
-    uint384_unsigned_div_rem, uint384_unsigned_div_rem_expanded,
-};
-
-=======
->>>>>>> e5068d46
 pub struct HintProcessorData {
     pub code: String,
     pub ap_tracking: ApTracking,
