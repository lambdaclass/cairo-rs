--- conflicted
+++ resolved
@@ -3,12 +3,8 @@
         ec_recover_divmod_n_packed, ec_recover_product_div_m, ec_recover_product_mod,
         ec_recover_sub_a_b,
     },
-<<<<<<< HEAD
     field_arithmetic::{u256_get_square_root, u384_get_square_root, uint384_div},
-=======
-    field_arithmetic::uint384_div,
     secp::secp_utils::{SECP_P, SECP_P_V2},
->>>>>>> 4842bf14
     vrf::{fq::uint512_unsigned_div_rem, inv_mod_p_uint512::inv_mod_p_uint512},
 };
 use crate::{
