use super::{
    ec_recover::{
        ec_recover_divmod_n_packed, ec_recover_product_div_m, ec_recover_product_mod,
        ec_recover_sub_a_b,
    },
    field_arithmetic::uint384_div,
    secp::secp_utils::{SECP_P, SECP_P_V2},
    vrf::{fq::uint512_unsigned_div_rem, inv_mod_p_uint512::inv_mod_p_uint512},
};
use crate::{
    hint_processor::{
        builtin_hint_processor::{
            bigint::{bigint_pack_div_mod_hint, bigint_safe_div_hint},
            blake2s_utils::{
                blake2s_add_uint256, blake2s_add_uint256_bigend, compute_blake2s, finalize_blake2s,
            },
            cairo_keccak::keccak_hints::{
                block_permutation, cairo_keccak_finalize_v1, cairo_keccak_finalize_v2,
                compare_bytes_in_word_nondet, compare_keccak_full_rate_in_bytes_nondet,
                keccak_write_args,
            },
            dict_hint_utils::{
                default_dict_new, dict_new, dict_read, dict_squash_copy_dict,
                dict_squash_update_ptr, dict_update, dict_write,
            },
            ec_utils::{chained_ec_op_random_ec_point_hint, random_ec_point_hint, recover_y_hint},
            field_arithmetic::get_square_root,
            find_element_hint::{find_element, search_sorted_lower},
            garaga::get_felt_bitlenght,
            hint_code,
            keccak_utils::{
                split_input, split_n_bytes, split_output, split_output_mid_low_high, unsafe_keccak,
                unsafe_keccak_finalize,
            },
            math_utils::*,
            memcpy_hint_utils::{
                add_segment, enter_scope, exit_scope, memcpy_continue_copying, memcpy_enter_scope,
            },
            memset_utils::{memset_continue_loop, memset_enter_scope},
            poseidon_utils::{n_greater_than_10, n_greater_than_2},
            pow_utils::pow,
            secp::{
                bigint_utils::{bigint_to_uint256, hi_max_bitlen, nondet_bigint3},
                ec_utils::{
                    compute_doubling_slope, compute_slope, compute_slope_and_assing_secp_p, di_bit,
                    ec_double_assign_new_x, ec_double_assign_new_y, ec_mul_inner, ec_negate,
                    fast_ec_add_assign_new_x, fast_ec_add_assign_new_y, import_secp256r1_p,
                    quad_bit,
                },
                field_utils::{
                    is_zero_assign_scope_variables, is_zero_assign_scope_variables_external_const,
                    is_zero_nondet, is_zero_pack, is_zero_pack_external_secp, reduce, verify_zero,
                    verify_zero_with_external_const,
                },
                secp_utils::{SECP_P, SECP_P_V2},
                signature::{
                    div_mod_n_packed_divmod, div_mod_n_packed_external_n, div_mod_n_safe_div,
                    get_point_from_x, pack_modn_div_modn,
                },
            },
            segments::{relocate_segment, temporary_array},
            set::set_add,
            sha256_utils::{sha256_finalize, sha256_input, sha256_main},
            signature::verify_ecdsa_signature,
            squash_dict_utils::{
                squash_dict, squash_dict_inner_assert_len_keys,
                squash_dict_inner_check_access_index, squash_dict_inner_continue_loop,
                squash_dict_inner_first_iteration, squash_dict_inner_len_assert,
                squash_dict_inner_next_key, squash_dict_inner_skip_loop,
                squash_dict_inner_used_accesses_assert,
            },
            uint256_utils::{
                split_64, uint128_add, uint256_add, uint256_expanded_unsigned_div_rem,
                uint256_mul_div_mod, uint256_signed_nn, uint256_sqrt, uint256_sub,
                uint256_unsigned_div_rem,
            },
            uint384::{
                add_no_uint384_check, uint384_signed_nn, uint384_split_128, uint384_sqrt,
                uint384_unsigned_div_rem, uint384_unsigned_div_rem_expanded,
            },
            uint384_extension::unsigned_div_rem_uint768_by_uint384,
            usort::{
                usort_body, usort_enter_scope, verify_multiplicity_assert,
                verify_multiplicity_body, verify_usort,
            },
        },
        hint_processor_definition::{HintProcessor, HintReference},
    },
    serde::deserialize_program::ApTracking,
    stdlib::{any::Any, collections::HashMap, prelude::*, rc::Rc},
    types::exec_scope::ExecutionScopes,
    vm::{errors::hint_errors::HintError, vm_core::VirtualMachine},
};
use felt::Felt252;

#[cfg(feature = "skip_next_instruction_hint")]
use crate::hint_processor::builtin_hint_processor::skip_next_instruction::skip_next_instruction;

pub struct HintProcessorData {
    pub code: String,
    pub ap_tracking: ApTracking,
    pub ids_data: HashMap<String, HintReference>,
}

impl HintProcessorData {
    pub fn new_default(code: String, ids_data: HashMap<String, HintReference>) -> Self {
        HintProcessorData {
            code,
            ap_tracking: ApTracking::default(),
            ids_data,
        }
    }
}

#[allow(clippy::type_complexity)]
pub struct HintFunc(
    pub  Box<
        dyn Fn(
                &mut VirtualMachine,
                &mut ExecutionScopes,
                &HashMap<String, HintReference>,
                &ApTracking,
                &HashMap<String, Felt252>,
            ) -> Result<(), HintError>
            + Sync,
    >,
);
pub struct BuiltinHintProcessor {
    pub extra_hints: HashMap<String, Rc<HintFunc>>,
}
impl BuiltinHintProcessor {
    pub fn new_empty() -> Self {
        BuiltinHintProcessor {
            extra_hints: HashMap::new(),
        }
    }

    pub fn new(extra_hints: HashMap<String, Rc<HintFunc>>) -> Self {
        BuiltinHintProcessor { extra_hints }
    }

    pub fn add_hint(&mut self, hint_code: String, hint_func: Rc<HintFunc>) {
        self.extra_hints.insert(hint_code, hint_func);
    }
}

impl HintProcessor for BuiltinHintProcessor {
    fn execute_hint(
        &mut self,
        vm: &mut VirtualMachine,
        exec_scopes: &mut ExecutionScopes,
        hint_data: &Box<dyn Any>,
        constants: &HashMap<String, Felt252>,
    ) -> Result<(), HintError> {
        let hint_data = hint_data
            .downcast_ref::<HintProcessorData>()
            .ok_or(HintError::WrongHintData)?;

        if let Some(hint_func) = self.extra_hints.get(&hint_data.code) {
            return hint_func.0(
                vm,
                exec_scopes,
                &hint_data.ids_data,
                &hint_data.ap_tracking,
                constants,
            );
        }
        match &*hint_data.code {
            hint_code::ADD_SEGMENT => add_segment(vm),
            hint_code::IS_NN => is_nn(vm, &hint_data.ids_data, &hint_data.ap_tracking),
            hint_code::IS_NN_OUT_OF_RANGE => {
                is_nn_out_of_range(vm, &hint_data.ids_data, &hint_data.ap_tracking)
            }
            hint_code::ASSERT_LE_FELT => assert_le_felt(
                vm,
                exec_scopes,
                &hint_data.ids_data,
                &hint_data.ap_tracking,
                constants,
            ),
            hint_code::ASSERT_LE_FELT_EXCLUDED_2 => assert_le_felt_excluded_2(exec_scopes),
            hint_code::ASSERT_LE_FELT_EXCLUDED_1 => assert_le_felt_excluded_1(vm, exec_scopes),
            hint_code::ASSERT_LE_FELT_EXCLUDED_0 => assert_le_felt_excluded_0(vm, exec_scopes),
            hint_code::IS_LE_FELT => is_le_felt(vm, &hint_data.ids_data, &hint_data.ap_tracking),
            hint_code::ASSERT_250_BITS => {
                assert_250_bit(vm, &hint_data.ids_data, &hint_data.ap_tracking)
            }
            hint_code::IS_POSITIVE => is_positive(vm, &hint_data.ids_data, &hint_data.ap_tracking),
            hint_code::SPLIT_INT_ASSERT_RANGE => {
                split_int_assert_range(vm, &hint_data.ids_data, &hint_data.ap_tracking)
            }
            hint_code::SPLIT_INT => split_int(vm, &hint_data.ids_data, &hint_data.ap_tracking),
            hint_code::ASSERT_NOT_EQUAL => {
                assert_not_equal(vm, &hint_data.ids_data, &hint_data.ap_tracking)
            }
            hint_code::ASSERT_NN => assert_nn(vm, &hint_data.ids_data, &hint_data.ap_tracking),
            hint_code::SQRT => sqrt(vm, &hint_data.ids_data, &hint_data.ap_tracking),
            hint_code::ASSERT_NOT_ZERO => {
                assert_not_zero(vm, &hint_data.ids_data, &hint_data.ap_tracking)
            }
            hint_code::IS_QUAD_RESIDUE => {
                is_quad_residue(vm, &hint_data.ids_data, &hint_data.ap_tracking)
            }
            hint_code::VM_EXIT_SCOPE => exit_scope(exec_scopes),
            hint_code::MEMCPY_ENTER_SCOPE => {
                memcpy_enter_scope(vm, exec_scopes, &hint_data.ids_data, &hint_data.ap_tracking)
            }
            hint_code::MEMSET_ENTER_SCOPE => {
                memset_enter_scope(vm, exec_scopes, &hint_data.ids_data, &hint_data.ap_tracking)
            }
            hint_code::MEMCPY_CONTINUE_COPYING => memcpy_continue_copying(
                vm,
                exec_scopes,
                &hint_data.ids_data,
                &hint_data.ap_tracking,
            ),
            hint_code::MEMSET_CONTINUE_LOOP => {
                memset_continue_loop(vm, exec_scopes, &hint_data.ids_data, &hint_data.ap_tracking)
            }
            hint_code::SPLIT_FELT => split_felt(vm, &hint_data.ids_data, &hint_data.ap_tracking),
            hint_code::UNSIGNED_DIV_REM => {
                unsigned_div_rem(vm, &hint_data.ids_data, &hint_data.ap_tracking)
            }
            hint_code::SIGNED_DIV_REM => {
                signed_div_rem(vm, &hint_data.ids_data, &hint_data.ap_tracking)
            }
            hint_code::ASSERT_LT_FELT => {
                assert_lt_felt(vm, &hint_data.ids_data, &hint_data.ap_tracking)
            }
            hint_code::FIND_ELEMENT => {
                find_element(vm, exec_scopes, &hint_data.ids_data, &hint_data.ap_tracking)
            }
            hint_code::SEARCH_SORTED_LOWER => {
                search_sorted_lower(vm, exec_scopes, &hint_data.ids_data, &hint_data.ap_tracking)
            }
            hint_code::POW => pow(vm, &hint_data.ids_data, &hint_data.ap_tracking),
            hint_code::SET_ADD => set_add(vm, &hint_data.ids_data, &hint_data.ap_tracking),
            hint_code::DICT_NEW => dict_new(vm, exec_scopes),
            hint_code::DICT_READ => {
                dict_read(vm, exec_scopes, &hint_data.ids_data, &hint_data.ap_tracking)
            }
            hint_code::DICT_WRITE => {
                dict_write(vm, exec_scopes, &hint_data.ids_data, &hint_data.ap_tracking)
            }
            hint_code::DEFAULT_DICT_NEW => {
                default_dict_new(vm, exec_scopes, &hint_data.ids_data, &hint_data.ap_tracking)
            }
            hint_code::SQUASH_DICT_INNER_FIRST_ITERATION => squash_dict_inner_first_iteration(
                vm,
                exec_scopes,
                &hint_data.ids_data,
                &hint_data.ap_tracking,
            ),
            hint_code::USORT_ENTER_SCOPE => usort_enter_scope(exec_scopes),
            hint_code::USORT_BODY => {
                usort_body(vm, exec_scopes, &hint_data.ids_data, &hint_data.ap_tracking)
            }
            hint_code::USORT_VERIFY => {
                verify_usort(vm, exec_scopes, &hint_data.ids_data, &hint_data.ap_tracking)
            }
            hint_code::USORT_VERIFY_MULTIPLICITY_ASSERT => verify_multiplicity_assert(exec_scopes),
            hint_code::USORT_VERIFY_MULTIPLICITY_BODY => verify_multiplicity_body(
                vm,
                exec_scopes,
                &hint_data.ids_data,
                &hint_data.ap_tracking,
            ),
            hint_code::BLAKE2S_COMPUTE => {
                compute_blake2s(vm, &hint_data.ids_data, &hint_data.ap_tracking)
            }
            hint_code::VERIFY_ZERO_V1 | hint_code::VERIFY_ZERO_V2 => verify_zero(
                vm,
                exec_scopes,
                &hint_data.ids_data,
                &hint_data.ap_tracking,
                &SECP_P,
            ),
            hint_code::VERIFY_ZERO_V3 => verify_zero(
                vm,
                exec_scopes,
                &hint_data.ids_data,
                &hint_data.ap_tracking,
                &SECP_P_V2,
            ),
            hint_code::VERIFY_ZERO_EXTERNAL_SECP => verify_zero_with_external_const(
                vm,
                exec_scopes,
                &hint_data.ids_data,
                &hint_data.ap_tracking,
            ),
            hint_code::NONDET_BIGINT3 => {
                nondet_bigint3(vm, exec_scopes, &hint_data.ids_data, &hint_data.ap_tracking)
            }
            hint_code::REDUCE => {
                reduce(vm, exec_scopes, &hint_data.ids_data, &hint_data.ap_tracking)
            }
            hint_code::BLAKE2S_FINALIZE => {
                finalize_blake2s(vm, &hint_data.ids_data, &hint_data.ap_tracking)
            }
            hint_code::BLAKE2S_ADD_UINT256 => {
                blake2s_add_uint256(vm, &hint_data.ids_data, &hint_data.ap_tracking)
            }
            hint_code::BLAKE2S_ADD_UINT256_BIGEND => {
                blake2s_add_uint256_bigend(vm, &hint_data.ids_data, &hint_data.ap_tracking)
            }
            hint_code::UNSAFE_KECCAK => {
                unsafe_keccak(vm, exec_scopes, &hint_data.ids_data, &hint_data.ap_tracking)
            }
            hint_code::UNSAFE_KECCAK_FINALIZE => {
                unsafe_keccak_finalize(vm, &hint_data.ids_data, &hint_data.ap_tracking)
            }
            hint_code::SQUASH_DICT_INNER_SKIP_LOOP => squash_dict_inner_skip_loop(
                vm,
                exec_scopes,
                &hint_data.ids_data,
                &hint_data.ap_tracking,
            ),
            hint_code::SQUASH_DICT_INNER_CHECK_ACCESS_INDEX => {
                squash_dict_inner_check_access_index(
                    vm,
                    exec_scopes,
                    &hint_data.ids_data,
                    &hint_data.ap_tracking,
                )
            }
            hint_code::SQUASH_DICT_INNER_CONTINUE_LOOP => squash_dict_inner_continue_loop(
                vm,
                exec_scopes,
                &hint_data.ids_data,
                &hint_data.ap_tracking,
            ),
            hint_code::SQUASH_DICT_INNER_ASSERT_LEN_KEYS => {
                squash_dict_inner_assert_len_keys(exec_scopes)
            }
            hint_code::SQUASH_DICT_INNER_LEN_ASSERT => squash_dict_inner_len_assert(exec_scopes),
            hint_code::SQUASH_DICT_INNER_USED_ACCESSES_ASSERT => {
                squash_dict_inner_used_accesses_assert(
                    vm,
                    exec_scopes,
                    &hint_data.ids_data,
                    &hint_data.ap_tracking,
                )
            }
            hint_code::SQUASH_DICT_INNER_NEXT_KEY => squash_dict_inner_next_key(
                vm,
                exec_scopes,
                &hint_data.ids_data,
                &hint_data.ap_tracking,
            ),
            hint_code::SQUASH_DICT => {
                squash_dict(vm, exec_scopes, &hint_data.ids_data, &hint_data.ap_tracking)
            }
            hint_code::VM_ENTER_SCOPE => enter_scope(exec_scopes),
            hint_code::DICT_UPDATE => {
                dict_update(vm, exec_scopes, &hint_data.ids_data, &hint_data.ap_tracking)
            }
            hint_code::DICT_SQUASH_COPY_DICT => {
                dict_squash_copy_dict(vm, exec_scopes, &hint_data.ids_data, &hint_data.ap_tracking)
            }
            hint_code::DICT_SQUASH_UPDATE_PTR => {
                dict_squash_update_ptr(vm, exec_scopes, &hint_data.ids_data, &hint_data.ap_tracking)
            }
            hint_code::UINT256_ADD => uint256_add(vm, &hint_data.ids_data, &hint_data.ap_tracking),
            hint_code::UINT128_ADD => uint128_add(vm, &hint_data.ids_data, &hint_data.ap_tracking),
            hint_code::UINT256_SUB => uint256_sub(vm, &hint_data.ids_data, &hint_data.ap_tracking),
            hint_code::SPLIT_64 => split_64(vm, &hint_data.ids_data, &hint_data.ap_tracking),
            hint_code::UINT256_SQRT => {
                uint256_sqrt(vm, &hint_data.ids_data, &hint_data.ap_tracking, false)
            }
            hint_code::UINT256_SQRT_FELT => {
                uint256_sqrt(vm, &hint_data.ids_data, &hint_data.ap_tracking, true)
            }
            hint_code::UINT256_SIGNED_NN => {
                uint256_signed_nn(vm, &hint_data.ids_data, &hint_data.ap_tracking)
            }
            hint_code::UINT256_UNSIGNED_DIV_REM => {
                uint256_unsigned_div_rem(vm, &hint_data.ids_data, &hint_data.ap_tracking)
            }
            hint_code::UINT256_EXPANDED_UNSIGNED_DIV_REM => {
                uint256_expanded_unsigned_div_rem(vm, &hint_data.ids_data, &hint_data.ap_tracking)
            }
            hint_code::BIGINT_TO_UINT256 => {
                bigint_to_uint256(vm, &hint_data.ids_data, &hint_data.ap_tracking, constants)
            }
            hint_code::IS_ZERO_PACK => {
                is_zero_pack(vm, exec_scopes, &hint_data.ids_data, &hint_data.ap_tracking)
            }
            hint_code::IS_ZERO_NONDET | hint_code::IS_ZERO_INT => is_zero_nondet(vm, exec_scopes),
            hint_code::IS_ZERO_PACK_EXTERNAL_SECP => is_zero_pack_external_secp(
                vm,
                exec_scopes,
                &hint_data.ids_data,
                &hint_data.ap_tracking,
            ),
            hint_code::IS_ZERO_ASSIGN_SCOPE_VARS => is_zero_assign_scope_variables(exec_scopes),
            hint_code::IS_ZERO_ASSIGN_SCOPE_VARS_EXTERNAL_SECP => {
                is_zero_assign_scope_variables_external_const(exec_scopes)
            }
            hint_code::DIV_MOD_N_PACKED_DIVMOD_V1 => div_mod_n_packed_divmod(
                vm,
                exec_scopes,
                &hint_data.ids_data,
                &hint_data.ap_tracking,
            ),
            hint_code::GET_FELT_BIT_LENGTH => {
                get_felt_bitlenght(vm, &hint_data.ids_data, &hint_data.ap_tracking)
            }
            hint_code::BIGINT_PACK_DIV_MOD => bigint_pack_div_mod_hint(
                vm,
                exec_scopes,
                &hint_data.ids_data,
                &hint_data.ap_tracking,
            ),
            hint_code::BIGINT_SAFE_DIV => {
                bigint_safe_div_hint(vm, exec_scopes, &hint_data.ids_data, &hint_data.ap_tracking)
            }
            hint_code::DIV_MOD_N_PACKED_DIVMOD_EXTERNAL_N => div_mod_n_packed_external_n(
                vm,
                exec_scopes,
                &hint_data.ids_data,
                &hint_data.ap_tracking,
            ),
            hint_code::DIV_MOD_N_SAFE_DIV => div_mod_n_safe_div(exec_scopes, "a", "b", 0),
            hint_code::DIV_MOD_N_SAFE_DIV_PLUS_ONE => div_mod_n_safe_div(exec_scopes, "a", "b", 1),
            hint_code::GET_POINT_FROM_X => get_point_from_x(
                vm,
                exec_scopes,
                &hint_data.ids_data,
                &hint_data.ap_tracking,
                constants,
            ),
            hint_code::EC_NEGATE => {
                ec_negate(vm, exec_scopes, &hint_data.ids_data, &hint_data.ap_tracking)
            }
            hint_code::EC_DOUBLE_SCOPE => compute_doubling_slope(
                vm,
                exec_scopes,
                &hint_data.ids_data,
                &hint_data.ap_tracking,
                "point",
            ),
            hint_code::EC_DOUBLE_SCOPE_WHITELIST => compute_doubling_slope(
                vm,
                exec_scopes,
                &hint_data.ids_data,
                &hint_data.ap_tracking,
                "pt",
            ),
            hint_code::COMPUTE_SLOPE_V1 => compute_slope_and_assing_secp_p(
<<<<<<< HEAD
=======
                vm,
                exec_scopes,
                &hint_data.ids_data,
                &hint_data.ap_tracking,
                "point0",
                "point1",
                &SECP_P,
            ),
            hint_code::COMPUTE_SLOPE_V2 => compute_slope_and_assing_secp_p(
>>>>>>> a2fe1ab4
                vm,
                exec_scopes,
                &hint_data.ids_data,
                &hint_data.ap_tracking,
                "point0",
                "point1",
<<<<<<< HEAD
                &SECP_P,
            ),
            hint_code::COMPUTE_SLOPE_V2 => compute_slope_and_assing_secp_p(
                vm,
                exec_scopes,
                &hint_data.ids_data,
                &hint_data.ap_tracking,
                "point0",
                "point1",
=======
>>>>>>> a2fe1ab4
                &SECP_P_V2,
            ),
            hint_code::COMPUTE_SLOPE_SECP256R1 => compute_slope(
                vm,
                exec_scopes,
                &hint_data.ids_data,
                &hint_data.ap_tracking,
                "point0",
                "point1",
            ),
            hint_code::IMPORT_SECP256R1_P => import_secp256r1_p(exec_scopes),
            hint_code::COMPUTE_SLOPE_WHITELIST => compute_slope_and_assing_secp_p(
                vm,
                exec_scopes,
                &hint_data.ids_data,
                &hint_data.ap_tracking,
                "pt0",
                "pt1",
                &SECP_P,
            ),
            hint_code::EC_DOUBLE_ASSIGN_NEW_X_V1 | hint_code::EC_DOUBLE_ASSIGN_NEW_X_V2 => {
                ec_double_assign_new_x(vm, exec_scopes, &hint_data.ids_data, &hint_data.ap_tracking)
            }
            hint_code::EC_DOUBLE_ASSIGN_NEW_Y => ec_double_assign_new_y(exec_scopes),
            hint_code::KECCAK_WRITE_ARGS => {
                keccak_write_args(vm, &hint_data.ids_data, &hint_data.ap_tracking)
            }
            hint_code::COMPARE_BYTES_IN_WORD_NONDET => compare_bytes_in_word_nondet(
                vm,
                &hint_data.ids_data,
                &hint_data.ap_tracking,
                constants,
            ),
            hint_code::SHA256_MAIN => sha256_main(vm, &hint_data.ids_data, &hint_data.ap_tracking),
            hint_code::SHA256_INPUT => {
                sha256_input(vm, &hint_data.ids_data, &hint_data.ap_tracking)
            }
            hint_code::SHA256_FINALIZE => {
                sha256_finalize(vm, &hint_data.ids_data, &hint_data.ap_tracking)
            }
            hint_code::COMPARE_KECCAK_FULL_RATE_IN_BYTES_NONDET => {
                compare_keccak_full_rate_in_bytes_nondet(
                    vm,
                    &hint_data.ids_data,
                    &hint_data.ap_tracking,
                    constants,
                )
            }
            hint_code::BLOCK_PERMUTATION | hint_code::BLOCK_PERMUTATION_WHITELIST => {
                block_permutation(vm, &hint_data.ids_data, &hint_data.ap_tracking, constants)
            }
            hint_code::CAIRO_KECCAK_FINALIZE_V1 => {
                cairo_keccak_finalize_v1(vm, &hint_data.ids_data, &hint_data.ap_tracking, constants)
            }
            hint_code::CAIRO_KECCAK_FINALIZE_V2 => {
                cairo_keccak_finalize_v2(vm, &hint_data.ids_data, &hint_data.ap_tracking, constants)
            }
            hint_code::FAST_EC_ADD_ASSIGN_NEW_X => fast_ec_add_assign_new_x(
                vm,
                exec_scopes,
                &hint_data.ids_data,
                &hint_data.ap_tracking,
                &SECP_P,
            ),
            hint_code::FAST_EC_ADD_ASSIGN_NEW_X_V2 => fast_ec_add_assign_new_x(
                vm,
                exec_scopes,
                &hint_data.ids_data,
                &hint_data.ap_tracking,
                &SECP_P_V2,
            ),
            hint_code::FAST_EC_ADD_ASSIGN_NEW_Y => fast_ec_add_assign_new_y(exec_scopes),
            hint_code::EC_MUL_INNER => {
                ec_mul_inner(vm, &hint_data.ids_data, &hint_data.ap_tracking)
            }
            hint_code::RELOCATE_SEGMENT => {
                relocate_segment(vm, &hint_data.ids_data, &hint_data.ap_tracking)
            }
            hint_code::TEMPORARY_ARRAY => {
                temporary_array(vm, &hint_data.ids_data, &hint_data.ap_tracking)
            }
            hint_code::VERIFY_ECDSA_SIGNATURE => {
                verify_ecdsa_signature(vm, &hint_data.ids_data, &hint_data.ap_tracking)
            }
            hint_code::SPLIT_OUTPUT_0 => {
                split_output(vm, &hint_data.ids_data, &hint_data.ap_tracking, 0)
            }
            hint_code::SPLIT_OUTPUT_1 => {
                split_output(vm, &hint_data.ids_data, &hint_data.ap_tracking, 1)
            }
            hint_code::SPLIT_INPUT_3 => {
                split_input(vm, &hint_data.ids_data, &hint_data.ap_tracking, 3, 1)
            }
            hint_code::SPLIT_INPUT_6 => {
                split_input(vm, &hint_data.ids_data, &hint_data.ap_tracking, 6, 2)
            }
            hint_code::SPLIT_INPUT_9 => {
                split_input(vm, &hint_data.ids_data, &hint_data.ap_tracking, 9, 3)
            }
            hint_code::SPLIT_INPUT_12 => {
                split_input(vm, &hint_data.ids_data, &hint_data.ap_tracking, 12, 4)
            }
            hint_code::SPLIT_INPUT_15 => {
                split_input(vm, &hint_data.ids_data, &hint_data.ap_tracking, 15, 5)
            }
            hint_code::SPLIT_N_BYTES => {
                split_n_bytes(vm, &hint_data.ids_data, &hint_data.ap_tracking, constants)
            }
            hint_code::SPLIT_OUTPUT_MID_LOW_HIGH => {
                split_output_mid_low_high(vm, &hint_data.ids_data, &hint_data.ap_tracking)
            }
            hint_code::NONDET_N_GREATER_THAN_10 => {
                n_greater_than_10(vm, &hint_data.ids_data, &hint_data.ap_tracking)
            }
            hint_code::NONDET_N_GREATER_THAN_2 => {
                n_greater_than_2(vm, &hint_data.ids_data, &hint_data.ap_tracking)
            }
            hint_code::RANDOM_EC_POINT => {
                random_ec_point_hint(vm, &hint_data.ids_data, &hint_data.ap_tracking)
            }
            hint_code::CHAINED_EC_OP_RANDOM_EC_POINT => {
                chained_ec_op_random_ec_point_hint(vm, &hint_data.ids_data, &hint_data.ap_tracking)
            }
            hint_code::RECOVER_Y => recover_y_hint(vm, &hint_data.ids_data, &hint_data.ap_tracking),
            hint_code::PACK_MODN_DIV_MODN => {
                pack_modn_div_modn(vm, exec_scopes, &hint_data.ids_data, &hint_data.ap_tracking)
            }
            hint_code::XS_SAFE_DIV => div_mod_n_safe_div(exec_scopes, "x", "s", 0),
            hint_code::UINT384_UNSIGNED_DIV_REM => {
                uint384_unsigned_div_rem(vm, &hint_data.ids_data, &hint_data.ap_tracking)
            }
            hint_code::UINT384_SPLIT_128 => {
                uint384_split_128(vm, &hint_data.ids_data, &hint_data.ap_tracking)
            }
            hint_code::ADD_NO_UINT384_CHECK => {
                add_no_uint384_check(vm, &hint_data.ids_data, &hint_data.ap_tracking, constants)
            }
            hint_code::UINT384_UNSIGNED_DIV_REM_EXPANDED => {
                uint384_unsigned_div_rem_expanded(vm, &hint_data.ids_data, &hint_data.ap_tracking)
            }
            hint_code::UINT384_SQRT => {
                uint384_sqrt(vm, &hint_data.ids_data, &hint_data.ap_tracking)
            }
            hint_code::UNSIGNED_DIV_REM_UINT768_BY_UINT384 => {
                unsigned_div_rem_uint768_by_uint384(vm, &hint_data.ids_data, &hint_data.ap_tracking)
            }
            hint_code::GET_SQUARE_ROOT => {
                get_square_root(vm, &hint_data.ids_data, &hint_data.ap_tracking)
            }
            hint_code::UINT384_SIGNED_NN => {
                uint384_signed_nn(vm, &hint_data.ids_data, &hint_data.ap_tracking)
            }
            hint_code::UINT384_DIV => uint384_div(vm, &hint_data.ids_data, &hint_data.ap_tracking),
            hint_code::UINT256_MUL_DIV_MOD => {
                uint256_mul_div_mod(vm, &hint_data.ids_data, &hint_data.ap_tracking)
            }
            hint_code::UINT512_UNSIGNED_DIV_REM => {
                uint512_unsigned_div_rem(vm, &hint_data.ids_data, &hint_data.ap_tracking)
            }
            hint_code::HI_MAX_BITLEN => {
                hi_max_bitlen(vm, &hint_data.ids_data, &hint_data.ap_tracking)
            }
            hint_code::QUAD_BIT => quad_bit(vm, &hint_data.ids_data, &hint_data.ap_tracking),
            hint_code::INV_MOD_P_UINT512 => {
                inv_mod_p_uint512(vm, &hint_data.ids_data, &hint_data.ap_tracking)
            }
            hint_code::DI_BIT => di_bit(vm, &hint_data.ids_data, &hint_data.ap_tracking),
            hint_code::EC_RECOVER_DIV_MOD_N_PACKED => ec_recover_divmod_n_packed(
                vm,
                exec_scopes,
                &hint_data.ids_data,
                &hint_data.ap_tracking,
            ),
            hint_code::EC_RECOVER_SUB_A_B => {
                ec_recover_sub_a_b(vm, exec_scopes, &hint_data.ids_data, &hint_data.ap_tracking)
            }
            hint_code::EC_RECOVER_PRODUCT_MOD => {
                ec_recover_product_mod(vm, exec_scopes, &hint_data.ids_data, &hint_data.ap_tracking)
            }
            hint_code::EC_RECOVER_PRODUCT_DIV_M => ec_recover_product_div_m(exec_scopes),
            #[cfg(feature = "skip_next_instruction_hint")]
            hint_code::SKIP_NEXT_INSTRUCTION => skip_next_instruction(vm),
            code => Err(HintError::UnknownHint(code.to_string())),
        }
    }
}

#[cfg(test)]
mod tests {
    use super::*;
    use crate::stdlib::any::Any;
    use crate::types::relocatable::Relocatable;

    use crate::{
        any_box,
        hint_processor::hint_processor_definition::HintProcessor,
        types::{exec_scope::ExecutionScopes, relocatable::MaybeRelocatable},
        utils::test_utils::*,
        vm::{
            errors::{exec_scope_errors::ExecScopeError, memory_errors::MemoryError},
            vm_core::VirtualMachine,
        },
    };
    use assert_matches::assert_matches;
    use num_traits::{One, Zero};

    #[cfg(target_arch = "wasm32")]
    use wasm_bindgen_test::*;

    #[test]
    #[cfg_attr(target_arch = "wasm32", wasm_bindgen_test)]
    fn run_alloc_hint_empty_memory() {
        let hint_code = "memory[ap] = segments.add()";
        let mut vm = vm!();
        add_segments!(vm, 1);
        //ids and references are not needed for this test
        run_hint!(vm, HashMap::new(), hint_code).expect("Error while executing hint");
        //first new segment is added
        assert_eq!(vm.segments.num_segments(), 2);
        //new segment base (1,0) is inserted into ap (1,0)
        check_memory![vm.segments.memory, ((1, 0), (1, 0))];
    }

    #[test]
    #[cfg_attr(target_arch = "wasm32", wasm_bindgen_test)]
    fn run_alloc_hint_preset_memory() {
        let hint_code = "memory[ap] = segments.add()";
        let mut vm = vm!();
        //Add 3 segments to the memory
        add_segments!(vm, 3);
        vm.run_context.ap = 6;
        //ids and references are not needed for this test
        run_hint!(vm, HashMap::new(), hint_code).expect("Error while executing hint");
        //Segment N°4 is added
        assert_eq!(vm.segments.num_segments(), 4);
        //new segment base (3,0) is inserted into ap (1,6)
        check_memory![vm.segments.memory, ((1, 6), (3, 0))];
    }

    #[test]
    #[cfg_attr(target_arch = "wasm32", wasm_bindgen_test)]
    fn run_alloc_hint_ap_is_not_empty() {
        let hint_code = "memory[ap] = segments.add()";
        let mut vm = vm!();
        vm.run_context.ap = 6;
        //Insert something into ap
        vm.segments = segments![((1, 6), (1, 6))];
        //Add 1 extra segment to the memory
        add_segments!(vm, 1);
        //ids and references are not needed for this test
        assert_matches!(
                    run_hint!(vm, HashMap::new(), hint_code),
                    Err(HintError::Memory(
                        MemoryError::InconsistentMemory(
                            x,
                            y,
                            z
                        )
                    )) if x ==
        Relocatable::from((1, 6)) &&
                            y == MaybeRelocatable::from((1, 6)) &&
                            z == MaybeRelocatable::from((3, 0))
                );
    }

    #[test]
    #[cfg_attr(target_arch = "wasm32", wasm_bindgen_test)]
    fn run_unknown_hint() {
        let hint_code = "random_invalid_code";
        let mut vm = vm!();
        assert_matches!(
            run_hint!(vm, HashMap::new(), hint_code),
            Err(HintError::UnknownHint(x)) if x == *hint_code.to_string()
        );
    }

    #[test]
    #[cfg_attr(target_arch = "wasm32", wasm_bindgen_test)]
    fn memcpy_enter_scope_valid() {
        let hint_code = "vm_enter_scope({'n': ids.len})";
        let mut vm = vm!();
        // initialize memory segments
        add_segments!(vm, 2);
        // initialize fp
        vm.run_context.fp = 2;
        // insert ids.len into memory
        vm.segments = segments![((1, 1), 5)];
        let ids_data = ids_data!["len"];
        assert!(run_hint!(vm, ids_data, hint_code).is_ok());
    }

    #[test]
    #[cfg_attr(target_arch = "wasm32", wasm_bindgen_test)]
    fn memcpy_enter_scope_invalid() {
        let hint_code = "vm_enter_scope({'n': ids.len})";
        let mut vm = vm!();
        // initialize memory segments
        add_segments!(vm, 2);
        // initialize fp
        vm.run_context.fp = 2;
        // insert ids.len into memory
        // we insert a relocatable value in the address of ids.len so that it raises an error.
        vm.segments = segments![((1, 1), (1, 0))];

        let ids_data = ids_data!["len"];
        assert_matches!(
            run_hint!(vm, ids_data, hint_code),
            Err(HintError::IdentifierNotInteger(x, y))
            if x == "len" && y == (1,1).into()
        );
    }

    #[test]
    #[cfg_attr(target_arch = "wasm32", wasm_bindgen_test)]
    fn memcpy_continue_copying_valid() {
        let hint_code = "n -= 1\nids.continue_copying = 1 if n > 0 else 0";
        let mut vm = vm!();
        // initialize memory segments
        add_segments!(vm, 3);
        // initialize fp
        vm.run_context.fp = 2;
        // initialize vm scope with variable `n`
        let mut exec_scopes = scope![("n", Felt252::one())];
        // initialize ids.continue_copying
        // we create a memory gap so that there is None in (1, 0), the actual addr of continue_copying
        vm.segments = segments![((1, 2), 5)];
        let ids_data = ids_data!["continue_copying"];
        assert!(run_hint!(vm, ids_data, hint_code, &mut exec_scopes).is_ok());
    }

    #[test]
    #[cfg_attr(target_arch = "wasm32", wasm_bindgen_test)]
    fn memcpy_continue_copying_variable_not_in_scope_error() {
        let hint_code = "n -= 1\nids.continue_copying = 1 if n > 0 else 0";
        let mut vm = vm!();
        // initialize memory segments
        add_segments!(vm, 1);
        // initialize fp
        vm.run_context.fp = 3;
        // we don't initialize `n` now:
        // initialize ids
        vm.segments = segments![((0, 2), 5)];
        let ids_data = ids_data!["continue_copying"];
        assert_matches!(
            run_hint!(vm, ids_data, hint_code),
            Err(HintError::VariableNotInScopeError(x)) if x == *"n".to_string()
        );
    }

    #[test]
    #[cfg_attr(target_arch = "wasm32", wasm_bindgen_test)]
    fn memcpy_continue_copying_insert_error() {
        let hint_code = "n -= 1\nids.continue_copying = 1 if n > 0 else 0";
        let mut vm = vm!();
        // initialize memory segments
        add_segments!(vm, 2);
        // initialize fp
        vm.run_context.fp = 2;
        // initialize with variable `n`
        let mut exec_scopes = scope![("n", Felt252::one())];
        // initialize ids.continue_copying
        // a value is written in the address so the hint cant insert value there
        vm.segments = segments![((1, 1), 5)];

        let ids_data = ids_data!["continue_copying"];
        assert_matches!(
                    run_hint!(vm, ids_data, hint_code, &mut exec_scopes),
                    Err(HintError::Memory(
                        MemoryError::InconsistentMemory(
                            x,
                            y,
                            z
                        )
                    )) if x ==
        Relocatable::from((1, 1)) &&
                            y == MaybeRelocatable::from(Felt252::new(5)) &&
                            z == MaybeRelocatable::from(Felt252::zero())
                );
    }

    #[test]
    #[cfg_attr(target_arch = "wasm32", wasm_bindgen_test)]
    fn exit_scope_valid() {
        let hint_code = "vm_exit_scope()";
        let mut vm = vm!();
        // Create new vm scope with dummy variable
        let mut exec_scopes = ExecutionScopes::new();
        let a_value: Box<dyn Any> = Box::new(Felt252::one());
        exec_scopes.enter_scope(HashMap::from([(String::from("a"), a_value)]));
        // Initialize memory segments
        add_segments!(vm, 1);
        assert!(run_hint!(vm, HashMap::new(), hint_code, &mut exec_scopes).is_ok());
    }

    #[test]
    #[cfg_attr(target_arch = "wasm32", wasm_bindgen_test)]
    fn exit_scope_invalid() {
        let hint_code = "vm_exit_scope()";
        let mut vm = vm!();
        // new vm scope is not created so that the hint raises an error:
        // initialize memory segments
        add_segments!(vm, 1);
        assert_matches!(
            run_hint!(vm, HashMap::new(), hint_code),
            Err(HintError::FromScopeError(
                ExecScopeError::ExitMainScopeError
            ))
        );
    }

    #[test]
    #[cfg_attr(target_arch = "wasm32", wasm_bindgen_test)]
    fn run_enter_scope() {
        let hint_code = "vm_enter_scope()";
        //Create vm
        let mut vm = vm!();
        let mut exec_scopes = ExecutionScopes::new();
        //Execute the hint
        assert_matches!(
            run_hint!(vm, HashMap::new(), hint_code, &mut exec_scopes),
            Ok(())
        );
        //Check exec_scopes
        assert_eq!(exec_scopes.data.len(), 2);
        assert!(exec_scopes.data[0].is_empty());
        assert!(exec_scopes.data[1].is_empty());
    }

    #[test]
    #[cfg_attr(target_arch = "wasm32", wasm_bindgen_test)]
    fn unsafe_keccak_valid() {
        let hint_code = "from eth_hash.auto import keccak\n\ndata, length = ids.data, ids.length\n\nif '__keccak_max_size' in globals():\n    assert length <= __keccak_max_size, \\\n        f'unsafe_keccak() can only be used with length<={__keccak_max_size}. ' \\\n        f'Got: length={length}.'\n\nkeccak_input = bytearray()\nfor word_i, byte_i in enumerate(range(0, length, 16)):\n    word = memory[data + word_i]\n    n_bytes = min(16, length - byte_i)\n    assert 0 <= word < 2 ** (8 * n_bytes)\n    keccak_input += word.to_bytes(n_bytes, 'big')\n\nhashed = keccak(keccak_input)\nids.high = int.from_bytes(hashed[:16], 'big')\nids.low = int.from_bytes(hashed[16:32], 'big')";
        let mut vm = vm!();
        // initialize memory segments
        add_segments!(vm, 3);
        // initialize fp
        vm.run_context.fp = 5;
        // insert ids into memory
        vm.segments = segments![
            ((1, 1), 3),
            ((2, 0), 1),
            ((2, 1), 1),
            ((2, 2), 1),
            ((1, 2), (2, 0)),
            ((1, 5), 0)
        ];
        let ids_data = ids_data!["length", "data", "high", "low"];
        let mut exec_scopes = scope![("__keccak_max_size", Felt252::new(500))];
        assert!(run_hint!(vm, ids_data, hint_code, &mut exec_scopes).is_ok());
    }

    #[test]
    #[cfg_attr(target_arch = "wasm32", wasm_bindgen_test)]
    fn unsafe_keccak_max_size() {
        let hint_code = "from eth_hash.auto import keccak\n\ndata, length = ids.data, ids.length\n\nif '__keccak_max_size' in globals():\n    assert length <= __keccak_max_size, \\\n        f'unsafe_keccak() can only be used with length<={__keccak_max_size}. ' \\\n        f'Got: length={length}.'\n\nkeccak_input = bytearray()\nfor word_i, byte_i in enumerate(range(0, length, 16)):\n    word = memory[data + word_i]\n    n_bytes = min(16, length - byte_i)\n    assert 0 <= word < 2 ** (8 * n_bytes)\n    keccak_input += word.to_bytes(n_bytes, 'big')\n\nhashed = keccak(keccak_input)\nids.high = int.from_bytes(hashed[:16], 'big')\nids.low = int.from_bytes(hashed[16:32], 'big')";
        let mut vm = vm!();
        // initialize memory segments
        add_segments!(vm, 3);
        // initialize fp
        vm.run_context.fp = 5;
        // insert ids into memory
        vm.segments = segments![
            ((1, 1), 5),
            ((2, 0), 1),
            ((2, 1), 1),
            ((2, 2), 1),
            ((1, 2), (2, 0))
        ];
        let ids_data = ids_data!["length", "data", "high", "low"];
        let mut exec_scopes = scope![("__keccak_max_size", Felt252::new(2))];
        assert_matches!(
            run_hint!(vm, ids_data, hint_code, &mut exec_scopes),
            Err(HintError::KeccakMaxSize(x, y)) if x == Felt252::new(5) && y == Felt252::new(2)
        );
    }

    #[test]
    #[cfg_attr(target_arch = "wasm32", wasm_bindgen_test)]
    fn unsafe_keccak_invalid_input_length() {
        let hint_code = "from eth_hash.auto import keccak\n\ndata, length = ids.data, ids.length\n\nif '__keccak_max_size' in globals():\n    assert length <= __keccak_max_size, \\\n        f'unsafe_keccak() can only be used with length<={__keccak_max_size}. ' \\\n        f'Got: length={length}.'\n\nkeccak_input = bytearray()\nfor word_i, byte_i in enumerate(range(0, length, 16)):\n    word = memory[data + word_i]\n    n_bytes = min(16, length - byte_i)\n    assert 0 <= word < 2 ** (8 * n_bytes)\n    keccak_input += word.to_bytes(n_bytes, 'big')\n\nhashed = keccak(keccak_input)\nids.high = int.from_bytes(hashed[:16], 'big')\nids.low = int.from_bytes(hashed[16:32], 'big')";
        let mut vm = vm!();
        // initialize memory segments
        add_segments!(vm, 3);
        // initialize fp
        vm.run_context.fp = 4;
        // insert ids into memory
        vm.segments = segments![
            ((1, 1), 18446744073709551616_i128),
            ((1, 5), 0),
            ((2, 0), 1),
            ((2, 1), 1),
            ((2, 2), 1),
            ((1, 2), (2, 0))
        ];
        let ids_data = ids_data!["length", "data", "high", "low"];
        assert!(run_hint!(vm, ids_data, hint_code).is_err());
    }

    #[test]
    #[cfg_attr(target_arch = "wasm32", wasm_bindgen_test)]
    fn unsafe_keccak_invalid_word_size() {
        let hint_code = "from eth_hash.auto import keccak\n\ndata, length = ids.data, ids.length\n\nif '__keccak_max_size' in globals():\n    assert length <= __keccak_max_size, \\\n        f'unsafe_keccak() can only be used with length<={__keccak_max_size}. ' \\\n        f'Got: length={length}.'\n\nkeccak_input = bytearray()\nfor word_i, byte_i in enumerate(range(0, length, 16)):\n    word = memory[data + word_i]\n    n_bytes = min(16, length - byte_i)\n    assert 0 <= word < 2 ** (8 * n_bytes)\n    keccak_input += word.to_bytes(n_bytes, 'big')\n\nhashed = keccak(keccak_input)\nids.high = int.from_bytes(hashed[:16], 'big')\nids.low = int.from_bytes(hashed[16:32], 'big')";
        let mut vm = vm!();
        // initialize memory segments
        add_segments!(vm, 3);
        // initialize fp
        vm.run_context.fp = 5;
        // insert ids into memory
        vm.segments = segments![
            ((1, 1), 3),
            ((1, 5), 0),
            ((2, 0), (-1)),
            ((2, 1), 1),
            ((2, 2), 1),
            ((1, 2), (2, 0))
        ];
        let ids_data = ids_data!["length", "data", "high", "low"];
        let mut exec_scopes = scope![("__keccak_max_size", Felt252::new(10))];
        assert_matches!(
            run_hint!(vm, ids_data, hint_code, &mut exec_scopes),
            Err(HintError::InvalidWordSize(x)) if x == Felt252::new(-1)
        );
    }

    #[test]
    #[cfg_attr(target_arch = "wasm32", wasm_bindgen_test)]
    fn unsafe_keccak_finalize_valid() {
        let hint_code = "from eth_hash.auto import keccak\nkeccak_input = bytearray()\nn_elms = ids.keccak_state.end_ptr - ids.keccak_state.start_ptr\nfor word in memory.get_range(ids.keccak_state.start_ptr, n_elms):\n    keccak_input += word.to_bytes(16, 'big')\nhashed = keccak(keccak_input)\nids.high = int.from_bytes(hashed[:16], 'big')\nids.low = int.from_bytes(hashed[16:32], 'big')";
        let mut vm = vm!();
        // initialize memory segments
        add_segments!(vm, 2);
        // initialize fp
        vm.run_context.fp = 9;
        vm.segments = segments![
            ((1, 1), (1, 2)),
            ((1, 2), (1, 4)),
            ((1, 3), (1, 5)),
            ((1, 4), 1),
            ((1, 5), 2),
            ((1, 8), 0)
        ];
        let ids_data = non_continuous_ids_data![("keccak_state", -7), ("high", -3), ("low", -2)];
        assert!(run_hint!(vm, ids_data, hint_code).is_ok());
    }

    #[test]
    #[cfg_attr(target_arch = "wasm32", wasm_bindgen_test)]
    fn unsafe_keccak_finalize_nones_in_range() {
        let hint_code = "from eth_hash.auto import keccak\nkeccak_input = bytearray()\nn_elms = ids.keccak_state.end_ptr - ids.keccak_state.start_ptr\nfor word in memory.get_range(ids.keccak_state.start_ptr, n_elms):\n    keccak_input += word.to_bytes(16, 'big')\nhashed = keccak(keccak_input)\nids.high = int.from_bytes(hashed[:16], 'big')\nids.low = int.from_bytes(hashed[16:32], 'big')";
        let mut vm = vm!();
        // initialize memory segments
        add_segments!(vm, 2);
        // initialize fp
        vm.run_context.fp = 9;
        vm.segments = segments![
            ((1, 1), (1, 2)),
            ((1, 2), (1, 4)),
            ((1, 3), (1, 5)),
            ((1, 5), 2),
            ((1, 8), 0)
        ];
        let ids_data = non_continuous_ids_data![("keccak_state", -7), ("high", -3), ("low", -2)];
        assert_matches!(
            run_hint!(vm, ids_data, hint_code),
            Err(HintError::Memory(MemoryError::UnknownMemoryCell(_)))
        );
    }

    #[test]
    #[cfg_attr(target_arch = "wasm32", wasm_bindgen_test)]
    fn unsafe_keccak_finalize_expected_integer_at_range() {
        let hint_code = "from eth_hash.auto import keccak\nkeccak_input = bytearray()\nn_elms = ids.keccak_state.end_ptr - ids.keccak_state.start_ptr\nfor word in memory.get_range(ids.keccak_state.start_ptr, n_elms):\n    keccak_input += word.to_bytes(16, 'big')\nhashed = keccak(keccak_input)\nids.high = int.from_bytes(hashed[:16], 'big')\nids.low = int.from_bytes(hashed[16:32], 'big')";
        let mut vm = vm!();
        // initialize memory segments
        add_segments!(vm, 2);
        // initialize fp
        vm.run_context.fp = 9;
        vm.segments = segments![
            ((1, 1), (1, 2)),
            ((1, 2), (1, 4)),
            ((1, 3), (1, 5)),
            ((1, 4), (1, 5)),
            ((1, 5), 2),
            ((1, 8), 0)
        ];
        let ids_data = non_continuous_ids_data![("keccak_state", -7), ("high", -3), ("low", -2)];
        assert!(run_hint!(vm, ids_data, hint_code).is_err());
    }

    fn enter_scope(
        _vm: &mut VirtualMachine,
        exec_scopes: &mut ExecutionScopes,
        _ids_data: &HashMap<String, HintReference>,
        _ap_tracking: &ApTracking,
        _constants: &HashMap<String, Felt252>,
    ) -> Result<(), HintError> {
        exec_scopes.enter_scope(HashMap::new());
        Ok(())
    }

    #[test]
    #[cfg_attr(target_arch = "wasm32", wasm_bindgen_test)]
    fn add_hint_add_same_hint_twice() {
        let mut hint_processor = BuiltinHintProcessor::new_empty();
        let hint_func = Rc::new(HintFunc(Box::new(enter_scope)));
        hint_processor.add_hint(String::from("enter_scope_custom_a"), Rc::clone(&hint_func));
        hint_processor.add_hint(String::from("enter_scope_custom_b"), hint_func);
        let mut vm = vm!();
        let exec_scopes = exec_scopes_ref!();
        assert_eq!(exec_scopes.data.len(), 1);
        let hint_data =
            HintProcessorData::new_default(String::from("enter_scope_custom_a"), HashMap::new());
        assert_matches!(
            hint_processor.execute_hint(
                &mut vm,
                exec_scopes,
                &any_box!(hint_data),
                &HashMap::new()
            ),
            Ok(())
        );
        assert_eq!(exec_scopes.data.len(), 2);
        let hint_data =
            HintProcessorData::new_default(String::from("enter_scope_custom_a"), HashMap::new());
        assert_matches!(
            hint_processor.execute_hint(
                &mut vm,
                exec_scopes,
                &any_box!(hint_data),
                &HashMap::new()
            ),
            Ok(())
        );
        assert_eq!(exec_scopes.data.len(), 3);
    }
}<|MERGE_RESOLUTION|>--- conflicted
+++ resolved
@@ -52,7 +52,6 @@
                     is_zero_nondet, is_zero_pack, is_zero_pack_external_secp, reduce, verify_zero,
                     verify_zero_with_external_const,
                 },
-                secp_utils::{SECP_P, SECP_P_V2},
                 signature::{
                     div_mod_n_packed_divmod, div_mod_n_packed_external_n, div_mod_n_safe_div,
                     get_point_from_x, pack_modn_div_modn,
@@ -447,8 +446,6 @@
                 "pt",
             ),
             hint_code::COMPUTE_SLOPE_V1 => compute_slope_and_assing_secp_p(
-<<<<<<< HEAD
-=======
                 vm,
                 exec_scopes,
                 &hint_data.ids_data,
@@ -458,25 +455,12 @@
                 &SECP_P,
             ),
             hint_code::COMPUTE_SLOPE_V2 => compute_slope_and_assing_secp_p(
->>>>>>> a2fe1ab4
                 vm,
                 exec_scopes,
                 &hint_data.ids_data,
                 &hint_data.ap_tracking,
                 "point0",
                 "point1",
-<<<<<<< HEAD
-                &SECP_P,
-            ),
-            hint_code::COMPUTE_SLOPE_V2 => compute_slope_and_assing_secp_p(
-                vm,
-                exec_scopes,
-                &hint_data.ids_data,
-                &hint_data.ap_tracking,
-                "point0",
-                "point1",
-=======
->>>>>>> a2fe1ab4
                 &SECP_P_V2,
             ),
             hint_code::COMPUTE_SLOPE_SECP256R1 => compute_slope(
