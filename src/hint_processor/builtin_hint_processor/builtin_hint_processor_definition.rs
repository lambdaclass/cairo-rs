--- conflicted
+++ resolved
@@ -4,16 +4,11 @@
         ec_recover_sub_a_b,
     },
     field_arithmetic::uint384_div,
-<<<<<<< HEAD
     secp::secp_utils::{ALPHA, ALPHA_V2, SECP_P, SECP_P_V2},
-    vrf::{fq::uint512_unsigned_div_rem, inv_mod_p_uint512::inv_mod_p_uint512},
-=======
-    secp::secp_utils::{SECP_P, SECP_P_V2},
     vrf::{
         fq::{inv_mod_p_uint256, uint512_unsigned_div_rem},
         inv_mod_p_uint512::inv_mod_p_uint512,
     },
->>>>>>> f92e1676
 };
 use crate::{
     hint_processor::{
