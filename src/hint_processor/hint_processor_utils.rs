use crate::{
    serde::deserialize_program::{ApTracking, OffsetValue},
    types::{
        instruction::Register,
        relocatable::{MaybeRelocatable, Relocatable},
    },
    vm::{
        errors::{hint_errors::HintError, vm_errors::VirtualMachineError},
        vm_core::VirtualMachine,
    },
};
use std::borrow::Cow;

use super::hint_processor_definition::HintReference;
use felt::Felt;
use num_traits::ToPrimitive;

///Inserts value into the address of the given ids variable
pub fn insert_value_from_reference(
    value: impl Into<MaybeRelocatable>,
    vm: &mut VirtualMachine,
    hint_reference: &HintReference,
    ap_tracking: &ApTracking,
) -> Result<(), HintError> {
    let var_addr = compute_addr_from_reference(hint_reference, vm, ap_tracking)?;
    vm.insert_value(&var_addr, value)
        .map_err(HintError::Internal)
}

///Returns the Integer value stored in the given ids variable
pub fn get_integer_from_reference<'a>(
    vm: &'a VirtualMachine,
    hint_reference: &'a HintReference,
    ap_tracking: &ApTracking,
<<<<<<< HEAD
) -> Result<Cow<'a, Felt>, VirtualMachineError> {
=======
) -> Result<Cow<'a, BigInt>, HintError> {
>>>>>>> e29e0004
    // if the reference register is none, this means it is an immediate value and we
    // should return that value.

    if let (OffsetValue::Immediate(int_1), _) = (&hint_reference.offset1, &hint_reference.offset2) {
        return Ok(Cow::Borrowed(int_1));
    }

    let var_addr = compute_addr_from_reference(hint_reference, vm, ap_tracking)?;
    vm.get_integer(&var_addr).map_err(HintError::Internal)
}

///Returns the Relocatable value stored in the given ids variable
pub fn get_ptr_from_reference(
    vm: &VirtualMachine,
    hint_reference: &HintReference,
    ap_tracking: &ApTracking,
) -> Result<Relocatable, HintError> {
    let var_addr = compute_addr_from_reference(hint_reference, vm, ap_tracking)?;
    if hint_reference.dereference {
        Ok(vm.get_relocatable(&var_addr)?)
    } else {
        Ok(var_addr)
    }
}

///Computes the memory address of the ids variable indicated by the HintReference as a Relocatable
pub fn compute_addr_from_reference(
    //Reference data of the ids variable
    hint_reference: &HintReference,
    vm: &VirtualMachine,
    //ApTracking of the Hint itself
    hint_ap_tracking: &ApTracking,
) -> Result<Relocatable, HintError> {
    let offset1 =
        if let OffsetValue::Reference(_register, _offset, _deref) = &hint_reference.offset1 {
            get_offset_value_reference(
                vm,
                hint_reference,
                hint_ap_tracking,
                &hint_reference.offset1,
            )?
            .get_relocatable()?
        } else {
            return Err(HintError::NoRegisterInReference);
        };

    match &hint_reference.offset2 {
        OffsetValue::Reference(_register, _offset, _deref) => {
            // Cant add two relocatable values
            // So OffSet2 must be Bigint
            let value = get_offset_value_reference(
                vm,
                hint_reference,
                hint_ap_tracking,
                &hint_reference.offset2,
            )?;

            Ok(offset1
                + value
                    .get_int_ref()?
                    .to_usize()
                    .ok_or(VirtualMachineError::BigintToUsizeFail)?)
        }
        OffsetValue::Value(value) => Ok(offset1 + *value),
        _ => Err(HintError::NoRegisterInReference),
    }
}

fn apply_ap_tracking_correction(
    ap: &Relocatable,
    ref_ap_tracking: &ApTracking,
    hint_ap_tracking: &ApTracking,
) -> Result<Relocatable, HintError> {
    // check that both groups are the same
    if ref_ap_tracking.group != hint_ap_tracking.group {
        return Err(HintError::InvalidTrackingGroup(
            ref_ap_tracking.group,
            hint_ap_tracking.group,
        ));
    }
    let ap_diff = hint_ap_tracking.offset - ref_ap_tracking.offset;
<<<<<<< HEAD
    ap.sub_usize(ap_diff)
=======
    ap.sub(ap_diff).map_err(HintError::Internal)
>>>>>>> e29e0004
}

//Tries to convert a Felt value to usize
pub fn felt_to_usize(felt: &Felt) -> Result<usize, VirtualMachineError> {
    felt.to_usize()
        .ok_or(VirtualMachineError::BigintToUsizeFail)
}

///Tries to convert a Felt value to u32
pub fn felt_to_u32(felt: &Felt) -> Result<u32, VirtualMachineError> {
    felt.to_u32().ok_or(VirtualMachineError::BigintToU32Fail)
}

fn get_offset_value_reference(
    vm: &VirtualMachine,
    hint_reference: &HintReference,
    hint_ap_tracking: &ApTracking,
    offset_value: &OffsetValue,
) -> Result<MaybeRelocatable, HintError> {
    // let (register, offset , deref) = if let OffsetValue::Reference(register, offset ,deref ) = offset_value {
    //     (register, offset_value, deref)
    // } else {
    //      return Err(HintError::FailedToGetIds);
    // };
    let (register, offset, deref) = match offset_value {
        OffsetValue::Reference(register, offset, deref) => (register, offset, deref),
        _ => return Err(HintError::FailedToGetIds),
    };

    let base_addr = if register == &Register::FP {
        vm.get_fp()
    } else {
        let var_ap_trackig = hint_reference
            .ap_tracking_data
            .as_ref()
            .ok_or(HintError::NoneApTrackingData)?;

        apply_ap_tracking_correction(&vm.get_ap(), var_ap_trackig, hint_ap_tracking)?
    };

    if offset.is_negative() && base_addr.offset < offset.abs() as usize {
        return Err(HintError::FailedToGetIds);
    }

    if *deref {
        Ok(vm
            .get_maybe(&(base_addr + *offset))
            .map_err(|_| HintError::FailedToGetIds)?
            .ok_or(HintError::FailedToGetIds)?)
    } else {
        Ok((base_addr + *offset).into())
    }
}

#[cfg(test)]
mod tests {
    use super::*;
    use crate::{
        relocatable,
        utils::test_utils::*,
        vm::{
            errors::memory_errors::MemoryError, vm_core::VirtualMachine, vm_memory::memory::Memory,
        },
    };
    use felt::NewFelt;

    #[test]
    fn get_integer_from_reference_with_immediate_value() {
        let mut vm = vm!();
        vm.memory = memory![((1, 0), 0)];
        let mut hint_ref = HintReference::new(0, 0, false, true);
        hint_ref.offset1 = OffsetValue::Immediate(Felt::new(2));

        assert_eq!(
            get_integer_from_reference(&vm, &hint_ref, &ApTracking::new())
                .expect("Unexpected get integer fail")
                .into_owned(),
            Felt::new(2)
        );
    }

    #[test]
    fn get_ptr_from_reference_short_path() {
        let mut vm = vm!();
        vm.memory = memory![((1, 0), (2, 0))];

        assert_eq!(
            get_ptr_from_reference(
                &vm,
                &HintReference::new(0, 0, false, false),
                &ApTracking::new()
            ),
            Ok(relocatable!(1, 0))
        );
    }

    #[test]
    fn get_ptr_from_reference_with_dereference() {
        let mut vm = vm!();
        vm.memory = memory![((1, 0), (3, 0))];

        assert_eq!(
            get_ptr_from_reference(
                &vm,
                &HintReference::new(0, 0, false, true),
                &ApTracking::new()
            ),
            Ok(relocatable!(3, 0))
        );
    }

    #[test]
    fn get_ptr_from_reference_with_dereference_and_imm() {
        let mut vm = vm!();
        vm.memory = memory![((1, 0), (4, 0))];
        let mut hint_ref = HintReference::new(0, 0, true, false);
        hint_ref.offset2 = OffsetValue::Value(2);

        assert_eq!(
            get_ptr_from_reference(&vm, &hint_ref, &ApTracking::new()),
            Ok(relocatable!(4, 2))
        );
    }

    #[test]
    fn compute_addr_from_reference_no_regiter_in_reference() {
        let mut vm = vm!();
        vm.memory = memory![((1, 0), (4, 0))];
        let mut hint_reference = HintReference::new(0, 0, false, false);
        hint_reference.offset1 = OffsetValue::Immediate(Felt::new(2_i32));

        assert_eq!(
            compute_addr_from_reference(&hint_reference, &vm, &ApTracking::new()),
            Err(HintError::NoRegisterInReference)
        );
    }

    #[test]
    fn compute_addr_from_reference_failed_to_get_ids() {
        let mut vm = vm!();
        vm.memory = memory![((1, 0), 4)];
        // vm.run_context.fp = -1;
        let mut hint_reference = HintReference::new(0, 0, false, false);
        hint_reference.offset1 = OffsetValue::Reference(Register::FP, -1, true);

        assert_eq!(
            compute_addr_from_reference(&hint_reference, &vm, &ApTracking::new()),
            Err(HintError::FailedToGetIds)
        );
    }

    #[test]
    fn tracking_correction_invalid_group() {
        let mut ref_ap_tracking = ApTracking::new();
        ref_ap_tracking.group = 1;
        let mut hint_ap_tracking = ApTracking::new();
        hint_ap_tracking.group = 2;

        assert_eq!(
            apply_ap_tracking_correction(&relocatable!(1, 0), &ref_ap_tracking, &hint_ap_tracking),
            Err(HintError::InvalidTrackingGroup(1, 2))
        );
    }
}<|MERGE_RESOLUTION|>--- conflicted
+++ resolved
@@ -32,11 +32,7 @@
     vm: &'a VirtualMachine,
     hint_reference: &'a HintReference,
     ap_tracking: &ApTracking,
-<<<<<<< HEAD
-) -> Result<Cow<'a, Felt>, VirtualMachineError> {
-=======
-) -> Result<Cow<'a, BigInt>, HintError> {
->>>>>>> e29e0004
+) -> Result<Cow<'a, Felt>, HintError> {
     // if the reference register is none, this means it is an immediate value and we
     // should return that value.
 
@@ -118,11 +114,7 @@
         ));
     }
     let ap_diff = hint_ap_tracking.offset - ref_ap_tracking.offset;
-<<<<<<< HEAD
-    ap.sub_usize(ap_diff)
-=======
-    ap.sub(ap_diff).map_err(HintError::Internal)
->>>>>>> e29e0004
+    ap.sub_usize(ap_diff).map_err(HintError::Internal)
 }
 
 //Tries to convert a Felt value to usize
