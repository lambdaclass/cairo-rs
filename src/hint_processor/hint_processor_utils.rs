use num_bigint::BigInt;
use num_traits::ToPrimitive;

use crate::{
    serde::deserialize_program::ApTracking,
    types::{
        instruction::Register,
        relocatable::{MaybeRelocatable, Relocatable},
    },
    vm::{errors::vm_errors::VirtualMachineError, vm_core::VirtualMachine},
};

use super::hint_processor_definition::HintReference;

///Inserts value into the address of the given ids variable
pub fn insert_value_from_reference(
    value: impl Into<MaybeRelocatable>,
    vm: &mut VirtualMachine,
    hint_reference: &HintReference,
    ap_tracking: &ApTracking,
) -> Result<(), VirtualMachineError> {
    let var_addr = compute_addr_from_reference(hint_reference, vm, ap_tracking)?;
    vm.insert_value(&var_addr, value)
}

///Returns the Integer value stored in the given ids variable
pub fn get_integer_from_reference<'a>(
    vm: &'a VirtualMachine,
    hint_reference: &'a HintReference,
    ap_tracking: &ApTracking,
) -> Result<&'a BigInt, VirtualMachineError> {
    // if the reference register is none, this means it is an immediate value and we
    // should return that value.
    if hint_reference.register.is_none() && hint_reference.immediate.is_some() {
        // safe tu unwrap here because it has been checked that immediate is not None.
        return Ok(hint_reference.immediate.as_ref().unwrap());
    }

    let var_addr = compute_addr_from_reference(hint_reference, vm, ap_tracking)?;
    vm.get_integer(&var_addr)
}

///Returns the Relocatable value stored in the given ids variable
pub fn get_ptr_from_reference(
    vm: &VirtualMachine,
    hint_reference: &HintReference,
    ap_tracking: &ApTracking,
) -> Result<Relocatable, VirtualMachineError> {
    let var_addr = compute_addr_from_reference(hint_reference, vm, ap_tracking)?;
    //Add immediate if present in reference
    if hint_reference.dereference {
        let value = vm.get_relocatable(&var_addr)?;
        if let Some(immediate) = &hint_reference.immediate {
            let modified_value = value + bigint_to_usize(immediate)?;
            Ok(modified_value)
        } else {
            Ok(value.clone())
        }
    } else {
        Ok(var_addr)
    }
}

///Computes the memory address of the ids variable indicated by the HintReference as a Relocatable
pub fn compute_addr_from_reference(
    //Reference data of the ids variable
    hint_reference: &HintReference,
    vm: &VirtualMachine,
    //ApTracking of the Hint itself
    hint_ap_tracking: &ApTracking,
) -> Result<Relocatable, VirtualMachineError> {
    let base_addr = match hint_reference.register {
        //This should never fail
        Some(Register::FP) => vm.get_fp(),
        Some(Register::AP) => {
            let var_ap_trackig = hint_reference
                .ap_tracking_data
                .as_ref()
                .ok_or(VirtualMachineError::NoneApTrackingData)?;

            apply_ap_tracking_correction(&vm.get_ap(), var_ap_trackig, hint_ap_tracking)?
        }
        None => return Err(VirtualMachineError::NoRegisterInReference),
    };
    if hint_reference.offset1.is_negative()
        && base_addr.offset < hint_reference.offset1.abs() as usize
    {
        return Err(VirtualMachineError::FailedToGetIds);
    }
    if !hint_reference.inner_dereference {
        Ok(base_addr + hint_reference.offset1 + hint_reference.offset2)
    } else {
        let addr = base_addr + hint_reference.offset1;
        let dereferenced_addr = vm
            .get_relocatable(&addr)
            .map_err(|_| VirtualMachineError::FailedToGetIds)?;
        if let Some(imm) = &hint_reference.immediate {
            Ok(dereferenced_addr + bigint_to_usize(imm)?)
        } else {
            Ok(dereferenced_addr + hint_reference.offset2)
        }
    }
}

fn apply_ap_tracking_correction(
    ap: &Relocatable,
    ref_ap_tracking: &ApTracking,
    hint_ap_tracking: &ApTracking,
) -> Result<Relocatable, VirtualMachineError> {
    // check that both groups are the same
    if ref_ap_tracking.group != hint_ap_tracking.group {
        return Err(VirtualMachineError::InvalidTrackingGroup(
            ref_ap_tracking.group,
            hint_ap_tracking.group,
        ));
    }
    let ap_diff = hint_ap_tracking.offset - ref_ap_tracking.offset;
    ap.sub(ap_diff)
}

//Tries to convert a BigInt value to usize
pub fn bigint_to_usize(bigint: &BigInt) -> Result<usize, VirtualMachineError> {
    bigint
        .to_usize()
        .ok_or(VirtualMachineError::BigintToUsizeFail)
}

///Tries to convert a BigInt value to u32
pub fn bigint_to_u32(bigint: &BigInt) -> Result<u32, VirtualMachineError> {
    bigint.to_u32().ok_or(VirtualMachineError::BigintToU32Fail)
<<<<<<< HEAD
}

///Returns a reference to the RangeCheckBuiltinRunner struct if range_check builtin is present
pub fn get_range_check_builtin(
    builtin_runners: &Vec<(String, Box<dyn BuiltinRunner>)>,
) -> Result<&RangeCheckBuiltinRunner, VirtualMachineError> {
    for (name, builtin) in builtin_runners {
        if name == &String::from("range_check") {
            if let Some(range_check_builtin) =
                builtin.as_any().downcast_ref::<RangeCheckBuiltinRunner>()
            {
                return Ok(range_check_builtin);
            };
        }
    }
    Err(VirtualMachineError::NoRangeCheckBuiltin)
}

#[cfg(test)]
mod tests {
    use super::*;
    use crate::{
        bigint,
        hint_processor::proxies::{memory_proxy::get_memory_proxy, vm_proxy::get_vm_proxy},
        relocatable,
        utils::test_utils::*,
        vm::{
            errors::memory_errors::MemoryError, vm_core::VirtualMachine, vm_memory::memory::Memory,
        },
    };
    use num_bigint::Sign;

    #[test]
    fn get_integer_from_reference_with_immediate_value() {
        let mut vm = vm!();
        vm.memory = memory![((1, 0), 0)];
        let mut hint_ref = HintReference::new(0, 0, false, true);
        hint_ref.immediate = Some(bigint!(2));

        assert_eq!(
            get_integer_from_reference(&get_vm_proxy(&mut vm), &hint_ref, &ApTracking::new()),
            Ok(&bigint!(0))
        );
    }

    #[test]
    fn get_ptr_from_reference_short_path() {
        let mut vm = vm!();
        vm.memory = memory![((1, 0), (2, 0))];

        assert_eq!(
            get_ptr_from_reference(
                &get_vm_proxy(&mut vm),
                &HintReference::new(0, 0, false, false),
                &ApTracking::new()
            ),
            Ok(relocatable!(1, 0))
        );
    }

    #[test]
    fn get_ptr_from_reference_with_dereference() {
        let mut vm = vm!();
        vm.memory = memory![((1, 0), (3, 0))];

        assert_eq!(
            get_ptr_from_reference(
                &get_vm_proxy(&mut vm),
                &HintReference::new(0, 0, false, true),
                &ApTracking::new()
            ),
            Ok(relocatable!(3, 0))
        );
    }

    #[test]
    fn get_ptr_from_reference_with_dereference_and_imm() {
        let mut vm = vm!();
        vm.memory = memory![((1, 0), (4, 0))];
        let mut hint_ref = HintReference::new(0, 0, false, true);
        hint_ref.immediate = Some(bigint!(2));

        assert_eq!(
            get_ptr_from_reference(&get_vm_proxy(&mut vm), &hint_ref, &ApTracking::new()),
            Ok(relocatable!(4, 2))
        );
    }

    #[test]
    fn compute_addr_from_reference_no_regiter_in_reference() {
        let mut vm = vm!();
        vm.memory = memory![((1, 0), (4, 0))];
        let mut hint_reference = HintReference::new(0, 0, false, false);
        hint_reference.register = None;

        assert_eq!(
            compute_addr_from_reference(
                &hint_reference,
                &vm.run_context,
                &get_memory_proxy(&mut vm.memory),
                &ApTracking::new()
            ),
            Err(VirtualMachineError::NoRegisterInReference)
        );
    }

    #[test]
    fn compute_addr_from_reference_failed_to_get_ids() {
        let mut vm = vm!();
        vm.memory = memory![((1, 0), 4)];
        let mut hint_reference = HintReference::new(0, 0, false, false);
        hint_reference.offset1 = -1;

        assert_eq!(
            compute_addr_from_reference(
                &hint_reference,
                &vm.run_context,
                &get_memory_proxy(&mut vm.memory),
                &ApTracking::new()
            ),
            Err(VirtualMachineError::FailedToGetIds)
        );
    }

    #[test]
    fn tracking_correction_invalid_group() {
        let mut ref_ap_tracking = ApTracking::new();
        ref_ap_tracking.group = 1;
        let mut hint_ap_tracking = ApTracking::new();
        hint_ap_tracking.group = 2;

        assert_eq!(
            apply_ap_tracking_correction(&relocatable!(1, 0), &ref_ap_tracking, &hint_ap_tracking),
            Err(VirtualMachineError::InvalidTrackingGroup(1, 2))
        );
    }
=======
>>>>>>> aa33c9f6
}<|MERGE_RESOLUTION|>--- conflicted
+++ resolved
@@ -7,7 +7,11 @@
         instruction::Register,
         relocatable::{MaybeRelocatable, Relocatable},
     },
-    vm::{errors::vm_errors::VirtualMachineError, vm_core::VirtualMachine},
+    vm::{
+        errors::vm_errors::VirtualMachineError,
+        runners::builtin_runner::{BuiltinRunner, RangeCheckBuiltinRunner},
+        vm_core::VirtualMachine,
+    },
 };
 
 use super::hint_processor_definition::HintReference;
@@ -128,7 +132,6 @@
 ///Tries to convert a BigInt value to u32
 pub fn bigint_to_u32(bigint: &BigInt) -> Result<u32, VirtualMachineError> {
     bigint.to_u32().ok_or(VirtualMachineError::BigintToU32Fail)
-<<<<<<< HEAD
 }
 
 ///Returns a reference to the RangeCheckBuiltinRunner struct if range_check builtin is present
@@ -151,9 +154,7 @@
 mod tests {
     use super::*;
     use crate::{
-        bigint,
-        hint_processor::proxies::{memory_proxy::get_memory_proxy, vm_proxy::get_vm_proxy},
-        relocatable,
+        bigint, relocatable,
         utils::test_utils::*,
         vm::{
             errors::memory_errors::MemoryError, vm_core::VirtualMachine, vm_memory::memory::Memory,
@@ -169,7 +170,7 @@
         hint_ref.immediate = Some(bigint!(2));
 
         assert_eq!(
-            get_integer_from_reference(&get_vm_proxy(&mut vm), &hint_ref, &ApTracking::new()),
+            get_integer_from_reference(&mut vm, &hint_ref, &ApTracking::new()),
             Ok(&bigint!(0))
         );
     }
@@ -181,7 +182,7 @@
 
         assert_eq!(
             get_ptr_from_reference(
-                &get_vm_proxy(&mut vm),
+                &mut vm,
                 &HintReference::new(0, 0, false, false),
                 &ApTracking::new()
             ),
@@ -196,7 +197,7 @@
 
         assert_eq!(
             get_ptr_from_reference(
-                &get_vm_proxy(&mut vm),
+                &mut vm,
                 &HintReference::new(0, 0, false, true),
                 &ApTracking::new()
             ),
@@ -212,7 +213,7 @@
         hint_ref.immediate = Some(bigint!(2));
 
         assert_eq!(
-            get_ptr_from_reference(&get_vm_proxy(&mut vm), &hint_ref, &ApTracking::new()),
+            get_ptr_from_reference(&mut vm, &hint_ref, &ApTracking::new()),
             Ok(relocatable!(4, 2))
         );
     }
@@ -225,12 +226,7 @@
         hint_reference.register = None;
 
         assert_eq!(
-            compute_addr_from_reference(
-                &hint_reference,
-                &vm.run_context,
-                &get_memory_proxy(&mut vm.memory),
-                &ApTracking::new()
-            ),
+            compute_addr_from_reference(&hint_reference, &vm, &ApTracking::new()),
             Err(VirtualMachineError::NoRegisterInReference)
         );
     }
@@ -243,12 +239,7 @@
         hint_reference.offset1 = -1;
 
         assert_eq!(
-            compute_addr_from_reference(
-                &hint_reference,
-                &vm.run_context,
-                &get_memory_proxy(&mut vm.memory),
-                &ApTracking::new()
-            ),
+            compute_addr_from_reference(&hint_reference, &mut vm, &ApTracking::new()),
             Err(VirtualMachineError::FailedToGetIds)
         );
     }
@@ -265,6 +256,4 @@
             Err(VirtualMachineError::InvalidTrackingGroup(1, 2))
         );
     }
-=======
->>>>>>> aa33c9f6
 }