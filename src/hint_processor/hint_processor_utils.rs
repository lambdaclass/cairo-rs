use crate::{
    serde::deserialize_program::{ApTracking, OffsetValue},
    types::{
        instruction::Register,
        relocatable::{MaybeRelocatable, Relocatable},
    },
    vm::{
        errors::{hint_errors::HintError, vm_errors::VirtualMachineError},
        vm_core::VirtualMachine,
    },
};
use std::borrow::Cow;

use super::hint_processor_definition::HintReference;
use felt::Felt;
use num_traits::ToPrimitive;

///Inserts value into the address of the given ids variable
pub fn insert_value_from_reference(
    value: impl Into<MaybeRelocatable>,
    vm: &mut VirtualMachine,
    hint_reference: &HintReference,
    ap_tracking: &ApTracking,
) -> Result<(), HintError> {
    let var_addr = compute_addr_from_reference(hint_reference, vm, ap_tracking)?;
    vm.insert_value(&var_addr, value)
        .map_err(HintError::Internal)
}

///Returns the Integer value stored in the given ids variable
pub fn get_integer_from_reference<'a>(
    vm: &'a VirtualMachine,
    hint_reference: &'a HintReference,
    ap_tracking: &ApTracking,
) -> Result<Cow<'a, Felt>, HintError> {
    // if the reference register is none, this means it is an immediate value and we
    // should return that value.

    if let (OffsetValue::Immediate(int_1), _) = (&hint_reference.offset1, &hint_reference.offset2) {
        return Ok(Cow::Borrowed(int_1));
    }

    let var_addr = compute_addr_from_reference(hint_reference, vm, ap_tracking)?;
    vm.get_integer(&var_addr).map_err(HintError::Internal)
}

///Returns the Relocatable value stored in the given ids variable
pub fn get_ptr_from_reference(
    vm: &VirtualMachine,
    hint_reference: &HintReference,
    ap_tracking: &ApTracking,
) -> Result<Relocatable, HintError> {
    let var_addr = compute_addr_from_reference(hint_reference, vm, ap_tracking)?;
    if hint_reference.dereference {
        Ok(vm.get_relocatable(&var_addr)?)
    } else {
        Ok(var_addr)
    }
}

///Returns the value given by a reference as [MaybeRelocatable]
pub fn get_maybe_relocatable_from_reference(
    vm: &VirtualMachine,
    hint_reference: &HintReference,
    ap_tracking: &ApTracking,
) -> Result<MaybeRelocatable, HintError> {
    //First handle case on only immediate
    if let OffsetValue::Immediate(num) = &hint_reference.offset1 {
        return Ok(MaybeRelocatable::from(num));
    }
    //Then calculate address
    let var_addr = compute_addr_from_reference(hint_reference, vm, ap_tracking)?;
    let value = if hint_reference.dereference {
        vm.get_maybe(&var_addr)
            .map_err(|error| HintError::Internal(VirtualMachineError::MemoryError(error)))?
    } else {
        return Ok(MaybeRelocatable::from(var_addr));
    };

    value.ok_or(HintError::FailedToGetIds)
}

///Computes the memory address of the ids variable indicated by the HintReference as a [Relocatable]
pub fn compute_addr_from_reference(
    //Reference data of the ids variable
    hint_reference: &HintReference,
    vm: &VirtualMachine,
    //ApTracking of the Hint itself
    hint_ap_tracking: &ApTracking,
) -> Result<Relocatable, HintError> {
    let offset1 =
        if let OffsetValue::Reference(_register, _offset, _deref) = &hint_reference.offset1 {
            get_offset_value_reference(
                vm,
                hint_reference,
                hint_ap_tracking,
                &hint_reference.offset1,
            )?
            .get_relocatable()?
        } else {
            return Err(HintError::NoRegisterInReference);
        };

    match &hint_reference.offset2 {
        OffsetValue::Reference(_register, _offset, _deref) => {
            // Cant add two relocatable values
            // So OffSet2 must be Bigint
            let value = get_offset_value_reference(
                vm,
                hint_reference,
                hint_ap_tracking,
                &hint_reference.offset2,
            )?;

            Ok(offset1
                + value
                    .get_int_ref()?
                    .to_usize()
                    .ok_or(VirtualMachineError::BigintToUsizeFail)?)
        }
        OffsetValue::Value(value) => Ok(offset1 + *value),
        _ => Err(HintError::NoRegisterInReference),
    }
}

fn apply_ap_tracking_correction(
    ap: &Relocatable,
    ref_ap_tracking: &ApTracking,
    hint_ap_tracking: &ApTracking,
) -> Result<Relocatable, HintError> {
    // check that both groups are the same
    if ref_ap_tracking.group != hint_ap_tracking.group {
        return Err(HintError::InvalidTrackingGroup(
            ref_ap_tracking.group,
            hint_ap_tracking.group,
        ));
    }
    let ap_diff = hint_ap_tracking.offset - ref_ap_tracking.offset;
    ap.sub_usize(ap_diff).map_err(HintError::Internal)
}

//Tries to convert a Felt value to usize
pub fn felt_to_usize(felt: &Felt) -> Result<usize, VirtualMachineError> {
    felt.to_usize()
        .ok_or(VirtualMachineError::BigintToUsizeFail)
}

///Tries to convert a Felt value to u32
pub fn felt_to_u32(felt: &Felt) -> Result<u32, VirtualMachineError> {
    felt.to_u32().ok_or(VirtualMachineError::BigintToU32Fail)
}

fn get_offset_value_reference(
    vm: &VirtualMachine,
    hint_reference: &HintReference,
    hint_ap_tracking: &ApTracking,
    offset_value: &OffsetValue,
) -> Result<MaybeRelocatable, HintError> {
    // let (register, offset , deref) = if let OffsetValue::Reference(register, offset ,deref ) = offset_value {
    //     (register, offset_value, deref)
    // } else {
    //      return Err(HintError::FailedToGetIds);
    // };
    let (register, offset, deref) = match offset_value {
        OffsetValue::Reference(register, offset, deref) => (register, offset, deref),
        _ => return Err(HintError::FailedToGetIds),
    };

    let base_addr = if register == &Register::FP {
        vm.get_fp()
    } else {
        let var_ap_trackig = hint_reference
            .ap_tracking_data
            .as_ref()
            .ok_or(HintError::NoneApTrackingData)?;

        apply_ap_tracking_correction(&vm.get_ap(), var_ap_trackig, hint_ap_tracking)?
    };

    if offset.is_negative() && base_addr.offset < offset.unsigned_abs() as usize {
        return Err(HintError::FailedToGetIds);
    }

    if *deref {
        Ok(vm
            .get_maybe(&(base_addr + *offset))
            .map_err(|_| HintError::FailedToGetIds)?
            .ok_or(HintError::FailedToGetIds)?)
    } else {
        Ok((base_addr + *offset).into())
    }
}

#[cfg(test)]
mod tests {
    use super::*;
    use crate::vm::vm_memory::memory_segments::MemorySegmentManager;
    use crate::{
        relocatable,
        utils::test_utils::*,
        vm::{
            errors::memory_errors::MemoryError, vm_core::VirtualMachine, vm_memory::memory::Memory,
        },
    };
<<<<<<< HEAD
    use std::collections::HashMap;
=======
    use assert_matches::assert_matches;
>>>>>>> 8e6c9531

    #[test]
    fn get_integer_from_reference_with_immediate_value() {
        let mut vm = vm!();
        vm.segments = segments![((1, 0), 0)];
        let mut hint_ref = HintReference::new(0, 0, false, true);
        hint_ref.offset1 = OffsetValue::Immediate(Felt::new(2));

        assert_eq!(
            get_integer_from_reference(&vm, &hint_ref, &ApTracking::new())
                .expect("Unexpected get integer fail")
                .into_owned(),
            Felt::new(2)
        );
    }

    #[test]
    fn get_offset_value_reference_valid() {
        let mut vm = vm!();
        vm.segments = segments![((1, 0), 0)];
        let mut hint_ref = HintReference::new(0, 0, false, true);
        hint_ref.offset1 = OffsetValue::Reference(Register::FP, 2_i32, false);

        assert_matches!(
            get_offset_value_reference(&vm, &hint_ref, &ApTracking::new(), &hint_ref.offset1),
            Ok(x) if x == mayberelocatable!(1, 2)
        );
    }

    #[test]
    fn get_offset_value_reference_invalid() {
        let mut vm = vm!();
        vm.segments = segments![((1, 0), 0)];
        let mut hint_ref = HintReference::new(0, 0, false, true);
        hint_ref.offset1 = OffsetValue::Reference(Register::FP, -2_i32, false);

        assert_matches!(
            get_offset_value_reference(&vm, &hint_ref, &ApTracking::new(), &hint_ref.offset1),
            Err(HintError::FailedToGetIds)
        );
    }

    #[test]
    fn get_ptr_from_reference_short_path() {
        let mut vm = vm!();
        vm.segments = segments![((1, 0), (2, 0))];

        assert_matches!(
            get_ptr_from_reference(
                &vm,
                &HintReference::new(0, 0, false, false),
                &ApTracking::new()
            ),
            Ok(x) if x == relocatable!(1, 0)
        );
    }

    #[test]
    fn get_ptr_from_reference_with_dereference() {
        let mut vm = vm!();
        vm.segments = segments![((1, 0), (3, 0))];

        assert_matches!(
            get_ptr_from_reference(
                &vm,
                &HintReference::new(0, 0, false, true),
                &ApTracking::new()
            ),
            Ok(x) if x == relocatable!(3, 0)
        );
    }

    #[test]
    fn get_ptr_from_reference_with_dereference_and_imm() {
        let mut vm = vm!();
        vm.segments = segments![((1, 0), (4, 0))];
        let mut hint_ref = HintReference::new(0, 0, true, false);
        hint_ref.offset2 = OffsetValue::Value(2);

        assert_matches!(
            get_ptr_from_reference(&vm, &hint_ref, &ApTracking::new()),
            Ok(x) if x == relocatable!(4, 2)
        );
    }

    #[test]
    fn compute_addr_from_reference_no_regiter_in_reference() {
        let mut vm = vm!();
        vm.segments = segments![((1, 0), (4, 0))];
        let mut hint_reference = HintReference::new(0, 0, false, false);
        hint_reference.offset1 = OffsetValue::Immediate(Felt::new(2_i32));

        assert_matches!(
            compute_addr_from_reference(&hint_reference, &vm, &ApTracking::new()),
            Err(HintError::NoRegisterInReference)
        );
    }

    #[test]
    fn compute_addr_from_reference_failed_to_get_ids() {
        let mut vm = vm!();
        vm.segments = segments![((1, 0), 4)];
        // vm.run_context.fp = -1;
        let mut hint_reference = HintReference::new(0, 0, false, false);
        hint_reference.offset1 = OffsetValue::Reference(Register::FP, -1, true);

        assert_matches!(
            compute_addr_from_reference(&hint_reference, &vm, &ApTracking::new()),
            Err(HintError::FailedToGetIds)
        );
    }

    #[test]
    fn tracking_correction_valid() {
        let mut ref_ap_tracking = ApTracking::new();
        ref_ap_tracking.group = 1;
        let mut hint_ap_tracking = ApTracking::new();
        hint_ap_tracking.group = 1;

        assert_matches!(
            apply_ap_tracking_correction(&relocatable!(1, 0), &ref_ap_tracking, &hint_ap_tracking),
            Ok(relocatable!(1, 0))
        );
    }

    #[test]
    fn tracking_correction_invalid_group() {
        let mut ref_ap_tracking = ApTracking::new();
        ref_ap_tracking.group = 1;
        let mut hint_ap_tracking = ApTracking::new();
        hint_ap_tracking.group = 2;

        assert_matches!(
            apply_ap_tracking_correction(&relocatable!(1, 0), &ref_ap_tracking, &hint_ap_tracking),
            Err(HintError::InvalidTrackingGroup(1, 2))
        );
    }

    #[test]
    fn get_maybe_relocatable_from_reference_valid() {
        let mut vm = vm!();
        vm.segments = segments![((1, 0), (0, 0))];
        let hint_ref = HintReference::new_simple(0);
        assert_matches!(
            get_maybe_relocatable_from_reference(&vm, &hint_ref, &ApTracking::new()),
            Ok(x) if x == mayberelocatable!(0, 0)
        );
    }

    #[test]
    fn get_maybe_relocatable_from_reference_invalid() {
        let mut vm = vm!();
        vm.segments.memory = Memory::new();
        let hint_ref = HintReference::new_simple(0);
        assert_matches!(
            get_maybe_relocatable_from_reference(&vm, &hint_ref, &ApTracking::new()),
            Err(HintError::FailedToGetIds)
        );
    }
}<|MERGE_RESOLUTION|>--- conflicted
+++ resolved
@@ -202,11 +202,8 @@
             errors::memory_errors::MemoryError, vm_core::VirtualMachine, vm_memory::memory::Memory,
         },
     };
-<<<<<<< HEAD
+    use assert_matches::assert_matches;
     use std::collections::HashMap;
-=======
-    use assert_matches::assert_matches;
->>>>>>> 8e6c9531
 
     #[test]
     fn get_integer_from_reference_with_immediate_value() {
