use std::borrow::Cow;

use num_bigint::BigInt;
use num_traits::ToPrimitive;

use crate::{
    serde::deserialize_program::{ApTracking, OffsetValue},
    types::{
        instruction::Register,
        relocatable::{MaybeRelocatable, Relocatable},
    },
    vm::{errors::vm_errors::VirtualMachineError, vm_core::VirtualMachine},
};

use super::hint_processor_definition::HintReference;

///Inserts value into the address of the given ids variable
pub fn insert_value_from_reference(
    value: impl Into<MaybeRelocatable>,
    vm: &mut VirtualMachine,
    hint_reference: &HintReference,
    ap_tracking: &ApTracking,
) -> Result<(), VirtualMachineError> {
    let var_addr = compute_addr_from_reference(hint_reference, vm, ap_tracking)?;
    vm.insert_value(&var_addr, value)
}

///Returns the Integer value stored in the given ids variable
pub fn get_integer_from_reference<'a>(
    vm: &'a VirtualMachine,
    hint_reference: &'a HintReference,
    ap_tracking: &ApTracking,
) -> Result<Cow<'a, BigInt>, VirtualMachineError> {
    // if the reference register is none, this means it is an immediate value and we
    // should return that value.

    if let (OffsetValue::Immediate(int_1), _) = (
        hint_reference.offset1.clone(),
        hint_reference.offset2.clone(),
    ) {
        return Ok(Cow::Owned(int_1));
    }

    let var_addr = compute_addr_from_reference(hint_reference, vm, ap_tracking)?;
    vm.get_integer(&var_addr)
}

///Returns the Relocatable value stored in the given ids variable
pub fn get_ptr_from_reference(
    vm: &VirtualMachine,
    hint_reference: &HintReference,
    ap_tracking: &ApTracking,
) -> Result<Relocatable, VirtualMachineError> {
    let var_addr = compute_addr_from_reference(hint_reference, vm, ap_tracking)?;
    if hint_reference.dereference {
<<<<<<< HEAD
        Ok(vm.get_relocatable(&var_addr)?.into_owned())
=======
        let value = vm.get_relocatable(&var_addr)?;
        if let Some(immediate) = &hint_reference.immediate {
            let modified_value = value + bigint_to_usize(immediate)?;
            Ok(modified_value)
        } else {
            Ok(value)
        }
>>>>>>> b445979b
    } else {
        Ok(var_addr)
    }
}

///Computes the memory address of the ids variable indicated by the HintReference as a Relocatable
pub fn compute_addr_from_reference(
    //Reference data of the ids variable
    hint_reference: &HintReference,
    vm: &VirtualMachine,
    //ApTracking of the Hint itself
    hint_ap_tracking: &ApTracking,
) -> Result<Relocatable, VirtualMachineError> {
    let offset1 = if let OffsetValue::Reference(register, offset, deref) = &hint_reference.offset1 {
        get_offset_value_reference(
            vm,
            hint_reference,
            hint_ap_tracking,
            register,
            offset,
            deref,
        )?
        .get_relocatable()?
        .clone()
    } else {
<<<<<<< HEAD
        return Err(VirtualMachineError::NoRegisterInReference);
    };

    match &hint_reference.offset2 {
        OffsetValue::Reference(register, offset, deref) => {
            // Cant add two relocatable values
            // So OffSet2 must be Bigint
            let value = get_offset_value_reference(
                vm,
                hint_reference,
                hint_ap_tracking,
                register,
                offset,
                deref,
            )?;

            Ok(offset1 + bigint_to_usize(value.get_int_ref()?)?)
=======
        let addr = base_addr + hint_reference.offset1;
        let dereferenced_addr = vm
            .get_relocatable(&addr)
            .map_err(|_| VirtualMachineError::FailedToGetIds)?;
        let dereferenced_addr = dereferenced_addr;
        if let Some(imm) = &hint_reference.immediate {
            Ok(dereferenced_addr + bigint_to_usize(imm)?)
        } else {
            Ok(dereferenced_addr + hint_reference.offset2)
>>>>>>> b445979b
        }
        OffsetValue::Value(value) => Ok(offset1 + *value),
        _ => Err(VirtualMachineError::NoRegisterInReference),
    }
}

fn apply_ap_tracking_correction(
    ap: &Relocatable,
    ref_ap_tracking: &ApTracking,
    hint_ap_tracking: &ApTracking,
) -> Result<Relocatable, VirtualMachineError> {
    // check that both groups are the same
    if ref_ap_tracking.group != hint_ap_tracking.group {
        return Err(VirtualMachineError::InvalidTrackingGroup(
            ref_ap_tracking.group,
            hint_ap_tracking.group,
        ));
    }
    let ap_diff = hint_ap_tracking.offset - ref_ap_tracking.offset;
    ap.sub(ap_diff)
}

//Tries to convert a BigInt value to usize
pub fn bigint_to_usize(bigint: &BigInt) -> Result<usize, VirtualMachineError> {
    bigint
        .to_usize()
        .ok_or(VirtualMachineError::BigintToUsizeFail)
}

///Tries to convert a BigInt value to u32
pub fn bigint_to_u32(bigint: &BigInt) -> Result<u32, VirtualMachineError> {
    bigint.to_u32().ok_or(VirtualMachineError::BigintToU32Fail)
}

fn get_offset_value_reference(
    vm: &VirtualMachine,
    hint_reference: &HintReference,
    hint_ap_tracking: &ApTracking,
    register: &Register,
    offset: &i32,
    deref: &bool,
) -> Result<MaybeRelocatable, VirtualMachineError> {
    let base_addr = if register == &Register::FP {
        vm.get_fp()
    } else {
        let var_ap_trackig = hint_reference
            .ap_tracking_data
            .as_ref()
            .ok_or(VirtualMachineError::NoneApTrackingData)?;

        apply_ap_tracking_correction(&vm.get_ap(), var_ap_trackig, hint_ap_tracking)?
    };

    if offset.is_negative() && base_addr.offset < offset.abs() as usize {
        return Err(VirtualMachineError::FailedToGetIds);
    }

    if *deref {
        Ok(vm
            .get_maybe(&(base_addr + *offset))
            .map_err(|_| VirtualMachineError::FailedToGetIds)?
            .ok_or(VirtualMachineError::FailedToGetIds)?)
    } else {
        Ok((base_addr + *offset).into())
    }
}

#[cfg(test)]
mod tests {
    use super::*;
    use crate::{
        bigint, relocatable,
        utils::test_utils::*,
        vm::{
            errors::memory_errors::MemoryError, vm_core::VirtualMachine, vm_memory::memory::Memory,
        },
    };
    use num_bigint::Sign;

    #[test]
    fn get_integer_from_reference_with_immediate_value() {
        let mut vm = vm!();
        vm.memory = memory![((1, 0), 0)];
        let mut hint_ref = HintReference::new(0, 0, false, true);
        hint_ref.offset1 = OffsetValue::Immediate(bigint!(2));

        assert_eq!(
            get_integer_from_reference(&vm, &hint_ref, &ApTracking::new())
                .expect("Unexpected get integer fail")
                .into_owned(),
            bigint!(2)
        );
    }

    #[test]
    fn get_ptr_from_reference_short_path() {
        let mut vm = vm!();
        vm.memory = memory![((1, 0), (2, 0))];

        assert_eq!(
            get_ptr_from_reference(
                &vm,
                &HintReference::new(0, 0, false, false),
                &ApTracking::new()
            ),
            Ok(relocatable!(1, 0))
        );
    }

    #[test]
    fn get_ptr_from_reference_with_dereference() {
        let mut vm = vm!();
        vm.memory = memory![((1, 0), (3, 0))];

        assert_eq!(
            get_ptr_from_reference(
                &vm,
                &HintReference::new(0, 0, false, true),
                &ApTracking::new()
            ),
            Ok(relocatable!(3, 0))
        );
    }

    #[test]
    fn get_ptr_from_reference_with_dereference_and_imm() {
        let mut vm = vm!();
        vm.memory = memory![((1, 0), (4, 0))];
        let mut hint_ref = HintReference::new(0, 0, true, false);
        hint_ref.offset2 = OffsetValue::Value(2);

        assert_eq!(
            get_ptr_from_reference(&vm, &hint_ref, &ApTracking::new()),
            Ok(relocatable!(4, 2))
        );
    }

    #[test]
    fn compute_addr_from_reference_no_regiter_in_reference() {
        let mut vm = vm!();
        vm.memory = memory![((1, 0), (4, 0))];
        let mut hint_reference = HintReference::new(0, 0, false, false);
        hint_reference.offset1 = OffsetValue::Immediate(bigint!(2));

        assert_eq!(
            compute_addr_from_reference(&hint_reference, &vm, &ApTracking::new()),
            Err(VirtualMachineError::NoRegisterInReference)
        );
    }

    #[test]
    fn compute_addr_from_reference_failed_to_get_ids() {
        let mut vm = vm!();
        vm.memory = memory![((1, 0), 4)];
        // vm.run_context.fp = -1;
        let mut hint_reference = HintReference::new(0, 0, false, false);
        hint_reference.offset1 = OffsetValue::Reference(Register::FP, -1, true);

        assert_eq!(
            compute_addr_from_reference(&hint_reference, &vm, &ApTracking::new()),
            Err(VirtualMachineError::FailedToGetIds)
        );
    }

    #[test]
    fn tracking_correction_invalid_group() {
        let mut ref_ap_tracking = ApTracking::new();
        ref_ap_tracking.group = 1;
        let mut hint_ap_tracking = ApTracking::new();
        hint_ap_tracking.group = 2;

        assert_eq!(
            apply_ap_tracking_correction(&relocatable!(1, 0), &ref_ap_tracking, &hint_ap_tracking),
            Err(VirtualMachineError::InvalidTrackingGroup(1, 2))
        );
    }
}<|MERGE_RESOLUTION|>--- conflicted
+++ resolved
@@ -53,17 +53,7 @@
 ) -> Result<Relocatable, VirtualMachineError> {
     let var_addr = compute_addr_from_reference(hint_reference, vm, ap_tracking)?;
     if hint_reference.dereference {
-<<<<<<< HEAD
-        Ok(vm.get_relocatable(&var_addr)?.into_owned())
-=======
-        let value = vm.get_relocatable(&var_addr)?;
-        if let Some(immediate) = &hint_reference.immediate {
-            let modified_value = value + bigint_to_usize(immediate)?;
-            Ok(modified_value)
-        } else {
-            Ok(value)
-        }
->>>>>>> b445979b
+        Ok(vm.get_relocatable(&var_addr)?)
     } else {
         Ok(var_addr)
     }
@@ -89,7 +79,6 @@
         .get_relocatable()?
         .clone()
     } else {
-<<<<<<< HEAD
         return Err(VirtualMachineError::NoRegisterInReference);
     };
 
@@ -107,17 +96,6 @@
             )?;
 
             Ok(offset1 + bigint_to_usize(value.get_int_ref()?)?)
-=======
-        let addr = base_addr + hint_reference.offset1;
-        let dereferenced_addr = vm
-            .get_relocatable(&addr)
-            .map_err(|_| VirtualMachineError::FailedToGetIds)?;
-        let dereferenced_addr = dereferenced_addr;
-        if let Some(imm) = &hint_reference.immediate {
-            Ok(dereferenced_addr + bigint_to_usize(imm)?)
-        } else {
-            Ok(dereferenced_addr + hint_reference.offset2)
->>>>>>> b445979b
         }
         OffsetValue::Value(value) => Ok(offset1 + *value),
         _ => Err(VirtualMachineError::NoRegisterInReference),
