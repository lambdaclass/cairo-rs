--- conflicted
+++ resolved
@@ -13,13 +13,7 @@
 use cairo_vm::vm::runners::cairo_pie::CairoPie;
 #[cfg(feature = "with_tracer")]
 use cairo_vm::vm::runners::cairo_runner::CairoRunner;
-<<<<<<< HEAD
-
-=======
 use cairo_vm::vm::runners::cairo_runner::RunResources;
-#[cfg(feature = "with_tracer")]
-use cairo_vm::vm::vm_core::VirtualMachine;
->>>>>>> 0df3f34e
 #[cfg(feature = "with_tracer")]
 use cairo_vm_tracer::error::trace_data_errors::TraceDataError;
 #[cfg(feature = "with_tracer")]
@@ -179,19 +173,7 @@
         ..Default::default()
     };
 
-<<<<<<< HEAD
-    let program_content = std::fs::read(args.filename).map_err(Error::IO)?;
-
-    let mut cairo_runner =
-        match cairo_run::cairo_run(&program_content, &cairo_run_config, &mut hint_executor) {
-            Ok(runner) => runner,
-            Err(error) => {
-                eprintln!("{error}");
-                return Err(Error::Runner(error));
-            }
-        };
-=======
-    let (cairo_runner, mut vm) = match {
+    let mut cairo_runner = match {
         if args.run_from_cairo_pie {
             let pie = CairoPie::read_zip_file(&args.filename)?;
             let mut hint_processor = BuiltinHintProcessor::new(
@@ -211,7 +193,6 @@
             return Err(Error::Runner(error));
         }
     };
->>>>>>> 0df3f34e
 
     if args.print_output {
         let mut output_buffer = "Program Output:\n".to_string();
