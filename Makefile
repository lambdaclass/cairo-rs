RELBIN:=target/release/cairo-vm-run
DBGBIN:=target/debug/cairo-vm-run

STARKNET_COMPILE_CAIRO_1:=cairo1/bin/starknet-compile
STARKNET_SIERRA_COMPILE_CAIRO_1:=cairo1/bin/starknet-sierra-compile

STARKNET_COMPILE_CAIRO_2:=cairo2/bin/starknet-compile
STARKNET_SIERRA_COMPILE_CAIRO_2:=cairo2/bin/starknet-sierra-compile

ifndef PROPTEST_CASES
	PROPTEST_CASES:=10
	export PROPTEST_CASES
endif

.PHONY: build-cairo-1-compiler build-cairo-1-compiler-macos build-cairo-2-compiler build-cairo-2-compiler-macos \
	deps deps-macos cargo-deps build run check test clippy coverage benchmark flamegraph\
	compare_benchmarks_deps compare_benchmarks docs clean \
	compare_trace_memory compare_trace compare_memory compare_pie compare_all_no_proof \
	compare_trace_memory_proof  compare_all_proof compare_trace_proof compare_memory_proof compare_air_public_input  compare_air_private_input\
	hyper-threading-benchmarks \
	cairo_bench_programs cairo_proof_programs cairo_test_programs cairo_1_test_contracts cairo_2_test_contracts \
	cairo_trace cairo-vm_trace cairo_proof_trace cairo-vm_proof_trace \
	fuzzer-deps fuzzer-run-cairo-compiled fuzzer-run-hint-diff build-cairo-lang hint-accountant \ create-proof-programs-symlinks \
	$(RELBIN) $(DBGBIN)

# Proof mode consumes too much memory with cairo-lang to execute
# two instances at the same time in the CI without getting killed
.NOTPARALLEL: $(CAIRO_TRACE_PROOF) $(CAIRO_MEM_PROOF)

# ===================
# Run with proof mode
# ===================

TEST_PROOF_DIR=cairo_programs/proof_programs
TEST_PROOF_FILES:=$(wildcard $(TEST_PROOF_DIR)/*.cairo)
COMPILED_PROOF_TESTS:=$(patsubst $(TEST_PROOF_DIR)/%.cairo, $(TEST_PROOF_DIR)/%.json, $(TEST_PROOF_FILES))

CAIRO_MEM_PROOF:=$(patsubst $(TEST_PROOF_DIR)/%.json, $(TEST_PROOF_DIR)/%.memory, $(COMPILED_PROOF_TESTS))
CAIRO_TRACE_PROOF:=$(patsubst $(TEST_PROOF_DIR)/%.json, $(TEST_PROOF_DIR)/%.trace, $(COMPILED_PROOF_TESTS))
CAIRO_AIR_PUBLIC_INPUT:=$(patsubst $(TEST_PROOF_DIR)/%.json, $(TEST_PROOF_DIR)/%.air_public_input, $(COMPILED_PROOF_TESTS))
CAIRO_AIR_PRIVATE_INPUT:=$(patsubst $(TEST_PROOF_DIR)/%.json, $(TEST_PROOF_DIR)/%.air_private_input, $(COMPILED_PROOF_TESTS))

CAIRO_RS_MEM_PROOF:=$(patsubst $(TEST_PROOF_DIR)/%.json, $(TEST_PROOF_DIR)/%.rs.memory, $(COMPILED_PROOF_TESTS))
CAIRO_RS_TRACE_PROOF:=$(patsubst $(TEST_PROOF_DIR)/%.json, $(TEST_PROOF_DIR)/%.rs.trace, $(COMPILED_PROOF_TESTS))
CAIRO_RS_AIR_PUBLIC_INPUT:=$(patsubst $(TEST_PROOF_DIR)/%.json, $(TEST_PROOF_DIR)/%.rs.air_public_input, $(COMPILED_PROOF_TESTS))
CAIRO_RS_AIR_PRIVATE_INPUT:=$(patsubst $(TEST_PROOF_DIR)/%.json, $(TEST_PROOF_DIR)/%.rs.air_private_input, $(COMPILED_PROOF_TESTS))

PROOF_BENCH_DIR=cairo_programs/benchmarks
PROOF_BENCH_FILES:=$(wildcard $(PROOF_BENCH_DIR)/*.cairo)
PROOF_COMPILED_BENCHES:=$(patsubst $(PROOF_BENCH_DIR)/%.cairo, $(PROOF_BENCH_DIR)/%.json, $(PROOF_BENCH_FILES))

MOD_BUILTIN_TEST_PROOF_DIR=cairo_programs/mod_builtin_feature/proof
MOD_BUILTIN_TEST_PROOF_FILES:=$(wildcard $(MOD_BUILTIN_TEST_PROOF_DIR)/*.cairo)
COMPILED_MOD_BUILTIN_PROOF_TESTS:=$(patsubst $(MOD_BUILTIN_TEST_PROOF_DIR)/%.cairo, $(MOD_BUILTIN_TEST_PROOF_DIR)/%.json, $(MOD_BUILTIN_TEST_PROOF_FILES))

$(TEST_PROOF_DIR)/%.json: $(TEST_PROOF_DIR)/%.cairo
	cairo-compile --cairo_path="$(TEST_PROOF_DIR):$(PROOF_BENCH_DIR)" $< --output $@ --proof_mode

$(TEST_PROOF_DIR)/%.rs.trace $(TEST_PROOF_DIR)/%.rs.memory $(TEST_PROOF_DIR)/%.rs.air_public_input $(TEST_PROOF_DIR)/%.rs.air_private_input: $(TEST_PROOF_DIR)/%.json $(RELBIN)
	cargo llvm-cov run -p cairo-vm-cli --release --no-report -- --layout starknet_with_keccak --proof_mode $< --trace_file $(@D)/$(*F).rs.trace --memory_file $(@D)/$(*F).rs.memory --air_public_input $(@D)/$(*F).rs.air_public_input --air_private_input $(@D)/$(*F).rs.air_private_input

$(TEST_PROOF_DIR)/%.trace $(TEST_PROOF_DIR)/%.memory $(TEST_PROOF_DIR)/%.air_public_input $(TEST_PROOF_DIR)/%.air_private_input: $(TEST_PROOF_DIR)/%.json
	cairo-run --layout starknet_with_keccak --proof_mode --program $< --trace_file $(@D)/$(*F).trace  --air_public_input $(@D)/$(*F).air_public_input --memory_file $(@D)/$(*F).memory --air_private_input $(@D)/$(*F).air_private_input

$(PROOF_BENCH_DIR)/%.json: $(PROOF_BENCH_DIR)/%.cairo
	cairo-compile --cairo_path="$(TEST_PROOF_DIR):$(PROOF_BENCH_DIR)" $< --output $@ --proof_mode

$(MOD_BUILTIN_TEST_PROOF_DIR)/%.json: $(MOD_BUILTIN_TEST_PROOF_DIR)/%.cairo
	cairo-compile --cairo_path="$(MOD_BUILTIN_TEST_PROOF_DIR):$(MOD_BUILTIN_TEST_PROOF_DIR)" $< --output $@ --proof_mode

# ======================
# Run without proof mode
# ======================

TEST_DIR=cairo_programs
TEST_FILES:=$(wildcard $(TEST_DIR)/*.cairo)
COMPILED_TESTS:=$(patsubst $(TEST_DIR)/%.cairo, $(TEST_DIR)/%.json, $(TEST_FILES))
CAIRO_MEM:=$(patsubst $(TEST_DIR)/%.json, $(TEST_DIR)/%.memory, $(COMPILED_TESTS))
CAIRO_TRACE:=$(patsubst $(TEST_DIR)/%.json, $(TEST_DIR)/%.trace, $(COMPILED_TESTS))
CAIRO_PIE:=$(patsubst $(TEST_DIR)/%.json, $(TEST_DIR)/%.pie.zip, $(COMPILED_TESTS))
CAIRO_RS_MEM:=$(patsubst $(TEST_DIR)/%.json, $(TEST_DIR)/%.rs.memory, $(COMPILED_TESTS))
CAIRO_RS_TRACE:=$(patsubst $(TEST_DIR)/%.json, $(TEST_DIR)/%.rs.trace, $(COMPILED_TESTS))
CAIRO_RS_PIE:=$(patsubst $(TEST_DIR)/%.json, $(TEST_DIR)/%.rs.pie.zip, $(COMPILED_TESTS))

BENCH_DIR=cairo_programs/benchmarks
BENCH_FILES:=$(wildcard $(BENCH_DIR)/*.cairo)
COMPILED_BENCHES:=$(patsubst $(BENCH_DIR)/%.cairo, $(BENCH_DIR)/%.json, $(BENCH_FILES))

BAD_TEST_DIR=cairo_programs/bad_programs
BAD_TEST_FILES:=$(wildcard $(BAD_TEST_DIR)/*.cairo)
COMPILED_BAD_TESTS:=$(patsubst $(BAD_TEST_DIR)/%.cairo, $(BAD_TEST_DIR)/%.json, $(BAD_TEST_FILES))

PRINT_TEST_DIR=cairo_programs/print_feature
PRINT_TEST_FILES:=$(wildcard $(PRINT_TEST_DIR)/*.cairo)
COMPILED_PRINT_TESTS:=$(patsubst $(PRINT_TEST_DIR)/%.cairo, $(PRINT_TEST_DIR)/%.json, $(PRINT_TEST_FILES))

MOD_BUILTIN_TEST_DIR=cairo_programs/mod_builtin_feature
MOD_BUILTIN_TEST_FILES:=$(wildcard $(MOD_BUILTIN_TEST_DIR)/*.cairo)
COMPILED_MOD_BUILTIN_TESTS:=$(patsubst $(MOD_BUILTIN_TEST_DIR)/%.cairo, $(MOD_BUILTIN_TEST_DIR)/%.json, $(MOD_BUILTIN_TEST_FILES))

NORETROCOMPAT_DIR:=cairo_programs/noretrocompat
NORETROCOMPAT_FILES:=$(wildcard $(NORETROCOMPAT_DIR)/*.cairo)
COMPILED_NORETROCOMPAT_TESTS:=$(patsubst $(NORETROCOMPAT_DIR)/%.cairo, $(NORETROCOMPAT_DIR)/%.json, $(NORETROCOMPAT_FILES))

$(BENCH_DIR)/%.json: $(BENCH_DIR)/%.cairo
	cairo-compile --cairo_path="$(TEST_DIR):$(BENCH_DIR)" $< --output $@ --proof_mode

$(TEST_DIR)/%.json: $(TEST_DIR)/%.cairo
	cairo-compile --cairo_path="$(TEST_DIR):$(BENCH_DIR)" $< --output $@

$(TEST_DIR)/%.rs.trace $(TEST_DIR)/%.rs.memory $(TEST_DIR)/%.rs.pie.zip: $(TEST_DIR)/%.json $(RELBIN)
	cargo llvm-cov run -p cairo-vm-cli --release --no-report -- --layout all_cairo $< --trace_file $(@D)/$(*F).rs.trace --memory_file $(@D)/$(*F).rs.memory --cairo_pie_output $(@D)/$(*F).rs.pie.zip

$(TEST_DIR)/%.trace $(TEST_DIR)/%.memory $(TEST_DIR)/%.pie.zip: $(TEST_DIR)/%.json
	cairo-run --layout starknet_with_keccak --program $< --trace_file $(@D)/$(*F).trace --memory_file $(@D)/$(*F).memory --cairo_pie_output $(@D)/$(*F).pie.zip

$(NORETROCOMPAT_DIR)/%.json: $(NORETROCOMPAT_DIR)/%.cairo
	cairo-compile --cairo_path="$(TEST_DIR):$(BENCH_DIR):$(NORETROCOMPAT_DIR)" $< --output $@

$(BAD_TEST_DIR)/%.json: $(BAD_TEST_DIR)/%.cairo
	cairo-compile $< --output $@

$(PRINT_TEST_DIR)/%.json: $(PRINT_TEST_DIR)/%.cairo
	cairo-compile $< --output $@

# ======================
# Test Cairo 1 Contracts
# ======================

CAIRO_1_CONTRACTS_TEST_DIR=cairo_programs/cairo-1-contracts
CAIRO_1_CONTRACTS_TEST_CAIRO_FILES:=$(wildcard $(CAIRO_1_CONTRACTS_TEST_DIR)/*.cairo)
CAIRO_1_COMPILED_SIERRA_CONTRACTS:=$(patsubst $(CAIRO_1_CONTRACTS_TEST_DIR)/%.cairo, $(CAIRO_1_CONTRACTS_TEST_DIR)/%.sierra, $(CAIRO_1_CONTRACTS_TEST_CAIRO_FILES))
CAIRO_1_COMPILED_CASM_CONTRACTS:= $(patsubst $(CAIRO_1_CONTRACTS_TEST_DIR)/%.sierra, $(CAIRO_1_CONTRACTS_TEST_DIR)/%.casm, $(CAIRO_1_COMPILED_SIERRA_CONTRACTS))

$(CAIRO_1_CONTRACTS_TEST_DIR)/%.sierra: $(CAIRO_1_CONTRACTS_TEST_DIR)/%.cairo
	$(STARKNET_COMPILE_CAIRO_1) --allowed-libfuncs-list-name experimental_v0.1.0 $< $@

$(CAIRO_1_CONTRACTS_TEST_DIR)/%.casm: $(CAIRO_1_CONTRACTS_TEST_DIR)/%.sierra
	$(STARKNET_SIERRA_COMPILE_CAIRO_1) --allowed-libfuncs-list-name experimental_v0.1.0 $< $@

# ======================
# Setup Cairo 1 Compiler
# ======================

CAIRO_1_REPO_DIR = cairo1
CAIRO_1_VERSION = 1.1.1

build-cairo-1-compiler-macos:
	@if [ ! -d "$(CAIRO_1_REPO_DIR)" ]; then \
        	curl -L -o cairo-$(CAIRO_1_VERSION).tar https://github.com/starkware-libs/cairo/releases/download/v$(CAIRO_1_VERSION)/release-aarch64-apple-darwin.tar \
		&& tar -xzvf cairo-$(CAIRO_1_VERSION).tar \
		&& mv cairo/ cairo1/; \
    	fi

build-cairo-1-compiler:
	@if [ ! -d "$(CAIRO_1_REPO_DIR)" ]; then \
		curl -L -o cairo-$(CAIRO_1_VERSION).tar https://github.com/starkware-libs/cairo/releases/download/v$(CAIRO_1_VERSION)/release-x86_64-unknown-linux-musl.tar.gz \
		&& tar -xzvf cairo-$(CAIRO_1_VERSION).tar \
		&& mv cairo/ cairo1/; \
	fi

# ======================
# Test Cairo 2 Contracts
# ======================

CAIRO_2_CONTRACTS_TEST_DIR=cairo_programs/cairo-2-contracts
CAIRO_2_CONTRACTS_TEST_CAIRO_FILES:=$(wildcard $(CAIRO_2_CONTRACTS_TEST_DIR)/*.cairo)
CAIRO_2_COMPILED_SIERRA_CONTRACTS:=$(patsubst $(CAIRO_2_CONTRACTS_TEST_DIR)/%.cairo, $(CAIRO_2_CONTRACTS_TEST_DIR)/%.sierra, $(CAIRO_2_CONTRACTS_TEST_CAIRO_FILES))
CAIRO_2_COMPILED_CASM_CONTRACTS:= $(patsubst $(CAIRO_2_CONTRACTS_TEST_DIR)/%.sierra, $(CAIRO_2_CONTRACTS_TEST_DIR)/%.casm, $(CAIRO_2_COMPILED_SIERRA_CONTRACTS))

$(CAIRO_2_CONTRACTS_TEST_DIR)/%.sierra: $(CAIRO_2_CONTRACTS_TEST_DIR)/%.cairo
	$(STARKNET_COMPILE_CAIRO_2) --single-file $< $@

$(CAIRO_2_CONTRACTS_TEST_DIR)/%.casm: $(CAIRO_2_CONTRACTS_TEST_DIR)/%.sierra
	$(STARKNET_SIERRA_COMPILE_CAIRO_2) $< $@


# ======================
# Setup Cairo 2 Compiler
# ======================

CAIRO_2_REPO_DIR = cairo2
<<<<<<< HEAD
CAIRO_2_VERSION = 2.7.0
=======
CAIRO_2_VERSION = 2.7.1
>>>>>>> 59953d24

build-cairo-2-compiler-macos:
	@if [ ! -d "$(CAIRO_2_REPO_DIR)" ]; then \
        	curl -L -o cairo-${CAIRO_2_VERSION}.tar https://github.com/starkware-libs/cairo/releases/download/v${CAIRO_2_VERSION}/release-aarch64-apple-darwin.tar \
	 	&& tar -xzvf cairo-${CAIRO_2_VERSION}.tar \
	 	&& mv cairo/ cairo2/; \
	fi

build-cairo-2-compiler:
	@if [ ! -d "$(CAIRO_2_REPO_DIR)" ]; then \
		curl -L -o cairo-${CAIRO_2_VERSION}.tar https://github.com/starkware-libs/cairo/releases/download/v${CAIRO_2_VERSION}/release-x86_64-unknown-linux-musl.tar.gz \
		&& tar -xzvf cairo-${CAIRO_2_VERSION}.tar \
		&& mv cairo/ cairo2/; \
	fi

cargo-deps:
	cargo install --version 0.3.1 iai-callgrind-runner
	cargo install --version 1.1.0 cargo-criterion
	cargo install --version 0.6.1 flamegraph --locked
	cargo install --version 1.14.0 hyperfine
	cargo install --version 0.9.49 cargo-nextest --locked
	cargo install --version 0.5.9 cargo-llvm-cov
	cargo install --version 0.12.1 wasm-pack --locked

cairo1-run-deps:
	cd cairo1-run; make deps

deps: create-proof-programs-symlinks cargo-deps build-cairo-1-compiler build-cairo-2-compiler cairo1-run-deps
	pyenv install -s pypy3.9-7.3.9
	PYENV_VERSION=pypy3.9-7.3.9 python -m venv cairo-vm-pypy-env
	. cairo-vm-pypy-env/bin/activate ; \
	pip install -r requirements.txt ; \
	pyenv install -s 3.9.15
	PYENV_VERSION=3.9.15 python -m venv cairo-vm-env
	. cairo-vm-env/bin/activate ; \
	pip install -r requirements.txt ; \

deps-macos: create-proof-programs-symlinks cargo-deps build-cairo-1-compiler-macos build-cairo-2-compiler-macos cairo1-run-deps
	arch -x86_64 pyenv install -s pypy3.9-7.3.9
	PYENV_VERSION=pypy3.9-7.3.9 python -m venv cairo-vm-pypy-env
	. cairo-vm-pypy-env/bin/activate ; \
	CFLAGS=-I/opt/homebrew/opt/gmp/include LDFLAGS=-L/opt/homebrew/opt/gmp/lib pip install -r requirements.txt ; \
	pyenv install -s 3.9.15
	PYENV_VERSION=3.9.15 python -m venv cairo-vm-env
	. cairo-vm-env/bin/activate ; \
	CFLAGS=-I/opt/homebrew/opt/gmp/include LDFLAGS=-L/opt/homebrew/opt/gmp/lib pip install -r requirements.txt ; \

$(RELBIN):
	cargo build --release

build: $(RELBIN)

run:
	cargo run -p cairo-vm-cli

check:
	cargo check

cairo_test_programs: $(COMPILED_TESTS) $(COMPILED_BAD_TESTS) $(COMPILED_NORETROCOMPAT_TESTS) $(COMPILED_PRINT_TESTS) $(COMPILED_MOD_BUILTIN_TESTS)
cairo_proof_programs: $(COMPILED_PROOF_TESTS) $(COMPILED_MOD_BUILTIN_PROOF_TESTS)
cairo_bench_programs: $(COMPILED_BENCHES)
cairo_1_test_contracts: $(CAIRO_1_COMPILED_CASM_CONTRACTS)
cairo_2_test_contracts: $(CAIRO_2_COMPILED_CASM_CONTRACTS)

cairo_proof_trace: $(CAIRO_TRACE_PROOF) $(CAIRO_MEM_PROOF) $(CAIRO_AIR_PUBLIC_INPUT) $(CAIRO_AIR_PRIVATE_INPUT)
cairo-vm_proof_trace: $(CAIRO_RS_TRACE_PROOF) $(CAIRO_RS_MEM_PROOF) $(CAIRO_RS_AIR_PUBLIC_INPUT) $(CAIRO_RS_AIR_PRIVATE_INPUT)

cairo_trace: $(CAIRO_TRACE) $(CAIRO_MEM) $(CAIRO_PIE)
cairo-vm_trace: $(CAIRO_RS_TRACE) $(CAIRO_RS_MEM) $(CAIRO_RS_PIE)

TEST_COMMAND:=cargo nextest run
ifdef TEST_COLLECT_COVERAGE
	TEST_COMMAND:=cargo llvm-cov nextest --no-report
endif

test: cairo_proof_programs cairo_test_programs cairo_1_test_contracts cairo_2_test_contracts
	$(TEST_COMMAND) --workspace --features "test_utils, cairo-1-hints"
test-no_std: cairo_proof_programs cairo_test_programs
	$(TEST_COMMAND) --workspace --features test_utils --no-default-features
test-wasm: cairo_proof_programs cairo_test_programs
	# NOTE: release mode is needed to avoid "too many locals" error
	wasm-pack test --release --node vm --no-default-features
test-extensive_hints: cairo_proof_programs cairo_test_programs
	$(TEST_COMMAND) --workspace --features "test_utils, cairo-1-hints, extensive_hints"

check-fmt:
	cargo fmt --all -- --check
	cargo fmt --manifest-path fuzzer/Cargo.toml --all -- --check

clippy:
	cargo clippy --workspace --all-features --benches --examples --tests -- -D warnings
	cargo clippy --manifest-path fuzzer/Cargo.toml --all-targets

coverage: cairo_proof_programs cairo_test_programs cairo_1_test_contracts cairo_2_test_contracts
	cargo llvm-cov --html --workspace --features "test_utils, cairo-1-hints"

coverage-clean:
	cargo llvm-cov clean

benchmark: cairo_bench_programs
	cargo criterion --bench criterion_benchmark
	@echo 'Report: target/criterion/reports/index.html'

benchmark-action: cairo_bench_programs
	cargo bench --bench criterion_benchmark -- --output-format bencher |sed 1d | tee output.txt

iai-benchmark-action: cairo_bench_programs
	cargo bench --bench iai_benchmark

flamegraph:
	cargo flamegraph --root --bench criterion_benchmark -- --bench

compare_benchmarks: cairo_bench_programs
	cd bench && ./run_benchmarks.sh

compare_trace_memory: $(CAIRO_RS_TRACE) $(CAIRO_TRACE) $(CAIRO_RS_MEM) $(CAIRO_MEM)
	cd vm/src/tests; ./compare_vm_state.sh trace memory

compare_all_no_proof: $(CAIRO_RS_TRACE) $(CAIRO_TRACE) $(CAIRO_RS_MEM) $(CAIRO_MEM) $(CAIRO_RS_PIE) $(CAIRO_PIE)
	cd vm/src/tests; ./compare_vm_state.sh trace memory pie

compare_trace: $(CAIRO_RS_TRACE) $(CAIRO_TRACE)
	cd vm/src/tests; ./compare_vm_state.sh trace

compare_memory: $(CAIRO_RS_MEM) $(CAIRO_MEM)
	cd vm/src/tests; ./compare_vm_state.sh memory

compare_trace_memory_proof: $(COMPILED_PROOF_TESTS) $(CAIRO_RS_TRACE_PROOF) $(CAIRO_TRACE_PROOF) $(CAIRO_RS_MEM_PROOF) $(CAIRO_MEM_PROOF)
	cd vm/src/tests; ./compare_vm_state.sh trace memory proof_mode

compare_all_proof: $(COMPILED_PROOF_TESTS) $(CAIRO_RS_TRACE_PROOF) $(CAIRO_TRACE_PROOF) $(CAIRO_RS_MEM_PROOF) $(CAIRO_MEM_PROOF) $(CAIRO_RS_AIR_PUBLIC_INPUT) $(CAIRO_AIR_PUBLIC_INPUT) $(CAIRO_RS_AIR_PRIVATE_INPUT) $(CAIRO_AIR_PRIVATE_INPUT)
	cd vm/src/tests; ./compare_vm_state.sh trace memory proof_mode air_public_input air_private_input

compare_trace_proof: $(CAIRO_RS_TRACE_PROOF) $(CAIRO_TRACE_PROOF)
	cd vm/src/tests; ./compare_vm_state.sh trace proof_mode

compare_memory_proof: $(CAIRO_RS_MEM_PROOF) $(CAIRO_MEM_PROOF)
	cd vm/src/tests; ./compare_vm_state.sh memory proof_mode

compare_air_public_input: $(CAIRO_RS_AIR_PUBLIC_INPUT) $(CAIRO_AIR_PUBLIC_INPUT)
	cd vm/src/tests; ./compare_vm_state.sh memory proof_mode air_public_input

compare_air_private_input: $(CAIRO_RS_AIR_PRIVATE_INPUT) $(CAIRO_AIR_PRIVATE_INPUT)
	cd vm/src/tests; ./compare_vm_state.sh memory proof_mode air_private_input

compare_pie: $(CAIRO_RS_PIE) $(CAIRO_PIE)
	cd vm/src/tests; ./compare_vm_state.sh pie

compare_all_pie_outputs: $(CAIRO_RS_PIE)
	cd vm/src/tests; ./compare_all_pie_outputs.sh

# Run with nightly enable the `doc_cfg` feature wich let us provide clear explaination about which parts of the code are behind a feature flag
docs:
	RUSTDOCFLAGS="--cfg docsrs" cargo +nightly doc --verbose --release --locked --no-deps --all-features --open

clean:
	rm -f $(TEST_DIR)/*.json
	rm -f $(TEST_DIR)/*.memory
	rm -f $(TEST_DIR)/*.trace
	rm -f $(TEST_DIR)/*.pie.zip
	rm -f $(TEST_DIR)/*.pie
	rm -f $(BENCH_DIR)/*.json
	rm -f $(BAD_TEST_DIR)/*.json
	rm -f $(PRINT_TEST_DIR)/*.json
	rm -f $(CAIRO_1_CONTRACTS_TEST_DIR)/*.sierra
	rm -f $(CAIRO_1_CONTRACTS_TEST_DIR)/*.casm
	rm -f $(TEST_PROOF_DIR)/*.cairo
	rm -f $(CAIRO_2_CONTRACTS_TEST_DIR)/*.sierra
	rm -f $(CAIRO_2_CONTRACTS_TEST_DIR)/*.casm
	rm -f $(TEST_PROOF_DIR)/*.json
	rm -f $(TEST_PROOF_DIR)/*.memory
	rm -f $(TEST_PROOF_DIR)/*.trace
	rm -f $(TEST_PROOF_DIR)/*.air_public_input
	rm -f $(TEST_PROOF_DIR)/*.air_private_input
	rm -rf cairo-vm-env
	rm -rf cairo-vm-pypy-env
	rm -rf cairo
	rm -rf cairo1
	rm -rf cairo2
	rm -rf cairo-lang
	cd cairo1-run; make clean

fuzzer-deps: build
	cargo +nightly install cargo-fuzz
	. cairo-vm-env/bin/activate; \
		pip install atheris==2.2.2 maturin==1.2.3; \
		cd fuzzer/; \
		maturin develop

fuzzer-run-cairo-compiled:
	cd fuzzer
	cargo +nightly fuzz run --fuzz-dir . cairo_compiled_programs_fuzzer

fuzzer-run-hint-diff:
	. cairo-vm-env/bin/activate ; \
	cd fuzzer/diff_fuzzer/; \
	../../cairo-vm-env/bin/python random_hint_fuzzer.py -len_control=0

CAIRO_LANG_REPO_DIR=cairo-lang

$(CAIRO_LANG_REPO_DIR):
	git clone --depth=1 https://github.com/starkware-libs/cairo-lang

build-cairo-lang: | $(CAIRO_LANG_REPO_DIR)

hint-accountant: build-cairo-lang
	cargo r -p hint_accountant

create-proof-programs-symlinks:
	cd cairo_programs/proof_programs; ln -s ../*.cairo .

hyper-threading-benchmarks: cairo_bench_programs
	cargo build -p hyper_threading --release && \
	sh examples/hyper_threading/hyper-threading.sh<|MERGE_RESOLUTION|>--- conflicted
+++ resolved
@@ -180,11 +180,7 @@
 # ======================
 
 CAIRO_2_REPO_DIR = cairo2
-<<<<<<< HEAD
-CAIRO_2_VERSION = 2.7.0
-=======
 CAIRO_2_VERSION = 2.7.1
->>>>>>> 59953d24
 
 build-cairo-2-compiler-macos:
 	@if [ ! -d "$(CAIRO_2_REPO_DIR)" ]; then \
