--- conflicted
+++ resolved
@@ -14,11 +14,7 @@
 	compare_trace_memory_proof  compare_all_proof compare_trace_proof compare_memory_proof compare_air_public_input \
 	cairo_bench_programs cairo_proof_programs cairo_test_programs cairo_1_test_contracts cairo_2_test_contracts \
 	cairo_trace cairo-vm_trace cairo_proof_trace cairo-vm_proof_trace \
-<<<<<<< HEAD
-	$(RELBIN) $(DBGBIN) example_programs hint-accountant
-=======
-	$(RELBIN) $(DBGBIN)
->>>>>>> 27bcbeb9
+	$(RELBIN) $(DBGBIN) hint-accountant
 
 # Proof mode consumes too much memory with cairo-lang to execute
 # two instances at the same time in the CI without getting killed
