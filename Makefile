--- conflicted
+++ resolved
@@ -319,12 +319,9 @@
 	rm -f $(PRINT_TEST_DIR)/*.json
 	rm -f $(CAIRO_1_CONTRACTS_TEST_DIR)/*.sierra
 	rm -f $(CAIRO_1_CONTRACTS_TEST_DIR)/*.casm
-<<<<<<< HEAD
 	rm -f $(TEST_PROOF_DIR)/*.cairo
-=======
 	rm -f $(CAIRO_2_CONTRACTS_TEST_DIR)/*.sierra
 	rm -f $(CAIRO_2_CONTRACTS_TEST_DIR)/*.casm
->>>>>>> e0f37add
 	rm -f $(TEST_PROOF_DIR)/*.json
 	rm -f $(TEST_PROOF_DIR)/*.memory
 	rm -f $(TEST_PROOF_DIR)/*.trace
