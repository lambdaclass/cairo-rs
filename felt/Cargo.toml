--- conflicted
+++ resolved
@@ -6,20 +6,14 @@
 license.workspace = true
 repository.workspace = true
 readme.workspace = true
-<<<<<<< HEAD
-=======
 keywords.workspace = true
->>>>>>> 16abcb4f
 
 [features]
 default = ["std"]
 std = []
 alloc = []
 lambdaworks-felt = ["dep:lambdaworks-math"]
-<<<<<<< HEAD
-=======
 arbitrary = ["dep:arbitrary", "num-bigint/arbitrary", "dep:proptest"]
->>>>>>> 16abcb4f
 
 [dependencies]
 num-integer = { version = "0.1.45", default-features = false }
@@ -30,15 +24,9 @@
 ] }
 serde = { version = "1.0", features = ["derive"], default-features = false }
 lambdaworks-math = { version = "0.1.2", default-features = false, optional = true }
-<<<<<<< HEAD
-
-[dev-dependencies]
-proptest = "1.1.0"
-=======
 arbitrary = { version = "1.3.0", features = ["derive"], optional = true }
 proptest = { version = "1.2.0", optional = true }
 
 [dev-dependencies]
 proptest = "1.2.0"
->>>>>>> 16abcb4f
 rstest = { version = "0.17.0", default-features = false }