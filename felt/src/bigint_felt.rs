#[cfg(all(not(feature = "std"), feature = "alloc"))]
use alloc::{string::String, vec::Vec};

use core::{
    cmp,
    convert::Into,
    fmt,
    iter::Sum,
    ops::{
        Add, AddAssign, BitAnd, BitOr, BitXor, Div, Mul, MulAssign, Neg, Rem, Shl, Shr, ShrAssign,
        Sub, SubAssign,
    },
};

use crate::{FeltOps, ParseFeltError};

pub const FIELD_HIGH: u128 = (1 << 123) + (17 << 64); // this is equal to 10633823966279327296825105735305134080
pub const FIELD_LOW: u128 = 1;
use lazy_static::lazy_static;
use num_bigint::{BigInt, BigUint, ToBigInt, U64Digits};
use num_integer::Integer;
use num_traits::{Bounded, FromPrimitive, Num, One, Pow, Signed, ToPrimitive, Zero};
use serde::{Deserialize, Serialize};

lazy_static! {
    static ref CAIRO_PRIME_BIGUINT: BigUint =
        (Into::<BigUint>::into(FIELD_HIGH) << 128) + Into::<BigUint>::into(FIELD_LOW);
    pub static ref SIGNED_FELT_MAX: BigUint = (&*CAIRO_PRIME_BIGUINT).shr(1_u32);
    pub static ref CAIRO_SIGNED_PRIME: BigInt = CAIRO_PRIME_BIGUINT
        .to_bigint()
        .expect("Conversion BigUint -> BigInt can't fail");
}

#[derive(Eq, Hash, PartialEq, PartialOrd, Ord, Clone, Deserialize, Default, Serialize)]
pub(crate) struct FeltBigInt<const PH: u128, const PL: u128> {
    val: BigUint,
}

macro_rules! from_integer {
    ($type:ty) => {
        impl From<$type> for FeltBigInt<FIELD_HIGH, FIELD_LOW> {
            fn from(value: $type) -> Self {
                Self {
                    val: value
                        .try_into()
                        .unwrap_or_else(|_| &*CAIRO_PRIME_BIGUINT - (-value as u128)),
                }
            }
        }
    };
}

macro_rules! from_unsigned {
    ($type:ty) => {
        impl From<$type> for FeltBigInt<FIELD_HIGH, FIELD_LOW> {
            fn from(value: $type) -> Self {
                Self { val: value.into() }
            }
        }
    };
}

from_integer!(i8);
from_integer!(i16);
from_integer!(i32);
from_integer!(i64);
from_integer!(i128);
from_integer!(isize);

from_unsigned!(u8);
from_unsigned!(u16);
from_unsigned!(u32);
from_unsigned!(u64);
from_unsigned!(u128);
from_unsigned!(usize);

impl<const PH: u128, const PL: u128> From<BigUint> for FeltBigInt<PH, PL> {
    fn from(value: BigUint) -> Self {
        Self {
            val: match value {
                _ if value > *CAIRO_PRIME_BIGUINT => value.mod_floor(&CAIRO_PRIME_BIGUINT),
                _ if value == *CAIRO_PRIME_BIGUINT => BigUint::zero(),
                _ => value,
            },
        }
    }
}

impl<const PH: u128, const PL: u128> From<&BigUint> for FeltBigInt<PH, PL> {
    fn from(value: &BigUint) -> Self {
        Self {
            val: match value {
                _ if value > &*CAIRO_PRIME_BIGUINT => value.mod_floor(&CAIRO_PRIME_BIGUINT),
                _ if value == &*CAIRO_PRIME_BIGUINT => BigUint::zero(),
                _ => value.clone(),
            },
        }
    }
}

/* Code used to convert from BigUint to BigInt
   impl ToBigInt for BigUint {
       #[inline]
       fn to_bigint(&self) -> Option<BigInt> {
           if self.is_zero() {
               Some(Zero::zero())
           } else {
               Some(BigInt {
                   sign: Plus,
                   data: self.clone(),
               })
           }
       }
   }
*/

impl<const PH: u128, const PL: u128> From<BigInt> for FeltBigInt<PH, PL> {
    fn from(value: BigInt) -> Self {
        (&value).into()
    }
}

impl<const PH: u128, const PL: u128> From<&BigInt> for FeltBigInt<PH, PL> {
    fn from(value: &BigInt) -> Self {
        Self {
            val: value
                .mod_floor(&CAIRO_SIGNED_PRIME)
                .to_biguint()
                .expect("mod_floor is always positive"),
        }
    }
}

impl FeltOps for FeltBigInt<FIELD_HIGH, FIELD_LOW> {
    fn new<T: Into<FeltBigInt<FIELD_HIGH, FIELD_LOW>>>(
        value: T,
    ) -> FeltBigInt<FIELD_HIGH, FIELD_LOW> {
        value.into()
    }

    fn modpow(
        &self,
        exponent: &FeltBigInt<FIELD_HIGH, FIELD_LOW>,
        modulus: &FeltBigInt<FIELD_HIGH, FIELD_LOW>,
    ) -> FeltBigInt<FIELD_HIGH, FIELD_LOW> {
        FeltBigInt {
            val: self.val.modpow(&exponent.val, &modulus.val),
        }
    }

    fn iter_u64_digits(&self) -> U64Digits {
        self.val.iter_u64_digits()
    }

    #[cfg(any(feature = "std", feature = "alloc"))]
    fn to_signed_bytes_le(&self) -> Vec<u8> {
        self.val.to_bytes_le()
    }

    #[cfg(any(feature = "std", feature = "alloc"))]
    fn to_bytes_be(&self) -> Vec<u8> {
        self.val.to_bytes_be()
    }

    fn parse_bytes(buf: &[u8], radix: u32) -> Option<FeltBigInt<FIELD_HIGH, FIELD_LOW>> {
        match BigUint::parse_bytes(buf, radix) {
            Some(parsed) => Some(FeltBigInt::new(parsed)),
            None => BigInt::parse_bytes(buf, radix).map(FeltBigInt::new),
        }
    }

    fn from_bytes_be(bytes: &[u8]) -> FeltBigInt<FIELD_HIGH, FIELD_LOW> {
        let mut value = BigUint::from_bytes_be(bytes);
        if value >= *CAIRO_PRIME_BIGUINT {
            value = value.mod_floor(&CAIRO_PRIME_BIGUINT);
        }
        Self::from(value)
    }

    #[cfg(any(feature = "std", feature = "alloc"))]
    fn to_str_radix(&self, radix: u32) -> String {
        self.val.to_str_radix(radix)
    }

    fn to_bigint(&self) -> BigInt {
        if self.is_negative() {
            BigInt::from_biguint(num_bigint::Sign::Minus, &*CAIRO_PRIME_BIGUINT - &self.val)
        } else {
            self.val.clone().into()
        }
    }

    fn to_biguint(&self) -> BigUint {
        self.val.clone()
    }

    fn sqrt(&self) -> Self {
        // Based on Tonelli-Shanks' algorithm for finding square roots
        // and sympy's library implementation of said algorithm.
        if self.is_zero() || self.is_one() {
            return self.clone();
        }

        let max_felt = FeltBigInt::max_value();
        let trailing_prime = FeltBigInt::max_value() >> 192; // 0x800000000000011
        let a = self.pow(&trailing_prime);
        let d = (&FeltBigInt::new(3_i32)).pow(&trailing_prime);
        let mut m = FeltBigInt::zero();
        let mut exponent = FeltBigInt::one() << 191_u32;
        let mut adm;
        for i in 0..192_u32 {
            adm = &a * &(&d).pow(&m);
            adm = (&adm).pow(&exponent);
            exponent >>= 1;
            // if adm ≡ -1 (mod CAIRO_PRIME)
            if adm == max_felt {
                m += FeltBigInt::one() << i;
            }
        }
        let root_1 = self.pow((trailing_prime + 1_u32) >> 1) * (&d).pow(m >> 1);
        let root_2 = &max_felt - &root_1 + 1_usize;
        if root_1 < root_2 {
            root_1
        } else {
            root_2
        }
    }

    fn bits(&self) -> u64 {
        self.val.bits()
    }

    fn prime() -> BigUint {
        (Into::<BigUint>::into(FIELD_HIGH) << 128) + Into::<BigUint>::into(FIELD_LOW)
    }
}

impl<const PH: u128, const PL: u128> Add for FeltBigInt<PH, PL> {
    type Output = Self;
    fn add(mut self, rhs: Self) -> Self {
        self.val += rhs.val;
        if self.val >= *CAIRO_PRIME_BIGUINT {
            self.val -= &*CAIRO_PRIME_BIGUINT;
        }
        self
    }
}

impl<'a, const PH: u128, const PL: u128> Add for &'a FeltBigInt<PH, PL> {
    type Output = FeltBigInt<PH, PL>;

    fn add(self, rhs: Self) -> Self::Output {
        let mut sum = &self.val + &rhs.val;
        if sum >= *CAIRO_PRIME_BIGUINT {
            sum -= &*CAIRO_PRIME_BIGUINT;
        }
        FeltBigInt { val: sum }
    }
}

impl<'a, const PH: u128, const PL: u128> Add<&'a FeltBigInt<PH, PL>> for FeltBigInt<PH, PL> {
    type Output = FeltBigInt<PH, PL>;

    fn add(mut self, rhs: &'a FeltBigInt<PH, PL>) -> Self::Output {
        self.val += &rhs.val;
        if self.val >= *CAIRO_PRIME_BIGUINT {
            self.val -= &*CAIRO_PRIME_BIGUINT;
        }
        self
    }
}

impl<const PH: u128, const PL: u128> Add<u32> for FeltBigInt<PH, PL> {
    type Output = Self;
    fn add(mut self, rhs: u32) -> Self {
        self.val += rhs;
        if self.val >= *CAIRO_PRIME_BIGUINT {
            self.val -= &*CAIRO_PRIME_BIGUINT;
        }
        self
    }
}

impl<const PH: u128, const PL: u128> Add<usize> for FeltBigInt<PH, PL> {
    type Output = Self;
    fn add(mut self, rhs: usize) -> Self {
        self.val += rhs;
        if self.val >= *CAIRO_PRIME_BIGUINT {
            self.val -= &*CAIRO_PRIME_BIGUINT;
        }
        self
    }
}

impl<'a, const PH: u128, const PL: u128> Add<usize> for &'a FeltBigInt<PH, PL> {
    type Output = FeltBigInt<PH, PL>;
    fn add(self, rhs: usize) -> Self::Output {
        let mut sum = &self.val + rhs;
        if sum >= *CAIRO_PRIME_BIGUINT {
            sum -= &*CAIRO_PRIME_BIGUINT;
        }
        FeltBigInt { val: sum }
    }
}

impl<const PH: u128, const PL: u128> AddAssign for FeltBigInt<PH, PL> {
    fn add_assign(&mut self, rhs: Self) {
        *self = &*self + &rhs;
    }
}

impl<'a, const PH: u128, const PL: u128> AddAssign<&'a FeltBigInt<PH, PL>> for FeltBigInt<PH, PL> {
    fn add_assign(&mut self, rhs: &'a FeltBigInt<PH, PL>) {
        *self = &*self + rhs;
    }
}

impl<const PH: u128, const PL: u128> Sum for FeltBigInt<PH, PL> {
    fn sum<I: Iterator<Item = Self>>(iter: I) -> Self {
        iter.fold(FeltBigInt::zero(), |mut acc, x| {
            acc += x;
            acc
        })
    }
}

impl<const PH: u128, const PL: u128> Neg for FeltBigInt<PH, PL> {
    type Output = FeltBigInt<PH, PL>;
    fn neg(self) -> Self::Output {
        if self.is_zero() {
            self
        } else {
            FeltBigInt {
                val: &*CAIRO_PRIME_BIGUINT - self.val,
            }
        }
    }
}

impl<'a, const PH: u128, const PL: u128> Neg for &'a FeltBigInt<PH, PL> {
    type Output = FeltBigInt<PH, PL>;
    fn neg(self) -> Self::Output {
        if self.is_zero() {
            self.clone()
        } else {
            FeltBigInt {
                val: &*CAIRO_PRIME_BIGUINT - &self.val,
            }
        }
    }
}

impl<const PH: u128, const PL: u128> Sub for FeltBigInt<PH, PL> {
    type Output = Self;
    fn sub(mut self, rhs: Self) -> Self::Output {
        if self.val < rhs.val {
            self.val += &*CAIRO_PRIME_BIGUINT;
        }
        self.val -= rhs.val;
        self
    }
}

impl<'a, const PH: u128, const PL: u128> Sub<&'a FeltBigInt<PH, PL>> for FeltBigInt<PH, PL> {
    type Output = FeltBigInt<PH, PL>;
    fn sub(mut self, rhs: &'a FeltBigInt<PH, PL>) -> Self::Output {
        if self.val < rhs.val {
            self.val += &*CAIRO_PRIME_BIGUINT;
        }
        self.val -= &rhs.val;
        self
    }
}

impl<'a, const PH: u128, const PL: u128> Sub for &'a FeltBigInt<PH, PL> {
    type Output = FeltBigInt<PH, PL>;
    fn sub(self, rhs: Self) -> Self::Output {
        FeltBigInt {
            val: if self.val < rhs.val {
                &*CAIRO_PRIME_BIGUINT - (&rhs.val - &self.val)
            } else {
                &self.val - &rhs.val
            },
        }
    }
}

impl<const PH: u128, const PL: u128> Sub<u32> for FeltBigInt<PH, PL> {
    type Output = FeltBigInt<PH, PL>;
    fn sub(self, rhs: u32) -> Self {
        match (self.val).to_u32() {
            Some(num) if num < rhs => Self {
                val: &*CAIRO_PRIME_BIGUINT - (rhs - self.val),
            },
            _ => Self {
                val: self.val - rhs,
            },
        }
    }
}

impl<'a, const PH: u128, const PL: u128> Sub<u32> for &'a FeltBigInt<PH, PL> {
    type Output = FeltBigInt<PH, PL>;
    fn sub(self, rhs: u32) -> Self::Output {
        match (self.val).to_u32() {
            Some(num) if num < rhs => FeltBigInt {
                val: &*CAIRO_PRIME_BIGUINT - (rhs - &self.val),
            },
            _ => FeltBigInt {
                val: &self.val - rhs,
            },
        }
    }
}

impl<const PH: u128, const PL: u128> Sub<usize> for FeltBigInt<PH, PL> {
    type Output = FeltBigInt<PH, PL>;
    fn sub(self, rhs: usize) -> Self {
        match (self.val).to_usize() {
            Some(num) if num < rhs => FeltBigInt {
                val: &*CAIRO_PRIME_BIGUINT - (rhs - num),
            },
            _ => FeltBigInt {
                val: self.val - rhs,
            },
        }
    }
}

impl<'a, const PH: u128, const PL: u128> Pow<&'a FeltBigInt<PH, PL>> for &'a FeltBigInt<PH, PL> {
    type Output = FeltBigInt<PH, PL>;
    fn pow(self, rhs: Self) -> Self::Output {
        FeltBigInt {
            val: self.val.modpow(&rhs.val, &CAIRO_PRIME_BIGUINT),
        }
    }
}

impl<const PH: u128, const PL: u128> SubAssign for FeltBigInt<PH, PL> {
    fn sub_assign(&mut self, rhs: Self) {
        *self = &*self - &rhs;
    }
}

impl<'a, const PH: u128, const PL: u128> SubAssign<&'a FeltBigInt<PH, PL>> for FeltBigInt<PH, PL> {
    fn sub_assign(&mut self, rhs: &'a FeltBigInt<PH, PL>) {
        *self = &*self - rhs;
    }
}

impl Sub<FeltBigInt<FIELD_HIGH, FIELD_LOW>> for usize {
    type Output = FeltBigInt<FIELD_HIGH, FIELD_LOW>;
    fn sub(self, rhs: FeltBigInt<FIELD_HIGH, FIELD_LOW>) -> Self::Output {
        self - &rhs
    }
}

impl Sub<&FeltBigInt<FIELD_HIGH, FIELD_LOW>> for usize {
    type Output = FeltBigInt<FIELD_HIGH, FIELD_LOW>;
    fn sub(self, rhs: &FeltBigInt<FIELD_HIGH, FIELD_LOW>) -> Self::Output {
        match (rhs.val).to_usize() {
            Some(num) => {
                if num > self {
                    FeltBigInt {
                        val: &*CAIRO_PRIME_BIGUINT - (num - self),
                    }
                } else {
                    FeltBigInt::new(self - num)
                }
            }
            None => FeltBigInt {
                val: &*CAIRO_PRIME_BIGUINT - (&rhs.val - self),
            },
        }
    }
}

impl<const PH: u128, const PL: u128> Mul for FeltBigInt<PH, PL> {
    type Output = Self;
    fn mul(self, rhs: Self) -> Self::Output {
        FeltBigInt {
            val: (self.val * rhs.val).mod_floor(&CAIRO_PRIME_BIGUINT),
        }
    }
}

impl<'a, const PH: u128, const PL: u128> Mul for &'a FeltBigInt<PH, PL> {
    type Output = FeltBigInt<PH, PL>;
    fn mul(self, rhs: Self) -> Self::Output {
        FeltBigInt {
            val: (&self.val * &rhs.val).mod_floor(&CAIRO_PRIME_BIGUINT),
        }
    }
}

impl<'a, const PH: u128, const PL: u128> Mul<&'a FeltBigInt<PH, PL>> for FeltBigInt<PH, PL> {
    type Output = FeltBigInt<PH, PL>;
    fn mul(self, rhs: &'a FeltBigInt<PH, PL>) -> Self::Output {
        FeltBigInt {
            val: (&self.val * &rhs.val).mod_floor(&CAIRO_PRIME_BIGUINT),
        }
    }
}

impl<'a, const PH: u128, const PL: u128> MulAssign<&'a FeltBigInt<PH, PL>> for FeltBigInt<PH, PL> {
    fn mul_assign(&mut self, rhs: &'a FeltBigInt<PH, PL>) {
        *self = &*self * rhs;
    }
}

impl<const PH: u128, const PL: u128> Pow<u32> for FeltBigInt<PH, PL> {
    type Output = Self;
    fn pow(self, rhs: u32) -> Self {
        FeltBigInt {
            val: self.val.pow(rhs).mod_floor(&CAIRO_PRIME_BIGUINT),
        }
    }
}

impl<'a, const PH: u128, const PL: u128> Pow<u32> for &'a FeltBigInt<PH, PL> {
    type Output = FeltBigInt<PH, PL>;
    #[allow(clippy::needless_borrow)] // the borrow of self.val is necessary becase it's of the type BigUInt, which doesn't implement the Copy trait
    fn pow(self, rhs: u32) -> Self::Output {
        FeltBigInt {
            val: (&self.val).pow(rhs).mod_floor(&CAIRO_PRIME_BIGUINT),
        }
    }
}

impl<'a, const PH: u128, const PL: u128> Pow<&'a FeltBigInt<PH, PL>> for &'a FeltBigInt<PH, PL> {
    type Output = FeltBigInt<PH, PL>;
    fn pow(self, rhs: Self) -> Self::Output {
        FeltBigInt {
            val: self.val.modpow(&rhs.val, &CAIRO_PRIME),
        }
    }
}

impl<'a, const PH: u128, const PL: u128> Pow<FeltBigInt<PH, PL>> for &'a FeltBigInt<PH, PL> {
    type Output = FeltBigInt<PH, PL>;
    fn pow(self, rhs: Self::Output) -> Self::Output {
        self.pow(&rhs)
    }
}

impl<const PH: u128, const PL: u128> Div for FeltBigInt<PH, PL> {
    type Output = Self;
    // In Felts `x / y` needs to be expressed as `x * y^-1`
    #[allow(clippy::suspicious_arithmetic_impl)]
    fn div(self, rhs: Self) -> Self::Output {
        if rhs.is_zero() {
            panic!("Can't divide Felt by zero")
        }
        let x = rhs
            .val
            .to_bigint() // Always succeeds for BigUint -> BigInt
            .unwrap()
            .extended_gcd(&CAIRO_SIGNED_PRIME)
            .x;
        self * &FeltBigInt::from(x)
    }
}

impl<'a, const PH: u128, const PL: u128> Div for &'a FeltBigInt<PH, PL> {
    type Output = FeltBigInt<PH, PL>;
    // In Felts `x / y` needs to be expressed as `x * y^-1`
    #[allow(clippy::suspicious_arithmetic_impl)]
    fn div(self, rhs: Self) -> Self::Output {
        if rhs.is_zero() {
            panic!("Can't divide Felt by zero")
        }
        let x = rhs
            .val
            .to_bigint() // Always succeeds for BitUint -> BigInt
            .unwrap()
            .extended_gcd(&CAIRO_SIGNED_PRIME)
            .x;
        self * &FeltBigInt::from(x)
    }
}

impl<'a, const PH: u128, const PL: u128> Div<FeltBigInt<PH, PL>> for &'a FeltBigInt<PH, PL> {
    type Output = FeltBigInt<PH, PL>;
    // In Felts `x / y` needs to be expressed as `x * y^-1`
    #[allow(clippy::suspicious_arithmetic_impl)]
    fn div(self, rhs: FeltBigInt<PH, PL>) -> Self::Output {
        self / &rhs
    }
}

impl<const PH: u128, const PL: u128> Rem for FeltBigInt<PH, PL> {
    type Output = Self;
    fn rem(self, _rhs: Self) -> Self {
        FeltBigInt::zero()
    }
}

impl<'a, const PH: u128, const PL: u128> Rem<&'a FeltBigInt<PH, PL>> for FeltBigInt<PH, PL> {
    type Output = Self;
    fn rem(self, _rhs: &'a FeltBigInt<PH, PL>) -> Self::Output {
        FeltBigInt::zero()
    }
}

impl<const PH: u128, const PL: u128> Zero for FeltBigInt<PH, PL> {
    fn zero() -> Self {
        Self {
            val: BigUint::zero(),
        }
    }

    fn is_zero(&self) -> bool {
        self.val.is_zero()
    }
}

impl<const PH: u128, const PL: u128> One for FeltBigInt<PH, PL> {
    fn one() -> Self {
        Self {
            val: BigUint::one(),
        }
    }

    fn is_one(&self) -> bool
    where
        Self: PartialEq,
    {
        self.val.is_one()
    }
}

impl<const PH: u128, const PL: u128> Bounded for FeltBigInt<PH, PL> {
    fn min_value() -> Self {
        Self::zero()
    }
    fn max_value() -> Self {
        Self {
            val: &*CAIRO_PRIME_BIGUINT - 1_u32,
        }
    }
}

impl Num for FeltBigInt<FIELD_HIGH, FIELD_LOW> {
    type FromStrRadixErr = ParseFeltError;
    fn from_str_radix(string: &str, radix: u32) -> Result<Self, Self::FromStrRadixErr> {
        match BigUint::from_str_radix(string, radix) {
            Ok(num) => Ok(FeltBigInt::<FIELD_HIGH, FIELD_LOW>::new(num)),
            Err(_) => Err(ParseFeltError),
        }
    }
}

impl Integer for FeltBigInt<FIELD_HIGH, FIELD_LOW> {
    fn div_floor(&self, other: &Self) -> Self {
        FeltBigInt {
            val: &self.val / &other.val,
        }
    }

    fn div_rem(&self, other: &Self) -> (Self, Self) {
        let (d, m) = self.val.div_mod_floor(&other.val);
        (FeltBigInt { val: d }, FeltBigInt { val: m })
    }

    fn divides(&self, other: &Self) -> bool {
        self.is_multiple_of(other)
    }

    fn gcd(&self, other: &Self) -> Self {
        Self {
            val: self.val.gcd(&other.val),
        }
    }

    fn is_even(&self) -> bool {
        self.val.is_even()
    }

    fn is_multiple_of(&self, _other: &Self) -> bool {
        true
    }

    fn is_odd(&self) -> bool {
        self.val.is_odd()
    }

    fn lcm(&self, other: &Self) -> Self {
        Self::new(cmp::max(&self.val, &other.val))
    }

    fn mod_floor(&self, other: &Self) -> Self {
        Self {
            val: self.val.mod_floor(&other.val),
        }
    }
}

impl Signed for FeltBigInt<FIELD_HIGH, FIELD_LOW> {
    fn abs(&self) -> Self {
        if self.is_negative() {
            self.neg()
        } else {
            self.clone()
        }
    }

    fn abs_sub(&self, other: &Self) -> Self {
        if self > other {
            self - other
        } else {
            other - self
        }
    }

    fn signum(&self) -> Self {
        if self.is_zero() {
            FeltBigInt::zero()
        } else if self.is_positive() {
            FeltBigInt::one()
        } else {
            FeltBigInt::max_value()
        }
    }

    fn is_positive(&self) -> bool {
        !self.is_zero() && self.val < *SIGNED_FELT_MAX
    }

    fn is_negative(&self) -> bool {
        !(self.is_positive() || self.is_zero())
    }
}

impl<const PH: u128, const PL: u128> Shl<u32> for FeltBigInt<PH, PL> {
    type Output = Self;
    fn shl(self, other: u32) -> Self::Output {
        FeltBigInt {
            val: (self.val).shl(other).mod_floor(&CAIRO_PRIME_BIGUINT),
        }
    }
}

impl<'a, const PH: u128, const PL: u128> Shl<u32> for &'a FeltBigInt<PH, PL> {
    type Output = FeltBigInt<PH, PL>;
    fn shl(self, other: u32) -> Self::Output {
        FeltBigInt {
            val: (&self.val).shl(other).mod_floor(&CAIRO_PRIME_BIGUINT),
        }
    }
}

impl<const PH: u128, const PL: u128> Shl<usize> for FeltBigInt<PH, PL> {
    type Output = Self;
    fn shl(self, other: usize) -> Self::Output {
        FeltBigInt {
            val: (self.val).shl(other).mod_floor(&CAIRO_PRIME_BIGUINT),
        }
    }
}

impl<'a, const PH: u128, const PL: u128> Shl<usize> for &'a FeltBigInt<PH, PL> {
    type Output = FeltBigInt<PH, PL>;
    fn shl(self, other: usize) -> Self::Output {
        FeltBigInt {
            val: (&self.val).shl(other).mod_floor(&CAIRO_PRIME_BIGUINT),
        }
    }
}

impl<const PH: u128, const PL: u128> Shr<u32> for FeltBigInt<PH, PL> {
    type Output = Self;
    fn shr(self, other: u32) -> Self::Output {
        FeltBigInt {
            val: self.val.shr(other).mod_floor(&CAIRO_PRIME_BIGUINT),
        }
    }
}

impl<'a, const PH: u128, const PL: u128> Shr<u32> for &'a FeltBigInt<PH, PL> {
    type Output = FeltBigInt<PH, PL>;
    fn shr(self, other: u32) -> Self::Output {
        FeltBigInt {
            val: (&self.val).shr(other).mod_floor(&CAIRO_PRIME_BIGUINT),
        }
    }
}

impl<const PH: u128, const PL: u128> ShrAssign<usize> for FeltBigInt<PH, PL> {
    fn shr_assign(&mut self, other: usize) {
        self.val = (&self.val).shr(other).mod_floor(&CAIRO_PRIME_BIGUINT);
    }
}

impl<'a, const PH: u128, const PL: u128> BitAnd for &'a FeltBigInt<PH, PL> {
    type Output = FeltBigInt<PH, PL>;
    fn bitand(self, rhs: Self) -> Self::Output {
        FeltBigInt {
            val: &self.val & &rhs.val,
        }
    }
}

impl<'a, const PH: u128, const PL: u128> BitAnd<&'a FeltBigInt<PH, PL>> for FeltBigInt<PH, PL> {
    type Output = Self;
    fn bitand(self, rhs: &'a FeltBigInt<PH, PL>) -> Self::Output {
        FeltBigInt {
            val: self.val & &rhs.val,
        }
    }
}

impl<'a, const PH: u128, const PL: u128> BitAnd<FeltBigInt<PH, PL>> for &'a FeltBigInt<PH, PL> {
    type Output = FeltBigInt<PH, PL>;
    fn bitand(self, rhs: Self::Output) -> Self::Output {
        FeltBigInt {
            val: &self.val & rhs.val,
        }
    }
}

impl<'a, const PH: u128, const PL: u128> BitOr for &'a FeltBigInt<PH, PL> {
    type Output = FeltBigInt<PH, PL>;
    fn bitor(self, rhs: Self) -> Self::Output {
        FeltBigInt {
            val: &self.val | &rhs.val,
        }
    }
}

impl<'a, const PH: u128, const PL: u128> BitXor for &'a FeltBigInt<PH, PL> {
    type Output = FeltBigInt<PH, PL>;
    fn bitxor(self, rhs: Self) -> Self::Output {
        FeltBigInt {
            val: &self.val ^ &rhs.val,
        }
    }
}

impl<const PH: u128, const PL: u128> ToPrimitive for FeltBigInt<PH, PL> {
    fn to_u128(&self) -> Option<u128> {
        self.val.to_u128()
    }

    fn to_u64(&self) -> Option<u64> {
        self.val.to_u64()
    }

    fn to_i64(&self) -> Option<i64> {
        self.val.to_i64()
    }

    fn to_usize(&self) -> Option<usize> {
        self.val.to_usize()
    }
}

impl<const PH: u128, const PL: u128> FromPrimitive for FeltBigInt<PH, PL> {
    fn from_u64(n: u64) -> Option<Self> {
        BigUint::from_u64(n).map(|n| Self { val: n })
    }

    fn from_i64(n: i64) -> Option<Self> {
        BigUint::from_i64(n).map(|n| Self { val: n })
    }

    fn from_usize(n: usize) -> Option<Self> {
        BigUint::from_usize(n).map(|n| Self { val: n })
    }
}

impl<const PH: u128, const PL: u128> fmt::Display for FeltBigInt<PH, PL> {
    fn fmt(&self, f: &mut fmt::Formatter) -> fmt::Result {
        write!(f, "{}", self.val)
    }
}

impl<const PH: u128, const PL: u128> fmt::Debug for FeltBigInt<PH, PL> {
    fn fmt(&self, f: &mut fmt::Formatter<'_>) -> fmt::Result {
        write!(f, "{}", self.val)
    }
}

impl fmt::Display for ParseFeltError {
    fn fmt(&self, f: &mut fmt::Formatter) -> fmt::Result {
        write!(f, "{ParseFeltError:?}")
    }
}

#[cfg(test)]
mod tests {
    use super::*;
    use proptest::prelude::*;

    #[cfg(all(not(feature = "std"), feature = "alloc"))]
    use alloc::string::ToString;

    #[cfg(target_arch = "wasm32")]
    use wasm_bindgen_test::*;

    #[test]
    // Tests that the result of adding two zeros is zero.
    #[cfg_attr(target_arch = "wasm32", wasm_bindgen_test)]
    fn add_zeros() {
        let a = FeltBigInt::<FIELD_HIGH, FIELD_LOW>::new(0);
        let b = FeltBigInt::new(0);
        let c = FeltBigInt::new(0);

        assert_eq!(a + b, c);
    }

    #[test]
    #[cfg_attr(target_arch = "wasm32", wasm_bindgen_test)]
    // Tests that the result of performing add assign with two zeros is zero.
    fn add_assign_zeros() {
        let mut a = FeltBigInt::<FIELD_HIGH, FIELD_LOW>::new(0);
        let b = FeltBigInt::new(0);
        a += b;
        let c = FeltBigInt::new(0);

        assert_eq!(a, c);
    }
    #[test]
    // Tests that the result of performing a bitwise "and" operation with two zeros is zero.
    fn bit_and_zeros() {
        let a = FeltBigInt::<FIELD_HIGH, FIELD_LOW>::new(0);
        let b = FeltBigInt::new(0);
        let c = FeltBigInt::new(0);

        assert_eq!(&a & &b, c);
    }
    #[test]
    // Tests that the result of performing a bitwise "or" operation with two zeros is zero.

    fn bit_or_zeros() {
        let a = FeltBigInt::<FIELD_HIGH, FIELD_LOW>::new(0);
        let b = FeltBigInt::new(0);
        let c = FeltBigInt::new(0);

        assert_eq!(&a | &b, c);
    }

    #[test]
    // Tests that the result of performing a bitwise "xor" operation with two zeros results in zero.
    fn bit_xor_zeros() {
        let a = FeltBigInt::<FIELD_HIGH, FIELD_LOW>::new(0);
        let b = FeltBigInt::new(0);
        let c = FeltBigInt::new(0);

        assert_eq!(&a ^ &b, c);
    }

    #[test]
    #[should_panic]
    // Tests that the result of performing a division by zero results in panic.
    fn div_zeros() {
        let a = FeltBigInt::<FIELD_HIGH, FIELD_LOW>::new(0);
        let b = FeltBigInt::<FIELD_HIGH, FIELD_LOW>::new(0);
        let _ = a / b;
    }

    #[test]
    #[should_panic]
    // Tests that the result of performing a division by zero results in panic.
    fn div_zeros_ref() {
        let a = FeltBigInt::<FIELD_HIGH, FIELD_LOW>::new(0);
        let b = FeltBigInt::<FIELD_HIGH, FIELD_LOW>::new(0);
        let _ = &a / &b;
    }

    #[test]
    #[cfg_attr(target_arch = "wasm32", wasm_bindgen_test)]
    // Tests that the result of multiplying two zeros is zero.
    fn mul_zeros() {
        let a = FeltBigInt::<FIELD_HIGH, FIELD_LOW>::new(0);
        let b = FeltBigInt::new(0);
        let c = FeltBigInt::new(0);

        assert_eq!(a * b, c);
    }

    #[test]
    #[cfg_attr(target_arch = "wasm32", wasm_bindgen_test)]
    // Tests that the result of multiplying two zeros with assignment is zero.
    fn mul_assign_zeros() {
        let mut a = FeltBigInt::<FIELD_HIGH, FIELD_LOW>::new(0);
        let b = FeltBigInt::new(0);
        a *= &b;
        let c = FeltBigInt::new(0);

        assert_eq!(a, c);
    }

    #[test]
    #[cfg_attr(target_arch = "wasm32", wasm_bindgen_test)]
    // Tests that the result of subtracting two zeros is zero.
    fn sub_zeros() {
        let a = FeltBigInt::<FIELD_HIGH, FIELD_LOW>::new(0);
        let b = FeltBigInt::new(0);
        let c = FeltBigInt::new(0);

        assert_eq!(a - b, c);
    }

    #[test]
    #[cfg_attr(target_arch = "wasm32", wasm_bindgen_test)]
    // Tests that the result of subtracting two zeros with assignment is zero.
    fn sub_assign_zeros() {
        let mut a = FeltBigInt::<FIELD_HIGH, FIELD_LOW>::new(0);
        let b = FeltBigInt::new(0);
        a -= b;
        let c = FeltBigInt::new(0);

        assert_eq!(a, c);
    }

    #[test]
    #[cfg_attr(target_arch = "wasm32", wasm_bindgen_test)]
    fn sub_usize_felt() {
        let a = FeltBigInt::<FIELD_HIGH, FIELD_LOW>::new(4u32);
        let b = FeltBigInt::new(2u32);

        assert_eq!(6usize - &a, b);
        assert_eq!(6usize - a, b);
    }

    #[test]
    #[cfg_attr(target_arch = "wasm32", wasm_bindgen_test)]
    // Tests that the negative of zero is zero
    fn negate_zero() {
        let a = FeltBigInt::<FIELD_HIGH, FIELD_LOW>::new(0);
        let b = a.neg();
        assert_eq!(
            b,
            FeltBigInt::from_str_radix("0", 10).expect("Couldn't parse int")
        );

        let c = FeltBigInt::<FIELD_HIGH, FIELD_LOW>::from_str_radix("0", 10)
            .expect("Couldn't parse int");
        let d = c.neg();
        assert_eq!(d, FeltBigInt::new(0));
    }

    #[test]
    // Tests a shift left operation performed on a felt of value zero
    fn shift_left_zero() {
        let a = FeltBigInt::<FIELD_HIGH, FIELD_LOW>::new(0);
        let b = FeltBigInt::<FIELD_HIGH, FIELD_LOW>::new(0);
        let result = &a << 10_u32;
        assert_eq!(result, b)
    }

    #[test]
    // Tests a shift right operation performed on a felt of value zero
    fn shift_right_zero() {
        let a = FeltBigInt::<FIELD_HIGH, FIELD_LOW>::new(0);
        let b = FeltBigInt::<FIELD_HIGH, FIELD_LOW>::new(0);
        let result = &a >> 10_u32;
        assert_eq!(result, b)
    }

    #[test]
    // Tests a shift right operation with assignment performed on a felt of value zero
    fn shift_right_assign_zero() {
        let mut a = FeltBigInt::<FIELD_HIGH, FIELD_LOW>::new(0);
        let b = FeltBigInt::<FIELD_HIGH, FIELD_LOW>::new(0);
        a >>= 10;
        assert_eq!(a, b)
    }

    #[test]
    // Test that an iterative sum of zeros results in zero
    fn sum_zeros() {
        let a = FeltBigInt::<FIELD_HIGH, FIELD_LOW>::new(0);
        let b = FeltBigInt::<FIELD_HIGH, FIELD_LOW>::new(0);
        let c = FeltBigInt::<FIELD_HIGH, FIELD_LOW>::new(0);
        let v = vec![a, b, c];
        let result: FeltBigInt<FIELD_HIGH, FIELD_LOW> = v.into_iter().sum();
        assert_eq!(result, FeltBigInt::<FIELD_HIGH, FIELD_LOW>::new(0))
    }

    #[test]
    // Tests that the remainder of a division where the dividend is 0, results in 0
    fn rem_zero() {
        let a = FeltBigInt::<FIELD_HIGH, FIELD_LOW>::new(0);
        let b = FeltBigInt::<FIELD_HIGH, FIELD_LOW>::new(0);
        let c = FeltBigInt::<FIELD_HIGH, FIELD_LOW>::new(10);
        let d = FeltBigInt::<FIELD_HIGH, FIELD_LOW>::new(0);
        assert_eq!(a.clone() % b, d);
        assert_eq!(a % c, d)
    }

    proptest! {
        #[test]
        #[allow(deprecated)]
        // Property-based test that ensures, for 100 pairs of values that are randomly generated each time tests are run, that performing a subtraction returns a result that is inside of the range [0, p].
        fn sub_bigint_felt_within_field(ref x in "([1-9][0-9]*)", ref y in "([1-9][0-9]*)") {
            let x = FeltBigInt::<FIELD_HIGH, FIELD_LOW>::parse_bytes(x.as_bytes(), 10).unwrap();
            let y = FeltBigInt::<FIELD_HIGH, FIELD_LOW>::parse_bytes(y.as_bytes(), 10).unwrap();
            let p:BigUint = BigUint::parse_bytes(CAIRO_PRIME_BIGUINT.to_string().as_bytes(), 16).unwrap();
            let result = x - y;
            let as_uint = &result.to_biguint();
            prop_assert!(as_uint < &p, "{}", as_uint);
        }

        #[test]
        #[allow(deprecated)]
        // Property-based test that ensures, for 100 pairs of values that are randomly generated each time tests are run, that performing a subtraction returns a result that is inside of the range [0, p].
        fn sub_assign_bigint_felt_within_field(ref x in "([1-9][0-9]*)", ref y in "([1-9][0-9]*)") {
            let mut x = FeltBigInt::<FIELD_HIGH, FIELD_LOW>::parse_bytes(x.as_bytes(), 10).unwrap();
            let y = FeltBigInt::<FIELD_HIGH, FIELD_LOW>::parse_bytes(y.as_bytes(), 10).unwrap();
            let p:BigUint = BigUint::parse_bytes(CAIRO_PRIME_BIGUINT.to_string().as_bytes(), 16).unwrap();
            x -= y;
            let as_uint = &x.to_biguint();
            prop_assert!(as_uint < &p, "{}", as_uint);
        }

        #[test]
        // Property-based test that ensures that the remainder of a division between two random bigint felts returns 0. The test is performed 100 times each run.
        fn rem_bigint_felt_within_field(ref x in "([1-9][0-9]*)", ref y in "([1-9][0-9]*)") {
            let x = FeltBigInt::<FIELD_HIGH, FIELD_LOW>::parse_bytes(x.as_bytes(), 10).unwrap();
            let y = FeltBigInt::<FIELD_HIGH, FIELD_LOW>::parse_bytes(y.as_bytes(), 10).unwrap();

            let result = x % y;
            prop_assert!(result.is_zero());
        }
        // Tests that the result of adding two random large bigint felts falls within the range [0, p]. This test is performed 100 times each run.
        #[test]
        #[allow(deprecated)]
        fn add_bigint_felts_within_field(ref x in "([1-9][0-9]*)", ref y in "([1-9][0-9]*)") {
            let x = FeltBigInt::<FIELD_HIGH, FIELD_LOW>::parse_bytes(x.as_bytes(), 10).unwrap();
            let y = FeltBigInt::<FIELD_HIGH, FIELD_LOW>::parse_bytes(y.as_bytes(), 10).unwrap();
            let p = &CAIRO_PRIME_BIGUINT;
            let result = x + y;
            let as_uint = &result.to_biguint();
            prop_assert!(as_uint < &p, "{}", as_uint);

        }
        #[test]
        #[allow(deprecated)]
        // Tests that the result of performing add assign on two random large bigint felts falls within the range [0, p]. This test is performed 100 times each run.
        fn add_assign_bigint_felts_within_field(ref x in "([1-9][0-9]*)", ref y in "([1-9][0-9]*)") {
            let mut x = FeltBigInt::<FIELD_HIGH, FIELD_LOW>::parse_bytes(x.as_bytes(), 10).unwrap();
            let y = FeltBigInt::<FIELD_HIGH, FIELD_LOW>::parse_bytes(y.as_bytes(), 10).unwrap();
            let p = &CAIRO_PRIME_BIGUINT;
            x += y;
            let as_uint = &x.to_biguint();
            prop_assert!(as_uint < &p, "{}", as_uint);
        }

        #[test]
        #[allow(deprecated)]
        // Tests that the result of performing the bitwise "and" operation on two random large bigint felts falls within the range [0, p]. This test is performed 100 times each run.
        fn bitand_bigint_felts_within_field(ref x in "([1-9][0-9]*)", ref y in "([1-9][0-9]*)") {
            let x = FeltBigInt::<FIELD_HIGH, FIELD_LOW>::parse_bytes(x.as_bytes(), 10).unwrap();
            let y = FeltBigInt::<FIELD_HIGH, FIELD_LOW>::parse_bytes(y.as_bytes(), 10).unwrap();
            let p:BigUint = BigUint::parse_bytes(CAIRO_PRIME_BIGUINT.to_string().as_bytes(), 16).unwrap();
            let result = &x & &y;
            let as_uint = result.to_biguint();
            prop_assert!(as_uint < p, "{}", as_uint);
        }
        #[test]
        #[allow(deprecated)]
        // Tests that the result of performing the bitwise "or" operation on two random large bigint felts falls within the range [0, p]. This test is performed 100 times each run.
        fn bitor_bigint_felts_within_field(ref x in "([1-9][0-9]*)", ref y in "([1-9][0-9]*)") {
            let x = FeltBigInt::<FIELD_HIGH, FIELD_LOW>::parse_bytes(x.as_bytes(), 10).unwrap();
            let y = FeltBigInt::<FIELD_HIGH, FIELD_LOW>::parse_bytes(y.as_bytes(), 10).unwrap();
            let p:BigUint = BigUint::parse_bytes(CAIRO_PRIME_BIGUINT.to_string().as_bytes(), 16).unwrap();
            let result = &x | &y;
            let as_uint = result.to_biguint();
            prop_assert!(as_uint < p, "{}", as_uint);
        }
        #[test]
        #[allow(deprecated)]
        // Tests that the result of performing the bitwise "xor" operation on two random large bigint felts falls within the range [0, p]. This test is performed 100 times each run.
        fn bitxor_bigint_felts_within_field(ref x in "([1-9][0-9]*)", ref y in "([1-9][0-9]*)") {
            let x = FeltBigInt::<FIELD_HIGH, FIELD_LOW>::parse_bytes(x.as_bytes(), 10).unwrap();
            let y = FeltBigInt::<FIELD_HIGH, FIELD_LOW>::parse_bytes(y.as_bytes(), 10).unwrap();
            let p:BigUint = BigUint::parse_bytes(CAIRO_PRIME_BIGUINT.to_string().as_bytes(), 16).unwrap();
            let result = &x ^ &y;
            let as_uint = result.to_biguint();
            prop_assert!(as_uint < p, "{}", as_uint);
        }
        #[test]
        #[allow(deprecated)]
        // Tests that the result dividing two random large bigint felts falls within the range [0, p]. This test is performed 100 times each run.
        fn div_bigint_felts_within_field(ref x in "([1-9][0-9]*)", ref y in "([1-9][0-9]*)") {
            let x = FeltBigInt::<FIELD_HIGH, FIELD_LOW>::parse_bytes(x.as_bytes(), 10).unwrap();
            let y = FeltBigInt::<FIELD_HIGH, FIELD_LOW>::parse_bytes(y.as_bytes(), 10).unwrap();
            let p:BigUint = BigUint::parse_bytes(CAIRO_PRIME_BIGUINT.to_string().as_bytes(), 16).unwrap();
            let result = &x / &y;
            let as_uint = result.to_biguint();
            prop_assert!(as_uint < p, "{}", as_uint);
        }
        #[test]
        #[allow(deprecated)]
        // Tests that the result multiplying two random large bigint felts falls within the range [0, p]. This test is performed 100 times each run.
        fn mul_bigint_felts_within_field(ref x in "([1-9][0-9]*)", ref y in "([1-9][0-9]*)") {
            let x = FeltBigInt::<FIELD_HIGH, FIELD_LOW>::parse_bytes(x.as_bytes(), 10).unwrap();
            let y = FeltBigInt::<FIELD_HIGH, FIELD_LOW>::parse_bytes(y.as_bytes(), 10).unwrap();
            let p:BigUint = BigUint::parse_bytes(CAIRO_PRIME_BIGUINT.to_string().as_bytes(), 16).unwrap();
            let result = &x * &y;
            let as_uint = result.to_biguint();
            prop_assert!(as_uint < p, "{}", as_uint);
        }
        #[test]
        #[allow(deprecated)]
        // Tests that the result of performing a multiplication with assignment between two random large bigint felts falls within the range [0, p]. This test is performed 100 times each run.
        fn mul_assign_bigint_felts_within_field(ref x in "([1-9][0-9]*)", ref y in "([1-9][0-9]*)") {
            let mut x = FeltBigInt::<FIELD_HIGH, FIELD_LOW>::parse_bytes(x.as_bytes(), 10).unwrap();
            let y = FeltBigInt::<FIELD_HIGH, FIELD_LOW>::parse_bytes(y.as_bytes(), 10).unwrap();
            let p:BigUint = BigUint::parse_bytes(CAIRO_PRIME_BIGUINT.to_string().as_bytes(), 16).unwrap();
            x *= &y;
            let as_uint = x.to_biguint();
            prop_assert!(as_uint < p, "{}", as_uint);
        }
        #[test]
        #[allow(deprecated)]
        // Tests that the result of applying the negative operation to a large bigint felt falls within the range [0, p]. This test is performed 100 times each run.
        fn neg_bigint_felt_within_field(ref x in "([1-9][0-9]*)") {
            let x = FeltBigInt::<FIELD_HIGH, FIELD_LOW>::parse_bytes(x.as_bytes(), 10).unwrap();
            let p:BigUint = BigUint::parse_bytes(CAIRO_PRIME_BIGUINT.to_string().as_bytes(), 16).unwrap();
            let result = -x;
            let as_uint = &result.to_biguint();
            prop_assert!(as_uint < &p, "{}", as_uint);
        }

        #[test]
<<<<<<< HEAD
        #[allow(deprecated)]
        // Property-based test that ensures, for 100 {value}s that are randomly generated each time tests are run, that performing a bit shift to the left by an amount {y} of bits (between 0 and 999) returns a result that is inside of the range [0, p].
        fn shift_left_bigint_felt_within_field(ref x in "([1-9][0-9]*)", ref y in "[0-9]{1,3}") {
           let x = FeltBigInt::<FIELD_HIGH, FIELD_LOW>::parse_bytes(x.as_bytes(), 10).unwrap();
           let y = y.parse::<u32>().unwrap();
           let p:BigUint = BigUint::parse_bytes(CAIRO_PRIME.to_string().as_bytes(), 16).unwrap();
           let result = x << y;
           let as_uint = &result.to_biguint();
           prop_assert!(as_uint < &p, "{}", as_uint);
=======
         // Property-based test that ensures, for 100 {value}s that are randomly generated each time tests are run, that performing a bit shift to the left by an amount {y} of bits (between 0 and 999) returns a result that is inside of the range [0, p].
         fn shift_left_bigint_felt_within_field(ref x in "([1-9][0-9]*)", ref y in "[0-9]{1,3}") {
            let x = FeltBigInt::<FIELD_HIGH, FIELD_LOW>::parse_bytes(x.as_bytes(), 10).unwrap();
            let y = y.parse::<u32>().unwrap();
            let p:BigUint = BigUint::parse_bytes(CAIRO_PRIME_BIGUINT.to_string().as_bytes(), 16).unwrap();
            let result = x << y;
            let as_uint = &result.to_biguint();
            prop_assert!(as_uint < &p, "{}", as_uint);
>>>>>>> 2a29461d
        }

        #[test]
        #[allow(deprecated)]
        // Property-based test that ensures, for 100 {value}s that are randomly generated each time tests are run, that performing a bit shift to the right by an amount {y} of bits (between 0 and 999) returns a result that is inside of the range [0, p].
        fn shift_right_bigint_felt_within_field(ref x in "([1-9][0-9]*)", ref y in "[0-9]{1,3}") {
           let x = FeltBigInt::<FIELD_HIGH, FIELD_LOW>::parse_bytes(x.as_bytes(), 10).unwrap();
           let y = y.parse::<u32>().unwrap();
           let p:BigUint = BigUint::parse_bytes(CAIRO_PRIME_BIGUINT.to_string().as_bytes(), 16).unwrap();
           let result = x >> y;
           let as_uint = &result.to_biguint();
           prop_assert!(as_uint < &p, "{}", as_uint);
        }

<<<<<<< HEAD
        #[test]
        #[allow(deprecated)]
        // Property-based test that ensures, for 100 {value}s that are randomly generated each time tests are run, that performing a bit shift to the right with assignment by an amount {y} of bits (between 0 and 999) returns a result that is inside of the range [0, p].
        fn shift_right_assign_bigint_felt_within_field(ref x in "([1-9][0-9]*)", ref y in "[0-9]{1,3}") {
           let mut x = FeltBigInt::<FIELD_HIGH, FIELD_LOW>::parse_bytes(x.as_bytes(), 10).unwrap();
           let y = y.parse::<u32>().unwrap();
           let p:BigUint = BigUint::parse_bytes(CAIRO_PRIME.to_string().as_bytes(), 16).unwrap();
           x >>= y.try_into().unwrap();
           let as_uint = &x.to_biguint();
           prop_assert!(as_uint < &p, "{}", as_uint);
=======
       #[test]
       // Property-based test that ensures, for 100 {value}s that are randomly generated each time tests are run, that performing a bit shift to the right with assignment by an amount {y} of bits (between 0 and 999) returns a result that is inside of the range [0, p].
       fn shift_right_assign_bigint_felt_within_field(ref x in "([1-9][0-9]*)", ref y in "[0-9]{1,3}") {
          let mut x = FeltBigInt::<FIELD_HIGH, FIELD_LOW>::parse_bytes(x.as_bytes(), 10).unwrap();
          let y = y.parse::<u32>().unwrap();
          let p:BigUint = BigUint::parse_bytes(CAIRO_PRIME_BIGUINT.to_string().as_bytes(), 16).unwrap();
          x >>= y.try_into().unwrap();
          let as_uint = &x.to_biguint();
          prop_assert!(as_uint < &p, "{}", as_uint);
>>>>>>> 2a29461d
        }

        #[test]
        #[allow(deprecated)]
        // Property-based test that ensures, vectors of three of values that are randomly generated each time tests are run, that performing an iterative sum returns a result that is inside of the range [0, p]. The test is performed 100 times each run.
        fn sum_bigint_felt_within_field(ref x in "([1-9][0-9]*)", ref y in "([1-9][0-9]*)", ref z in "([1-9][0-9]*)") {
            let x = FeltBigInt::<FIELD_HIGH, FIELD_LOW>::parse_bytes(x.as_bytes(), 10).unwrap();
            let y = FeltBigInt::<FIELD_HIGH, FIELD_LOW>::parse_bytes(y.as_bytes(), 10).unwrap();
            let z = FeltBigInt::<FIELD_HIGH, FIELD_LOW>::parse_bytes(z.as_bytes(), 10).unwrap();
            let p:BigUint = BigUint::parse_bytes(CAIRO_PRIME_BIGUINT.to_string().as_bytes(), 16).unwrap();
            let v = vec![x.clone(), y, z];
            let result: FeltBigInt<FIELD_HIGH, FIELD_LOW> = v.into_iter().sum();
            let as_uint = result.to_biguint();
            prop_assert!(&as_uint < &p, "{}", as_uint);
        }
    }
}<|MERGE_RESOLUTION|>--- conflicted
+++ resolved
@@ -194,35 +194,9 @@
         self.val.clone()
     }
 
-    fn sqrt(&self) -> Self {
-        // Based on Tonelli-Shanks' algorithm for finding square roots
-        // and sympy's library implementation of said algorithm.
-        if self.is_zero() || self.is_one() {
-            return self.clone();
-        }
-
-        let max_felt = FeltBigInt::max_value();
-        let trailing_prime = FeltBigInt::max_value() >> 192; // 0x800000000000011
-        let a = self.pow(&trailing_prime);
-        let d = (&FeltBigInt::new(3_i32)).pow(&trailing_prime);
-        let mut m = FeltBigInt::zero();
-        let mut exponent = FeltBigInt::one() << 191_u32;
-        let mut adm;
-        for i in 0..192_u32 {
-            adm = &a * &(&d).pow(&m);
-            adm = (&adm).pow(&exponent);
-            exponent >>= 1;
-            // if adm ≡ -1 (mod CAIRO_PRIME)
-            if adm == max_felt {
-                m += FeltBigInt::one() << i;
-            }
-        }
-        let root_1 = self.pow((trailing_prime + 1_u32) >> 1) * (&d).pow(m >> 1);
-        let root_2 = &max_felt - &root_1 + 1_usize;
-        if root_1 < root_2 {
-            root_1
-        } else {
-            root_2
+    fn sqrt(&self) -> FeltBigInt<FIELD_HIGH, FIELD_LOW> {
+        FeltBigInt {
+            val: self.val.sqrt(),
         }
     }
 
@@ -527,22 +501,6 @@
     }
 }
 
-impl<'a, const PH: u128, const PL: u128> Pow<&'a FeltBigInt<PH, PL>> for &'a FeltBigInt<PH, PL> {
-    type Output = FeltBigInt<PH, PL>;
-    fn pow(self, rhs: Self) -> Self::Output {
-        FeltBigInt {
-            val: self.val.modpow(&rhs.val, &CAIRO_PRIME),
-        }
-    }
-}
-
-impl<'a, const PH: u128, const PL: u128> Pow<FeltBigInt<PH, PL>> for &'a FeltBigInt<PH, PL> {
-    type Output = FeltBigInt<PH, PL>;
-    fn pow(self, rhs: Self::Output) -> Self::Output {
-        self.pow(&rhs)
-    }
-}
-
 impl<const PH: u128, const PL: u128> Div for FeltBigInt<PH, PL> {
     type Output = Self;
     // In Felts `x / y` needs to be expressed as `x * y^-1`
@@ -1091,7 +1049,6 @@
 
     proptest! {
         #[test]
-        #[allow(deprecated)]
         // Property-based test that ensures, for 100 pairs of values that are randomly generated each time tests are run, that performing a subtraction returns a result that is inside of the range [0, p].
         fn sub_bigint_felt_within_field(ref x in "([1-9][0-9]*)", ref y in "([1-9][0-9]*)") {
             let x = FeltBigInt::<FIELD_HIGH, FIELD_LOW>::parse_bytes(x.as_bytes(), 10).unwrap();
@@ -1103,7 +1060,6 @@
         }
 
         #[test]
-        #[allow(deprecated)]
         // Property-based test that ensures, for 100 pairs of values that are randomly generated each time tests are run, that performing a subtraction returns a result that is inside of the range [0, p].
         fn sub_assign_bigint_felt_within_field(ref x in "([1-9][0-9]*)", ref y in "([1-9][0-9]*)") {
             let mut x = FeltBigInt::<FIELD_HIGH, FIELD_LOW>::parse_bytes(x.as_bytes(), 10).unwrap();
@@ -1125,7 +1081,6 @@
         }
         // Tests that the result of adding two random large bigint felts falls within the range [0, p]. This test is performed 100 times each run.
         #[test]
-        #[allow(deprecated)]
         fn add_bigint_felts_within_field(ref x in "([1-9][0-9]*)", ref y in "([1-9][0-9]*)") {
             let x = FeltBigInt::<FIELD_HIGH, FIELD_LOW>::parse_bytes(x.as_bytes(), 10).unwrap();
             let y = FeltBigInt::<FIELD_HIGH, FIELD_LOW>::parse_bytes(y.as_bytes(), 10).unwrap();
@@ -1136,7 +1091,6 @@
 
         }
         #[test]
-        #[allow(deprecated)]
         // Tests that the result of performing add assign on two random large bigint felts falls within the range [0, p]. This test is performed 100 times each run.
         fn add_assign_bigint_felts_within_field(ref x in "([1-9][0-9]*)", ref y in "([1-9][0-9]*)") {
             let mut x = FeltBigInt::<FIELD_HIGH, FIELD_LOW>::parse_bytes(x.as_bytes(), 10).unwrap();
@@ -1148,7 +1102,6 @@
         }
 
         #[test]
-        #[allow(deprecated)]
         // Tests that the result of performing the bitwise "and" operation on two random large bigint felts falls within the range [0, p]. This test is performed 100 times each run.
         fn bitand_bigint_felts_within_field(ref x in "([1-9][0-9]*)", ref y in "([1-9][0-9]*)") {
             let x = FeltBigInt::<FIELD_HIGH, FIELD_LOW>::parse_bytes(x.as_bytes(), 10).unwrap();
@@ -1159,7 +1112,6 @@
             prop_assert!(as_uint < p, "{}", as_uint);
         }
         #[test]
-        #[allow(deprecated)]
         // Tests that the result of performing the bitwise "or" operation on two random large bigint felts falls within the range [0, p]. This test is performed 100 times each run.
         fn bitor_bigint_felts_within_field(ref x in "([1-9][0-9]*)", ref y in "([1-9][0-9]*)") {
             let x = FeltBigInt::<FIELD_HIGH, FIELD_LOW>::parse_bytes(x.as_bytes(), 10).unwrap();
@@ -1170,7 +1122,6 @@
             prop_assert!(as_uint < p, "{}", as_uint);
         }
         #[test]
-        #[allow(deprecated)]
         // Tests that the result of performing the bitwise "xor" operation on two random large bigint felts falls within the range [0, p]. This test is performed 100 times each run.
         fn bitxor_bigint_felts_within_field(ref x in "([1-9][0-9]*)", ref y in "([1-9][0-9]*)") {
             let x = FeltBigInt::<FIELD_HIGH, FIELD_LOW>::parse_bytes(x.as_bytes(), 10).unwrap();
@@ -1181,7 +1132,6 @@
             prop_assert!(as_uint < p, "{}", as_uint);
         }
         #[test]
-        #[allow(deprecated)]
         // Tests that the result dividing two random large bigint felts falls within the range [0, p]. This test is performed 100 times each run.
         fn div_bigint_felts_within_field(ref x in "([1-9][0-9]*)", ref y in "([1-9][0-9]*)") {
             let x = FeltBigInt::<FIELD_HIGH, FIELD_LOW>::parse_bytes(x.as_bytes(), 10).unwrap();
@@ -1192,7 +1142,6 @@
             prop_assert!(as_uint < p, "{}", as_uint);
         }
         #[test]
-        #[allow(deprecated)]
         // Tests that the result multiplying two random large bigint felts falls within the range [0, p]. This test is performed 100 times each run.
         fn mul_bigint_felts_within_field(ref x in "([1-9][0-9]*)", ref y in "([1-9][0-9]*)") {
             let x = FeltBigInt::<FIELD_HIGH, FIELD_LOW>::parse_bytes(x.as_bytes(), 10).unwrap();
@@ -1203,7 +1152,6 @@
             prop_assert!(as_uint < p, "{}", as_uint);
         }
         #[test]
-        #[allow(deprecated)]
         // Tests that the result of performing a multiplication with assignment between two random large bigint felts falls within the range [0, p]. This test is performed 100 times each run.
         fn mul_assign_bigint_felts_within_field(ref x in "([1-9][0-9]*)", ref y in "([1-9][0-9]*)") {
             let mut x = FeltBigInt::<FIELD_HIGH, FIELD_LOW>::parse_bytes(x.as_bytes(), 10).unwrap();
@@ -1214,7 +1162,6 @@
             prop_assert!(as_uint < p, "{}", as_uint);
         }
         #[test]
-        #[allow(deprecated)]
         // Tests that the result of applying the negative operation to a large bigint felt falls within the range [0, p]. This test is performed 100 times each run.
         fn neg_bigint_felt_within_field(ref x in "([1-9][0-9]*)") {
             let x = FeltBigInt::<FIELD_HIGH, FIELD_LOW>::parse_bytes(x.as_bytes(), 10).unwrap();
@@ -1225,17 +1172,6 @@
         }
 
         #[test]
-<<<<<<< HEAD
-        #[allow(deprecated)]
-        // Property-based test that ensures, for 100 {value}s that are randomly generated each time tests are run, that performing a bit shift to the left by an amount {y} of bits (between 0 and 999) returns a result that is inside of the range [0, p].
-        fn shift_left_bigint_felt_within_field(ref x in "([1-9][0-9]*)", ref y in "[0-9]{1,3}") {
-           let x = FeltBigInt::<FIELD_HIGH, FIELD_LOW>::parse_bytes(x.as_bytes(), 10).unwrap();
-           let y = y.parse::<u32>().unwrap();
-           let p:BigUint = BigUint::parse_bytes(CAIRO_PRIME.to_string().as_bytes(), 16).unwrap();
-           let result = x << y;
-           let as_uint = &result.to_biguint();
-           prop_assert!(as_uint < &p, "{}", as_uint);
-=======
          // Property-based test that ensures, for 100 {value}s that are randomly generated each time tests are run, that performing a bit shift to the left by an amount {y} of bits (between 0 and 999) returns a result that is inside of the range [0, p].
          fn shift_left_bigint_felt_within_field(ref x in "([1-9][0-9]*)", ref y in "[0-9]{1,3}") {
             let x = FeltBigInt::<FIELD_HIGH, FIELD_LOW>::parse_bytes(x.as_bytes(), 10).unwrap();
@@ -1244,11 +1180,9 @@
             let result = x << y;
             let as_uint = &result.to_biguint();
             prop_assert!(as_uint < &p, "{}", as_uint);
->>>>>>> 2a29461d
-        }
-
-        #[test]
-        #[allow(deprecated)]
+        }
+
+        #[test]
         // Property-based test that ensures, for 100 {value}s that are randomly generated each time tests are run, that performing a bit shift to the right by an amount {y} of bits (between 0 and 999) returns a result that is inside of the range [0, p].
         fn shift_right_bigint_felt_within_field(ref x in "([1-9][0-9]*)", ref y in "[0-9]{1,3}") {
            let x = FeltBigInt::<FIELD_HIGH, FIELD_LOW>::parse_bytes(x.as_bytes(), 10).unwrap();
@@ -1257,20 +1191,8 @@
            let result = x >> y;
            let as_uint = &result.to_biguint();
            prop_assert!(as_uint < &p, "{}", as_uint);
-        }
-
-<<<<<<< HEAD
-        #[test]
-        #[allow(deprecated)]
-        // Property-based test that ensures, for 100 {value}s that are randomly generated each time tests are run, that performing a bit shift to the right with assignment by an amount {y} of bits (between 0 and 999) returns a result that is inside of the range [0, p].
-        fn shift_right_assign_bigint_felt_within_field(ref x in "([1-9][0-9]*)", ref y in "[0-9]{1,3}") {
-           let mut x = FeltBigInt::<FIELD_HIGH, FIELD_LOW>::parse_bytes(x.as_bytes(), 10).unwrap();
-           let y = y.parse::<u32>().unwrap();
-           let p:BigUint = BigUint::parse_bytes(CAIRO_PRIME.to_string().as_bytes(), 16).unwrap();
-           x >>= y.try_into().unwrap();
-           let as_uint = &x.to_biguint();
-           prop_assert!(as_uint < &p, "{}", as_uint);
-=======
+       }
+
        #[test]
        // Property-based test that ensures, for 100 {value}s that are randomly generated each time tests are run, that performing a bit shift to the right with assignment by an amount {y} of bits (between 0 and 999) returns a result that is inside of the range [0, p].
        fn shift_right_assign_bigint_felt_within_field(ref x in "([1-9][0-9]*)", ref y in "[0-9]{1,3}") {
@@ -1280,11 +1202,9 @@
           x >>= y.try_into().unwrap();
           let as_uint = &x.to_biguint();
           prop_assert!(as_uint < &p, "{}", as_uint);
->>>>>>> 2a29461d
-        }
-
-        #[test]
-        #[allow(deprecated)]
+        }
+
+        #[test]
         // Property-based test that ensures, vectors of three of values that are randomly generated each time tests are run, that performing an iterative sum returns a result that is inside of the range [0, p]. The test is performed 100 times each run.
         fn sum_bigint_felt_within_field(ref x in "([1-9][0-9]*)", ref y in "([1-9][0-9]*)", ref z in "([1-9][0-9]*)") {
             let x = FeltBigInt::<FIELD_HIGH, FIELD_LOW>::parse_bytes(x.as_bytes(), 10).unwrap();
