mod bigint_felt;

use bigint_felt::FeltBigInt;
use num_bigint::{BigInt, BigUint, U64Digits};
use num_integer::Integer;
use num_traits::{Bounded, FromPrimitive, Num, One, Pow, Signed, ToPrimitive, Zero};
use serde::{Deserialize, Serialize};
use std::{
    convert::Into,
    fmt,
    iter::Sum,
    ops::{
        Add, AddAssign, BitAnd, BitOr, BitXor, Div, Mul, MulAssign, Neg, Rem, Shl, Shr, ShrAssign,
        Sub, SubAssign,
    },
};

pub const PRIME_STR: &str = "0x800000000000011000000000000000000000000000000000000000000000001";
pub const FIELD_HIGH: u128 = (1 << 123) + (17 << 64);
pub const FIELD_LOW: u128 = 1;

<<<<<<< HEAD
pub type Felt = FeltBigInt<FIELD_HIGH, FIELD_LOW>;

#[derive(Clone, Debug, PartialEq, Eq)]
pub struct ParseFeltError;

pub trait FeltOps<const PH: u128, const PL: u128> {
    fn new<T: Into<FeltBigInt<PH, PL>>>(value: T) -> Self;
    fn modpow(&self, exponent: &FeltBigInt<PH, PL>, modulus: &FeltBigInt<PH, PL>) -> Self;

=======
pub(crate) trait FeltOps {
    fn new<T: Into<FeltBigInt<FIELD_HIGH, FIELD_LOW>>>(value: T) -> Self;
    fn modpow(
        &self,
        exponent: &FeltBigInt<FIELD_HIGH, FIELD_LOW>,
        modulus: &FeltBigInt<FIELD_HIGH, FIELD_LOW>,
    ) -> Self;
>>>>>>> 8f00cc93
    fn iter_u64_digits(&self) -> U64Digits;

    fn to_signed_bytes_le(&self) -> Vec<u8>;

    fn to_bytes_be(&self) -> Vec<u8>;
<<<<<<< HEAD

    fn parse_bytes(buf: &[u8], radix: u32) -> Option<FeltBigInt<PH, PL>>;

=======
    fn parse_bytes(buf: &[u8], radix: u32) -> Option<FeltBigInt<FIELD_HIGH, FIELD_LOW>>;
>>>>>>> 8f00cc93
    fn from_bytes_be(bytes: &[u8]) -> Self;

    fn to_str_radix(&self, radix: u32) -> String;

    #[deprecated]
    /// Converts [`Felt`] into a [`BigInt`] number in the range: `(- FIELD / 2, FIELD / 2)`.
    ///
    /// # Examples
    ///
    /// ```
    /// # use crate::cairo_felt::{Felt, FeltOps};
    /// # use num_bigint::BigInt;
    /// # use num_traits::Bounded;
    /// let positive = Felt::new(5);
    /// assert_eq!(positive.to_bigint(), Into::<num_bigint::BigInt>::into(5));
    ///
    /// let negative = Felt::max_value();
    /// assert_eq!(negative.to_bigint(), Into::<num_bigint::BigInt>::into(-1));
    /// ```
    fn to_bigint(&self) -> BigInt;

    #[deprecated]
    /// Converts [`Felt`] into a [`BigUint`] number.
    ///
    /// # Examples
    ///
    /// ```
    /// # use crate::cairo_felt::{Felt, FeltOps};
    /// # use num_bigint::BigUint;
    /// # use num_traits::{Num, Bounded};
    /// let positive = Felt::new(5);
    /// assert_eq!(positive.to_biguint(), Into::<num_bigint::BigUint>::into(5_u32));
    ///
    /// let negative = Felt::max_value();
    /// assert_eq!(negative.to_biguint(), BigUint::from_str_radix("800000000000011000000000000000000000000000000000000000000000000", 16).unwrap());
    /// ```
    fn to_biguint(&self) -> BigUint;

    fn sqrt(&self) -> Self;

    fn bits(&self) -> u64;
}

#[macro_export]
macro_rules! felt_str {
    ($val: expr) => {
        felt::Felt::parse_bytes($val.as_bytes(), 10_u32).expect("Couldn't parse bytes")
    };
    ($val: expr, $opt: expr) => {
        felt::Felt::parse_bytes($val.as_bytes(), $opt as u32).expect("Couldn't parse bytes")
    };
}

#[derive(Clone, Debug, PartialEq, Eq)]
pub struct ParseFeltError;

#[derive(Eq, Hash, PartialEq, PartialOrd, Ord, Clone, Deserialize, Default, Serialize)]
pub struct Felt {
    value: FeltBigInt<FIELD_HIGH, FIELD_LOW>,
}

macro_rules! from_num {
    ($type:ty) => {
        impl From<$type> for Felt {
            fn from(value: $type) -> Self {
                Self {
                    value: value.into(),
                }
            }
        }
    };
}

from_num!(i8);
from_num!(i16);
from_num!(i32);
from_num!(i64);
from_num!(i128);
from_num!(isize);
from_num!(u8);
from_num!(u16);
from_num!(u32);
from_num!(u64);
from_num!(u128);
from_num!(usize);
from_num!(BigInt);
from_num!(&BigInt);
from_num!(BigUint);
from_num!(&BigUint);

impl Felt {
    pub fn new<T: Into<Felt>>(value: T) -> Self {
        value.into()
    }
    pub fn modpow(&self, exponent: &Felt, modulus: &Felt) -> Self {
        Self {
            value: self.value.modpow(&exponent.value, &modulus.value),
        }
    }
    pub fn iter_u64_digits(&self) -> U64Digits {
        self.value.iter_u64_digits()
    }
    pub fn to_signed_bytes_le(&self) -> Vec<u8> {
        self.value.to_signed_bytes_le()
    }
    pub fn to_bytes_be(&self) -> Vec<u8> {
        self.value.to_bytes_be()
    }
    pub fn parse_bytes(buf: &[u8], radix: u32) -> Option<Self> {
        Some(Self {
            value: FeltBigInt::parse_bytes(buf, radix)?,
        })
    }
    pub fn from_bytes_be(bytes: &[u8]) -> Self {
        Self {
            value: FeltBigInt::from_bytes_be(bytes),
        }
    }
    pub fn to_str_radix(&self, radix: u32) -> String {
        self.value.to_str_radix(radix)
    }
    pub fn to_bigint(&self) -> BigInt {
        self.value.to_bigint()
    }
    pub fn to_biguint(&self) -> BigUint {
        self.value.to_biguint()
    }
    pub fn sqrt(&self) -> Self {
        Self {
            value: self.value.sqrt(),
        }
    }
    pub fn bits(&self) -> u64 {
        self.value.bits()
    }
}

impl Add for Felt {
    type Output = Self;
    fn add(self, rhs: Self) -> Self {
        Self {
            value: self.value + rhs.value,
        }
    }
}

impl<'a> Add for &'a Felt {
    type Output = Felt;
    fn add(self, rhs: Self) -> Self::Output {
        Self::Output {
            value: &self.value + &rhs.value,
        }
    }
}

impl<'a> Add<&'a Felt> for Felt {
    type Output = Self;
    fn add(self, rhs: &Self) -> Self::Output {
        Self::Output {
            value: self.value + &rhs.value,
        }
    }
}

impl Add<u32> for Felt {
    type Output = Self;
    fn add(self, rhs: u32) -> Self {
        Self {
            value: self.value + rhs,
        }
    }
}

impl Add<usize> for Felt {
    type Output = Self;
    fn add(self, rhs: usize) -> Self {
        Self {
            value: self.value + rhs,
        }
    }
}

impl<'a> Add<usize> for &'a Felt {
    type Output = Felt;
    fn add(self, rhs: usize) -> Self::Output {
        Self::Output {
            value: &self.value + rhs,
        }
    }
}

impl AddAssign for Felt {
    fn add_assign(&mut self, rhs: Self) {
        self.value += rhs.value;
    }
}

impl<'a> AddAssign<&'a Felt> for Felt {
    fn add_assign(&mut self, rhs: &Self) {
        self.value += &rhs.value;
    }
}

impl Sum for Felt {
    fn sum<I: Iterator<Item = Self>>(iter: I) -> Self {
        iter.fold(Felt::zero(), |mut acc, x| {
            acc += x;
            acc
        })
    }
}

impl Neg for Felt {
    type Output = Self;
    fn neg(self) -> Self {
        Self {
            value: self.value.neg(),
        }
    }
}

impl<'a> Neg for &'a Felt {
    type Output = Felt;
    fn neg(self) -> Self::Output {
        Self::Output {
            value: (&self.value).neg(),
        }
    }
}

impl Sub for Felt {
    type Output = Self;
    fn sub(self, rhs: Self) -> Self {
        Self {
            value: self.value - rhs.value,
        }
    }
}

impl<'a> Sub for &'a Felt {
    type Output = Felt;
    fn sub(self, rhs: Self) -> Self::Output {
        Self::Output {
            value: &self.value - &rhs.value,
        }
    }
}

impl<'a> Sub<&'a Felt> for Felt {
    type Output = Self;
    fn sub(self, rhs: &Self) -> Self {
        Self {
            value: self.value - &rhs.value,
        }
    }
}

impl Sub<&Felt> for usize {
    type Output = Felt;
    fn sub(self, rhs: &Self::Output) -> Self::Output {
        Self::Output {
            value: self - &rhs.value,
        }
    }
}

impl SubAssign for Felt {
    fn sub_assign(&mut self, rhs: Self) {
        self.value -= rhs.value
    }
}

impl<'a> SubAssign<&'a Felt> for Felt {
    fn sub_assign(&mut self, rhs: &Self) {
        self.value -= &rhs.value;
    }
}

impl Sub<u32> for Felt {
    type Output = Self;
    fn sub(self, rhs: u32) -> Self {
        Self {
            value: self.value - rhs,
        }
    }
}

impl<'a> Sub<u32> for &'a Felt {
    type Output = Felt;
    fn sub(self, rhs: u32) -> Self::Output {
        Self::Output {
            value: &self.value - rhs,
        }
    }
}

impl Sub<usize> for Felt {
    type Output = Self;
    fn sub(self, rhs: usize) -> Self {
        Self {
            value: self.value - rhs,
        }
    }
}

impl Mul for Felt {
    type Output = Self;
    fn mul(self, rhs: Self) -> Self {
        Self {
            value: self.value * rhs.value,
        }
    }
}

impl<'a> Mul for &'a Felt {
    type Output = Felt;
    fn mul(self, rhs: Self) -> Self::Output {
        Self::Output {
            value: &self.value * &rhs.value,
        }
    }
}

impl<'a> Mul<&'a Felt> for Felt {
    type Output = Self;
    fn mul(self, rhs: &Self) -> Self {
        Self {
            value: self.value * &rhs.value,
        }
    }
}

impl<'a> MulAssign<&'a Felt> for Felt {
    fn mul_assign(&mut self, rhs: &Self) {
        self.value *= &rhs.value;
    }
}

impl Pow<u32> for Felt {
    type Output = Self;
    fn pow(self, rhs: u32) -> Self {
        Self {
            value: self.value.pow(rhs),
        }
    }
}

impl<'a> Pow<u32> for &'a Felt {
    type Output = Felt;
    fn pow(self, rhs: u32) -> Self::Output {
        Self::Output {
            value: (&self.value).pow(rhs),
        }
    }
}

impl Div for Felt {
    type Output = Self;
    fn div(self, rhs: Self) -> Self {
        Self {
            value: self.value / rhs.value,
        }
    }
}

impl<'a> Div for &'a Felt {
    type Output = Felt;
    fn div(self, rhs: Self) -> Self::Output {
        Self::Output {
            value: &self.value / &rhs.value,
        }
    }
}

impl<'a> Div<Felt> for &'a Felt {
    type Output = Felt;
    fn div(self, rhs: Self::Output) -> Self::Output {
        Self::Output {
            value: &self.value / rhs.value,
        }
    }
}

impl Rem for Felt {
    type Output = Self;
    fn rem(self, rhs: Self) -> Self {
        Self {
            value: self.value % rhs.value,
        }
    }
}

impl<'a> Rem<&'a Felt> for Felt {
    type Output = Self;
    fn rem(self, rhs: &Self) -> Self {
        Self {
            value: self.value % &rhs.value,
        }
    }
}

impl Zero for Felt {
    fn zero() -> Self {
        Self {
            value: FeltBigInt::zero(),
        }
    }

    fn is_zero(&self) -> bool {
        self.value.is_zero()
    }
}

impl One for Felt {
    fn one() -> Self {
        Self {
            value: FeltBigInt::one(),
        }
    }

    fn is_one(&self) -> bool {
        self.value.is_one()
    }
}

impl Bounded for Felt {
    fn min_value() -> Self {
        Self {
            value: FeltBigInt::min_value(),
        }
    }

    fn max_value() -> Self {
        Self {
            value: FeltBigInt::max_value(),
        }
    }
}

impl Num for Felt {
    type FromStrRadixErr = ParseFeltError;
    fn from_str_radix(string: &str, radix: u32) -> Result<Self, Self::FromStrRadixErr> {
        Ok(Self {
            value: FeltBigInt::from_str_radix(string, radix)?,
        })
    }
}

impl Integer for Felt {
    fn div_floor(&self, rhs: &Self) -> Self {
        Self {
            value: self.value.div_floor(&rhs.value),
        }
    }

    fn div_rem(&self, other: &Self) -> (Self, Self) {
        let (div, rem) = self.value.div_rem(&other.value);
        (Self { value: div }, Self { value: rem })
    }

    fn divides(&self, other: &Self) -> bool {
        self.value.divides(&other.value)
    }

    fn gcd(&self, other: &Self) -> Self {
        Self {
            value: self.value.gcd(&other.value),
        }
    }

    fn is_even(&self) -> bool {
        self.value.is_even()
    }

    fn is_multiple_of(&self, other: &Self) -> bool {
        self.value.is_multiple_of(&other.value)
    }

    fn is_odd(&self) -> bool {
        self.value.is_odd()
    }

    fn lcm(&self, other: &Self) -> Self {
        Self {
            value: self.value.lcm(&other.value),
        }
    }

    fn mod_floor(&self, rhs: &Self) -> Self {
        Self {
            value: self.value.mod_floor(&rhs.value),
        }
    }
}

impl Signed for Felt {
    fn abs(&self) -> Self {
        Self {
            value: self.value.abs(),
        }
    }

    fn abs_sub(&self, other: &Self) -> Self {
        Self {
            value: self.value.abs_sub(&other.value),
        }
    }

    fn signum(&self) -> Self {
        Self {
            value: self.value.signum(),
        }
    }

    fn is_positive(&self) -> bool {
        self.value.is_positive()
    }

    fn is_negative(&self) -> bool {
        self.value.is_negative()
    }
}

impl Shl<u32> for Felt {
    type Output = Self;
    fn shl(self, rhs: u32) -> Self {
        Self {
            value: self.value << rhs,
        }
    }
}

impl<'a> Shl<u32> for &'a Felt {
    type Output = Felt;
    fn shl(self, rhs: u32) -> Self::Output {
        Self::Output {
            value: &self.value << rhs,
        }
    }
}

impl Shl<usize> for Felt {
    type Output = Self;
    fn shl(self, rhs: usize) -> Self {
        Self {
            value: self.value << rhs,
        }
    }
}

impl<'a> Shl<usize> for &'a Felt {
    type Output = Felt;
    fn shl(self, rhs: usize) -> Self::Output {
        Self::Output {
            value: &self.value << rhs,
        }
    }
}

impl Shr<u32> for Felt {
    type Output = Self;
    fn shr(self, rhs: u32) -> Self {
        Self {
            value: self.value >> rhs,
        }
    }
}

impl<'a> Shr<u32> for &'a Felt {
    type Output = Felt;
    fn shr(self, rhs: u32) -> Self::Output {
        Self::Output {
            value: &self.value >> rhs,
        }
    }
}

impl ShrAssign<usize> for Felt {
    fn shr_assign(&mut self, rhs: usize) {
        self.value >>= rhs
    }
}

impl<'a> BitAnd for &'a Felt {
    type Output = Felt;
    fn bitand(self, rhs: Self) -> Self::Output {
        Self::Output {
            value: &self.value & &rhs.value,
        }
    }
}

impl<'a> BitAnd<&'a Felt> for Felt {
    type Output = Self;
    fn bitand(self, rhs: &Self) -> Self {
        Self {
            value: self.value & &rhs.value,
        }
    }
}

impl<'a> BitAnd<Felt> for &'a Felt {
    type Output = Felt;
    fn bitand(self, rhs: Self::Output) -> Self::Output {
        Self::Output {
            value: &self.value & rhs.value,
        }
    }
}

impl<'a> BitOr for &'a Felt {
    type Output = Felt;
    fn bitor(self, rhs: Self) -> Self::Output {
        Self::Output {
            value: &self.value | &rhs.value,
        }
    }
}

impl<'a> BitXor for &'a Felt {
    type Output = Felt;
    fn bitxor(self, rhs: Self) -> Self::Output {
        Self::Output {
            value: &self.value ^ &rhs.value,
        }
    }
}

impl ToPrimitive for Felt {
    fn to_u64(&self) -> Option<u64> {
        self.value.to_u64()
    }

    fn to_i64(&self) -> Option<i64> {
        self.value.to_i64()
    }
}

impl FromPrimitive for Felt {
    fn from_u64(n: u64) -> Option<Self> {
        FeltBigInt::from_u64(n).map(|n| Self { value: n })
    }

    fn from_i64(n: i64) -> Option<Self> {
        FeltBigInt::from_i64(n).map(|n| Self { value: n })
    }
}

impl fmt::Display for Felt {
    fn fmt(&self, f: &mut fmt::Formatter) -> fmt::Result {
        write!(f, "{}", self.value)
    }
}

impl fmt::Debug for Felt {
    fn fmt(&self, f: &mut fmt::Formatter<'_>) -> fmt::Result {
        write!(f, "{}", self.value)
    }
}

macro_rules! assert_felt_methods {
    ($type:ty) => {
        const _: () = {
            fn assert_felt_ops<T: FeltOps>() {}
            fn assertion() {
                assert_felt_ops::<$type>();
            }
        };
    };
}

macro_rules! assert_felt_impl {
    ($type:ty) => {
        const _: () = {
            fn assert_add<T: Add>() {}
            fn assert_add_ref<'a, T: Add<&'a $type>>() {}
            fn assert_add_u32<T: Add<u32>>() {}
            fn assert_add_usize<T: Add<usize>>() {}
            fn assert_add_assign<T: AddAssign>() {}
            fn assert_add_assign_ref<'a, T: AddAssign<&'a $type>>() {}
            fn assert_sum<T: Sum<$type>>() {}
            fn assert_neg<T: Neg>() {}
            fn assert_sub<T: Sub>() {}
            fn assert_sub_ref<'a, T: Sub<&'a $type>>() {}
            fn assert_sub_assign<T: SubAssign>() {}
            fn assert_sub_assign_ref<'a, T: SubAssign<&'a $type>>() {}
            fn assert_sub_u32<T: Sub<u32>>() {}
            fn assert_sub_usize<T: Sub<usize>>() {}
            fn assert_mul<T: Mul>() {}
            fn assert_mul_ref<'a, T: Mul<&'a $type>>() {}
            fn assert_mul_assign_ref<'a, T: MulAssign<&'a $type>>() {}
            fn assert_pow<T: Pow<u32>>() {}
            fn assert_div<T: Div>() {}
            fn assert_ref_div<T: Div<$type>>() {}
            fn assert_rem<T: Rem>() {}
            fn assert_rem_ref<'a, T: Rem<&'a $type>>() {}
            fn assert_zero<T: Zero>() {}
            fn assert_one<T: One>() {}
            fn assert_bounded<T: Bounded>() {}
            fn assert_num<T: Num>() {}
            fn assert_integer<T: Integer>() {}
            fn assert_signed<T: Signed>() {}
            fn assert_shl_u32<T: Shl<u32>>() {}
            fn assert_shl_usize<T: Shl<usize>>() {}
            fn assert_shr_u32<T: Shr<u32>>() {}
            fn assert_shr_assign_usize<T: ShrAssign<usize>>() {}
            fn assert_bitand<T: BitAnd>() {}
            fn assert_bitand_ref<'a, T: BitAnd<&'a $type>>() {}
            fn assert_ref_bitand<T: BitAnd<$type>>() {}
            fn assert_bitor<T: BitOr>() {}
            fn assert_bitxor<T: BitXor>() {}
            fn assert_from_primitive<T: FromPrimitive>() {}
            fn assert_to_primitive<T: ToPrimitive>() {}
            fn assert_display<T: fmt::Display>() {}
            fn assert_debug<T: fmt::Debug>() {}

            #[allow(dead_code)]
            fn assert_all() {
                assert_add::<$type>();
                assert_add::<&$type>();
                assert_add_ref::<$type>();
                assert_add_u32::<$type>();
                assert_add_usize::<$type>();
                assert_add_usize::<&$type>();
                assert_add_assign::<$type>();
                assert_add_assign_ref::<$type>();
                assert_sum::<$type>();
                assert_neg::<$type>();
                assert_neg::<&$type>();
                assert_sub::<$type>();
                assert_sub::<&$type>();
                assert_sub_ref::<$type>();
                assert_sub_assign::<$type>();
                assert_sub_assign_ref::<$type>();
                assert_sub_u32::<$type>();
                assert_sub_u32::<&$type>();
                assert_sub_usize::<$type>();
                assert_mul::<$type>();
                assert_mul::<&$type>();
                assert_mul_ref::<$type>();
                assert_mul_assign_ref::<$type>();
                assert_pow::<$type>();
                assert_pow::<&$type>();
                assert_div::<$type>();
                assert_div::<&$type>();
                assert_ref_div::<&$type>();
                assert_rem::<$type>();
                assert_rem_ref::<$type>();
                assert_zero::<$type>();
                assert_one::<$type>();
                assert_bounded::<$type>();
                assert_num::<$type>();
                assert_integer::<$type>();
                assert_signed::<$type>();
                assert_shl_u32::<$type>();
                assert_shl_u32::<&$type>();
                assert_shl_usize::<$type>();
                assert_shl_usize::<&$type>();
                assert_shr_u32::<$type>();
                assert_shr_u32::<&$type>();
                assert_shr_assign_usize::<$type>();
                assert_bitand::<&$type>();
                assert_bitand_ref::<$type>();
                assert_ref_bitand::<&$type>();
                assert_bitor::<&$type>();
                assert_bitxor::<&$type>();
                assert_from_primitive::<$type>();
                assert_to_primitive::<$type>();
                assert_display::<$type>();
                assert_debug::<$type>();
            }
        };
    };
}

assert_felt_methods!(FeltBigInt<FIELD_HIGH, FIELD_LOW>);
assert_felt_impl!(FeltBigInt<FIELD_HIGH, FIELD_LOW>);
assert_felt_impl!(Felt);

#[cfg(test)]
mod test {
    use super::*;
    use proptest::prelude::*;

    proptest! {
        #[test]
        #[allow(deprecated)]
        // Property-based test that ensures, for 100 felt values that are randomly generated each time tests are run, that a new felt doesn't fall outside the range [0, p].
        // In this and some of the following tests, The value of {x} can be either [0] or a very large number, in order to try to overflow the value of {p} and thus ensure the modular arithmetic is working correctly.
        fn new_in_range(ref x in "(0|[1-9][0-9]*)") {
            let x = &Felt::parse_bytes(x.as_bytes(), 10).unwrap();
            let p = &BigUint::parse_bytes(PRIME_STR[2..].as_bytes(), 16).unwrap();
            prop_assert!(&x.to_biguint() < p);
        }
        #[test]
        #[allow(deprecated)]
        // Property-based test that ensures, for 100 felt values that are randomly generated each time tests are run, that the negative of a felt doesn't fall outside the range [0, p].
        fn neg_in_range(ref x in "(0|[1-9][0-9]*)") {
            let x = &Felt::parse_bytes(x.as_bytes(), 10).unwrap();
            let neg = -x;
            let as_uint = &neg.to_biguint();
            let p = &BigUint::parse_bytes(PRIME_STR[2..].as_bytes(), 16).unwrap();
            prop_assert!(as_uint < p);
        }

        #[test]
        #[allow(deprecated)]
        // Property-based test that ensures, for 100 {x} and {y} values that are randomly generated each time tests are run, that a subtraction between two felts {x} and {y} and doesn't fall outside the range [0, p]. The values of {x} and {y} can be either [0] or a very large number.
        fn sub_in_range(ref x in "(0|[1-9][0-9]*)", ref y in "(0|[1-9][0-9]*)") {
            let x = &Felt::parse_bytes(x.as_bytes(), 10).unwrap();
            let y = &Felt::parse_bytes(y.as_bytes(), 10).unwrap();
            let p = &BigUint::parse_bytes(PRIME_STR[2..].as_bytes(), 16).unwrap();

            let sub = x - y;
            let as_uint = &sub.to_biguint();
            prop_assert!(as_uint < p, "{}", as_uint);
        }

        #[test]
        #[allow(deprecated)]
        // Property-based test that ensures, for 100 {x} and {y} values that are randomly generated each time tests are run, that a subtraction with assignment between two felts {x} and {y} and doesn't fall outside the range [0, p]. The values of {x} and {y} can be either [0] or a very large number.
        fn sub_assign_in_range(ref x in "(0|[1-9][0-9]*)", ref y in "(0|[1-9][0-9]*)") {
            let mut x = Felt::parse_bytes(x.as_bytes(), 10).unwrap();
            let y = &Felt::parse_bytes(y.as_bytes(), 10).unwrap();
            let p = &BigUint::parse_bytes(PRIME_STR[2..].as_bytes(), 16).unwrap();

            x -= y;
            let as_uint = &x.to_biguint();
            prop_assert!(as_uint < p, "{}", as_uint);
        }

        #[test]
        #[allow(deprecated)]
        // Property-based test that ensures, for 100 {x} and {y} values that are randomly generated each time tests are run, that a multiplication between two felts {x} and {y} and doesn't fall outside the range [0, p]. The values of {x} and {y} can be either [0] or a very large number.
        fn mul_in_range(ref x in "(0|[1-9][0-9]*)", ref y in "(0|[1-9][0-9]*)") {
            let x = &Felt::parse_bytes(x.as_bytes(), 10).unwrap();
            let y = &Felt::parse_bytes(y.as_bytes(), 10).unwrap();
            let p = &BigUint::parse_bytes(PRIME_STR[2..].as_bytes(), 16).unwrap();

            let prod = x * y;
            let as_uint = &prod.to_biguint();
            prop_assert!(as_uint < p, "{}", as_uint);
        }

        #[test]
        #[allow(deprecated)]
        // Property-based test that ensures, for 100 {x} and {y} values that are randomly generated each time tests are run, that a multiplication with assignment between two felts {x} and {y} and doesn't fall outside the range [0, p]. The values of {x} and {y} can be either [0] or a very large number.
        fn mul_assign_in_range(ref x in "(0|[1-9][0-9]*)", ref y in "(0|[1-9][0-9]*)") {
            let mut x = Felt::parse_bytes(x.as_bytes(), 10).unwrap();
            let y = &Felt::parse_bytes(y.as_bytes(), 10).unwrap();
            let p = &BigUint::parse_bytes(PRIME_STR[2..].as_bytes(), 16).unwrap();

            x *= y;
            let as_uint = &x.to_biguint();
            prop_assert!(as_uint < p, "{}", as_uint);
        }

        #[test]
        #[allow(deprecated)]
        // Property-based test that ensures, for 100 {x} and {y} values that are randomly generated each time tests are run, that the result of the division of {x} by {y} is the inverse multiplicative of {x} --that is, multiplying the result by {y} returns the original number {x}. The values of {x} and {y} can be either [0] or a very large number.
        fn div_is_mul_inv(ref x in "(0|[1-9][0-9]*)", ref y in "[1-9][0-9]*") {
            let x = &Felt::parse_bytes(x.as_bytes(), 10).unwrap();
            let y = &Felt::parse_bytes(y.as_bytes(), 10).unwrap();
            let p = &BigUint::parse_bytes(PRIME_STR[2..].as_bytes(), 16).unwrap();
            prop_assume!(!y.is_zero());

            let q = x / y;
            let as_uint = &q.to_biguint();
            prop_assert!(as_uint < p, "{}", as_uint);
            prop_assert_eq!(&(q * y), x);
        }

        #[test]
        #[allow(deprecated)]
         // Property-based test that ensures, for 100 {value}s that are randomly generated each time tests are run, that performing a bit shift to the left by {shift_amount} of bits (between 0 and 999) returns a result that is inside of the range [0, p].
        fn shift_left_in_range(ref value in "(0|[1-9][0-9]*)", ref shift_amount in "[0-9]{1,3}"){
            let value = Felt::parse_bytes(value.as_bytes(), 10).unwrap();
            let shift_amount:u32 = shift_amount.parse::<u32>().unwrap();
            let result = (value << shift_amount).to_biguint();
            let p = &BigUint::parse_bytes(PRIME_STR[2..].as_bytes(), 16).unwrap();
            prop_assert!(&result < p);
        }

        #[test]
        #[allow(deprecated)]
         // Property-based test that ensures, for 100 {value}s that are randomly generated each time tests are run, that performing a bit shift to the right by {shift_amount} of bits (between 0 and 999) returns a result that is inside of the range [0, p].
        fn shift_right_in_range(ref value in "(0|[1-9][0-9]*)", ref shift_amount in "[0-9]{1,3}"){
            let value = Felt::parse_bytes(value.as_bytes(), 10).unwrap();
            let shift_amount:u32 = shift_amount.parse::<u32>().unwrap();
            let result = (value >> shift_amount).to_biguint();
            let p = &BigUint::parse_bytes(PRIME_STR[2..].as_bytes(), 16).unwrap();
            prop_assert!(&result < p);
        }

        #[test]
        #[allow(deprecated)]
        // Property-based test that ensures, for 100 {value}s that are randomly generated each time tests are run, that performing a bit shift to the right by {shift_amount} of bits (between 0 and 999), with assignment, returns a result that is inside of the range [0, p].
        // "With assignment" means that the result of the operation is autommatically assigned to the variable value, replacing its previous content.
        fn shift_right_assign_in_range(ref value in "(0|[1-9][0-9]*)", ref shift_amount in "[0-9]{1,3}"){
            let mut value = Felt::parse_bytes(value.as_bytes(), 10).unwrap();
            let shift_amount:usize = shift_amount.parse::<usize>().unwrap();
            let p = BigUint::parse_bytes(PRIME_STR[2..].as_bytes(), 16).unwrap();
            value >>= shift_amount;
            prop_assert!(value.to_biguint() < p);
        }

        #[test]
        #[allow(deprecated)]
        // Property based test that ensures, for a pair of 100 values {x} and {y} generated at random each time tests are run, that performing a BitAnd operation between them returns a result that is inside of the range [0, p].
        fn bitand_in_range(ref x in "(0|[1-9][0-9]*)", ref y in "(0|[1-9][0-9]*)"){
            let x = Felt::parse_bytes(x.as_bytes(), 10).unwrap();
            let y = Felt::parse_bytes(y.as_bytes(), 10).unwrap();
            let p = BigUint::parse_bytes(PRIME_STR[2..].as_bytes(), 16).unwrap();
            let result = &x & &y;
            result.to_biguint();
            prop_assert!(result.to_biguint() < p);
        }

        #[test]
        #[allow(deprecated)]
        // Property based test that ensures, for a pair of 100 values {x} and {y} generated at random each time tests are run, that performing a BitOr operation between them returns a result that is inside of the range [0, p].
        fn bitor_in_range(ref x in "(0|[1-9][0-9]*)", ref y in "(0|[1-9][0-9]*)"){
            let x = Felt::parse_bytes(x.as_bytes(), 10).unwrap();
            let y = Felt::parse_bytes(y.as_bytes(), 10).unwrap();
            let p = BigUint::parse_bytes(PRIME_STR[2..].as_bytes(), 16).unwrap();
            let result = &x | &y;
            prop_assert!(result.to_biguint() < p);
        }

        #[test]
        #[allow(deprecated)]
        // Property based test that ensures, for a pair of 100 values {x} and {y} generated at random each time tests are run, that performing a BitXor operation between them returns a result that is inside of the range [0, p].
        fn bitxor_in_range(ref x in "(0|[1-9][0-9]*)", ref y in "(0|[1-9][0-9]*)"){
            let x = Felt::parse_bytes(x.as_bytes(), 10).unwrap();
            let y = Felt::parse_bytes(y.as_bytes(), 10).unwrap();
            let p = BigUint::parse_bytes(PRIME_STR[2..].as_bytes(), 16).unwrap();
            let result = &x ^ &y;
            prop_assert!(result.to_biguint() < p);
        }

        #[test]
        #[allow(deprecated)]
         // Property-based test that ensures, for 100 values {x} that are randomly generated each time tests are run, that raising {x} to the {y}th power returns a result that is inside of the range [0, p].
        fn pow_in_range(ref x in "(0|[1-9][0-9]*)", ref y in "[0-9]{1,2}"){
            let base = &Felt::parse_bytes(x.as_bytes(), 10).unwrap();
            let exponent:u32 = y.parse()?;
            let p = &BigUint::parse_bytes(PRIME_STR[2..].as_bytes(), 16).unwrap();

            let result = Pow::pow(base, exponent);
            let as_uint = &result.to_biguint();
            prop_assert!(as_uint < p, "{}", as_uint);
        }

        #[test]
        // Property test to check that lcm(x, y) works. Since we're operating in a prime field, lcm
        // will just be the smaller number.
        fn lcm_doesnt_panic(ref x in "(0|[1-9][0-9]*)", ref y in "(0|[1-9][0-9]*)") {
            let x = Felt::parse_bytes(x.as_bytes(), 10).unwrap();
            let y = Felt::parse_bytes(y.as_bytes(), 10).unwrap();
            let lcm = x.lcm(&y);
            prop_assert!(lcm == std::cmp::max(x, y))
        }

        #[test]
        // Property test to check that is_multiple_of(x, y) works. Since we're operating in a prime field, is_multiple_of
        // will always be true
        fn is_multiple_of_doesnt_panic(ref x in "(0|[1-9][0-9]*)", ref y in "(0|[1-9][0-9]*)") {
            let x = Felt::parse_bytes(x.as_bytes(), 10).unwrap();
            let y = Felt::parse_bytes(y.as_bytes(), 10).unwrap();
            assert!(x.is_multiple_of(&y));
        }
    }
}<|MERGE_RESOLUTION|>--- conflicted
+++ resolved
@@ -19,37 +19,23 @@
 pub const FIELD_HIGH: u128 = (1 << 123) + (17 << 64);
 pub const FIELD_LOW: u128 = 1;
 
-<<<<<<< HEAD
-pub type Felt = FeltBigInt<FIELD_HIGH, FIELD_LOW>;
-
-#[derive(Clone, Debug, PartialEq, Eq)]
-pub struct ParseFeltError;
-
-pub trait FeltOps<const PH: u128, const PL: u128> {
-    fn new<T: Into<FeltBigInt<PH, PL>>>(value: T) -> Self;
-    fn modpow(&self, exponent: &FeltBigInt<PH, PL>, modulus: &FeltBigInt<PH, PL>) -> Self;
-
-=======
 pub(crate) trait FeltOps {
     fn new<T: Into<FeltBigInt<FIELD_HIGH, FIELD_LOW>>>(value: T) -> Self;
+
     fn modpow(
         &self,
         exponent: &FeltBigInt<FIELD_HIGH, FIELD_LOW>,
         modulus: &FeltBigInt<FIELD_HIGH, FIELD_LOW>,
     ) -> Self;
->>>>>>> 8f00cc93
+
     fn iter_u64_digits(&self) -> U64Digits;
 
     fn to_signed_bytes_le(&self) -> Vec<u8>;
 
     fn to_bytes_be(&self) -> Vec<u8>;
-<<<<<<< HEAD
-
-    fn parse_bytes(buf: &[u8], radix: u32) -> Option<FeltBigInt<PH, PL>>;
-
-=======
+
     fn parse_bytes(buf: &[u8], radix: u32) -> Option<FeltBigInt<FIELD_HIGH, FIELD_LOW>>;
->>>>>>> 8f00cc93
+
     fn from_bytes_be(bytes: &[u8]) -> Self;
 
     fn to_str_radix(&self, radix: u32) -> String;
@@ -60,7 +46,7 @@
     /// # Examples
     ///
     /// ```
-    /// # use crate::cairo_felt::{Felt, FeltOps};
+    /// # use crate::cairo_felt::Felt;
     /// # use num_bigint::BigInt;
     /// # use num_traits::Bounded;
     /// let positive = Felt::new(5);
@@ -77,7 +63,7 @@
     /// # Examples
     ///
     /// ```
-    /// # use crate::cairo_felt::{Felt, FeltOps};
+    /// # use crate::cairo_felt::Felt;
     /// # use num_bigint::BigUint;
     /// # use num_traits::{Num, Bounded};
     /// let positive = Felt::new(5);
@@ -172,9 +158,11 @@
         self.value.to_str_radix(radix)
     }
     pub fn to_bigint(&self) -> BigInt {
+        #[allow(deprecated)]
         self.value.to_bigint()
     }
     pub fn to_biguint(&self) -> BigUint {
+        #[allow(deprecated)]
         self.value.to_biguint()
     }
     pub fn sqrt(&self) -> Self {
