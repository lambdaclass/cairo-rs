mod bigint_felt;

use bigint_felt::FeltBigInt;
use num_bigint::{BigInt, BigUint, U64Digits};
use num_integer::Integer;
use num_traits::{Bounded, FromPrimitive, Num, One, Pow, Signed, ToPrimitive, Zero};
use serde::{Deserialize, Serialize};
use std::{
    convert::Into,
    fmt,
    iter::Sum,
    ops::{
        Add, AddAssign, BitAnd, BitOr, BitXor, Div, Mul, MulAssign, Neg, Rem, Shl, Shr, ShrAssign,
        Sub, SubAssign,
    },
};

pub const PRIME_STR: &str = "0x800000000000011000000000000000000000000000000000000000000000001"; // in decimal, this is equal to 3618502788666131213697322783095070105623107215331596699973092056135872020481
pub const FIELD_HIGH: u128 = (1 << 123) + (17 << 64); // this is equal to 10633823966279327296825105735305134080
pub const FIELD_LOW: u128 = 1;

pub(crate) trait FeltOps {
    fn new<T: Into<FeltBigInt<FIELD_HIGH, FIELD_LOW>>>(value: T) -> Self;

    fn modpow(
        &self,
        exponent: &FeltBigInt<FIELD_HIGH, FIELD_LOW>,
        modulus: &FeltBigInt<FIELD_HIGH, FIELD_LOW>,
    ) -> Self;

    fn iter_u64_digits(&self) -> U64Digits;

    fn to_signed_bytes_le(&self) -> Vec<u8>;

    fn to_bytes_be(&self) -> Vec<u8>;

    fn parse_bytes(buf: &[u8], radix: u32) -> Option<FeltBigInt<FIELD_HIGH, FIELD_LOW>>;

    fn from_bytes_be(bytes: &[u8]) -> Self;

    fn to_str_radix(&self, radix: u32) -> String;

    #[deprecated]
    /// Converts [`Felt`] into a [`BigInt`] number in the range: `(- FIELD / 2, FIELD / 2)`.
    ///
    /// # Examples
    ///
    /// ```
    /// # use crate::cairo_felt::Felt;
    /// # use num_bigint::BigInt;
    /// # use num_traits::Bounded;
    /// let positive = Felt::new(5);
    /// assert_eq!(positive.to_bigint(), Into::<num_bigint::BigInt>::into(5));
    ///
    /// let negative = Felt::max_value();
    /// assert_eq!(negative.to_bigint(), Into::<num_bigint::BigInt>::into(-1));
    /// ```
    fn to_bigint(&self) -> BigInt;

    #[deprecated]
    /// Converts [`Felt`] into a [`BigUint`] number.
    ///
    /// # Examples
    ///
    /// ```
    /// # use crate::cairo_felt::Felt;
    /// # use num_bigint::BigUint;
    /// # use num_traits::{Num, Bounded};
    /// let positive = Felt::new(5);
    /// assert_eq!(positive.to_biguint(), Into::<num_bigint::BigUint>::into(5_u32));
    ///
    /// let negative = Felt::max_value();
    /// assert_eq!(negative.to_biguint(), BigUint::from_str_radix("800000000000011000000000000000000000000000000000000000000000000", 16).unwrap());
    /// ```
    fn to_biguint(&self) -> BigUint;

    fn sqrt(&self) -> Self;

    fn bits(&self) -> u64;
}

#[macro_export]
macro_rules! felt_str {
    ($val: expr) => {
        felt::Felt::parse_bytes($val.as_bytes(), 10_u32).expect("Couldn't parse bytes")
    };
    ($val: expr, $opt: expr) => {
        felt::Felt::parse_bytes($val.as_bytes(), $opt as u32).expect("Couldn't parse bytes")
    };
}

#[derive(Clone, Debug, PartialEq, Eq)]
pub struct ParseFeltError;

#[derive(Eq, Hash, PartialEq, PartialOrd, Ord, Clone, Deserialize, Default, Serialize)]
pub struct Felt {
    value: FeltBigInt<FIELD_HIGH, FIELD_LOW>,
}

macro_rules! from_num {
    ($type:ty) => {
        impl From<$type> for Felt {
            fn from(value: $type) -> Self {
                Self {
                    value: value.into(),
                }
            }
        }
    };
}

from_num!(i8);
from_num!(i16);
from_num!(i32);
from_num!(i64);
from_num!(i128);
from_num!(isize);
from_num!(u8);
from_num!(u16);
from_num!(u32);
from_num!(u64);
from_num!(u128);
from_num!(usize);
from_num!(BigInt);
from_num!(&BigInt);
from_num!(BigUint);
from_num!(&BigUint);

impl Felt {
    pub fn new<T: Into<Felt>>(value: T) -> Self {
        value.into()
    }
    pub fn modpow(&self, exponent: &Felt, modulus: &Felt) -> Self {
        Self {
            value: self.value.modpow(&exponent.value, &modulus.value),
        }
    }
    pub fn iter_u64_digits(&self) -> U64Digits {
        self.value.iter_u64_digits()
    }
    pub fn to_signed_bytes_le(&self) -> Vec<u8> {
        self.value.to_signed_bytes_le()
    }
    pub fn to_bytes_be(&self) -> Vec<u8> {
        self.value.to_bytes_be()
    }
    pub fn parse_bytes(buf: &[u8], radix: u32) -> Option<Self> {
        Some(Self {
            value: FeltBigInt::parse_bytes(buf, radix)?,
        })
    }
    pub fn from_bytes_be(bytes: &[u8]) -> Self {
        Self {
            value: FeltBigInt::from_bytes_be(bytes),
        }
    }
    pub fn to_str_radix(&self, radix: u32) -> String {
        self.value.to_str_radix(radix)
    }
    pub fn to_bigint(&self) -> BigInt {
        #[allow(deprecated)]
        self.value.to_bigint()
    }
    pub fn to_biguint(&self) -> BigUint {
        #[allow(deprecated)]
        self.value.to_biguint()
    }
    pub fn sqrt(&self) -> Self {
        Self {
            value: self.value.sqrt(),
        }
    }
    pub fn bits(&self) -> u64 {
        self.value.bits()
    }
}

impl Add for Felt {
    type Output = Self;
    fn add(self, rhs: Self) -> Self {
        Self {
            value: self.value + rhs.value,
        }
    }
}

impl<'a> Add for &'a Felt {
    type Output = Felt;
    fn add(self, rhs: Self) -> Self::Output {
        Self::Output {
            value: &self.value + &rhs.value,
        }
    }
}

impl<'a> Add<&'a Felt> for Felt {
    type Output = Self;
    fn add(self, rhs: &Self) -> Self::Output {
        Self::Output {
            value: self.value + &rhs.value,
        }
    }
}

impl Add<u32> for Felt {
    type Output = Self;
    fn add(self, rhs: u32) -> Self {
        Self {
            value: self.value + rhs,
        }
    }
}

impl Add<usize> for Felt {
    type Output = Self;
    fn add(self, rhs: usize) -> Self {
        Self {
            value: self.value + rhs,
        }
    }
}

impl<'a> Add<usize> for &'a Felt {
    type Output = Felt;
    fn add(self, rhs: usize) -> Self::Output {
        Self::Output {
            value: &self.value + rhs,
        }
    }
}

impl AddAssign for Felt {
    fn add_assign(&mut self, rhs: Self) {
        self.value += rhs.value;
    }
}

impl<'a> AddAssign<&'a Felt> for Felt {
    fn add_assign(&mut self, rhs: &Self) {
        self.value += &rhs.value;
    }
}

impl Sum for Felt {
    fn sum<I: Iterator<Item = Self>>(iter: I) -> Self {
        iter.fold(Felt::zero(), |mut acc, x| {
            acc += x;
            acc
        })
    }
}

impl Neg for Felt {
    type Output = Self;
    fn neg(self) -> Self {
        Self {
            value: self.value.neg(),
        }
    }
}

impl<'a> Neg for &'a Felt {
    type Output = Felt;
    fn neg(self) -> Self::Output {
        Self::Output {
            value: (&self.value).neg(),
        }
    }
}

impl Sub for Felt {
    type Output = Self;
    fn sub(self, rhs: Self) -> Self {
        Self {
            value: self.value - rhs.value,
        }
    }
}

impl<'a> Sub for &'a Felt {
    type Output = Felt;
    fn sub(self, rhs: Self) -> Self::Output {
        Self::Output {
            value: &self.value - &rhs.value,
        }
    }
}

impl<'a> Sub<&'a Felt> for Felt {
    type Output = Self;
    fn sub(self, rhs: &Self) -> Self {
        Self {
            value: self.value - &rhs.value,
        }
    }
}

impl Sub<&Felt> for usize {
    type Output = Felt;
    fn sub(self, rhs: &Self::Output) -> Self::Output {
        Self::Output {
            value: self - &rhs.value,
        }
    }
}

impl SubAssign for Felt {
    fn sub_assign(&mut self, rhs: Self) {
        self.value -= rhs.value
    }
}

impl<'a> SubAssign<&'a Felt> for Felt {
    fn sub_assign(&mut self, rhs: &Self) {
        self.value -= &rhs.value;
    }
}

impl Sub<u32> for Felt {
    type Output = Self;
    fn sub(self, rhs: u32) -> Self {
        Self {
            value: self.value - rhs,
        }
    }
}

impl<'a> Sub<u32> for &'a Felt {
    type Output = Felt;
    fn sub(self, rhs: u32) -> Self::Output {
        Self::Output {
            value: &self.value - rhs,
        }
    }
}

impl Sub<usize> for Felt {
    type Output = Self;
    fn sub(self, rhs: usize) -> Self {
        Self {
            value: self.value - rhs,
        }
    }
}

impl Mul for Felt {
    type Output = Self;
    fn mul(self, rhs: Self) -> Self {
        Self {
            value: self.value * rhs.value,
        }
    }
}

impl<'a> Mul for &'a Felt {
    type Output = Felt;
    fn mul(self, rhs: Self) -> Self::Output {
        Self::Output {
            value: &self.value * &rhs.value,
        }
    }
}

impl<'a> Mul<&'a Felt> for Felt {
    type Output = Self;
    fn mul(self, rhs: &Self) -> Self {
        Self {
            value: self.value * &rhs.value,
        }
    }
}

impl<'a> MulAssign<&'a Felt> for Felt {
    fn mul_assign(&mut self, rhs: &Self) {
        self.value *= &rhs.value;
    }
}

impl Pow<u32> for Felt {
    type Output = Self;
    fn pow(self, rhs: u32) -> Self {
        Self {
            value: self.value.pow(rhs),
        }
    }
}

impl<'a> Pow<u32> for &'a Felt {
    type Output = Felt;
    fn pow(self, rhs: u32) -> Self::Output {
        Self::Output {
            value: (&self.value).pow(rhs),
        }
    }
}

impl Div for Felt {
    type Output = Self;
    fn div(self, rhs: Self) -> Self {
        Self {
            value: self.value / rhs.value,
        }
    }
}

impl<'a> Div for &'a Felt {
    type Output = Felt;
    fn div(self, rhs: Self) -> Self::Output {
        Self::Output {
            value: &self.value / &rhs.value,
        }
    }
}

impl<'a> Div<Felt> for &'a Felt {
    type Output = Felt;
    fn div(self, rhs: Self::Output) -> Self::Output {
        Self::Output {
            value: &self.value / rhs.value,
        }
    }
}

impl Rem for Felt {
    type Output = Self;
    fn rem(self, rhs: Self) -> Self {
        Self {
            value: self.value % rhs.value,
        }
    }
}

impl<'a> Rem<&'a Felt> for Felt {
    type Output = Self;
    fn rem(self, rhs: &Self) -> Self {
        Self {
            value: self.value % &rhs.value,
        }
    }
}

impl Zero for Felt {
    fn zero() -> Self {
        Self {
            value: FeltBigInt::zero(),
        }
    }

    fn is_zero(&self) -> bool {
        self.value.is_zero()
    }
}

impl One for Felt {
    fn one() -> Self {
        Self {
            value: FeltBigInt::one(),
        }
    }

    fn is_one(&self) -> bool {
        self.value.is_one()
    }
}

impl Bounded for Felt {
    fn min_value() -> Self {
        Self {
            value: FeltBigInt::min_value(),
        }
    }

    fn max_value() -> Self {
        Self {
            value: FeltBigInt::max_value(),
        }
    }
}

impl Num for Felt {
    type FromStrRadixErr = ParseFeltError;
    fn from_str_radix(string: &str, radix: u32) -> Result<Self, Self::FromStrRadixErr> {
        Ok(Self {
            value: FeltBigInt::from_str_radix(string, radix)?,
        })
    }
}

impl Integer for Felt {
    fn div_floor(&self, rhs: &Self) -> Self {
        Self {
            value: self.value.div_floor(&rhs.value),
        }
    }

    fn div_rem(&self, other: &Self) -> (Self, Self) {
        let (div, rem) = self.value.div_rem(&other.value);
        (Self { value: div }, Self { value: rem })
    }

    fn divides(&self, other: &Self) -> bool {
        self.value.divides(&other.value)
    }

    fn gcd(&self, other: &Self) -> Self {
        Self {
            value: self.value.gcd(&other.value),
        }
    }

    fn is_even(&self) -> bool {
        self.value.is_even()
    }

    fn is_multiple_of(&self, other: &Self) -> bool {
        self.value.is_multiple_of(&other.value)
    }

    fn is_odd(&self) -> bool {
        self.value.is_odd()
    }

    fn lcm(&self, other: &Self) -> Self {
        Self {
            value: self.value.lcm(&other.value),
        }
    }

    fn mod_floor(&self, rhs: &Self) -> Self {
        Self {
            value: self.value.mod_floor(&rhs.value),
        }
    }
}

impl Signed for Felt {
    fn abs(&self) -> Self {
        Self {
            value: self.value.abs(),
        }
    }

    fn abs_sub(&self, other: &Self) -> Self {
        Self {
            value: self.value.abs_sub(&other.value),
        }
    }

    fn signum(&self) -> Self {
        Self {
            value: self.value.signum(),
        }
    }

    fn is_positive(&self) -> bool {
        self.value.is_positive()
    }

    fn is_negative(&self) -> bool {
        self.value.is_negative()
    }
}

impl Shl<u32> for Felt {
    type Output = Self;
    fn shl(self, rhs: u32) -> Self {
        Self {
            value: self.value << rhs,
        }
    }
}

impl<'a> Shl<u32> for &'a Felt {
    type Output = Felt;
    fn shl(self, rhs: u32) -> Self::Output {
        Self::Output {
            value: &self.value << rhs,
        }
    }
}

impl Shl<usize> for Felt {
    type Output = Self;
    fn shl(self, rhs: usize) -> Self {
        Self {
            value: self.value << rhs,
        }
    }
}

impl<'a> Shl<usize> for &'a Felt {
    type Output = Felt;
    fn shl(self, rhs: usize) -> Self::Output {
        Self::Output {
            value: &self.value << rhs,
        }
    }
}

impl Shr<u32> for Felt {
    type Output = Self;
    fn shr(self, rhs: u32) -> Self {
        Self {
            value: self.value >> rhs,
        }
    }
}

impl<'a> Shr<u32> for &'a Felt {
    type Output = Felt;
    fn shr(self, rhs: u32) -> Self::Output {
        Self::Output {
            value: &self.value >> rhs,
        }
    }
}

impl ShrAssign<usize> for Felt {
    fn shr_assign(&mut self, rhs: usize) {
        self.value >>= rhs
    }
}

impl<'a> BitAnd for &'a Felt {
    type Output = Felt;
    fn bitand(self, rhs: Self) -> Self::Output {
        Self::Output {
            value: &self.value & &rhs.value,
        }
    }
}

impl<'a> BitAnd<&'a Felt> for Felt {
    type Output = Self;
    fn bitand(self, rhs: &Self) -> Self {
        Self {
            value: self.value & &rhs.value,
        }
    }
}

impl<'a> BitAnd<Felt> for &'a Felt {
    type Output = Felt;
    fn bitand(self, rhs: Self::Output) -> Self::Output {
        Self::Output {
            value: &self.value & rhs.value,
        }
    }
}

impl<'a> BitOr for &'a Felt {
    type Output = Felt;
    fn bitor(self, rhs: Self) -> Self::Output {
        Self::Output {
            value: &self.value | &rhs.value,
        }
    }
}

impl<'a> BitXor for &'a Felt {
    type Output = Felt;
    fn bitxor(self, rhs: Self) -> Self::Output {
        Self::Output {
            value: &self.value ^ &rhs.value,
        }
    }
}

impl ToPrimitive for Felt {
    fn to_u64(&self) -> Option<u64> {
        self.value.to_u64()
    }

    fn to_i64(&self) -> Option<i64> {
        self.value.to_i64()
    }
}

impl FromPrimitive for Felt {
    fn from_u64(n: u64) -> Option<Self> {
        FeltBigInt::from_u64(n).map(|n| Self { value: n })
    }

    fn from_i64(n: i64) -> Option<Self> {
        FeltBigInt::from_i64(n).map(|n| Self { value: n })
    }
}

impl fmt::Display for Felt {
    fn fmt(&self, f: &mut fmt::Formatter) -> fmt::Result {
        write!(f, "{}", self.value)
    }
}

impl fmt::Debug for Felt {
    fn fmt(&self, f: &mut fmt::Formatter<'_>) -> fmt::Result {
        write!(f, "{}", self.value)
    }
}

macro_rules! assert_felt_methods {
    ($type:ty) => {
        const _: () = {
            fn assert_felt_ops<T: FeltOps>() {}
            fn assertion() {
                assert_felt_ops::<$type>();
            }
        };
    };
}

macro_rules! assert_felt_impl {
    ($type:ty) => {
        const _: () = {
            fn assert_add<T: Add>() {}
            fn assert_add_ref<'a, T: Add<&'a $type>>() {}
            fn assert_add_u32<T: Add<u32>>() {}
            fn assert_add_usize<T: Add<usize>>() {}
            fn assert_add_assign<T: AddAssign>() {}
            fn assert_add_assign_ref<'a, T: AddAssign<&'a $type>>() {}
            fn assert_sum<T: Sum<$type>>() {}
            fn assert_neg<T: Neg>() {}
            fn assert_sub<T: Sub>() {}
            fn assert_sub_ref<'a, T: Sub<&'a $type>>() {}
            fn assert_sub_assign<T: SubAssign>() {}
            fn assert_sub_assign_ref<'a, T: SubAssign<&'a $type>>() {}
            fn assert_sub_u32<T: Sub<u32>>() {}
            fn assert_sub_usize<T: Sub<usize>>() {}
            fn assert_mul<T: Mul>() {}
            fn assert_mul_ref<'a, T: Mul<&'a $type>>() {}
            fn assert_mul_assign_ref<'a, T: MulAssign<&'a $type>>() {}
            fn assert_pow<T: Pow<u32>>() {}
            fn assert_div<T: Div>() {}
            fn assert_ref_div<T: Div<$type>>() {}
            fn assert_rem<T: Rem>() {}
            fn assert_rem_ref<'a, T: Rem<&'a $type>>() {}
            fn assert_zero<T: Zero>() {}
            fn assert_one<T: One>() {}
            fn assert_bounded<T: Bounded>() {}
            fn assert_num<T: Num>() {}
            fn assert_integer<T: Integer>() {}
            fn assert_signed<T: Signed>() {}
            fn assert_shl_u32<T: Shl<u32>>() {}
            fn assert_shl_usize<T: Shl<usize>>() {}
            fn assert_shr_u32<T: Shr<u32>>() {}
            fn assert_shr_assign_usize<T: ShrAssign<usize>>() {}
            fn assert_bitand<T: BitAnd>() {}
            fn assert_bitand_ref<'a, T: BitAnd<&'a $type>>() {}
            fn assert_ref_bitand<T: BitAnd<$type>>() {}
            fn assert_bitor<T: BitOr>() {}
            fn assert_bitxor<T: BitXor>() {}
            fn assert_from_primitive<T: FromPrimitive>() {}
            fn assert_to_primitive<T: ToPrimitive>() {}
            fn assert_display<T: fmt::Display>() {}
            fn assert_debug<T: fmt::Debug>() {}

            #[allow(dead_code)]
            fn assert_all() {
                assert_add::<$type>();
                assert_add::<&$type>();
                assert_add_ref::<$type>();
                assert_add_u32::<$type>();
                assert_add_usize::<$type>();
                assert_add_usize::<&$type>();
                assert_add_assign::<$type>();
                assert_add_assign_ref::<$type>();
                assert_sum::<$type>();
                assert_neg::<$type>();
                assert_neg::<&$type>();
                assert_sub::<$type>();
                assert_sub::<&$type>();
                assert_sub_ref::<$type>();
                assert_sub_assign::<$type>();
                assert_sub_assign_ref::<$type>();
                assert_sub_u32::<$type>();
                assert_sub_u32::<&$type>();
                assert_sub_usize::<$type>();
                assert_mul::<$type>();
                assert_mul::<&$type>();
                assert_mul_ref::<$type>();
                assert_mul_assign_ref::<$type>();
                assert_pow::<$type>();
                assert_pow::<&$type>();
                assert_div::<$type>();
                assert_div::<&$type>();
                assert_ref_div::<&$type>();
                assert_rem::<$type>();
                assert_rem_ref::<$type>();
                assert_zero::<$type>();
                assert_one::<$type>();
                assert_bounded::<$type>();
                assert_num::<$type>();
                assert_integer::<$type>();
                assert_signed::<$type>();
                assert_shl_u32::<$type>();
                assert_shl_u32::<&$type>();
                assert_shl_usize::<$type>();
                assert_shl_usize::<&$type>();
                assert_shr_u32::<$type>();
                assert_shr_u32::<&$type>();
                assert_shr_assign_usize::<$type>();
                assert_bitand::<&$type>();
                assert_bitand_ref::<$type>();
                assert_ref_bitand::<&$type>();
                assert_bitor::<&$type>();
                assert_bitxor::<&$type>();
                assert_from_primitive::<$type>();
                assert_to_primitive::<$type>();
                assert_display::<$type>();
                assert_debug::<$type>();
            }
        };
    };
}

assert_felt_methods!(FeltBigInt<FIELD_HIGH, FIELD_LOW>);
assert_felt_impl!(FeltBigInt<FIELD_HIGH, FIELD_LOW>);
assert_felt_impl!(Felt);

#[cfg(test)]
mod test {
    use super::*;
    use proptest::prelude::*;

    proptest! {
        #[test]
        #[allow(deprecated)]
        // Property-based test that ensures, for 100 felt values that are randomly generated each time tests are run, that a new felt doesn't fall outside the range [0, p].
        // In this and some of the following tests, The value of {x} can be either [0] or a very large number, in order to try to overflow the value of {p} and thus ensure the modular arithmetic is working correctly.
        fn new_in_range(ref x in "(0|[1-9][0-9]*)") {
            let x = &Felt::parse_bytes(x.as_bytes(), 10).unwrap();
            let p = &BigUint::parse_bytes(PRIME_STR[2..].as_bytes(), 16).unwrap();
            prop_assert!(&x.to_biguint() < p);
        }

        #[test]
        // Property-based test that ensures, for 100 felt values that are randomly generated each time tests are run, that a felt created using Felt::from_bytes_be doesn't fall outside the range [0, p].
        // In this and some of the following tests, The value of {x} can be either [0] or a very large number, in order to try to overflow the value of {p} and thus ensure the modular arithmetic is working correctly.
        fn from_bytes_be_in_range(ref x in "(0|[1-9][0-9]*)") {
            let x = &Felt::from_bytes_be(x.as_bytes());
            let max_felt = &Felt::max_value();
            prop_assert!(x <= max_felt);
        }

        #[test]
        #[allow(deprecated)]
        // Property-based test that ensures, for 100 felt values that are randomly generated each time tests are run, that the negative of a felt doesn't fall outside the range [0, p].
        fn neg_in_range(ref x in "(0|[1-9][0-9]*)") {
            let x = &Felt::parse_bytes(x.as_bytes(), 10).unwrap();
            let neg = -x;
            let as_uint = &neg.to_biguint();
            let p = &BigUint::parse_bytes(PRIME_STR[2..].as_bytes(), 16).unwrap();
            prop_assert!(as_uint < p);
        }

        #[test]
        #[allow(deprecated)]
        // Property-based test that ensures, for 100 {x} and {y} values that are randomly generated each time tests are run, that a subtraction between two felts {x} and {y} and doesn't fall outside the range [0, p]. The values of {x} and {y} can be either [0] or a very large number.
        fn sub_in_range(ref x in "(0|[1-9][0-9]*)", ref y in "(0|[1-9][0-9]*)") {
            let x = &Felt::parse_bytes(x.as_bytes(), 10).unwrap();
            let y = &Felt::parse_bytes(y.as_bytes(), 10).unwrap();
            let p = &BigUint::parse_bytes(PRIME_STR[2..].as_bytes(), 16).unwrap();

            let sub = x - y;
            let as_uint = &sub.to_biguint();
            prop_assert!(as_uint < p, "{}", as_uint);
        }

        #[test]
        #[allow(deprecated)]
        // Property-based test that ensures, for 100 {x} and {y} values that are randomly generated each time tests are run, that a subtraction with assignment between two felts {x} and {y} and doesn't fall outside the range [0, p]. The values of {x} and {y} can be either [0] or a very large number.
        fn sub_assign_in_range(ref x in "(0|[1-9][0-9]*)", ref y in "(0|[1-9][0-9]*)") {
            let mut x = Felt::parse_bytes(x.as_bytes(), 10).unwrap();
            let y = &Felt::parse_bytes(y.as_bytes(), 10).unwrap();
            let p = &BigUint::parse_bytes(PRIME_STR[2..].as_bytes(), 16).unwrap();

            x -= y;
            let as_uint = &x.to_biguint();
            prop_assert!(as_uint < p, "{}", as_uint);
        }

        #[test]
        #[allow(deprecated)]
        // Property-based test that ensures, for 100 {x} and {y} values that are randomly generated each time tests are run, that a multiplication between two felts {x} and {y} and doesn't fall outside the range [0, p]. The values of {x} and {y} can be either [0] or a very large number.
        fn mul_in_range(ref x in "(0|[1-9][0-9]*)", ref y in "(0|[1-9][0-9]*)") {
            let x = &Felt::parse_bytes(x.as_bytes(), 10).unwrap();
            let y = &Felt::parse_bytes(y.as_bytes(), 10).unwrap();
            let p = &BigUint::parse_bytes(PRIME_STR[2..].as_bytes(), 16).unwrap();

            let prod = x * y;
            let as_uint = &prod.to_biguint();
            prop_assert!(as_uint < p, "{}", as_uint);
        }

        #[test]
<<<<<<< HEAD
        #[allow(deprecated)]
        // Property-based test that ensures, for 100 {x} and {y} values that are randomly generated each time tests are run, that a multiplication with assignment between two felts {x} and {y} and doesn't fall outside the range [0, p]. The values of {x} and {y} can be either [0] or a very large number.
=======
        // Property-based test that ensures, for 100 pairs of {x} and {y} values that are randomly generated each time tests are run, that a multiplication with assignment between two felts {x} and {y} and doesn't fall outside the range [0, p]. The values of {x} and {y} can be either [0] or a very large number.
>>>>>>> 0991fb45
        fn mul_assign_in_range(ref x in "(0|[1-9][0-9]*)", ref y in "(0|[1-9][0-9]*)") {
            let mut x = Felt::parse_bytes(x.as_bytes(), 10).unwrap();
            let y = &Felt::parse_bytes(y.as_bytes(), 10).unwrap();
            let p = &BigUint::parse_bytes(PRIME_STR[2..].as_bytes(), 16).unwrap();

            x *= y;
            let as_uint = &x.to_biguint();
            prop_assert!(as_uint < p, "{}", as_uint);
        }

        #[test]
<<<<<<< HEAD
        #[allow(deprecated)]
        // Property-based test that ensures, for 100 {x} and {y} values that are randomly generated each time tests are run, that the result of the division of {x} by {y} is the inverse multiplicative of {x} --that is, multiplying the result by {y} returns the original number {x}. The values of {x} and {y} can be either [0] or a very large number.
=======
        // Property-based test that ensures, for 100 pairs of {x} and {y} values that are randomly generated each time tests are run, that the result of the division of {x} by {y} is the inverse multiplicative of {x} --that is, multiplying the result by {y} returns the original number {x}. The values of {x} and {y} can be either [0] or a very large number.
>>>>>>> 0991fb45
        fn div_is_mul_inv(ref x in "(0|[1-9][0-9]*)", ref y in "[1-9][0-9]*") {
            let x = &Felt::parse_bytes(x.as_bytes(), 10).unwrap();
            let y = &Felt::parse_bytes(y.as_bytes(), 10).unwrap();
            let p = &BigUint::parse_bytes(PRIME_STR[2..].as_bytes(), 16).unwrap();
            prop_assume!(!y.is_zero());

            let q = x / y;
            let as_uint = &q.to_biguint();
            prop_assert!(as_uint < p, "{}", as_uint);
            prop_assert_eq!(&(q * y), x);
        }

        #[test]
        #[allow(deprecated)]
         // Property-based test that ensures, for 100 {value}s that are randomly generated each time tests are run, that performing a bit shift to the left by {shift_amount} of bits (between 0 and 999) returns a result that is inside of the range [0, p].
        fn shift_left_in_range(ref value in "(0|[1-9][0-9]*)", ref shift_amount in "[0-9]{1,3}"){
            let value = Felt::parse_bytes(value.as_bytes(), 10).unwrap();
            let shift_amount:u32 = shift_amount.parse::<u32>().unwrap();
            let result = (value << shift_amount).to_biguint();
            let p = &BigUint::parse_bytes(PRIME_STR[2..].as_bytes(), 16).unwrap();
            prop_assert!(&result < p);
        }

        #[test]
        #[allow(deprecated)]
         // Property-based test that ensures, for 100 {value}s that are randomly generated each time tests are run, that performing a bit shift to the right by {shift_amount} of bits (between 0 and 999) returns a result that is inside of the range [0, p].
        fn shift_right_in_range(ref value in "(0|[1-9][0-9]*)", ref shift_amount in "[0-9]{1,3}"){
            let value = Felt::parse_bytes(value.as_bytes(), 10).unwrap();
            let shift_amount:u32 = shift_amount.parse::<u32>().unwrap();
            let result = (value >> shift_amount).to_biguint();
            let p = &BigUint::parse_bytes(PRIME_STR[2..].as_bytes(), 16).unwrap();
            prop_assert!(&result < p);
        }

        #[test]
        #[allow(deprecated)]
        // Property-based test that ensures, for 100 {value}s that are randomly generated each time tests are run, that performing a bit shift to the right by {shift_amount} of bits (between 0 and 999), with assignment, returns a result that is inside of the range [0, p].
        // "With assignment" means that the result of the operation is autommatically assigned to the variable value, replacing its previous content.
        fn shift_right_assign_in_range(ref value in "(0|[1-9][0-9]*)", ref shift_amount in "[0-9]{1,3}"){
            let mut value = Felt::parse_bytes(value.as_bytes(), 10).unwrap();
            let shift_amount:usize = shift_amount.parse::<usize>().unwrap();
            let p = BigUint::parse_bytes(PRIME_STR[2..].as_bytes(), 16).unwrap();
            value >>= shift_amount;
            prop_assert!(value.to_biguint() < p);
        }

        #[test]
<<<<<<< HEAD
        #[allow(deprecated)]
        // Property based test that ensures, for a pair of 100 values {x} and {y} generated at random each time tests are run, that performing a BitAnd operation between them returns a result that is inside of the range [0, p].
=======
        // Property based test that ensures, for 100 pairs of values {x} and {y} generated at random each time tests are run, that performing a BitAnd operation between them returns a result that is inside of the range [0, p].
>>>>>>> 0991fb45
        fn bitand_in_range(ref x in "(0|[1-9][0-9]*)", ref y in "(0|[1-9][0-9]*)"){
            let x = Felt::parse_bytes(x.as_bytes(), 10).unwrap();
            let y = Felt::parse_bytes(y.as_bytes(), 10).unwrap();
            let p = BigUint::parse_bytes(PRIME_STR[2..].as_bytes(), 16).unwrap();
            let result = &x & &y;
            result.to_biguint();
            prop_assert!(result.to_biguint() < p);
        }

        #[test]
<<<<<<< HEAD
        #[allow(deprecated)]
        // Property based test that ensures, for a pair of 100 values {x} and {y} generated at random each time tests are run, that performing a BitOr operation between them returns a result that is inside of the range [0, p].
=======
        // Property based test that ensures, for 100 pairs of values {x} and {y} generated at random each time tests are run, that performing a BitOr operation between them returns a result that is inside of the range [0, p].
>>>>>>> 0991fb45
        fn bitor_in_range(ref x in "(0|[1-9][0-9]*)", ref y in "(0|[1-9][0-9]*)"){
            let x = Felt::parse_bytes(x.as_bytes(), 10).unwrap();
            let y = Felt::parse_bytes(y.as_bytes(), 10).unwrap();
            let p = BigUint::parse_bytes(PRIME_STR[2..].as_bytes(), 16).unwrap();
            let result = &x | &y;
            prop_assert!(result.to_biguint() < p);
        }

        #[test]
<<<<<<< HEAD
        #[allow(deprecated)]
        // Property based test that ensures, for a pair of 100 values {x} and {y} generated at random each time tests are run, that performing a BitXor operation between them returns a result that is inside of the range [0, p].
=======
        // Property based test that ensures, for 100 pairs of values {x} and {y} generated at random each time tests are run, that performing a BitXor operation between them returns a result that is inside of the range [0, p].
>>>>>>> 0991fb45
        fn bitxor_in_range(ref x in "(0|[1-9][0-9]*)", ref y in "(0|[1-9][0-9]*)"){
            let x = Felt::parse_bytes(x.as_bytes(), 10).unwrap();
            let y = Felt::parse_bytes(y.as_bytes(), 10).unwrap();
            let p = BigUint::parse_bytes(PRIME_STR[2..].as_bytes(), 16).unwrap();
            let result = &x ^ &y;
            prop_assert!(result.to_biguint() < p);
        }

        #[test]
        #[allow(deprecated)]
         // Property-based test that ensures, for 100 values {x} that are randomly generated each time tests are run, that raising {x} to the {y}th power returns a result that is inside of the range [0, p].
        fn pow_in_range(ref x in "(0|[1-9][0-9]*)", ref y in "[0-9]{1,2}"){
            let base = &Felt::parse_bytes(x.as_bytes(), 10).unwrap();
            let exponent:u32 = y.parse()?;
            let p = &BigUint::parse_bytes(PRIME_STR[2..].as_bytes(), 16).unwrap();

            let result = Pow::pow(base, exponent);
            let as_uint = &result.to_biguint();
            prop_assert!(as_uint < p, "{}", as_uint);
        }

        #[test]
        // Property based test that ensures, for 100 pairs of values {x} and {y} generated at random each time tests are run, that performing a Sum operation between them returns a result that is inside of the range [0, p].
        fn sum_in_range(ref x in "[1-9][0-9]*", ref y in "[0-9][0-9]*"){
            let x = &Felt::parse_bytes(x.as_bytes(), 10).unwrap();
            let y = &Felt::parse_bytes(y.as_bytes(), 10).unwrap();
            let p = &BigUint::parse_bytes(PRIME_STR[2..].as_bytes(), 16).unwrap();

            let result = x + y;
            let as_uint = &result.to_biguint();
            prop_assert!(as_uint < p, "{}", as_uint);
        }

        #[test]
        // Property test to check that the remainder of a division between 100 pairs of values {x} and {y},generated at random each time tests are run, falls in the range [0, p]. x and y can either take the value of 0 or a large integer.
        // In Cairo, the result of x / y is defined to always satisfy the equation (x / y) * y == x, so the remainder is 0 most of the time.
        fn rem_in_range(ref x in "(0|[1-9][0-9]*)", ref y in "(0|[1-9][0-9]*)") {
            let x = Felt::parse_bytes(x.as_bytes(), 10).unwrap();
            let y = Felt::parse_bytes(y.as_bytes(), 10).unwrap();
            let p = &BigUint::parse_bytes(PRIME_STR[2..].as_bytes(), 16).unwrap();

            let result = x % y;
            let as_uint = &result.to_biguint();
            prop_assert!(as_uint < p, "{}", as_uint);
        }

       #[test]
        // Property based test that ensures, for 100 Felts {x} generated at random each time tests are run, that converting them into the u64 type returns a result that is inside of the range [0, p].
       fn from_u64_and_to_u64_primitive(x in any::<u64>()) {
           let x_felt:Felt = Felt::from_u64(x).unwrap();
           let x_u64:u64 = Felt::to_u64(&x_felt).unwrap();

           prop_assert_eq!(x, x_u64);
        }

        #[test]
        // Property test to check that lcm(x, y) works. Since we're operating in a prime field, lcm
        // will just be the smaller number.
        fn lcm_doesnt_panic(ref x in "(0|[1-9][0-9]*)", ref y in "(0|[1-9][0-9]*)") {
            let x = Felt::parse_bytes(x.as_bytes(), 10).unwrap();
            let y = Felt::parse_bytes(y.as_bytes(), 10).unwrap();
            let lcm = x.lcm(&y);
            prop_assert!(lcm == std::cmp::max(x, y));
        }

        #[test]
        // Property test to check that is_multiple_of(x, y) works. Since we're operating in a prime field, is_multiple_of
        // will always be true
        fn is_multiple_of_doesnt_panic(ref x in "(0|[1-9][0-9]*)", ref y in "(0|[1-9][0-9]*)") {
            let x = Felt::parse_bytes(x.as_bytes(), 10).unwrap();
            let y = Felt::parse_bytes(y.as_bytes(), 10).unwrap();
            prop_assert!(x.is_multiple_of(&y));
        }
    }

    #[test]
    // Checks that the result of adding two zeroes is zero
    fn sum_zeros_in_range() {
        let x = Felt::new(0);
        let y = Felt::new(0);
        let z = Felt::new(0);
        assert_eq!(x + y, z)
    }

    #[test]
    // Checks that the result of multiplying two zeroes is zero
    fn mul_zeros_in_range() {
        let x = Felt::new(0);
        let y = Felt::new(0);
        let z = Felt::new(0);
        assert_eq!(x * y, z)
    }

    #[test]
    // Checks that the result of perfforming a bit and operation between zeroes is zero
    fn bit_and_zeros_in_range() {
        let x = Felt::new(0);
        let y = Felt::new(0);
        let z = Felt::new(0);
        assert_eq!(&x & &y, z)
    }

    #[test]
    // Checks that the result of perfforming a bit or operation between zeroes is zero
    fn bit_or_zeros_in_range() {
        let x = Felt::new(0);
        let y = Felt::new(0);
        let z = Felt::new(0);
        assert_eq!(&x | &y, z)
    }

    #[test]
    // Checks that the result of perfforming a bit xor operation between zeroes is zero
    fn bit_xor_zeros_in_range() {
        let x = Felt::new(0);
        let y = Felt::new(0);
        let z = Felt::new(0);
        assert_eq!(&x ^ &y, z)
    }

    #[test]
    // Tests that the maximum value a Felt can take is equal to (prime - 1)
    fn upper_bound() {
        let prime = &BigUint::parse_bytes(PRIME_STR[2..].as_bytes(), 16).unwrap();
        let unit = BigUint::one();
        let felt_max_value = Felt::max_value().to_biguint();
        assert_eq!(prime - unit, felt_max_value)
    }

    #[test]
    // Tests that the minimum value a Felt can take is equal to zero.
    fn lower_bound() {
        let zero = BigUint::zero();
        let felt_min_value = Felt::min_value().to_biguint();
        assert_eq!(zero, felt_min_value)
    }

    #[test]
    fn zero_value() {
        let zero = BigUint::zero();
        let felt_zero = Felt::zero().to_biguint();
        assert_eq!(zero, felt_zero)
    }

    #[test]
    fn is_zero() {
        let felt_zero = Felt::zero();
        let felt_non_zero = Felt::new(3);
        assert!(felt_zero.is_zero());
        assert!(!felt_non_zero.is_zero())
    }
}<|MERGE_RESOLUTION|>--- conflicted
+++ resolved
@@ -893,12 +893,8 @@
         }
 
         #[test]
-<<<<<<< HEAD
-        #[allow(deprecated)]
-        // Property-based test that ensures, for 100 {x} and {y} values that are randomly generated each time tests are run, that a multiplication with assignment between two felts {x} and {y} and doesn't fall outside the range [0, p]. The values of {x} and {y} can be either [0] or a very large number.
-=======
+        #[allow(deprecated)]
         // Property-based test that ensures, for 100 pairs of {x} and {y} values that are randomly generated each time tests are run, that a multiplication with assignment between two felts {x} and {y} and doesn't fall outside the range [0, p]. The values of {x} and {y} can be either [0] or a very large number.
->>>>>>> 0991fb45
         fn mul_assign_in_range(ref x in "(0|[1-9][0-9]*)", ref y in "(0|[1-9][0-9]*)") {
             let mut x = Felt::parse_bytes(x.as_bytes(), 10).unwrap();
             let y = &Felt::parse_bytes(y.as_bytes(), 10).unwrap();
@@ -910,12 +906,8 @@
         }
 
         #[test]
-<<<<<<< HEAD
-        #[allow(deprecated)]
-        // Property-based test that ensures, for 100 {x} and {y} values that are randomly generated each time tests are run, that the result of the division of {x} by {y} is the inverse multiplicative of {x} --that is, multiplying the result by {y} returns the original number {x}. The values of {x} and {y} can be either [0] or a very large number.
-=======
+        #[allow(deprecated)]
         // Property-based test that ensures, for 100 pairs of {x} and {y} values that are randomly generated each time tests are run, that the result of the division of {x} by {y} is the inverse multiplicative of {x} --that is, multiplying the result by {y} returns the original number {x}. The values of {x} and {y} can be either [0] or a very large number.
->>>>>>> 0991fb45
         fn div_is_mul_inv(ref x in "(0|[1-9][0-9]*)", ref y in "[1-9][0-9]*") {
             let x = &Felt::parse_bytes(x.as_bytes(), 10).unwrap();
             let y = &Felt::parse_bytes(y.as_bytes(), 10).unwrap();
@@ -963,12 +955,8 @@
         }
 
         #[test]
-<<<<<<< HEAD
-        #[allow(deprecated)]
-        // Property based test that ensures, for a pair of 100 values {x} and {y} generated at random each time tests are run, that performing a BitAnd operation between them returns a result that is inside of the range [0, p].
-=======
+        #[allow(deprecated)]
         // Property based test that ensures, for 100 pairs of values {x} and {y} generated at random each time tests are run, that performing a BitAnd operation between them returns a result that is inside of the range [0, p].
->>>>>>> 0991fb45
         fn bitand_in_range(ref x in "(0|[1-9][0-9]*)", ref y in "(0|[1-9][0-9]*)"){
             let x = Felt::parse_bytes(x.as_bytes(), 10).unwrap();
             let y = Felt::parse_bytes(y.as_bytes(), 10).unwrap();
@@ -979,12 +967,8 @@
         }
 
         #[test]
-<<<<<<< HEAD
-        #[allow(deprecated)]
-        // Property based test that ensures, for a pair of 100 values {x} and {y} generated at random each time tests are run, that performing a BitOr operation between them returns a result that is inside of the range [0, p].
-=======
+        #[allow(deprecated)]
         // Property based test that ensures, for 100 pairs of values {x} and {y} generated at random each time tests are run, that performing a BitOr operation between them returns a result that is inside of the range [0, p].
->>>>>>> 0991fb45
         fn bitor_in_range(ref x in "(0|[1-9][0-9]*)", ref y in "(0|[1-9][0-9]*)"){
             let x = Felt::parse_bytes(x.as_bytes(), 10).unwrap();
             let y = Felt::parse_bytes(y.as_bytes(), 10).unwrap();
@@ -994,12 +978,8 @@
         }
 
         #[test]
-<<<<<<< HEAD
-        #[allow(deprecated)]
-        // Property based test that ensures, for a pair of 100 values {x} and {y} generated at random each time tests are run, that performing a BitXor operation between them returns a result that is inside of the range [0, p].
-=======
+        #[allow(deprecated)]
         // Property based test that ensures, for 100 pairs of values {x} and {y} generated at random each time tests are run, that performing a BitXor operation between them returns a result that is inside of the range [0, p].
->>>>>>> 0991fb45
         fn bitxor_in_range(ref x in "(0|[1-9][0-9]*)", ref y in "(0|[1-9][0-9]*)"){
             let x = Felt::parse_bytes(x.as_bytes(), 10).unwrap();
             let y = Felt::parse_bytes(y.as_bytes(), 10).unwrap();
