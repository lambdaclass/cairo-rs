--- conflicted
+++ resolved
@@ -59,13 +59,13 @@
     input_vars = dict()
     output_vars = dict()
     inout_vars = dict()
-
+    imported_variables = []
+    extra_hints = ""
+    block_permutation_set = False
     lines = [multi_replace(line, '",)]}(') for line in hint_code.split("\n") if "ids." in line]
+  
     for line in lines:
-<<<<<<< HEAD
-=======
         
->>>>>>> ece2754e
         variables = [v for v in line.split() if "ids." in v]
 
         for var in variables:
