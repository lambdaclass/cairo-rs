--- conflicted
+++ resolved
@@ -17,7 +17,7 @@
     ids.quotient_high.low = (quotient >> 256) & ((1 << 128) - 1)
     ids.quotient_high.high = quotient >> 384
     ids.remainder.low = remainder & ((1 << 128) - 1)
-    ids.remainder.high = (remainder >> 128) + 1
+    ids.remainder.high = remainder >> 128
 %}
 """
 
@@ -96,7 +96,7 @@
 
     for line in main:
         # Find variables
-        if line.rfind(' let ') != -1 :
+        if line.rfind('let ') != -1 :
             new_main.append(generalize_variable(line, data))
         else:
             new_main.append(line)
@@ -118,11 +118,11 @@
         if main_begin == True :
             main.append(program[it])
 
-        if program[it].rfind('}') != -1 :
+        if program[it].rfind('}') != -1 and main_begin:
             main_end = True
             end = it
         it = it + 1
-    
+     
     return (main, init, end)
 
 def change_main(program, new_main, init, end):
@@ -139,29 +139,22 @@
 @atheris.instrument_func
 def diff_fuzzer(data):
     program = generate_cairo_hint_program(hint_code)
-    print(program)
         
     (main, init, end) = get_main_lines(program)
 
     new_main = generalize_main(main, data)
 
-    new_program = change_main(program, new_main, init, end)
+    new_program = "\n".join(change_main(program, new_main, init, end))
 
     with open('uint256_mul_div_mod_modif.cairo', 'w', encoding='utf-8') as file:
-        data = file.writelines(new_program)
+        data = file.write(new_program)
 
     cairo_filename = "uint256_mul_div_mod_modif.cairo"
     json_filename = "uint256_mul_div_mod_modif.json"
 
-<<<<<<< HEAD
     subprocess.run(["cairo-compile", cairo_filename, "--output", json_filename])
     subprocess.run(["./../../target/release/cairo-vm-cli", json_filename, "--memory_file", json_filename + "rs_mem"])
     subprocess.run(["cairo-run", "--program", json_filename, "--memory_file", json_filename + "py_mem"])
-=======
-    rust_output = subprocess.run(["cairo-compile", cairo_filename, "--output",  json_filename])
-    rust_output = subprocess.run(["target/release/cairo-vm-cli", json_filename, "--memory_file", json_filename + "rs_mem"], stdout=subprocess.PIPE)
-    python_output = subprocess.run(["cairo-run", "--program", json_filename, "--memory_file", json_filename + "py_mem"], stdout=subprocess.PIPE)
->>>>>>> d6c35b85
 
     check_mem(json_filename + "py_mem", json_filename + "rs_mem")
     
@@ -169,12 +162,5 @@
     os.remove(json_filename + "rs_mem")
     os.remove(json_filename + "py_mem")
 
-    #rust_nums = [int(n) for n in rust_output.stdout.split() if n.isdigit()]
-    #python_nums = [int(n) for n in python_output.stdout.split() if n.isdigit()]
-
-    #assert rust_nums == python_nums
-
 atheris.Setup(sys.argv, diff_fuzzer)
 atheris.Fuzz()
-
-diff_fuzzer(23424)