[package]
name = "fuzzer"
version = "0.1.0"
edition = "2021"

# See more keys and their definitions at https://doc.rust-lang.org/cargo/reference/manifest.html

[package.metadata]
cargo-fuzz = true

[workspace]
members = ["."]

[dependencies]
honggfuzz = "0.5.55"
<<<<<<< HEAD
cairo-vm = { path = "../vm", features = ["arbitrary"] }
=======
libfuzzer-sys = "0.4"
bincode = { version = "2.0.0-rc.3", tag = "v2.0.0-rc.3", git = "https://github.com/bincode-org/bincode.git" }
cairo-vm = { path = "../vm", features = ["arbitrary"] }
mimalloc = { version = "0.1.29", default-features = false, optional = true }
nom = "7"
thiserror = { version = "1.0.32" }
cairo-felt = { path = "../felt", features = ["arbitrary"] }
proptest = "1.2.0"

[dev-dependencies]
assert_matches = "1.5.0"
rstest = "0.17.0"


[features]
default = ["with_mimalloc"]
with_mimalloc = ["cairo-vm/with_mimalloc", "mimalloc"]
>>>>>>> c04c797a

[[bin]]
name = "fuzz_json"
path = "src/fuzz_json.rs"

[[bin]]
name = "cairo_compiled_programs_fuzzer"
path = "src/cairo_compiled_programs_fuzzer.rs"

[[bin]]
name = "fuzz_program"
path = "src/fuzz_program.rs"<|MERGE_RESOLUTION|>--- conflicted
+++ resolved
@@ -12,10 +12,8 @@
 members = ["."]
 
 [dependencies]
+arbitrary = { version = "1.3.0", features = ["derive"] }
 honggfuzz = "0.5.55"
-<<<<<<< HEAD
-cairo-vm = { path = "../vm", features = ["arbitrary"] }
-=======
 libfuzzer-sys = "0.4"
 bincode = { version = "2.0.0-rc.3", tag = "v2.0.0-rc.3", git = "https://github.com/bincode-org/bincode.git" }
 cairo-vm = { path = "../vm", features = ["arbitrary"] }
@@ -33,7 +31,6 @@
 [features]
 default = ["with_mimalloc"]
 with_mimalloc = ["cairo-vm/with_mimalloc", "mimalloc"]
->>>>>>> c04c797a
 
 [[bin]]
 name = "fuzz_json"
