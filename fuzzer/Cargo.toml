--- conflicted
+++ resolved
@@ -16,11 +16,7 @@
 honggfuzz = "0.5.55"
 libfuzzer-sys = "0.4"
 cairo-vm = { path = "../vm", features = ["arbitrary"] }
-<<<<<<< HEAD
-=======
-cairo-felt = { path = "../felt", features = ["arbitrary"] }
 pyo3 = { version = "0.19.2", features = ["extension-module"] }
->>>>>>> 56ec6b24
 serde = { version = "1.0.180", features = ["derive"] }
 serde_json = "1.0.104"
 
