use std::{
    fs::File,
    io,
    io::{BufWriter, Write},
};

use bincode::enc::write::Writer;
use iai::{black_box, main};

use cairo_vm::{
    cairo_run::*,
    hint_processor::builtin_hint_processor::builtin_hint_processor_definition::BuiltinHintProcessor,
};

// Copied from the CLI
struct FileWriter {
    buf_writer: BufWriter<File>,
    bytes_written: usize,
}

impl Writer for FileWriter {
    fn write(&mut self, bytes: &[u8]) -> Result<(), bincode::error::EncodeError> {
        self.buf_writer
            .write_all(bytes)
            .map_err(|e| bincode::error::EncodeError::Io {
                inner: e,
                index: self.bytes_written,
            })?;

        self.bytes_written += bytes.len();

        Ok(())
    }
}

impl FileWriter {
    fn new(buf_writer: BufWriter<File>) -> Self {
        Self {
            buf_writer,
            bytes_written: 0,
        }
    }

    fn flush(&mut self) -> Result<(), io::Error> {
        self.buf_writer.flush()
    }
}

macro_rules! iai_bench_expand_prog {
    ($val: ident) => {
        fn $val() {
            let cairo_run_config = cairo_vm::cairo_run::CairoRunConfig {
<<<<<<< HEAD
                layout: "all_cairo",
=======
                trace_enabled: true,
                layout: "all",
                //FIXME: we need to distinguish the proof compiled programs
                //proof_mode: true,
                secure_run: Some(true),
>>>>>>> 6790b254
                ..cairo_vm::cairo_run::CairoRunConfig::default()
            };
            let mut hint_executor = BuiltinHintProcessor::new_empty();

            let program = include_bytes!(concat!(
                "../cairo_programs/benchmarks/",
                stringify!($val),
                ".json"
            ));
            let (runner, mut vm) =
                cairo_run(black_box(program), &cairo_run_config, &mut hint_executor)
                    .expect("cairo_run failed");

            let trace_file = File::create("/dev/null").expect("open trace file");
            let mut trace_writer = FileWriter::new(BufWriter::new(trace_file));
            let relocated_trace = runner.relocated_trace.as_ref().expect("relocation failed");
            write_encoded_trace(
                black_box(relocated_trace.as_slice()),
                black_box(&mut trace_writer),
            )
            .expect("writing execution trace failed");
            trace_writer.flush().expect("flush trace");

            let memory_file = File::create("/dev/null").expect("open memory file");
            let mut memory_writer = FileWriter::new(BufWriter::new(memory_file));
            write_encoded_memory(
                black_box(&runner.relocated_memory),
                black_box(&mut memory_writer),
            )
            .expect("writing relocated memory failed");
            memory_writer.flush().expect("flush memory");

            vm.write_output(black_box(&mut String::new()))
                .expect("writing output failed");
        }
    };
}

iai_bench_expand_prog! {math_integration_benchmark}
iai_bench_expand_prog! {compare_arrays_200000}
iai_bench_expand_prog! {factorial_multirun}
iai_bench_expand_prog! {fibonacci_1000_multirun}
iai_bench_expand_prog! {integration_builtins}
iai_bench_expand_prog! {linear_search}
iai_bench_expand_prog! {keccak_integration_benchmark}
iai_bench_expand_prog! {secp_integration_benchmark}
iai_bench_expand_prog! {blake2s_integration_benchmark}
iai_bench_expand_prog! {dict_integration_benchmark}
iai_bench_expand_prog! {memory_integration_benchmark}
iai_bench_expand_prog! {math_cmp_and_pow_integration_benchmark}
iai_bench_expand_prog! {operations_with_data_structures_benchmarks}
iai_bench_expand_prog! {uint256_integration_benchmark}
iai_bench_expand_prog! {set_integration_benchmark}

main!(
    math_integration_benchmark,
    compare_arrays_200000,
    factorial_multirun,
    fibonacci_1000_multirun,
    integration_builtins,
    linear_search,
    keccak_integration_benchmark,
    secp_integration_benchmark,
    blake2s_integration_benchmark,
    dict_integration_benchmark,
    memory_integration_benchmark,
    math_cmp_and_pow_integration_benchmark,
    operations_with_data_structures_benchmarks,
    uint256_integration_benchmark,
    set_integration_benchmark,
);<|MERGE_RESOLUTION|>--- conflicted
+++ resolved
@@ -50,15 +50,11 @@
     ($val: ident) => {
         fn $val() {
             let cairo_run_config = cairo_vm::cairo_run::CairoRunConfig {
-<<<<<<< HEAD
+                trace_enabled: true,
                 layout: "all_cairo",
-=======
-                trace_enabled: true,
-                layout: "all",
                 //FIXME: we need to distinguish the proof compiled programs
                 //proof_mode: true,
                 secure_run: Some(true),
->>>>>>> 6790b254
                 ..cairo_vm::cairo_run::CairoRunConfig::default()
             };
             let mut hint_executor = BuiltinHintProcessor::new_empty();
