--- conflicted
+++ resolved
@@ -207,12 +207,6 @@
         RunnerMode::ExecutionMode
     };
 
-<<<<<<< HEAD
-    let mut runner = CairoRunner::new_v2(&program, cairo_run_config.layout, runner_mode)?;
-    let mut vm = VirtualMachine::new(cairo_run_config.trace_enabled);
-    let end = runner.initialize(&mut vm, cairo_run_config.proof_mode)?;
-    load_arguments(&mut vm, &runner, &cairo_run_config, main_func)?;
-=======
     let mut runner = CairoRunner::new_v2(
         &program,
         cairo_run_config.layout,
@@ -220,7 +214,7 @@
         cairo_run_config.trace_enabled,
     )?;
     let end = runner.initialize(cairo_run_config.proof_mode)?;
->>>>>>> 9ef2ab88
+    load_arguments(&mut runner, &cairo_run_config, main_func)?;
 
     // Run it until the end / infinite loop in proof_mode
     runner.run_until_pc(end, &mut hint_processor)?;
@@ -402,8 +396,7 @@
 (*3) if args are used
 */
 fn load_arguments(
-    vm: &mut VirtualMachine,
-    runner: &CairoRunner,
+    runner: &mut CairoRunner,
     cairo_run_config: &Cairo1RunConfig,
     main_func: &Function,
 ) -> Result<(), Error> {
@@ -438,25 +431,25 @@
     for arg in cairo_run_config.args {
         match arg {
             FuncArg::Array(args) => {
-                let array_start = vm.add_memory_segment();
-                let array_end = vm.load_data(
+                let array_start = runner.vm.add_memory_segment();
+                let array_end = runner.vm.load_data(
                     array_start,
                     &args.iter().map(|f| f.into()).collect::<Vec<_>>(),
                 )?;
-                vm.insert_value(
-                    (vm.get_ap() + ap_offset).map_err(VirtualMachineError::Math)?,
+                runner.vm.insert_value(
+                    (runner.vm.get_ap() + ap_offset).map_err(VirtualMachineError::Math)?,
                     array_start,
                 )?;
                 ap_offset += 1;
-                vm.insert_value(
-                    (vm.get_ap() + ap_offset).map_err(VirtualMachineError::Math)?,
+                runner.vm.insert_value(
+                    (runner.vm.get_ap() + ap_offset).map_err(VirtualMachineError::Math)?,
                     array_end,
                 )?;
                 ap_offset += 1;
             }
             FuncArg::Single(arg) => {
-                vm.insert_value(
-                    (vm.get_ap() + ap_offset).map_err(VirtualMachineError::Math)?,
+                runner.vm.insert_value(
+                    (runner.vm.get_ap() + ap_offset).map_err(VirtualMachineError::Math)?,
                     arg,
                 )?;
                 ap_offset += 1;
