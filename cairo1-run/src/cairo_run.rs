use cairo_lang_casm::{
    casm, casm_extend, hints::Hint, inline::CasmContext, instructions::Instruction,
};
use cairo_lang_sierra::{
    extensions::{
        bitwise::BitwiseType,
        core::{CoreLibfunc, CoreType},
        ec::EcOpType,
        gas::{CostTokenType, GasBuiltinType},
        pedersen::PedersenType,
        poseidon::PoseidonType,
        range_check::RangeCheckType,
        segment_arena::SegmentArenaType,
        starknet::syscalls::SystemType,
        ConcreteType, NamedType,
    },
    ids::ConcreteTypeId,
    program::{Function, GenericArg, Program as SierraProgram},
    program_registry::ProgramRegistry,
};
use cairo_lang_sierra_ap_change::calc_ap_changes;
use cairo_lang_sierra_gas::{gas_info::GasInfo, objects::CostInfoProvider};
use cairo_lang_sierra_to_casm::{
    compiler::CairoProgram,
    metadata::{calc_metadata, Metadata, MetadataComputationConfig, MetadataError},
};
use cairo_lang_sierra_type_size::get_type_size_map;
use cairo_lang_utils::{casts::IntoOrPanic, unordered_hash_map::UnorderedHashMap};
use cairo_vm::{
    hint_processor::cairo_1_hint_processor::hint_processor::Cairo1HintProcessor,
    math_utils::signed_felt,
    serde::deserialize_program::{ApTracking, FlowTrackingData, HintParams, ReferenceManager},
    types::{
        builtin_name::BuiltinName, layout_name::LayoutName, program::Program,
        relocatable::MaybeRelocatable,
    },
    vm::{
        errors::{runner_errors::RunnerError, vm_errors::VirtualMachineError},
        runners::cairo_runner::{CairoRunner, RunResources, RunnerMode},
        vm_core::VirtualMachine,
    },
    Felt252,
};
use itertools::{chain, Itertools};
use num_traits::{cast::ToPrimitive, Zero};
use std::{collections::HashMap, iter::Peekable};

use crate::{Error, FuncArg};

#[derive(Debug)]
pub struct Cairo1RunConfig<'a> {
    pub args: &'a [FuncArg],
    // Serializes program output into a user-friendly format
    pub serialize_output: bool,
    pub trace_enabled: bool,
    pub relocate_mem: bool,
    pub layout: LayoutName,
    pub proof_mode: bool,
    // Should be true if either air_public_input or cairo_pie_output are needed
    // Sets builtins stop_ptr by calling `final_stack` on each builtin
    pub finalize_builtins: bool,
    // Appends return values to the output segment. This is performed by default when running in proof_mode
    pub append_return_values: bool,
}

impl Default for Cairo1RunConfig<'_> {
    fn default() -> Self {
        Self {
            args: Default::default(),
            serialize_output: false,
            trace_enabled: false,
            relocate_mem: false,
            layout: LayoutName::plain,
            proof_mode: false,
            finalize_builtins: false,
            append_return_values: false,
        }
    }
}

// Runs a Cairo 1 program
// Returns the runner & VM after execution + the return values + the serialized return values (if serialize_output is enabled)
pub fn cairo_run_program(
    sierra_program: &SierraProgram,
    cairo_run_config: Cairo1RunConfig,
) -> Result<
    (
        CairoRunner,
        VirtualMachine,
        Vec<MaybeRelocatable>,
        Option<String>,
    ),
    Error,
> {
    let metadata = create_metadata(sierra_program, Some(Default::default()))?;
    let sierra_program_registry = ProgramRegistry::<CoreType, CoreLibfunc>::new(sierra_program)?;
    let type_sizes =
        get_type_size_map(sierra_program, &sierra_program_registry).unwrap_or_default();
    let casm_program =
        cairo_lang_sierra_to_casm::compiler::compile(sierra_program, &metadata, true)?;

    let main_func = find_function(sierra_program, "::main")?;

    let initial_gas = 9999999999999_usize;

    // Modified entry code to be compatible with custom cairo1 Proof Mode.
    // This adds code that's needed for dictionaries, adjusts ap for builtin pointers, adds initial gas for the gas builtin if needed, and sets up other necessary code for cairo1
    let (entry_code, builtins) = create_entry_code(
        &sierra_program_registry,
        &casm_program,
        &type_sizes,
        main_func,
        initial_gas,
        &cairo_run_config,
    )?;

    // Fetch return type data
    let return_type_id = main_func
        .signature
        .ret_types
        .last()
        .ok_or(Error::NoRetTypesInSignature)?;
    let return_type_size = type_sizes
        .get(return_type_id)
        .cloned()
        .ok_or_else(|| Error::NoTypeSizeForId(return_type_id.clone()))?;

    // This footer is used by lib funcs
    let libfunc_footer = create_code_footer();
    let builtin_count: i16 = builtins.len().into_or_panic();

    // This is the program we are actually running/proving
    // With (embedded proof mode), cairo1 header and the libfunc footer
    let instructions = chain!(
        entry_code.instructions.iter(),
        casm_program.instructions.iter(),
        libfunc_footer.iter(),
    );

    let (processor_hints, program_hints) = build_hints_vec(instructions.clone());

    let mut hint_processor = Cairo1HintProcessor::new(&processor_hints, RunResources::default());

    let data: Vec<MaybeRelocatable> = instructions
        .flat_map(|inst| inst.assemble().encode())
        .map(|x| Felt252::from(&x))
        .map(MaybeRelocatable::from)
        .collect();

    let data_len = data.len();

    let program = if cairo_run_config.proof_mode {
        Program::new_for_proof(
            builtins.clone(),
            data,
            0,
            // Proof mode is on top
            // `jmp rel 0` is the last line of the entry code.
            entry_code.current_code_offset - 2,
            program_hints,
            ReferenceManager {
                references: Vec::new(),
            },
            HashMap::new(),
            vec![],
            None,
        )?
    } else {
        Program::new(
            builtins.clone(),
            data,
            Some(0),
            program_hints,
            ReferenceManager {
                references: Vec::new(),
            },
            HashMap::new(),
            vec![],
            None,
        )?
    };

    let runner_mode = if cairo_run_config.proof_mode {
        RunnerMode::ProofModeCairo1
    } else {
        RunnerMode::ExecutionMode
    };

    let mut runner = CairoRunner::new_v2(&program, cairo_run_config.layout, runner_mode)?;
    let mut vm = VirtualMachine::new(cairo_run_config.trace_enabled);
    let end = runner.initialize(&mut vm, cairo_run_config.proof_mode)?;

    additional_initialization(&mut vm, data_len)?;

    // Run it until the end / infinite loop in proof_mode
    runner.run_until_pc(end, &mut vm, &mut hint_processor)?;
    if cairo_run_config.proof_mode {
        runner.run_for_steps(1, &mut vm, &mut hint_processor)?;
    }

    runner.end_run(false, false, &mut vm, &mut hint_processor)?;

    let skip_output = cairo_run_config.proof_mode || cairo_run_config.append_return_values;
    // Fetch return values
    let return_values = fetch_return_values(
        return_type_size,
        return_type_id,
        &vm,
        builtin_count,
        skip_output,
    )?;

    let serialized_output = if cairo_run_config.serialize_output {
        Some(serialize_output(
            &return_values,
            &mut vm,
            return_type_id,
            &sierra_program_registry,
            &type_sizes,
        ))
    } else {
        None
    };

    // Set stop pointers for builtins so we can obtain the air public input
    if cairo_run_config.finalize_builtins {
        if skip_output {
            // Set stop pointer for each builtin
            vm.builtins_final_stack_from_stack_pointer_dict(
                &builtins
                    .iter()
                    .enumerate()
                    .map(|(i, builtin)| {
                        (*builtin, (vm.get_ap() - (builtins.len() - 1 - i)).unwrap())
                    })
                    .collect(),
                false,
            )?;
        } else {
            finalize_builtins(
                &main_func.signature.ret_types,
                &type_sizes,
                &mut vm,
                builtin_count,
            )?;
        }

        // Build execution public memory
        if cairo_run_config.proof_mode {
            runner.finalize_segments(&mut vm)?;
        }
    }

    runner.relocate(&mut vm, true)?;

    Ok((runner, vm, return_values, serialized_output))
}

fn additional_initialization(vm: &mut VirtualMachine, data_len: usize) -> Result<(), Error> {
    // Create the builtin cost segment
    let builtin_cost_segment = vm.add_memory_segment();
    for token_type in CostTokenType::iter_precost() {
        vm.insert_value(
            (builtin_cost_segment + (token_type.offset_in_builtin_costs() as usize))
                .map_err(VirtualMachineError::Math)?,
            Felt252::default(),
        )?
    }
    // Put a pointer to the builtin cost segment at the end of the program (after the
    // additional `ret` statement).
    vm.insert_value(
        (vm.get_pc() + data_len).map_err(VirtualMachineError::Math)?,
        builtin_cost_segment,
    )?;

    Ok(())
}

#[allow(clippy::type_complexity)]
fn build_hints_vec<'b>(
    instructions: impl Iterator<Item = &'b Instruction>,
) -> (Vec<(usize, Vec<Hint>)>, HashMap<usize, Vec<HintParams>>) {
    let mut hints: Vec<(usize, Vec<Hint>)> = Vec::new();
    let mut program_hints: HashMap<usize, Vec<HintParams>> = HashMap::new();

    let mut hint_offset = 0;

    for instruction in instructions {
        if !instruction.hints.is_empty() {
            hints.push((hint_offset, instruction.hints.clone()));
            program_hints.insert(
                hint_offset,
                vec![HintParams {
                    code: hint_offset.to_string(),
                    accessible_scopes: Vec::new(),
                    flow_tracking_data: FlowTrackingData {
                        ap_tracking: ApTracking::default(),
                        reference_ids: HashMap::new(),
                    },
                }],
            );
        }
        hint_offset += instruction.body.op_size();
    }
    (hints, program_hints)
}

/// Finds first function ending with `name_suffix`.
fn find_function<'a>(
    sierra_program: &'a SierraProgram,
    name_suffix: &'a str,
) -> Result<&'a Function, RunnerError> {
    sierra_program
        .funcs
        .iter()
        .find(|f| {
            if let Some(name) = &f.id.debug_name {
                name.ends_with(name_suffix)
            } else {
                false
            }
        })
        .ok_or_else(|| RunnerError::MissingMain)
}

/// Creates a list of instructions that will be appended to the program's bytecode.
fn create_code_footer() -> Vec<Instruction> {
    casm! {
        // Add a `ret` instruction used in libfuncs that retrieve the current value of the `fp`
        // and `pc` registers.
        ret;
    }
    .instructions
}

/// Returns the instructions to add to the beginning of the code to successfully call the main
/// function, as well as the builtins required to execute the program.
fn create_entry_code(
    sierra_program_registry: &ProgramRegistry<CoreType, CoreLibfunc>,
    casm_program: &CairoProgram,
    type_sizes: &UnorderedHashMap<ConcreteTypeId, i16>,
    func: &Function,
    initial_gas: usize,
    config: &Cairo1RunConfig,
) -> Result<(CasmContext, Vec<BuiltinName>), Error> {
    let copy_to_output_builtin = config.proof_mode || config.append_return_values;
    let signature = &func.signature;
    // The builtins in the formatting expected by the runner.
    let (builtins, builtin_offset) =
        get_function_builtins(&signature.param_types, copy_to_output_builtin);
    let mut ctx = casm! {};
    // Load all vecs to memory.
    // Load all array args content to memory.
    let mut array_args_data = vec![];
    let mut ap_offset: i16 = 0;
    for arg in config.args {
        let FuncArg::Array(values) = arg else {
            continue;
        };
        array_args_data.push(ap_offset);
        casm_extend! {ctx,
            %{ memory[ap + 0] = segments.add() %}
            ap += 1;
        }
        for (i, v) in values.iter().enumerate() {
            let arr_at = (i + 1) as i16;
            casm_extend! {ctx,
                [ap + 0] = (v.to_bigint());
                [ap + 0] = [[ap - arr_at] + (i as i16)], ap++;
            };
        }
        ap_offset += (1 + values.len()) as i16;
    }
    let mut array_args_data_iter = array_args_data.iter();
    let after_arrays_data_offset = ap_offset;
    let mut arg_iter = config.args.iter().enumerate();
    let mut param_index = 0;
    let mut expected_arguments_size = 0;
    if signature.param_types.iter().any(|ty| {
        get_info(sierra_program_registry, ty)
            .map(|x| x.long_id.generic_id == SegmentArenaType::ID)
            .unwrap_or_default()
    }) {
        casm_extend! {ctx,
            // SegmentArena segment.
            %{ memory[ap + 0] = segments.add() %}
            // Infos segment.
            %{ memory[ap + 1] = segments.add() %}
            ap += 2;
            [ap + 0] = 0, ap++;
            // Write Infos segment, n_constructed (0), and n_destructed (0) to the segment.
            [ap - 2] = [[ap - 3]];
            [ap - 1] = [[ap - 3] + 1];
            [ap - 1] = [[ap - 3] + 2];
        }
        ap_offset += 3;
    }

    for ty in &signature.param_types {
        let info = get_info(sierra_program_registry, ty)
            .ok_or_else(|| Error::NoInfoForType(ty.clone()))?;
        let generic_ty = &info.long_id.generic_id;
        if let Some(offset) = builtin_offset.get(generic_ty) {
            casm_extend!(ctx, [ap + 0] = [fp - *offset], ap++;);
            ap_offset += 1;
        } else if generic_ty == &SystemType::ID {
            casm_extend! {ctx,
                %{ memory[ap + 0] = segments.add() %}
                ap += 1;
            }
            ap_offset += 1;
        } else if generic_ty == &GasBuiltinType::ID {
            casm_extend!(ctx, [ap + 0] = initial_gas, ap++;);
            ap_offset += 1;
        } else if generic_ty == &SegmentArenaType::ID {
            let offset = -ap_offset + after_arrays_data_offset;
            casm_extend!(ctx, [ap + 0] = [ap + offset] + 3, ap++;);
            ap_offset += 1;
        } else {
            let ty_size = type_sizes[ty];
            let param_ap_offset_end = ap_offset + ty_size;
            expected_arguments_size += ty_size;
            while ap_offset < param_ap_offset_end {
                let Some((arg_index, arg)) = arg_iter.next() else {
                    break;
                };
                match arg {
                    FuncArg::Single(value) => {
                        casm_extend! {ctx,
                            [ap + 0] = (value.to_bigint()), ap++;
                        }
                        ap_offset += 1;
                    }
                    FuncArg::Array(values) => {
                        let offset = -ap_offset + array_args_data_iter.next().unwrap();
                        casm_extend! {ctx,
                            [ap + 0] = [ap + (offset)], ap++;
                            [ap + 0] = [ap - 1] + (values.len()), ap++;
                        }
                        ap_offset += 2;
                        if ap_offset > param_ap_offset_end {
                            return Err(Error::ArgumentUnaligned {
                                param_index,
                                arg_index,
                            });
                        }
                    }
                }
            }
            param_index += 1;
        };
    }
    let actual_args_size = config
        .args
        .iter()
        .map(|arg| match arg {
            FuncArg::Single(_) => 1,
            FuncArg::Array(_) => 2,
        })
        .sum::<i16>();
    if expected_arguments_size != actual_args_size {
        return Err(Error::ArgumentsSizeMismatch {
            expected: expected_arguments_size,
            actual: actual_args_size,
        });
    }

    let before_final_call = ctx.current_code_offset;

    let return_type_id = signature
        .ret_types
        .last()
        .ok_or(Error::NoRetTypesInSignature)?;
    let return_type_size = type_sizes
        .get(return_type_id)
        .cloned()
        .ok_or_else(|| Error::NoTypeSizeForId(return_type_id.clone()))?;
    let builtin_count: i16 = builtins.len().into_or_panic();
    let builtin_locations: Vec<i16> = builtins
        .iter()
        .enumerate()
        .map(|(i, name)| {
            let fp_loc = i.into_or_panic::<i16>() - builtin_count - 2;
            let generic = match name {
                BuiltinName::range_check => RangeCheckType::ID,
                BuiltinName::pedersen => PedersenType::ID,
                BuiltinName::bitwise => BitwiseType::ID,
                BuiltinName::ec_op => EcOpType::ID,
                BuiltinName::poseidon => PoseidonType::ID,
                BuiltinName::segment_arena => SegmentArenaType::ID,
                BuiltinName::keccak
                | BuiltinName::ecdsa
                | BuiltinName::output
                | BuiltinName::range_check96
                | BuiltinName::add_mod
                | BuiltinName::mul_mod => return fp_loc,
            };
            signature
                .ret_types
                .iter()
                .position(|ty| {
                    sierra_program_registry
                        .get_type(ty)
                        .unwrap()
                        .info()
                        .long_id
                        .generic_id
                        == generic
                })
                .map(|i| (signature.ret_types.len() - i).into_or_panic())
                .unwrap_or(fp_loc)
        })
        .collect();
    if copy_to_output_builtin {
        assert!(
            builtins.iter().contains(&BuiltinName::output),
            "Output builtin is required for proof mode or append_return_values"
        );
    }

    let final_call_size =
        // The call.
        2
        // The copying of the return values to the output segment. 
        + if copy_to_output_builtin { return_type_size.into_or_panic::<usize>() + 1 } else { 0 }
        // Rewriting the builtins to top of the stack.
        + builtins.len()
        // The return or infinite loop.
        + if config.proof_mode { 2 } else { 1 };
    let offset = final_call_size
        + casm_program.debug_info.sierra_statement_info[func.entry_point.0].code_offset;

    casm_extend!(ctx, call rel offset;);

    if copy_to_output_builtin {
        let Some(output_builtin_idx) = builtins.iter().position(|b| b == &BuiltinName::output)
        else {
            panic!("Output builtin is required for proof mode or append_return_values.");
        };
        let output_fp_offset: i16 = builtin_locations[output_builtin_idx];
        for (i, j) in (1..return_type_size + 1).rev().enumerate() {
            casm_extend! {ctx,
                // [ap -j] is where each return value is located in memory
                // [[fp + output_fp_offet] + 0] is the base of the output segment
                [ap - j] = [[fp + output_fp_offset] + i as i16];
            };
        }
    }
    let mut ret_builtin_offset = return_type_size - 1;
    for (builtin, location) in builtins.iter().zip(builtin_locations) {
        if builtin == &BuiltinName::output && copy_to_output_builtin {
            casm_extend!(ctx, [ap + 0] = [fp + location] + return_type_size, ap++;);
        } else if location < 0 {
            casm_extend!(ctx, [ap + 0] = [fp + location], ap++;);
        } else {
            casm_extend!(ctx, [ap + 0] = [ap - (ret_builtin_offset + location)], ap++;);
        }
        ret_builtin_offset += 1;
    }

    if config.proof_mode {
        casm_extend!(ctx, jmp rel 0;);
    } else {
        casm_extend!(ctx, ret;);
    }

    assert_eq!(before_final_call + final_call_size, ctx.current_code_offset);

    Ok((ctx, builtins))
}

fn get_info<'a>(
    sierra_program_registry: &'a ProgramRegistry<CoreType, CoreLibfunc>,
    ty: &'a cairo_lang_sierra::ids::ConcreteTypeId,
) -> Option<&'a cairo_lang_sierra::extensions::types::TypeInfo> {
    sierra_program_registry
        .get_type(ty)
        .ok()
        .map(|ctc| ctc.info())
}

/// Creates the metadata required for a Sierra program lowering to casm.
fn create_metadata(
    sierra_program: &cairo_lang_sierra::program::Program,
    metadata_config: Option<MetadataComputationConfig>,
) -> Result<Metadata, VirtualMachineError> {
    if let Some(metadata_config) = metadata_config {
        calc_metadata(sierra_program, metadata_config).map_err(|err| match err {
            MetadataError::ApChangeError(_) => VirtualMachineError::Unexpected,
            MetadataError::CostError(_) => VirtualMachineError::Unexpected,
        })
    } else {
        Ok(Metadata {
            ap_change_info: calc_ap_changes(sierra_program, |_, _| 0)
                .map_err(|_| VirtualMachineError::Unexpected)?,
            gas_info: GasInfo {
                variable_values: Default::default(),
                function_costs: Default::default(),
            },
        })
    }
}

fn get_function_builtins(
    params: &[cairo_lang_sierra::ids::ConcreteTypeId],
    append_output: bool,
) -> (
    Vec<BuiltinName>,
    HashMap<cairo_lang_sierra::ids::GenericTypeId, i16>,
) {
    let mut builtins = Vec::new();
    let mut builtin_offset: HashMap<cairo_lang_sierra::ids::GenericTypeId, i16> = HashMap::new();
    let mut current_offset = 3;
    for (debug_name, builtin_name, sierra_id) in [
        ("Poseidon", BuiltinName::poseidon, PoseidonType::ID),
        ("EcOp", BuiltinName::ec_op, EcOpType::ID),
        ("Bitwise", BuiltinName::bitwise, BitwiseType::ID),
        ("RangeCheck", BuiltinName::range_check, RangeCheckType::ID),
        ("Pedersen", BuiltinName::pedersen, PedersenType::ID),
    ] {
        if params
            .iter()
            .any(|id| id.debug_name.as_deref() == Some(debug_name))
        {
            builtins.push(builtin_name);
            builtin_offset.insert(sierra_id, current_offset);
            current_offset += 1;
        }
    }
    // Force an output builtin so that we can write the program output into it's segment
    if append_output {
        builtins.push(BuiltinName::output);
    }
    builtins.reverse();
    (builtins, builtin_offset)
}

fn fetch_return_values(
    return_type_size: i16,
    return_type_id: &ConcreteTypeId,
    vm: &VirtualMachine,
    builtin_count: i16,
    fetch_from_output: bool,
) -> Result<Vec<MaybeRelocatable>, Error> {
    let mut return_values = if fetch_from_output {
        let output_builtin_end = vm
            .get_relocatable((vm.get_ap() + (-builtin_count as i32)).unwrap())
            .unwrap();
        let output_builtin_base = (output_builtin_end + (-return_type_size as i32)).unwrap();
        vm.get_continuous_range(output_builtin_base, return_type_size.into_or_panic())?
    } else {
        vm.get_continuous_range(
            (vm.get_ap() - (return_type_size + builtin_count) as usize).unwrap(),
            return_type_size as usize,
        )?
    };
    // Check if this result is a Panic result
    if return_type_id
        .debug_name
        .as_ref()
        .ok_or_else(|| Error::TypeIdNoDebugName(return_type_id.clone()))?
        .starts_with("core::panics::PanicResult::")
    {
        // Check the failure flag (aka first return value)
        if return_values.first() != Some(&MaybeRelocatable::from(0)) {
            // In case of failure, extract the error from the return values (aka last two values)
            let panic_data_end = return_values
                .last()
                .ok_or(Error::FailedToExtractReturnValues)?
                .get_relocatable()
                .ok_or(Error::FailedToExtractReturnValues)?;
            let panic_data_start = return_values
                .get(return_values.len() - 2)
                .ok_or(Error::FailedToExtractReturnValues)?
                .get_relocatable()
                .ok_or(Error::FailedToExtractReturnValues)?;
            let panic_data = vm.get_integer_range(
                panic_data_start,
                (panic_data_end - panic_data_start).map_err(VirtualMachineError::Math)?,
            )?;
            return Err(Error::RunPanic(
                panic_data.iter().map(|c| *c.as_ref()).collect(),
            ));
        } else {
            if return_values.len() < 3 {
                return Err(Error::FailedToExtractReturnValues);
            }
            return_values = return_values[2..].to_vec()
        }
    }
    Ok(return_values)
}

// Calculates builtins' final_stack setting each stop_ptr
// Calling this function is a must if either air_public_input or cairo_pie are needed
fn finalize_builtins(
    main_ret_types: &[ConcreteTypeId],
    type_sizes: &UnorderedHashMap<ConcreteTypeId, i16>,
    vm: &mut VirtualMachine,
    builtin_count: i16,
) -> Result<(), Error> {
    // Set stop pointers for builtins so we can obtain the air public input
    // Cairo 1 programs have other return values aside from the used builtin's final pointers, so we need to hand-pick them
    let ret_types_sizes = main_ret_types
        .iter()
        .map(|id| type_sizes.get(id).cloned().unwrap_or_default());
    let ret_types_and_sizes = main_ret_types.iter().zip(ret_types_sizes.clone());

    let full_ret_types_size: i16 = ret_types_sizes.sum();
    let mut stack_pointer = (vm.get_ap()
        - (full_ret_types_size as usize + builtin_count as usize).saturating_sub(1))
    .map_err(VirtualMachineError::Math)?;

    // Calculate the stack_ptr for each return builtin in the return values
    let mut builtin_name_to_stack_pointer = HashMap::new();
    for (id, size) in ret_types_and_sizes {
        if let Some(ref name) = id.debug_name {
<<<<<<< HEAD
            let builtin_name = match &*name.to_string() {
=======
            let builtin_name = match name.as_str() {
>>>>>>> 1ac1dcbe
                "RangeCheck" => BuiltinName::range_check,
                "Poseidon" => BuiltinName::poseidon,
                "EcOp" => BuiltinName::ec_op,
                "Bitwise" => BuiltinName::bitwise,
                "Pedersen" => BuiltinName::pedersen,
                "Output" => BuiltinName::output,
                "Ecdsa" => BuiltinName::ecdsa,
                _ => {
                    stack_pointer.offset += size as usize;
                    continue;
                }
            };
            builtin_name_to_stack_pointer.insert(builtin_name, stack_pointer);
        }
        stack_pointer.offset += size as usize;
    }

    // Set stop pointer for each builtin
    vm.builtins_final_stack_from_stack_pointer_dict(&builtin_name_to_stack_pointer, false)?;
    Ok(())
}

fn serialize_output(
    return_values: &[MaybeRelocatable],
    vm: &mut VirtualMachine,
    return_type_id: &ConcreteTypeId,
    sierra_program_registry: &ProgramRegistry<CoreType, CoreLibfunc>,
    type_sizes: &UnorderedHashMap<ConcreteTypeId, i16>,
) -> String {
    let mut output_string = String::new();
    let mut return_values_iter = return_values.iter().peekable();
    serialize_output_inner(
        &mut return_values_iter,
        &mut output_string,
        vm,
        return_type_id,
        sierra_program_registry,
        type_sizes,
    );
    output_string
}

fn serialize_output_inner<'a>(
    return_values_iter: &mut Peekable<impl Iterator<Item = &'a MaybeRelocatable>>,
    output_string: &mut String,
    vm: &mut VirtualMachine,
    return_type_id: &ConcreteTypeId,
    sierra_program_registry: &ProgramRegistry<CoreType, CoreLibfunc>,
    type_sizes: &UnorderedHashMap<ConcreteTypeId, i16>,
) {
    match sierra_program_registry.get_type(return_type_id).unwrap() {
        cairo_lang_sierra::extensions::core::CoreTypeConcrete::Array(info) => {
            // Fetch array from memory
            let array_start = return_values_iter
                .next()
                .expect("Missing return value")
                .get_relocatable()
                .expect("Array start_ptr not Relocatable");
            // Arrays can come in two formats: either [start_ptr, end_ptr] or [end_ptr], with the start_ptr being implicit (base of the end_ptr's segment)
            let (array_start, array_size ) = match return_values_iter.peek().and_then(|mr| mr.get_relocatable()) {
                Some(array_end) if array_end.segment_index == array_start.segment_index && array_end.offset >= array_start.offset  => {
                    // Pop the value we just peeked
                    return_values_iter.next();
                    (array_start, (array_end - array_start).unwrap())
                }
                _ => ((array_start.segment_index, 0).into(), array_start.offset),
            };
            let array_data = vm.get_continuous_range(array_start, array_size).unwrap();
            let mut array_data_iter = array_data.iter().peekable();
            let array_elem_id = &info.ty;
            // Serialize array data
            maybe_add_whitespace(output_string);
            output_string.push('[');
            while array_data_iter.peek().is_some() {
                serialize_output_inner(
                    &mut array_data_iter,
                    output_string,
                    vm,
                    array_elem_id,
                    sierra_program_registry,
                    type_sizes,
                )
            }
            output_string.push(']');
        }
        cairo_lang_sierra::extensions::core::CoreTypeConcrete::Box(info) => {
            // As this represents a pointer, we need to extract it's values
            let ptr = return_values_iter
                .next()
                .expect("Missing return value")
                .get_relocatable()
                .expect("Box Pointer is not Relocatable");
            let type_size = type_sizes.type_size(&info.ty);
            let data = vm
                .get_continuous_range(ptr, type_size)
                .expect("Failed to extract value from nullable ptr");
            let mut data_iter = data.iter().peekable();
            serialize_output_inner(
                &mut data_iter,
                output_string,
                vm,
                &info.ty,
                sierra_program_registry,
                type_sizes,
            )
        }
        cairo_lang_sierra::extensions::core::CoreTypeConcrete::Const(_) => {
            unimplemented!("Not supported in the current version")
        },
        cairo_lang_sierra::extensions::core::CoreTypeConcrete::Felt252(_)
        // Only unsigned integer values implement Into<Bytes31>
        | cairo_lang_sierra::extensions::core::CoreTypeConcrete::Bytes31(_)
        | cairo_lang_sierra::extensions::core::CoreTypeConcrete::Uint8(_)
        | cairo_lang_sierra::extensions::core::CoreTypeConcrete::Uint16(_)
        | cairo_lang_sierra::extensions::core::CoreTypeConcrete::Uint32(_)
        | cairo_lang_sierra::extensions::core::CoreTypeConcrete::Uint64(_)
        | cairo_lang_sierra::extensions::core::CoreTypeConcrete::Uint128(_) => {
            maybe_add_whitespace(output_string);
            let val = return_values_iter
                .next()
                .expect("Missing return value")
                .get_int()
                .expect("Value is not an integer");
            output_string.push_str(&val.to_string());
        }
        cairo_lang_sierra::extensions::core::CoreTypeConcrete::Sint8(_)
        | cairo_lang_sierra::extensions::core::CoreTypeConcrete::Sint16(_)
        | cairo_lang_sierra::extensions::core::CoreTypeConcrete::Sint32(_)
        | cairo_lang_sierra::extensions::core::CoreTypeConcrete::Sint64(_)
        | cairo_lang_sierra::extensions::core::CoreTypeConcrete::Sint128(_) => {
            maybe_add_whitespace(output_string);
            let val = return_values_iter
                .next()
                .expect("Missing return value")
                .get_int()
                .expect("Value is not an integer");
            output_string.push_str(&signed_felt(val).to_string());
        }
        cairo_lang_sierra::extensions::core::CoreTypeConcrete::NonZero(info) => {
            serialize_output_inner(
                return_values_iter,
                output_string,
                vm,
                &info.ty,
                sierra_program_registry,
                type_sizes,
            )
        }
        cairo_lang_sierra::extensions::core::CoreTypeConcrete::Nullable(info) => {
            // As this represents a pointer, we need to extract it's values
            let ptr = match return_values_iter.next().expect("Missing return value") {
                MaybeRelocatable::RelocatableValue(ptr) => *ptr,
                MaybeRelocatable::Int(felt) if felt.is_zero() => {
                    // Nullable is Null
                    maybe_add_whitespace(output_string);
                    output_string.push_str("null");
                    return;
                }
                _ => panic!("Invalid Nullable"),
            };
            let type_size = type_sizes.type_size(&info.ty);
            let data = vm
                .get_continuous_range(ptr, type_size)
                .expect("Failed to extract value from nullable ptr");
            let mut data_iter = data.iter().peekable();
            serialize_output_inner(
                &mut data_iter,
                output_string,
                vm,
                &info.ty,
                sierra_program_registry,
                type_sizes,
            )
        }
        cairo_lang_sierra::extensions::core::CoreTypeConcrete::Enum(info) => {
            // First we check if it is a Panic enum, as we already handled panics when fetching return values,
            // we can ignore them and move on to the non-panic variant
            if let GenericArg::UserType(user_type) = &info.info.long_id.generic_args[0] {
                if user_type
                    .debug_name
                    .as_ref()
                    .is_some_and(|n| n.starts_with("core::panics::PanicResult"))
                {
                    return serialize_output_inner(
                        return_values_iter,
                        output_string,
                        vm,
                        &info.variants[0],
                        sierra_program_registry,
                        type_sizes,
                    );
                }
            }
            let num_variants = &info.variants.len();
            let casm_variant_idx: usize = return_values_iter
                .next()
                .expect("Missing return value")
                .get_int()
                .expect("Enum tag is not integer")
                .to_usize()
                .expect("Invalid enum tag");
            // Convert casm variant idx to sierra variant idx
            let variant_idx = if *num_variants > 2 {
                num_variants - 1 - (casm_variant_idx >> 1)
            } else {
                casm_variant_idx
            };
            let variant_type_id = &info.variants[variant_idx];

            // Handle core::bool separately
            if let GenericArg::UserType(user_type) = &info.info.long_id.generic_args[0] {
                if user_type
                    .debug_name
                    .as_ref()
                    .is_some_and(|n| n == "core::bool")
                {
                    // Sanity checks
                    assert!(
                        *num_variants == 2
                            && variant_idx < 2
                            && type_sizes
                                .get(&info.variants[0])
                                .is_some_and(|size| size.is_zero())
                            && type_sizes
                                .get(&info.variants[1])
                                .is_some_and(|size| size.is_zero()),
                        "Malformed bool enum"
                    );

                    let boolean_string = match variant_idx {
                        0 => "false",
                        _ => "true",
                    };
                    maybe_add_whitespace(output_string);
                    output_string.push_str(boolean_string);
                    return;
                }
            }
            // TODO: Something similar to the bool handling could be done for unit enum variants if we could get the type info with the variant names

            // Space is always allocated for the largest enum member, padding with zeros in front for the smaller variants
            let mut max_variant_size = 0;
            for variant in &info.variants {
                let variant_size = type_sizes.get(variant).unwrap();
                max_variant_size = std::cmp::max(max_variant_size, *variant_size)
            }
            for _ in 0..max_variant_size - type_sizes.get(variant_type_id).unwrap() {
                // Remove padding
                assert_eq!(
                    return_values_iter.next(),
                    Some(&MaybeRelocatable::from(0)),
                    "Malformed enum"
                );
            }
            serialize_output_inner(
                return_values_iter,
                output_string,
                vm,
                variant_type_id,
                sierra_program_registry,
                type_sizes,
            )
        }
        cairo_lang_sierra::extensions::core::CoreTypeConcrete::Struct(info) => {
            for member_type_id in &info.members {
                serialize_output_inner(
                    return_values_iter,
                    output_string,
                    vm,
                    member_type_id,
                    sierra_program_registry,
                    type_sizes,
                )
            }
        }
        cairo_lang_sierra::extensions::core::CoreTypeConcrete::Felt252Dict(info) => {
            // Process Dictionary
            let dict_ptr = return_values_iter
                .next()
                .expect("Missing return val")
                .get_relocatable()
                .expect("Dict Ptr not Relocatable");
            if !(dict_ptr.offset
                == vm
                    .get_segment_size(dict_ptr.segment_index as usize)
                    .unwrap_or_default()
                && dict_ptr.offset % 3 == 0)
            {
                panic!("Return value is not a valid Felt252Dict")
            }
            // Fetch dictionary values type id
            let value_type_id = &info.ty;
            // Fetch the dictionary's memory
            let dict_mem = vm
                .get_continuous_range((dict_ptr.segment_index, 0).into(), dict_ptr.offset)
                .expect("Malformed dictionary memory");
            // Serialize the dictionary
            output_string.push('{');
            // The dictionary's memory is made up of (key, prev_value, next_value) tuples
            // The prev value is not relevant to the user so we can skip over it for calrity
            for (key, _, value) in dict_mem.iter().tuples() {
                maybe_add_whitespace(output_string);
                // Serialize the key wich should always be a Felt value
                output_string.push_str(&key.to_string());
                output_string.push(':');
                // Serialize the value
                // We create a peekable array here in order to use the serialize_output_inner as the value could be a span
                let value_vec = vec![value.clone()];
                let mut value_iter = value_vec.iter().peekable();
                serialize_output_inner(
                    &mut value_iter,
                    output_string,
                    vm,
                    value_type_id,
                    sierra_program_registry,
                    type_sizes,
                );
            }
            output_string.push('}');
        }
        cairo_lang_sierra::extensions::core::CoreTypeConcrete::SquashedFelt252Dict(info) => {
            // Process Dictionary
            let dict_start = return_values_iter
                .next()
                .expect("Missing return val")
                .get_relocatable()
                .expect("Squashed dict_start ptr not Relocatable");
            let dict_end = return_values_iter
                .next()
                .expect("Missing return val")
                .get_relocatable()
                .expect("Squashed dict_end ptr not Relocatable");
            let dict_size = (dict_end - dict_start).unwrap();
            if dict_size % 3 != 0 {
                panic!("Return value is not a valid SquashedFelt252Dict")
            }
            // Fetch dictionary values type id
            let value_type_id = &info.ty;
            // Fetch the dictionary's memory
            let dict_mem = vm
                .get_continuous_range(dict_start, dict_size)
                .expect("Malformed squashed dictionary memory");
            // Serialize the dictionary
            output_string.push('{');
            // The dictionary's memory is made up of (key, prev_value, next_value) tuples
            // The prev value is not relevant to the user so we can skip over it for calrity
            for (key, _, value) in dict_mem.iter().tuples() {
                maybe_add_whitespace(output_string);
                // Serialize the key wich should always be a Felt value
                output_string.push_str(&key.to_string());
                output_string.push(':');
                // Serialize the value
                // We create a peekable array here in order to use the serialize_output_inner as the value could be a span
                let value_vec = vec![value.clone()];
                let mut value_iter = value_vec.iter().peekable();
                serialize_output_inner(
                    &mut value_iter,
                    output_string,
                    vm,
                    value_type_id,
                    sierra_program_registry,
                    type_sizes,
                );
            }
            output_string.push('}');
        }
        cairo_lang_sierra::extensions::core::CoreTypeConcrete::Span(_) => unimplemented!("Span types get resolved to Array in the current version"),
        cairo_lang_sierra::extensions::core::CoreTypeConcrete::Snapshot(info) => {
            serialize_output_inner(
                return_values_iter,
                output_string,
                vm,
                &info.ty,
                sierra_program_registry,
                type_sizes,
            )
        }
        _ => panic!("Unexpected return type")
    }
}

fn maybe_add_whitespace(string: &mut String) {
    if !string.is_empty() && !string.ends_with('[') && !string.ends_with('{') {
        string.push(' ');
    }
}

#[cfg(test)]
mod tests {
    use std::path::Path;

    use super::*;
    use cairo_lang_compiler::{compile_cairo_project_at_path, CompilerConfig};
    use cairo_vm::types::relocatable::Relocatable;
    use rstest::rstest;

    fn compile_to_sierra(filename: &str) -> SierraProgram {
        let compiler_config = CompilerConfig {
            replace_ids: true,
            ..CompilerConfig::default()
        };

        compile_cairo_project_at_path(Path::new(filename), compiler_config).unwrap()
    }

    fn main_hash_panic_result(sierra_program: &SierraProgram) -> bool {
        let main_func = find_function(sierra_program, "::main").unwrap();
        main_func
            .signature
            .ret_types
            .last()
            .and_then(|rt| {
                rt.debug_name
                    .as_ref()
                    .map(|n| n.as_ref().starts_with("core::panics::PanicResult::"))
            })
            .unwrap_or_default()
    }

    #[rstest]
    #[case("../cairo_programs/cairo-1-programs/array_append.cairo")]
    #[case("../cairo_programs/cairo-1-programs/array_get.cairo")]
    #[case("../cairo_programs/cairo-1-programs/dictionaries.cairo")]
    #[case("../cairo_programs/cairo-1-programs/enum_flow.cairo")]
    #[case("../cairo_programs/cairo-1-programs/enum_match.cairo")]
    #[case("../cairo_programs/cairo-1-programs/factorial.cairo")]
    #[case("../cairo_programs/cairo-1-programs/fibonacci.cairo")]
    #[case("../cairo_programs/cairo-1-programs/hello.cairo")]
    #[case("../cairo_programs/cairo-1-programs/pedersen_example.cairo")]
    #[case("../cairo_programs/cairo-1-programs/poseidon.cairo")]
    #[case("../cairo_programs/cairo-1-programs/print.cairo")]
    #[case("../cairo_programs/cairo-1-programs/array_append.cairo")]
    #[case("../cairo_programs/cairo-1-programs/recursion.cairo")]
    #[case("../cairo_programs/cairo-1-programs/sample.cairo")]
    #[case("../cairo_programs/cairo-1-programs/simple_struct.cairo")]
    #[case("../cairo_programs/cairo-1-programs/simple.cairo")]
    #[case("../cairo_programs/cairo-1-programs/struct_span_return.cairo")]
    fn check_append_ret_values_to_output_segment(
        #[case] filename: &str,
        #[values(true, false)] proof_mode: bool,
    ) {
        // Compile to sierra
        let sierra_program = compile_to_sierra(filename);
        // Set proof_mode
        let cairo_run_config = Cairo1RunConfig {
            proof_mode,
            layout: LayoutName::all_cairo,
            append_return_values: !proof_mode, // This is so we can test appending return values when not running in proof_mode
            finalize_builtins: true,
            ..Default::default()
        };
        // Run program
        let (runner, vm, return_values, _) =
            cairo_run_program(&sierra_program, cairo_run_config).unwrap();
        // When the return type is a PanicResult, we remove the panic wrapper when returning the ret values
        // And handle the panics returning an error, so we need to add it here
        let return_values = if main_hash_panic_result(&sierra_program) {
            let mut rv = vec![Felt252::ZERO.into(), Felt252::ZERO.into()];
            rv.extend_from_slice(&return_values);
            rv
        } else {
            return_values
        };
        // Check that the output segment contains the return values
        // The output builtin will always be the first builtin, so we know it's segment is 2
        let output_builtin_segment = vm
            .get_continuous_range((2, 0).into(), return_values.len())
            .unwrap();
        assert_eq!(output_builtin_segment, return_values, "{}", filename);
        // Just for consistency, we will check that there are no values in the output segment after the return values
        assert!(vm
            .get_maybe(&Relocatable::from((2_isize, return_values.len())))
            .is_none());

        // Check that cairo_pie can be outputted when not running in proof_mode
        if !proof_mode {
            assert!(runner.get_cairo_pie(&vm).is_ok())
        }
    }
}<|MERGE_RESOLUTION|>--- conflicted
+++ resolved
@@ -715,11 +715,7 @@
     let mut builtin_name_to_stack_pointer = HashMap::new();
     for (id, size) in ret_types_and_sizes {
         if let Some(ref name) = id.debug_name {
-<<<<<<< HEAD
-            let builtin_name = match &*name.to_string() {
-=======
             let builtin_name = match name.as_str() {
->>>>>>> 1ac1dcbe
                 "RangeCheck" => BuiltinName::range_check,
                 "Poseidon" => BuiltinName::poseidon,
                 "EcOp" => BuiltinName::ec_op,
