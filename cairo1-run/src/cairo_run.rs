use crate::error::Error;
use cairo_lang_casm::{
    builder::{CasmBuilder, Var},
    casm, casm_build_extend,
    cell_expression::CellExpression,
    deref, deref_or_immediate,
    hints::{Hint, StarknetHint},
    inline::CasmContext,
    instructions::{Instruction, InstructionBody},
};
use cairo_lang_sierra::{
    extensions::{
        bitwise::BitwiseType,
        core::{CoreLibfunc, CoreType},
        ec::EcOpType,
        gas::GasBuiltinType,
        pedersen::PedersenType,
        poseidon::PoseidonType,
        range_check::RangeCheckType,
        segment_arena::SegmentArenaType,
        starknet::syscalls::SystemType,
        ConcreteType, NamedType,
    },
    ids::{ConcreteTypeId, GenericTypeId},
    program::{Function, GenericArg, Program as SierraProgram},
    program_registry::ProgramRegistry,
};
use cairo_lang_sierra_to_casm::{
    compiler::{CairoProgram, SierraToCasmConfig},
    metadata::calc_metadata_ap_change_only,
};
use cairo_lang_sierra_type_size::get_type_size_map;
use cairo_lang_utils::{
    bigint::BigIntAsHex, casts::IntoOrPanic, unordered_hash_map::UnorderedHashMap,
};
use cairo_vm::{
    hint_processor::cairo_1_hint_processor::hint_processor::Cairo1HintProcessor,
    math_utils::signed_felt,
    serde::deserialize_program::{ApTracking, FlowTrackingData, HintParams, ReferenceManager},
    types::{
        builtin_name::BuiltinName, layout::CairoLayoutParams, layout_name::LayoutName,
        program::Program, relocatable::MaybeRelocatable,
    },
    vm::{
        errors::{runner_errors::RunnerError, vm_errors::VirtualMachineError},
        runners::cairo_runner::{CairoRunner, RunResources, RunnerMode},
        vm_core::VirtualMachine,
    },
    Felt252,
};
use itertools::{chain, Itertools};
use num_bigint::{BigInt, Sign};
use num_traits::{cast::ToPrimitive, Zero};
use std::{collections::HashMap, iter::Peekable};

/// Representation of a cairo argument
/// Can consist of a single Felt or an array of Felts
#[derive(Debug, Clone)]
pub enum FuncArg {
    Array(Vec<Felt252>),
    Single(Felt252),
}

impl From<Felt252> for FuncArg {
    fn from(value: Felt252) -> Self {
        Self::Single(value)
    }
}

impl From<Vec<Felt252>> for FuncArg {
    fn from(value: Vec<Felt252>) -> Self {
        Self::Array(value)
    }
}

/// Configuration parameters for a cairo run
#[derive(Debug)]
pub struct Cairo1RunConfig<'a> {
    /// Input arguments for the `main` function in the cairo progran
    pub args: &'a [FuncArg],
    /// Serialize program output into a user-friendly format
    pub serialize_output: bool,
    /// Compute cairo trace during execution
    pub trace_enabled: bool,
    /// Relocate cairo memory at the end of the run
    pub relocate_mem: bool,
    /// Cairo layout chosen for the run
    pub layout: LayoutName,
<<<<<<< HEAD
    pub cairo_layout_params: Option<CairoLayoutParams>,
=======
    pub dynamic_layout_params: Option<CairoLayoutParams>,
>>>>>>> 7d199567
    /// Run in proof_mode
    pub proof_mode: bool,
    /// Should be true if either air_public_input or cairo_pie_output are needed
    /// Sets builtins stop_ptr by calling `final_stack` on each builtin
    pub finalize_builtins: bool,
    /// Appends the return and input values to the output segment. This is performed by default when running in proof_mode
    pub append_return_values: bool,
}

impl Default for Cairo1RunConfig<'_> {
    fn default() -> Self {
        Self {
            args: Default::default(),
            serialize_output: false,
            trace_enabled: false,
            relocate_mem: false,
            layout: LayoutName::plain,
            proof_mode: false,
            finalize_builtins: false,
            append_return_values: false,
<<<<<<< HEAD
            cairo_layout_params: None,
=======
            dynamic_layout_params: None,
>>>>>>> 7d199567
        }
    }
}

impl Cairo1RunConfig<'_> {
    // Returns true if the flags in the config enable adding the output builtin and
    // copying input and output values into it's segment
    fn copy_to_output(&self) -> bool {
        self.append_return_values || self.proof_mode
    }
}

/// Runs a Cairo 1 program
/// Returns the runner after execution + the return values + the serialized return values (if serialize_output is enabled)
/// The return values will contain the memory values just as they appear in the VM, after removing the PanicResult enum (if present).
/// Except if either the flag append_return_values or proof_mode are enabled, in which case the return values will consist of its serialized form: [array_len, array[0], array[1], ..., array[array_len -1]]
pub fn cairo_run_program(
    sierra_program: &SierraProgram,
    cairo_run_config: Cairo1RunConfig,
) -> Result<(CairoRunner, Vec<MaybeRelocatable>, Option<String>), Error> {
    let metadata = calc_metadata_ap_change_only(sierra_program)
        .map_err(|_| VirtualMachineError::Unexpected)?;
    let sierra_program_registry = ProgramRegistry::<CoreType, CoreLibfunc>::new(sierra_program)?;
    let type_sizes =
        get_type_size_map(sierra_program, &sierra_program_registry).unwrap_or_default();
    let config = SierraToCasmConfig {
        gas_usage_check: false,
        max_bytecode_size: usize::MAX,
    };
    let casm_program =
        cairo_lang_sierra_to_casm::compiler::compile(sierra_program, &metadata, config)?;

    let main_func = find_function(sierra_program, "::main")?;

    let initial_gas = 9999999999999_usize;

    // Fetch return type data
    let return_type_id = match main_func.signature.ret_types.last() {
        // We need to check if the last return type is indeed the function's return value and not an implicit return value
        return_type @ Some(concrete_ty)
            if get_info(&sierra_program_registry, concrete_ty)
                .is_some_and(|info| !is_implicit_generic_id(&info.long_id.generic_id)) =>
        {
            return_type
        }
        _ => None,
    };

    if cairo_run_config.copy_to_output()
        && !check_only_array_felt_input_type(
            &main_func.signature.param_types,
            &sierra_program_registry,
        )
    {
        return Err(Error::IlegalInputValue);
    };
    if cairo_run_config.copy_to_output()
        && !check_only_array_felt_return_type(return_type_id, &sierra_program_registry)
    {
        return Err(Error::IlegalReturnValue);
    };

    // Modified entry code to be compatible with custom cairo1 Proof Mode.
    // This adds code that's needed for dictionaries, adjusts ap for builtin pointers, adds initial gas for the gas builtin if needed, and sets up other necessary code for cairo1
    let (entry_code, builtins) = create_entry_code(
        &sierra_program_registry,
        &casm_program,
        &type_sizes,
        main_func,
        &cairo_run_config,
    )?;

    let return_type_size = return_type_id
        .and_then(|id| type_sizes.get(id).cloned())
        .unwrap_or_default();

    // This footer is used by lib funcs
    let libfunc_footer = create_code_footer();
    let builtin_count: i16 = builtins.len().into_or_panic();

    // This is the program we are actually running/proving
    // With (embedded proof mode), cairo1 header and the libfunc footer
    let instructions = chain!(
        entry_code.instructions.iter(),
        casm_program.instructions.iter(),
        libfunc_footer.iter(),
    );

    let (processor_hints, program_hints) = build_hints_vec(instructions.clone());

    let mut hint_processor = Cairo1HintProcessor::new(
        &processor_hints,
        RunResources::default(),
        cairo_run_config.copy_to_output(),
    );

    let data: Vec<MaybeRelocatable> = instructions
        .flat_map(|inst| inst.assemble().encode())
        .map(|x| Felt252::from(&x))
        .map(MaybeRelocatable::from)
        .collect();

    let program = if cairo_run_config.proof_mode {
        Program::new_for_proof(
            builtins.clone(),
            data,
            0,
            // Proof mode is on top
            // `jmp rel 0` is the last line of the entry code.
            entry_code.current_code_offset - 2,
            program_hints,
            ReferenceManager {
                references: Vec::new(),
            },
            HashMap::new(),
            vec![],
            None,
        )?
    } else {
        Program::new(
            builtins.clone(),
            data,
            Some(0),
            program_hints,
            ReferenceManager {
                references: Vec::new(),
            },
            HashMap::new(),
            vec![],
            None,
        )?
    };

    let runner_mode = if cairo_run_config.proof_mode {
        RunnerMode::ProofModeCairo1
    } else {
        RunnerMode::ExecutionMode
    };

    let mut runner = CairoRunner::new_v2(
        &program,
        cairo_run_config.layout,
<<<<<<< HEAD
        cairo_run_config.cairo_layout_params.clone(),
=======
        cairo_run_config.dynamic_layout_params.clone(),
>>>>>>> 7d199567
        runner_mode,
        cairo_run_config.trace_enabled,
    )?;
    let end = runner.initialize(cairo_run_config.proof_mode)?;
    load_arguments(&mut runner, &cairo_run_config, main_func, initial_gas)?;

    // Run it until the end / infinite loop in proof_mode
    runner.run_until_pc(end, &mut hint_processor)?;
    if cairo_run_config.proof_mode {
        runner.run_for_steps(1, &mut hint_processor)?;
    }

    runner.end_run(false, false, &mut hint_processor)?;

    let result_inner_type_size =
        result_inner_type_size(return_type_id, &sierra_program_registry, &type_sizes);
    // Fetch return values
    let return_values = fetch_return_values(
        return_type_size,
        result_inner_type_size,
        &runner.vm,
        builtin_count,
        cairo_run_config.copy_to_output(),
    )?;

    let serialized_output = if cairo_run_config.serialize_output {
        if cairo_run_config.copy_to_output() {
            // The return value is already serialized, so we can just print the array values
            let mut output_string = String::from("[");
            // Skip array_len
            for elem in return_values[1..].iter() {
                maybe_add_whitespace(&mut output_string);
                output_string.push_str(&elem.to_string());
            }
            output_string.push(']');
            Some(output_string)
        } else {
            Some(serialize_output(
                &return_values,
                &mut runner.vm,
                return_type_id,
                &sierra_program_registry,
                &type_sizes,
            ))
        }
    } else {
        None
    };

    // Set stop pointers for builtins so we can obtain the air public input
    if cairo_run_config.finalize_builtins {
        if cairo_run_config.copy_to_output() {
            // Set stop pointer for each builtin
            runner.vm.builtins_final_stack_from_stack_pointer_dict(
                &builtins
                    .iter()
                    .enumerate()
                    .map(|(i, builtin)| {
                        (
                            *builtin,
                            (runner.vm.get_ap() - (builtins.len() - 1 - i)).unwrap(),
                        )
                    })
                    .collect(),
                false,
            )?;
        } else {
            finalize_builtins(
                &main_func.signature.ret_types,
                &type_sizes,
                &mut runner.vm,
                builtin_count,
            )?;
        }

        // Build execution public memory
        if cairo_run_config.proof_mode {
            runner.finalize_segments()?;
        }
    }

    runner.relocate(true)?;

    Ok((runner, return_values, serialized_output))
}

#[allow(clippy::type_complexity)]
fn build_hints_vec<'b>(
    instructions: impl Iterator<Item = &'b Instruction>,
) -> (Vec<(usize, Vec<Hint>)>, HashMap<usize, Vec<HintParams>>) {
    let mut hints: Vec<(usize, Vec<Hint>)> = Vec::new();
    let mut program_hints: HashMap<usize, Vec<HintParams>> = HashMap::new();

    let mut hint_offset = 0;

    for instruction in instructions {
        if !instruction.hints.is_empty() {
            hints.push((hint_offset, instruction.hints.clone()));
            program_hints.insert(
                hint_offset,
                vec![HintParams {
                    code: hint_offset.to_string(),
                    accessible_scopes: Vec::new(),
                    flow_tracking_data: FlowTrackingData {
                        ap_tracking: ApTracking::default(),
                        reference_ids: HashMap::new(),
                    },
                }],
            );
        }
        hint_offset += instruction.body.op_size();
    }
    (hints, program_hints)
}

/// Finds first function ending with `name_suffix`.
fn find_function<'a>(
    sierra_program: &'a SierraProgram,
    name_suffix: &'a str,
) -> Result<&'a Function, RunnerError> {
    sierra_program
        .funcs
        .iter()
        .find(|f| {
            if let Some(name) = &f.id.debug_name {
                name.ends_with(name_suffix)
            } else {
                false
            }
        })
        .ok_or_else(|| RunnerError::MissingMain)
}

/// Creates a list of instructions that will be appended to the program's bytecode.
fn create_code_footer() -> Vec<Instruction> {
    casm! {
        // Add a `ret` instruction used in libfuncs that retrieve the current value of the `fp`
        // and `pc` registers.
        ret;
    }
    .instructions
}

// Loads the input arguments into the execution segment, leaving the necessary gaps for the values that will be written by
// the instructions in the entry_code (produced by `create_entry_code`). Also loads the initial gas if the GasBuiltin is present

/* Example of execution segment before running the main function:
Before calling this function (after runner.initialize):
[
    (*1) output_builtin_base
    builtin_base_0
    builtin_base_1
    return_fp
    return_pc
]
After calling this function (before running the VM):
[
    (*1) output_builtin_base
    builtin_base_0
    builtin_base_1
    return_fp
    return_pc
    (*1+2+3) gap
    (*1+2) gap
    (*1+2) gap
    (*2) gap
    (*2) gap
    (*2) gap
    gap
    gap
    (*2) gap
    (*3) arg_0
    (*3) arg_1
]

After the entry_code (up until calling main) has been ran by the VM:
[
    (*1) output_builtin_base
    builtin_base_0
    builtin_base_1
    return_fp
    return_pc
    (*1) gap (for output_builtin final ptr)
    (*1) gap (for builtin_0 final ptr)
    (*1) gap (for builtin_1 final ptr)
    (*2) segment_arena_ptr
    (*2) infos_ptr
    (*2) 0
    builtin_base_0
    builtin_base_1
    (*2) segment_arena_ptr + 3 (segment_arena base)
    (*4) initial_gas
    (*3) arg_0
    (*3) arg_1
]
(*1) if output builtin is added (if either proof_mode or append_return_values is enabled)
(*2) if segment arena is present
(*3) if args are used
(*4) if gas builtin is present
*/
fn load_arguments(
    runner: &mut CairoRunner,
    cairo_run_config: &Cairo1RunConfig,
    main_func: &Function,
    initial_gas: usize,
) -> Result<(), Error> {
    let got_gas_builtin = main_func
        .signature
        .param_types
        .iter()
        .any(|ty| ty.debug_name.as_ref().is_some_and(|n| n == "GasBuiltin"));
    if cairo_run_config.args.is_empty() && !got_gas_builtin {
        // Nothing to be done
        return Ok(());
    }
    let got_segment_arena = main_func
        .signature
        .param_types
        .iter()
        .any(|ty| ty.debug_name.as_ref().is_some_and(|n| n == "SegmentArena"));
    // This AP correction represents the memory slots taken up by the values created by `create_entry_code`:
    // These include:
    // * The builtin bases (not including output)
    // * (Only if the output builtin is added) A gap for each builtin's final pointer
    // * The segment arena values (if present), including:
    //  * segment_arena_ptr
    //  * info_segment_ptr
    //  * 0
    //  * segment_arena_ptr + 3
    let mut ap_offset = runner.get_program().builtins_len();
    if cairo_run_config.copy_to_output() {
        ap_offset += runner.get_program().builtins_len() - 1;
    }
    if got_segment_arena {
        ap_offset += 4;
    }
    // Load initial gas if GasBuiltin is present
    if got_gas_builtin {
        runner.vm.insert_value(
            (runner.vm.get_ap() + ap_offset).map_err(VirtualMachineError::Math)?,
            Felt252::from(initial_gas),
        )?;
        ap_offset += 1;
    }
    for arg in cairo_run_config.args {
        match arg {
            FuncArg::Array(args) => {
                let array_start = runner.vm.add_memory_segment();
                let array_end = runner.vm.load_data(
                    array_start,
                    &args.iter().map(|f| f.into()).collect::<Vec<_>>(),
                )?;
                runner.vm.insert_value(
                    (runner.vm.get_ap() + ap_offset).map_err(VirtualMachineError::Math)?,
                    array_start,
                )?;
                ap_offset += 1;
                runner.vm.insert_value(
                    (runner.vm.get_ap() + ap_offset).map_err(VirtualMachineError::Math)?,
                    array_end,
                )?;
                ap_offset += 1;
            }
            FuncArg::Single(arg) => {
                runner.vm.insert_value(
                    (runner.vm.get_ap() + ap_offset).map_err(VirtualMachineError::Math)?,
                    arg,
                )?;
                ap_offset += 1;
            }
        }
    }

    Ok(())
}

/// Returns the instructions to add to the beginning of the code to successfully call the main
/// function, as well as the builtins required to execute the program.
fn create_entry_code(
    sierra_program_registry: &ProgramRegistry<CoreType, CoreLibfunc>,
    casm_program: &CairoProgram,
    type_sizes: &UnorderedHashMap<ConcreteTypeId, i16>,
    func: &Function,
    config: &Cairo1RunConfig,
) -> Result<(CasmContext, Vec<BuiltinName>), Error> {
    let copy_to_output_builtin = config.copy_to_output();
    let signature = &func.signature;
    let got_segment_arena = signature.param_types.iter().any(|ty| {
        get_info(sierra_program_registry, ty)
            .map(|x| x.long_id.generic_id == SegmentArenaType::ID)
            .unwrap_or_default()
    });
    let got_gas_builtin = signature.param_types.iter().any(|ty| {
        get_info(sierra_program_registry, ty)
            .map(|x| x.long_id.generic_id == GasBuiltinType::ID)
            .unwrap_or_default()
    });
    // The builtins in the formatting expected by the runner.
    let (builtins, builtin_offset) =
        get_function_builtins(&signature.param_types, copy_to_output_builtin);
    let mut ctx = CasmBuilder::default();
    // Getting a variable pointing to the location of each builtin.
    let mut builtin_vars =
        HashMap::<GenericTypeId, Var>::from_iter(builtin_offset.iter().map(|(id, offset)| {
            (
                id.clone(),
                ctx.add_var(CellExpression::Deref(deref!([fp - offset]))),
            )
        }));
    // Getting a variable for the location output builtin if required.
    let output_ptr = copy_to_output_builtin.then(|| {
        let offset: i16 = 2 + builtins.len().into_or_panic::<i16>();
        ctx.add_var(CellExpression::Deref(deref!([fp - offset])))
    });
    if copy_to_output_builtin {
        // Leave a gap to write the builtin final pointers
        // We write them on a fixed cells relative to the starting FP pointer so we don't lose them after serializing outputs
        for _ in 0..builtins.len() {
            casm_build_extend!(ctx, tempvar _local;);
        }
        casm_build_extend!(ctx, ap += builtins.len(););
    }
    let mut expected_arguments_size = 0;
    if got_segment_arena {
        // Allocating the segment arena and initializing it.
        casm_build_extend! {ctx,
            tempvar segment_arena;
            tempvar infos;
            hint AllocSegment {} into {dst: segment_arena};
            hint AllocSegment {} into {dst: infos};
            const czero = 0;
            tempvar zero = czero;
            // Write Infos segment, n_constructed (0), and n_destructed (0) to the segment.
            assert infos = *(segment_arena++);
            assert zero = *(segment_arena++);
            assert zero = *(segment_arena++);
        }
        // Adding the segment arena to the builtins var map.
        builtin_vars.insert(SegmentArenaType::ID, segment_arena);
    };

    for ty in &signature.param_types {
        let info = get_info(sierra_program_registry, ty)
            .ok_or_else(|| Error::NoInfoForType(ty.clone()))?;
        let generic_ty = &info.long_id.generic_id;
        if let Some(var) = builtin_vars.get(generic_ty).cloned() {
            casm_build_extend!(ctx, tempvar _builtin = var;);
        } else if generic_ty == &SystemType::ID {
            casm_build_extend! {ctx,
                tempvar system;
                hint AllocSegment {} into {dst: system};
                ap += 1;
            };
        } else if generic_ty == &GasBuiltinType::ID {
            // We already loaded the inital gas so we just advance AP
            casm_build_extend! {ctx,
                ap += 1;
            };
        } else {
            let ty_size = type_sizes[ty];
            // We already loaded these arguments, so we just advance AP
            casm_build_extend!(ctx,
                ap+=ty_size as usize;
            );
            expected_arguments_size += ty_size;
        }
    }
    let actual_args_size = config
        .args
        .iter()
        .map(|arg| match arg {
            FuncArg::Single(_) => 1,
            FuncArg::Array(_) => 2,
        })
        .sum::<i16>();
    if expected_arguments_size != actual_args_size {
        return Err(Error::ArgumentsSizeMismatch {
            expected: expected_arguments_size,
            actual: actual_args_size,
        });
    }

    casm_build_extend!(ctx, let () = call FUNCTION;);

    let return_type_id = signature.ret_types.last();
    let return_type_size = return_type_id
        .and_then(|id| type_sizes.get(id).cloned())
        .unwrap_or_default();
    let mut offset: i16 = 0;
    for ty in signature.ret_types.iter().rev() {
        let info = get_info(sierra_program_registry, ty)
            .ok_or_else(|| Error::NoInfoForType(ty.clone()))?;
        offset += type_sizes[ty];
        let generic_ty = &info.long_id.generic_id;
        let Some(var) = builtin_vars.get_mut(generic_ty) else {
            continue;
        };
        *var = ctx.add_var(CellExpression::Deref(deref!([ap - offset])));
    }

    // Helper to get a variable for a given builtin.
    // Fails for builtins that will never be present.
    let get_var = |name: &BuiltinName| match name {
        BuiltinName::range_check => builtin_vars[&RangeCheckType::ID],
        BuiltinName::pedersen => builtin_vars[&PedersenType::ID],
        BuiltinName::bitwise => builtin_vars[&BitwiseType::ID],
        BuiltinName::ec_op => builtin_vars[&EcOpType::ID],
        BuiltinName::poseidon => builtin_vars[&PoseidonType::ID],
        BuiltinName::segment_arena => builtin_vars[&SegmentArenaType::ID],
        _ => unreachable!(),
    };
    if copy_to_output_builtin {
        // Copying the final builtins into a local variables.
        for (i, builtin) in builtins.iter().enumerate() {
            // Skip output_ptr as we still haven't written into it and this will lead to the wrong size being written
            if matches!(builtin, BuiltinName::output) {
                continue;
            }
            let var = get_var(builtin);
            let local = ctx.add_var(CellExpression::Deref(deref!([fp + i.to_i16().unwrap()])));
            casm_build_extend!(ctx, assert local = var;);
        }
        // Serialize return values into output segment
        let output_ptr = output_ptr.unwrap();
        let outputs = (1..(return_type_size + 1))
            .rev()
            .map(|i| ctx.add_var(CellExpression::Deref(deref!([ap - i]))))
            .collect_vec();
        let (array_start_ptr, array_end_ptr) = if is_panic_result(signature.ret_types.last()) {
            // Write panic flag value
            let panic_flag = outputs[0];
            casm_build_extend! {ctx,
                assert panic_flag = *(output_ptr++);
            };
            // If the run did panic, these will point to the panic data
            (outputs[1], outputs[2])
        } else {
            (outputs[0], outputs[1])
        };
        casm_build_extend! {ctx,
            // Calculate size of array and write it into the output segment
            tempvar array_size = array_end_ptr - array_start_ptr;
            assert array_size = *(output_ptr++);
            // Create loop variables
            tempvar remaining_elements = array_size;
            tempvar array_ptr = array_start_ptr;
            tempvar write_ptr = output_ptr;
            // Enter copying loop
            rescope{remaining_elements = remaining_elements, array_ptr = array_ptr, write_ptr = write_ptr};
            jump CopyOutputArray if remaining_elements != 0;
            jump EndOutputCopy;

            // Main Loop
            CopyOutputArray:
            #{steps = 0;}
            // Write array value into output segment
            tempvar val = *(array_ptr++);
            assert val = *(write_ptr++);
            const one = 1;
            // Create loop variables
            tempvar new_remaining_elements = remaining_elements - one;
            tempvar new_array_ptr = array_ptr;
            tempvar new_write_ptr = write_ptr;
            // Continue the loop
            rescope{remaining_elements = new_remaining_elements, array_ptr = new_array_ptr, write_ptr = new_write_ptr};
            jump CopyOutputArray if remaining_elements != 0;

            EndOutputCopy:
        };
        if !actual_args_size.is_zero() {
            // Serialize the input values into the output segment
            // We lost the output_ptr var after re-scoping, so we need to create it again
            // The last instruction will write the last output ptr so we can find it in [ap - 1]
            let output_ptr = ctx.add_var(CellExpression::Deref(deref!([ap - 1])));
            // len(builtins - output) + len(builtins) + if segment_arena: segment_arena_ptr + info_ptr + 0 + (segment_arena_ptr + 3) + (gas_builtin)
            let offset = (2 * builtins.len() - 1
                + 4 * got_segment_arena as usize
                + got_gas_builtin as usize) as i16;
            let array_start_ptr = ctx.add_var(CellExpression::Deref(deref!([fp + offset])));
            let array_end_ptr = ctx.add_var(CellExpression::Deref(deref!([fp + offset + 1])));
            casm_build_extend! {ctx,
                // Calculate size of array and write it into the output segment
                tempvar array_size = array_end_ptr - array_start_ptr;
                assert array_size = *(output_ptr++);
                // Create loop variables
                tempvar remaining_elements = array_size;
                tempvar array_ptr = array_start_ptr;
                tempvar write_ptr = output_ptr;
                // Enter copying loop
                rescope{remaining_elements = remaining_elements, array_ptr = array_ptr, write_ptr = write_ptr};
                jump CopyInputArray if remaining_elements != 0;
                jump EndInputCopy;

                // Main Loop
                CopyInputArray:
                #{steps = 0;}
                // Write array value into output segment
                tempvar val = *(array_ptr++);
                assert val = *(write_ptr++);
                const one = 1;
                // Create loop variables
                tempvar new_remaining_elements = remaining_elements - one;
                tempvar new_array_ptr = array_ptr;
                tempvar new_write_ptr = write_ptr;
                // Continue the loop
                rescope{remaining_elements = new_remaining_elements, array_ptr = new_array_ptr, write_ptr = new_write_ptr};
                jump CopyInputArray if remaining_elements != 0;

                EndInputCopy:
            };
        }
        // After we are done writing into the output segment, we can write the final output_ptr into locals:
        // The last instruction will write the final output ptr so we can find it in [ap - 1]
        let output_ptr = ctx.add_var(CellExpression::Deref(deref!([ap - 1])));
        let local = ctx.add_var(CellExpression::Deref(deref!([fp])));
        casm_build_extend!(ctx, assert local = output_ptr;);

        if got_segment_arena {
            // We re-scoped when serializing the output so we have to create a var for the segment arena
            // len(builtins) + len(builtins - output) + segment_arena_ptr + info_segment + 0
            let off = 2 * builtins.len() + 2;
            let segment_arena_ptr = ctx.add_var(CellExpression::Deref(deref!([fp + off as i16])));
            // Call the hint that will relocate all dictionaries
            ctx.add_hint(
                |[ignored_in], [ignored_out]| StarknetHint::Cheatcode {
                    selector: BigIntAsHex {
                        value: BigInt::from_bytes_be(
                            Sign::Plus,
                            "RelocateAllDictionaries".as_bytes(),
                        ),
                    },
                    input_start: ignored_in.clone(),
                    input_end: ignored_in,
                    output_start: ignored_out,
                    output_end: ignored_out,
                },
                [segment_arena_ptr],
                [segment_arena_ptr],
            );
            // Validating the segment arena's segments are one after the other.
            casm_build_extend! {ctx,
                tempvar n_segments = segment_arena_ptr[-2];
                tempvar n_finalized = segment_arena_ptr[-1];
                assert n_segments = n_finalized;
                jump STILL_LEFT_PRE if n_segments != 0;
                rescope{};
                jump DONE_VALIDATION;
                STILL_LEFT_PRE:
                const one = 1;
                tempvar infos = segment_arena_ptr[-3];
                tempvar remaining_segments = n_segments - one;
                rescope{infos = infos, remaining_segments = remaining_segments};
                LOOP_START:
                jump STILL_LEFT_LOOP if remaining_segments != 0;
                rescope{};
                jump DONE_VALIDATION;
                STILL_LEFT_LOOP:
                const one = 1;
                const three = 3;
                tempvar prev_end = infos[1];
                tempvar curr_start = infos[3];
                assert curr_start = prev_end + one;
                tempvar next_infos = infos + three;
                tempvar next_remaining_segments = remaining_segments - one;
                rescope{infos = next_infos, remaining_segments = next_remaining_segments};
                #{ steps = 0; }
                jump LOOP_START;
                DONE_VALIDATION:
            };
        }
        // Copying the final builtins from locals into the top of the stack.
        for i in 0..builtins.len().to_i16().unwrap() {
            let local = ctx.add_var(CellExpression::Deref(deref!([fp + i])));
            casm_build_extend!(ctx, tempvar _r = local;);
        }
    } else {
        // Writing the final builtins into the top of the stack.
        for builtin in &builtins {
            let var = get_var(builtin);
            casm_build_extend!(ctx, tempvar _r = var;);
        }
    }

    if config.proof_mode {
        casm_build_extend! {ctx,
            INFINITE_LOOP:
            // To enable the merge of the branches.
            #{ steps = 0; }
            jump INFINITE_LOOP;
        };
    } else {
        casm_build_extend!(ctx, ret;);
    }
    let result = ctx.build(["FUNCTION"]);
    let [call_inst] = result.branches[0].1.as_slice() else {
        panic!("Expected a single relocation");
    };
    let mut instructions = result.instructions;
    let instruction_sizes = instructions.iter().map(|inst| inst.body.op_size());
    let prev_call_size: usize = instruction_sizes.clone().take(*call_inst).sum();
    let post_call_size: usize = instruction_sizes.skip(*call_inst).sum();
    let InstructionBody::Call(inst) = &mut instructions[*call_inst].body else {
        panic!("Expected call instruction");
    };
    inst.target = deref_or_immediate!(
        post_call_size
            + casm_program.debug_info.sierra_statement_info[func.entry_point.0].start_offset
    );
    Ok((
        CasmContext {
            instructions,
            current_code_offset: prev_call_size + post_call_size,
            current_hints: vec![],
        },
        builtins,
    ))
}

fn get_info<'a>(
    sierra_program_registry: &'a ProgramRegistry<CoreType, CoreLibfunc>,
    ty: &'a cairo_lang_sierra::ids::ConcreteTypeId,
) -> Option<&'a cairo_lang_sierra::extensions::types::TypeInfo> {
    sierra_program_registry
        .get_type(ty)
        .ok()
        .map(|ctc| ctc.info())
}

fn get_function_builtins(
    params: &[cairo_lang_sierra::ids::ConcreteTypeId],
    append_output: bool,
) -> (
    Vec<BuiltinName>,
    HashMap<cairo_lang_sierra::ids::GenericTypeId, i16>,
) {
    let mut builtins = Vec::new();
    let mut builtin_offset: HashMap<cairo_lang_sierra::ids::GenericTypeId, i16> = HashMap::new();
    let mut current_offset = 3;
    for (debug_name, builtin_name, sierra_id) in [
        ("Poseidon", BuiltinName::poseidon, PoseidonType::ID),
        ("EcOp", BuiltinName::ec_op, EcOpType::ID),
        ("Bitwise", BuiltinName::bitwise, BitwiseType::ID),
        ("RangeCheck", BuiltinName::range_check, RangeCheckType::ID),
        ("Pedersen", BuiltinName::pedersen, PedersenType::ID),
    ] {
        if params
            .iter()
            .any(|id| id.debug_name.as_deref() == Some(debug_name))
        {
            builtins.push(builtin_name);
            builtin_offset.insert(sierra_id, current_offset);
            current_offset += 1;
        }
    }
    // Force an output builtin so that we can write the program output into it's segment
    if append_output {
        builtins.push(BuiltinName::output);
    }
    builtins.reverse();
    (builtins, builtin_offset)
}

// Checks that the program input (if present) is of type Array<Felt252>
fn check_only_array_felt_input_type(
    params: &[ConcreteTypeId],
    sierra_program_registry: &ProgramRegistry<CoreType, CoreLibfunc>,
) -> bool {
    // Filter implicit arguments (builtins, gas)
    let arg_types = params
        .iter()
        .filter(|ty| {
            let info = get_info(sierra_program_registry, ty).unwrap();
            let generic_ty = &info.long_id.generic_id;
            !is_implicit_generic_id(generic_ty)
        })
        .collect_vec();
    if arg_types.is_empty() {
        // No inputs
        true
    } else if arg_types.len() == 1 {
        arg_types[0]
            .debug_name
            .as_ref()
            .is_some_and(|name| name == "Array<felt252>")
    } else {
        false
    }
}

// Returns true if the generic id corresponds to an implicit argument (aka a builtin, gas, or system type)
fn is_implicit_generic_id(generic_ty: &GenericTypeId) -> bool {
    [
        SegmentArenaType::ID,
        GasBuiltinType::ID,
        BitwiseType::ID,
        EcOpType::ID,
        PedersenType::ID,
        PoseidonType::ID,
        RangeCheckType::ID,
        SegmentArenaType::ID,
        SystemType::ID,
    ]
    .contains(generic_ty)
}
// Checks that the return type is either an Array<Felt252> or a PanicResult<Array<Felt252>> type
fn check_only_array_felt_return_type(
    return_type_id: Option<&ConcreteTypeId>,
    sierra_program_registry: &ProgramRegistry<CoreType, CoreLibfunc>,
) -> bool {
    if return_type_id.is_none() {
        return false;
    };
    // Unwrap PanicResult (if appicable)
    let return_type =
        if let Some(return_type) = result_inner_type(return_type_id, sierra_program_registry) {
            return_type
        } else {
            return_type_id.unwrap()
        };
    let return_type = sierra_program_registry.get_type(return_type).unwrap();
    // Check that the resulting type is an Array<Felt252>
    match return_type {
        cairo_lang_sierra::extensions::core::CoreTypeConcrete::Array(info) => {
            let inner_ty = sierra_program_registry.get_type(&info.ty).unwrap();
            matches!(
                inner_ty,
                cairo_lang_sierra::extensions::core::CoreTypeConcrete::Felt252(_)
            )
        }
        _ => false,
    }
}

fn is_panic_result(return_type_id: Option<&ConcreteTypeId>) -> bool {
    return_type_id
        .map(|id| {
            id.debug_name
                .as_ref()
                .is_some_and(|name| name.starts_with("core::panics::PanicResult::"))
        })
        .unwrap_or_default()
}

// Returns the T type in PanicResult::Ok(T) if applicable
// Returns None if the return_type_id is not a PanicResult
fn result_inner_type<'a>(
    return_type_id: Option<&'a ConcreteTypeId>,
    sierra_program_registry: &'a ProgramRegistry<CoreType, CoreLibfunc>,
) -> Option<&'a ConcreteTypeId> {
    if is_panic_result(return_type_id) {
        let return_type_info =
            get_info(sierra_program_registry, return_type_id.as_ref().unwrap()).unwrap();
        // We already know info.long_id.generic_args[0] contains the Panic variant
        let inner_args = &return_type_info.long_id.generic_args[1];
        let inner_type = {
            let inner_type = match inner_args {
                GenericArg::Type(type_id) => type_id,
                _ => unreachable!(),
            };
            // The inner type contains a single-element tuple so we need to get rid of it too
            let inner_type_info = get_info(sierra_program_registry, inner_type).unwrap();
            match &inner_type_info.long_id.generic_args[1] {
                GenericArg::Type(type_id) => type_id,
                _ => unreachable!(),
            }
        };

        Some(inner_type)
    } else {
        None
    }
}

// Returns the size of the T type in PanicResult::Ok(T) if applicable
// Returns None if the return_type_id is not a PanicResult
fn result_inner_type_size(
    return_type_id: Option<&ConcreteTypeId>,
    sierra_program_registry: &ProgramRegistry<CoreType, CoreLibfunc>,
    type_sizes: &UnorderedHashMap<ConcreteTypeId, i16>,
) -> Option<i16> {
    result_inner_type(return_type_id, sierra_program_registry)
        .and_then(|ty| type_sizes.get(ty).copied())
}

fn fetch_return_values(
    return_type_size: i16,
    result_inner_type_size: Option<i16>,
    vm: &VirtualMachine,
    builtin_count: i16,
    fetch_from_output: bool,
) -> Result<Vec<MaybeRelocatable>, Error> {
    if fetch_from_output {
        // In this case we will find the serialized return value in the format:
        // [*panic_flag, array_len, array[0], array[1],..., array[array_len-1]]
        // *: If the return value is a PanicResult

        // Output Builtin will always be on segment 2
        let return_values =
            vm.get_continuous_range((2, 0).into(), vm.get_segment_size(2).unwrap())?;
        // Remove panic wrapper
        let (return_values, panic_flag) = if result_inner_type_size.is_none() {
            // return value is not a PanicResult
            (&return_values[..], false)
        } else {
            // return value is a PanicResult
            (
                &return_values[1..],
                return_values[0] != MaybeRelocatable::from(0),
            )
        };
        // Take only the output (as the output segment will also contain the input)
        let output_len = return_values[0].get_int().unwrap().to_usize().unwrap() + 1;
        let return_values = &return_values[0..output_len];
        // Return Ok or Err based on panic_flag
        if panic_flag {
            return Err(Error::RunPanic(
                return_values
                    .iter()
                    .map(|mr| mr.get_int().unwrap_or_default())
                    .collect_vec(),
            ));
        } else {
            return Ok(return_values.to_vec());
        }
    }

    let mut return_values = vm.get_continuous_range(
        (vm.get_ap() - (return_type_size + builtin_count) as usize).unwrap(),
        return_type_size as usize,
    )?;
    // Handle PanicResult (we already checked if the type is a PanicResult when fetching the inner type size)
    if let Some(inner_type_size) = result_inner_type_size {
        // Check the failure flag (aka first return value)
        if return_values.first() != Some(&MaybeRelocatable::from(0)) {
            // In case of failure, extract the error from the return values (aka last two values)
            let panic_data_end = return_values
                .last()
                .ok_or(Error::FailedToExtractReturnValues)?
                .get_relocatable()
                .ok_or(Error::FailedToExtractReturnValues)?;
            let panic_data_start = return_values
                .get(return_values.len() - 2)
                .ok_or(Error::FailedToExtractReturnValues)?
                .get_relocatable()
                .ok_or(Error::FailedToExtractReturnValues)?;
            let panic_data = vm.get_integer_range(
                panic_data_start,
                (panic_data_end - panic_data_start).map_err(VirtualMachineError::Math)?,
            )?;
            return Err(Error::RunPanic(
                panic_data.iter().map(|c| *c.as_ref()).collect(),
            ));
        } else {
            if return_values.len() < inner_type_size as usize {
                return Err(Error::FailedToExtractReturnValues);
            }
            return_values =
                return_values[((return_type_size - inner_type_size).into_or_panic())..].to_vec()
        }
    }
    Ok(return_values)
}

// Calculates builtins' final_stack setting each stop_ptr
// Calling this function is a must if either air_public_input or cairo_pie are needed
fn finalize_builtins(
    main_ret_types: &[ConcreteTypeId],
    type_sizes: &UnorderedHashMap<ConcreteTypeId, i16>,
    vm: &mut VirtualMachine,
    builtin_count: i16,
) -> Result<(), Error> {
    // Set stop pointers for builtins so we can obtain the air public input
    // Cairo 1 programs have other return values aside from the used builtin's final pointers, so we need to hand-pick them
    let ret_types_sizes = main_ret_types
        .iter()
        .map(|id| type_sizes.get(id).cloned().unwrap_or_default());
    let ret_types_and_sizes = main_ret_types.iter().zip(ret_types_sizes.clone());

    let full_ret_types_size: i16 = ret_types_sizes.sum();
    let mut stack_pointer = (vm.get_ap()
        - (full_ret_types_size as usize + builtin_count as usize).saturating_sub(1))
    .map_err(VirtualMachineError::Math)?;

    // Calculate the stack_ptr for each return builtin in the return values
    let mut builtin_name_to_stack_pointer = HashMap::new();
    for (id, size) in ret_types_and_sizes {
        if let Some(ref name) = id.debug_name {
            let builtin_name = match name.as_str() {
                "RangeCheck" => BuiltinName::range_check,
                "Poseidon" => BuiltinName::poseidon,
                "EcOp" => BuiltinName::ec_op,
                "Bitwise" => BuiltinName::bitwise,
                "Pedersen" => BuiltinName::pedersen,
                "Output" => BuiltinName::output,
                "Ecdsa" => BuiltinName::ecdsa,
                _ => {
                    stack_pointer.offset += size as usize;
                    continue;
                }
            };
            builtin_name_to_stack_pointer.insert(builtin_name, stack_pointer);
        }
        stack_pointer.offset += size as usize;
    }

    // Set stop pointer for each builtin
    vm.builtins_final_stack_from_stack_pointer_dict(&builtin_name_to_stack_pointer, false)?;
    Ok(())
}

fn serialize_output(
    return_values: &[MaybeRelocatable],
    vm: &mut VirtualMachine,
    return_type_id: Option<&ConcreteTypeId>,
    sierra_program_registry: &ProgramRegistry<CoreType, CoreLibfunc>,
    type_sizes: &UnorderedHashMap<ConcreteTypeId, i16>,
) -> String {
    let mut output_string = String::new();
    let return_type_id = if let Some(id) = return_type_id {
        id
    } else {
        return output_string;
    };
    let mut return_values_iter = return_values.iter().peekable();
    serialize_output_inner(
        &mut return_values_iter,
        &mut output_string,
        vm,
        return_type_id,
        sierra_program_registry,
        type_sizes,
    );
    output_string
}

fn serialize_output_inner<'a>(
    return_values_iter: &mut Peekable<impl Iterator<Item = &'a MaybeRelocatable>>,
    output_string: &mut String,
    vm: &mut VirtualMachine,
    return_type_id: &ConcreteTypeId,
    sierra_program_registry: &ProgramRegistry<CoreType, CoreLibfunc>,
    type_sizes: &UnorderedHashMap<ConcreteTypeId, i16>,
) {
    match sierra_program_registry.get_type(return_type_id).unwrap() {
        cairo_lang_sierra::extensions::core::CoreTypeConcrete::Array(info) => {
            // Fetch array from memory
            let array_start = return_values_iter
                .next()
                .expect("Missing return value")
                .get_relocatable()
                .expect("Array start_ptr not Relocatable");
            let array_end = return_values_iter
                .next()
                .expect("Missing return value")
                .get_relocatable()
                .expect("Array end_ptr not Relocatable");
            let array_size = (array_end - array_start).unwrap();

            let array_data = vm.get_continuous_range(array_start, array_size).unwrap();
            let mut array_data_iter = array_data.iter().peekable();
            let array_elem_id = &info.ty;
            // Serialize array data
            maybe_add_whitespace(output_string);
            output_string.push('[');
            while array_data_iter.peek().is_some() {
                serialize_output_inner(
                    &mut array_data_iter,
                    output_string,
                    vm,
                    array_elem_id,
                    sierra_program_registry,
                    type_sizes,
                )
            }
            output_string.push(']');
        }
        cairo_lang_sierra::extensions::core::CoreTypeConcrete::Box(info) => {
            // As this represents a pointer, we need to extract it's values
            let ptr = return_values_iter
                .next()
                .expect("Missing return value")
                .get_relocatable()
                .expect("Box Pointer is not Relocatable");
            let type_size = type_sizes[&info.ty].try_into().expect("could not parse to usize"); 
            let data = vm
                .get_continuous_range(ptr, type_size)
                .expect("Failed to extract value from nullable ptr");
            let mut data_iter = data.iter().peekable();
            serialize_output_inner(
                &mut data_iter,
                output_string,
                vm,
                &info.ty,
                sierra_program_registry,
                type_sizes,
            )
        }
        cairo_lang_sierra::extensions::core::CoreTypeConcrete::Const(_) => {
            unimplemented!("Not supported in the current version")
        },
        cairo_lang_sierra::extensions::core::CoreTypeConcrete::Felt252(_)
        | cairo_lang_sierra::extensions::core::CoreTypeConcrete::BoundedInt(_)
        // Only unsigned integer values implement Into<Bytes31>
        | cairo_lang_sierra::extensions::core::CoreTypeConcrete::Bytes31(_)
        | cairo_lang_sierra::extensions::core::CoreTypeConcrete::Uint8(_)
        | cairo_lang_sierra::extensions::core::CoreTypeConcrete::Uint16(_)
        | cairo_lang_sierra::extensions::core::CoreTypeConcrete::Uint32(_)
        | cairo_lang_sierra::extensions::core::CoreTypeConcrete::Uint64(_)
        | cairo_lang_sierra::extensions::core::CoreTypeConcrete::Uint128(_) => {
            maybe_add_whitespace(output_string);
            let val = return_values_iter
                .next()
                .expect("Missing return value")
                .get_int()
                .expect("Value is not an integer");
            output_string.push_str(&val.to_string());
        }
        cairo_lang_sierra::extensions::core::CoreTypeConcrete::Sint8(_)
        | cairo_lang_sierra::extensions::core::CoreTypeConcrete::Sint16(_)
        | cairo_lang_sierra::extensions::core::CoreTypeConcrete::Sint32(_)
        | cairo_lang_sierra::extensions::core::CoreTypeConcrete::Sint64(_)
        | cairo_lang_sierra::extensions::core::CoreTypeConcrete::Sint128(_) => {
            maybe_add_whitespace(output_string);
            let val = return_values_iter
                .next()
                .expect("Missing return value")
                .get_int()
                .expect("Value is not an integer");
            output_string.push_str(&signed_felt(val).to_string());
        }
        cairo_lang_sierra::extensions::core::CoreTypeConcrete::NonZero(info) => {
            serialize_output_inner(
                return_values_iter,
                output_string,
                vm,
                &info.ty,
                sierra_program_registry,
                type_sizes,
            )
        }
        cairo_lang_sierra::extensions::core::CoreTypeConcrete::Nullable(info) => {
            // As this represents a pointer, we need to extract it's values
            let ptr = match return_values_iter.next().expect("Missing return value") {
                MaybeRelocatable::RelocatableValue(ptr) => *ptr,
                MaybeRelocatable::Int(felt) if felt.is_zero() => {
                    // Nullable is Null
                    maybe_add_whitespace(output_string);
                    output_string.push_str("null");
                    return;
                }
                _ => panic!("Invalid Nullable"),
            };
            let type_size = type_sizes[&info.ty].try_into().expect("could not parse to usize");
            let data = vm
                .get_continuous_range(ptr, type_size)
                .expect("Failed to extract value from nullable ptr");
            let mut data_iter = data.iter().peekable();
            serialize_output_inner(
                &mut data_iter,
                output_string,
                vm,
                &info.ty,
                sierra_program_registry,
                type_sizes,
            )
        }
        cairo_lang_sierra::extensions::core::CoreTypeConcrete::Enum(info) => {
            // First we check if it is a Panic enum, as we already handled panics when fetching return values,
            // we can ignore them and move on to the non-panic variant
            if let GenericArg::UserType(user_type) = &info.info.long_id.generic_args[0] {
                if user_type
                    .debug_name
                    .as_ref()
                    .is_some_and(|n| n.starts_with("core::panics::PanicResult"))
                {
                    return serialize_output_inner(
                        return_values_iter,
                        output_string,
                        vm,
                        &info.variants[0],
                        sierra_program_registry,
                        type_sizes,
                    );
                }
            }
            let num_variants = &info.variants.len();
            let casm_variant_idx: usize = return_values_iter
                .next()
                .expect("Missing return value")
                .get_int()
                .expect("Enum tag is not integer")
                .to_usize()
                .expect("Invalid enum tag");
            // Convert casm variant idx to sierra variant idx
            let variant_idx = if *num_variants > 2 {
                num_variants - 1 - (casm_variant_idx >> 1)
            } else {
                casm_variant_idx
            };
            let variant_type_id = &info.variants[variant_idx];

            // Handle core::bool separately
            if let GenericArg::UserType(user_type) = &info.info.long_id.generic_args[0] {
                if user_type
                    .debug_name
                    .as_ref()
                    .is_some_and(|n| n == "core::bool")
                {
                    // Sanity checks
                    assert!(
                        *num_variants == 2
                            && variant_idx < 2
                            && type_sizes
                                .get(&info.variants[0])
                                .is_some_and(|size| size.is_zero())
                            && type_sizes
                                .get(&info.variants[1])
                                .is_some_and(|size| size.is_zero()),
                        "Malformed bool enum"
                    );

                    let boolean_string = match variant_idx {
                        0 => "false",
                        _ => "true",
                    };
                    maybe_add_whitespace(output_string);
                    output_string.push_str(boolean_string);
                    return;
                }
            }
            // TODO: Something similar to the bool handling could be done for unit enum variants if we could get the type info with the variant names

            // Space is always allocated for the largest enum member, padding with zeros in front for the smaller variants
            let mut max_variant_size = 0;
            for variant in &info.variants {
                let variant_size = type_sizes.get(variant).unwrap();
                max_variant_size = std::cmp::max(max_variant_size, *variant_size)
            }
            for _ in 0..max_variant_size - type_sizes.get(variant_type_id).unwrap() {
                // Remove padding
                assert_eq!(
                    return_values_iter.next(),
                    Some(&MaybeRelocatable::from(0)),
                    "Malformed enum"
                );
            }
            serialize_output_inner(
                return_values_iter,
                output_string,
                vm,
                variant_type_id,
                sierra_program_registry,
                type_sizes,
            )
        }
        cairo_lang_sierra::extensions::core::CoreTypeConcrete::Struct(info) => {
            for member_type_id in &info.members {
                serialize_output_inner(
                    return_values_iter,
                    output_string,
                    vm,
                    member_type_id,
                    sierra_program_registry,
                    type_sizes,
                )
            }
        }
        cairo_lang_sierra::extensions::core::CoreTypeConcrete::Felt252Dict(info) => {
            // Process Dictionary
            let dict_ptr = return_values_iter
                .next()
                .expect("Missing return val")
                .get_relocatable()
                .expect("Dict Ptr not Relocatable");
            if !(dict_ptr.offset
                == vm
                    .get_segment_size(dict_ptr.segment_index as usize)
                    .unwrap_or_default()
                && dict_ptr.offset % 3 == 0)
            {
                panic!("Return value is not a valid Felt252Dict")
            }
            // Fetch dictionary values type id
            let value_type_id = &info.ty;
            // Fetch the dictionary's memory
            let dict_mem = vm
                .get_continuous_range((dict_ptr.segment_index, 0).into(), dict_ptr.offset)
                .expect("Malformed dictionary memory");
            // Serialize the dictionary
            output_string.push('{');
            // The dictionary's memory is made up of (key, prev_value, next_value) tuples
            // The prev value is not relevant to the user so we can skip over it for calrity
            for (key, _, value) in dict_mem.iter().tuples() {
                maybe_add_whitespace(output_string);
                // Serialize the key wich should always be a Felt value
                output_string.push_str(&key.to_string());
                output_string.push(':');
                // Serialize the value
                // We create a peekable array here in order to use the serialize_output_inner as the value could be a span
                let value_vec = [value.clone()];
                let mut value_iter = value_vec.iter().peekable();
                serialize_output_inner(
                    &mut value_iter,
                    output_string,
                    vm,
                    value_type_id,
                    sierra_program_registry,
                    type_sizes,
                );
            }
            output_string.push('}');
        }
        cairo_lang_sierra::extensions::core::CoreTypeConcrete::SquashedFelt252Dict(info) => {
            // Process Dictionary
            let dict_start = return_values_iter
                .next()
                .expect("Missing return val")
                .get_relocatable()
                .expect("Squashed dict_start ptr not Relocatable");
            let dict_end = return_values_iter
                .next()
                .expect("Missing return val")
                .get_relocatable()
                .expect("Squashed dict_end ptr not Relocatable");
            let dict_size = (dict_end - dict_start).unwrap();
            if dict_size % 3 != 0 {
                panic!("Return value is not a valid SquashedFelt252Dict")
            }
            // Fetch dictionary values type id
            let value_type_id = &info.ty;
            // Fetch the dictionary's memory
            let dict_mem = vm
                .get_continuous_range(dict_start, dict_size)
                .expect("Malformed squashed dictionary memory");
            // Serialize the dictionary
            output_string.push('{');
            // The dictionary's memory is made up of (key, prev_value, next_value) tuples
            // The prev value is not relevant to the user so we can skip over it for calrity
            for (key, _, value) in dict_mem.iter().tuples() {
                maybe_add_whitespace(output_string);
                // Serialize the key wich should always be a Felt value
                output_string.push_str(&key.to_string());
                output_string.push(':');
                // Serialize the value
                // We create a peekable array here in order to use the serialize_output_inner as the value could be a span
                let value_vec = [value.clone()];
                let mut value_iter = value_vec.iter().peekable();
                serialize_output_inner(
                    &mut value_iter,
                    output_string,
                    vm,
                    value_type_id,
                    sierra_program_registry,
                    type_sizes,
                );
            }
            output_string.push('}');
        }
        cairo_lang_sierra::extensions::core::CoreTypeConcrete::Span(_) => unimplemented!("Span types get resolved to Array in the current version"),
        cairo_lang_sierra::extensions::core::CoreTypeConcrete::Snapshot(info) => {
            serialize_output_inner(
                return_values_iter,
                output_string,
                vm,
                &info.ty,
                sierra_program_registry,
                type_sizes,
            )
        }
        cairo_lang_sierra::extensions::core::CoreTypeConcrete::GasBuiltin(_info) => {
            // Ignore it
            let _ = return_values_iter.next();
        },
        _ => panic!("Unexpected return type")
    }
}

fn maybe_add_whitespace(string: &mut String) {
    if !string.is_empty() && !string.ends_with('[') && !string.ends_with('{') {
        string.push(' ');
    }
}

#[cfg(test)]
mod tests {
    use std::path::Path;

    use super::*;
    use cairo_lang_compiler::{
        compile_prepared_db, db::RootDatabase, project::setup_project, CompilerConfig,
    };
    use cairo_vm::{program_hash::compute_program_hash_chain, types::relocatable::Relocatable};
    use rstest::rstest;

    fn compile_to_sierra(filename: &str) -> SierraProgram {
        let compiler_config = CompilerConfig {
            replace_ids: true,
            ..CompilerConfig::default()
        };
        let mut db = RootDatabase::builder()
            .detect_corelib()
            .skip_auto_withdraw_gas()
            .build()
            .unwrap();
        let main_crate_ids = setup_project(&mut db, Path::new(filename)).unwrap();
        compile_prepared_db(&db, main_crate_ids, compiler_config)
            .unwrap()
            .program
    }

    fn main_hash_panic_result(sierra_program: &SierraProgram) -> bool {
        let main_func = find_function(sierra_program, "::main").unwrap();
        main_func
            .signature
            .ret_types
            .last()
            .and_then(|rt| {
                rt.debug_name
                    .as_ref()
                    .map(|n| n.as_ref().starts_with("core::panics::PanicResult::"))
            })
            .unwrap_or_default()
    }

    #[rstest]
    #[case("../cairo_programs/cairo-1-programs/serialized_output/array_append.cairo")]
    #[case("../cairo_programs/cairo-1-programs/serialized_output/array_get.cairo")]
    #[case("../cairo_programs/cairo-1-programs/serialized_output/dictionaries.cairo")]
    #[case("../cairo_programs/cairo-1-programs/serialized_output/enum_flow.cairo")]
    #[case("../cairo_programs/cairo-1-programs/serialized_output/enum_match.cairo")]
    #[case("../cairo_programs/cairo-1-programs/serialized_output/factorial.cairo")]
    #[case("../cairo_programs/cairo-1-programs/serialized_output/fibonacci.cairo")]
    #[case("../cairo_programs/cairo-1-programs/serialized_output/hello.cairo")]
    #[case("../cairo_programs/cairo-1-programs/serialized_output/pedersen_example.cairo")]
    #[case("../cairo_programs/cairo-1-programs/serialized_output/poseidon.cairo")]
    #[case("../cairo_programs/cairo-1-programs/serialized_output/print.cairo")]
    #[case("../cairo_programs/cairo-1-programs/serialized_output/array_append.cairo")]
    #[case("../cairo_programs/cairo-1-programs/serialized_output/recursion.cairo")]
    #[case("../cairo_programs/cairo-1-programs/serialized_output/sample.cairo")]
    #[case("../cairo_programs/cairo-1-programs/serialized_output/simple_struct.cairo")]
    #[case("../cairo_programs/cairo-1-programs/serialized_output/simple.cairo")]
    #[case("../cairo_programs/cairo-1-programs/serialized_output/struct_span_return.cairo")]
    fn check_append_ret_values_to_output_segment(
        #[case] filename: &str,
        #[values(true, false)] proof_mode: bool,
    ) {
        // Compile to sierra
        let sierra_program = compile_to_sierra(filename);
        // Set proof_mode
        let cairo_run_config = Cairo1RunConfig {
            proof_mode,
            layout: LayoutName::all_cairo,
            append_return_values: !proof_mode, // This is so we can test appending return values when not running in proof_mode
            finalize_builtins: true,
            ..Default::default()
        };
        // Run program
        let (runner, return_values, _) =
            cairo_run_program(&sierra_program, cairo_run_config).unwrap();
        // When the return type is a PanicResult, we remove the panic wrapper when returning the ret values
        // And handle the panics returning an error, so we need to add it here
        let return_values = if main_hash_panic_result(&sierra_program) {
            let mut rv = vec![Felt252::ZERO.into()];
            rv.extend_from_slice(&return_values);
            rv
        } else {
            return_values
        };
        // Check that the output segment contains the return values
        // The output builtin will always be the first builtin, so we know it's segment is 2
        let output_builtin_segment = runner
            .vm
            .get_continuous_range((2, 0).into(), return_values.len())
            .unwrap();
        // While this test can make sure that the return values are the same as the output segment values, as the code that fetches return values
        // takes them from the output segment we can't be sure that these return values are correct, for this we use the integration tests in the main.rs file
        assert_eq!(output_builtin_segment, return_values, "{}", filename);
        // Just for consistency, we will check that there are no values in the output segment after the return values
        assert!(runner
            .vm
            .get_maybe(&Relocatable::from((2_isize, return_values.len())))
            .is_none());
    }
    #[test]
    fn check_program_hash_doesnt_change_based_on_arguments() {
        let sierra_program = compile_to_sierra(
            "../cairo_programs/cairo-1-programs/with_input/array_input_sum.cairo",
        );
        let config_a = Cairo1RunConfig {
            layout: LayoutName::all_cairo,
            args: &[
                FuncArg::Single(Felt252::ONE),
                FuncArg::Array(vec![Felt252::ONE, Felt252::TWO, Felt252::THREE]),
                FuncArg::Single(Felt252::TWO),
                FuncArg::Array(vec![Felt252::ONE, Felt252::TWO, Felt252::THREE]),
            ],
            ..Default::default()
        };
        let config_b = Cairo1RunConfig {
            layout: LayoutName::all_cairo,
            args: &[
                FuncArg::Single(Felt252::ZERO),
                FuncArg::Array(vec![Felt252::THREE]),
                FuncArg::Single(Felt252::ZERO),
                FuncArg::Array(vec![Felt252::TWO]),
            ],
            ..Default::default()
        };
        let runner_a = cairo_run_program(&sierra_program, config_a).unwrap().0;
        let runner_b = cairo_run_program(&sierra_program, config_b).unwrap().0;
        let hash_a =
            compute_program_hash_chain(&runner_a.get_program().get_stripped_program().unwrap(), 0)
                .unwrap();
        let hash_b =
            compute_program_hash_chain(&runner_b.get_program().get_stripped_program().unwrap(), 0)
                .unwrap();
        assert_eq!(hash_a, hash_b)
    }

    #[rstest]
    fn check_output_segment_contains_program_ouput_and_input(
        #[values(true, false)] proof_mode: bool,
    ) {
        // tensor.cairo
        // inputs: [2 2 2 4 1 2 3 4]
        // outputs: [1]
        // Compile to sierra
        let sierra_program = compile_to_sierra(
            "../cairo_programs/cairo-1-programs/serialized_output/with_input/tensor.cairo",
        );
        // Set proof_mode
        let cairo_run_config = Cairo1RunConfig {
            proof_mode,
            layout: LayoutName::all_cairo,
            append_return_values: !proof_mode, // This is so we can test appending return values when not running in proof_mode
            finalize_builtins: true,
            args: &[FuncArg::Array(vec![
                2.into(),
                2.into(),
                2.into(),
                4.into(),
                1.into(),
                2.into(),
                3.into(),
                4.into(),
            ])],
            ..Default::default()
        };
        // Run program
        let (runner, _, _) = cairo_run_program(&sierra_program, cairo_run_config).unwrap();
        // Check output segment
        let expected_output_segment: Vec<Felt252> = vec![
            // panic_flag
            0.into(),
            // output len
            1.into(),
            // output
            1.into(),
            // input len
            8.into(),
            // input
            2.into(),
            2.into(),
            2.into(),
            4.into(),
            1.into(),
            2.into(),
            3.into(),
            4.into(),
        ];
        let output_segment_size = runner.vm.get_segment_size(2).unwrap_or_default();
        let output_segment = runner
            .vm
            .get_integer_range((2, 0).into(), output_segment_size)
            .unwrap()
            .iter()
            .map(|f| f.clone().into_owned())
            .collect_vec();
        assert_eq!(expected_output_segment, output_segment);
    }
}<|MERGE_RESOLUTION|>--- conflicted
+++ resolved
@@ -86,11 +86,7 @@
     pub relocate_mem: bool,
     /// Cairo layout chosen for the run
     pub layout: LayoutName,
-<<<<<<< HEAD
-    pub cairo_layout_params: Option<CairoLayoutParams>,
-=======
     pub dynamic_layout_params: Option<CairoLayoutParams>,
->>>>>>> 7d199567
     /// Run in proof_mode
     pub proof_mode: bool,
     /// Should be true if either air_public_input or cairo_pie_output are needed
@@ -111,11 +107,7 @@
             proof_mode: false,
             finalize_builtins: false,
             append_return_values: false,
-<<<<<<< HEAD
-            cairo_layout_params: None,
-=======
             dynamic_layout_params: None,
->>>>>>> 7d199567
         }
     }
 }
@@ -258,11 +250,7 @@
     let mut runner = CairoRunner::new_v2(
         &program,
         cairo_run_config.layout,
-<<<<<<< HEAD
-        cairo_run_config.cairo_layout_params.clone(),
-=======
         cairo_run_config.dynamic_layout_params.clone(),
->>>>>>> 7d199567
         runner_mode,
         cairo_run_config.trace_enabled,
     )?;
