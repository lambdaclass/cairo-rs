--- conflicted
+++ resolved
@@ -199,21 +199,11 @@
 
     let (processor_hints, program_hints) = build_hints_vec(instructions.clone());
 
-    // These are the instructions' bytecode + the segment's values up to this point
-    let bytecode = casm_program
-        .assemble_ex(&entry_code.instructions, &libfunc_footer)
-        .bytecode;
     let mut hint_processor = Cairo1HintProcessor::new(
         &processor_hints,
         RunResources::default(),
         cairo_run_config.copy_to_output(),
     );
-<<<<<<< HEAD
-    let data: Vec<MaybeRelocatable> = bytecode
-        .into_iter()
-        .map(|x| Felt252::from(&x))
-        .map(MaybeRelocatable::from)
-=======
 
     // The bytecode includes all program instructions plus entry/footer,
     // plus data from the constants segments.
@@ -223,7 +213,6 @@
         .into_iter()
         .map(Into::<Felt252>::into)
         .map(Into::<MaybeRelocatable>::into)
->>>>>>> 4bd5794c
         .collect();
 
     let program = if cairo_run_config.proof_mode {
