--- conflicted
+++ resolved
@@ -5,7 +5,6 @@
 use cairo_lang_casm::hints::Hint;
 use cairo_lang_casm::instructions::Instruction;
 use cairo_lang_compiler::{compile_cairo_project_at_path, CompilerConfig};
-<<<<<<< HEAD
 use cairo_lang_sierra::extensions::bitwise::BitwiseType;
 use cairo_lang_sierra::extensions::core::{CoreLibfunc, CoreType};
 use cairo_lang_sierra::extensions::ec::EcOpType;
@@ -20,17 +19,7 @@
 use cairo_lang_sierra::ids::ConcreteTypeId;
 use cairo_lang_sierra::program::Function;
 use cairo_lang_sierra::program::Program as SierraProgram;
-use cairo_lang_sierra::program_registry::ProgramRegistry;
-=======
-use cairo_lang_runner::RunnerError as CairoLangRunnerError;
-use cairo_lang_runner::{
-    build_hints_dict, casm_run::RunFunctionContext, token_gas_cost, CairoHintProcessor,
-    SierraCasmRunner, StarknetState,
-};
-use cairo_lang_sierra::extensions::core::{CoreLibfunc, CoreType};
-use cairo_lang_sierra::ids::ConcreteTypeId;
 use cairo_lang_sierra::program_registry::{ProgramRegistry, ProgramRegistryError};
->>>>>>> bad4ceaf
 use cairo_lang_sierra::{extensions::gas::CostTokenType, ProgramParser};
 use cairo_lang_sierra_ap_change::calc_ap_changes;
 use cairo_lang_sierra_gas::gas_info::GasInfo;
@@ -182,33 +171,18 @@
         replace_ids: true,
         ..CompilerConfig::default()
     };
-    let sierra_program =
-        (*compile_cairo_project_at_path(&args.filename, compiler_config).map_err(|err| Error::SierraCompilation(err.to_string()))?).clone();
-
-<<<<<<< HEAD
+    let sierra_program = (*compile_cairo_project_at_path(&args.filename, compiler_config)
+        .map_err(|err| Error::SierraCompilation(err.to_string()))?)
+    .clone();
+
     let metadata_config = Some(Default::default());
     let gas_usage_check = metadata_config.is_some();
     let metadata = create_metadata(&sierra_program, metadata_config)?;
-    let sierra_program_registry =
-        ProgramRegistry::<CoreType, CoreLibfunc>::new(&sierra_program).unwrap();
-    let type_sizes = get_type_size_map(&sierra_program, &sierra_program_registry).unwrap();
+    let sierra_program_registry = ProgramRegistry::<CoreType, CoreLibfunc>::new(&sierra_program)?;
+    let type_sizes =
+        get_type_size_map(&sierra_program, &sierra_program_registry).unwrap_or_default();
     let casm_program =
         cairo_lang_sierra_to_casm::compiler::compile(&sierra_program, &metadata, gas_usage_check)?;
-=======
-    // variable needed for the SierraCasmRunner
-    let contracts_info = OrderedHashMap::default();
-
-    // We need this runner to use the `find_function` method for main().
-    let casm_runner = SierraCasmRunner::new(
-        sierra_program.clone(),
-        Some(Default::default()),
-        contracts_info,
-    )?;
-
-    let sierra_program_registry =
-        ProgramRegistry::<CoreType, CoreLibfunc>::new(&sierra_program)?;
-    let type_sizes = get_type_size_map(&sierra_program, &sierra_program_registry).unwrap_or_default();
->>>>>>> bad4ceaf
 
     let main_func = find_function(&sierra_program, "::main")?;
 
@@ -269,24 +243,22 @@
     runner.end_run(true, false, &mut vm, &mut hint_processor)?;
 
     // Fetch return type data
-<<<<<<< HEAD
-    let return_type_id = main_func.signature.ret_types.last().unwrap();
-    let return_type_size = type_sizes.get(return_type_id).cloned().unwrap_or_default();
-=======
-    let return_type_id = main_func.signature.ret_types.last().ok_or(Error::NoRetTypesInSignature)?;
-    let return_type_size = type_sizes.get(return_type_id).cloned().ok_or_else(|| Error::NoTypeSizeForId(return_type_id.clone()))?;
->>>>>>> bad4ceaf
+    let return_type_id = main_func
+        .signature
+        .ret_types
+        .last()
+        .ok_or(Error::NoRetTypesInSignature)?;
+    let return_type_size = type_sizes
+        .get(return_type_id)
+        .cloned()
+        .ok_or_else(|| Error::NoTypeSizeForId(return_type_id.clone()))?;
 
     let mut return_values = vm.get_return_values(return_type_size as usize)?;
     // Check if this result is a Panic result
     if return_type_id
         .debug_name
         .as_ref()
-<<<<<<< HEAD
-        .unwrap()
-=======
         .ok_or_else(|| Error::TypeIdNoDebugName(return_type_id.clone()))?
->>>>>>> bad4ceaf
         .starts_with("core::panics::PanicResult::")
     {
         // Check the failure flag (aka first return value)
@@ -294,16 +266,6 @@
             // In case of failure, extract the error from teh return values (aka last two values)
             let panic_data_end = return_values
                 .last()
-<<<<<<< HEAD
-                .unwrap()
-                .get_relocatable()
-                .ok_or(VirtualMachineError::Unexpected)?;
-            let panic_data_start = return_values
-                .get(return_values.len() - 2)
-                .ok_or(VirtualMachineError::Unexpected)?
-                .get_relocatable()
-                .ok_or(VirtualMachineError::Unexpected)?;
-=======
                 .ok_or(Error::FailedToExtractReturnValues)?
                 .get_relocatable()
                 .ok_or(Error::FailedToExtractReturnValues)?;
@@ -312,7 +274,6 @@
                 .ok_or(Error::FailedToExtractReturnValues)?
                 .get_relocatable()
                 .ok_or(Error::FailedToExtractReturnValues)?;
->>>>>>> bad4ceaf
             let panic_data = vm.get_integer_range(
                 panic_data_start,
                 (panic_data_end - panic_data_start).map_err(VirtualMachineError::Math)?,
@@ -322,7 +283,7 @@
             ));
         } else {
             if return_values.len() < 3 {
-                return Err(Error::FailedToExtractReturnValues)
+                return Err(Error::FailedToExtractReturnValues);
             }
             return_values = return_values[2..].to_vec()
         }
@@ -339,7 +300,7 @@
         cairo_run::write_encoded_trace(relocated_trace, &mut trace_writer)?;
         trace_writer.flush()?;
     }
-    if let Some(memory_path) = args.memory_file  {
+    if let Some(memory_path) = args.memory_file {
         let memory_file = std::fs::File::create(memory_path)?;
         let mut memory_writer =
             FileWriter::new(io::BufWriter::with_capacity(5 * 1024 * 1024, memory_file));
@@ -357,25 +318,17 @@
     let builtin_cost_segment = vm.add_memory_segment();
     for token_type in CostTokenType::iter_precost() {
         vm.insert_value(
-<<<<<<< HEAD
-            (builtin_cost_segment + (token_type.offset_in_builtin_costs() as usize)).unwrap(),
+            (builtin_cost_segment + (token_type.offset_in_builtin_costs() as usize))
+                .map_err(VirtualMachineError::Math)?,
             Felt252::default(),
-=======
-            (builtin_cost_segment + (token_type.offset_in_builtin_costs() as usize)).map_err(VirtualMachineError::Math)?,
-            Felt252::from(token_gas_cost(*token_type)),
->>>>>>> bad4ceaf
         )?
     }
     // Put a pointer to the builtin cost segment at the end of the program (after the
     // additional `ret` statement).
-<<<<<<< HEAD
-    vm.insert_value((vm.get_pc() + data_len).unwrap(), builtin_cost_segment)?;
-=======
     vm.insert_value(
-        (vm.get_pc() + context.data_len).map_err(VirtualMachineError::Math)?,
+        (vm.get_pc() + data_len).map_err(VirtualMachineError::Math)?,
         builtin_cost_segment,
     )?;
->>>>>>> bad4ceaf
 
     Ok(())
 }
