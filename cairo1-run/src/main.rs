--- conflicted
+++ resolved
@@ -2,23 +2,12 @@
 use cairo1_run::error::Error;
 use cairo1_run::{cairo_run_program, Cairo1RunConfig, FuncArg};
 use cairo_lang_compiler::{compile_cairo_project_at_path, CompilerConfig};
-<<<<<<< HEAD
-use cairo_vm::{air_public_input::PublicInputError, vm::errors::trace_errors::TraceError, Felt252};
-=======
-use cairo_lang_sierra::{ids::ConcreteTypeId, program_registry::ProgramRegistryError};
-use cairo_lang_sierra_to_casm::{compiler::CompilationError, metadata::MetadataError};
-use cairo_run::Cairo1RunConfig;
 use cairo_vm::{
-    air_public_input::PublicInputError,
-    cairo_run::EncodeTraceError,
-    types::{errors::program_errors::ProgramError, layout_name::LayoutName},
-    vm::errors::{
-        memory_errors::MemoryError, runner_errors::RunnerError, trace_errors::TraceError,
-        vm_errors::VirtualMachineError,
-    },
-    Felt252,
+  air_public_input::PublicInputError,
+  types::layout_name::LayoutName,
+  vm::errors::trace_errors::TraceError,
+  Felt252
 };
->>>>>>> 1ac1dcbe
 use clap::{Parser, ValueHint};
 use itertools::Itertools;
 use std::{
@@ -106,72 +95,6 @@
     Ok(FuncArgs(args))
 }
 
-<<<<<<< HEAD
-fn validate_layout(value: &str) -> Result<String, String> {
-    match value {
-        "plain"
-        | "small"
-        | "dex"
-        | "recursive"
-        | "starknet"
-        | "starknet_with_keccak"
-        | "recursive_large_output"
-        | "all_cairo"
-        | "all_solidity"
-        | "dynamic" => Ok(value.to_string()),
-        _ => Err(format!("{value} is not a valid layout")),
-    }
-=======
-#[derive(Debug, Error)]
-pub enum Error {
-    #[error("Invalid arguments")]
-    Cli(#[from] clap::Error),
-    #[error("Failed to interact with the file system")]
-    IO(#[from] std::io::Error),
-    #[error(transparent)]
-    EncodeTrace(#[from] EncodeTraceError),
-    #[error(transparent)]
-    VirtualMachine(#[from] VirtualMachineError),
-    #[error(transparent)]
-    Trace(#[from] TraceError),
-    #[error(transparent)]
-    PublicInput(#[from] PublicInputError),
-    #[error(transparent)]
-    Runner(#[from] RunnerError),
-    #[error(transparent)]
-    ProgramRegistry(#[from] Box<ProgramRegistryError>),
-    #[error(transparent)]
-    Compilation(#[from] Box<CompilationError>),
-    #[error("Failed to compile to sierra:\n {0}")]
-    SierraCompilation(String),
-    #[error(transparent)]
-    Metadata(#[from] MetadataError),
-    #[error(transparent)]
-    Program(#[from] ProgramError),
-    #[error(transparent)]
-    Memory(#[from] MemoryError),
-    #[error("Program panicked with {0:?}")]
-    RunPanic(Vec<Felt252>),
-    #[error("Function signature has no return types")]
-    NoRetTypesInSignature,
-    #[error("No size for concrete type id: {0}")]
-    NoTypeSizeForId(ConcreteTypeId),
-    #[error("Concrete type id has no debug name: {0}")]
-    TypeIdNoDebugName(ConcreteTypeId),
-    #[error("No info in sierra program registry for concrete type id: {0}")]
-    NoInfoForType(ConcreteTypeId),
-    #[error("Failed to extract return values from VM")]
-    FailedToExtractReturnValues,
-    #[error("Function expects arguments of size {expected} and received {actual} instead.")]
-    ArgumentsSizeMismatch { expected: i16, actual: i16 },
-    #[error("Function param {param_index} only partially contains argument {arg_index}.")]
-    ArgumentUnaligned {
-        param_index: usize,
-        arg_index: usize,
-    },
->>>>>>> 1ac1dcbe
-}
-
 pub struct FileWriter {
     buf_writer: io::BufWriter<std::fs::File>,
     bytes_written: usize,
