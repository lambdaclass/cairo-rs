--- conflicted
+++ resolved
@@ -87,11 +87,8 @@
     proof_mode: bool,
     #[clap(long = "air_public_input", value_parser)]
     air_public_input: Option<PathBuf>,
-<<<<<<< HEAD
     #[clap(long = "air_private_input", value_parser)]
     air_private_input: Option<PathBuf>,
-=======
->>>>>>> 1a78237b
     // Arguments should be spaced, with array elements placed between brackets
     // For example " --args '1 2 [1 2 3]'" will yield 3 arguments, with the last one being an array of 3 elements
     #[clap(long = "args", default_value = "", value_parser=process_args)]
@@ -198,16 +195,12 @@
     #[error("Failed to extract return values from VM")]
     FailedToExtractReturnValues,
     #[error("Function expects arguments of size {expected} and received {actual} instead.")]
-<<<<<<< HEAD
-    ArgumentsSizeMismatch { expected: usize, actual: usize },
-=======
     ArgumentsSizeMismatch { expected: i16, actual: i16 },
     #[error("Function param {param_index} only partially contains argument {arg_index}.")]
     ArgumentUnaligned {
         param_index: usize,
         arg_index: usize,
     },
->>>>>>> 1a78237b
 }
 
 pub struct FileWriter {
@@ -252,7 +245,6 @@
         );
         return Err(Error::Cli(error));
     }
-<<<<<<< HEAD
 
     if args.air_private_input.is_some() && !args.proof_mode {
         let error = Args::command().error(
@@ -277,8 +269,6 @@
         );
         return Err(Error::Cli(error));
     }
-=======
->>>>>>> 1a78237b
 
     let compiler_config = CompilerConfig {
         replace_ids: true,
@@ -393,14 +383,8 @@
     } else {
         RunnerMode::ExecutionMode
     };
-<<<<<<< HEAD
 
     let mut runner = CairoRunner::new_v2(&program, &args.layout, runner_mode)?;
-
-=======
-
-    let mut runner = CairoRunner::new_v2(&program, &args.layout, runner_mode)?;
->>>>>>> 1a78237b
     let mut vm = VirtualMachine::new(args.trace_file.is_some() || args.air_public_input.is_some());
     let end = runner.initialize(&mut vm)?;
 
@@ -497,19 +481,7 @@
             stack_pointer.offset += size as usize;
         }
         // Set stop pointer for each builtin
-<<<<<<< HEAD
-        for builtin in vm.builtin_runners.iter_mut() {
-            builtin.final_stack(
-                &vm.segments,
-                builtin_name_to_stack_pointer
-                    .get(builtin.name())
-                    .cloned()
-                    .unwrap_or_default(),
-            )?;
-        }
-=======
         vm.builtins_final_stack_from_stack_pointer_dict(&builtin_name_to_stack_pointer)?;
->>>>>>> 1a78237b
 
         // Build execution public memory
         runner.finalize_segments(&mut vm)?;
@@ -522,7 +494,6 @@
         std::fs::write(file_path, json)?;
     }
 
-<<<<<<< HEAD
     if let (Some(file_path), Some(trace_file), Some(memory_file)) = (
         args.air_private_input,
         args.trace_file.clone(),
@@ -550,8 +521,6 @@
         std::fs::write(file_path, json)?;
     }
 
-=======
->>>>>>> 1a78237b
     if let Some(trace_path) = args.trace_file {
         let relocated_trace = runner
             .relocated_trace
@@ -721,12 +690,8 @@
     }
     let mut array_args_data_iter = array_args_data.iter();
     let after_arrays_data_offset = ap_offset;
-<<<<<<< HEAD
-    let mut arg_iter = args.iter().peekable();
-=======
     let mut arg_iter = args.iter().enumerate();
     let mut param_index = 0;
->>>>>>> 1a78237b
     let mut expected_arguments_size = 0;
     if func.signature.param_types.iter().any(|ty| {
         get_info(sierra_program_registry, ty)
@@ -777,27 +742,6 @@
             casm_extend! {ctx,
                 [ap + 0] = [ap + offset] + 3, ap++;
             }
-<<<<<<< HEAD
-        } else if let Some(FuncArg::Array(_)) = arg_iter.peek() {
-            let values = extract_matches!(arg_iter.next().unwrap(), FuncArg::Array);
-            let offset = -ap_offset + array_args_data_iter.next().unwrap();
-            expected_arguments_size += 1;
-            casm_extend! {ctx,
-                [ap + 0] = [ap + (offset)], ap++;
-                [ap + 0] = [ap - 1] + (values.len()), ap++;
-            }
-        } else {
-            let arg_size = ty_size;
-            expected_arguments_size += arg_size as usize;
-            for _ in 0..arg_size {
-                if let Some(value) = arg_iter.next() {
-                    let value = extract_matches!(value, FuncArg::Single);
-                    casm_extend! {ctx,
-                        [ap + 0] = (value.to_bigint()), ap++;
-                    }
-                }
-            }
-=======
             ap_offset += 1;
         } else {
             let ty_size = type_sizes[ty];
@@ -831,15 +775,8 @@
                 }
             }
             param_index += 1;
->>>>>>> 1a78237b
         };
     }
-<<<<<<< HEAD
-    if expected_arguments_size != args.len() {
-        return Err(Error::ArgumentsSizeMismatch {
-            expected: expected_arguments_size,
-            actual: args.len(),
-=======
     let actual_args_size = args
         .iter()
         .map(|arg| match arg {
@@ -851,7 +788,6 @@
         return Err(Error::ArgumentsSizeMismatch {
             expected: expected_arguments_size,
             actual: actual_args_size,
->>>>>>> 1a78237b
         });
     }
 
@@ -969,11 +905,7 @@
 
     #[rstest]
     #[case(["cairo1-run", "../cairo_programs/cairo-1-programs/fibonacci.cairo", "--trace_file", "/dev/null", "--memory_file", "/dev/null", "--layout", "all_cairo"].as_slice())]
-<<<<<<< HEAD
     #[case(["cairo1-run", "../cairo_programs/cairo-1-programs/fibonacci.cairo", "--trace_file", "/dev/null", "--memory_file", "/dev/null", "--layout", "all_cairo", "--proof_mode", "--air_public_input", "/dev/null", "--air_private_input", "/dev/null"].as_slice())]
-=======
-    #[case(["cairo1-run", "../cairo_programs/cairo-1-programs/fibonacci.cairo", "--trace_file", "/dev/null", "--memory_file", "/dev/null", "--layout", "all_cairo", "--proof_mode", "--air_public_input", "/dev/null"].as_slice())]
->>>>>>> 1a78237b
     fn test_run_fibonacci_ok(#[case] args: &[&str]) {
         let args = args.iter().cloned().map(String::from);
         assert_matches!(run(args), Ok(res) if res == vec![MaybeRelocatable::from(89)]);
@@ -981,11 +913,7 @@
 
     #[rstest]
     #[case(["cairo1-run", "../cairo_programs/cairo-1-programs/factorial.cairo", "--trace_file", "/dev/null", "--memory_file", "/dev/null", "--layout", "all_cairo"].as_slice())]
-<<<<<<< HEAD
     #[case(["cairo1-run", "../cairo_programs/cairo-1-programs/factorial.cairo", "--trace_file", "/dev/null", "--memory_file", "/dev/null", "--layout", "all_cairo", "--proof_mode", "--air_public_input", "/dev/null", "--air_private_input", "/dev/null"].as_slice())]
-=======
-    #[case(["cairo1-run", "../cairo_programs/cairo-1-programs/factorial.cairo", "--trace_file", "/dev/null", "--memory_file", "/dev/null", "--layout", "all_cairo", "--proof_mode", "--air_public_input", "/dev/null"].as_slice())]
->>>>>>> 1a78237b
     fn test_run_factorial_ok(#[case] args: &[&str]) {
         let args = args.iter().cloned().map(String::from);
         assert_matches!(run(args), Ok(res) if res == vec![MaybeRelocatable::from(3628800)]);
@@ -993,11 +921,7 @@
 
     #[rstest]
     #[case(["cairo1-run", "../cairo_programs/cairo-1-programs/array_get.cairo", "--trace_file", "/dev/null", "--memory_file", "/dev/null", "--layout", "all_cairo"].as_slice())]
-<<<<<<< HEAD
     #[case(["cairo1-run", "../cairo_programs/cairo-1-programs/array_get.cairo", "--trace_file", "/dev/null", "--memory_file", "/dev/null", "--layout", "all_cairo", "--proof_mode", "--air_public_input", "/dev/null", "--air_private_input", "/dev/null"].as_slice())]
-=======
-    #[case(["cairo1-run", "../cairo_programs/cairo-1-programs/array_get.cairo", "--trace_file", "/dev/null", "--memory_file", "/dev/null", "--layout", "all_cairo", "--proof_mode", "--air_public_input", "/dev/null"].as_slice())]
->>>>>>> 1a78237b
     fn test_run_array_get_ok(#[case] args: &[&str]) {
         let args = args.iter().cloned().map(String::from);
         assert_matches!(run(args), Ok(res) if res == vec![MaybeRelocatable::from(3)]);
@@ -1005,11 +929,7 @@
 
     #[rstest]
     #[case(["cairo1-run", "../cairo_programs/cairo-1-programs/enum_flow.cairo", "--trace_file", "/dev/null", "--memory_file", "/dev/null", "--layout", "all_cairo"].as_slice())]
-<<<<<<< HEAD
     #[case(["cairo1-run", "../cairo_programs/cairo-1-programs/enum_flow.cairo", "--trace_file", "/dev/null", "--memory_file", "/dev/null", "--layout", "all_cairo", "--proof_mode", "--air_public_input", "/dev/null", "--air_private_input", "/dev/null"].as_slice())]
-=======
-    #[case(["cairo1-run", "../cairo_programs/cairo-1-programs/enum_flow.cairo", "--trace_file", "/dev/null", "--memory_file", "/dev/null", "--layout", "all_cairo", "--proof_mode", "--air_public_input", "/dev/null"].as_slice())]
->>>>>>> 1a78237b
     fn test_run_enum_flow_ok(#[case] args: &[&str]) {
         let args = args.iter().cloned().map(String::from);
         assert_matches!(run(args), Ok(res) if res == vec![MaybeRelocatable::from(300)]);
@@ -1017,11 +937,7 @@
 
     #[rstest]
     #[case(["cairo1-run", "../cairo_programs/cairo-1-programs/enum_match.cairo", "--trace_file", "/dev/null", "--memory_file", "/dev/null", "--layout", "all_cairo"].as_slice())]
-<<<<<<< HEAD
     #[case(["cairo1-run", "../cairo_programs/cairo-1-programs/enum_match.cairo", "--trace_file", "/dev/null", "--memory_file", "/dev/null", "--layout", "all_cairo", "--proof_mode", "--air_public_input", "/dev/null", "--air_private_input", "/dev/null"].as_slice())]
-=======
-    #[case(["cairo1-run", "../cairo_programs/cairo-1-programs/enum_match.cairo", "--trace_file", "/dev/null", "--memory_file", "/dev/null", "--layout", "all_cairo", "--proof_mode", "--air_public_input", "/dev/null"].as_slice())]
->>>>>>> 1a78237b
     fn test_run_enum_match_ok(#[case] args: &[&str]) {
         let args = args.iter().cloned().map(String::from);
         assert_matches!(run(args), Ok(res) if res == vec![MaybeRelocatable::from(10), MaybeRelocatable::from(felt_str("3618502788666131213697322783095070105623107215331596699973092056135872020471"))]);
@@ -1029,11 +945,7 @@
 
     #[rstest]
     #[case(["cairo1-run", "../cairo_programs/cairo-1-programs/hello.cairo", "--trace_file", "/dev/null", "--memory_file", "/dev/null", "--layout", "all_cairo"].as_slice())]
-<<<<<<< HEAD
     #[case(["cairo1-run", "../cairo_programs/cairo-1-programs/hello.cairo", "--trace_file", "/dev/null", "--memory_file", "/dev/null", "--layout", "all_cairo", "--proof_mode", "--air_public_input", "/dev/null", "--air_private_input", "/dev/null"].as_slice())]
-=======
-    #[case(["cairo1-run", "../cairo_programs/cairo-1-programs/hello.cairo", "--trace_file", "/dev/null", "--memory_file", "/dev/null", "--layout", "all_cairo", "--proof_mode", "--air_public_input", "/dev/null"].as_slice())]
->>>>>>> 1a78237b
     fn test_run_hello_ok(#[case] args: &[&str]) {
         let args = args.iter().cloned().map(String::from);
         assert_matches!(run(args), Ok(res) if res == vec![MaybeRelocatable::from(1), MaybeRelocatable::from(1234)]);
@@ -1041,11 +953,7 @@
 
     #[rstest]
     #[case(["cairo1-run", "../cairo_programs/cairo-1-programs/ops.cairo", "--trace_file", "/dev/null", "--memory_file", "/dev/null", "--layout", "all_cairo"].as_slice())]
-<<<<<<< HEAD
     #[case(["cairo1-run", "../cairo_programs/cairo-1-programs/ops.cairo", "--trace_file", "/dev/null", "--memory_file", "/dev/null", "--layout", "all_cairo", "--proof_mode", "--air_public_input", "/dev/null", "--air_private_input", "/dev/null"].as_slice())]
-=======
-    #[case(["cairo1-run", "../cairo_programs/cairo-1-programs/ops.cairo", "--trace_file", "/dev/null", "--memory_file", "/dev/null", "--layout", "all_cairo", "--proof_mode", "--air_public_input", "/dev/null"].as_slice())]
->>>>>>> 1a78237b
     fn test_run_ops_ok(#[case] args: &[&str]) {
         let args = args.iter().cloned().map(String::from);
         assert_matches!(run(args), Ok(res) if res == vec![MaybeRelocatable::from(6)]);
@@ -1053,11 +961,7 @@
 
     #[rstest]
     #[case(["cairo1-run", "../cairo_programs/cairo-1-programs/print.cairo", "--trace_file", "/dev/null", "--memory_file", "/dev/null", "--layout", "all_cairo"].as_slice())]
-<<<<<<< HEAD
     #[case(["cairo1-run", "../cairo_programs/cairo-1-programs/print.cairo", "--trace_file", "/dev/null", "--memory_file", "/dev/null", "--layout", "all_cairo", "--proof_mode", "--air_public_input", "/dev/null", "--air_private_input", "/dev/null"].as_slice())]
-=======
-    #[case(["cairo1-run", "../cairo_programs/cairo-1-programs/print.cairo", "--trace_file", "/dev/null", "--memory_file", "/dev/null", "--layout", "all_cairo", "--proof_mode", "--air_public_input", "/dev/null"].as_slice())]
->>>>>>> 1a78237b
     fn test_run_print_ok(#[case] args: &[&str]) {
         let args = args.iter().cloned().map(String::from);
         assert_matches!(run(args), Ok(res) if res == vec![]);
@@ -1065,11 +969,7 @@
 
     #[rstest]
     #[case(["cairo1-run", "../cairo_programs/cairo-1-programs/recursion.cairo", "--trace_file", "/dev/null", "--memory_file", "/dev/null", "--layout", "all_cairo"].as_slice())]
-<<<<<<< HEAD
     #[case(["cairo1-run", "../cairo_programs/cairo-1-programs/recursion.cairo", "--trace_file", "/dev/null", "--memory_file", "/dev/null", "--layout", "all_cairo", "--proof_mode", "--air_public_input", "/dev/null", "--air_private_input", "/dev/null"].as_slice())]
-=======
-    #[case(["cairo1-run", "../cairo_programs/cairo-1-programs/recursion.cairo", "--trace_file", "/dev/null", "--memory_file", "/dev/null", "--layout", "all_cairo", "--proof_mode", "--air_public_input", "/dev/null"].as_slice())]
->>>>>>> 1a78237b
     fn test_run_recursion_ok(#[case] args: &[&str]) {
         let args = args.iter().cloned().map(String::from);
         assert_matches!(run(args), Ok(res) if res == vec![MaybeRelocatable::from(felt_str("1154076154663935037074198317650845438095734251249125412074882362667803016453"))]);
@@ -1077,11 +977,7 @@
 
     #[rstest]
     #[case(["cairo1-run", "../cairo_programs/cairo-1-programs/sample.cairo", "--trace_file", "/dev/null", "--memory_file", "/dev/null", "--layout", "all_cairo"].as_slice())]
-<<<<<<< HEAD
     #[case(["cairo1-run", "../cairo_programs/cairo-1-programs/sample.cairo", "--trace_file", "/dev/null", "--memory_file", "/dev/null", "--layout", "all_cairo", "--proof_mode", "--air_public_input", "/dev/null", "--air_private_input", "/dev/null"].as_slice())]
-=======
-    #[case(["cairo1-run", "../cairo_programs/cairo-1-programs/sample.cairo", "--trace_file", "/dev/null", "--memory_file", "/dev/null", "--layout", "all_cairo", "--proof_mode", "--air_public_input", "/dev/null"].as_slice())]
->>>>>>> 1a78237b
     fn test_run_sample_ok(#[case] args: &[&str]) {
         let args = args.iter().cloned().map(String::from);
         assert_matches!(run(args), Ok(res) if res == vec![MaybeRelocatable::from(felt_str("5050"))]);
@@ -1089,11 +985,7 @@
 
     #[rstest]
     #[case(["cairo1-run", "../cairo_programs/cairo-1-programs/poseidon.cairo", "--trace_file", "/dev/null", "--memory_file", "/dev/null", "--layout", "all_cairo"].as_slice())]
-<<<<<<< HEAD
     #[case(["cairo1-run", "../cairo_programs/cairo-1-programs/poseidon.cairo", "--trace_file", "/dev/null", "--memory_file", "/dev/null", "--layout", "all_cairo", "--proof_mode", "--air_public_input", "/dev/null", "--air_private_input", "/dev/null"].as_slice())]
-=======
-    #[case(["cairo1-run", "../cairo_programs/cairo-1-programs/poseidon.cairo", "--trace_file", "/dev/null", "--memory_file", "/dev/null", "--layout", "all_cairo", "--proof_mode", "--air_public_input", "/dev/null"].as_slice())]
->>>>>>> 1a78237b
     fn test_run_poseidon_ok(#[case] args: &[&str]) {
         let args = args.iter().cloned().map(String::from);
         assert_matches!(run(args), Ok(res) if res == vec![MaybeRelocatable::from(felt_str("1099385018355113290651252669115094675591288647745213771718157553170111442461"))]);
@@ -1101,11 +993,7 @@
 
     #[rstest]
     #[case(["cairo1-run", "../cairo_programs/cairo-1-programs/poseidon_pedersen.cairo", "--trace_file", "/dev/null", "--memory_file", "/dev/null", "--layout", "all_cairo"].as_slice())]
-<<<<<<< HEAD
     #[case(["cairo1-run", "../cairo_programs/cairo-1-programs/poseidon_pedersen.cairo", "--trace_file", "/dev/null", "--memory_file", "/dev/null", "--layout", "all_cairo", "--proof_mode", "--air_public_input", "/dev/null", "--air_private_input", "/dev/null"].as_slice())]
-=======
-    #[case(["cairo1-run", "../cairo_programs/cairo-1-programs/poseidon_pedersen.cairo", "--trace_file", "/dev/null", "--memory_file", "/dev/null", "--layout", "all_cairo", "--proof_mode", "--air_public_input", "/dev/null"].as_slice())]
->>>>>>> 1a78237b
     fn test_run_poseidon_pedersen_ok(#[case] args: &[&str]) {
         let args = args.iter().cloned().map(String::from);
         assert_matches!(run(args), Ok(res) if res == vec![MaybeRelocatable::from(felt_str("1036257840396636296853154602823055519264738423488122322497453114874087006398"))]);
@@ -1113,11 +1001,7 @@
 
     #[rstest]
     #[case(["cairo1-run", "../cairo_programs/cairo-1-programs/pedersen_example.cairo", "--trace_file", "/dev/null", "--memory_file", "/dev/null", "--layout", "all_cairo"].as_slice())]
-<<<<<<< HEAD
     #[case(["cairo1-run", "../cairo_programs/cairo-1-programs/pedersen_example.cairo", "--trace_file", "/dev/null", "--memory_file", "/dev/null", "--layout", "all_cairo", "--proof_mode", "--air_public_input", "/dev/null", "--air_private_input", "/dev/null"].as_slice())]
-=======
-    #[case(["cairo1-run", "../cairo_programs/cairo-1-programs/pedersen_example.cairo", "--trace_file", "/dev/null", "--memory_file", "/dev/null", "--layout", "all_cairo", "--proof_mode", "--air_public_input", "/dev/null"].as_slice())]
->>>>>>> 1a78237b
     fn test_run_pedersen_example_ok(#[case] args: &[&str]) {
         let args = args.iter().cloned().map(String::from);
         assert_matches!(run(args), Ok(res) if res == vec![MaybeRelocatable::from(felt_str("1089549915800264549621536909767699778745926517555586332772759280702396009108"))]);
@@ -1125,11 +1009,7 @@
 
     #[rstest]
     #[case(["cairo1-run", "../cairo_programs/cairo-1-programs/simple.cairo", "--trace_file", "/dev/null", "--memory_file", "/dev/null", "--layout", "all_cairo"].as_slice())]
-<<<<<<< HEAD
     #[case(["cairo1-run", "../cairo_programs/cairo-1-programs/simple.cairo", "--trace_file", "/dev/null", "--memory_file", "/dev/null", "--layout", "all_cairo", "--proof_mode", "--air_public_input", "/dev/null", "--air_private_input", "/dev/null"].as_slice())]
-=======
-    #[case(["cairo1-run", "../cairo_programs/cairo-1-programs/simple.cairo", "--trace_file", "/dev/null", "--memory_file", "/dev/null", "--layout", "all_cairo", "--proof_mode", "--air_public_input", "/dev/null"].as_slice())]
->>>>>>> 1a78237b
     fn test_run_simple_ok(#[case] args: &[&str]) {
         let args = args.iter().cloned().map(String::from);
         assert_matches!(run(args), Ok(res) if res == vec![MaybeRelocatable::from(1)]);
@@ -1137,11 +1017,7 @@
 
     #[rstest]
     #[case(["cairo1-run", "../cairo_programs/cairo-1-programs/simple_struct.cairo", "--trace_file", "/dev/null", "--memory_file", "/dev/null", "--layout", "all_cairo"].as_slice())]
-<<<<<<< HEAD
     #[case(["cairo1-run", "../cairo_programs/cairo-1-programs/simple_struct.cairo", "--trace_file", "/dev/null", "--memory_file", "/dev/null", "--layout", "all_cairo", "--proof_mode", "--air_public_input", "/dev/null", "--air_private_input", "/dev/null"].as_slice())]
-=======
-    #[case(["cairo1-run", "../cairo_programs/cairo-1-programs/simple_struct.cairo", "--trace_file", "/dev/null", "--memory_file", "/dev/null", "--layout", "all_cairo", "--proof_mode", "--air_public_input", "/dev/null"].as_slice())]
->>>>>>> 1a78237b
     fn test_run_simple_struct_ok(#[case] args: &[&str]) {
         let args = args.iter().cloned().map(String::from);
         assert_matches!(run(args), Ok(res) if res == vec![MaybeRelocatable::from(100)]);
@@ -1149,11 +1025,7 @@
 
     #[rstest]
     #[case(["cairo1-run", "../cairo_programs/cairo-1-programs/dictionaries.cairo", "--trace_file", "/dev/null", "--memory_file", "/dev/null", "--layout", "all_cairo"].as_slice())]
-<<<<<<< HEAD
     #[case(["cairo1-run", "../cairo_programs/cairo-1-programs/dictionaries.cairo", "--trace_file", "/dev/null", "--memory_file", "/dev/null", "--layout", "all_cairo", "--proof_mode", "--air_public_input", "/dev/null", "--air_private_input", "/dev/null"].as_slice())]
-=======
-    #[case(["cairo1-run", "../cairo_programs/cairo-1-programs/dictionaries.cairo", "--trace_file", "/dev/null", "--memory_file", "/dev/null", "--layout", "all_cairo", "--proof_mode", "--air_public_input", "/dev/null"].as_slice())]
->>>>>>> 1a78237b
     fn test_run_dictionaries(#[case] args: &[&str]) {
         let args = args.iter().cloned().map(String::from);
         assert_matches!(run(args), Ok(res) if res == vec![MaybeRelocatable::from(1024)]);
@@ -1161,11 +1033,7 @@
 
     #[rstest]
     #[case(["cairo1-run", "../cairo_programs/cairo-1-programs/with_input/branching.cairo", "--trace_file", "/dev/null", "--memory_file", "/dev/null", "--layout", "all_cairo", "--args", "0"].as_slice())]
-<<<<<<< HEAD
     #[case(["cairo1-run", "../cairo_programs/cairo-1-programs/with_input/branching.cairo", "--trace_file", "/dev/null", "--memory_file", "/dev/null", "--layout", "all_cairo", "--proof_mode", "--air_public_input", "/dev/null", "--air_private_input", "/dev/null", "--args", "0"].as_slice())]
-=======
-    #[case(["cairo1-run", "../cairo_programs/cairo-1-programs/with_input/branching.cairo", "--trace_file", "/dev/null", "--memory_file", "/dev/null", "--layout", "all_cairo", "--proof_mode", "--air_public_input", "/dev/null", "--args", "0"].as_slice())]
->>>>>>> 1a78237b
     fn test_run_branching_0(#[case] args: &[&str]) {
         let args = args.iter().cloned().map(String::from);
         assert_matches!(run(args), Ok(res) if res == vec![MaybeRelocatable::from(1)]);
@@ -1173,11 +1041,7 @@
 
     #[rstest]
     #[case(["cairo1-run", "../cairo_programs/cairo-1-programs/with_input/branching.cairo", "--trace_file", "/dev/null", "--memory_file", "/dev/null", "--layout", "all_cairo", "--args", "17"].as_slice())]
-<<<<<<< HEAD
     #[case(["cairo1-run", "../cairo_programs/cairo-1-programs/with_input/branching.cairo", "--trace_file", "/dev/null", "--memory_file", "/dev/null", "--layout", "all_cairo", "--proof_mode", "--air_public_input", "/dev/null", "--air_private_input", "/dev/null", "--args", "96"].as_slice())]
-=======
-    #[case(["cairo1-run", "../cairo_programs/cairo-1-programs/with_input/branching.cairo", "--trace_file", "/dev/null", "--memory_file", "/dev/null", "--layout", "all_cairo", "--proof_mode", "--air_public_input", "/dev/null", "--args", "96"].as_slice())]
->>>>>>> 1a78237b
     fn test_run_branching_not_0(#[case] args: &[&str]) {
         let args = args.iter().cloned().map(String::from);
         assert_matches!(run(args), Ok(res) if res == vec![MaybeRelocatable::from(0)]);
@@ -1201,24 +1065,17 @@
 
     #[rstest]
     #[case(["cairo1-run", "../cairo_programs/cairo-1-programs/with_input/array_input_sum.cairo", "--trace_file", "/dev/null", "--memory_file", "/dev/null", "--layout", "all_cairo", "--args", "2 [1 2 3 4] 0 [9 8]"].as_slice())]
-<<<<<<< HEAD
     #[case(["cairo1-run", "../cairo_programs/cairo-1-programs/with_input/array_input_sum.cairo", "--trace_file", "/dev/null", "--memory_file", "/dev/null", "--layout", "all_cairo", "--proof_mode", "--air_public_input", "/dev/null", "--air_private_input", "/dev/null", "--args", "2 [1 2 3 4] 0 [9 8]"].as_slice())]
-=======
-    #[case(["cairo1-run", "../cairo_programs/cairo-1-programs/with_input/array_input_sum.cairo", "--trace_file", "/dev/null", "--memory_file", "/dev/null", "--layout", "all_cairo", "--proof_mode", "--air_public_input", "/dev/null", "--args", "2 [1 2 3 4] 0 [9 8]"].as_slice())]
->>>>>>> 1a78237b
     fn test_array_input_sum(#[case] args: &[&str]) {
         let args = args.iter().cloned().map(String::from);
         assert_matches!(run(args), Ok(res) if res == vec![MaybeRelocatable::from(12)]);
     }
-<<<<<<< HEAD
-=======
 
     #[rstest]
     #[case(["cairo1-run", "../cairo_programs/cairo-1-programs/with_input/tensor.cairo", "--trace_file", "/dev/null", "--memory_file", "/dev/null", "--layout", "all_cairo", "--args", "[2 2] [1 2 3 4]"].as_slice())]
-    #[case(["cairo1-run", "../cairo_programs/cairo-1-programs/with_input/tensor.cairo", "--trace_file", "/dev/null", "--memory_file", "/dev/null", "--layout", "all_cairo", "--proof_mode", "--air_public_input", "/dev/null", "--args", "[2 2] [1 2 3 4]"].as_slice())]
+    #[case(["cairo1-run", "../cairo_programs/cairo-1-programs/with_input/tensor.cairo", "--trace_file", "/dev/null", "--memory_file", "/dev/null", "--layout", "all_cairo", "--proof_mode", "--air_public_input", "/dev/null", "--air_private_input", "/dev/null", "--args", "[2 2] [1 2 3 4]"].as_slice())]
     fn test_tensor(#[case] args: &[&str]) {
         let args = args.iter().cloned().map(String::from);
         assert_matches!(run(args), Ok(res) if res == vec![MaybeRelocatable::from(1)]);
     }
->>>>>>> 1a78237b
 }