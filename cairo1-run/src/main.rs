#![allow(unused_imports)]
use bincode::enc::write::Writer;
use cairo_lang_casm::casm;
use cairo_lang_casm::casm_extend;
use cairo_lang_casm::hints::Hint;
use cairo_lang_casm::instructions::Instruction;
use cairo_lang_compiler::{compile_cairo_project_at_path, CompilerConfig};
use cairo_lang_sierra::extensions::bitwise::BitwiseType;
use cairo_lang_sierra::extensions::core::{CoreLibfunc, CoreType};
use cairo_lang_sierra::extensions::ec::EcOpType;
use cairo_lang_sierra::extensions::gas::GasBuiltinType;
use cairo_lang_sierra::extensions::pedersen::PedersenType;
use cairo_lang_sierra::extensions::poseidon::PoseidonType;
use cairo_lang_sierra::extensions::range_check::RangeCheckType;
use cairo_lang_sierra::extensions::segment_arena::SegmentArenaType;
use cairo_lang_sierra::extensions::starknet::syscalls::SystemType;
use cairo_lang_sierra::extensions::ConcreteType;
use cairo_lang_sierra::extensions::NamedType;
use cairo_lang_sierra::ids::ConcreteTypeId;
use cairo_lang_sierra::program::Function;
use cairo_lang_sierra::program::Program as SierraProgram;
use cairo_lang_sierra::program_registry::{ProgramRegistry, ProgramRegistryError};
use cairo_lang_sierra::{extensions::gas::CostTokenType, ProgramParser};
use cairo_lang_sierra_ap_change::calc_ap_changes;
use cairo_lang_sierra_gas::gas_info::GasInfo;
use cairo_lang_sierra_to_casm::compiler::CairoProgram;
use cairo_lang_sierra_to_casm::compiler::CompilationError;
use cairo_lang_sierra_to_casm::metadata::Metadata;
use cairo_lang_sierra_to_casm::metadata::MetadataComputationConfig;
use cairo_lang_sierra_to_casm::metadata::MetadataError;
use cairo_lang_sierra_to_casm::{compiler::compile, metadata::calc_metadata};
use cairo_lang_sierra_type_size::get_type_size_map;
use cairo_lang_utils::ordered_hash_map::OrderedHashMap;
use cairo_lang_utils::unordered_hash_map::UnorderedHashMap;
use cairo_vm::air_public_input::PublicInputError;
use cairo_vm::cairo_run;
use cairo_vm::cairo_run::EncodeTraceError;
use cairo_vm::hint_processor::cairo_1_hint_processor::hint_processor::Cairo1HintProcessor;
use cairo_vm::serde::deserialize_program::BuiltinName;
use cairo_vm::serde::deserialize_program::{ApTracking, FlowTrackingData, HintParams};
use cairo_vm::types::errors::program_errors::ProgramError;
use cairo_vm::types::relocatable::Relocatable;
use cairo_vm::vm::errors::cairo_run_errors::CairoRunError;
use cairo_vm::vm::errors::memory_errors::MemoryError;
use cairo_vm::vm::errors::runner_errors::RunnerError;
use cairo_vm::vm::errors::trace_errors::TraceError;
use cairo_vm::vm::errors::vm_errors::VirtualMachineError;
use cairo_vm::{
    felt::Felt252,
    serde::deserialize_program::ReferenceManager,
    types::{program::Program, relocatable::MaybeRelocatable},
    vm::{
        runners::cairo_runner::{CairoRunner, RunResources},
        vm_core::VirtualMachine,
    },
};
use clap::{CommandFactory, Parser, ValueHint};
use itertools::{chain, Itertools};
use std::borrow::Cow;
use std::io::BufWriter;
use std::io::Write;
use std::path::PathBuf;
use std::{collections::HashMap, io, path::Path};
use thiserror::Error;

#[derive(Parser, Debug)]
#[clap(author, version, about, long_about = None)]
struct Args {
    #[clap(value_parser, value_hint=ValueHint::FilePath)]
    filename: PathBuf,
    #[clap(long = "trace_file", value_parser)]
    trace_file: Option<PathBuf>,
    #[structopt(long = "memory_file")]
    memory_file: Option<PathBuf>,
    #[clap(long = "layout", default_value = "plain", value_parser=validate_layout)]
    layout: String,
}

fn validate_layout(value: &str) -> Result<String, String> {
    match value {
        "plain"
        | "small"
        | "dex"
        | "starknet"
        | "starknet_with_keccak"
        | "recursive_large_output"
        | "all_cairo"
        | "all_solidity"
        | "dynamic" => Ok(value.to_string()),
        _ => Err(format!("{value} is not a valid layout")),
    }
}

#[derive(Debug, Error)]
enum Error {
    #[error("Invalid arguments")]
    Cli(#[from] clap::Error),
    #[error("Failed to interact with the file system")]
    IO(#[from] std::io::Error),
    #[error(transparent)]
    EncodeTrace(#[from] EncodeTraceError),
    #[error(transparent)]
    VirtualMachine(#[from] VirtualMachineError),
    #[error(transparent)]
    Trace(#[from] TraceError),
    #[error(transparent)]
    PublicInput(#[from] PublicInputError),
    #[error(transparent)]
    Runner(#[from] RunnerError),
    #[error(transparent)]
    ProgramRegistry(#[from] Box<ProgramRegistryError>),
    #[error(transparent)]
    Compilation(#[from] Box<CompilationError>),
    #[error("Failed to compile to sierra:\n {0}")]
    SierraCompilation(String),
    #[error(transparent)]
    Metadata(#[from] MetadataError),
    #[error(transparent)]
    Program(#[from] ProgramError),
    #[error(transparent)]
    Memory(#[from] MemoryError),
    #[error("Program panicked with {0:?}")]
    RunPanic(Vec<Felt252>),
    #[error("Function signature has no return types")]
    NoRetTypesInSignature,
    #[error("No size for concrete type id: {0}")]
    NoTypeSizeForId(ConcreteTypeId),
    #[error("Concrete type id has no debug name: {0}")]
    TypeIdNoDebugName(ConcreteTypeId),
    #[error("Failed to extract return values from VM")]
    FailedToExtractReturnValues,
}

pub struct FileWriter {
    buf_writer: io::BufWriter<std::fs::File>,
    bytes_written: usize,
}

impl Writer for FileWriter {
    fn write(&mut self, bytes: &[u8]) -> Result<(), bincode::error::EncodeError> {
        self.buf_writer
            .write_all(bytes)
            .map_err(|e| bincode::error::EncodeError::Io {
                inner: e,
                index: self.bytes_written,
            })?;

        self.bytes_written += bytes.len();

        Ok(())
    }
}

impl FileWriter {
    fn new(buf_writer: io::BufWriter<std::fs::File>) -> Self {
        Self {
            buf_writer,
            bytes_written: 0,
        }
    }

    fn flush(&mut self) -> io::Result<()> {
        self.buf_writer.flush()
    }
}

fn run(args: impl Iterator<Item = String>) -> Result<Vec<MaybeRelocatable>, Error> {
    let args = Args::try_parse_from(args)?;

    let compiler_config = CompilerConfig {
        replace_ids: true,
        ..CompilerConfig::default()
    };
    let sierra_program = (*compile_cairo_project_at_path(&args.filename, compiler_config)
        .map_err(|err| Error::SierraCompilation(err.to_string()))?)
    .clone();

<<<<<<< HEAD
    let metadata_config = Some(Default::default());
    let gas_usage_check = metadata_config.is_some();
    let metadata = create_metadata(&sierra_program, metadata_config)?;
    let sierra_program_registry =
        ProgramRegistry::<CoreType, CoreLibfunc>::new(&sierra_program)?;
    let type_sizes = get_type_size_map(&sierra_program, &sierra_program_registry).unwrap_or_default();
    let casm_program =
        cairo_lang_sierra_to_casm::compiler::compile(&sierra_program, &metadata, gas_usage_check)?;
=======
    // variable needed for the SierraCasmRunner
    let contracts_info = OrderedHashMap::default();

    // We need this runner to use the `find_function` method for main().
    let casm_runner = SierraCasmRunner::new(
        sierra_program.clone(),
        Some(Default::default()),
        contracts_info,
    )?;

    let sierra_program_registry = ProgramRegistry::<CoreType, CoreLibfunc>::new(&sierra_program)?;
    let type_sizes =
        get_type_size_map(&sierra_program, &sierra_program_registry).unwrap_or_default();
>>>>>>> 4aed8406

    let main_func = find_function(&sierra_program, "::main")?;

    let initial_gas = 9999999999999_usize;

    // Entry code and footer are part of the whole instructions that are
    // ran by the VM.
    let (entry_code, builtins) = create_entry_code(
        &sierra_program_registry,
        &casm_program,
        &type_sizes,
        main_func,
        initial_gas,
    )?;
    let footer = create_code_footer();

    let check_gas_usage = true;
    let metadata = calc_metadata(&sierra_program, Default::default())?;
    let casm_program = compile(&sierra_program, &metadata, check_gas_usage)?;

    let instructions = chain!(
        entry_code.iter(),
        casm_program.instructions.iter(),
        footer.iter()
    );

    let (processor_hints, program_hints) = build_hints_vec(instructions.clone());
    let mut hint_processor = Cairo1HintProcessor::new(&processor_hints, RunResources::default());

    let data: Vec<MaybeRelocatable> = instructions
        .flat_map(|inst| inst.assemble().encode())
        .map(Felt252::from)
        .map(MaybeRelocatable::from)
        .collect();

    let data_len = data.len();

    let program = Program::new(
        builtins,
        data,
        Some(0),
        program_hints,
        ReferenceManager {
            references: Vec::new(),
        },
        HashMap::new(),
        vec![],
        None,
    )?;

    let mut runner = CairoRunner::new(&program, "all_cairo", false)?;
    let mut vm = VirtualMachine::new(true);
    let end = runner.initialize(&mut vm)?;

    additional_initialization(&mut vm, data_len)?;

    runner.run_until_pc(end, &mut vm, &mut hint_processor)?;
    runner.end_run(true, false, &mut vm, &mut hint_processor)?;

    // Fetch return type data
    let return_type_id = main_func
        .signature
        .ret_types
        .last()
        .ok_or(Error::NoRetTypesInSignature)?;
    let return_type_size = type_sizes
        .get(return_type_id)
        .cloned()
        .ok_or_else(|| Error::NoTypeSizeForId(return_type_id.clone()))?;

    let mut return_values = vm.get_return_values(return_type_size as usize)?;
    // Check if this result is a Panic result
    if return_type_id
        .debug_name
        .as_ref()
        .ok_or_else(|| Error::TypeIdNoDebugName(return_type_id.clone()))?
        .starts_with("core::panics::PanicResult::")
    {
        // Check the failure flag (aka first return value)
        if return_values.first() != Some(&MaybeRelocatable::from(0)) {
            // In case of failure, extract the error from teh return values (aka last two values)
            let panic_data_end = return_values
                .last()
                .ok_or(Error::FailedToExtractReturnValues)?
                .get_relocatable()
                .ok_or(Error::FailedToExtractReturnValues)?;
            let panic_data_start = return_values
                .get(return_values.len() - 2)
                .ok_or(Error::FailedToExtractReturnValues)?
                .get_relocatable()
                .ok_or(Error::FailedToExtractReturnValues)?;
            let panic_data = vm.get_integer_range(
                panic_data_start,
                (panic_data_end - panic_data_start).map_err(VirtualMachineError::Math)?,
            )?;
            return Err(Error::RunPanic(
                panic_data.iter().map(|c| c.as_ref().clone()).collect(),
            ));
        } else {
            if return_values.len() < 3 {
                return Err(Error::FailedToExtractReturnValues);
            }
            return_values = return_values[2..].to_vec()
        }
    }

    runner.relocate(&mut vm, true)?;

    let relocated_trace = vm.get_relocated_trace()?;
    if let Some(trace_path) = args.trace_file {
        let trace_file = std::fs::File::create(trace_path)?;
        let mut trace_writer =
            FileWriter::new(io::BufWriter::with_capacity(3 * 1024 * 1024, trace_file));

        cairo_run::write_encoded_trace(relocated_trace, &mut trace_writer)?;
        trace_writer.flush()?;
    }
    if let Some(memory_path) = args.memory_file {
        let memory_file = std::fs::File::create(memory_path)?;
        let mut memory_writer =
            FileWriter::new(io::BufWriter::with_capacity(5 * 1024 * 1024, memory_file));

        cairo_run::write_encoded_memory(&runner.relocated_memory, &mut memory_writer)?;
        memory_writer.flush()?;
    }

    Ok(return_values)
}

// TODO, check if this can fly
fn additional_initialization(vm: &mut VirtualMachine, data_len: usize) -> Result<(), Error> {
    // Create the builtin cost segment
    let builtin_cost_segment = vm.add_memory_segment();
    for token_type in CostTokenType::iter_precost() {
        vm.insert_value(
<<<<<<< HEAD
            (builtin_cost_segment + (token_type.offset_in_builtin_costs() as usize)).map_err(VirtualMachineError::Math)?,
            Felt252::default(),
=======
            (builtin_cost_segment + (token_type.offset_in_builtin_costs() as usize))
                .map_err(VirtualMachineError::Math)?,
            Felt252::from(token_gas_cost(*token_type)),
>>>>>>> 4aed8406
        )?
    }
    // Put a pointer to the builtin cost segment at the end of the program (after the
    // additional `ret` statement).
    vm.insert_value(
        (vm.get_pc() + context.data_len).map_err(VirtualMachineError::Math)?,
        builtin_cost_segment,
    )?;

    Ok(())
}

fn main() -> Result<(), Error> {
    match run(std::env::args()) {
        Err(Error::Cli(err)) => err.exit(),
        Ok(return_values) => {
            if !return_values.is_empty() {
                let return_values_string_list =
                    return_values.iter().map(|m| m.to_string()).join(", ");
                println!("Return values : [{}]", return_values_string_list);
            }
            Ok(())
        }
        Err(Error::RunPanic(panic_data)) => {
            if !panic_data.is_empty() {
                let panic_data_string_list = panic_data
                    .iter()
                    .map(|m| {
                        // Try to parse to utf8 string
                        let msg = String::from_utf8(m.to_be_bytes().to_vec());
                        if let Ok(msg) = msg {
                            format!("{} ('{}')", m, msg)
                        } else {
                            m.to_string()
                        }
                    })
                    .join(", ");
                println!("Run panicked with: [{}]", panic_data_string_list);
            }
            Ok(())
        }
        Err(err) => Err(err),
    }
}

#[allow(clippy::type_complexity)]
pub fn build_hints_vec<'b>(
    instructions: impl Iterator<Item = &'b Instruction>,
) -> (Vec<(usize, Vec<Hint>)>, HashMap<usize, Vec<HintParams>>) {
    let mut hints: Vec<(usize, Vec<Hint>)> = Vec::new();
    let mut program_hints: HashMap<usize, Vec<HintParams>> = HashMap::new();

    let mut hint_offset = 0;

    for instruction in instructions {
        if !instruction.hints.is_empty() {
            hints.push((hint_offset, instruction.hints.clone()));
            program_hints.insert(
                hint_offset,
                vec![HintParams {
                    code: hint_offset.to_string(),
                    accessible_scopes: Vec::new(),
                    flow_tracking_data: FlowTrackingData {
                        ap_tracking: ApTracking::default(),
                        reference_ids: HashMap::new(),
                    },
                }],
            );
        }
        hint_offset += instruction.body.op_size();
    }
    (hints, program_hints)
}

/// Finds first function ending with `name_suffix`.
pub fn find_function<'a>(
    sierra_program: &'a SierraProgram,
    name_suffix: &'a str,
) -> Result<&'a Function, RunnerError> {
    sierra_program
        .funcs
        .iter()
        .find(|f| {
            if let Some(name) = &f.id.debug_name {
                name.ends_with(name_suffix)
            } else {
                false
            }
        })
        .ok_or_else(|| RunnerError::MissingMain)
}

/// Creates a list of instructions that will be appended to the program's bytecode.
pub fn create_code_footer() -> Vec<Instruction> {
    casm! {
        // Add a `ret` instruction used in libfuncs that retrieve the current value of the `fp`
        // and `pc` registers.
        ret;
    }
    .instructions
}

/// Returns the instructions to add to the beginning of the code to successfully call the main
/// function, as well as the builtins required to execute the program.
pub fn create_entry_code(
    sierra_program_registry: &ProgramRegistry<CoreType, CoreLibfunc>,
    casm_program: &CairoProgram,
    type_sizes: &UnorderedHashMap<ConcreteTypeId, i16>,
    func: &Function,
    initial_gas: usize,
) -> Result<(Vec<Instruction>, Vec<BuiltinName>), RunnerError> {
    let mut ctx = casm! {};
    // The builtins in the formatting expected by the runner.
    let builtins = vec![
        BuiltinName::pedersen,
        BuiltinName::range_check,
        BuiltinName::bitwise,
        BuiltinName::ec_op,
        BuiltinName::poseidon,
    ];
    // The offset [fp - i] for each of this builtins in this configuration.
    let builtin_offset: HashMap<cairo_lang_sierra::ids::GenericTypeId, i16> = HashMap::from([
        (PedersenType::ID, 7),
        (RangeCheckType::ID, 6),
        (BitwiseType::ID, 5),
        (EcOpType::ID, 4),
        (PoseidonType::ID, 3),
    ]);
    // Load all vecs to memory.
    let mut ap_offset: i16 = 0;
    let after_vecs_offset = ap_offset;
    if func
        .signature
        .param_types
        .iter()
        .any(|ty| get_info(sierra_program_registry, ty).long_id.generic_id == SegmentArenaType::ID)
    {
        casm_extend! {ctx,
            // SegmentArena segment.
            %{ memory[ap + 0] = segments.add() %}
            // Infos segment.
            %{ memory[ap + 1] = segments.add() %}
            ap += 2;
            [ap + 0] = 0, ap++;
            // Write Infos segment, n_constructed (0), and n_destructed (0) to the segment.
            [ap - 2] = [[ap - 3]];
            [ap - 1] = [[ap - 3] + 1];
            [ap - 1] = [[ap - 3] + 2];
        }
        ap_offset += 3;
    }
    for ty in func.signature.param_types.iter() {
        let info = get_info(sierra_program_registry, ty);
        let ty_size = type_sizes[ty];
        let generic_ty = &info.long_id.generic_id;
        if let Some(offset) = builtin_offset.get(generic_ty) {
            casm_extend! {ctx,
                [ap + 0] = [fp - offset], ap++;
            }
        } else if generic_ty == &SystemType::ID {
            casm_extend! {ctx,
                %{ memory[ap + 0] = segments.add() %}
                ap += 1;
            }
        } else if generic_ty == &GasBuiltinType::ID {
            casm_extend! {ctx,
                [ap + 0] = initial_gas, ap++;
            }
        } else if generic_ty == &SegmentArenaType::ID {
            let offset = -ap_offset + after_vecs_offset;
            casm_extend! {ctx,
                [ap + 0] = [ap + offset] + 3, ap++;
            }
            // } else if let Some(Arg::Array(_)) = arg_iter.peek() {
            //     let values = extract_matches!(arg_iter.next().unwrap(), Arg::Array);
            //     let offset = -ap_offset + vecs.pop().unwrap();
            //     expected_arguments_size += 1;
            //     casm_extend! {ctx,
            //         [ap + 0] = [ap + (offset)], ap++;
            //         [ap + 0] = [ap - 1] + (values.len()), ap++;
            //     }
            // } else {
            //     let arg_size = ty_size;
            //     expected_arguments_size += arg_size as usize;
            //     for _ in 0..arg_size {
            //         if let Some(value) = arg_iter.next() {
            //             let value = extract_matches!(value, Arg::Value);
            //             casm_extend! {ctx,
            //                 [ap + 0] = (value.to_bigint()), ap++;
            //             }
            //         }
            //     }
        };
        ap_offset += ty_size;
    }
    // if expected_arguments_size != args.len() {
    //     return Err(RunnerError::ArgumentsSizeMismatch {
    //         expected: expected_arguments_size,
    //         actual: args.len(),
    //     });
    // }
    let before_final_call = ctx.current_code_offset;
    let final_call_size = 3;
    let offset = final_call_size
        + casm_program.debug_info.sierra_statement_info[func.entry_point.0].code_offset;
    casm_extend! {ctx,
        call rel offset;
        ret;
    }
    assert_eq!(before_final_call + final_call_size, ctx.current_code_offset);
    Ok((ctx.instructions, builtins))
}

fn get_info<'a>(
    sierra_program_registry: &'a ProgramRegistry<CoreType, CoreLibfunc>,
    ty: &'a cairo_lang_sierra::ids::ConcreteTypeId,
) -> &'a cairo_lang_sierra::extensions::types::TypeInfo {
    sierra_program_registry.get_type(ty).unwrap().info()
}

/// Creates the metadata required for a Sierra program lowering to casm.
fn create_metadata(
    sierra_program: &cairo_lang_sierra::program::Program,
    metadata_config: Option<MetadataComputationConfig>,
) -> Result<Metadata, VirtualMachineError> {
    if let Some(metadata_config) = metadata_config {
        calc_metadata(sierra_program, metadata_config).map_err(|err| match err {
            MetadataError::ApChangeError(_) => VirtualMachineError::Unexpected,
            MetadataError::CostError(_) => VirtualMachineError::Unexpected,
        })
    } else {
        Ok(Metadata {
            ap_change_info: calc_ap_changes(sierra_program, |_, _| 0)
                .map_err(|_| VirtualMachineError::Unexpected)?,
            gas_info: GasInfo {
                variable_values: Default::default(),
                function_costs: Default::default(),
            },
        })
    }
}

#[cfg(test)]
mod tests {
    #![allow(clippy::too_many_arguments)]
    use super::*;
    use assert_matches::assert_matches;
    use rstest::rstest;

    #[rstest]
    #[case(["cairo1-run", "../cairo_programs/cairo-1-programs/fibonacci.cairo", "--trace_file", "/dev/null", "--memory_file", "/dev/null"].as_slice())]
    fn test_run_fibonacci_ok(#[case] args: &[&str]) {
        let args = args.iter().cloned().map(String::from);
        assert_matches!(run(args), Ok(res) if res == vec![MaybeRelocatable::from(89)]);
    }

    #[rstest]
    #[case(["cairo1-run", "../cairo_programs/cairo-1-programs/factorial.cairo", "--trace_file", "/dev/null", "--memory_file", "/dev/null"].as_slice())]
    fn test_run_factorial_ok(#[case] args: &[&str]) {
        let args = args.iter().cloned().map(String::from);
        assert_matches!(run(args), Ok(res) if res == vec![MaybeRelocatable::from(3628800)]);
    }
}<|MERGE_RESOLUTION|>--- conflicted
+++ resolved
@@ -175,30 +175,14 @@
         .map_err(|err| Error::SierraCompilation(err.to_string()))?)
     .clone();
 
-<<<<<<< HEAD
     let metadata_config = Some(Default::default());
     let gas_usage_check = metadata_config.is_some();
     let metadata = create_metadata(&sierra_program, metadata_config)?;
-    let sierra_program_registry =
-        ProgramRegistry::<CoreType, CoreLibfunc>::new(&sierra_program)?;
-    let type_sizes = get_type_size_map(&sierra_program, &sierra_program_registry).unwrap_or_default();
-    let casm_program =
-        cairo_lang_sierra_to_casm::compiler::compile(&sierra_program, &metadata, gas_usage_check)?;
-=======
-    // variable needed for the SierraCasmRunner
-    let contracts_info = OrderedHashMap::default();
-
-    // We need this runner to use the `find_function` method for main().
-    let casm_runner = SierraCasmRunner::new(
-        sierra_program.clone(),
-        Some(Default::default()),
-        contracts_info,
-    )?;
-
     let sierra_program_registry = ProgramRegistry::<CoreType, CoreLibfunc>::new(&sierra_program)?;
     let type_sizes =
         get_type_size_map(&sierra_program, &sierra_program_registry).unwrap_or_default();
->>>>>>> 4aed8406
+    let casm_program =
+        cairo_lang_sierra_to_casm::compiler::compile(&sierra_program, &metadata, gas_usage_check)?;
 
     let main_func = find_function(&sierra_program, "::main")?;
 
@@ -334,20 +318,15 @@
     let builtin_cost_segment = vm.add_memory_segment();
     for token_type in CostTokenType::iter_precost() {
         vm.insert_value(
-<<<<<<< HEAD
-            (builtin_cost_segment + (token_type.offset_in_builtin_costs() as usize)).map_err(VirtualMachineError::Math)?,
-            Felt252::default(),
-=======
             (builtin_cost_segment + (token_type.offset_in_builtin_costs() as usize))
                 .map_err(VirtualMachineError::Math)?,
-            Felt252::from(token_gas_cost(*token_type)),
->>>>>>> 4aed8406
+            Felt252::default(),
         )?
     }
     // Put a pointer to the builtin cost segment at the end of the program (after the
     // additional `ret` statement).
     vm.insert_value(
-        (vm.get_pc() + context.data_len).map_err(VirtualMachineError::Math)?,
+        (vm.get_pc() + data_len).map_err(VirtualMachineError::Math)?,
         builtin_cost_segment,
     )?;
 
