use bincode::enc::write::Writer;
use cairo_lang_compiler::{compile_cairo_project_at_path, CompilerConfig};
use cairo_lang_sierra::{ids::ConcreteTypeId, program_registry::ProgramRegistryError};
use cairo_lang_sierra_to_casm::{compiler::CompilationError, metadata::MetadataError};
use cairo_run::Cairo1RunConfig;
use cairo_vm::{
    air_public_input::PublicInputError,
    cairo_run::EncodeTraceError,
    types::errors::program_errors::ProgramError,
    vm::errors::{
        memory_errors::MemoryError, runner_errors::RunnerError, trace_errors::TraceError,
        vm_errors::VirtualMachineError,
    },
    Felt252,
};
use clap::{Parser, ValueHint};
use itertools::Itertools;
use std::{
    io::{self, Write},
    path::PathBuf,
};
use thiserror::Error;

pub mod cairo_run;

#[derive(Parser, Debug)]
#[clap(author, version, about, long_about = None)]
struct Args {
    #[clap(value_parser, value_hint=ValueHint::FilePath)]
    filename: PathBuf,
    #[clap(long = "trace_file", value_parser)]
    trace_file: Option<PathBuf>,
    #[structopt(long = "memory_file")]
    memory_file: Option<PathBuf>,
    #[clap(long = "layout", default_value = "plain", value_parser=validate_layout)]
    layout: String,
    #[clap(long = "proof_mode", value_parser)]
    proof_mode: bool,
    #[clap(long = "air_public_input", requires = "proof_mode")]
    air_public_input: Option<PathBuf>,
    #[clap(
        long = "air_private_input",
        requires_all = ["proof_mode", "trace_file", "memory_file"] 
    )]
    air_private_input: Option<PathBuf>,
    #[clap(
        long = "cairo_pie_output",
        // We need to add these air_private_input & air_public_input or else
        // passing cairo_pie_output + either of these without proof_mode will not fail
        conflicts_with_all = ["proof_mode", "air_private_input", "air_public_input"]
    )]
    cairo_pie_output: Option<PathBuf>,
    // Arguments should be spaced, with array elements placed between brackets
    // For example " --args '1 2 [1 2 3]'" will yield 3 arguments, with the last one being an array of 3 elements
    #[clap(long = "args", default_value = "", value_parser=process_args)]
    args: FuncArgs,
    #[clap(long = "print_output", value_parser)]
    print_output: bool,
    #[clap(
        long = "append_return_values",
        // We need to add these air_private_input & air_public_input or else
        // passing cairo_pie_output + either of these without proof_mode will not fail
        conflicts_with_all = ["proof_mode", "air_private_input", "air_public_input"]
    )]
    append_return_values: bool,
}

#[derive(Debug, Clone)]
pub enum FuncArg {
    Array(Vec<Felt252>),
    Single(Felt252),
}

#[derive(Debug, Clone, Default)]
struct FuncArgs(Vec<FuncArg>);

fn process_args(value: &str) -> Result<FuncArgs, String> {
    if value.is_empty() {
        return Ok(FuncArgs::default());
    }
    let mut args = Vec::new();
    let mut input = value.split(' ');
    while let Some(value) = input.next() {
        // First argument in an array
        if value.starts_with('[') {
            let mut array_arg =
                vec![Felt252::from_dec_str(value.strip_prefix('[').unwrap()).unwrap()];
            // Process following args in array
            let mut array_end = false;
            while !array_end {
                if let Some(value) = input.next() {
                    // Last arg in array
                    if value.ends_with(']') {
                        array_arg
                            .push(Felt252::from_dec_str(value.strip_suffix(']').unwrap()).unwrap());
                        array_end = true;
                    } else {
                        array_arg.push(Felt252::from_dec_str(value).unwrap())
                    }
                }
            }
            // Finalize array
            args.push(FuncArg::Array(array_arg))
        } else {
            // Single argument
            args.push(FuncArg::Single(Felt252::from_dec_str(value).unwrap()))
        }
    }
    Ok(FuncArgs(args))
}

fn validate_layout(value: &str) -> Result<String, String> {
    match value {
        "plain"
        | "small"
        | "dex"
        | "starknet"
        | "starknet_with_keccak"
        | "recursive_large_output"
        | "all_cairo"
        | "all_solidity"
        | "dynamic" => Ok(value.to_string()),
        _ => Err(format!("{value} is not a valid layout")),
    }
}

#[derive(Debug, Error)]
pub enum Error {
    #[error("Invalid arguments")]
    Cli(#[from] clap::Error),
    #[error("Failed to interact with the file system")]
    IO(#[from] std::io::Error),
    #[error(transparent)]
    EncodeTrace(#[from] EncodeTraceError),
    #[error(transparent)]
    VirtualMachine(#[from] VirtualMachineError),
    #[error(transparent)]
    Trace(#[from] TraceError),
    #[error(transparent)]
    PublicInput(#[from] PublicInputError),
    #[error(transparent)]
    Runner(#[from] RunnerError),
    #[error(transparent)]
    ProgramRegistry(#[from] Box<ProgramRegistryError>),
    #[error(transparent)]
    Compilation(#[from] Box<CompilationError>),
    #[error("Failed to compile to sierra:\n {0}")]
    SierraCompilation(String),
    #[error(transparent)]
    Metadata(#[from] MetadataError),
    #[error(transparent)]
    Program(#[from] ProgramError),
    #[error(transparent)]
    Memory(#[from] MemoryError),
    #[error("Program panicked with {0:?}")]
    RunPanic(Vec<Felt252>),
    #[error("Function signature has no return types")]
    NoRetTypesInSignature,
    #[error("No size for concrete type id: {0}")]
    NoTypeSizeForId(ConcreteTypeId),
    #[error("Concrete type id has no debug name: {0}")]
    TypeIdNoDebugName(ConcreteTypeId),
    #[error("No info in sierra program registry for concrete type id: {0}")]
    NoInfoForType(ConcreteTypeId),
    #[error("Failed to extract return values from VM")]
    FailedToExtractReturnValues,
    #[error("Function expects arguments of size {expected} and received {actual} instead.")]
    ArgumentsSizeMismatch { expected: i16, actual: i16 },
    #[error("Function param {param_index} only partially contains argument {arg_index}.")]
    ArgumentUnaligned {
        param_index: usize,
        arg_index: usize,
    },
}

pub struct FileWriter {
    buf_writer: io::BufWriter<std::fs::File>,
    bytes_written: usize,
}

impl Writer for FileWriter {
    fn write(&mut self, bytes: &[u8]) -> Result<(), bincode::error::EncodeError> {
        self.buf_writer
            .write_all(bytes)
            .map_err(|e| bincode::error::EncodeError::Io {
                inner: e,
                index: self.bytes_written,
            })?;

        self.bytes_written += bytes.len();

        Ok(())
    }
}

impl FileWriter {
    fn new(buf_writer: io::BufWriter<std::fs::File>) -> Self {
        Self {
            buf_writer,
            bytes_written: 0,
        }
    }

    fn flush(&mut self) -> io::Result<()> {
        self.buf_writer.flush()
    }
}

fn run(args: impl Iterator<Item = String>) -> Result<Option<String>, Error> {
    let args = Args::try_parse_from(args)?;

    let cairo_run_config = Cairo1RunConfig {
        proof_mode: args.proof_mode,
        serialize_output: args.print_output,
        relocate_mem: args.memory_file.is_some() || args.air_public_input.is_some(),
        layout: &args.layout,
        trace_enabled: args.trace_file.is_some() || args.air_public_input.is_some(),
        args: &args.args.0,
        finalize_builtins: args.air_private_input.is_some() || args.cairo_pie_output.is_some(),
        append_return_values: args.append_return_values,
    };

    // Try to parse the file as a sierra program
    let file = std::fs::read_to_string(&args.filename)?;
    let sierra_program = match cairo_lang_sierra::ProgramParser::new().parse(&file) {
        Ok(program) => program,
        Err(_) => {
            // If it fails, try to compile it as a cairo program
            let compiler_config = CompilerConfig {
                replace_ids: true,
                ..CompilerConfig::default()
            };
            compile_cairo_project_at_path(&args.filename, compiler_config)
                .map_err(|err| Error::SierraCompilation(err.to_string()))?
        }
    };

<<<<<<< HEAD
    let (runner, vm, return_values) =
=======
    let sierra_program = compile_cairo_project_at_path(&args.filename, compiler_config)
        .map_err(|err| Error::SierraCompilation(err.to_string()))?;

    let (runner, vm, _, serialized_output) =
>>>>>>> 918d01ce
        cairo_run::cairo_run_program(&sierra_program, cairo_run_config)?;

    if let Some(file_path) = args.air_public_input {
        let json = runner.get_air_public_input(&vm)?.serialize_json()?;
        std::fs::write(file_path, json)?;
    }

    if let (Some(file_path), Some(trace_file), Some(memory_file)) = (
        args.air_private_input,
        args.trace_file.clone(),
        args.memory_file.clone(),
    ) {
        // Get absolute paths of trace_file & memory_file
        let trace_path = trace_file
            .as_path()
            .canonicalize()
            .unwrap_or(trace_file.clone())
            .to_string_lossy()
            .to_string();
        let memory_path = memory_file
            .as_path()
            .canonicalize()
            .unwrap_or(memory_file.clone())
            .to_string_lossy()
            .to_string();

        let json = runner
            .get_air_private_input(&vm)
            .to_serializable(trace_path, memory_path)
            .serialize_json()
            .map_err(PublicInputError::Serde)?;
        std::fs::write(file_path, json)?;
    }

    if let Some(ref file_path) = args.cairo_pie_output {
        runner.get_cairo_pie(&vm)?.write_zip_file(file_path)?
    }

    if let Some(trace_path) = args.trace_file {
        let relocated_trace = runner
            .relocated_trace
            .ok_or(Error::Trace(TraceError::TraceNotRelocated))?;
        let trace_file = std::fs::File::create(trace_path)?;
        let mut trace_writer =
            FileWriter::new(io::BufWriter::with_capacity(3 * 1024 * 1024, trace_file));

        cairo_vm::cairo_run::write_encoded_trace(&relocated_trace, &mut trace_writer)?;
        trace_writer.flush()?;
    }
    if let Some(memory_path) = args.memory_file {
        let memory_file = std::fs::File::create(memory_path)?;
        let mut memory_writer =
            FileWriter::new(io::BufWriter::with_capacity(5 * 1024 * 1024, memory_file));

        cairo_vm::cairo_run::write_encoded_memory(&runner.relocated_memory, &mut memory_writer)?;
        memory_writer.flush()?;
    }

    Ok(serialized_output)
}

fn main() -> Result<(), Error> {
    match run(std::env::args()) {
        Err(Error::Cli(err)) => err.exit(),
        Ok(output) => {
            if let Some(output_string) = output {
                println!("Program Output : {}", output_string);
            }
            Ok(())
        }
        Err(Error::RunPanic(panic_data)) => {
            if !panic_data.is_empty() {
                let panic_data_string_list = panic_data
                    .iter()
                    .map(|m| {
                        // Try to parse to utf8 string
                        let msg = String::from_utf8(m.to_bytes_be().to_vec());
                        if let Ok(msg) = msg {
                            format!("{} ('{}')", m, msg)
                        } else {
                            m.to_string()
                        }
                    })
                    .join(", ");
                println!("Run panicked with: [{}]", panic_data_string_list);
            }
            Ok(())
        }
        Err(err) => Err(err),
    }
}

#[cfg(test)]
mod tests {
    use super::*;
    use assert_matches::assert_matches;
    use rstest::rstest;

    #[rstest]
    #[case(["cairo1-run", "../cairo_programs/cairo-1-programs/fibonacci.cairo", "--print_output", "--trace_file", "/dev/null", "--memory_file", "/dev/null", "--layout", "all_cairo", "--cairo_pie_output", "/dev/null"].as_slice())]
    #[case(["cairo1-run", "../cairo_programs/cairo-1-programs/fibonacci.cairo", "--print_output", "--trace_file", "/dev/null", "--memory_file", "/dev/null", "--layout", "all_cairo", "--proof_mode", "--air_public_input", "/dev/null", "--air_private_input", "/dev/null"].as_slice())]
    fn test_run_fibonacci_ok(#[case] args: &[&str]) {
        let args = args.iter().cloned().map(String::from);
        assert_matches!(run(args), Ok(Some(res)) if res == "89");
    }

    #[rstest]
    #[case(["cairo1-run", "../cairo_programs/cairo-1-programs/factorial.cairo", "--print_output", "--trace_file", "/dev/null", "--memory_file", "/dev/null", "--layout", "all_cairo", "--cairo_pie_output", "/dev/null"].as_slice())]
    #[case(["cairo1-run", "../cairo_programs/cairo-1-programs/factorial.cairo", "--print_output", "--trace_file", "/dev/null", "--memory_file", "/dev/null", "--layout", "all_cairo", "--proof_mode", "--air_public_input", "/dev/null", "--air_private_input", "/dev/null"].as_slice())]
    fn test_run_factorial_ok(#[case] args: &[&str]) {
        let args = args.iter().cloned().map(String::from);
        assert_matches!(run(args), Ok(Some(res)) if res == "3628800");
    }

    #[rstest]
    #[case(["cairo1-run", "../cairo_programs/cairo-1-programs/array_get.cairo", "--print_output", "--trace_file", "/dev/null", "--memory_file", "/dev/null", "--layout", "all_cairo", "--cairo_pie_output", "/dev/null"].as_slice())]
    #[case(["cairo1-run", "../cairo_programs/cairo-1-programs/array_get.cairo", "--print_output", "--trace_file", "/dev/null", "--memory_file", "/dev/null", "--layout", "all_cairo", "--proof_mode", "--air_public_input", "/dev/null", "--air_private_input", "/dev/null"].as_slice())]
    fn test_run_array_get_ok(#[case] args: &[&str]) {
        let args = args.iter().cloned().map(String::from);
        assert_matches!(run(args), Ok(Some(res)) if res == "3");
    }

    #[rstest]
    #[case(["cairo1-run", "../cairo_programs/cairo-1-programs/enum_flow.cairo", "--print_output", "--trace_file", "/dev/null", "--memory_file", "/dev/null", "--layout", "all_cairo", "--cairo_pie_output", "/dev/null"].as_slice())]
    #[case(["cairo1-run", "../cairo_programs/cairo-1-programs/enum_flow.cairo", "--print_output", "--trace_file", "/dev/null", "--memory_file", "/dev/null", "--layout", "all_cairo", "--proof_mode", "--air_public_input", "/dev/null", "--air_private_input", "/dev/null"].as_slice())]
    fn test_run_enum_flow_ok(#[case] args: &[&str]) {
        let args = args.iter().cloned().map(String::from);
        assert_matches!(run(args), Ok(Some(res)) if res == "300");
    }

    #[rstest]
    #[case(["cairo1-run", "../cairo_programs/cairo-1-programs/enum_match.cairo", "--print_output", "--trace_file", "/dev/null", "--memory_file", "/dev/null", "--layout", "all_cairo", "--cairo_pie_output", "/dev/null"].as_slice())]
    #[case(["cairo1-run", "../cairo_programs/cairo-1-programs/enum_match.cairo", "--print_output", "--trace_file", "/dev/null", "--memory_file", "/dev/null", "--layout", "all_cairo", "--proof_mode", "--air_public_input", "/dev/null", "--air_private_input", "/dev/null"].as_slice())]
    fn test_run_enum_match_ok(#[case] args: &[&str]) {
        let args = args.iter().cloned().map(String::from);
        assert_matches!(run(args), Ok(Some(res)) if res == "10 3618502788666131213697322783095070105623107215331596699973092056135872020471");
    }

    #[rstest]
    #[case(["cairo1-run", "../cairo_programs/cairo-1-programs/hello.cairo", "--print_output", "--trace_file", "/dev/null", "--memory_file", "/dev/null", "--layout", "all_cairo", "--cairo_pie_output", "/dev/null"].as_slice())]
    #[case(["cairo1-run", "../cairo_programs/cairo-1-programs/hello.cairo", "--print_output", "--trace_file", "/dev/null", "--memory_file", "/dev/null", "--layout", "all_cairo", "--proof_mode", "--air_public_input", "/dev/null", "--air_private_input", "/dev/null"].as_slice())]
    fn test_run_hello_ok(#[case] args: &[&str]) {
        let args = args.iter().cloned().map(String::from);
        assert_matches!(run(args), Ok(Some(res)) if res == "1234");
    }

    #[rstest]
    #[case(["cairo1-run", "../cairo_programs/cairo-1-programs/ops.cairo", "--print_output", "--trace_file", "/dev/null", "--memory_file", "/dev/null", "--layout", "all_cairo", "--cairo_pie_output", "/dev/null"].as_slice())]
    #[case(["cairo1-run", "../cairo_programs/cairo-1-programs/ops.cairo", "--print_output", "--trace_file", "/dev/null", "--memory_file", "/dev/null", "--layout", "all_cairo", "--proof_mode", "--air_public_input", "/dev/null", "--air_private_input", "/dev/null"].as_slice())]
    fn test_run_ops_ok(#[case] args: &[&str]) {
        let args = args.iter().cloned().map(String::from);
        assert_matches!(run(args), Ok(Some(res)) if res == "6");
    }

    #[rstest]
    #[case(["cairo1-run", "../cairo_programs/cairo-1-programs/print.cairo", "--print_output", "--trace_file", "/dev/null", "--memory_file", "/dev/null", "--layout", "all_cairo", "--cairo_pie_output", "/dev/null"].as_slice())]
    #[case(["cairo1-run", "../cairo_programs/cairo-1-programs/print.cairo", "--print_output", "--trace_file", "/dev/null", "--memory_file", "/dev/null", "--layout", "all_cairo", "--proof_mode", "--air_public_input", "/dev/null", "--air_private_input", "/dev/null"].as_slice())]
    fn test_run_print_ok(#[case] args: &[&str]) {
        let args = args.iter().cloned().map(String::from);
        assert_matches!(run(args), Ok(Some(res)) if res.is_empty());
    }

    #[rstest]
    #[case(["cairo1-run", "../cairo_programs/cairo-1-programs/recursion.cairo", "--print_output", "--trace_file", "/dev/null", "--memory_file", "/dev/null", "--layout", "all_cairo", "--cairo_pie_output", "/dev/null"].as_slice())]
    #[case(["cairo1-run", "../cairo_programs/cairo-1-programs/recursion.cairo", "--print_output", "--trace_file", "/dev/null", "--memory_file", "/dev/null", "--layout", "all_cairo", "--proof_mode", "--air_public_input", "/dev/null", "--air_private_input", "/dev/null"].as_slice())]
    fn test_run_recursion_ok(#[case] args: &[&str]) {
        let args = args.iter().cloned().map(String::from);
        assert_matches!(run(args), Ok(Some(res)) if res == "1154076154663935037074198317650845438095734251249125412074882362667803016453");
    }

    #[rstest]
    #[case(["cairo1-run", "../cairo_programs/cairo-1-programs/sample.cairo", "--print_output", "--trace_file", "/dev/null", "--memory_file", "/dev/null", "--layout", "all_cairo", "--cairo_pie_output", "/dev/null"].as_slice())]
    #[case(["cairo1-run", "../cairo_programs/cairo-1-programs/sample.cairo", "--print_output", "--trace_file", "/dev/null", "--memory_file", "/dev/null", "--layout", "all_cairo", "--proof_mode", "--air_public_input", "/dev/null", "--air_private_input", "/dev/null"].as_slice())]
    fn test_run_sample_ok(#[case] args: &[&str]) {
        let args = args.iter().cloned().map(String::from);
        assert_matches!(run(args), Ok(Some(res)) if res == "5050");
    }

    #[rstest]
    #[case(["cairo1-run", "../cairo_programs/cairo-1-programs/poseidon.cairo", "--print_output", "--trace_file", "/dev/null", "--memory_file", "/dev/null", "--layout", "all_cairo", "--cairo_pie_output", "/dev/null"].as_slice())]
    #[case(["cairo1-run", "../cairo_programs/cairo-1-programs/poseidon.cairo", "--print_output", "--trace_file", "/dev/null", "--memory_file", "/dev/null", "--layout", "all_cairo", "--proof_mode", "--air_public_input", "/dev/null", "--air_private_input", "/dev/null"].as_slice())]
    fn test_run_poseidon_ok(#[case] args: &[&str]) {
        let args = args.iter().cloned().map(String::from);
        assert_matches!(run(args), Ok(Some(res)) if res == "1099385018355113290651252669115094675591288647745213771718157553170111442461");
    }

    #[rstest]
    #[case(["cairo1-run", "../cairo_programs/cairo-1-programs/poseidon_pedersen.cairo", "--print_output", "--trace_file", "/dev/null", "--memory_file", "/dev/null", "--layout", "all_cairo", "--cairo_pie_output", "/dev/null"].as_slice())]
    #[case(["cairo1-run", "../cairo_programs/cairo-1-programs/poseidon_pedersen.cairo", "--print_output", "--trace_file", "/dev/null", "--memory_file", "/dev/null", "--layout", "all_cairo", "--proof_mode", "--air_public_input", "/dev/null", "--air_private_input", "/dev/null"].as_slice())]
    fn test_run_poseidon_pedersen_ok(#[case] args: &[&str]) {
        let args = args.iter().cloned().map(String::from);
        assert_matches!(run(args), Ok(Some(res)) if res == "1036257840396636296853154602823055519264738423488122322497453114874087006398");
    }

    #[rstest]
    #[case(["cairo1-run", "../cairo_programs/cairo-1-programs/pedersen_example.cairo", "--print_output", "--trace_file", "/dev/null", "--memory_file", "/dev/null", "--layout", "all_cairo", "--cairo_pie_output", "/dev/null"].as_slice())]
    #[case(["cairo1-run", "../cairo_programs/cairo-1-programs/pedersen_example.cairo", "--print_output", "--trace_file", "/dev/null", "--memory_file", "/dev/null", "--layout", "all_cairo", "--proof_mode", "--air_public_input", "/dev/null", "--air_private_input", "/dev/null"].as_slice())]
    fn test_run_pedersen_example_ok(#[case] args: &[&str]) {
        let args = args.iter().cloned().map(String::from);
        assert_matches!(run(args), Ok(Some(res)) if res == "1089549915800264549621536909767699778745926517555586332772759280702396009108");
    }

    #[rstest]
    #[case(["cairo1-run", "../cairo_programs/cairo-1-programs/simple.cairo", "--print_output", "--trace_file", "/dev/null", "--memory_file", "/dev/null", "--layout", "all_cairo", "--cairo_pie_output", "/dev/null"].as_slice())]
    #[case(["cairo1-run", "../cairo_programs/cairo-1-programs/simple.cairo", "--print_output", "--trace_file", "/dev/null", "--memory_file", "/dev/null", "--layout", "all_cairo", "--proof_mode", "--air_public_input", "/dev/null", "--air_private_input", "/dev/null"].as_slice())]
    fn test_run_simple_ok(#[case] args: &[&str]) {
        let args = args.iter().cloned().map(String::from);
        assert_matches!(run(args), Ok(Some(res)) if res == "true");
    }

    #[rstest]
    #[case(["cairo1-run", "../cairo_programs/cairo-1-programs/simple_struct.cairo", "--print_output", "--trace_file", "/dev/null", "--memory_file", "/dev/null", "--layout", "all_cairo", "--cairo_pie_output", "/dev/null"].as_slice())]
    #[case(["cairo1-run", "../cairo_programs/cairo-1-programs/simple_struct.cairo", "--print_output", "--trace_file", "/dev/null", "--memory_file", "/dev/null", "--layout", "all_cairo", "--proof_mode", "--air_public_input", "/dev/null", "--air_private_input", "/dev/null"].as_slice())]
    fn test_run_simple_struct_ok(#[case] args: &[&str]) {
        let args = args.iter().cloned().map(String::from);
        assert_matches!(run(args), Ok(Some(res)) if res == "100");
    }

    #[rstest]
    #[case(["cairo1-run", "../cairo_programs/cairo-1-programs/dictionaries.cairo", "--print_output", "--trace_file", "/dev/null", "--memory_file", "/dev/null", "--layout", "all_cairo", "--cairo_pie_output", "/dev/null"].as_slice())]
    #[case(["cairo1-run", "../cairo_programs/cairo-1-programs/dictionaries.cairo", "--print_output", "--trace_file", "/dev/null", "--memory_file", "/dev/null", "--layout", "all_cairo", "--proof_mode", "--air_public_input", "/dev/null", "--air_private_input", "/dev/null"].as_slice())]
    fn test_run_dictionaries(#[case] args: &[&str]) {
        let args = args.iter().cloned().map(String::from);
        assert_matches!(run(args), Ok(Some(res)) if res == "1024");
    }

    #[rstest]
    #[case(["cairo1-run", "../cairo_programs/cairo-1-programs/with_input/branching.cairo", "--print_output", "--trace_file", "/dev/null", "--memory_file", "/dev/null", "--layout", "all_cairo", "--cairo_pie_output", "/dev/null", "--args", "0"].as_slice())]
    #[case(["cairo1-run", "../cairo_programs/cairo-1-programs/with_input/branching.cairo", "--print_output", "--trace_file", "/dev/null", "--memory_file", "/dev/null", "--layout", "all_cairo", "--proof_mode", "--air_public_input", "/dev/null", "--air_private_input", "/dev/null", "--args", "0"].as_slice())]
    fn test_run_branching_0(#[case] args: &[&str]) {
        let args = args.iter().cloned().map(String::from);
        assert_matches!(run(args), Ok(Some(res)) if res == "1");
    }

    #[rstest]
    #[case(["cairo1-run", "../cairo_programs/cairo-1-programs/with_input/branching.cairo", "--print_output", "--trace_file", "/dev/null", "--memory_file", "/dev/null", "--layout", "all_cairo", "--cairo_pie_output", "/dev/null", "--args", "17"].as_slice())]
    #[case(["cairo1-run", "../cairo_programs/cairo-1-programs/with_input/branching.cairo", "--print_output", "--trace_file", "/dev/null", "--memory_file", "/dev/null", "--layout", "all_cairo", "--proof_mode", "--air_public_input", "/dev/null", "--air_private_input", "/dev/null", "--args", "96"].as_slice())]
    fn test_run_branching_not_0(#[case] args: &[&str]) {
        let args = args.iter().cloned().map(String::from);
        assert_matches!(run(args), Ok(Some(res)) if res == "0");
    }

    #[rstest]
    #[case(["cairo1-run", "../cairo_programs/cairo-1-programs/with_input/branching.cairo", "--layout", "all_cairo", "--cairo_pie_output", "/dev/null"].as_slice())]
    #[case(["cairo1-run", "../cairo_programs/cairo-1-programs/with_input/branching.cairo", "--layout", "all_cairo", "--proof_mode"].as_slice())]
    fn test_run_branching_no_args(#[case] args: &[&str]) {
        let args = args.iter().cloned().map(String::from);
        assert_matches!(run(args), Err(Error::ArgumentsSizeMismatch { expected, actual }) if expected == 1 && actual == 0);
    }

    #[rstest]
    #[case(["cairo1-run", "../cairo_programs/cairo-1-programs/with_input/branching.cairo", "--layout", "all_cairo","--args", "1 2 3"].as_slice())]
    #[case(["cairo1-run", "../cairo_programs/cairo-1-programs/with_input/branching.cairo", "--layout", "all_cairo", "--proof_mode", "--args", "1 2 3"].as_slice())]
    fn test_run_branching_too_many_args(#[case] args: &[&str]) {
        let args = args.iter().cloned().map(String::from);
        assert_matches!(run(args), Err(Error::ArgumentsSizeMismatch { expected, actual }) if expected == 1 && actual == 3);
    }

    #[rstest]
    #[case(["cairo1-run", "../cairo_programs/cairo-1-programs/with_input/array_input_sum.cairo", "--print_output", "--trace_file", "/dev/null", "--memory_file", "/dev/null", "--layout", "all_cairo", "--cairo_pie_output", "/dev/null", "--args", "2 [1 2 3 4] 0 [9 8]"].as_slice())]
    #[case(["cairo1-run", "../cairo_programs/cairo-1-programs/with_input/array_input_sum.cairo", "--print_output", "--trace_file", "/dev/null", "--memory_file", "/dev/null", "--layout", "all_cairo", "--proof_mode", "--air_public_input", "/dev/null", "--air_private_input", "/dev/null", "--args", "2 [1 2 3 4] 0 [9 8]"].as_slice())]
    fn test_array_input_sum(#[case] args: &[&str]) {
        let args = args.iter().cloned().map(String::from);
        assert_matches!(run(args), Ok(Some(res)) if res == "12");
    }

    #[rstest]
    #[case(["cairo1-run", "../cairo_programs/cairo-1-programs/struct_span_return.cairo", "--print_output", "--trace_file", "/dev/null", "--memory_file", "/dev/null", "--layout", "all_cairo", "--cairo_pie_output", "/dev/null"].as_slice())]
    #[case(["cairo1-run", "../cairo_programs/cairo-1-programs/struct_span_return.cairo", "--print_output", "--trace_file", "/dev/null", "--memory_file", "/dev/null", "--layout", "all_cairo", "--proof_mode", "--air_public_input", "/dev/null", "--air_private_input", "/dev/null"].as_slice())]
    fn test_struct_span_return(#[case] args: &[&str]) {
        let args = args.iter().cloned().map(String::from);
        assert_matches!(run(args), Ok(Some(res)) if res == "[[4 3] [2 1]]");
    }

    #[rstest]
    #[case(["cairo1-run", "../cairo_programs/cairo-1-programs/with_input/tensor.cairo", "--print_output", "--trace_file", "/dev/null", "--memory_file", "/dev/null", "--layout", "all_cairo", "--cairo_pie_output", "/dev/null", "--args", "[2 2] [1 2 3 4]"].as_slice())]
    #[case(["cairo1-run", "../cairo_programs/cairo-1-programs/with_input/tensor.cairo", "--print_output", "--trace_file", "/dev/null", "--memory_file", "/dev/null", "--layout", "all_cairo", "--proof_mode", "--air_public_input", "/dev/null", "--air_private_input", "/dev/null", "--args", "[2 2] [1 2 3 4]"].as_slice())]
    fn test_tensor(#[case] args: &[&str]) {
        let args = args.iter().cloned().map(String::from);
        assert_matches!(run(args), Ok(Some(res)) if res == "1");
    }

    #[rstest]
    #[case(["cairo1-run", "../cairo_programs/cairo-1-programs/nullable_dict.cairo", "--print_output", "--trace_file", "/dev/null", "--memory_file", "/dev/null", "--layout", "all_cairo", "--cairo_pie_output", "/dev/null"].as_slice())]
    #[case(["cairo1-run", "../cairo_programs/cairo-1-programs/nullable_dict.cairo", "--print_output", "--trace_file", "/dev/null", "--memory_file", "/dev/null", "--layout", "all_cairo", "--proof_mode", "--air_public_input", "/dev/null", "--air_private_input", "/dev/null"].as_slice())]
    fn test_run_nullable_dict_ok(#[case] args: &[&str]) {
        let args = args.iter().cloned().map(String::from);
        assert_matches!(run(args), Ok(Some(res)) if res.is_empty());
    }

    #[rstest]
    #[case(["cairo1-run", "../cairo_programs/cairo-1-programs/felt_dict.cairo", "--print_output", "--trace_file", "/dev/null", "--memory_file", "/dev/null", "--layout", "all_cairo", "--cairo_pie_output", "/dev/null"].as_slice())]
    #[case(["cairo1-run", "../cairo_programs/cairo-1-programs/felt_dict.cairo", "--print_output", "--trace_file", "/dev/null", "--memory_file", "/dev/null", "--layout", "all_cairo", "--proof_mode", "--air_public_input", "/dev/null", "--air_private_input", "/dev/null"].as_slice())]
    fn test_run_felt_dict(#[case] args: &[&str]) {
        let args = args.iter().cloned().map(String::from);
        let expected_output = "{66675: [8 9 10 11] 66676: [1 2 3]}";
        assert_matches!(run(args), Ok(Some(res)) if res == expected_output);
    }

    #[rstest]
    #[case(["cairo1-run", "../cairo_programs/cairo-1-programs/felt_span.cairo", "--print_output", "--trace_file", "/dev/null", "--memory_file", "/dev/null", "--layout", "all_cairo", "--cairo_pie_output", "/dev/null"].as_slice())]
    #[case(["cairo1-run", "../cairo_programs/cairo-1-programs/felt_span.cairo", "--print_output", "--trace_file", "/dev/null", "--memory_file", "/dev/null", "--layout", "all_cairo", "--proof_mode", "--air_public_input", "/dev/null", "--air_private_input", "/dev/null"].as_slice())]
    fn test_run_felt_span(#[case] args: &[&str]) {
        let args = args.iter().cloned().map(String::from);
        let expected_output = "[8 9 10 11]";
        assert_matches!(run(args), Ok(Some(res)) if res == expected_output);
    }

    #[rstest]
    #[case(["cairo1-run", "../cairo_programs/cairo-1-programs/array_integer_tuple.cairo", "--print_output", "--trace_file", "/dev/null", "--memory_file", "/dev/null", "--layout", "all_cairo", "--cairo_pie_output", "/dev/null"].as_slice())]
    #[case(["cairo1-run", "../cairo_programs/cairo-1-programs/array_integer_tuple.cairo", "--print_output", "--trace_file", "/dev/null", "--memory_file", "/dev/null", "--layout", "all_cairo", "--proof_mode", "--air_public_input", "/dev/null", "--air_private_input", "/dev/null"].as_slice())]
    fn test_run_array_integer_tuple(#[case] args: &[&str]) {
        let args = args.iter().cloned().map(String::from);
        let expected_output = "[1] 1";
        assert_matches!(run(args), Ok(Some(res)) if res == expected_output);
    }

    #[rstest]
    #[case(["cairo1-run", "../cairo_programs/cairo-1-programs/nullable_box_vec.cairo", "--print_output", "--trace_file", "/dev/null", "--memory_file", "/dev/null", "--layout", "all_cairo", "--cairo_pie_output", "/dev/null"].as_slice())]
    #[case(["cairo1-run", "../cairo_programs/cairo-1-programs/nullable_box_vec.cairo", "--print_output", "--trace_file", "/dev/null", "--memory_file", "/dev/null", "--layout", "all_cairo", "--proof_mode", "--air_public_input", "/dev/null", "--air_private_input", "/dev/null"].as_slice())]
    fn test_run_nullable_box_vec(#[case] args: &[&str]) {
        let args = args.iter().cloned().map(String::from);
        let expected_output = "{0: 10 1: 20 2: 30} 3";
        assert_matches!(run(args), Ok(Some(res)) if res == expected_output);
    }

    #[rstest]
    #[case(["cairo1-run", "../cairo_programs/cairo-1-programs/dict_with_struct.cairo", "--print_output", "--trace_file", "/dev/null", "--memory_file", "/dev/null", "--layout", "all_cairo", "--cairo_pie_output", "/dev/null"].as_slice())]
    #[case(["cairo1-run", "../cairo_programs/cairo-1-programs/dict_with_struct.cairo", "--print_output", "--trace_file", "/dev/null", "--memory_file", "/dev/null", "--layout", "all_cairo", "--proof_mode", "--air_public_input", "/dev/null", "--air_private_input", "/dev/null"].as_slice())]
    fn test_run_dict_with_struct(#[case] args: &[&str]) {
        let args = args.iter().cloned().map(String::from);
        let expected_output = "{0: 1 true 1: 1 false 2: 1 true}";
        assert_matches!(run(args), Ok(Some(res)) if res == expected_output);
    }

    #[rstest]
    #[case(["cairo1-run", "../cairo_programs/cairo-1-programs/felt_dict_squash.cairo", "--print_output", "--trace_file", "/dev/null", "--memory_file", "/dev/null", "--layout", "all_cairo", "--cairo_pie_output", "/dev/null"].as_slice())]
    #[case(["cairo1-run", "../cairo_programs/cairo-1-programs/felt_dict_squash.cairo", "--print_output", "--trace_file", "/dev/null", "--memory_file", "/dev/null", "--layout", "all_cairo", "--proof_mode", "--air_public_input", "/dev/null", "--air_private_input", "/dev/null"].as_slice())]
    fn test_run_felt_dict_squash(#[case] args: &[&str]) {
        let args = args.iter().cloned().map(String::from);
        let expected_output = "{66675: [4 5 6] 66676: [1 2 3]}";
        assert_matches!(run(args), Ok(Some(res)) if res == expected_output);
    }

    #[rstest]
    #[case(["cairo1-run", "../cairo_programs/cairo-1-programs/null_ret.cairo", "--print_output", "--trace_file", "/dev/null", "--memory_file", "/dev/null", "--layout", "all_cairo", "--cairo_pie_output", "/dev/null"].as_slice())]
    #[case(["cairo1-run", "../cairo_programs/cairo-1-programs/null_ret.cairo", "--print_output", "--trace_file", "/dev/null", "--memory_file", "/dev/null", "--layout", "all_cairo", "--proof_mode", "--air_public_input", "/dev/null", "--air_private_input", "/dev/null"].as_slice())]
    fn test_run_null_ret(#[case] args: &[&str]) {
        let args = args.iter().cloned().map(String::from);
        let expected_output = "null";
        assert_matches!(run(args), Ok(Some(res)) if res == expected_output);
    }

    #[rstest]
    #[case(["cairo1-run", "../cairo_programs/cairo-1-programs/bytes31_ret.cairo", "--print_output", "--trace_file", "/dev/null", "--memory_file", "/dev/null", "--layout", "all_cairo", "--cairo_pie_output", "/dev/null"].as_slice())]
    #[case(["cairo1-run", "../cairo_programs/cairo-1-programs/bytes31_ret.cairo", "--print_output", "--trace_file", "/dev/null", "--memory_file", "/dev/null", "--layout", "all_cairo", "--proof_mode", "--air_public_input", "/dev/null", "--air_private_input", "/dev/null"].as_slice())]
    fn test_run_bytes31_ret(#[case] args: &[&str]) {
        let args = args.iter().cloned().map(String::from);
        let expected_output = "123";
        assert_matches!(run(args), Ok(Some(res)) if res == expected_output);
    }

    #[rstest]
    #[case(["cairo1-run", "../cairo_programs/cairo-1-programs/tensor_new.cairo", "--print_output", "--trace_file", "/dev/null", "--memory_file", "/dev/null", "--layout", "all_cairo", "--cairo_pie_output", "/dev/null"].as_slice())]
    #[case(["cairo1-run", "../cairo_programs/cairo-1-programs/tensor_new.cairo", "--print_output", "--trace_file", "/dev/null", "--memory_file", "/dev/null", "--layout", "all_cairo", "--proof_mode", "--air_public_input", "/dev/null", "--air_private_input", "/dev/null"].as_slice())]
    fn test_run_tensor_new(#[case] args: &[&str]) {
        let args = args.iter().cloned().map(String::from);
        let expected_output = "[1 2] [1 false 1 true]";
        assert_matches!(run(args), Ok(Some(res)) if res == expected_output);
    }
}<|MERGE_RESOLUTION|>--- conflicted
+++ resolved
@@ -235,14 +235,7 @@
         }
     };
 
-<<<<<<< HEAD
-    let (runner, vm, return_values) =
-=======
-    let sierra_program = compile_cairo_project_at_path(&args.filename, compiler_config)
-        .map_err(|err| Error::SierraCompilation(err.to_string()))?;
-
     let (runner, vm, _, serialized_output) =
->>>>>>> 918d01ce
         cairo_run::cairo_run_program(&sierra_program, cairo_run_config)?;
 
     if let Some(file_path) = args.air_public_input {
