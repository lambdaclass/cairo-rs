--- conflicted
+++ resolved
@@ -173,11 +173,7 @@
         args: &args.args.0,
         finalize_builtins: args.air_public_input.is_some() || args.cairo_pie_output.is_some(),
         append_return_values: args.append_return_values,
-<<<<<<< HEAD
-        cairo_layout_params,
-=======
         dynamic_layout_params: cairo_layout_params,
->>>>>>> 7d199567
     };
 
     // Try to parse the file as a sierra program
@@ -500,11 +496,7 @@
         args.extend_from_slice(&["--layout".to_string(), "dynamic".to_string()]);
         args.extend_from_slice(&[
             "--cairo_layout_params_file".to_string(),
-<<<<<<< HEAD
-            "../cairo_layout_params_file.json".to_string(),
-=======
             "../vm/src/tests/cairo_layout_params_file.json".to_string(),
->>>>>>> 7d199567
         ]);
         args.push("../cairo_programs/cairo-1-programs/fibonacci.cairo".to_string());
 
