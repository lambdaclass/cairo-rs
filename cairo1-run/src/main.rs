use bincode::enc::write::Writer;
use cairo1_run::error::Error;
use cairo1_run::{cairo_run_program, Cairo1RunConfig, FuncArg};
use cairo_lang_compiler::{compile_cairo_project_at_path, CompilerConfig};
use cairo_vm::{
  air_public_input::PublicInputError,
  types::layout_name::LayoutName,
  vm::errors::trace_errors::TraceError,
  Felt252
};
use clap::{Parser, ValueHint};
use itertools::Itertools;
use std::{
    io::{self, Write},
    path::PathBuf,
};

#[derive(Parser, Debug)]
#[clap(author, version, about, long_about = None)]
struct Args {
    #[clap(value_parser, value_hint=ValueHint::FilePath)]
    filename: PathBuf,
    #[clap(long = "trace_file", value_parser)]
    trace_file: Option<PathBuf>,
    #[structopt(long = "memory_file")]
    memory_file: Option<PathBuf>,
    #[clap(long = "layout", default_value = "plain", value_enum)]
    layout: LayoutName,
    #[clap(long = "proof_mode", value_parser)]
    proof_mode: bool,
    #[clap(long = "air_public_input", requires = "proof_mode")]
    air_public_input: Option<PathBuf>,
    #[clap(
        long = "air_private_input",
        requires_all = ["proof_mode", "trace_file", "memory_file"] 
    )]
    air_private_input: Option<PathBuf>,
    #[clap(
        long = "cairo_pie_output",
        // We need to add these air_private_input & air_public_input or else
        // passing cairo_pie_output + either of these without proof_mode will not fail
        conflicts_with_all = ["proof_mode", "air_private_input", "air_public_input"]
    )]
    cairo_pie_output: Option<PathBuf>,
    // Arguments should be spaced, with array elements placed between brackets
    // For example " --args '1 2 [1 2 3]'" will yield 3 arguments, with the last one being an array of 3 elements
    #[clap(long = "args", default_value = "", value_parser=process_args)]
    args: FuncArgs,
    #[clap(long = "print_output", value_parser)]
    print_output: bool,
    #[clap(
        long = "append_return_values",
        // We need to add these air_private_input & air_public_input or else
        // passing cairo_pie_output + either of these without proof_mode will not fail
        conflicts_with_all = ["proof_mode", "air_private_input", "air_public_input"]
    )]
    append_return_values: bool,
}

#[derive(Debug, Clone, Default)]
struct FuncArgs(Vec<FuncArg>);

fn process_args(value: &str) -> Result<FuncArgs, String> {
    if value.is_empty() {
        return Ok(FuncArgs::default());
    }
    let mut args = Vec::new();
    let mut input = value.split(' ');
    while let Some(value) = input.next() {
        // First argument in an array
        if value.starts_with('[') {
            let mut array_arg =
                vec![Felt252::from_dec_str(value.strip_prefix('[').unwrap()).unwrap()];
            // Process following args in array
            let mut array_end = false;
            while !array_end {
                if let Some(value) = input.next() {
                    // Last arg in array
                    if value.ends_with(']') {
                        array_arg
                            .push(Felt252::from_dec_str(value.strip_suffix(']').unwrap()).unwrap());
                        array_end = true;
                    } else {
                        array_arg.push(Felt252::from_dec_str(value).unwrap())
                    }
                }
            }
            // Finalize array
            args.push(FuncArg::Array(array_arg))
        } else {
            // Single argument
            args.push(FuncArg::Single(Felt252::from_dec_str(value).unwrap()))
        }
    }
    Ok(FuncArgs(args))
}

pub struct FileWriter {
    buf_writer: io::BufWriter<std::fs::File>,
    bytes_written: usize,
}

impl Writer for FileWriter {
    fn write(&mut self, bytes: &[u8]) -> Result<(), bincode::error::EncodeError> {
        self.buf_writer
            .write_all(bytes)
            .map_err(|e| bincode::error::EncodeError::Io {
                inner: e,
                index: self.bytes_written,
            })?;

        self.bytes_written += bytes.len();

        Ok(())
    }
}

impl FileWriter {
    fn new(buf_writer: io::BufWriter<std::fs::File>) -> Self {
        Self {
            buf_writer,
            bytes_written: 0,
        }
    }

    fn flush(&mut self) -> io::Result<()> {
        self.buf_writer.flush()
    }
}

fn run(args: impl Iterator<Item = String>) -> Result<Option<String>, Error> {
    let args = Args::try_parse_from(args)?;

    let cairo_run_config = Cairo1RunConfig {
        proof_mode: args.proof_mode,
        serialize_output: args.print_output,
        relocate_mem: args.memory_file.is_some() || args.air_public_input.is_some(),
        layout: args.layout,
        trace_enabled: args.trace_file.is_some() || args.air_public_input.is_some(),
        args: &args.args.0,
        finalize_builtins: args.air_private_input.is_some() || args.cairo_pie_output.is_some(),
        append_return_values: args.append_return_values,
    };

    // Try to parse the file as a sierra program
    let file = std::fs::read(&args.filename)?;
    let sierra_program = match serde_json::from_slice(&file) {
        Ok(program) => program,
        Err(_) => {
            // If it fails, try to compile it as a cairo program
            let compiler_config = CompilerConfig {
                replace_ids: true,
                ..CompilerConfig::default()
            };
            compile_cairo_project_at_path(&args.filename, compiler_config)
                .map_err(|err| Error::SierraCompilation(err.to_string()))?
        }
    };

<<<<<<< HEAD
    let sierra_program = compile_cairo_project_at_path(&args.filename, compiler_config)
        .map_err(|err| Error::SierraCompilation(err.to_string()))?;

    let (runner, vm, _, serialized_output) = cairo_run_program(&sierra_program, cairo_run_config)?;
=======
    let (runner, vm, _, serialized_output) =
        cairo_run::cairo_run_program(&sierra_program, cairo_run_config)?;
>>>>>>> 1a46c9fb

    if let Some(file_path) = args.air_public_input {
        let json = runner.get_air_public_input(&vm)?.serialize_json()?;
        std::fs::write(file_path, json)?;
    }

    if let (Some(file_path), Some(trace_file), Some(memory_file)) = (
        args.air_private_input,
        args.trace_file.clone(),
        args.memory_file.clone(),
    ) {
        // Get absolute paths of trace_file & memory_file
        let trace_path = trace_file
            .as_path()
            .canonicalize()
            .unwrap_or(trace_file.clone())
            .to_string_lossy()
            .to_string();
        let memory_path = memory_file
            .as_path()
            .canonicalize()
            .unwrap_or(memory_file.clone())
            .to_string_lossy()
            .to_string();

        let json = runner
            .get_air_private_input(&vm)
            .to_serializable(trace_path, memory_path)
            .serialize_json()
            .map_err(PublicInputError::Serde)?;
        std::fs::write(file_path, json)?;
    }

    if let Some(ref file_path) = args.cairo_pie_output {
        runner.get_cairo_pie(&vm)?.write_zip_file(file_path)?
    }

    if let Some(trace_path) = args.trace_file {
        let relocated_trace = runner
            .relocated_trace
            .ok_or(Error::Trace(TraceError::TraceNotRelocated))?;
        let trace_file = std::fs::File::create(trace_path)?;
        let mut trace_writer =
            FileWriter::new(io::BufWriter::with_capacity(3 * 1024 * 1024, trace_file));

        cairo_vm::cairo_run::write_encoded_trace(&relocated_trace, &mut trace_writer)?;
        trace_writer.flush()?;
    }
    if let Some(memory_path) = args.memory_file {
        let memory_file = std::fs::File::create(memory_path)?;
        let mut memory_writer =
            FileWriter::new(io::BufWriter::with_capacity(5 * 1024 * 1024, memory_file));

        cairo_vm::cairo_run::write_encoded_memory(&runner.relocated_memory, &mut memory_writer)?;
        memory_writer.flush()?;
    }

    Ok(serialized_output)
}

fn main() -> Result<(), Error> {
    match run(std::env::args()) {
        Err(Error::Cli(err)) => err.exit(),
        Ok(output) => {
            if let Some(output_string) = output {
                println!("Program Output : {}", output_string);
            }
            Ok(())
        }
        Err(Error::RunPanic(panic_data)) => {
            if !panic_data.is_empty() {
                let panic_data_string_list = panic_data
                    .iter()
                    .map(|m| {
                        // Try to parse to utf8 string
                        let msg = String::from_utf8(m.to_bytes_be().to_vec());
                        if let Ok(msg) = msg {
                            format!("{} ('{}')", m, msg)
                        } else {
                            m.to_string()
                        }
                    })
                    .join(", ");
                println!("Run panicked with: [{}]", panic_data_string_list);
            }
            Ok(())
        }
        Err(err) => Err(err),
    }
}

#[cfg(test)]
mod tests {
    use super::*;
    use assert_matches::assert_matches;
    use rstest::rstest;

    #[rstest]
    #[case(["cairo1-run", "../cairo_programs/cairo-1-programs/fibonacci.cairo", "--print_output", "--trace_file", "/dev/null", "--memory_file", "/dev/null", "--layout", "all_cairo", "--cairo_pie_output", "/dev/null"].as_slice())]
    #[case(["cairo1-run", "../cairo_programs/cairo-1-programs/fibonacci.cairo", "--print_output", "--trace_file", "/dev/null", "--memory_file", "/dev/null", "--layout", "all_cairo", "--proof_mode", "--air_public_input", "/dev/null", "--air_private_input", "/dev/null"].as_slice())]
    fn test_run_fibonacci_ok(#[case] args: &[&str]) {
        let args = args.iter().cloned().map(String::from);
        assert_matches!(run(args), Ok(Some(res)) if res == "89");
    }

    #[rstest]
    #[case(["cairo1-run", "../cairo_programs/cairo-1-programs/factorial.cairo", "--print_output", "--trace_file", "/dev/null", "--memory_file", "/dev/null", "--layout", "all_cairo", "--cairo_pie_output", "/dev/null"].as_slice())]
    #[case(["cairo1-run", "../cairo_programs/cairo-1-programs/factorial.cairo", "--print_output", "--trace_file", "/dev/null", "--memory_file", "/dev/null", "--layout", "all_cairo", "--proof_mode", "--air_public_input", "/dev/null", "--air_private_input", "/dev/null"].as_slice())]
    fn test_run_factorial_ok(#[case] args: &[&str]) {
        let args = args.iter().cloned().map(String::from);
        assert_matches!(run(args), Ok(Some(res)) if res == "3628800");
    }

    #[rstest]
    #[case(["cairo1-run", "../cairo_programs/cairo-1-programs/bitwise.cairo", "--print_output", "--trace_file", "/dev/null", "--memory_file", "/dev/null", "--layout", "all_cairo", "--cairo_pie_output", "/dev/null"].as_slice())]
    #[case(["cairo1-run", "../cairo_programs/cairo-1-programs/bitwise.cairo", "--print_output", "--trace_file", "/dev/null", "--memory_file", "/dev/null", "--layout", "all_cairo", "--proof_mode", "--air_public_input", "/dev/null", "--air_private_input", "/dev/null"].as_slice())]
    fn test_run_bitwise_ok(#[case] args: &[&str]) {
        let args = args.iter().cloned().map(String::from);
        assert_matches!(run(args), Ok(Some(res)) if res == "11772");
    }

    #[rstest]
    #[case(["cairo1-run", "../cairo_programs/cairo-1-programs/array_get.cairo", "--print_output", "--trace_file", "/dev/null", "--memory_file", "/dev/null", "--layout", "all_cairo", "--cairo_pie_output", "/dev/null"].as_slice())]
    #[case(["cairo1-run", "../cairo_programs/cairo-1-programs/array_get.cairo", "--print_output", "--trace_file", "/dev/null", "--memory_file", "/dev/null", "--layout", "all_cairo", "--proof_mode", "--air_public_input", "/dev/null", "--air_private_input", "/dev/null"].as_slice())]
    fn test_run_array_get_ok(#[case] args: &[&str]) {
        let args = args.iter().cloned().map(String::from);
        assert_matches!(run(args), Ok(Some(res)) if res == "3");
    }

    #[rstest]
    #[case(["cairo1-run", "../cairo_programs/cairo-1-programs/enum_flow.cairo", "--print_output", "--trace_file", "/dev/null", "--memory_file", "/dev/null", "--layout", "all_cairo", "--cairo_pie_output", "/dev/null"].as_slice())]
    #[case(["cairo1-run", "../cairo_programs/cairo-1-programs/enum_flow.cairo", "--print_output", "--trace_file", "/dev/null", "--memory_file", "/dev/null", "--layout", "all_cairo", "--proof_mode", "--air_public_input", "/dev/null", "--air_private_input", "/dev/null"].as_slice())]
    fn test_run_enum_flow_ok(#[case] args: &[&str]) {
        let args = args.iter().cloned().map(String::from);
        assert_matches!(run(args), Ok(Some(res)) if res == "300");
    }

    #[rstest]
    #[case(["cairo1-run", "../cairo_programs/cairo-1-programs/enum_match.cairo", "--print_output", "--trace_file", "/dev/null", "--memory_file", "/dev/null", "--layout", "all_cairo", "--cairo_pie_output", "/dev/null"].as_slice())]
    #[case(["cairo1-run", "../cairo_programs/cairo-1-programs/enum_match.cairo", "--print_output", "--trace_file", "/dev/null", "--memory_file", "/dev/null", "--layout", "all_cairo", "--proof_mode", "--air_public_input", "/dev/null", "--air_private_input", "/dev/null"].as_slice())]
    fn test_run_enum_match_ok(#[case] args: &[&str]) {
        let args = args.iter().cloned().map(String::from);
        assert_matches!(run(args), Ok(Some(res)) if res == "10 3618502788666131213697322783095070105623107215331596699973092056135872020471");
    }

    #[rstest]
    #[case(["cairo1-run", "../cairo_programs/cairo-1-programs/hello.cairo", "--print_output", "--trace_file", "/dev/null", "--memory_file", "/dev/null", "--layout", "all_cairo", "--cairo_pie_output", "/dev/null"].as_slice())]
    #[case(["cairo1-run", "../cairo_programs/cairo-1-programs/hello.cairo", "--print_output", "--trace_file", "/dev/null", "--memory_file", "/dev/null", "--layout", "all_cairo", "--proof_mode", "--air_public_input", "/dev/null", "--air_private_input", "/dev/null"].as_slice())]
    fn test_run_hello_ok(#[case] args: &[&str]) {
        let args = args.iter().cloned().map(String::from);
        assert_matches!(run(args), Ok(Some(res)) if res == "1234");
    }

    #[rstest]
    #[case(["cairo1-run", "../cairo_programs/cairo-1-programs/ops.cairo", "--print_output", "--trace_file", "/dev/null", "--memory_file", "/dev/null", "--layout", "all_cairo", "--cairo_pie_output", "/dev/null"].as_slice())]
    #[case(["cairo1-run", "../cairo_programs/cairo-1-programs/ops.cairo", "--print_output", "--trace_file", "/dev/null", "--memory_file", "/dev/null", "--layout", "all_cairo", "--proof_mode", "--air_public_input", "/dev/null", "--air_private_input", "/dev/null"].as_slice())]
    fn test_run_ops_ok(#[case] args: &[&str]) {
        let args = args.iter().cloned().map(String::from);
        assert_matches!(run(args), Ok(Some(res)) if res == "6");
    }

    #[rstest]
    #[case(["cairo1-run", "../cairo_programs/cairo-1-programs/print.cairo", "--print_output", "--trace_file", "/dev/null", "--memory_file", "/dev/null", "--layout", "all_cairo", "--cairo_pie_output", "/dev/null"].as_slice())]
    #[case(["cairo1-run", "../cairo_programs/cairo-1-programs/print.cairo", "--print_output", "--trace_file", "/dev/null", "--memory_file", "/dev/null", "--layout", "all_cairo", "--proof_mode", "--air_public_input", "/dev/null", "--air_private_input", "/dev/null"].as_slice())]
    fn test_run_print_ok(#[case] args: &[&str]) {
        let args = args.iter().cloned().map(String::from);
        assert_matches!(run(args), Ok(Some(res)) if res.is_empty());
    }

    #[rstest]
    #[case(["cairo1-run", "../cairo_programs/cairo-1-programs/recursion.cairo", "--print_output", "--trace_file", "/dev/null", "--memory_file", "/dev/null", "--layout", "all_cairo", "--cairo_pie_output", "/dev/null"].as_slice())]
    #[case(["cairo1-run", "../cairo_programs/cairo-1-programs/recursion.cairo", "--print_output", "--trace_file", "/dev/null", "--memory_file", "/dev/null", "--layout", "all_cairo", "--proof_mode", "--air_public_input", "/dev/null", "--air_private_input", "/dev/null"].as_slice())]
    fn test_run_recursion_ok(#[case] args: &[&str]) {
        let args = args.iter().cloned().map(String::from);
        assert_matches!(run(args), Ok(Some(res)) if res == "1154076154663935037074198317650845438095734251249125412074882362667803016453");
    }

    #[rstest]
    #[case(["cairo1-run", "../cairo_programs/cairo-1-programs/sample.cairo", "--print_output", "--trace_file", "/dev/null", "--memory_file", "/dev/null", "--layout", "all_cairo", "--cairo_pie_output", "/dev/null"].as_slice())]
    #[case(["cairo1-run", "../cairo_programs/cairo-1-programs/sample.cairo", "--print_output", "--trace_file", "/dev/null", "--memory_file", "/dev/null", "--layout", "all_cairo", "--proof_mode", "--air_public_input", "/dev/null", "--air_private_input", "/dev/null"].as_slice())]
    fn test_run_sample_ok(#[case] args: &[&str]) {
        let args = args.iter().cloned().map(String::from);
        assert_matches!(run(args), Ok(Some(res)) if res == "5050");
    }

    #[rstest]
    #[case(["cairo1-run", "../cairo_programs/cairo-1-programs/poseidon.cairo", "--print_output", "--trace_file", "/dev/null", "--memory_file", "/dev/null", "--layout", "all_cairo", "--cairo_pie_output", "/dev/null"].as_slice())]
    #[case(["cairo1-run", "../cairo_programs/cairo-1-programs/poseidon.cairo", "--print_output", "--trace_file", "/dev/null", "--memory_file", "/dev/null", "--layout", "all_cairo", "--proof_mode", "--air_public_input", "/dev/null", "--air_private_input", "/dev/null"].as_slice())]
    fn test_run_poseidon_ok(#[case] args: &[&str]) {
        let args = args.iter().cloned().map(String::from);
        assert_matches!(run(args), Ok(Some(res)) if res == "1099385018355113290651252669115094675591288647745213771718157553170111442461");
    }

    #[rstest]
    #[case(["cairo1-run", "../cairo_programs/cairo-1-programs/poseidon_pedersen.cairo", "--print_output", "--trace_file", "/dev/null", "--memory_file", "/dev/null", "--layout", "all_cairo", "--cairo_pie_output", "/dev/null"].as_slice())]
    #[case(["cairo1-run", "../cairo_programs/cairo-1-programs/poseidon_pedersen.cairo", "--print_output", "--trace_file", "/dev/null", "--memory_file", "/dev/null", "--layout", "all_cairo", "--proof_mode", "--air_public_input", "/dev/null", "--air_private_input", "/dev/null"].as_slice())]
    fn test_run_poseidon_pedersen_ok(#[case] args: &[&str]) {
        let args = args.iter().cloned().map(String::from);
        assert_matches!(run(args), Ok(Some(res)) if res == "1036257840396636296853154602823055519264738423488122322497453114874087006398");
    }

    #[rstest]
    #[case(["cairo1-run", "../cairo_programs/cairo-1-programs/pedersen_example.cairo", "--print_output", "--trace_file", "/dev/null", "--memory_file", "/dev/null", "--layout", "all_cairo", "--cairo_pie_output", "/dev/null"].as_slice())]
    #[case(["cairo1-run", "../cairo_programs/cairo-1-programs/pedersen_example.cairo", "--print_output", "--trace_file", "/dev/null", "--memory_file", "/dev/null", "--layout", "all_cairo", "--proof_mode", "--air_public_input", "/dev/null", "--air_private_input", "/dev/null"].as_slice())]
    fn test_run_pedersen_example_ok(#[case] args: &[&str]) {
        let args = args.iter().cloned().map(String::from);
        assert_matches!(run(args), Ok(Some(res)) if res == "1089549915800264549621536909767699778745926517555586332772759280702396009108");
    }

    #[rstest]
    #[case(["cairo1-run", "../cairo_programs/cairo-1-programs/simple.cairo", "--print_output", "--trace_file", "/dev/null", "--memory_file", "/dev/null", "--layout", "all_cairo", "--cairo_pie_output", "/dev/null"].as_slice())]
    #[case(["cairo1-run", "../cairo_programs/cairo-1-programs/simple.cairo", "--print_output", "--trace_file", "/dev/null", "--memory_file", "/dev/null", "--layout", "all_cairo", "--proof_mode", "--air_public_input", "/dev/null", "--air_private_input", "/dev/null"].as_slice())]
    fn test_run_simple_ok(#[case] args: &[&str]) {
        let args = args.iter().cloned().map(String::from);
        assert_matches!(run(args), Ok(Some(res)) if res == "true");
    }

    #[rstest]
    #[case(["cairo1-run", "../cairo_programs/cairo-1-programs/simple_struct.cairo", "--print_output", "--trace_file", "/dev/null", "--memory_file", "/dev/null", "--layout", "all_cairo", "--cairo_pie_output", "/dev/null"].as_slice())]
    #[case(["cairo1-run", "../cairo_programs/cairo-1-programs/simple_struct.cairo", "--print_output", "--trace_file", "/dev/null", "--memory_file", "/dev/null", "--layout", "all_cairo", "--proof_mode", "--air_public_input", "/dev/null", "--air_private_input", "/dev/null"].as_slice())]
    fn test_run_simple_struct_ok(#[case] args: &[&str]) {
        let args = args.iter().cloned().map(String::from);
        assert_matches!(run(args), Ok(Some(res)) if res == "100");
    }

    #[rstest]
    #[case(["cairo1-run", "../cairo_programs/cairo-1-programs/dictionaries.cairo", "--print_output", "--trace_file", "/dev/null", "--memory_file", "/dev/null", "--layout", "all_cairo", "--cairo_pie_output", "/dev/null"].as_slice())]
    #[case(["cairo1-run", "../cairo_programs/cairo-1-programs/dictionaries.cairo", "--print_output", "--trace_file", "/dev/null", "--memory_file", "/dev/null", "--layout", "all_cairo", "--proof_mode", "--air_public_input", "/dev/null", "--air_private_input", "/dev/null"].as_slice())]
    fn test_run_dictionaries(#[case] args: &[&str]) {
        let args = args.iter().cloned().map(String::from);
        assert_matches!(run(args), Ok(Some(res)) if res == "1024");
    }

    #[rstest]
    #[case(["cairo1-run", "../cairo_programs/cairo-1-programs/with_input/branching.cairo", "--print_output", "--trace_file", "/dev/null", "--memory_file", "/dev/null", "--layout", "all_cairo", "--cairo_pie_output", "/dev/null", "--args", "0"].as_slice())]
    #[case(["cairo1-run", "../cairo_programs/cairo-1-programs/with_input/branching.cairo", "--print_output", "--trace_file", "/dev/null", "--memory_file", "/dev/null", "--layout", "all_cairo", "--proof_mode", "--air_public_input", "/dev/null", "--air_private_input", "/dev/null", "--args", "0"].as_slice())]
    fn test_run_branching_0(#[case] args: &[&str]) {
        let args = args.iter().cloned().map(String::from);
        assert_matches!(run(args), Ok(Some(res)) if res == "1");
    }

    #[rstest]
    #[case(["cairo1-run", "../cairo_programs/cairo-1-programs/with_input/branching.cairo", "--print_output", "--trace_file", "/dev/null", "--memory_file", "/dev/null", "--layout", "all_cairo", "--cairo_pie_output", "/dev/null", "--args", "17"].as_slice())]
    #[case(["cairo1-run", "../cairo_programs/cairo-1-programs/with_input/branching.cairo", "--print_output", "--trace_file", "/dev/null", "--memory_file", "/dev/null", "--layout", "all_cairo", "--proof_mode", "--air_public_input", "/dev/null", "--air_private_input", "/dev/null", "--args", "96"].as_slice())]
    fn test_run_branching_not_0(#[case] args: &[&str]) {
        let args = args.iter().cloned().map(String::from);
        assert_matches!(run(args), Ok(Some(res)) if res == "0");
    }

    #[rstest]
    #[case(["cairo1-run", "../cairo_programs/cairo-1-programs/with_input/branching.cairo", "--layout", "all_cairo", "--cairo_pie_output", "/dev/null"].as_slice())]
    #[case(["cairo1-run", "../cairo_programs/cairo-1-programs/with_input/branching.cairo", "--layout", "all_cairo", "--proof_mode"].as_slice())]
    fn test_run_branching_no_args(#[case] args: &[&str]) {
        let args = args.iter().cloned().map(String::from);
        assert_matches!(run(args), Err(Error::ArgumentsSizeMismatch { expected, actual }) if expected == 1 && actual == 0);
    }

    #[rstest]
    #[case(["cairo1-run", "../cairo_programs/cairo-1-programs/with_input/branching.cairo", "--layout", "all_cairo","--args", "1 2 3"].as_slice())]
    #[case(["cairo1-run", "../cairo_programs/cairo-1-programs/with_input/branching.cairo", "--layout", "all_cairo", "--proof_mode", "--args", "1 2 3"].as_slice())]
    fn test_run_branching_too_many_args(#[case] args: &[&str]) {
        let args = args.iter().cloned().map(String::from);
        assert_matches!(run(args), Err(Error::ArgumentsSizeMismatch { expected, actual }) if expected == 1 && actual == 3);
    }

    #[rstest]
    #[case(["cairo1-run", "../cairo_programs/cairo-1-programs/with_input/array_input_sum.cairo", "--print_output", "--trace_file", "/dev/null", "--memory_file", "/dev/null", "--layout", "all_cairo", "--cairo_pie_output", "/dev/null", "--args", "2 [1 2 3 4] 0 [9 8]"].as_slice())]
    #[case(["cairo1-run", "../cairo_programs/cairo-1-programs/with_input/array_input_sum.cairo", "--print_output", "--trace_file", "/dev/null", "--memory_file", "/dev/null", "--layout", "all_cairo", "--proof_mode", "--air_public_input", "/dev/null", "--air_private_input", "/dev/null", "--args", "2 [1 2 3 4] 0 [9 8]"].as_slice())]
    fn test_array_input_sum(#[case] args: &[&str]) {
        let args = args.iter().cloned().map(String::from);
        assert_matches!(run(args), Ok(Some(res)) if res == "12");
    }

    #[rstest]
    #[case(["cairo1-run", "../cairo_programs/cairo-1-programs/struct_span_return.cairo", "--print_output", "--trace_file", "/dev/null", "--memory_file", "/dev/null", "--layout", "all_cairo", "--cairo_pie_output", "/dev/null"].as_slice())]
    #[case(["cairo1-run", "../cairo_programs/cairo-1-programs/struct_span_return.cairo", "--print_output", "--trace_file", "/dev/null", "--memory_file", "/dev/null", "--layout", "all_cairo", "--proof_mode", "--air_public_input", "/dev/null", "--air_private_input", "/dev/null"].as_slice())]
    fn test_struct_span_return(#[case] args: &[&str]) {
        let args = args.iter().cloned().map(String::from);
        assert_matches!(run(args), Ok(Some(res)) if res == "[[4 3] [2 1]]");
    }

    #[rstest]
    #[case(["cairo1-run", "../cairo_programs/cairo-1-programs/with_input/tensor.cairo", "--print_output", "--trace_file", "/dev/null", "--memory_file", "/dev/null", "--layout", "all_cairo", "--cairo_pie_output", "/dev/null", "--args", "[2 2] [1 2 3 4]"].as_slice())]
    #[case(["cairo1-run", "../cairo_programs/cairo-1-programs/with_input/tensor.cairo", "--print_output", "--trace_file", "/dev/null", "--memory_file", "/dev/null", "--layout", "all_cairo", "--proof_mode", "--air_public_input", "/dev/null", "--air_private_input", "/dev/null", "--args", "[2 2] [1 2 3 4]"].as_slice())]
    fn test_tensor(#[case] args: &[&str]) {
        let args = args.iter().cloned().map(String::from);
        assert_matches!(run(args), Ok(Some(res)) if res == "1");
    }

    #[rstest]
    #[case(["cairo1-run", "../cairo_programs/cairo-1-programs/nullable_dict.cairo", "--print_output", "--trace_file", "/dev/null", "--memory_file", "/dev/null", "--layout", "all_cairo", "--cairo_pie_output", "/dev/null"].as_slice())]
    #[case(["cairo1-run", "../cairo_programs/cairo-1-programs/nullable_dict.cairo", "--print_output", "--trace_file", "/dev/null", "--memory_file", "/dev/null", "--layout", "all_cairo", "--proof_mode", "--air_public_input", "/dev/null", "--air_private_input", "/dev/null"].as_slice())]
    fn test_run_nullable_dict_ok(#[case] args: &[&str]) {
        let args = args.iter().cloned().map(String::from);
        assert_matches!(run(args), Ok(Some(res)) if res.is_empty());
    }

    #[rstest]
    #[case(["cairo1-run", "../cairo_programs/cairo-1-programs/felt_dict.cairo", "--print_output", "--trace_file", "/dev/null", "--memory_file", "/dev/null", "--layout", "all_cairo", "--cairo_pie_output", "/dev/null"].as_slice())]
    #[case(["cairo1-run", "../cairo_programs/cairo-1-programs/felt_dict.cairo", "--print_output", "--trace_file", "/dev/null", "--memory_file", "/dev/null", "--layout", "all_cairo", "--proof_mode", "--air_public_input", "/dev/null", "--air_private_input", "/dev/null"].as_slice())]
    fn test_run_felt_dict(#[case] args: &[&str]) {
        let args = args.iter().cloned().map(String::from);
        let expected_output = "{66675: [8 9 10 11] 66676: [1 2 3]}";
        assert_matches!(run(args), Ok(Some(res)) if res == expected_output);
    }

    #[rstest]
    #[case(["cairo1-run", "../cairo_programs/cairo-1-programs/felt_span.cairo", "--print_output", "--trace_file", "/dev/null", "--memory_file", "/dev/null", "--layout", "all_cairo", "--cairo_pie_output", "/dev/null"].as_slice())]
    #[case(["cairo1-run", "../cairo_programs/cairo-1-programs/felt_span.cairo", "--print_output", "--trace_file", "/dev/null", "--memory_file", "/dev/null", "--layout", "all_cairo", "--proof_mode", "--air_public_input", "/dev/null", "--air_private_input", "/dev/null"].as_slice())]
    fn test_run_felt_span(#[case] args: &[&str]) {
        let args = args.iter().cloned().map(String::from);
        let expected_output = "[8 9 10 11]";
        assert_matches!(run(args), Ok(Some(res)) if res == expected_output);
    }

    #[rstest]
    #[case(["cairo1-run", "../cairo_programs/cairo-1-programs/array_integer_tuple.cairo", "--print_output", "--trace_file", "/dev/null", "--memory_file", "/dev/null", "--layout", "all_cairo", "--cairo_pie_output", "/dev/null"].as_slice())]
    #[case(["cairo1-run", "../cairo_programs/cairo-1-programs/array_integer_tuple.cairo", "--print_output", "--trace_file", "/dev/null", "--memory_file", "/dev/null", "--layout", "all_cairo", "--proof_mode", "--air_public_input", "/dev/null", "--air_private_input", "/dev/null"].as_slice())]
    fn test_run_array_integer_tuple(#[case] args: &[&str]) {
        let args = args.iter().cloned().map(String::from);
        let expected_output = "[1] 1";
        assert_matches!(run(args), Ok(Some(res)) if res == expected_output);
    }

    #[rstest]
    #[case(["cairo1-run", "../cairo_programs/cairo-1-programs/nullable_box_vec.cairo", "--print_output", "--trace_file", "/dev/null", "--memory_file", "/dev/null", "--layout", "all_cairo", "--cairo_pie_output", "/dev/null"].as_slice())]
    #[case(["cairo1-run", "../cairo_programs/cairo-1-programs/nullable_box_vec.cairo", "--print_output", "--trace_file", "/dev/null", "--memory_file", "/dev/null", "--layout", "all_cairo", "--proof_mode", "--air_public_input", "/dev/null", "--air_private_input", "/dev/null"].as_slice())]
    fn test_run_nullable_box_vec(#[case] args: &[&str]) {
        let args = args.iter().cloned().map(String::from);
        let expected_output = "{0: 10 1: 20 2: 30} 3";
        assert_matches!(run(args), Ok(Some(res)) if res == expected_output);
    }

    #[rstest]
    #[case(["cairo1-run", "../cairo_programs/cairo-1-programs/dict_with_struct.cairo", "--print_output", "--trace_file", "/dev/null", "--memory_file", "/dev/null", "--layout", "all_cairo", "--cairo_pie_output", "/dev/null"].as_slice())]
    #[case(["cairo1-run", "../cairo_programs/cairo-1-programs/dict_with_struct.cairo", "--print_output", "--trace_file", "/dev/null", "--memory_file", "/dev/null", "--layout", "all_cairo", "--proof_mode", "--air_public_input", "/dev/null", "--air_private_input", "/dev/null"].as_slice())]
    fn test_run_dict_with_struct(#[case] args: &[&str]) {
        let args = args.iter().cloned().map(String::from);
        let expected_output = "{0: 1 true 1: 1 false 2: 1 true}";
        assert_matches!(run(args), Ok(Some(res)) if res == expected_output);
    }

    #[rstest]
    #[case(["cairo1-run", "../cairo_programs/cairo-1-programs/felt_dict_squash.cairo", "--print_output", "--trace_file", "/dev/null", "--memory_file", "/dev/null", "--layout", "all_cairo", "--cairo_pie_output", "/dev/null"].as_slice())]
    #[case(["cairo1-run", "../cairo_programs/cairo-1-programs/felt_dict_squash.cairo", "--print_output", "--trace_file", "/dev/null", "--memory_file", "/dev/null", "--layout", "all_cairo", "--proof_mode", "--air_public_input", "/dev/null", "--air_private_input", "/dev/null"].as_slice())]
    fn test_run_felt_dict_squash(#[case] args: &[&str]) {
        let args = args.iter().cloned().map(String::from);
        let expected_output = "{66675: [4 5 6] 66676: [1 2 3]}";
        assert_matches!(run(args), Ok(Some(res)) if res == expected_output);
    }

    #[rstest]
    #[case(["cairo1-run", "../cairo_programs/cairo-1-programs/null_ret.cairo", "--print_output", "--trace_file", "/dev/null", "--memory_file", "/dev/null", "--layout", "all_cairo", "--cairo_pie_output", "/dev/null"].as_slice())]
    #[case(["cairo1-run", "../cairo_programs/cairo-1-programs/null_ret.cairo", "--print_output", "--trace_file", "/dev/null", "--memory_file", "/dev/null", "--layout", "all_cairo", "--proof_mode", "--air_public_input", "/dev/null", "--air_private_input", "/dev/null"].as_slice())]
    fn test_run_null_ret(#[case] args: &[&str]) {
        let args = args.iter().cloned().map(String::from);
        let expected_output = "null";
        assert_matches!(run(args), Ok(Some(res)) if res == expected_output);
    }

    #[rstest]
    #[case(["cairo1-run", "../cairo_programs/cairo-1-programs/bytes31_ret.cairo", "--print_output", "--trace_file", "/dev/null", "--memory_file", "/dev/null", "--layout", "all_cairo", "--cairo_pie_output", "/dev/null"].as_slice())]
    #[case(["cairo1-run", "../cairo_programs/cairo-1-programs/bytes31_ret.cairo", "--print_output", "--trace_file", "/dev/null", "--memory_file", "/dev/null", "--layout", "all_cairo", "--proof_mode", "--air_public_input", "/dev/null", "--air_private_input", "/dev/null"].as_slice())]
    fn test_run_bytes31_ret(#[case] args: &[&str]) {
        let args = args.iter().cloned().map(String::from);
        let expected_output = "123";
        assert_matches!(run(args), Ok(Some(res)) if res == expected_output);
    }

    #[rstest]
    #[case(["cairo1-run", "../cairo_programs/cairo-1-programs/tensor_new.cairo", "--print_output", "--trace_file", "/dev/null", "--memory_file", "/dev/null", "--layout", "all_cairo", "--cairo_pie_output", "/dev/null"].as_slice())]
    #[case(["cairo1-run", "../cairo_programs/cairo-1-programs/tensor_new.cairo", "--print_output", "--trace_file", "/dev/null", "--memory_file", "/dev/null", "--layout", "all_cairo", "--proof_mode", "--air_public_input", "/dev/null", "--air_private_input", "/dev/null"].as_slice())]
    fn test_run_tensor_new(#[case] args: &[&str]) {
        let args = args.iter().cloned().map(String::from);
        let expected_output = "[1 2] [1 false 1 true]";
        assert_matches!(run(args), Ok(Some(res)) if res == expected_output);
    }
}<|MERGE_RESOLUTION|>--- conflicted
+++ resolved
@@ -157,15 +157,8 @@
         }
     };
 
-<<<<<<< HEAD
-    let sierra_program = compile_cairo_project_at_path(&args.filename, compiler_config)
-        .map_err(|err| Error::SierraCompilation(err.to_string()))?;
-
-    let (runner, vm, _, serialized_output) = cairo_run_program(&sierra_program, cairo_run_config)?;
-=======
     let (runner, vm, _, serialized_output) =
         cairo_run::cairo_run_program(&sierra_program, cairo_run_config)?;
->>>>>>> 1a46c9fb
 
     if let Some(file_path) = args.air_public_input {
         let json = runner.get_air_public_input(&vm)?.serialize_json()?;
