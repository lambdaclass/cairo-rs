use bincode::enc::write::Writer;
use cairo_lang_compiler::{
    compile_prepared_db, db::RootDatabase, project::setup_project, CompilerConfig,
};
use cairo_lang_sierra::{ids::ConcreteTypeId, program_registry::ProgramRegistryError};
use cairo_lang_sierra_to_casm::{compiler::CompilationError, metadata::MetadataError};
use cairo_run::Cairo1RunConfig;
use cairo_vm::{
    air_public_input::PublicInputError,
    cairo_run::EncodeTraceError,
    types::{errors::program_errors::ProgramError, layout_name::LayoutName},
    vm::errors::{
        memory_errors::MemoryError, runner_errors::RunnerError, trace_errors::TraceError,
        vm_errors::VirtualMachineError,
    },
    Felt252,
};
use clap::{Parser, ValueHint};
use itertools::Itertools;
use std::{
    io::{self, Write},
    path::PathBuf,
};
use thiserror::Error;

pub mod cairo_run;

#[derive(Parser, Debug)]
#[clap(author, version, about, long_about = None)]
struct Args {
    #[clap(value_parser, value_hint=ValueHint::FilePath)]
    filename: PathBuf,
    #[clap(long = "trace_file", value_parser)]
    trace_file: Option<PathBuf>,
    #[structopt(long = "memory_file")]
    memory_file: Option<PathBuf>,
    #[clap(long = "layout", default_value = "plain", value_enum)]
    layout: LayoutName,
    #[clap(long = "proof_mode", value_parser)]
    proof_mode: bool,
    #[clap(long = "air_public_input", requires = "proof_mode")]
    air_public_input: Option<PathBuf>,
    #[clap(
        long = "air_private_input",
        requires_all = ["proof_mode", "trace_file", "memory_file"] 
    )]
    air_private_input: Option<PathBuf>,
    #[clap(
        long = "cairo_pie_output",
        // We need to add these air_private_input & air_public_input or else
        // passing cairo_pie_output + either of these without proof_mode will not fail
        conflicts_with_all = ["proof_mode", "air_private_input", "air_public_input"]
    )]
    cairo_pie_output: Option<PathBuf>,
    // Arguments should be spaced, with array elements placed between brackets
    // For example " --args '1 2 [1 2 3]'" will yield 3 arguments, with the last one being an array of 3 elements
    #[clap(long = "args", default_value = "", value_parser=process_args)]
    args: FuncArgs,
    #[clap(long = "print_output", value_parser)]
    print_output: bool,
    #[clap(
        long = "append_return_values",
        // We need to add these air_private_input & air_public_input or else
        // passing cairo_pie_output + either of these without proof_mode will not fail
        conflicts_with_all = ["proof_mode", "air_private_input", "air_public_input"]
    )]
    append_return_values: bool,
}

#[derive(Debug, Clone)]
pub enum FuncArg {
    Array(Vec<Felt252>),
    Single(Felt252),
}

#[derive(Debug, Clone, Default)]
struct FuncArgs(Vec<FuncArg>);

fn process_args(value: &str) -> Result<FuncArgs, String> {
    if value.is_empty() {
        return Ok(FuncArgs::default());
    }
    let mut args = Vec::new();
    let mut input = value.split(' ');
    while let Some(value) = input.next() {
        // First argument in an array
        if value.starts_with('[') {
            let mut array_arg =
                vec![Felt252::from_dec_str(value.strip_prefix('[').unwrap()).unwrap()];
            // Process following args in array
            let mut array_end = false;
            while !array_end {
                if let Some(value) = input.next() {
                    // Last arg in array
                    if value.ends_with(']') {
                        array_arg
                            .push(Felt252::from_dec_str(value.strip_suffix(']').unwrap()).unwrap());
                        array_end = true;
                    } else {
                        array_arg.push(Felt252::from_dec_str(value).unwrap())
                    }
                }
            }
            // Finalize array
            args.push(FuncArg::Array(array_arg))
        } else {
            // Single argument
            args.push(FuncArg::Single(Felt252::from_dec_str(value).unwrap()))
        }
    }
    Ok(FuncArgs(args))
}

#[derive(Debug, Error)]
pub enum Error {
    #[error("Invalid arguments")]
    Cli(#[from] clap::Error),
    #[error("Failed to interact with the file system")]
    IO(#[from] std::io::Error),
    #[error(transparent)]
    EncodeTrace(#[from] EncodeTraceError),
    #[error(transparent)]
    VirtualMachine(#[from] VirtualMachineError),
    #[error(transparent)]
    Trace(#[from] TraceError),
    #[error(transparent)]
    PublicInput(#[from] PublicInputError),
    #[error(transparent)]
    Runner(#[from] RunnerError),
    #[error(transparent)]
    ProgramRegistry(#[from] Box<ProgramRegistryError>),
    #[error(transparent)]
    Compilation(#[from] Box<CompilationError>),
    #[error("Failed to compile to sierra:\n {0}")]
    SierraCompilation(String),
    #[error(transparent)]
    Metadata(#[from] MetadataError),
    #[error(transparent)]
    Program(#[from] ProgramError),
    #[error(transparent)]
    Memory(#[from] MemoryError),
    #[error("Program panicked with {0:?}")]
    RunPanic(Vec<Felt252>),
    #[error("Function signature has no return types")]
    NoRetTypesInSignature,
    #[error("No size for concrete type id: {0}")]
    NoTypeSizeForId(ConcreteTypeId),
    #[error("Concrete type id has no debug name: {0}")]
    TypeIdNoDebugName(ConcreteTypeId),
    #[error("No info in sierra program registry for concrete type id: {0}")]
    NoInfoForType(ConcreteTypeId),
    #[error("Failed to extract return values from VM")]
    FailedToExtractReturnValues,
    #[error("Function expects arguments of size {expected} and received {actual} instead.")]
    ArgumentsSizeMismatch { expected: i16, actual: i16 },
    #[error("Function param {param_index} only partially contains argument {arg_index}.")]
    ArgumentUnaligned {
        param_index: usize,
        arg_index: usize,
    },
}

pub struct FileWriter {
    buf_writer: io::BufWriter<std::fs::File>,
    bytes_written: usize,
}

impl Writer for FileWriter {
    fn write(&mut self, bytes: &[u8]) -> Result<(), bincode::error::EncodeError> {
        self.buf_writer
            .write_all(bytes)
            .map_err(|e| bincode::error::EncodeError::Io {
                inner: e,
                index: self.bytes_written,
            })?;

        self.bytes_written += bytes.len();

        Ok(())
    }
}

impl FileWriter {
    fn new(buf_writer: io::BufWriter<std::fs::File>) -> Self {
        Self {
            buf_writer,
            bytes_written: 0,
        }
    }

    fn flush(&mut self) -> io::Result<()> {
        self.buf_writer.flush()
    }
}

fn run(args: impl Iterator<Item = String>) -> Result<Option<String>, Error> {
    let args = Args::try_parse_from(args)?;

    let cairo_run_config = Cairo1RunConfig {
        proof_mode: args.proof_mode,
        serialize_output: args.print_output,
        relocate_mem: args.memory_file.is_some() || args.air_public_input.is_some(),
        layout: args.layout,
        trace_enabled: args.trace_file.is_some() || args.air_public_input.is_some(),
        args: &args.args.0,
        finalize_builtins: args.air_private_input.is_some() || args.cairo_pie_output.is_some(),
        append_return_values: args.append_return_values,
    };

    // Try to parse the file as a sierra program
    let file = std::fs::read(&args.filename)?;
    let sierra_program = match serde_json::from_slice(&file) {
        Ok(program) => program,
        Err(_) => {
            // If it fails, try to compile it as a cairo program
            let compiler_config = CompilerConfig {
                replace_ids: true,
                ..CompilerConfig::default()
            };
            compile_cairo_project_at_path(&args.filename, compiler_config)
                .map_err(|err| Error::SierraCompilation(err.to_string()))?
        }
    };

<<<<<<< HEAD
    let mut db = RootDatabase::builder()
        .detect_corelib()
        .skip_auto_withdraw_gas()
        .build()
        .unwrap();
    let main_crate_ids = setup_project(&mut db, &args.filename).unwrap();
    let sierra_program = compile_prepared_db(&mut db, main_crate_ids, compiler_config).unwrap();

=======
>>>>>>> a462d8d4
    let (runner, vm, _, serialized_output) =
        cairo_run::cairo_run_program(&sierra_program, cairo_run_config)?;

    if let Some(file_path) = args.air_public_input {
        let json = runner.get_air_public_input(&vm)?.serialize_json()?;
        std::fs::write(file_path, json)?;
    }

    if let (Some(file_path), Some(trace_file), Some(memory_file)) = (
        args.air_private_input,
        args.trace_file.clone(),
        args.memory_file.clone(),
    ) {
        // Get absolute paths of trace_file & memory_file
        let trace_path = trace_file
            .as_path()
            .canonicalize()
            .unwrap_or(trace_file.clone())
            .to_string_lossy()
            .to_string();
        let memory_path = memory_file
            .as_path()
            .canonicalize()
            .unwrap_or(memory_file.clone())
            .to_string_lossy()
            .to_string();

        let json = runner
            .get_air_private_input(&vm)
            .to_serializable(trace_path, memory_path)
            .serialize_json()
            .map_err(PublicInputError::Serde)?;
        std::fs::write(file_path, json)?;
    }

    if let Some(ref file_path) = args.cairo_pie_output {
        runner.get_cairo_pie(&vm)?.write_zip_file(file_path)?
    }

    if let Some(trace_path) = args.trace_file {
        let relocated_trace = runner
            .relocated_trace
            .ok_or(Error::Trace(TraceError::TraceNotRelocated))?;
        let trace_file = std::fs::File::create(trace_path)?;
        let mut trace_writer =
            FileWriter::new(io::BufWriter::with_capacity(3 * 1024 * 1024, trace_file));

        cairo_vm::cairo_run::write_encoded_trace(&relocated_trace, &mut trace_writer)?;
        trace_writer.flush()?;
    }
    if let Some(memory_path) = args.memory_file {
        let memory_file = std::fs::File::create(memory_path)?;
        let mut memory_writer =
            FileWriter::new(io::BufWriter::with_capacity(5 * 1024 * 1024, memory_file));

        cairo_vm::cairo_run::write_encoded_memory(&runner.relocated_memory, &mut memory_writer)?;
        memory_writer.flush()?;
    }

    Ok(serialized_output)
}

fn main() -> Result<(), Error> {
    match run(std::env::args()) {
        Err(Error::Cli(err)) => err.exit(),
        Ok(output) => {
            if let Some(output_string) = output {
                println!("Program Output : {}", output_string);
            }
            Ok(())
        }
        Err(Error::RunPanic(panic_data)) => {
            if !panic_data.is_empty() {
                let panic_data_string_list = panic_data
                    .iter()
                    .map(|m| {
                        // Try to parse to utf8 string
                        let msg = String::from_utf8(m.to_bytes_be().to_vec());
                        if let Ok(msg) = msg {
                            format!("{} ('{}')", m, msg)
                        } else {
                            m.to_string()
                        }
                    })
                    .join(", ");
                println!("Run panicked with: [{}]", panic_data_string_list);
            }
            Ok(())
        }
        Err(err) => Err(err),
    }
}

#[cfg(test)]
mod tests {
    use super::*;
    use assert_matches::assert_matches;
    use rstest::rstest;

    #[rstest]
    #[case(["cairo1-run", "../cairo_programs/cairo-1-programs/fibonacci.cairo", "--print_output", "--trace_file", "/dev/null", "--memory_file", "/dev/null", "--layout", "all_cairo", "--cairo_pie_output", "/dev/null"].as_slice())]
    #[case(["cairo1-run", "../cairo_programs/cairo-1-programs/fibonacci.cairo", "--print_output", "--trace_file", "/dev/null", "--memory_file", "/dev/null", "--layout", "all_cairo", "--proof_mode", "--air_public_input", "/dev/null", "--air_private_input", "/dev/null"].as_slice())]
    fn test_run_fibonacci_ok(#[case] args: &[&str]) {
        let args = args.iter().cloned().map(String::from);
        assert_matches!(run(args), Ok(Some(res)) if res == "89");
    }

    #[rstest]
    #[case(["cairo1-run", "../cairo_programs/cairo-1-programs/factorial.cairo", "--print_output", "--trace_file", "/dev/null", "--memory_file", "/dev/null", "--layout", "all_cairo", "--cairo_pie_output", "/dev/null"].as_slice())]
    #[case(["cairo1-run", "../cairo_programs/cairo-1-programs/factorial.cairo", "--print_output", "--trace_file", "/dev/null", "--memory_file", "/dev/null", "--layout", "all_cairo", "--proof_mode", "--air_public_input", "/dev/null", "--air_private_input", "/dev/null"].as_slice())]
    fn test_run_factorial_ok(#[case] args: &[&str]) {
        let args = args.iter().cloned().map(String::from);
        assert_matches!(run(args), Ok(Some(res)) if res == "3628800");
    }

    #[rstest]
    #[case(["cairo1-run", "../cairo_programs/cairo-1-programs/bitwise.cairo", "--print_output", "--trace_file", "/dev/null", "--memory_file", "/dev/null", "--layout", "all_cairo", "--cairo_pie_output", "/dev/null"].as_slice())]
    #[case(["cairo1-run", "../cairo_programs/cairo-1-programs/bitwise.cairo", "--print_output", "--trace_file", "/dev/null", "--memory_file", "/dev/null", "--layout", "all_cairo", "--proof_mode", "--air_public_input", "/dev/null", "--air_private_input", "/dev/null"].as_slice())]
    fn test_run_bitwise_ok(#[case] args: &[&str]) {
        let args = args.iter().cloned().map(String::from);
        assert_matches!(run(args), Ok(Some(res)) if res == "11772");
    }

    #[rstest]
    #[case(["cairo1-run", "../cairo_programs/cairo-1-programs/array_get.cairo", "--print_output", "--trace_file", "/dev/null", "--memory_file", "/dev/null", "--layout", "all_cairo", "--cairo_pie_output", "/dev/null"].as_slice())]
    #[case(["cairo1-run", "../cairo_programs/cairo-1-programs/array_get.cairo", "--print_output", "--trace_file", "/dev/null", "--memory_file", "/dev/null", "--layout", "all_cairo", "--proof_mode", "--air_public_input", "/dev/null", "--air_private_input", "/dev/null"].as_slice())]
    fn test_run_array_get_ok(#[case] args: &[&str]) {
        let args = args.iter().cloned().map(String::from);
        assert_matches!(run(args), Ok(Some(res)) if res == "3");
    }

    #[rstest]
    #[case(["cairo1-run", "../cairo_programs/cairo-1-programs/enum_flow.cairo", "--print_output", "--trace_file", "/dev/null", "--memory_file", "/dev/null", "--layout", "all_cairo", "--cairo_pie_output", "/dev/null"].as_slice())]
    #[case(["cairo1-run", "../cairo_programs/cairo-1-programs/enum_flow.cairo", "--print_output", "--trace_file", "/dev/null", "--memory_file", "/dev/null", "--layout", "all_cairo", "--proof_mode", "--air_public_input", "/dev/null", "--air_private_input", "/dev/null"].as_slice())]
    fn test_run_enum_flow_ok(#[case] args: &[&str]) {
        let args = args.iter().cloned().map(String::from);
        assert_matches!(run(args), Ok(Some(res)) if res == "300");
    }

    #[rstest]
    #[case(["cairo1-run", "../cairo_programs/cairo-1-programs/enum_match.cairo", "--print_output", "--trace_file", "/dev/null", "--memory_file", "/dev/null", "--layout", "all_cairo", "--cairo_pie_output", "/dev/null"].as_slice())]
    #[case(["cairo1-run", "../cairo_programs/cairo-1-programs/enum_match.cairo", "--print_output", "--trace_file", "/dev/null", "--memory_file", "/dev/null", "--layout", "all_cairo", "--proof_mode", "--air_public_input", "/dev/null", "--air_private_input", "/dev/null"].as_slice())]
    fn test_run_enum_match_ok(#[case] args: &[&str]) {
        let args = args.iter().cloned().map(String::from);
        assert_matches!(run(args), Ok(Some(res)) if res == "10 3618502788666131213697322783095070105623107215331596699973092056135872020471");
    }

    #[rstest]
    #[case(["cairo1-run", "../cairo_programs/cairo-1-programs/hello.cairo", "--print_output", "--trace_file", "/dev/null", "--memory_file", "/dev/null", "--layout", "all_cairo", "--cairo_pie_output", "/dev/null"].as_slice())]
    #[case(["cairo1-run", "../cairo_programs/cairo-1-programs/hello.cairo", "--print_output", "--trace_file", "/dev/null", "--memory_file", "/dev/null", "--layout", "all_cairo", "--proof_mode", "--air_public_input", "/dev/null", "--air_private_input", "/dev/null"].as_slice())]
    fn test_run_hello_ok(#[case] args: &[&str]) {
        let args = args.iter().cloned().map(String::from);
        assert_matches!(run(args), Ok(Some(res)) if res == "1234");
    }

    #[rstest]
    #[case(["cairo1-run", "../cairo_programs/cairo-1-programs/ops.cairo", "--print_output", "--trace_file", "/dev/null", "--memory_file", "/dev/null", "--layout", "all_cairo", "--cairo_pie_output", "/dev/null"].as_slice())]
    #[case(["cairo1-run", "../cairo_programs/cairo-1-programs/ops.cairo", "--print_output", "--trace_file", "/dev/null", "--memory_file", "/dev/null", "--layout", "all_cairo", "--proof_mode", "--air_public_input", "/dev/null", "--air_private_input", "/dev/null"].as_slice())]
    fn test_run_ops_ok(#[case] args: &[&str]) {
        let args = args.iter().cloned().map(String::from);
        assert_matches!(run(args), Ok(Some(res)) if res == "6");
    }

    #[rstest]
    #[case(["cairo1-run", "../cairo_programs/cairo-1-programs/print.cairo", "--print_output", "--trace_file", "/dev/null", "--memory_file", "/dev/null", "--layout", "all_cairo", "--cairo_pie_output", "/dev/null"].as_slice())]
    #[case(["cairo1-run", "../cairo_programs/cairo-1-programs/print.cairo", "--print_output", "--trace_file", "/dev/null", "--memory_file", "/dev/null", "--layout", "all_cairo", "--proof_mode", "--air_public_input", "/dev/null", "--air_private_input", "/dev/null"].as_slice())]
    fn test_run_print_ok(#[case] args: &[&str]) {
        let args = args.iter().cloned().map(String::from);
        assert_matches!(run(args), Ok(Some(res)) if res.is_empty());
    }

    #[rstest]
    #[case(["cairo1-run", "../cairo_programs/cairo-1-programs/recursion.cairo", "--print_output", "--trace_file", "/dev/null", "--memory_file", "/dev/null", "--layout", "all_cairo", "--cairo_pie_output", "/dev/null"].as_slice())]
    #[case(["cairo1-run", "../cairo_programs/cairo-1-programs/recursion.cairo", "--print_output", "--trace_file", "/dev/null", "--memory_file", "/dev/null", "--layout", "all_cairo", "--proof_mode", "--air_public_input", "/dev/null", "--air_private_input", "/dev/null"].as_slice())]
    fn test_run_recursion_ok(#[case] args: &[&str]) {
        let args = args.iter().cloned().map(String::from);
        assert_matches!(run(args), Ok(Some(res)) if res == "1154076154663935037074198317650845438095734251249125412074882362667803016453");
    }

    #[rstest]
    #[case(["cairo1-run", "../cairo_programs/cairo-1-programs/sample.cairo", "--print_output", "--trace_file", "/dev/null", "--memory_file", "/dev/null", "--layout", "all_cairo", "--cairo_pie_output", "/dev/null"].as_slice())]
    #[case(["cairo1-run", "../cairo_programs/cairo-1-programs/sample.cairo", "--print_output", "--trace_file", "/dev/null", "--memory_file", "/dev/null", "--layout", "all_cairo", "--proof_mode", "--air_public_input", "/dev/null", "--air_private_input", "/dev/null"].as_slice())]
    fn test_run_sample_ok(#[case] args: &[&str]) {
        let args = args.iter().cloned().map(String::from);
        assert_matches!(run(args), Ok(Some(res)) if res == "5050");
    }

    #[rstest]
    #[case(["cairo1-run", "../cairo_programs/cairo-1-programs/poseidon.cairo", "--print_output", "--trace_file", "/dev/null", "--memory_file", "/dev/null", "--layout", "all_cairo", "--cairo_pie_output", "/dev/null"].as_slice())]
    #[case(["cairo1-run", "../cairo_programs/cairo-1-programs/poseidon.cairo", "--print_output", "--trace_file", "/dev/null", "--memory_file", "/dev/null", "--layout", "all_cairo", "--proof_mode", "--air_public_input", "/dev/null", "--air_private_input", "/dev/null"].as_slice())]
    fn test_run_poseidon_ok(#[case] args: &[&str]) {
        let args = args.iter().cloned().map(String::from);
        assert_matches!(run(args), Ok(Some(res)) if res == "1099385018355113290651252669115094675591288647745213771718157553170111442461");
    }

    #[rstest]
    #[case(["cairo1-run", "../cairo_programs/cairo-1-programs/poseidon_pedersen.cairo", "--print_output", "--trace_file", "/dev/null", "--memory_file", "/dev/null", "--layout", "all_cairo", "--cairo_pie_output", "/dev/null"].as_slice())]
    #[case(["cairo1-run", "../cairo_programs/cairo-1-programs/poseidon_pedersen.cairo", "--print_output", "--trace_file", "/dev/null", "--memory_file", "/dev/null", "--layout", "all_cairo", "--proof_mode", "--air_public_input", "/dev/null", "--air_private_input", "/dev/null"].as_slice())]
    fn test_run_poseidon_pedersen_ok(#[case] args: &[&str]) {
        let args = args.iter().cloned().map(String::from);
        assert_matches!(run(args), Ok(Some(res)) if res == "1036257840396636296853154602823055519264738423488122322497453114874087006398");
    }

    #[rstest]
    #[case(["cairo1-run", "../cairo_programs/cairo-1-programs/pedersen_example.cairo", "--print_output", "--trace_file", "/dev/null", "--memory_file", "/dev/null", "--layout", "all_cairo", "--cairo_pie_output", "/dev/null"].as_slice())]
    #[case(["cairo1-run", "../cairo_programs/cairo-1-programs/pedersen_example.cairo", "--print_output", "--trace_file", "/dev/null", "--memory_file", "/dev/null", "--layout", "all_cairo", "--proof_mode", "--air_public_input", "/dev/null", "--air_private_input", "/dev/null"].as_slice())]
    fn test_run_pedersen_example_ok(#[case] args: &[&str]) {
        let args = args.iter().cloned().map(String::from);
        assert_matches!(run(args), Ok(Some(res)) if res == "1089549915800264549621536909767699778745926517555586332772759280702396009108");
    }

    #[rstest]
    #[case(["cairo1-run", "../cairo_programs/cairo-1-programs/simple.cairo", "--print_output", "--trace_file", "/dev/null", "--memory_file", "/dev/null", "--layout", "all_cairo", "--cairo_pie_output", "/dev/null"].as_slice())]
    #[case(["cairo1-run", "../cairo_programs/cairo-1-programs/simple.cairo", "--print_output", "--trace_file", "/dev/null", "--memory_file", "/dev/null", "--layout", "all_cairo", "--proof_mode", "--air_public_input", "/dev/null", "--air_private_input", "/dev/null"].as_slice())]
    fn test_run_simple_ok(#[case] args: &[&str]) {
        let args = args.iter().cloned().map(String::from);
        assert_matches!(run(args), Ok(Some(res)) if res == "true");
    }

    #[rstest]
    #[case(["cairo1-run", "../cairo_programs/cairo-1-programs/simple_struct.cairo", "--print_output", "--trace_file", "/dev/null", "--memory_file", "/dev/null", "--layout", "all_cairo", "--cairo_pie_output", "/dev/null"].as_slice())]
    #[case(["cairo1-run", "../cairo_programs/cairo-1-programs/simple_struct.cairo", "--print_output", "--trace_file", "/dev/null", "--memory_file", "/dev/null", "--layout", "all_cairo", "--proof_mode", "--air_public_input", "/dev/null", "--air_private_input", "/dev/null"].as_slice())]
    fn test_run_simple_struct_ok(#[case] args: &[&str]) {
        let args = args.iter().cloned().map(String::from);
        assert_matches!(run(args), Ok(Some(res)) if res == "100");
    }

    #[rstest]
    #[case(["cairo1-run", "../cairo_programs/cairo-1-programs/dictionaries.cairo", "--print_output", "--trace_file", "/dev/null", "--memory_file", "/dev/null", "--layout", "all_cairo", "--cairo_pie_output", "/dev/null"].as_slice())]
    #[case(["cairo1-run", "../cairo_programs/cairo-1-programs/dictionaries.cairo", "--print_output", "--trace_file", "/dev/null", "--memory_file", "/dev/null", "--layout", "all_cairo", "--proof_mode", "--air_public_input", "/dev/null", "--air_private_input", "/dev/null"].as_slice())]
    fn test_run_dictionaries(#[case] args: &[&str]) {
        let args = args.iter().cloned().map(String::from);
        assert_matches!(run(args), Ok(Some(res)) if res == "1024");
    }

    #[rstest]
    #[case(["cairo1-run", "../cairo_programs/cairo-1-programs/with_input/branching.cairo", "--print_output", "--trace_file", "/dev/null", "--memory_file", "/dev/null", "--layout", "all_cairo", "--cairo_pie_output", "/dev/null", "--args", "0"].as_slice())]
    #[case(["cairo1-run", "../cairo_programs/cairo-1-programs/with_input/branching.cairo", "--print_output", "--trace_file", "/dev/null", "--memory_file", "/dev/null", "--layout", "all_cairo", "--proof_mode", "--air_public_input", "/dev/null", "--air_private_input", "/dev/null", "--args", "0"].as_slice())]
    fn test_run_branching_0(#[case] args: &[&str]) {
        let args = args.iter().cloned().map(String::from);
        assert_matches!(run(args), Ok(Some(res)) if res == "1");
    }

    #[rstest]
    #[case(["cairo1-run", "../cairo_programs/cairo-1-programs/with_input/branching.cairo", "--print_output", "--trace_file", "/dev/null", "--memory_file", "/dev/null", "--layout", "all_cairo", "--cairo_pie_output", "/dev/null", "--args", "17"].as_slice())]
    #[case(["cairo1-run", "../cairo_programs/cairo-1-programs/with_input/branching.cairo", "--print_output", "--trace_file", "/dev/null", "--memory_file", "/dev/null", "--layout", "all_cairo", "--proof_mode", "--air_public_input", "/dev/null", "--air_private_input", "/dev/null", "--args", "96"].as_slice())]
    fn test_run_branching_not_0(#[case] args: &[&str]) {
        let args = args.iter().cloned().map(String::from);
        assert_matches!(run(args), Ok(Some(res)) if res == "0");
    }

    #[rstest]
    #[case(["cairo1-run", "../cairo_programs/cairo-1-programs/with_input/branching.cairo", "--layout", "all_cairo", "--cairo_pie_output", "/dev/null"].as_slice())]
    #[case(["cairo1-run", "../cairo_programs/cairo-1-programs/with_input/branching.cairo", "--layout", "all_cairo", "--proof_mode"].as_slice())]
    fn test_run_branching_no_args(#[case] args: &[&str]) {
        let args = args.iter().cloned().map(String::from);
        assert_matches!(run(args), Err(Error::ArgumentsSizeMismatch { expected, actual }) if expected == 1 && actual == 0);
    }

    #[rstest]
    #[case(["cairo1-run", "../cairo_programs/cairo-1-programs/with_input/branching.cairo", "--layout", "all_cairo","--args", "1 2 3"].as_slice())]
    #[case(["cairo1-run", "../cairo_programs/cairo-1-programs/with_input/branching.cairo", "--layout", "all_cairo", "--proof_mode", "--args", "1 2 3"].as_slice())]
    fn test_run_branching_too_many_args(#[case] args: &[&str]) {
        let args = args.iter().cloned().map(String::from);
        assert_matches!(run(args), Err(Error::ArgumentsSizeMismatch { expected, actual }) if expected == 1 && actual == 3);
    }

    #[rstest]
    #[case(["cairo1-run", "../cairo_programs/cairo-1-programs/with_input/array_input_sum.cairo", "--print_output", "--trace_file", "/dev/null", "--memory_file", "/dev/null", "--layout", "all_cairo", "--cairo_pie_output", "/dev/null", "--args", "2 [1 2 3 4] 0 [9 8]"].as_slice())]
    #[case(["cairo1-run", "../cairo_programs/cairo-1-programs/with_input/array_input_sum.cairo", "--print_output", "--trace_file", "/dev/null", "--memory_file", "/dev/null", "--layout", "all_cairo", "--proof_mode", "--air_public_input", "/dev/null", "--air_private_input", "/dev/null", "--args", "2 [1 2 3 4] 0 [9 8]"].as_slice())]
    fn test_array_input_sum(#[case] args: &[&str]) {
        let args = args.iter().cloned().map(String::from);
        assert_matches!(run(args), Ok(Some(res)) if res == "12");
    }

    #[rstest]
    #[case(["cairo1-run", "../cairo_programs/cairo-1-programs/struct_span_return.cairo", "--print_output", "--trace_file", "/dev/null", "--memory_file", "/dev/null", "--layout", "all_cairo", "--cairo_pie_output", "/dev/null"].as_slice())]
    #[case(["cairo1-run", "../cairo_programs/cairo-1-programs/struct_span_return.cairo", "--print_output", "--trace_file", "/dev/null", "--memory_file", "/dev/null", "--layout", "all_cairo", "--proof_mode", "--air_public_input", "/dev/null", "--air_private_input", "/dev/null"].as_slice())]
    fn test_struct_span_return(#[case] args: &[&str]) {
        let args = args.iter().cloned().map(String::from);
        assert_matches!(run(args), Ok(Some(res)) if res == "[[4 3] [2 1]]");
    }

    #[rstest]
    #[case(["cairo1-run", "../cairo_programs/cairo-1-programs/with_input/tensor.cairo", "--print_output", "--trace_file", "/dev/null", "--memory_file", "/dev/null", "--layout", "all_cairo", "--cairo_pie_output", "/dev/null", "--args", "[2 2] [1 2 3 4]"].as_slice())]
    #[case(["cairo1-run", "../cairo_programs/cairo-1-programs/with_input/tensor.cairo", "--print_output", "--trace_file", "/dev/null", "--memory_file", "/dev/null", "--layout", "all_cairo", "--proof_mode", "--air_public_input", "/dev/null", "--air_private_input", "/dev/null", "--args", "[2 2] [1 2 3 4]"].as_slice())]
    fn test_tensor(#[case] args: &[&str]) {
        let args = args.iter().cloned().map(String::from);
        assert_matches!(run(args), Ok(Some(res)) if res == "1");
    }

    #[rstest]
    #[case(["cairo1-run", "../cairo_programs/cairo-1-programs/nullable_dict.cairo", "--print_output", "--trace_file", "/dev/null", "--memory_file", "/dev/null", "--layout", "all_cairo", "--cairo_pie_output", "/dev/null"].as_slice())]
    #[case(["cairo1-run", "../cairo_programs/cairo-1-programs/nullable_dict.cairo", "--print_output", "--trace_file", "/dev/null", "--memory_file", "/dev/null", "--layout", "all_cairo", "--proof_mode", "--air_public_input", "/dev/null", "--air_private_input", "/dev/null"].as_slice())]
    fn test_run_nullable_dict_ok(#[case] args: &[&str]) {
        let args = args.iter().cloned().map(String::from);
        assert_matches!(run(args), Ok(Some(res)) if res.is_empty());
    }

    #[rstest]
    #[case(["cairo1-run", "../cairo_programs/cairo-1-programs/felt_dict.cairo", "--print_output", "--trace_file", "/dev/null", "--memory_file", "/dev/null", "--layout", "all_cairo", "--cairo_pie_output", "/dev/null"].as_slice())]
    #[case(["cairo1-run", "../cairo_programs/cairo-1-programs/felt_dict.cairo", "--print_output", "--trace_file", "/dev/null", "--memory_file", "/dev/null", "--layout", "all_cairo", "--proof_mode", "--air_public_input", "/dev/null", "--air_private_input", "/dev/null"].as_slice())]
    fn test_run_felt_dict(#[case] args: &[&str]) {
        let args = args.iter().cloned().map(String::from);
        let expected_output = "{66675: [8 9 10 11] 66676: [1 2 3]}";
        assert_matches!(run(args), Ok(Some(res)) if res == expected_output);
    }

    #[rstest]
    #[case(["cairo1-run", "../cairo_programs/cairo-1-programs/felt_span.cairo", "--print_output", "--trace_file", "/dev/null", "--memory_file", "/dev/null", "--layout", "all_cairo", "--cairo_pie_output", "/dev/null"].as_slice())]
    #[case(["cairo1-run", "../cairo_programs/cairo-1-programs/felt_span.cairo", "--print_output", "--trace_file", "/dev/null", "--memory_file", "/dev/null", "--layout", "all_cairo", "--proof_mode", "--air_public_input", "/dev/null", "--air_private_input", "/dev/null"].as_slice())]
    fn test_run_felt_span(#[case] args: &[&str]) {
        let args = args.iter().cloned().map(String::from);
        let expected_output = "[8 9 10 11]";
        assert_matches!(run(args), Ok(Some(res)) if res == expected_output);
    }

    #[rstest]
    #[case(["cairo1-run", "../cairo_programs/cairo-1-programs/array_integer_tuple.cairo", "--print_output", "--trace_file", "/dev/null", "--memory_file", "/dev/null", "--layout", "all_cairo", "--cairo_pie_output", "/dev/null"].as_slice())]
    #[case(["cairo1-run", "../cairo_programs/cairo-1-programs/array_integer_tuple.cairo", "--print_output", "--trace_file", "/dev/null", "--memory_file", "/dev/null", "--layout", "all_cairo", "--proof_mode", "--air_public_input", "/dev/null", "--air_private_input", "/dev/null"].as_slice())]
    fn test_run_array_integer_tuple(#[case] args: &[&str]) {
        let args = args.iter().cloned().map(String::from);
        let expected_output = "[1] 1";
        assert_matches!(run(args), Ok(Some(res)) if res == expected_output);
    }

    #[rstest]
    #[case(["cairo1-run", "../cairo_programs/cairo-1-programs/nullable_box_vec.cairo", "--print_output", "--trace_file", "/dev/null", "--memory_file", "/dev/null", "--layout", "all_cairo", "--cairo_pie_output", "/dev/null"].as_slice())]
    #[case(["cairo1-run", "../cairo_programs/cairo-1-programs/nullable_box_vec.cairo", "--print_output", "--trace_file", "/dev/null", "--memory_file", "/dev/null", "--layout", "all_cairo", "--proof_mode", "--air_public_input", "/dev/null", "--air_private_input", "/dev/null"].as_slice())]
    fn test_run_nullable_box_vec(#[case] args: &[&str]) {
        let args = args.iter().cloned().map(String::from);
        let expected_output = "{0: 10 1: 20 2: 30} 3";
        assert_matches!(run(args), Ok(Some(res)) if res == expected_output);
    }

    #[rstest]
    #[case(["cairo1-run", "../cairo_programs/cairo-1-programs/dict_with_struct.cairo", "--print_output", "--trace_file", "/dev/null", "--memory_file", "/dev/null", "--layout", "all_cairo", "--cairo_pie_output", "/dev/null"].as_slice())]
    #[case(["cairo1-run", "../cairo_programs/cairo-1-programs/dict_with_struct.cairo", "--print_output", "--trace_file", "/dev/null", "--memory_file", "/dev/null", "--layout", "all_cairo", "--proof_mode", "--air_public_input", "/dev/null", "--air_private_input", "/dev/null"].as_slice())]
    fn test_run_dict_with_struct(#[case] args: &[&str]) {
        let args = args.iter().cloned().map(String::from);
        let expected_output = "{0: 1 true 1: 1 false 2: 1 true}";
        assert_matches!(run(args), Ok(Some(res)) if res == expected_output);
    }

    #[rstest]
    #[case(["cairo1-run", "../cairo_programs/cairo-1-programs/felt_dict_squash.cairo", "--print_output", "--trace_file", "/dev/null", "--memory_file", "/dev/null", "--layout", "all_cairo", "--cairo_pie_output", "/dev/null"].as_slice())]
    #[case(["cairo1-run", "../cairo_programs/cairo-1-programs/felt_dict_squash.cairo", "--print_output", "--trace_file", "/dev/null", "--memory_file", "/dev/null", "--layout", "all_cairo", "--proof_mode", "--air_public_input", "/dev/null", "--air_private_input", "/dev/null"].as_slice())]
    fn test_run_felt_dict_squash(#[case] args: &[&str]) {
        let args = args.iter().cloned().map(String::from);
        let expected_output = "{66675: [4 5 6] 66676: [1 2 3]}";
        assert_matches!(run(args), Ok(Some(res)) if res == expected_output);
    }

    #[rstest]
    #[case(["cairo1-run", "../cairo_programs/cairo-1-programs/null_ret.cairo", "--print_output", "--trace_file", "/dev/null", "--memory_file", "/dev/null", "--layout", "all_cairo", "--cairo_pie_output", "/dev/null"].as_slice())]
    #[case(["cairo1-run", "../cairo_programs/cairo-1-programs/null_ret.cairo", "--print_output", "--trace_file", "/dev/null", "--memory_file", "/dev/null", "--layout", "all_cairo", "--proof_mode", "--air_public_input", "/dev/null", "--air_private_input", "/dev/null"].as_slice())]
    fn test_run_null_ret(#[case] args: &[&str]) {
        let args = args.iter().cloned().map(String::from);
        let expected_output = "null";
        assert_matches!(run(args), Ok(Some(res)) if res == expected_output);
    }

    #[rstest]
    #[case(["cairo1-run", "../cairo_programs/cairo-1-programs/bytes31_ret.cairo", "--print_output", "--trace_file", "/dev/null", "--memory_file", "/dev/null", "--layout", "all_cairo", "--cairo_pie_output", "/dev/null"].as_slice())]
    #[case(["cairo1-run", "../cairo_programs/cairo-1-programs/bytes31_ret.cairo", "--print_output", "--trace_file", "/dev/null", "--memory_file", "/dev/null", "--layout", "all_cairo", "--proof_mode", "--air_public_input", "/dev/null", "--air_private_input", "/dev/null"].as_slice())]
    fn test_run_bytes31_ret(#[case] args: &[&str]) {
        let args = args.iter().cloned().map(String::from);
        let expected_output = "123";
        assert_matches!(run(args), Ok(Some(res)) if res == expected_output);
    }

    #[rstest]
    #[case(["cairo1-run", "../cairo_programs/cairo-1-programs/tensor_new.cairo", "--print_output", "--trace_file", "/dev/null", "--memory_file", "/dev/null", "--layout", "all_cairo", "--cairo_pie_output", "/dev/null"].as_slice())]
    #[case(["cairo1-run", "../cairo_programs/cairo-1-programs/tensor_new.cairo", "--print_output", "--trace_file", "/dev/null", "--memory_file", "/dev/null", "--layout", "all_cairo", "--proof_mode", "--air_public_input", "/dev/null", "--air_private_input", "/dev/null"].as_slice())]
    fn test_run_tensor_new(#[case] args: &[&str]) {
        let args = args.iter().cloned().map(String::from);
        let expected_output = "[1 2] [1 false 1 true]";
        assert_matches!(run(args), Ok(Some(res)) if res == expected_output);
    }
}<|MERGE_RESOLUTION|>--- conflicted
+++ resolved
@@ -213,26 +213,17 @@
         Ok(program) => program,
         Err(_) => {
             // If it fails, try to compile it as a cairo program
-            let compiler_config = CompilerConfig {
-                replace_ids: true,
-                ..CompilerConfig::default()
-            };
-            compile_cairo_project_at_path(&args.filename, compiler_config)
-                .map_err(|err| Error::SierraCompilation(err.to_string()))?
+            let mut db = RootDatabase::builder()
+                .detect_corelib()
+                .skip_auto_withdraw_gas()
+                .build()
+                .unwrap();
+            let main_crate_ids = setup_project(&mut db, &args.filename).unwrap();
+            let sierra_program =
+                compile_prepared_db(&mut db, main_crate_ids, compiler_config).unwrap();
         }
     };
 
-<<<<<<< HEAD
-    let mut db = RootDatabase::builder()
-        .detect_corelib()
-        .skip_auto_withdraw_gas()
-        .build()
-        .unwrap();
-    let main_crate_ids = setup_project(&mut db, &args.filename).unwrap();
-    let sierra_program = compile_prepared_db(&mut db, main_crate_ids, compiler_config).unwrap();
-
-=======
->>>>>>> a462d8d4
     let (runner, vm, _, serialized_output) =
         cairo_run::cairo_run_program(&sierra_program, cairo_run_config)?;
 
