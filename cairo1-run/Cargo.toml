--- conflicted
+++ resolved
@@ -9,11 +9,8 @@
 # See more keys and their definitions at https://doc.rust-lang.org/cargo/reference/manifest.html
 
 [dependencies]
-<<<<<<< HEAD
 cairo-vm = {workspace = true, features = ["cairo-1-hints", "clap"]}
-=======
-cairo-vm = { workspace = true, features = ["std", "cairo-1-hints", "clap"] }
->>>>>>> 7d199567
+
 serde_json = { workspace = true }
 
 cairo-lang-sierra-type-size = { version = "2.8.0", default-features = false }
