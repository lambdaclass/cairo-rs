--- conflicted
+++ resolved
@@ -9,12 +9,8 @@
 # See more keys and their definitions at https://doc.rust-lang.org/cargo/reference/manifest.html
 
 [dependencies]
-<<<<<<< HEAD
-cairo-vm = {workspace = true, features = ["std", "cairo-1-hints"]}
+cairo-vm = {workspace = true, features = ["std", "cairo-1-hints", "clap"]}
 serde_json = { workspace = true }
-=======
-cairo-vm = {workspace = true, features = ["std", "cairo-1-hints", "clap"]}
->>>>>>> 932986c3
 
 cairo-lang-sierra-type-size = { version = "2.5.4", default-features = false }
 cairo-lang-sierra-ap-change = { version = "2.5.4", default-features = false }
