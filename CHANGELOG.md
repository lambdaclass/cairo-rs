--- conflicted
+++ resolved
@@ -2,7 +2,6 @@
 
 #### Upcoming Changes
 
-<<<<<<< HEAD
 * Implement hint on field_arithmetic lib [#1090](hhttps://github.com/lambdaclass/cairo-rs/pull/1090)
 
     `BuiltinHintProcessor` now supports the following hints:
@@ -33,7 +32,8 @@
             ids.res.d1 = res_split[1]
             ids.res.d2 = res_split[2]
         %}
-=======
+    ```
+
 * Add missing hint on cairo_secp lib [#1089](https://github.com/lambdaclass/cairo-rs/pull/1089):
     `BuiltinHintProcessor` now supports the following hint:
 
@@ -47,7 +47,6 @@
     y0 = pack(ids.point0.y, PRIME)
 
     value = new_x = (pow(slope, 2, SECP_P) - x0 - x1) % SECP_P
->>>>>>> 4bc7c54e
     ```
 
 * Add missing hint on vrf.json whitelist [#1055](https://github.com/lambdaclass/cairo-rs/pull/1055):
