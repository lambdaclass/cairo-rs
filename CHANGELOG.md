## Cairo-VM Changelog

#### Upcoming Changes

<<<<<<< HEAD
* refactor: remove static lifetime for name str parameter requirement for constant getter
=======
* fix: add support for arrays shorter than 2 as arguments for cairo1-run [#1737](https://github.com/lambdaclass/cairo-vm/pull/1737)

* bugfix: Fix BuiltinRunner::final_stack for SegmentArena[#1747](https://github.com/lambdaclass/cairo-vm/pull/1747)

* feat: unify `arbitrary`, `hooks`, `print` and `skip_next_instruction_hint` features as a single `test_utils` feature [#1755](https://github.com/lambdaclass/cairo-vm/pull/1755)
  * BREAKING: removed the above features

* bugfix: cairo1-run CLI: Set finalize_builtins to true when using --air_public_input flag [#1744](https://github.com/lambdaclass/cairo-vm/pull/1752)

* feat: Add hint `U256InvModN` to `Cairo1HintProcessor` [#1744](https://github.com/lambdaclass/cairo-vm/pull/1744)

* perf: use a more compact representation for `MemoryCell` [#1672](https://github.com/lambdaclass/cairo-vm/pull/1672)
  * BREAKING: `Memory::get_value` will now always return `Cow::Owned` variants, code that relied on `Cow::Borrowed` may break

#### [1.0.0-rc2] - 2024-05-02

* `cairo1-run` CLI: Allow loading arguments from file[#1739](https://github.com/lambdaclass/cairo-vm/pull/1739)

* BREAKING: Remove unused `CairoRunner` field `original_steps`[#1742](https://github.com/lambdaclass/cairo-vm/pull/1742)

* feat: Add `--run_from_cairo_pie` to `cairo-vm-cli` + workflow [#1730](https://github.com/lambdaclass/cairo-vm/pull/1730)

* Serialize directly into writer in `CairoPie::write_zip_file`[#1736](https://github.com/lambdaclass/cairo-vm/pull/1736)

* feat: Add support for cairo1 run with segements arena validation.
  * Refactored the runner CASM code generation to user a more high level builder.
  * Added segment merging of the dictionary segments.
  * Added validation of the generated segment arena in cairo1 run.

* refactor: Add `lib.rs` to cairo1-run[#1714](https://github.com/lambdaclass/cairo-vm/pull/1714)

* feat: Implement `CairoPie::read_zip_file`[#1729](https://github.com/lambdaclass/cairo-vm/pull/1729)

* feat: Bump to 2.6.3 + Remove gas checks[#1709](https://github.com/lambdaclass/cairo-vm/pull/1709)
  * Bump cairo_lang crates & corelib to v2.6.3
  * Disable gas checks when compiling to sierra & casm
  * Add `Known bugs & issues` segment to README, poining out issues derived from the removal of gas checks and cairo v2.6.3

* feat: Implement running from `CairoPie`[#1720](https://github.com/lambdaclass/cairo-vm/pull/1720)
  * Add function `cairo_run_pie`
  * Add `CairoPie` methods `run_validity_checks` & `check_pie_compatibility`
  * Add `Program` method `from_stripped_program`

* bugfix: Don't assume outer deref when fetching integer values from references[#1732](https://github.com/lambdaclass/cairo-vm/pull/1732)

* feat: Implement `extend_additional_data` for `BuiltinRunner`[#1726](https://github.com/lambdaclass/cairo-vm/pull/1726)

* BREAKING: Set dynamic params as null by default on air public input [#1716](https://github.com/lambdaclass/cairo-vm/pull/1716)
  * `PublicInput` field `layout_params` renamed to `dynamic_params` & type changed from`&'a CairoLayout` to `()`.

* feat: `cairo1-run` accepts Sierra programs [#1719](https://github.com/lambdaclass/cairo-vm/pull/1719)

* refactor(BREAKING): Use `BuiltinName` enum instead of string representation [#1722](https://github.com/lambdaclass/cairo-vm/pull/1722)
  * `BuiltinName` moved from `crate::serde::deserialize_program` module to `crate::types::builtin_name`.
    * Implement `BuiltinName` methods `to_str`, `to_str_with_suffix`, `from_str` & `from_str_with_suffix`.
  * Remove `BuiltinName` method `name`.
  * All builtin-related error variants now store `BuiltinName` instead of `&'static str` or `String`.
  * Remove constants: `OUTPUT_BUILTIN_NAME`, `HASH_BUILTIN_NAME`, `RANGE_CHECK_BUILTIN_NAME`,`RANGE_CHECK_96_BUILTIN_NAME`, `SIGNATURE_BUILTIN_NAME`, `BITWISE_BUILTIN_NAME`, `EC_OP_BUILTIN_NAME`, `KECCAK_BUILTIN_NAME`, `POSEIDON_BUILTIN_NAME`, `SEGMENT_ARENA_BUILTIN_NAME`, `ADD_MOD_BUILTIN_NAME` &
`MUL_MOD_BUILTIN_NAME`.
  * Remove `BuiltinRunner` & `ModBuiltinRunner` method `identifier`
  * Structs containing string representation of builtin names now use `BuiltinName` instead:
    * `AirPrivateInput(pub HashMap<&'static str, Vec<PrivateInput>>)` ->  `AirPrivateInput(pub HashMap<BuiltinName, Vec<PrivateInput>>)`.
    * `CairoPieMetadata` field `additional_data`: `HashMap<String, BuiltinAdditionalData>,` -> `CairoPieAdditionalData` with `CairoPieAdditionalData(pub HashMap<BuiltinName, BuiltinAdditionalData>)`
    * `CairoPieMetadata` field `builtin_segments`: `HashMap<String, SegmentInfo>` -> `HashMap<BuiltinName, SegmentInfo>`.
    * `ExecutiobResources` field `builtin_instance_counter`: `HashMap<String, usize>` -> `HashMap<BuiltinName, usize>`
  * Methods returning string representation of builtin names now use `BuiltinName` instead:
    * `BuiltinRunner`, `ModBuiltinRunner` & `RangeCheckBuiltinRunner` method `name`: `&'static str` -> `BuiltinName`.
    * `CairoRunner` method `get_builtin_segment_info_for_pie`: `Result<HashMap<String, cairo_pie::SegmentInfo>, RunnerError>` -> `Result<HashMap<BuiltinName, cairo_pie::SegmentInfo>, RunnerError>`

  Notes: Serialization of vm outputs that now contain `BuiltinName` & `Display` implementation of `BuiltinName` have not been affected by this PR

* feat: Add `recursive_with_poseidon` layout[#1724](https://github.com/lambdaclass/cairo-vm/pull/1724)

* refactor(BREAKING): Use an enum to represent layout name[#1715](https://github.com/lambdaclass/cairo-vm/pull/1715)
  * Add enum `LayoutName` to represent cairo layout names.
  * `CairoRunConfig`, `Cairo1RunConfig` & `CairoRunner` field `layout` type changed from `String` to `LayoutName`.
  * `CairoLayout` field `name` type changed from `String` to `LayoutName`.

* fix(BREAKING): Remove unsafe impl of `Add<usize> for &'a Relocatable`[#1718](https://github.com/lambdaclass/cairo-vm/pull/1718)

* fix(BREAKING): Handle triple dereference references[#1708](https://github.com/lambdaclass/cairo-vm/pull/1708)
  * Replace `ValueAddress` boolean field `dereference` with boolean fields `outer_dereference` & `inner_dereference`
  * Replace `HintReference` boolean field `dereference` with boolean fields `outer_dereference` & `inner_dereference`
  * Reference parsing now handles the case of dereferences inside the cast. Aka references of type `cast([A + B], type)` such as `cast([[fp + 2] + 2], felt)`.

* Bump `starknet-types-core` version + Use the lib's pedersen hash [#1692](https://github.com/lambdaclass/cairo-vm/pull/1692)

* refactor: Remove unused code & use constants whenever possible for builtin instance definitions[#1707](https://github.com/lambdaclass/cairo-vm/pull/1707)

* feat: missing EC hints for Starknet OS 0.13.1 [#1706](https://github.com/lambdaclass/cairo-vm/pull/1706)

* fix(BREAKING): Use program builtins in `initialize_main_entrypoint` & `read_return_values`[#1703](https://github.com/lambdaclass/cairo-vm/pull/1703)
  * `initialize_main_entrypoint` now iterates over the program builtins when building the stack & inserts 0 for any missing builtin
  * `read_return_values` now only computes the final stack of the builtins in the program
  * BREAKING: `read_return_values` now takes a boolean argument `allow_missing_builtins`
  * Added method `BuiltinRunner::identifier` to get the `BuiltinName` of each builtin
  * BREAKING: `OutputBuiltinRunner::get_public_memory` now takes a reference to `MemorySegmentManager`
  * BREAKING: method `VirtualMachine::get_memory_segment_addresses` moved to `CairoRunner::get_memory_segment_addresses`

* feat(BREAKING): Add range_check96 builtin[#1698](https://github.com/lambdaclass/cairo-vm/pull/1698)
  * Add the new `range_check96` builtin to the `all_cairo` layout.
  * `RangeCheckBuiltinRunner` changes:
    * Remove field `n_parts`, replacing it with const generic `N_PARTS`.
    * Remome `n_parts` argument form method `new`.
    * Remove field `_bound`, replacing it with public method `bound`.
    * Add public methods `name` & `n_parts`.

* feat(BREAKING): Add mod builtin [#1673](https://github.com/lambdaclass/cairo-vm/pull/1673)

  Main Changes:
  * Add the new `ModBuiltinRunner`, implementing the builtins `add_mod` & `mul_mod`
  * Adds `add_mod` & `mul_mod` to the `all_cairo` & `dynamic` layouts under the `mod_builtin` feature flag. This will be added to the main code in a future update.
  * Add method `VirtualMachine::fill_memory` in order to perform the new builtin's main logic from within hints
  * Add hints to run arithmetic circuits using `add_mod` and/or `mul_mod` builtins

  Other Changes:
  * BREAKING: BuiltinRunner method signature change from
  `air_private_input(&self, memory: &Memory) -> Vec<PrivateInput>` to `pub fn air_private_input(&self, segments: &MemorySegmentManager) -> Vec<PrivateInput>`
  * Add `MayleRelocatable::sub_usize`
  * Implement `Add<u32> for Relocatable`
  * Add `Memory::get_usize`
  * BREAKING: Clean up unused/duplicated code from builtins module:
    * Remove unused method `get_memory_segment_addresses` from all builtin runners & the enum
    * Remove empty implementations of `deduce_memory_cell` & `add_validation_rules` from all builtin runners
    * Remove duplicated implementation of `final_stack` from all builtin runners except output and move it to the enum implementation

* bugfix(BREAKING): Handle off2 immediate case in `get_integer_from_reference`[#1701](https://github.com/lambdaclass/cairo-vm/pull/1701)
  * `get_integer_from_reference` & `get_integer_from_var_name` output changed from `Result<Cow<'a, Felt252>, HintError>` to `Result<Felt252, HintError>`

* feat: Reorganized builtins to be in the top of stack at the end of a run (Cairo1).

* BREAKING: Remove `CairoRunner::add_additional_hash_builtin` & `VirtualMachine::disable_trace`[#1658](https://github.com/lambdaclass/cairo-vm/pull/1658)

* feat: output builtin add_attribute method [#1691](https://github.com/lambdaclass/cairo-vm/pull/1691)
 
* feat: add a method to retrieve the output builtin from the VM [#1690](https://github.com/lambdaclass/cairo-vm/pull/1690)

* feat: Add zero segment [#1668](https://github.com/lambdaclass/cairo-vm/pull/1668)

* feat: Bump cairo_lang to 0.13.1 in testing env [#1687](https://github.com/lambdaclass/cairo-vm/pull/1687)

* feat(BREAKING): Use return type info from sierra when serializing return values in cairo1-run crate [#1665](https://github.com/lambdaclass/cairo-vm/pull/1665)
  * Removed public function `serialize_output`.
  * Add field `serialize_output` to `Cairo1RunConfig`.
  * Function `cairo_run_program` now returns an extra `Option<String>` value with the serialized output if `serialize_output` is enabled in the config.
  * Output serialization improved as it now uses the sierra program data to identify return value's types.

* feat: Create hyper_threading crate to benchmark the `cairo-vm` in a hyper-threaded environment [#1679](https://github.com/lambdaclass/cairo-vm/pull/1679)

* feat: add a `--tracer` option which hosts a web server that shows the line by line execution of cairo code along with memory registers [#1265](https://github.com/lambdaclass/cairo-vm/pull/1265)

* feat: Fix error handling in `initialize_state`[#1657](https://github.com/lambdaclass/cairo-vm/pull/1657)

* feat: Make air public inputs deserializable [#1657](https://github.com/lambdaclass/cairo-vm/pull/1648)

* feat: Show only layout builtins in air private input [#1651](https://github.com/lambdaclass/cairo-vm/pull/1651)

* feat: Sort builtin segment info upon serialization for Cairo PIE [#1654](https://github.com/lambdaclass/cairo-vm/pull/1654)

* feat: Fix output serialization for cairo 1 [#1645](https://github.com/lambdaclass/cairo-vm/pull/1645)
  * Reverts changes added by #1630
  * Extends the serialization of Arrays added by the `print_output` flag to Spans and Dictionaries
  * Now dereferences references upon serialization

* feat: Add flag to append return values to output segment when not running in proof_mode [#1646](https://github.com/lambdaclass/cairo-vm/pull/1646)
  * Adds the flag `append_return_values` to both the CLI and `Cairo1RunConfig` struct.
  * Enabling flag will add the output builtin and the necessary instructions to append the return values to the output builtin's memory segment.

* feat: Compute program hash chain [#1647](https://github.com/lambdaclass/cairo-vm/pull/1647)

* feat: Add cairo1-run output pretty-printing for felts, arrays/spans and dicts [#1630](https://github.com/lambdaclass/cairo-vm/pull/1630)

* feat: output builtin features for bootloader support [#1580](https://github.com/lambdaclass/cairo-vm/pull/1580)

#### [1.0.0-rc1] - 2024-02-23

* Bump `starknet-types-core` dependency version to 0.0.9 [#1628](https://github.com/lambdaclass/cairo-vm/pull/1628)

* feat: Implement `Display` for `MemorySegmentManager`[#1606](https://github.com/lambdaclass/cairo-vm/pull/1606)

* fix: make Felt252DictEntryUpdate work with MaybeRelocatable instead of only Felt [#1624](https://github.com/lambdaclass/cairo-vm/pull/1624).

* chore: bump `cairo-lang-` dependencies to 2.5.4 [#1629](https://github.com/lambdaclass/cairo-vm/pull/1629)

* chore: bump `cairo-lang-` dependencies to 2.5.3 [#1596](https://github.com/lambdaclass/cairo-vm/pull/1596)

* refactor: Refactor `cairo1-run` crate [#1601](https://github.com/lambdaclass/cairo-vm/pull/1601)
  * Add function `cairo_run_program` & struct `Cairo1RunConfig` in `cairo1-run::cairo_run` module.
  * Function `serialize_output` & structs `FuncArg` and `Error` in crate `cairo1-run` are now public.

* feat(BREAKING): Add `allow_missing_builtins` flag [#1600](https://github.com/lambdaclass/cairo-vm/pull/1600)

    This new flag will skip the check that all builtins used by the program need to be present in the selected layout if enabled. It will also be enabled by default when running in proof_mode.

  * Add `allow_missing_builtins` flag to `cairo-vm-cli` crate
  * Add `allow_missing_builtins` field to `CairoRunConfig` struct
  * Add `allow_missing_builtins` boolean argument to `CairoRunner` methods `initialize` & `initialize_builtins`

* feat: Append return values to the output segment when running cairo1-run in proof_mode [#1597](https://github.com/lambdaclass/cairo-vm/pull/1597)
  * Add instructions to the proof_mode header to copy return values to the output segment before initiating the infinite loop
  * Output builtin is now always included when running cairo 1 programs in proof_mode

* feat: deserialize AIR private input [#1589](https://github.com/lambdaclass/cairo-vm/pull/1589)

* feat(BREAKING): Remove unecessary conversion functions between `Felt` & `BigUint`/`BigInt` [#1562](https://github.com/lambdaclass/cairo-vm/pull/1562)
  * Remove the following functions:
    * felt_from_biguint
    * felt_from_bigint
    * felt_to_biguint
    * felt_to_bigint

* perf: optimize instruction cache allocations by using `VirtualMachine::load_data` [#1441](https://github.com/lambdaclass/cairo-vm/pull/1441)
>>>>>>> f47f760d

* feat: Add `print_output` flag to `cairo-1` crate [#1575] (https://github.com/lambdaclass/cairo-vm/pull/1575)

* bugfixes(BREAKING): Fix memory hole count inconsistencies #[1585] (https://github.com/lambdaclass/cairo-vm/pull/1585)
  * Output builtin memory segment is no longer skipped when counting memory holes
  * Temporary memory cells now keep their accessed status when relocated
  * BREAKING: Signature change: `get_memory_holes(&self, builtin_count: usize) -> Result<usize, MemoryError>` ->  `get_memory_holes(&self, builtin_count: usize,  has_output_builtin: bool) -> Result<usize, MemoryError>`

* feat: Add `cairo_pie_output` flag to `cairo1-run` [#1581] (https://github.com/lambdaclass/cairo-vm/pull/1581)

* feat: Add `cairo_pie_output` flag to `cairo_vm_cli` [#1578] (https://github.com/lambdaclass/cairo-vm/pull/1578)
  * Fix serialization of CairoPie to be fully compatible with the python version
  * Add `CairoPie::write_zip_file`
  * Move handling of required and exclusive arguments in `cairo-vm-cli` to struct definition using clap derives

* feat: Add doc + default impl for ResourceTracker trait [#1576] (https://github.com/lambdaclass/cairo-vm/pull/1576)

* feat: Add `air_private_input` flag to `cairo1-run` [#1559] (https://github.com/lambdaclass/cairo-vm/pull/1559)

* feat: Add `args` flag to `cairo1-run` [#1551] (https://github.com/lambdaclass/cairo-vm/pull/1551)

* feat: Add `air_public_input` flag to `cairo1-run` [#1539] (https://github.com/lambdaclass/cairo-vm/pull/1539)

* feat: Implement air_private_input [#1552](https://github.com/lambdaclass/cairo-vm/pull/1552)

* feat: Add `proof_mode` flag to `cairo1-run` [#1537] (https://github.com/lambdaclass/cairo-vm/pull/1537)
  * The cairo1-run crate no longer compiles and executes in proof_mode by default
  * Add flag `proof_mode` to cairo1-run crate. Activating this flag will enable proof_mode compilation and execution

* dev: bump cairo 1 compiler dep to 2.4 [#1530](https://github.com/lambdaclass/cairo-vm/pull/1530)

#### [1.0.0-rc0] - 2024-1-5

* feat: Use `ProjectivePoint` from types-rs in ec_op builtin impl [#1532](https://github.com/lambdaclass/cairo-vm/pull/1532)

* feat(BREAKING): Replace `cairo-felt` crate with `starknet-types-core` (0.0.5) [#1408](https://github.com/lambdaclass/cairo-vm/pull/1408)

* feat(BREAKING): Add Cairo 1 proof mode compilation and execution [#1517] (https://github.com/lambdaclass/cairo-vm/pull/1517)
    * In the cairo1-run crate, now the Cairo 1 Programs are compiled and executed in proof-mode
    * BREAKING: Remove `CairoRunner.proof_mode: bool` field and replace it with `CairoRunner.runner_mode: RunnerMode`

* perf: Add `extensive_hints` feature to prevent performance regression for the common use-case [#1503] (https://github.com/lambdaclass/cairo-vm/pull/1503)

  * Gates changes added by #1491 under the feature flag `extensive_hints`

* chore: remove cancel-duplicates workflow [#1497](https://github.com/lambdaclass/cairo-vm/pull/1497)

* feat: Handle `pc`s outside of program segment in `VmException` [#1501] (https://github.com/lambdaclass/cairo-vm/pull/1501)

  * `VmException` now shows the full pc value instead of just the offset (`VmException.pc` field type changed to `Relocatable`)
  * `VmException.traceback` now shows the full pc value for each entry instead of hardcoding its index to 0.
  * Disable debug information for errors produced when `pc` is outside of the program segment (segment_index != 0). `VmException` fields `inst_location` & `error_attr_value` will be `None` in such case.

* feat: Allow running instructions from pcs outside the program segement [#1493](https://github.com/lambdaclass/cairo-vm/pull/1493)

* BREAKING: Partially Revert `Optimize trace relocation #906` [#1492](https://github.com/lambdaclass/cairo-vm/pull/1492)

  * Remove methods `VirtualMachine::get_relocated_trace`& `VirtualMachine::relocate_trace`.
  * Add `relocated_trace` field  & `relocate_trace` method to `CairoRunner`.
  * Swap `TraceEntry` for `RelocatedTraceEntry` type in `write_encoded_trace` & `PublicInput::new` signatures.
  * Now takes into account the program counter's segment index when building the execution trace instead of assuming it to be 0.

* feat: Add HintProcessor::execute_hint_extensive + refactor hint_ranges [#1491](https://github.com/lambdaclass/cairo-vm/pull/1491)

  * Add trait method `HintProcessorLogic::execute_hint_extensive`:
    * This method has a similar behaviour to `HintProcessorLogic::execute_hint` but it also returns a `HintExtension` (type alias for `HashMap<Relocatable, Vec<Box<dyn Any>>>`) that can be used to extend the current map of hints used by the VM. This behaviour achieves what the `vm_load_data` primitive does for cairo-lang, and is needed to implement os hints.
    * This method is now used by the VM to execute hints instead of `execute_hint`, but it's default implementation calls `execute_hint`, so current implementors of the `HintProcessor` trait won't notice any change.

  * Signature changes:
    * `pub fn step_hint(&mut self, hint_executor: &mut dyn HintProcessor, exec_scopes: &mut ExecutionScopes, hint_datas: &mut Vec<Box<dyn Any>>, constants: &HashMap<String, Felt252>) -> Result<(), VirtualMachineError>` -> `pub fn step_hint(&mut self, hint_processor: &mut dyn HintProcessor, exec_scopes: &mut ExecutionScopes, hint_datas: &mut Vec<Box<dyn Any>>, hint_ranges: &mut HashMap<Relocatable, HintRange>, constants: &HashMap<String, Felt252>) -> Result<(), VirtualMachineError>`
    * `pub fn step(&mut self, hint_executor: &mut dyn HintProcessor, exec_scopes: &mut ExecutionScopes, hint_data: &[Box<dyn Any>], constants: &HashMap<String, Felt252>) -> Result<(), VirtualMachineError>` -> `pub fn step(&mut self, hint_processor: &mut dyn HintProcessor, exec_scopes: &mut ExecutionScopes, hint_datas: &mut Vec<Box<dyn Any>>, hint_ranges: &mut HashMap<Relocatable, HintRange>, constants: &HashMap<String, Felt252>) -> Result<(), VirtualMachineError>`

* feat: add debugging capabilities behind `print` feature flag. [#1476](https://github.com/lambdaclass/cairo-vm/pull/1476)

* feat: add `cairo_run_program` function that takes a `Program` as an arg. [#1496](https://github.com/lambdaclass/cairo-vm/pull/1496)

#### [0.9.1] - 2023-11-16

* chore: bump `cairo-lang-` dependencies to 2.3.1 [#1482](https://github.com/lambdaclass/cairo-vm/pull/1482), [#1483](https://github.com/lambdaclass/cairo-vm/pull/1483)

* feat: Make PublicInput fields public [#1474](https://github.com/lambdaclass/cairo-vm/pull/1474)

* chore: bump starknet-crypto to v0.6.1 [#1469](https://github.com/lambdaclass/cairo-vm/pull/1469)

* feat: Implement the Serialize and Deserialize methods for the Program struct [#1458](https://github.com/lambdaclass/cairo-vm/pull/1458)

* feat: Use only program builtins when running cairo 1 programs [#1457](https://github.com/lambdaclass/cairo-vm/pull/1457)

* feat: Use latest cairo-vm version in cairo1-run crate [#1455](https://github.com/lambdaclass/cairo-vm/pull/1455)

* feat: Implement a CLI to run cairo 1 programs [#1370](https://github.com/lambdaclass/cairo-vm/pull/1370)

* fix: Fix string code of `BLAKE2S_ADD_UINT256` hint [#1454](https://github.com/lambdaclass/cairo-vm/pull/1454)

#### [0.9.0] - 2023-10-03

* fix: Default to empty attributes vector when the field is missing from the program JSON [#1450](https://github.com/lambdaclass/cairo-vm/pull/1450)

* fix: Change serialization of CairoPieMemory to match Python's binary format [#1447](https://github.com/lambdaclass/cairo-vm/pull/1447)

* fix: Remove Deserialize derive from CairoPie and fix Serialize implementation to match Python's [#1444](https://github.com/lambdaclass/cairo-vm/pull/1444)

* fix: ec_recover hints no longer panic when divisor is 0 [#1433](https://github.com/lambdaclass/cairo-vm/pull/1433)

* feat: Implement the Serialize and Deserialize traits for the CairoPie struct [#1438](https://github.com/lambdaclass/cairo-vm/pull/1438)

* fix: Using UINT256_HINT no longer panics when b is greater than 2^256 [#1430](https://github.com/lambdaclass/cairo-vm/pull/1430)

* feat: Added a differential fuzzer for programs with whitelisted hints [#1358](https://github.com/lambdaclass/cairo-vm/pull/1358)

* fix(breaking): Change return type of `get_execution_resources` to `RunnerError` [#1398](https://github.com/lambdaclass/cairo-vm/pull/1398)

* Don't build wasm-demo in `build` target + add ci job to run the wasm demo [#1393](https://github.com/lambdaclass/cairo-vm/pull/1393)

    * Adds default-members to workspace
    * Crate `examples/wasm-demo` is no longer built during `make build`
    * `make check` no longer compiles the cairo file used in the wasm-demo
    * Removes Makefile targets `examples/wasm-demo/src/array_sum.json` & `example_program`
    * `wasm-demo` now uses the compiled cairo file in `cairo_programs` directory instead of its own copy

* feat: Add `Program::new_for_proof` [#1396](https://github.com/lambdaclass/cairo-vm/pull/1396)

#### [0.8.7] - 2023-8-28

* Add REDUCE_V2 hint [#1420](https://github.com/lambdaclass/cairo-vm/pull/1420):
    * Implement REDUCE_V2 hint
    * Rename hint REDUCE -> REDUCE_V1

* BREAKING: Add `disable_trace_padding` to `CairoRunConfig`[#1233](https://github.com/lambdaclass/cairo-rs/pull/1233)

* feat: Implement `CairoRunner.get_cairo_pie`[#1375](https://github.com/lambdaclass/cairo-vm/pull/1375)

* fix: Compare air_public_inputs against python vm + Fix how public memory is built [#391](https://github.com/lambdaclass/cairo-vm/pull/1391)

    BugFixes:

    *  `CairoRunner.finalize_segments` now builds the output builtin's public memory (if applicable).
    * `MemorySegmentManager.get_public_memory_addresses` logic fixed.
    * `MemorySegmentManager.finalize` no longer skips segments when their public memory is None

    Minor changes:

    * `VirtualMachine.get_public_memory_addresses` now strips the "_builtin" suffix from builtin names
    * `MemorySegmentAddresses.stop_address` renamed to `stop_ptr`

    Overall these changes make the the air public input file (obtained through the --air_public_input flag) equivalent to the ones outputted by the cairo-lang version

* fix: Fix `SPLIT_FELT` hint [#1387](https://github.com/lambdaclass/cairo-vm/pull/1387)

* refactor: combine `Program.hints` and `Program.hints_ranges` into custom collection [#1366](https://github.com/lambdaclass/cairo-vm/pull/1366)

* fix: Fix div_mod [#1383](https://github.com/lambdaclass/cairo-vm/pull/1383)

  * Fixes `div_mod` function so that it behaves like the cairo-lang version
  * Various functions in the `math_utils` crate can now return a `MathError` : `div_mod`, `ec_add`, `line_slope`, `ec_double`, `ec_double_slope`.
  * Fixes `UINT256_MUL_INV_MOD_P` hint so that it behaves like the python code.

#### [0.8.6] - 2023-8-11

* fix: Handle error in hint `UINT256_MUL_DIV_MOD` when divides by zero [#1367](https://github.com/lambdaclass/cairo-vm/pull/1367)

* Add HintError::SyscallError and VmErrors::HINT_ERROR_STR constant [#1357](https://github.com/lambdaclass/cairo-rs/pull/1357)

* feat: make *arbitrary* feature also enable a `proptest::arbitrary::Arbitrary` implementation for `Felt252` [#1355](https://github.com/lambdaclass/cairo-vm/pull/1355)

* fix: correctly display invalid signature error message [#1361](https://github.com/lambdaclass/cairo-vm/pull/1361)

#### [0.8.5] - 2023-7-31

* fix: `Program` comparison depending on `hints_ranges` ordering [#1351](https://github.com/lambdaclass/cairo-rs/pull/1351)

* feat: implement the `--air_public_input` flag to the runner for outputting public inputs into a file [#1268](https://github.com/lambdaclass/cairo-rs/pull/1268)

* fix: CLI errors bad formatting and handling

* perf: replace insertion with bit-setting in validated addresses [#1208](https://github.com/lambdaclass/cairo-vm/pull/1208)

* fix: return error when a parsed hint's PC is invalid [#1340](https://github.com/lambdaclass/cairo-vm/pull/1340)

* chore(deps): bump _cairo-lang_ dependencies to v2.1.0-rc2 [#1345](https://github.com/lambdaclass/cairo-vm/pull/1345)

* chore(examples): remove _wee_alloc_ dependency from _wasm-demo_ example and _ensure-no_std_ dummy crate [#1337](https://github.com/lambdaclass/cairo-vm/pull/1337)

* docs: improved crate documentation [#1334](https://github.com/lambdaclass/cairo-vm/pull/1334)

* chore!: made `deserialize_utils` module private [#1334](https://github.com/lambdaclass/cairo-vm/pull/1334)
  BREAKING:
  * `deserialize_utils` is no longer exported
  * functions `maybe_add_padding`, `parse_value`, and `take_until_unbalanced` are no longer exported
  * `ReferenceParseError` is no more

* perf: changed `ok_or` usage for `ok_or_else` in expensive cases [#1332](https://github.com/lambdaclass/cairo-vm/pull/1332)

* feat: updated the old WASM example and moved it to [`examples/wasm-demo`](examples/wasm-demo/) [#1315](https://github.com/lambdaclass/cairo-vm/pull/1315)

* feat(fuzzing): add `arbitrary` feature to enable arbitrary derive in `Program` and `CairoRunConfig` [#1306](https://github.com/lambdaclass/cairo-vm/pull/1306) [#1330](https://github.com/lambdaclass/cairo-vm/pull/1330)

* perf: remove pointless iterator from rc limits tracking [#1316](https://github.com/lambdaclass/cairo-vm/pull/1316)

* feat(felt): add `from_bytes_le` and `from_bytes_ne` methods to `Felt252` [#1326](https://github.com/lambdaclass/cairo-vm/pull/1326)

* perf: change `Program::shared_program_data::hints` from `HashMap<usize, Vec<Box<dyn Any>>>` to `Vec<Box<dyn Any>>` and refer to them as ranges stored in a `Vec<_>` indexed by PC with run time reductions of up to 12% [#931](https://github.com/lambdaclass/cairo-vm/pull/931)
  BREAKING:
  * `get_hint_dictionary(&self, &[HintReference], &mut dyn HintProcessor) -> Result<HashMap<usize, Vec<Box<dyn Any>>, VirtualMachineError>` ->
    `get_hint_data(self, &[HintReference], &mut dyn HintProcessor) -> Result<Vec<Box<dyn Any>, VirtualMachineError>`
  * Hook methods receive `&[Box<dyn Any>]` rather than `&HashMap<usize, Vec<Box<dyn Any>>>`

#### [0.8.4]
**YANKED**

#### [0.8.3]
**YANKED**

#### [0.8.2] - 2023-7-10

* chore: update dependencies, particularly lamdaworks 0.1.2 -> 0.1.3 [#1323](https://github.com/lambdaclass/cairo-vm/pull/1323)

* fix: fix `UINT256_MUL_DIV_MOD` hint [#1320](https://github.com/lambdaclass/cairo-vm/pull/1320)

* feat: add dependency installation script `install.sh` [#1298](https://github.com/lambdaclass/cairo-vm/pull/1298)

* fix: specify resolver version 2 in the virtual workspace's manifest [#1311](https://github.com/lambdaclass/cairo-vm/pull/1311)

* feat: add `lambdaworks-felt` feature to `cairo-vm-cli` [#1308](https://github.com/lambdaclass/cairo-vm/pull/1308)

* chore: update dependencies, particularly clap 3.2 -> 4.3 [#1309](https://github.com/lambdaclass/cairo-vm/pull/1309)
  * this removes dependency on _atty_, that's no longer mantained

* chore: remove unused dependencies [#1307](https://github.com/lambdaclass/cairo-vm/pull/1307)
  * rand_core
  * serde_bytes
  * rusty-hook (_dev-dependency_)

* chore: bump `cairo-lang-starknet` and `cairo-lang-casm` dependencies to 2.0.0 [#1313](https://github.com/lambdaclass/cairo-vm/pull/1313)

#### [0.8.1] - 2023-6-29

* chore: change mentions of *cairo-rs-py* to *cairo-vm-py* [#1296](https://github.com/lambdaclass/cairo-vm/pull/1296)

* rename github repo from https://github.com/lambdaclass/cairo-rs to https://github.com/lambdaclass/cairo-vm [#1289](https://github.com/lambdaclass/cairo-vm/pull/1289)

* fix(security): avoid OOM crashes when programs jump to very high invalid addresses [#1285](https://github.com/lambdaclass/cairo-vm/pull/1285)

* fix: add `to_bytes_be` to the felt when `lambdaworks-felt` feature is active [#1290](https://github.com/lambdaclass/cairo-vm/pull/1290)

* chore: mark `modpow` and `to_signed_bytes_le` as *deprecated* [#1290](https://github.com/lambdaclass/cairo-vm/pull/1290)

* fix: bump *lambdaworks-math* to latest version, that fixes no-std support [#1293](https://github.com/lambdaclass/cairo-vm/pull/1293)

* build: remove dependency to `thiserror` (use `thiserror-no-std/std` instead)

* chore: use LambdaWorks' implementation of bit operations for `Felt252` [#1291](https://github.com/lambdaclass/cairo-vm/pull/1291)

* update `cairo-lang-starknet` and `cairo-lang-casm` dependencies to v2.0.0-rc6 [#1299](https://github.com/lambdaclass/cairo-vm/pull/1299)

#### [0.8.0] - 2023-6-26

* feat: Add feature `lambdaworks-felt` to `felt` & `cairo-vm` crates [#1281](https://github.com/lambdaclass/cairo-vm/pull/1281)

    Changes under this feature:
  * `Felt252` now uses *LambdaWorks*' `FieldElement` internally
  * BREAKING: some methods of `Felt252` were removed, namely: `modpow` and `to_signed_bytes_le`

#### [0.7.0] - 2023-6-26

* BREAKING: Integrate `RunResources` logic into `HintProcessor` trait [#1274](https://github.com/lambdaclass/cairo-vm/pull/1274)
  * Rename trait `HintProcessor` to `HintProcessorLogic`
  * Add trait `ResourceTracker`
  * Trait `HintProcessor` is now `HintProcessor: HintProcessorLogic + ResourceTracker`
  * `BuiltinHintProcessor::new` & `Cairo1HintProcessor::new` now receive the argumet `run_resources: RunResources`
  * `HintProcessorLogic::execute_hint` no longer receives `run_resources: &mut RunResources`
  * Remove argument `run_resources: &mut RunResources` from `CairoRunner::run_until_pc` & `CairoRunner::run_from_entrypoint`

* build: remove unused implicit features from cairo-vm [#1266](https://github.com/lambdaclass/cairo-vm/pull/1266)


#### [0.6.1] - 2023-6-23

* fix: updated the `custom_hint_example` and added it to the workspace [#1258](https://github.com/lambdaclass/cairo-vm/pull/1258)

* Add path to cairo-vm README.md [#1276](https://github.com/lambdaclass/cairo-vm/pull/1276)

* fix: change error returned when subtracting two `MaybeRelocatable`s to better reflect the cause [#1271](https://github.com/lambdaclass/cairo-vm/pull/1271)

* fix: CLI error message when using --help [#1270](https://github.com/lambdaclass/cairo-vm/pull/1270)

#### [0.6.0] - 2023-6-18

* fix: `dibit` hint no longer fails when called with an `m` of zero [#1247](https://github.com/lambdaclass/cairo-vm/pull/1247)

* fix(security): avoid denial of service on malicious input exploiting the scientific notation parser [#1239](https://github.com/lambdaclass/cairo-vm/pull/1239)

* BREAKING: Change `RunResources` usage:
    * Modify field type `RunResources.n_steps: Option<usize>,`

    * Public Api Changes:
        *  CairoRunner::run_until_pc: Now receive a `&mut RunResources` instead of an `&mut Option<RunResources>`
        *  CairoRunner::run_from_entrypoint: Now receive a `&mut RunResources` instead of an `&mut Option<RunResources>`
        * VirtualMachine::Step: Add `&mut RunResources` as input
        * Trait HintProcessor::execute_hint: Add  `&mut RunResources` as an input

* perf: accumulate `min` and `max` instruction offsets during run to speed up range check [#1080](https://github.com/lambdaclass/cairo-vm/pull/)
  BREAKING: `Cairo_runner::get_perm_range_check_limits` no longer returns an error when called without trace enabled, as it no longer depends on it

* perf: process reference list on `Program` creation only [#1214](https://github.com/lambdaclass/cairo-vm/pull/1214)
  Also keep them in a `Vec<_>` instead of a `HashMap<_, _>` since it will be continuous anyway.
  BREAKING:
  * `HintProcessor::compile_hint` now receies a `&[HintReference]` rather than `&HashMap<usize, HintReference>`
  * Public `CairoRunner::get_reference_list` has been removed

* BREAKING: Add no_std compatibility to cairo-vm (cairo-1-hints feature still not supported)
    * Move the vm to its own directory and crate, different from the workspace [#1215](https://github.com/lambdaclass/cairo-vm/pull/1215)

    * Add an `ensure_no_std` crate that the CI will use to check that new changes don't revert `no_std` support [#1215](https://github.com/lambdaclass/cairo-vm/pull/1215) [#1232](https://github.com/lambdaclass/cairo-vm/pull/1232)

    * replace the use of `num-prime::is_prime` by a custom implementation, therefore restoring `no_std` compatibility [#1238](https://github.com/lambdaclass/cairo-vm/pull/1238)

#### [0.5.2] - 2023-6-12

* BREAKING: Compute `ExecutionResources.n_steps` without requiring trace [#1222](https://github.com/lambdaclass/cairo-vm/pull/1222)

  * `CairoRunner::get_execution_resources` return's `n_steps` field value is now set to `vm.current_step` instead of `0` if both `original_steps` and `trace` are set to `None`

* Add `RunResources::get_n_steps` method [#1225](https://github.com/lambdaclass/cairo-vm/pull/1225)

* refactor: simplify `mem_eq`

* fix: pin Cairo compiler version [#1220](https://github.com/lambdaclass/cairo-vm/pull/1220)

* perf: make `inner_rc_bound` a constant, improving performance of the range-check builtin

* fix: substraction of `MaybeRelocatable` always behaves as signed [#1218](https://github.com/lambdaclass/cairo-vm/pull/1218)

#### [0.5.1] - 2023-6-7

* fix: fix overflow for `QUAD_BIT` and `DI_BIT` hints [#1209](https://github.com/lambdaclass/cairo-vm/pull/1209)
  Fixes [#1205](https://github.com/lambdaclass/cairo-vm/issue/1205)

* fix: fix hints `UINT256_UNSIGNED_DIV_REM` && `UINT256_EXPANDED_UNSIGNED_DIV_REM` [#1203](https://github.com/lambdaclass/cairo-vm/pull/1203)

* bugfix: fix deserialization of scientific notation with fractional values [#1202](https://github.com/lambdaclass/cairo-vm/pull/1202)

* feat: implement `mem_eq` function to test for equality of two ranges in memory [#1198](https://github.com/lambdaclass/cairo-vm/pull/1198)

* perf: use `mem_eq` in `set_add` [#1198](https://github.com/lambdaclass/cairo-vm/pull/1198)

* feat: wrap big variants of `HintError`, `VirtualMachineError`, `RunnerError`, `MemoryError`, `MathError`, `InsufficientAllocatedCellsError` in `Box` [#1193](https://github.com/lambdaclass/cairo-vm/pull/1193)
  * BREAKING: all tuple variants of `HintError` with a single `Felt252` or multiple elements now receive a single `Box`

* Add `Program::builtins_len method` [#1194](https://github.com/lambdaclass/cairo-vm/pull/1194)

* fix: Handle the deserialization of serde_json::Number with scientific notation (e.g.: Number(1e27)) in felt_from_number function [#1188](https://github.com/lambdaclass/cairo-vm/pull/1188)

* feat: Add RunResources Struct [#1175](https://github.com/lambdaclass/cairo-vm/pull/1175)
  * BREAKING: Modify `CairoRunner::run_until_pc` arity. Add `run_resources: &mut Option<RunResources>` input
  * BREAKING: Modify `CairoRunner::run_from_entrypoint` arity. Add `run_resources: &mut Option<RunResources>` input

* fix: Fix 'as_int' conversion usage in hints `ASSERT_250_BIT` &  `SIGNED_DIV_REM` [#1191](https://github.com/lambdaclass/cairo-vm/pull/1191)


* bugfix: Use cairo constants in `ASSERT_250_BIT` hint [#1187](https://github.com/lambdaclass/cairo-vm/pull/1187)

* bugfix: Fix `EC_DOUBLE_ASSIGN_NEW_X_V2` hint not taking `SECP_P` value from the current execution scope [#1186](https://github.com/lambdaclass/cairo-vm/pull/1186)

* fix: Fix hint `BIGINT_PACK_DIV_MOD` [#1189](https://github.com/lambdaclass/cairo-vm/pull/1189)

* fix: Fix possible subtraction overflow in `QUAD_BIT` & `DI_BIT` hints [#1185](https://github.com/lambdaclass/cairo-vm/pull/1185)

  * These hints now return an error when ids.m equals zero

* fix: felt_from_number not properly returning parse errors [#1012](https://github.com/lambdaclass/cairo-vm/pull/1012)

* fix: Fix felt sqrt and Signed impl [#1150](https://github.com/lambdaclass/cairo-vm/pull/1150)

  * BREAKING: Fix `Felt252` methods `abs`, `signum`, `is_positive`, `is_negative` and `sqrt`
  * BREAKING: Remove function `math_utils::sqrt`(Now moved to `Felt252::sqrt`)

* feat: Add method `CairoRunner::initialize_function_runner_cairo_1` [#1151](https://github.com/lambdaclass/cairo-vm/pull/1151)

  * Add method `pub fn initialize_function_runner_cairo_1(
        &mut self,
        vm: &mut VirtualMachine,
        program_builtins: &[BuiltinName],
    ) -> Result<(), RunnerError>` to `CairoRunner`

  * BREAKING: Move field `builtins` from `SharedProgramData` to `Program`
  * BREAKING: Remove argument `add_segment_arena_builtin` from `CairoRunner::initialize_function_runner`, it is now always false
  * BREAKING: Add `segment_arena` enum variant to `BuiltinName`

* Fix implementation of `InitSquashData` and `ShouldSkipSquashLoop`

* Add more hints to `Cairo1HintProcessor` [#1171](https://github.com/lambdaclass/cairo-vm/pull/1171)
                                          [#1143](https://github.com/lambdaclass/cairo-vm/pull/1143)

    * `Cairo1HintProcessor` can now run the following hints:
        * Felt252DictEntryInit
        * Felt252DictEntryUpdate
        * GetCurrentAccessDelta
        * InitSquashData
        * AllocConstantSize
        * GetCurrentAccessIndex
        * ShouldContinueSquashLoop
        * FieldSqrt
        * Uint512DivMod

* Add some small considerations regarding Cairo 1 programs [#1144](https://github.com/lambdaclass/cairo-vm/pull/1144):

  * Ignore Casm and Sierra files
  * Add special flag to compile Cairo 1 programs

* Make the VM able to run `CasmContractClass` files under `cairo-1-hints` feature [#1098](https://github.com/lambdaclass/cairo-vm/pull/1098)

  * Implement `TryFrom<CasmContractClass> for Program`
  * Add `Cairo1HintProcessor`

#### 0.5.0
**YANKED**

#### [0.4.0] - 2023-05-12

* perf: insert elements from the tail in `load_data` so reallocation happens only once [#1117](https://github.com/lambdaclass/cairo-vm/pull/1117)

* Add `CairoRunner::get_program method` [#1123](https://github.com/lambdaclass/cairo-vm/pull/1123)

* Use to_signed_felt as function for felt252 as BigInt within [-P/2, P/2] range and use to_bigint as function for representation as BigInt. [#1100](https://github.com/lambdaclass/cairo-vm/pull/1100)

* Implement hint on field_arithmetic lib [#1090](https://github.com/lambdaclass/cairo-vm/pull/1090)

    `BuiltinHintProcessor` now supports the following hints:

    ```python
        %{
            def split(num: int, num_bits_shift: int, length: int):
                a = []
                for _ in range(length):
                    a.append( num & ((1 << num_bits_shift) - 1) )
                    num = num >> num_bits_shift
                return tuple(a)

            def pack(z, num_bits_shift: int) -> int:
                limbs = (z.d0, z.d1, z.d2)
                return sum(limb << (num_bits_shift * i) for i, limb in enumerate(limbs))

            a = pack(ids.a, num_bits_shift = 128)
            b = pack(ids.b, num_bits_shift = 128)
            p = pack(ids.p, num_bits_shift = 128)

            res = (a - b) % p


            res_split = split(res, num_bits_shift=128, length=3)

            ids.res.d0 = res_split[0]
            ids.res.d1 = res_split[1]
            ids.res.d2 = res_split[2]
        %}
    ```

* Add missing hint on cairo_secp lib [#1089](https://github.com/lambdaclass/cairo-vm/pull/1089):
    `BuiltinHintProcessor` now supports the following hint:

    ```python

    from starkware.cairo.common.cairo_secp.secp_utils import pack

    slope = pack(ids.slope, PRIME)
    x0 = pack(ids.point0.x, PRIME)
    x1 = pack(ids.point1.x, PRIME)
    y0 = pack(ids.point0.y, PRIME)

    value = new_x = (pow(slope, 2, SECP_P) - x0 - x1) % SECP_P
    ```

* Add missing hint on vrf.json whitelist [#1055](https://github.com/lambdaclass/cairo-vm/pull/1055):

     `BuiltinHintProcessor` now supports the following hint:

     ```python
    %{
        PRIME = 2**255 - 19
        II = pow(2, (PRIME - 1) // 4, PRIME)

        xx = ids.xx.low + (ids.xx.high<<128)
        x = pow(xx, (PRIME + 3) // 8, PRIME)
        if (x * x - xx) % PRIME != 0:
            x = (x * II) % PRIME
        if x % 2 != 0:
            x = PRIME - x
        ids.x.low = x & ((1<<128)-1)
        ids.x.high = x >> 128
    %}
    ```

* Implement hint variant for finalize_blake2s[#1072](https://github.com/lambdaclass/cairo-vm/pull/1072)

    `BuiltinHintProcessor` now supports the following hint:

     ```python
    %{
        # Add dummy pairs of input and output.
        from starkware.cairo.common.cairo_blake2s.blake2s_utils import IV, blake2s_compress

        _n_packed_instances = int(ids.N_PACKED_INSTANCES)
        assert 0 <= _n_packed_instances < 20
        _blake2s_input_chunk_size_felts = int(ids.BLAKE2S_INPUT_CHUNK_SIZE_FELTS)
        assert 0 <= _blake2s_input_chunk_size_felts < 100

        message = [0] * _blake2s_input_chunk_size_felts
        modified_iv = [IV[0] ^ 0x01010020] + IV[1:]
        output = blake2s_compress(
            message=message,
            h=modified_iv,
            t0=0,
            t1=0,
            f0=0xffffffff,
            f1=0,
        )
        padding = (message + modified_iv + [0, 0xffffffff] + output) * (_n_packed_instances - 1)
        segments.write_arg(ids.blake2s_ptr_end, padding)
        %}
        ```

* Implement fast_ec_add hint variant [#1087](https://github.com/lambdaclass/cairo-vm/pull/1087)

`BuiltinHintProcessor` now supports the following hint:

    ```python
    %{
        from starkware.cairo.common.cairo_secp.secp_utils import SECP_P, pack

        slope = pack(ids.slope, PRIME)
        x0 = pack(ids.pt0.x, PRIME)
        x1 = pack(ids.pt1.x, PRIME)
        y0 = pack(ids.pt0.y, PRIME)

        value = new_x = (pow(slope, 2, SECP_P) - x0 - x1) % SECP_P
    %}
    ```

* feat(hints): Add alternative string for hint IS_ZERO_PACK_EXTERNAL_SECP [#1082](https://github.com/lambdaclass/cairo-vm/pull/1082)

    `BuiltinHintProcessor` now supports the following hint:

    ```python
    %{
        from starkware.cairo.common.cairo_secp.secp_utils import pack
        x = pack(ids.x, PRIME) % SECP_P
    %}
    ```

* Add alternative hint code for ec_double hint [#1083](https://github.com/lambdaclass/cairo-vm/pull/1083)

    `BuiltinHintProcessor` now supports the following hint:

    ```python
    %{
        from starkware.cairo.common.cairo_secp.secp_utils import SECP_P, pack

        slope = pack(ids.slope, PRIME)
        x = pack(ids.pt.x, PRIME)
        y = pack(ids.pt.y, PRIME)

        value = new_x = (pow(slope, 2, SECP_P) - 2 * x) % SECP_P
    %}
    ```

* fix(security)!: avoid DoS on malicious insertion to memory [#1099](https://github.com/lambdaclass/cairo-vm/pull/1099)
    * A program could crash the library by attempting to insert a value at an address with a big offset; fixed by trying to reserve to check for allocation failure
    * A program could crash the program by exploiting an integer overflow when attempting to insert a value at an address with offset `usize::MAX`

    BREAKING: added a new error variant `MemoryError::VecCapacityExceeded`

* perf: specialize addition for `u64` and `Felt252` [#932](https://github.com/lambdaclass/cairo-vm/pull/932)
    * Avoids the creation of a new `Felt252` instance for additions with a very restricted valid range
    * This impacts specially the addition of `Relocatable` with `Felt252` values in `update_pc`, which take a significant amount of time in some benchmarks

* fix(starknet-crypto): bump version to `0.5.0` [#1088](https://github.com/lambdaclass/cairo-vm/pull/1088)
    * This includes the fix for a `panic!` in `ecdsa::verify`.
      See: [#365](https://github.com/xJonathanLEI/starknet-rs/issues/365) and [#366](https://github.com/xJonathanLEI/starknet-rs/pulls/366)

* feat(hints): Add alternative string for hint IS_ZERO_PACK [#1081](https://github.com/lambdaclass/cairo-vm/pull/1081)

    `BuiltinHintProcessor` now supports the following hint:

    ```python
    %{
        from starkware.cairo.common.cairo_secp.secp_utils import SECP_P, pack
        x = pack(ids.x, PRIME) % SECP_P
    %}

* Add missing hints `NewHint#55`, `NewHint#56`, and `NewHint#57` [#1077](https://github.com/lambdaclass/cairo-vm/issues/1077)

    `BuiltinHintProcessor` now supports the following hints:

    ```python
    from starkware.cairo.common.cairo_secp.secp_utils import pack
    SECP_P=2**255-19

    x = pack(ids.x, PRIME) % SECP_P
    ```

    ```python
    from starkware.cairo.common.cairo_secp.secp_utils import pack
    SECP_P=2**255-19

    value = pack(ids.x, PRIME) % SECP_P
    ```

    ```python
    SECP_P=2**255-19
    from starkware.python.math_utils import div_mod

    value = x_inv = div_mod(1, x, SECP_P)
    ```

* Implement hint for `starkware.cairo.common.cairo_keccak.keccak._copy_inputs` as described by whitelist `starknet/security/whitelists/cairo_keccak.json` [#1058](https://github.com/lambdaclass/cairo-vm/pull/1058)

    `BuiltinHintProcessor` now supports the following hint:

    ```python
    %{ ids.full_word = int(ids.n_bytes >= 8) %}
    ```

* perf: cache decoded instructions [#944](https://github.com/lambdaclass/cairo-vm/pull/944)
    * Creates a new cache field in `VirtualMachine` that stores the `Instruction` instances as they get decoded from memory, significantly reducing decoding overhead, with gains up to 9% in runtime according to benchmarks in the performance server

* Add alternative hint code for nondet_bigint3 hint [#1071](https://github.com/lambdaclass/cairo-vm/pull/1071)

    `BuiltinHintProcessor` now supports the following hint:

    ```python
    %{
        from starkware.cairo.common.cairo_secp.secp_utils import split
        segments.write_arg(ids.res.address_, split(value))
    %}
    ```

* Add missing hint on vrf.json lib [#1052](https://github.com/lambdaclass/cairo-vm/pull/1052):

    `BuiltinHintProcessor` now supports the following hint:

    ```python
    %{
        from starkware.cairo.common.cairo_secp.secp_utils import pack
        SECP_P = 2**255-19

        slope = pack(ids.slope, PRIME)
        x0 = pack(ids.point0.x, PRIME)
        x1 = pack(ids.point1.x, PRIME)
        y0 = pack(ids.point0.y, PRIME)

        value = new_x = (pow(slope, 2, SECP_P) - x0 - x1) % SECP_P
    %}
    ```

* Implement hint for cairo_sha256_arbitrary_input_length whitelist [#1091](https://github.com/lambdaclass/cairo-vm/pull/1091)

    `BuiltinHintProcessor` now supports the following hint:

    ```python
    %{
        from starkware.cairo.common.cairo_sha256.sha256_utils import (
            compute_message_schedule, sha2_compress_function)

        _sha256_input_chunk_size_felts = int(ids.SHA256_INPUT_CHUNK_SIZE_FELTS)
        assert 0 <= _sha256_input_chunk_size_felts < 100
        _sha256_state_size_felts = int(ids.SHA256_STATE_SIZE_FELTS)
        assert 0 <= _sha256_state_size_felts < 100
        w = compute_message_schedule(memory.get_range(
            ids.sha256_start, _sha256_input_chunk_size_felts))
        new_state = sha2_compress_function(memory.get_range(ids.state, _sha256_state_size_felts), w)
        segments.write_arg(ids.output, new_state)
    %}
    ```

* Add missing hint on vrf.json lib [#1053](https://github.com/lambdaclass/cairo-vm/pull/1053):

     `BuiltinHintProcessor` now supports the following hint:

     ```python
    %{
        from starkware.cairo.common.cairo_secp.secp_utils import SECP_P, pack
        SECP_P = 2**255-19

        slope = pack(ids.slope, PRIME)
        x = pack(ids.point.x, PRIME)
        y = pack(ids.point.y, PRIME)

        value = new_x = (pow(slope, 2, SECP_P) - 2 * x) % SECP_P
    %}
    ```

* Implement hint on 0.6.0.json whitelist [#1044](https://github.com/lambdaclass/cairo-vm/pull/1044):

     `BuiltinHintProcessor` now supports the following hints:

    ```python
    %{
       ids.a_lsb = ids.a & 1
       ids.b_lsb = ids.b & 1
    %}
    ```

* Implement hint for `starkware.cairo.common.cairo_keccak.keccak._block_permutation` as described by whitelist `starknet/security/whitelists/cairo_keccak.json` [#1046](https://github.com/lambdaclass/cairo-vm/pull/1046)

    `BuiltinHintProcessor` now supports the following hint:

    ```python
    %{
        from starkware.cairo.common.cairo_keccak.keccak_utils import keccak_func
        _keccak_state_size_felts = int(ids.KECCAK_STATE_SIZE_FELTS)
        assert 0 <= _keccak_state_size_felts < 100
        output_values = keccak_func(memory.get_range(
            ids.keccak_ptr_start, _keccak_state_size_felts))
        segments.write_arg(ids.output, output_values)
    %}
    ```

* Implement hint on cairo_blake2s whitelist [#1040](https://github.com/lambdaclass/cairo-vm/pull/1040)

    `BuiltinHintProcessor` now supports the following hint:

    ```python
    %{
        from starkware.cairo.common.cairo_blake2s.blake2s_utils import IV, blake2s_compress

        _blake2s_input_chunk_size_felts = int(ids.BLAKE2S_INPUT_CHUNK_SIZE_FELTS)
        assert 0 <= _blake2s_input_chunk_size_felts < 100

        new_state = blake2s_compress(
            message=memory.get_range(ids.blake2s_start, _blake2s_input_chunk_size_felts),
            h=[IV[0] ^ 0x01010020] + IV[1:],
            t0=ids.n_bytes,
            t1=0,
            f0=0xffffffff,
            f1=0,
        )

        segments.write_arg(ids.output, new_state)
    %}
    ```

* Implement hint on cairo_blake2s whitelist [#1039](https://github.com/lambdaclass/cairo-vm/pull/1039)

    `BuiltinHintProcessor` now supports the following hint:

    ```python

    %{
        # Add dummy pairs of input and output.
        from starkware.cairo.common.cairo_blake2s.blake2s_utils import IV, blake2s_compress

        _n_packed_instances = int(ids.N_PACKED_INSTANCES)
        assert 0 <= _n_packed_instances < 20
        _blake2s_input_chunk_size_felts = int(ids.BLAKE2S_INPUT_CHUNK_SIZE_FELTS)
        assert 0 <= _blake2s_input_chunk_size_felts < 100

        message = [0] * _blake2s_input_chunk_size_felts
        modified_iv = [IV[0] ^ 0x01010020] + IV[1:]
        output = blake2s_compress(
            message=message,
            h=modified_iv,
            t0=0,
            t1=0,
            f0=0xffffffff,
            f1=0,
        )
        padding = (modified_iv + message + [0, 0xffffffff] + output) * (_n_packed_instances - 1)
        segments.write_arg(ids.blake2s_ptr_end, padding)
    %}

* Add `Program::iter_identifiers(&self) -> Iterator<Item = (&str, &Identifier)>` to get an iterator over the program's identifiers [#1079](https://github.com/lambdaclass/cairo-vm/pull/1079)

* Implement hint on `assert_le_felt` for versions 0.6.0 and 0.8.2 [#1047](https://github.com/lambdaclass/cairo-vm/pull/1047):

     `BuiltinHintProcessor` now supports the following hints:

     ```python

     %{
        from starkware.cairo.common.math_utils import assert_integer
        assert_integer(ids.a)
        assert_integer(ids.b)
        assert (ids.a % PRIME) <= (ids.b % PRIME), \
            f'a = {ids.a % PRIME} is not less than or equal to b = {ids.b % PRIME}.'
    %}

     ```

     ```python

    %{
        from starkware.cairo.common.math_utils import assert_integer
        assert_integer(ids.a)
        assert_integer(ids.b)
        a = ids.a % PRIME
        b = ids.b % PRIME
        assert a <= b, f'a = {a} is not less than or equal to b = {b}.'

        ids.small_inputs = int(
            a < range_check_builtin.bound and (b - a) < range_check_builtin.bound)
    %}

     ```

* Add missing hints on whitelist [#1073](https://github.com/lambdaclass/cairo-vm/pull/1073):

    `BuiltinHintProcessor` now supports the following hints:

    ```python
        ids.is_250 = 1 if ids.addr < 2**250 else 0
    ```

    ```python
        # Verify the assumptions on the relationship between 2**250, ADDR_BOUND and PRIME.
        ADDR_BOUND = ids.ADDR_BOUND % PRIME
        assert (2**250 < ADDR_BOUND <= 2**251) and (2 * 2**250 < PRIME) and (
                ADDR_BOUND * 2 > PRIME), \
            'normalize_address() cannot be used with the current constants.'
        ids.is_small = 1 if ids.addr < ADDR_BOUND else 0
    ```

* Implement hint on ec_recover.json whitelist [#1038](https://github.com/lambdaclass/cairo-vm/pull/1038):

    `BuiltinHintProcessor` now supports the following hint:

    ```python
    %{
         value = k = product // m
    %}
    ```

* Implement hint on ec_recover.json whitelist [#1037](https://github.com/lambdaclass/cairo-vm/pull/1037):

    `BuiltinHintProcessor` now supports the following hint:

    ```python
    %{
        from starkware.cairo.common.cairo_secp.secp_utils import pack
        from starkware.python.math_utils import div_mod, safe_div

        a = pack(ids.a, PRIME)
        b = pack(ids.b, PRIME)
        product = a * b
        m = pack(ids.m, PRIME)

        value = res = product % m

    %}
    ```

* Implement hint for `starkware.cairo.common.cairo_keccak.keccak.finalize_keccak` as described by whitelist `starknet/security/whitelists/cairo_keccak.json` [#1041](https://github.com/lambdaclass/cairo-vm/pull/1041)

    `BuiltinHintProcessor` now supports the following hint:

    ```python
    %{
        # Add dummy pairs of input and output.
        _keccak_state_size_felts = int(ids.KECCAK_STATE_SIZE_FELTS)
        _block_size = int(ids.BLOCK_SIZE)
        assert 0 <= _keccak_state_size_felts < 100
        assert 0 <= _block_size < 1000
        inp = [0] * _keccak_state_size_felts
        padding = (inp + keccak_func(inp)) * _block_size
        segments.write_arg(ids.keccak_ptr_end, padding)
    %}
    ```

* Implement hint on ec_recover.json whitelist [#1036](https://github.com/lambdaclass/cairo-vm/pull/1036):

    `BuiltinHintProcessor` now supports the following hint:

    ```python

    %{
        from starkware.cairo.common.cairo_secp.secp_utils import pack
        from starkware.python.math_utils import div_mod, safe_div

        a = pack(ids.a, PRIME)
        b = pack(ids.b, PRIME)

        value = res = a - b
    %}

    ```

* Add missing hint on vrf.json lib [#1054](https://github.com/lambdaclass/cairo-vm/pull/1054):

    `BuiltinHintProcessor` now supports the following hint:

    ```python
        from starkware.cairo.common.cairo_secp.secp_utils import pack
        SECP_P = 2**255-19

        y = pack(ids.point.y, PRIME) % SECP_P
        # The modulo operation in python always returns a nonnegative number.
        value = (-y) % SECP_P
    ```

* Implement hint on ec_recover.json whitelist [#1032](https://github.com/lambdaclass/cairo-vm/pull/1032):

    `BuiltinHintProcessor` now supports the following hint:

    ```python
    %{
        from starkware.cairo.common.cairo_secp.secp_utils import pack
        from starkware.python.math_utils import div_mod, safe_div

        N = pack(ids.n, PRIME)
        x = pack(ids.x, PRIME) % N
        s = pack(ids.s, PRIME) % N,
        value = res = div_mod(x, s, N)
    %}
    ```

* Implement hints on field_arithmetic lib (Part 2) [#1004](https://github.com/lambdaclass/cairo-vm/pull/1004)

    `BuiltinHintProcessor` now supports the following hint:

    ```python
    %{
        from starkware.python.math_utils import div_mod

        def split(num: int, num_bits_shift: int, length: int):
            a = []
            for _ in range(length):
                a.append( num & ((1 << num_bits_shift) - 1) )
                num = num >> num_bits_shift
            return tuple(a)

        def pack(z, num_bits_shift: int) -> int:
            limbs = (z.d0, z.d1, z.d2)
            return sum(limb << (num_bits_shift * i) for i, limb in enumerate(limbs))

        a = pack(ids.a, num_bits_shift = 128)
        b = pack(ids.b, num_bits_shift = 128)
        p = pack(ids.p, num_bits_shift = 128)
        # For python3.8 and above the modular inverse can be computed as follows:
        # b_inverse_mod_p = pow(b, -1, p)
        # Instead we use the python3.7-friendly function div_mod from starkware.python.math_utils
        b_inverse_mod_p = div_mod(1, b, p)


        b_inverse_mod_p_split = split(b_inverse_mod_p, num_bits_shift=128, length=3)

        ids.b_inverse_mod_p.d0 = b_inverse_mod_p_split[0]
        ids.b_inverse_mod_p.d1 = b_inverse_mod_p_split[1]
        ids.b_inverse_mod_p.d2 = b_inverse_mod_p_split[2]
    %}
    ```

* Optimizations for hash builtin [#1029](https://github.com/lambdaclass/cairo-vm/pull/1029):
  * Track the verified addresses by offset in a `Vec<bool>` rather than storing the address in a `Vec<Relocatable>`

* Add missing hint on vrf.json whitelist [#1056](https://github.com/lambdaclass/cairo-vm/pull/1056):

    `BuiltinHintProcessor` now supports the following hint:

    ```python
    %{
        from starkware.python.math_utils import ec_double_slope
        from starkware.cairo.common.cairo_secp.secp_utils import pack
        SECP_P = 2**255-19

        # Compute the slope.
        x = pack(ids.point.x, PRIME)
        y = pack(ids.point.y, PRIME)
        value = slope = ec_double_slope(point=(x, y), alpha=42204101795669822316448953119945047945709099015225996174933988943478124189485, p=SECP_P)
    %}
    ```

* Add missing hint on vrf.json whitelist [#1035](https://github.com/lambdaclass/cairo-vm/pull/1035):

    `BuiltinHintProcessor` now supports the following hint:

    ```python
    %{
        from starkware.python.math_utils import line_slope
        from starkware.cairo.common.cairo_secp.secp_utils import pack
        SECP_P = 2**255-19
        # Compute the slope.
        x0 = pack(ids.point0.x, PRIME)
        y0 = pack(ids.point0.y, PRIME)
        x1 = pack(ids.point1.x, PRIME)
        y1 = pack(ids.point1.y, PRIME)
        value = slope = line_slope(point1=(x0, y0), point2=(x1, y1), p=SECP_P)
    %}
    ```

* Add missing hint on vrf.json whitelist [#1035](https://github.com/lambdaclass/cairo-vm/pull/1035):

    `BuiltinHintProcessor` now supports the following hint:

    ```python
    %{
        from starkware.cairo.common.cairo_secp.secp_utils import pack
        SECP_P = 2**255-19
        to_assert = pack(ids.val, PRIME)
        q, r = divmod(pack(ids.val, PRIME), SECP_P)
        assert r == 0, f"verify_zero: Invalid input {ids.val.d0, ids.val.d1, ids.val.d2}."
        ids.q = q % PRIME
    %}
    ```

* Add missing hint on vrf.json whitelist [#1000](https://github.com/lambdaclass/cairo-vm/pull/1000):

    `BuiltinHintProcessor` now supports the following hint:

    ```python
        def pack_512(u, num_bits_shift: int) -> int:
            limbs = (u.d0, u.d1, u.d2, u.d3)
            return sum(limb << (num_bits_shift * i) for i, limb in enumerate(limbs))

        x = pack_512(ids.x, num_bits_shift = 128)
        p = ids.p.low + (ids.p.high << 128)
        x_inverse_mod_p = pow(x,-1, p)

        x_inverse_mod_p_split = (x_inverse_mod_p & ((1 << 128) - 1), x_inverse_mod_p >> 128)

        ids.x_inverse_mod_p.low = x_inverse_mod_p_split[0]
        ids.x_inverse_mod_p.high = x_inverse_mod_p_split[1]
    ```

* BREAKING CHANGE: Fix `CairoRunner::get_memory_holes` [#1027](https://github.com/lambdaclass/cairo-vm/pull/1027):

  * Skip builtin segements when counting memory holes
  * Check amount of memory holes for all tests in cairo_run_test
  * Remove duplicated tests in cairo_run_test
  * BREAKING CHANGE: `MemorySegmentManager.get_memory_holes` now also receives the amount of builtins in the vm. Signature is now `pub fn get_memory_holes(&self, builtin_count: usize) -> Result<usize, MemoryError>`

* Add missing hints on cairo_secp lib [#1026](https://github.com/lambdaclass/cairo-vm/pull/1026):

    `BuiltinHintProcessor` now supports the following hints:

    ```python
    from starkware.cairo.common.cairo_secp.secp256r1_utils import SECP256R1_ALPHA as ALPHA
    ```
    and:

    ```python
    from starkware.cairo.common.cairo_secp.secp256r1_utils import SECP256R1_N as N
    ```

* Add missing hint on vrf.json lib [#1043](https://github.com/lambdaclass/cairo-vm/pull/1043):

    `BuiltinHintProcessor` now supports the following hint:

    ```python
        from starkware.python.math_utils import div_mod

        def split(a: int):
            return (a & ((1 << 128) - 1), a >> 128)

        def pack(z, num_bits_shift: int) -> int:
            limbs = (z.low, z.high)
            return sum(limb << (num_bits_shift * i) for i, limb in enumerate(limbs))

        a = pack(ids.a, 128)
        b = pack(ids.b, 128)
        p = pack(ids.p, 128)
        # For python3.8 and above the modular inverse can be computed as follows:
        # b_inverse_mod_p = pow(b, -1, p)
        # Instead we use the python3.7-friendly function div_mod from starkware.python.math_utils
        b_inverse_mod_p = div_mod(1, b, p)

        b_inverse_mod_p_split = split(b_inverse_mod_p)

        ids.b_inverse_mod_p.low = b_inverse_mod_p_split[0]
        ids.b_inverse_mod_p.high = b_inverse_mod_p_split[1]
    ```

* Add missing hints `NewHint#35` and `NewHint#36` [#975](https://github.com/lambdaclass/cairo-vm/issues/975)

    `BuiltinHintProcessor` now supports the following hint:

    ```python
    from starkware.cairo.common.cairo_secp.secp_utils import pack
    from starkware.cairo.common.math_utils import as_int
    from starkware.python.math_utils import div_mod, safe_div

    p = pack(ids.P, PRIME)
    x = pack(ids.x, PRIME) + as_int(ids.x.d3, PRIME) * ids.BASE ** 3 + as_int(ids.x.d4, PRIME) * ids.BASE ** 4
    y = pack(ids.y, PRIME)

    value = res = div_mod(x, y, p)
    ```

    ```python
    k = safe_div(res * y - x, p)
    value = k if k > 0 else 0 - k
    ids.flag = 1 if k > 0 else 0
    ```

* Add missing hint on cairo_secp lib [#1057](https://github.com/lambdaclass/cairo-vm/pull/1057):

    `BuiltinHintProcessor` now supports the following hint:

    ```python
        from starkware.cairo.common.cairo_secp.secp_utils import pack
        from starkware.python.math_utils import ec_double_slope

        # Compute the slope.
        x = pack(ids.point.x, PRIME)
        y = pack(ids.point.y, PRIME)
        value = slope = ec_double_slope(point=(x, y), alpha=ALPHA, p=SECP_P)
    ```

* Add missing hint on uint256_improvements lib [#1025](https://github.com/lambdaclass/cairo-vm/pull/1025):

    `BuiltinHintProcessor` now supports the following hint:

    ```python
        from starkware.python.math_utils import isqrt
        n = (ids.n.high << 128) + ids.n.low
        root = isqrt(n)
        assert 0 <= root < 2 ** 128
        ids.root = root
    ```

* Add missing hint on vrf.json lib [#1045](https://github.com/lambdaclass/cairo-vm/pull/1045):

    `BuiltinHintProcessor` now supports the following hint:

    ```python
        from starkware.python.math_utils import is_quad_residue, sqrt

        def split(a: int):
            return (a & ((1 << 128) - 1), a >> 128)

        def pack(z) -> int:
            return z.low + (z.high << 128)

        generator = pack(ids.generator)
        x = pack(ids.x)
        p = pack(ids.p)

        success_x = is_quad_residue(x, p)
        root_x = sqrt(x, p) if success_x else None
        success_gx = is_quad_residue(generator*x, p)
        root_gx = sqrt(generator*x, p) if success_gx else None

        # Check that one is 0 and the other is 1
        if x != 0:
            assert success_x + success_gx == 1

        # `None` means that no root was found, but we need to transform these into a felt no matter what
        if root_x == None:
            root_x = 0
        if root_gx == None:
            root_gx = 0
        ids.success_x = int(success_x)
        ids.success_gx = int(success_gx)
        split_root_x = split(root_x)
        # print('split root x', split_root_x)
        split_root_gx = split(root_gx)
        ids.sqrt_x.low = split_root_x[0]
        ids.sqrt_x.high = split_root_x[1]
        ids.sqrt_gx.low = split_root_gx[0]
        ids.sqrt_gx.high = split_root_gx[1]
    ```

* Add missing hint on uint256_improvements lib [#1024](https://github.com/lambdaclass/cairo-vm/pull/1024):

    `BuiltinHintProcessor` now supports the following hint:

    ```python
        res = ids.a + ids.b
        ids.carry = 1 if res >= ids.SHIFT else 0
    ```

* BREAKING CHANGE: move `Program::identifiers` to `SharedProgramData::identifiers` [#1023](https://github.com/lambdaclass/cairo-vm/pull/1023)
    * Optimizes `CairoRunner::new`, needed for sequencers and other workflows reusing the same `Program` instance across `CairoRunner`s
    * Breaking change: make all fields in `Program` and `SharedProgramData` `pub(crate)`, since we break by moving the field let's make it the last break for this struct
    * Add `Program::get_identifier(&self, id: &str) -> &Identifier` to get a single identifier by name

* Implement hints on field_arithmetic lib[#985](https://github.com/lambdaclass/cairo-vm/pull/983)

    `BuiltinHintProcessor` now supports the following hint:

    ```python
        %{
            from starkware.python.math_utils import is_quad_residue, sqrt

            def split(num: int, num_bits_shift: int = 128, length: int = 3):
                a = []
                for _ in range(length):
                    a.append( num & ((1 << num_bits_shift) - 1) )
                    num = num >> num_bits_shift
                return tuple(a)

            def pack(z, num_bits_shift: int = 128) -> int:
                limbs = (z.d0, z.d1, z.d2)
                return sum(limb << (num_bits_shift * i) for i, limb in enumerate(limbs))


            generator = pack(ids.generator)
            x = pack(ids.x)
            p = pack(ids.p)

            success_x = is_quad_residue(x, p)
            root_x = sqrt(x, p) if success_x else None

            success_gx = is_quad_residue(generator*x, p)
            root_gx = sqrt(generator*x, p) if success_gx else None

            # Check that one is 0 and the other is 1
            if x != 0:
                assert success_x + success_gx ==1

            # `None` means that no root was found, but we need to transform these into a felt no matter what
            if root_x == None:
                root_x = 0
            if root_gx == None:
                root_gx = 0
            ids.success_x = int(success_x)
            ids.success_gx = int(success_gx)
            split_root_x = split(root_x)
            split_root_gx = split(root_gx)
            ids.sqrt_x.d0 = split_root_x[0]
            ids.sqrt_x.d1 = split_root_x[1]
            ids.sqrt_x.d2 = split_root_x[2]
            ids.sqrt_gx.d0 = split_root_gx[0]
            ids.sqrt_gx.d1 = split_root_gx[1]
            ids.sqrt_gx.d2 = split_root_gx[2]
        %}
    ```

* Add missing hint on vrf.json lib [#1050](https://github.com/lambdaclass/cairo-vm/pull/1050):

    `BuiltinHintProcessor` now supports the following hint:

    ```python
        sum_low = ids.a.low + ids.b.low
        ids.carry_low = 1 if sum_low >= ids.SHIFT else 0
    ```

* Add missing hint on uint256_improvements lib [#1016](https://github.com/lambdaclass/cairo-vm/pull/1016):

    `BuiltinHintProcessor` now supports the following hint:

    ```python
        def split(num: int, num_bits_shift: int = 128, length: int = 2):
            a = []
            for _ in range(length):
                a.append( num & ((1 << num_bits_shift) - 1) )
                num = num >> num_bits_shift
            return tuple(a)

        def pack(z, num_bits_shift: int = 128) -> int:
            limbs = (z.low, z.high)
            return sum(limb << (num_bits_shift * i) for i, limb in enumerate(limbs))

        a = pack(ids.a)
        b = pack(ids.b)
        res = (a - b)%2**256
        res_split = split(res)
        ids.res.low = res_split[0]
        ids.res.high = res_split[1]
    ```

* Implement hint on vrf.json lib [#1049](https://github.com/lambdaclass/cairo-vm/pull/1049)

    `BuiltinHintProcessor` now supports the following hint:

    ```python
        def split(num: int, num_bits_shift: int, length: int):
            a = []
            for _ in range(length):
                a.append( num & ((1 << num_bits_shift) - 1) )
                num = num >> num_bits_shift
            return tuple(a)

        def pack(z, num_bits_shift: int) -> int:
            limbs = (z.d0, z.d1, z.d2)
            return sum(limb << (num_bits_shift * i) for i, limb in enumerate(limbs))

        def pack_extended(z, num_bits_shift: int) -> int:
            limbs = (z.d0, z.d1, z.d2, z.d3, z.d4, z.d5)
            return sum(limb << (num_bits_shift * i) for i, limb in enumerate(limbs))

        a = pack_extended(ids.a, num_bits_shift = 128)
        div = pack(ids.div, num_bits_shift = 128)

        quotient, remainder = divmod(a, div)

        quotient_split = split(quotient, num_bits_shift=128, length=6)

        ids.quotient.d0 = quotient_split[0]
        ids.quotient.d1 = quotient_split[1]
        ids.quotient.d2 = quotient_split[2]
        ids.quotient.d3 = quotient_split[3]
        ids.quotient.d4 = quotient_split[4]
        ids.quotient.d5 = quotient_split[5]

        remainder_split = split(remainder, num_bits_shift=128, length=3)
        ids.remainder.d0 = remainder_split[0]
        ids.remainder.d1 = remainder_split[1]
        ids.remainder.d2 = remainder_split[2]
    ```

    _Note: this hint is similar to the one in #983, but with some trailing whitespace removed_

* Add missing hint on vrf.json whitelist [#1030](https://github.com/lambdaclass/cairo-vm/pull/1030):

    `BuiltinHintProcessor` now supports the following hint:

    ```python
        def split(num: int, num_bits_shift: int, length: int):
            a = []
            for _ in range(length):
                a.append( num & ((1 << num_bits_shift) - 1) )
                num = num >> num_bits_shift
            return tuple(a)

        def pack(z, num_bits_shift: int) -> int:
            limbs = (z.low, z.high)
            return sum(limb << (num_bits_shift * i) for i, limb in enumerate(limbs))

        def pack_extended(z, num_bits_shift: int) -> int:
            limbs = (z.d0, z.d1, z.d2, z.d3)
            return sum(limb << (num_bits_shift * i) for i, limb in enumerate(limbs))

        x = pack_extended(ids.x, num_bits_shift = 128)
        div = pack(ids.div, num_bits_shift = 128)

        quotient, remainder = divmod(x, div)

        quotient_split = split(quotient, num_bits_shift=128, length=4)

        ids.quotient.d0 = quotient_split[0]
        ids.quotient.d1 = quotient_split[1]
        ids.quotient.d2 = quotient_split[2]
        ids.quotient.d3 = quotient_split[3]

        remainder_split = split(remainder, num_bits_shift=128, length=2)
        ids.remainder.low = remainder_split[0]
        ids.remainder.high = remainder_split[1]
    ```

* Add method `Program::data_len(&self) -> usize` to get the number of data cells in a given program [#1022](https://github.com/lambdaclass/cairo-vm/pull/1022)

* Add missing hint on uint256_improvements lib [#1013](https://github.com/lambdaclass/cairo-vm/pull/1013):

    `BuiltinHintProcessor` now supports the following hint:

    ```python
        a = (ids.a.high << 128) + ids.a.low
        div = (ids.div.b23 << 128) + ids.div.b01
        quotient, remainder = divmod(a, div)

        ids.quotient.low = quotient & ((1 << 128) - 1)
        ids.quotient.high = quotient >> 128
        ids.remainder.low = remainder & ((1 << 128) - 1)
        ids.remainder.high = remainder >> 128
    ```

* Add missing hint on cairo_secp lib [#1010](https://github.com/lambdaclass/cairo-vm/pull/1010):

    `BuiltinHintProcessor` now supports the following hint:

    ```python
        memory[ap] = int(x == 0)
    ```

* Implement hint on `get_felt_bitlength` [#993](https://github.com/lambdaclass/cairo-vm/pull/993)

  `BuiltinHintProcessor` now supports the following hint:
  ```python
  x = ids.x
  ids.bit_length = x.bit_length()
  ```
  Used by the [`Garaga` library function `get_felt_bitlength`](https://github.com/keep-starknet-strange/garaga/blob/249f8a372126b3a839f9c1e1080ea8c6f9374c0c/src/utils.cairo#L54)

* Add missing hint on cairo_secp lib [#1009](https://github.com/lambdaclass/cairo-vm/pull/1009):

    `BuiltinHintProcessor` now supports the following hint:

    ```python
        ids.dibit = ((ids.scalar_u >> ids.m) & 1) + 2 * ((ids.scalar_v >> ids.m) & 1)
    ```

* Add getters to read properties of a `Program` [#1017](https://github.com/lambdaclass/cairo-vm/pull/1017):
  * `prime(&self) -> &str`: get the prime associated to data in hex representation
  * `iter_data(&self) -> Iterator<Item = &MaybeRelocatable>`: get an iterator over all elements in the program data
  * `iter_builtins(&self) -> Iterator<Item = &BuiltinName>`: get an iterator over the names of required builtins

* Add missing hint on cairo_secp lib [#1008](https://github.com/lambdaclass/cairo-vm/pull/1008):

    `BuiltinHintProcessor` now supports the following hint:

    ```python
        ids.len_hi = max(ids.scalar_u.d2.bit_length(), ids.scalar_v.d2.bit_length())-1
    ```

* Update `starknet-crypto` to version `0.4.3` [#1011](https://github.com/lambdaclass/cairo-vm/pull/1011)
  * The new version carries an 85% reduction in execution time for ECDSA signature verification

* BREAKING CHANGE: refactor `Program` to optimize `Program::clone` [#999](https://github.com/lambdaclass/cairo-vm/pull/999)

    * Breaking change: many fields that were (unnecessarily) public become hidden by the refactor.

* BREAKING CHANGE: Add _builtin suffix to builtin names e.g.: output -> output_builtin [#1005](https://github.com/lambdaclass/cairo-vm/pull/1005)

* Implement hint on uint384_extension lib [#983](https://github.com/lambdaclass/cairo-vm/pull/983)

    `BuiltinHintProcessor` now supports the following hint:

    ```python
        def split(num: int, num_bits_shift: int, length: int):
            a = []
            for _ in range(length):
                a.append( num & ((1 << num_bits_shift) - 1) )
                num = num >> num_bits_shift
            return tuple(a)

        def pack(z, num_bits_shift: int) -> int:
            limbs = (z.d0, z.d1, z.d2)
            return sum(limb << (num_bits_shift * i) for i, limb in enumerate(limbs))

        def pack_extended(z, num_bits_shift: int) -> int:
            limbs = (z.d0, z.d1, z.d2, z.d3, z.d4, z.d5)
            return sum(limb << (num_bits_shift * i) for i, limb in enumerate(limbs))

        a = pack_extended(ids.a, num_bits_shift = 128)
        div = pack(ids.div, num_bits_shift = 128)

        quotient, remainder = divmod(a, div)

        quotient_split = split(quotient, num_bits_shift=128, length=6)

        ids.quotient.d0 = quotient_split[0]
        ids.quotient.d1 = quotient_split[1]
        ids.quotient.d2 = quotient_split[2]
        ids.quotient.d3 = quotient_split[3]
        ids.quotient.d4 = quotient_split[4]
        ids.quotient.d5 = quotient_split[5]

        remainder_split = split(remainder, num_bits_shift=128, length=3)
        ids.remainder.d0 = remainder_split[0]
        ids.remainder.d1 = remainder_split[1]
        ids.remainder.d2 = remainder_split[2]
    ```

* BREAKING CHANGE: optimization for instruction decoding [#942](https://github.com/lambdaclass/cairo-vm/pull/942):
    * Avoids copying immediate arguments to the `Instruction` structure, as they get inferred from the offset anyway
    * Breaking: removal of the field `Instruction::imm`

* Add missing `\n` character in traceback string [#997](https://github.com/lambdaclass/cairo-vm/pull/997)
    * BugFix: Add missing `\n` character after traceback lines when the filename is missing ("Unknown Location")

* 0.11 Support
    * Add missing hints [#1014](https://github.com/lambdaclass/cairo-vm/pull/1014):
        `BuiltinHintProcessor` now supports the following hints:
        ```python
            from starkware.cairo.common.cairo_secp.secp256r1_utils import SECP256R1_P as SECP_P
        ```
        and:
        ```python
            from starkware.cairo.common.cairo_secp.secp_utils import pack
            from starkware.python.math_utils import line_slope

            # Compute the slope.
            x0 = pack(ids.point0.x, PRIME)
            y0 = pack(ids.point0.y, PRIME)
            x1 = pack(ids.point1.x, PRIME)
            y1 = pack(ids.point1.y, PRIME)
            value = slope = line_slope(point1=(x0, y0), point2=(x1, y1), p=SECP_P)
        ```
    * Add missing hints on cairo_secp lib [#991](https://github.com/lambdaclass/cairo-vm/pull/991):
        `BuiltinHintProcessor` now supports the following hints:
        ```python
        from starkware.cairo.common.cairo_secp.secp_utils import pack
        from starkware.python.math_utils import div_mod, safe_div

        N = 0xfffffffffffffffffffffffffffffffebaaedce6af48a03bbfd25e8cd0364141
        x = pack(ids.x, PRIME) % N
        s = pack(ids.s, PRIME) % N
        value = res = div_mod(x, s, N)
        ```
        and:
        ```python
        value = k = safe_div(res * s - x, N)
        ```
    * Layouts update [#874](https://github.com/lambdaclass/cairo-vm/pull/874)
    * Keccak builtin updated [#873](https://github.com/lambdaclass/cairo-vm/pull/873), [#883](https://github.com/lambdaclass/cairo-vm/pull/883)
    * Changes to `ec_op` [#876](https://github.com/lambdaclass/cairo-vm/pull/876)
    * Poseidon builtin [#875](https://github.com/lambdaclass/cairo-vm/pull/875)
    * Renamed Felt to Felt252 [#899](https://github.com/lambdaclass/cairo-vm/pull/899)
    * Added SegmentArenaBuiltinRunner [#913](https://github.com/lambdaclass/cairo-vm/pull/913)
    * Added `program_segment_size` argument to `verify_secure_runner` & `run_from_entrypoint` [#928](https://github.com/lambdaclass/cairo-vm/pull/928)
    * Added dynamic layout [#879](https://github.com/lambdaclass/cairo-vm/pull/879)
    * `get_segment_size` was exposed [#934](https://github.com/lambdaclass/cairo-vm/pull/934)

* Add missing hint on cairo_secp lib [#1006](https://github.com/lambdaclass/cairo-vm/pull/1006):

    `BuiltinHintProcessor` now supports the following hint:

    ```python
        ids.quad_bit = (
            8 * ((ids.scalar_v >> ids.m) & 1)
            + 4 * ((ids.scalar_u >> ids.m) & 1)
            + 2 * ((ids.scalar_v >> (ids.m - 1)) & 1)
            + ((ids.scalar_u >> (ids.m - 1)) & 1)
        )
    ```

* Add missing hint on cairo_secp lib [#1003](https://github.com/lambdaclass/cairo-vm/pull/1003):

    `BuiltinHintProcessor` now supports the following hint:

    ```python
        from starkware.cairo.common.cairo_secp.secp_utils import pack

        x = pack(ids.x, PRIME) % SECP_P
    ```

* Add missing hint on cairo_secp lib [#996](https://github.com/lambdaclass/cairo-vm/pull/996):

    `BuiltinHintProcessor` now supports the following hint:

    ```python
        from starkware.python.math_utils import div_mod
        value = x_inv = div_mod(1, x, SECP_P)
    ```

* Add missing hints on cairo_secp lib [#994](https://github.com/lambdaclass/cairo-vm/pull/994):

    `BuiltinHintProcessor` now supports the following hints:

    ```python
        from starkware.cairo.common.cairo_secp.secp_utils import pack
        from starkware.python.math_utils import div_mod, safe_div

        a = pack(ids.a, PRIME)
        b = pack(ids.b, PRIME)
        value = res = div_mod(a, b, N)
    ```

    ```python
        value = k_plus_one = safe_div(res * b - a, N) + 1
    ```

* Add missing hint on cairo_secp lib [#992](https://github.com/lambdaclass/cairo-vm/pull/992):

    `BuiltinHintProcessor` now supports the following hint:

    ```python
        from starkware.cairo.common.cairo_secp.secp_utils import pack

        q, r = divmod(pack(ids.val, PRIME), SECP_P)
        assert r == 0, f"verify_zero: Invalid input {ids.val.d0, ids.val.d1, ids.val.d2}."
        ids.q = q % PRIME
    ```

* Add missing hint on cairo_secp lib [#990](https://github.com/lambdaclass/cairo-vm/pull/990):

    `BuiltinHintProcessor` now supports the following hint:

    ```python
        from starkware.cairo.common.cairo_secp.secp_utils import pack

        slope = pack(ids.slope, PRIME)
        x = pack(ids.point.x, PRIME)
        y = pack(ids.point.y, PRIME)

        value = new_x = (pow(slope, 2, SECP_P) - 2 * x) % SECP_P
    ```

* Add missing hint on cairo_secp lib [#989](https://github.com/lambdaclass/cairo-vm/pull/989):

    `BuiltinHintProcessor` now supports the following hint:

    ```python
        from starkware.cairo.common.cairo_secp.secp_utils import SECP_P
        q, r = divmod(pack(ids.val, PRIME), SECP_P)
        assert r == 0, f"verify_zero: Invalid input {ids.val.d0, ids.val.d1, ids.val.d2}."
        ids.q = q % PRIME
    ```

* Add missing hint on cairo_secp lib [#986](https://github.com/lambdaclass/cairo-vm/pull/986):

    `BuiltinHintProcessor` now supports the following hint:

    ```python
        from starkware.cairo.common.cairo_secp.secp_utils import SECP_P, pack
        from starkware.python.math_utils import div_mod

        # Compute the slope.
        x = pack(ids.pt.x, PRIME)
        y = pack(ids.pt.y, PRIME)
        value = slope = div_mod(3 * x ** 2, 2 * y, SECP_P)
    ```

* Add missing hint on cairo_secp lib [#984](https://github.com/lambdaclass/cairo-vm/pull/984):

    `BuiltinHintProcessor` now supports the following hint:

    ```python
        from starkware.cairo.common.cairo_secp.secp_utils import SECP_P, pack
        from starkware.python.math_utils import div_mod

        # Compute the slope.
        x0 = pack(ids.pt0.x, PRIME)
        y0 = pack(ids.pt0.y, PRIME)
        x1 = pack(ids.pt1.x, PRIME)
        y1 = pack(ids.pt1.y, PRIME)
        value = slope = div_mod(y0 - y1, x0 - x1, SECP_P)
    ```

* Implement hints on uint384 lib (Part 2) [#971](https://github.com/lambdaclass/cairo-vm/pull/971)

    `BuiltinHintProcessor` now supports the following hint:

    ```python
        memory[ap] = 1 if 0 <= (ids.a.d2 % PRIME) < 2 ** 127 else 0
    ```

 * Add alternative hint code for hint on _block_permutation used by 0.10.3 whitelist [#958](https://github.com/lambdaclass/cairo-vm/pull/958)

     `BuiltinHintProcessor` now supports the following hint:

    ```python
        from starkware.cairo.common.keccak_utils.keccak_utils import keccak_func
        _keccak_state_size_felts = int(ids.KECCAK_STATE_SIZE_FELTS)
        assert 0 <= _keccak_state_size_felts < 100

        output_values = keccak_func(memory.get_range(
            ids.keccak_ptr - _keccak_state_size_felts, _keccak_state_size_felts))
        segments.write_arg(ids.keccak_ptr, output_values)
    ```

* Make  hints code `src/hint_processor/builtin_hint_processor/hint_code.rs` public [#988](https://github.com/lambdaclass/cairo-vm/pull/988)

* Implement hints on uint384 lib (Part 1) [#960](https://github.com/lambdaclass/cairo-vm/pull/960)

    `BuiltinHintProcessor` now supports the following hints:

    ```python
        def split(num: int, num_bits_shift: int, length: int):
        a = []
        for _ in range(length):
            a.append( num & ((1 << num_bits_shift) - 1) )
            num = num >> num_bits_shift
        return tuple(a)

        def pack(z, num_bits_shift: int) -> int:
            limbs = (z.d0, z.d1, z.d2)
            return sum(limb << (num_bits_shift * i) for i, limb in enumerate(limbs))

        a = pack(ids.a, num_bits_shift = 128)
        div = pack(ids.div, num_bits_shift = 128)
        quotient, remainder = divmod(a, div)

        quotient_split = split(quotient, num_bits_shift=128, length=3)
        assert len(quotient_split) == 3

        ids.quotient.d0 = quotient_split[0]
        ids.quotient.d1 = quotient_split[1]
        ids.quotient.d2 = quotient_split[2]

        remainder_split = split(remainder, num_bits_shift=128, length=3)
        ids.remainder.d0 = remainder_split[0]
        ids.remainder.d1 = remainder_split[1]
        ids.remainder.d2 = remainder_split[2]
    ```

    ```python
        ids.low = ids.a & ((1<<128) - 1)
        ids.high = ids.a >> 128
    ```

    ```python
            sum_d0 = ids.a.d0 + ids.b.d0
        ids.carry_d0 = 1 if sum_d0 >= ids.SHIFT else 0
        sum_d1 = ids.a.d1 + ids.b.d1 + ids.carry_d0
        ids.carry_d1 = 1 if sum_d1 >= ids.SHIFT else 0
        sum_d2 = ids.a.d2 + ids.b.d2 + ids.carry_d1
        ids.carry_d2 = 1 if sum_d2 >= ids.SHIFT else 0
    ```

    ```python
        from starkware.python.math_utils import isqrt

        def split(num: int, num_bits_shift: int, length: int):
            a = []
            for _ in range(length):
                a.append( num & ((1 << num_bits_shift) - 1) )
                num = num >> num_bits_shift
            return tuple(a)

        def pack(z, num_bits_shift: int) -> int:
            limbs = (z.d0, z.d1, z.d2)
            return sum(limb << (num_bits_shift * i) for i, limb in enumerate(limbs))

        a = pack(ids.a, num_bits_shift=128)
        root = isqrt(a)
        assert 0 <= root < 2 ** 192
        root_split = split(root, num_bits_shift=128, length=3)
        ids.root.d0 = root_split[0]
        ids.root.d1 = root_split[1]
        ids.root.d2 = root_split[2]
    ```

* Re-export the `cairo-felt` crate as `cairo_vm::felt` [#981](https://github.com/lambdaclass/cairo-vm/pull/981)
  * Removes the need of explicitly importing `cairo-felt` in downstream projects
  and helps ensure there is no version mismatch caused by that

* Implement hint on `uint256_mul_div_mod`[#957](https://github.com/lambdaclass/cairo-vm/pull/957)

    `BuiltinHintProcessor` now supports the following hint:

    ```python
    a = (ids.a.high << 128) + ids.a.low
    b = (ids.b.high << 128) + ids.b.low
    div = (ids.div.high << 128) + ids.div.low
    quotient, remainder = divmod(a * b, div)

    ids.quotient_low.low = quotient & ((1 << 128) - 1)
    ids.quotient_low.high = (quotient >> 128) & ((1 << 128) - 1)
    ids.quotient_high.low = (quotient >> 256) & ((1 << 128) - 1)
    ids.quotient_high.high = quotient >> 384
    ids.remainder.low = remainder & ((1 << 128) - 1)
    ids.remainder.high = remainder >> 128"
    ```

    Used by the common library function `uint256_mul_div_mod`

#### [0.3.0-rc1] - 2023-04-13
* Derive Deserialize for ExecutionResources [#922](https://github.com/lambdaclass/cairo-vm/pull/922)
* Remove builtin names from VirtualMachine.builtin_runners [#921](https://github.com/lambdaclass/cairo-vm/pull/921)
* Implemented hints on common/ec.cairo [#888](https://github.com/lambdaclass/cairo-vm/pull/888)
* Changed `Memory.insert` argument types [#902](https://github.com/lambdaclass/cairo-vm/pull/902)
* feat: implemented `Deserialize` on Program by changing builtins field type to enum [#896](https://github.com/lambdaclass/cairo-vm/pull/896)
* Effective size computation from the VM exposed [#887](https://github.com/lambdaclass/cairo-vm/pull/887)
* Wasm32 Support! [#828](https://github.com/lambdaclass/cairo-vm/pull/828), [#893](https://github.com/lambdaclass/cairo-vm/pull/893)
* `MathError` added for math operation [#855](https://github.com/lambdaclass/cairo-vm/pull/855)
* Check for overflows in relocatable operations [#859](https://github.com/lambdaclass/cairo-vm/pull/859)
* Use `Relocatable` instead of `&MaybeRelocatable` in `load_data` and `get_range`[#860](https://github.com/lambdaclass/cairo-vm/pull/860) [#867](https://github.com/lambdaclass/cairo-vm/pull/867)
* Memory-related errors moved to `MemoryError` [#854](https://github.com/lambdaclass/cairo-vm/pull/854)
    * Removed unused error variants
    * Moved memory-related error variants to `MemoryError`
    * Changed memory getters to return `MemoryError` instead of `VirtualMachineError`
    * Changed all memory-related errors in hint from `HintError::Internal(VmError::...` to `HintError::Memory(MemoryError::...`
* feat: Builder pattern for `VirtualMachine` [#820](https://github.com/lambdaclass/cairo-vm/pull/820)
* Simplified `Memory::get` return type to `Option` [#852](https://github.com/lambdaclass/cairo-vm/pull/852)
* Improved idenitifier variable error handling [#851](https://github.com/lambdaclass/cairo-vm/pull/851)
* `CairoRunner::write_output` now prints missing and relocatable values [#853](https://github.com/lambdaclass/cairo-vm/pull/853)
* `VirtualMachineError::FailedToComputeOperands` error message expanded [#848](https://github.com/lambdaclass/cairo-vm/pull/848)
* Builtin names made public [#849](https://github.com/lambdaclass/cairo-vm/pull/849)
* `secure_run` flag moved to `CairoRunConfig` struct [#832](https://github.com/lambdaclass/cairo-vm/pull/832)
* `vm_core` error types revised and iimplemented `AddAssign` for `Relocatable` [#837](https://github.com/lambdaclass/cairo-vm/pull/837)
* `to_bigint` and `to_biguint` deprecated [#757](https://github.com/lambdaclass/cairo-vm/pull/757)
* `Memory` moved into `MemorySegmentManager` [#830](https://github.com/lambdaclass/cairo-vm/pull/830)
    * To reduce the complexity of the VM's memory and enforce proper usage (as the memory and its segment manager are now a "unified" entity)
    * Removed `memory` field from `VirtualMachine`
    * Added `memory` field to `MemorySegmentManager`
    * Removed `Memory` argument from methods where `MemorySegmentManager` is also an argument
    * Added test macro `segments` (an extension of the `memory` macro)
* `Display` trait added to Memory struct [#812](https://github.com/lambdaclass/cairo-vm/pull/812)
* feat: Extensible VirtualMachineError and removed PartialEq trait [#783](https://github.com/lambdaclass/cairo-vm/pull/783)
    * `VirtualMachineError::Other(anyhow::Error)` was added to allow to returning custom errors when using `cairo-vm`
    * The `PartialEq` trait was removed from the `VirtualMachineError` enum
* VM hooks added as a conditional feature [#761](https://github.com/lambdaclass/cairo-vm/pull/761)
    * Cairo-vm based testing tools such as cairo-foundry or those built by FuzzingLabs need access to the state of the VM at specific points during the execution.
    * This PR adds the possibility for users of the cairo-vm lib to execute their custom additional code during the program execution.
    * The Rust "feature" mechanism was used in order to guarantee that this ability is only available when the lib user needs it, and is not compiled when it's not required.
    * Three hooks were created:
        * before the first step
        * before each step
        * after each step
* ExecutionResource operations: add and substract [#774](https://github.com/lambdaclass/cairo-vm/pull/774), multiplication [#908](https://github.com/lambdaclass/cairo-vm/pull/908) , and `AddAssign` [#914](https://github.com/lambdaclass/cairo-vm/pull/914)

* Move `Memory` into `MemorySegmentManager` [#830](https://github.com/lambdaclass/cairo-vm/pull/830)
    * Structural changes:
        * Remove `memory: Memory` field from `VirtualMachine`
        * Add `memory: Memory` field to `MemorySegmentManager`
    * As a result of this, multiple public methods' signatures changed:
        * `BuiltinRunner` (and its inner enum types):
            * `initialize_segments(&mut self, segments: &mut MemorySegmentManager, memory: &mut Memory)` -> `initialize_segments(&mut self, segments: &mut MemorySegmentManager)`
            * `final_stack(&mut self, segments: &MemorySegmentManager, memory: &Memory, stack_pointer: Relocatable) -> Result<Relocatable, RunnerError>` -> `final_stack(&mut self, segments: &MemorySegmentManager, stack_pointer: Relocatable) -> Result<Relocatable, RunnerError>`
        * `MemorySegmentManager`
            * `add(&mut self, memory: &mut Memory) -> Relocatable` -> `add(&mut self) -> Relocatable`
            * `add_temporary_segment(&mut self, memory: &mut Memory) -> Relocatable` -> `add_temporary_segment(&mut self) -> Relocatable`
            * `load_data(&mut self, memory: &mut Memory, ptr: &MaybeRelocatable, data: &Vec<MaybeRelocatable>) -> Result<MaybeRelocatable, MemoryError>` -> `load_data(&mut self, ptr: &MaybeRelocatable, data: &Vec<MaybeRelocatable>) -> Result<MaybeRelocatable, MemoryError>`
            * `compute_effective_sizes(&mut self, memory: &Memory) -> &Vec<usize>` -> `compute_effective_sizes(&mut self) -> &Vec<usize>`
            * `gen_arg(&mut self, arg: &dyn Any, memory: &mut Memory) -> Result<MaybeRelocatable, VirtualMachineError>` -> `gen_arg(&mut self, arg: &dyn Any) -> Result<MaybeRelocatable, VirtualMachineError>`
            * `gen_cairo_arg(&mut self, arg: &CairoArg, memory: &mut Memory) -> Result<MaybeRelocatable, VirtualMachineError>` -> `gen_cairo_arg(&mut self, arg: &CairoArg) -> Result<MaybeRelocatable, VirtualMachineError>`
            * `write_arg(&mut self, memory: &mut Memory, ptr: &Relocatable, arg: &dyn Any) -> Result<MaybeRelocatable, MemoryError>` -> `write_arg(&mut self, ptr: &Relocatable, arg: &dyn Any) -> Result<MaybeRelocatable, MemoryError>`

* Refactor `Memory::relocate memory` [#784](https://github.com/lambdaclass/cairo-vm/pull/784)
    * Bugfixes:
        * `Memory::relocate_memory` now moves data in the temporary memory relocated by a relocation rule to the real memory
    * Aditional Notes:
        * When relocating temporary memory produces clashes with pre-existing values in the real memory, an InconsistentMemory error is returned instead of keeping the last inserted value. This differs from the original implementation.

* Restrict addresses to Relocatable + fix some error variants used in signature.rs [#792](https://github.com/lambdaclass/cairo-vm/pull/792)
    * Public Api Changes:
        * Change `ValidationRule` inner type to `Box<dyn Fn(&Memory, &Relocatable) -> Result<Vec<Relocatable>, MemoryError>>`.
        * Change `validated_addresses` field of `Memory` to `HashSet<Relocatable>`.
        * Change `validate_memory_cell(&mut self, address: &MaybeRelocatable) -> Result<(), MemoryError>` to `validate_memory_cell(&mut self, addr: &Relocatable) -> Result<(), MemoryError>`.

* Add `VmException` to `CairoRunner::run_from_entrypoint`[#775](https://github.com/lambdaclass/cairo-vm/pull/775)
    * Public Api Changes:
        * Change error return type of `CairoRunner::run_from_entrypoint` to `CairoRunError`.
        * Convert `VirtualMachineError`s outputed during the vm run to `VmException` in `CairoRunner::run_from_entrypoint`.
        * Make `VmException` fields public

* Fix `BuiltinRunner::final_stack` and remove quick fix [#778](https://github.com/lambdaclass/cairo-vm/pull/778)
    * Public Api changes:
        * Various changes to public `BuiltinRunner` method's signatures:
            * `final_stack(&self, vm: &VirtualMachine, pointer: Relocatable) -> Result<(Relocatable, usize), RunnerError>` to `final_stack(&mut self, segments: &MemorySegmentManager, memory: &Memory, pointer: Relocatable) -> Result<Relocatable,RunnerError>`.
            * `get_used_cells(&self, vm: &VirtualMachine) -> Result<usize, MemoryError>` to  `get_used_cells(&self, segments: &MemorySegmentManager) -> Result<usize, MemoryError>`.
            * `get_used_instances(&self, vm: &VirtualMachine) -> Result<usize, MemoryError>` to `get_used_instances(&self, segments: &MemorySegmentManager) -> Result<usize, MemoryError>`.
    * Bugfixes:
        * `BuiltinRunner::final_stack` now updates the builtin's stop_ptr instead of returning it. This replaces the bugfix on PR #768.

#### [0.1.3] - 2023-01-26
* Add secure_run flag + integrate verify_secure_runner into cairo-run [#771](https://github.com/lambdaclass/cairo-vm/pull/777)
    * Public Api changes:
        * Add command_line argument `secure_run`
        * Add argument `secure_run: Option<bool>` to `cairo_run`
        * `verify_secure_runner` is now called inside `cairo-run` when `secure_run` is set to true or when it not set and the run is not on `proof_mode`
    * Bugfixes:
        * `EcOpBuiltinRunner::deduce_memory_cell` now checks that both points are on the curve instead of only the first one
        * `EcOpBuiltinRunner::deduce_memory_cell` now returns the values of the point coordinates instead of the indices when a `PointNotOnCurve` error is returned

* Refactor `Refactor verify_secure_runner` [#768](https://github.com/lambdaclass/cairo-vm/pull/768)
    * Public Api changes:
        * Remove builtin name from the return value of `BuiltinRunner::get_memory_segment_addresses`
        * Simplify the return value of `CairoRunner::get_builtin_segments_info` to `Vec<(usize, usize)>`
        * CairoRunner::read_return_values now receives a mutable reference to VirtualMachine
    * Bugfixes:
        * CairoRunner::read_return_values now updates the `stop_ptr` of each builtin after calling `BuiltinRunner::final_stack`

* Use CairoArg enum instead of Any in CairoRunner::run_from_entrypoint [#686](https://github.com/lambdaclass/cairo-vm/pull/686)
    * Public Api changes:
        * Remove `Result` from `MaybeRelocatable::mod_floor`, it now returns a `MaybeRelocatable`
        * Add struct `CairoArg`
        * Change `arg` argument of `CairoRunner::run_from_entrypoint` from `Vec<&dyn Any>` to `&[&CairoArg]`
        * Remove argument `typed_args` from `CairoRunner::run_from_entrypoint`
        * Remove no longer used method `gen_typed_arg` from `VirtualMachine` & `MemorySegmentManager`
        * Add methods `MemorySegmentManager::gen_cairo_arg` & `MemorySegmentManager::write_simple_args` as typed counterparts to `MemorySegmentManager::gen_arg` & `MemorySegmentManager::write_arg`

#### [0.1.1] - 2023-01-11

* Add input file contents to traceback [#666](https://github.com/lambdaclass/cairo-vm/pull/666/files)
    * Public Api changes:
        * `VirtualMachineError` enum variants containing `MaybeRelocatable` and/or `Relocatable` values now use the `Display` format instead of `Debug` in their `Display` implementation
        * `get_traceback` now adds the source code line to each traceback entry
* Use hint location instead of instruction location when building VmExceptions from hint failure [#673](https://github.com/lambdaclass/cairo-vm/pull/673/files)
    * Public Api changes:
        * `hints` field added to `InstructionLocation`
        * `Program.instruction_locations` type changed from `Option<HashMap<usize, Location>>` to `Option<HashMap<usize, InstructionLocation>>`
        * `VirtualMachineError`s produced by `HintProcessor::execute_hint()` will be wrapped in a `VirtualMachineError::Hint` error containing their hint_index
        * `get_location()` now receives an an optional usize value `hint_index`, used to obtain hint locations
* Default implementation of compile_hint [#680](https://github.com/lambdaclass/cairo-vm/pull/680)
    * Internal changes:
        * Make the `compile_hint` implementation which was in the `BuiltinHintProcessor` the default implementation in the trait.
* Add new error type `HintError` [#676](https://github.com/lambdaclass/cairo-vm/pull/676)
    * Public Api changes:
        * `HintProcessor::execute_hint()` now returns a `HintError` instead of a `VirtualMachineError`
        * Helper functions on `hint_processor_utils.rs` now return a `HintError`
* Change the Dictionary used in dict hints to store MaybeRelocatable instead of BigInt [#687](https://github.com/lambdaclass/cairo-vm/pull/687)
    * Public Api changes:
        * `DictManager`, its dictionaries, and all dict module hints implemented in rust now use `MaybeRelocatable` for keys and values instead of `BigInt`
        * Add helper functions that allow extracting ids variables as `MaybeRelocatable`: `get_maybe_relocatable_from_var_name` & `get_maybe_relocatable_from_reference`
        * Change inner value type of dict-related `HintError` variants to `MaybeRelocatable`

* Implement `substitute_error_message_attribute_references` [#689] (https://github.com/lambdaclass/cairo-vm/pull/689)
    * Public Api changes:
        * Remove `error_message_attributes` field from `VirtualMachine`, and `VirtualMachine::new`
        * Add `flow_tracking_data` field to `Attribute`
        * `get_error_attr_value` now replaces the references in the error message with the corresponding cairo values.
        * Remove duplicated handling of error attribute messages leading to duplicated into in the final error display.
* Fix multiplicative inverse bug [#697](https://github.com/lambdaclass/cairo-vm/pull/697) [#698](https://github.com/lambdaclass/cairo-vm/pull/698). The VM was using integer division rather than prime field inverse when deducing `op0` or `op1` for the multiplication opcode

#### [0.1.0] - 2022-12-30
* Add traceback to VmException [#657](https://github.com/lambdaclass/cairo-vm/pull/657)
    * Public API changes:
        * `traceback` field added to `VmException` struct
        * `pub fn from_vm_error(runner: &CairoRunner, error: VirtualMachineError, pc: usize) -> Self` is now `pub fn from_vm_error(runner: &CairoRunner, vm: &VirtualMachine, error: VirtualMachineError) -> Self`
        * `pub fn get_location(pc: &usize, runner: &CairoRunner) -> Option<Location>` is now `pub fn get_location(pc: usize, runner: &CairoRunner) -> Option<Location>`
        * `pub fn decode_instruction(encoded_instr: i64, mut imm: Option<BigInt>) -> Result<instruction::Instruction, VirtualMachineError>` is now `pub fn decode_instruction(encoded_instr: i64, mut imm: Option<&BigInt>) -> Result<instruction::Instruction, VirtualMachineError>`
        * `VmException` fields' string format now mirrors their cairo-lang counterparts.<|MERGE_RESOLUTION|>--- conflicted
+++ resolved
@@ -2,9 +2,8 @@
 
 #### Upcoming Changes
 
-<<<<<<< HEAD
 * refactor: remove static lifetime for name str parameter requirement for constant getter
-=======
+
 * fix: add support for arrays shorter than 2 as arguments for cairo1-run [#1737](https://github.com/lambdaclass/cairo-vm/pull/1737)
 
 * bugfix: Fix BuiltinRunner::final_stack for SegmentArena[#1747](https://github.com/lambdaclass/cairo-vm/pull/1747)
@@ -217,7 +216,6 @@
     * felt_to_bigint
 
 * perf: optimize instruction cache allocations by using `VirtualMachine::load_data` [#1441](https://github.com/lambdaclass/cairo-vm/pull/1441)
->>>>>>> f47f760d
 
 * feat: Add `print_output` flag to `cairo-1` crate [#1575] (https://github.com/lambdaclass/cairo-vm/pull/1575)
 
