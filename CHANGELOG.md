## Cairo-VM Changelog

#### Upcoming Changes

<<<<<<< HEAD
* Implement fast_ec_add hint variant [#1087](https://github.com/lambdaclass/cairo-rs/pull/1087)

`BuiltinHintProcessor` now supports the following hint:
=======
* feat(hints): Add alternative string for hint IS_ZERO_PACK [#1081](https://github.com/lambdaclass/cairo-rs/pull/1081)

    `BuiltinHintProcessor` now supports the following hint:
>>>>>>> e756eddf

    ```python
    %{
        from starkware.cairo.common.cairo_secp.secp_utils import SECP_P, pack
<<<<<<< HEAD

        slope = pack(ids.slope, PRIME)
        x0 = pack(ids.pt0.x, PRIME)
        x1 = pack(ids.pt1.x, PRIME)
        y0 = pack(ids.pt0.y, PRIME)

        value = new_x = (pow(slope, 2, SECP_P) - x0 - x1) % SECP_P
    %}
    ```

=======
        x = pack(ids.x, PRIME) % SECP_P
    %}
    
>>>>>>> e756eddf
* Implement hint for `starkware.cairo.common.cairo_keccak.keccak._copy_inputs` as described by whitelist `starknet/security/whitelists/cairo_keccak.json` [#1058](https://github.com/lambdaclass/cairo-rs/pull/1058)

`BuiltinHintProcessor` now supports the following hint:

    ```python
    %{ ids.full_word = int(ids.n_bytes >= 8) %}
    ```

* Add alternative hint code for nondet_bigint3 hint [#1071](https://github.com/lambdaclass/cairo-rs/pull/1071)

    `BuiltinHintProcessor` now supports the following hint:

    ```python
    %{
        from starkware.cairo.common.cairo_secp.secp_utils import split
        segments.write_arg(ids.res.address_, split(value))
    %}
    ```

* Add missing hint on vrf.json lib [#1052](https://github.com/lambdaclass/cairo-rs/pull/1052):

    `BuiltinHintProcessor` now supports the following hint:

    ```python
    %{
        from starkware.cairo.common.cairo_secp.secp_utils import pack
        SECP_P = 2**255-19

        slope = pack(ids.slope, PRIME)
        x0 = pack(ids.point0.x, PRIME)
        x1 = pack(ids.point1.x, PRIME)
        y0 = pack(ids.point0.y, PRIME)

        value = new_x = (pow(slope, 2, SECP_P) - x0 - x1) % SECP_P
    %}
    ```

* Add missing hint on vrf.json lib [#1053](https://github.com/lambdaclass/cairo-rs/pull/1053):

     `BuiltinHintProcessor` now supports the following hint:

     ```python
    %{
        from starkware.cairo.common.cairo_secp.secp_utils import SECP_P, pack
        SECP_P = 2**255-19

        slope = pack(ids.slope, PRIME)
        x = pack(ids.point.x, PRIME)
        y = pack(ids.point.y, PRIME)

        value = new_x = (pow(slope, 2, SECP_P) - 2 * x) % SECP_P
    %}
    ```

* Implement hint on 0.6.0.json whitelist [#1044](https://github.com/lambdaclass/cairo-rs/pull/1044):

     `BuiltinHintProcessor` now supports the following hints:

    ```
    %{
       ids.a_lsb = ids.a & 1
       ids.b_lsb = ids.b & 1
    %}
    ```

* Implement hint for `starkware.cairo.common.cairo_keccak.keccak._block_permutation` as described by whitelist `starknet/security/whitelists/cairo_keccak.json` [#1046](https://github.com/lambdaclass/cairo-rs/pull/1046)

    `BuiltinHintProcessor` now supports the following hint:

    ```python
    %{
        from starkware.cairo.common.cairo_keccak.keccak_utils import keccak_func
        _keccak_state_size_felts = int(ids.KECCAK_STATE_SIZE_FELTS)
        assert 0 <= _keccak_state_size_felts < 100
        output_values = keccak_func(memory.get_range(
            ids.keccak_ptr_start, _keccak_state_size_felts))
        segments.write_arg(ids.output, output_values)
    %}
    ```

* Implement hint on cairo_blake2s whitelist [#1040](https://github.com/lambdaclass/cairo-rs/pull/1040)

    `BuiltinHintProcessor` now supports the following hint:

    ```python
    %{
        from starkware.cairo.common.cairo_blake2s.blake2s_utils import IV, blake2s_compress

        _blake2s_input_chunk_size_felts = int(ids.BLAKE2S_INPUT_CHUNK_SIZE_FELTS)
        assert 0 <= _blake2s_input_chunk_size_felts < 100

        new_state = blake2s_compress(
            message=memory.get_range(ids.blake2s_start, _blake2s_input_chunk_size_felts),
            h=[IV[0] ^ 0x01010020] + IV[1:],
            t0=ids.n_bytes,
            t1=0,
            f0=0xffffffff,
            f1=0,
        )

        segments.write_arg(ids.output, new_state)
    %}
    ```

* Implement hint on cairo_blake2s whitelist [#1039](https://github.com/lambdaclass/cairo-rs/pull/1039)

    `BuiltinHintProcessor` now supports the following hint:

    ```python

    %{
        # Add dummy pairs of input and output.
        from starkware.cairo.common.cairo_blake2s.blake2s_utils import IV, blake2s_compress

        _n_packed_instances = int(ids.N_PACKED_INSTANCES)
        assert 0 <= _n_packed_instances < 20
        _blake2s_input_chunk_size_felts = int(ids.BLAKE2S_INPUT_CHUNK_SIZE_FELTS)
        assert 0 <= _blake2s_input_chunk_size_felts < 100

        message = [0] * _blake2s_input_chunk_size_felts
        modified_iv = [IV[0] ^ 0x01010020] + IV[1:]
        output = blake2s_compress(
            message=message,
            h=modified_iv,
            t0=0,
            t1=0,
            f0=0xffffffff,
            f1=0,
        )
        padding = (modified_iv + message + [0, 0xffffffff] + output) * (_n_packed_instances - 1)
        segments.write_arg(ids.blake2s_ptr_end, padding)
    %}

* Add `Program::iter_identifiers(&self) -> Iterator<Item = (&str, &Identifier)>` to get an iterator over the program's identifiers [#1079](https://github.com/lambdaclass/cairo-rs/pull/1079)

* Implement hint on `assert_le_felt` for versions 0.6.0 and 0.8.2 [#1047](https://github.com/lambdaclass/cairo-rs/pull/1047):

     `BuiltinHintProcessor` now supports the following hints:

     ```python

     %{
        from starkware.cairo.common.math_utils import assert_integer
        assert_integer(ids.a)
        assert_integer(ids.b)
        assert (ids.a % PRIME) <= (ids.b % PRIME), \
            f'a = {ids.a % PRIME} is not less than or equal to b = {ids.b % PRIME}.'
    %}

     ```

     ```python

    %{
        from starkware.cairo.common.math_utils import assert_integer
        assert_integer(ids.a)
        assert_integer(ids.b)
        a = ids.a % PRIME
        b = ids.b % PRIME
        assert a <= b, f'a = {a} is not less than or equal to b = {b}.'

        ids.small_inputs = int(
            a < range_check_builtin.bound and (b - a) < range_check_builtin.bound)
    %}

     ```

* Add missing hints on whitelist [#1073](https://github.com/lambdaclass/cairo-rs/pull/1073):

    `BuiltinHintProcessor` now supports the following hints:

    ```python
        ids.is_250 = 1 if ids.addr < 2**250 else 0
    ```

    ```python
        # Verify the assumptions on the relationship between 2**250, ADDR_BOUND and PRIME.
        ADDR_BOUND = ids.ADDR_BOUND % PRIME
        assert (2**250 < ADDR_BOUND <= 2**251) and (2 * 2**250 < PRIME) and (
                ADDR_BOUND * 2 > PRIME), \
            'normalize_address() cannot be used with the current constants.'
        ids.is_small = 1 if ids.addr < ADDR_BOUND else 0
    ```

* Implement hint on ec_recover.json whitelist [#1038](https://github.com/lambdaclass/cairo-rs/pull/1038):

    `BuiltinHintProcessor` now supports the following hint:

    ```python
    %{
         value = k = product // m
    %}
    ```

* Implement hint on ec_recover.json whitelist [#1037](https://github.com/lambdaclass/cairo-rs/pull/1037):

    `BuiltinHintProcessor` now supports the following hint:

    ```python
    %{
        from starkware.cairo.common.cairo_secp.secp_utils import pack
        from starkware.python.math_utils import div_mod, safe_div

        a = pack(ids.a, PRIME)
        b = pack(ids.b, PRIME)
        product = a * b
        m = pack(ids.m, PRIME)

        value = res = product % m

    %}
    ```

* Implement hint for `starkware.cairo.common.cairo_keccak.keccak.finalize_keccak` as described by whitelist `starknet/security/whitelists/cairo_keccak.json` [#1041](https://github.com/lambdaclass/cairo-rs/pull/1041)

    `BuiltinHintProcessor` now supports the following hint:

    ```python
    %{
        # Add dummy pairs of input and output.
        _keccak_state_size_felts = int(ids.KECCAK_STATE_SIZE_FELTS)
        _block_size = int(ids.BLOCK_SIZE)
        assert 0 <= _keccak_state_size_felts < 100
        assert 0 <= _block_size < 1000
        inp = [0] * _keccak_state_size_felts
        padding = (inp + keccak_func(inp)) * _block_size
        segments.write_arg(ids.keccak_ptr_end, padding)
    %}
    ```

* Implement hint on ec_recover.json whitelist [#1036](https://github.com/lambdaclass/cairo-rs/pull/1036):

    `BuiltinHintProcessor` now supports the following hint:

    ```python

    %{
        from starkware.cairo.common.cairo_secp.secp_utils import pack
        from starkware.python.math_utils import div_mod, safe_div

        a = pack(ids.a, PRIME)
        b = pack(ids.b, PRIME)

        value = res = a - b
    %}

    ```

* Add missing hint on vrf.json lib [#1054](https://github.com/lambdaclass/cairo-rs/pull/1054):

    `BuiltinHintProcessor` now supports the following hint:

    ```python
        from starkware.cairo.common.cairo_secp.secp_utils import pack
        SECP_P = 2**255-19

        y = pack(ids.point.y, PRIME) % SECP_P
        # The modulo operation in python always returns a nonnegative number.
        value = (-y) % SECP_P
    ```

* Implement hint on ec_recover.json whitelist [#1032](https://github.com/lambdaclass/cairo-rs/pull/1032):

    `BuiltinHintProcessor` now supports the following hint:

    ```python
    %{
        from starkware.cairo.common.cairo_secp.secp_utils import pack
        from starkware.python.math_utils import div_mod, safe_div

        N = pack(ids.n, PRIME)
        x = pack(ids.x, PRIME) % N
        s = pack(ids.s, PRIME) % N,
        value = res = div_mod(x, s, N)
    %}
    ```

* Implement hints on field_arithmetic lib (Part 2) [#1004](https://github.com/lambdaclass/cairo-rs/pull/1004)

    `BuiltinHintProcessor` now supports the following hint:

    ```python
    %{
        from starkware.python.math_utils import div_mod

        def split(num: int, num_bits_shift: int, length: int):
            a = []
            for _ in range(length):
                a.append( num & ((1 << num_bits_shift) - 1) )
                num = num >> num_bits_shift
            return tuple(a)

        def pack(z, num_bits_shift: int) -> int:
            limbs = (z.d0, z.d1, z.d2)
            return sum(limb << (num_bits_shift * i) for i, limb in enumerate(limbs))

        a = pack(ids.a, num_bits_shift = 128)
        b = pack(ids.b, num_bits_shift = 128)
        p = pack(ids.p, num_bits_shift = 128)
        # For python3.8 and above the modular inverse can be computed as follows:
        # b_inverse_mod_p = pow(b, -1, p)
        # Instead we use the python3.7-friendly function div_mod from starkware.python.math_utils
        b_inverse_mod_p = div_mod(1, b, p)


        b_inverse_mod_p_split = split(b_inverse_mod_p, num_bits_shift=128, length=3)

        ids.b_inverse_mod_p.d0 = b_inverse_mod_p_split[0]
        ids.b_inverse_mod_p.d1 = b_inverse_mod_p_split[1]
        ids.b_inverse_mod_p.d2 = b_inverse_mod_p_split[2]
    %}
    ```

* Optimizations for hash builtin [#1029](https://github.com/lambdaclass/cairo-rs/pull/1029):
  * Track the verified addresses by offset in a `Vec<bool>` rather than storing the address in a `Vec<Relocatable>`

* Add missing hint on vrf.json whitelist [#1056](https://github.com/lambdaclass/cairo-rs/pull/1056):

    `BuiltinHintProcessor` now supports the following hint:

    ```python
    %{
        from starkware.python.math_utils import ec_double_slope
        from starkware.cairo.common.cairo_secp.secp_utils import pack
        SECP_P = 2**255-19

        # Compute the slope.
        x = pack(ids.point.x, PRIME)
        y = pack(ids.point.y, PRIME)
        value = slope = ec_double_slope(point=(x, y), alpha=42204101795669822316448953119945047945709099015225996174933988943478124189485, p=SECP_P)
    %}
    ```

* Add missing hint on vrf.json whitelist [#1035](https://github.com/lambdaclass/cairo-rs/pull/1035):

    `BuiltinHintProcessor` now supports the following hint:

    ```python
    %{
        from starkware.python.math_utils import line_slope
        from starkware.cairo.common.cairo_secp.secp_utils import pack
        SECP_P = 2**255-19
        # Compute the slope.
        x0 = pack(ids.point0.x, PRIME)
        y0 = pack(ids.point0.y, PRIME)
        x1 = pack(ids.point1.x, PRIME)
        y1 = pack(ids.point1.y, PRIME)
        value = slope = line_slope(point1=(x0, y0), point2=(x1, y1), p=SECP_P)
    %}
    ```

* Add missing hint on vrf.json whitelist [#1035](https://github.com/lambdaclass/cairo-rs/pull/1035):

    `BuiltinHintProcessor` now supports the following hint:

    ```python
    %{
        from starkware.cairo.common.cairo_secp.secp_utils import pack
        SECP_P = 2**255-19
        to_assert = pack(ids.val, PRIME)
        q, r = divmod(pack(ids.val, PRIME), SECP_P)
        assert r == 0, f"verify_zero: Invalid input {ids.val.d0, ids.val.d1, ids.val.d2}."
        ids.q = q % PRIME
    %}
    ```

* Add missing hint on vrf.json whitelist [#1000](https://github.com/lambdaclass/cairo-rs/pull/1000):

    `BuiltinHintProcessor` now supports the following hint:

    ```python
        def pack_512(u, num_bits_shift: int) -> int:
            limbs = (u.d0, u.d1, u.d2, u.d3)
            return sum(limb << (num_bits_shift * i) for i, limb in enumerate(limbs))

        x = pack_512(ids.x, num_bits_shift = 128)
        p = ids.p.low + (ids.p.high << 128)
        x_inverse_mod_p = pow(x,-1, p)

        x_inverse_mod_p_split = (x_inverse_mod_p & ((1 << 128) - 1), x_inverse_mod_p >> 128)

        ids.x_inverse_mod_p.low = x_inverse_mod_p_split[0]
        ids.x_inverse_mod_p.high = x_inverse_mod_p_split[1]
    ```

* BREAKING CHANGE: Fix `CairoRunner::get_memory_holes` [#1027](https://github.com/lambdaclass/cairo-rs/pull/1027):

  * Skip builtin segements when counting memory holes
  * Check amount of memory holes for all tests in cairo_run_test
  * Remove duplicated tests in cairo_run_test
  * BREAKING CHANGE: `MemorySegmentManager.get_memory_holes` now also receives the amount of builtins in the vm. Signature is now `pub fn get_memory_holes(&self, builtin_count: usize) -> Result<usize, MemoryError>`

* Add missing hints on cairo_secp lib [#1026](https://github.com/lambdaclass/cairo-rs/pull/1026):

    `BuiltinHintProcessor` now supports the following hints:

    ```python
    from starkware.cairo.common.cairo_secp.secp256r1_utils import SECP256R1_ALPHA as ALPHA
    ```
    and:

    ```python
    from starkware.cairo.common.cairo_secp.secp256r1_utils import SECP256R1_N as N
    ```

* Add missing hint on vrf.json lib [#1043](https://github.com/lambdaclass/cairo-rs/pull/1043):

    `BuiltinHintProcessor` now supports the following hint:

    ```python
        from starkware.python.math_utils import div_mod

        def split(a: int):
            return (a & ((1 << 128) - 1), a >> 128)

        def pack(z, num_bits_shift: int) -> int:
            limbs = (z.low, z.high)
            return sum(limb << (num_bits_shift * i) for i, limb in enumerate(limbs))

        a = pack(ids.a, 128)
        b = pack(ids.b, 128)
        p = pack(ids.p, 128)
        # For python3.8 and above the modular inverse can be computed as follows:
        # b_inverse_mod_p = pow(b, -1, p)
        # Instead we use the python3.7-friendly function div_mod from starkware.python.math_utils
        b_inverse_mod_p = div_mod(1, b, p)

        b_inverse_mod_p_split = split(b_inverse_mod_p)

        ids.b_inverse_mod_p.low = b_inverse_mod_p_split[0]
        ids.b_inverse_mod_p.high = b_inverse_mod_p_split[1]
    ```

* Add missing hints `NewHint#35` and `NewHint#36` [#975](https://github.com/lambdaclass/cairo-rs/issues/975)

    `BuiltinHintProcessor` now supports the following hint:

    ```python
    from starkware.cairo.common.cairo_secp.secp_utils import pack
    from starkware.cairo.common.math_utils import as_int
    from starkware.python.math_utils import div_mod, safe_div

    p = pack(ids.P, PRIME)
    x = pack(ids.x, PRIME) + as_int(ids.x.d3, PRIME) * ids.BASE ** 3 + as_int(ids.x.d4, PRIME) * ids.BASE ** 4
    y = pack(ids.y, PRIME)

    value = res = div_mod(x, y, p)
    ```

    ```python
    k = safe_div(res * y - x, p)
    value = k if k > 0 else 0 - k
    ids.flag = 1 if k > 0 else 0
    ```

* Add missing hint on cairo_secp lib [#1057](https://github.com/lambdaclass/cairo-rs/pull/1057):

    `BuiltinHintProcessor` now supports the following hint:

    ```python
        from starkware.cairo.common.cairo_secp.secp_utils import pack
        from starkware.python.math_utils import ec_double_slope

        # Compute the slope.
        x = pack(ids.point.x, PRIME)
        y = pack(ids.point.y, PRIME)
        value = slope = ec_double_slope(point=(x, y), alpha=ALPHA, p=SECP_P)
    ```

* Add missing hint on uint256_improvements lib [#1025](https://github.com/lambdaclass/cairo-rs/pull/1025):

    `BuiltinHintProcessor` now supports the following hint:

    ```python
        from starkware.python.math_utils import isqrt
        n = (ids.n.high << 128) + ids.n.low
        root = isqrt(n)
        assert 0 <= root < 2 ** 128
        ids.root = root
    ```

* Add missing hint on vrf.json lib [#1045](https://github.com/lambdaclass/cairo-rs/pull/1045):

    `BuiltinHintProcessor` now supports the following hint:

    ```python
        from starkware.python.math_utils import is_quad_residue, sqrt

        def split(a: int):
            return (a & ((1 << 128) - 1), a >> 128)

        def pack(z) -> int:
            return z.low + (z.high << 128)

        generator = pack(ids.generator)
        x = pack(ids.x)
        p = pack(ids.p)

        success_x = is_quad_residue(x, p)
        root_x = sqrt(x, p) if success_x else None
        success_gx = is_quad_residue(generator*x, p)
        root_gx = sqrt(generator*x, p) if success_gx else None

        # Check that one is 0 and the other is 1
        if x != 0:
            assert success_x + success_gx == 1

        # `None` means that no root was found, but we need to transform these into a felt no matter what
        if root_x == None:
            root_x = 0
        if root_gx == None:
            root_gx = 0
        ids.success_x = int(success_x)
        ids.success_gx = int(success_gx)
        split_root_x = split(root_x)
        # print('split root x', split_root_x)
        split_root_gx = split(root_gx)
        ids.sqrt_x.low = split_root_x[0]
        ids.sqrt_x.high = split_root_x[1]
        ids.sqrt_gx.low = split_root_gx[0]
        ids.sqrt_gx.high = split_root_gx[1]
    ```

* Add missing hint on uint256_improvements lib [#1024](https://github.com/lambdaclass/cairo-rs/pull/1024):

    `BuiltinHintProcessor` now supports the following hint:

    ```python
        res = ids.a + ids.b
        ids.carry = 1 if res >= ids.SHIFT else 0
    ```

* BREAKING CHANGE: move `Program::identifiers` to `SharedProgramData::identifiers` [#1023](https://github.com/lambdaclass/cairo-rs/pull/1023)
    * Optimizes `CairoRunner::new`, needed for sequencers and other workflows reusing the same `Program` instance across `CairoRunner`s
    * Breaking change: make all fields in `Program` and `SharedProgramData` `pub(crate)`, since we break by moving the field let's make it the last break for this struct
    * Add `Program::get_identifier(&self, id: &str) -> &Identifier` to get a single identifier by name

* Implement hints on field_arithmetic lib[#985](https://github.com/lambdaclass/cairo-rs/pull/983)

    `BuiltinHintProcessor` now supports the following hint:

    ```python
        %{
            from starkware.python.math_utils import is_quad_residue, sqrt

            def split(num: int, num_bits_shift: int = 128, length: int = 3):
                a = []
                for _ in range(length):
                    a.append( num & ((1 << num_bits_shift) - 1) )
                    num = num >> num_bits_shift
                return tuple(a)

            def pack(z, num_bits_shift: int = 128) -> int:
                limbs = (z.d0, z.d1, z.d2)
                return sum(limb << (num_bits_shift * i) for i, limb in enumerate(limbs))


            generator = pack(ids.generator)
            x = pack(ids.x)
            p = pack(ids.p)

            success_x = is_quad_residue(x, p)
            root_x = sqrt(x, p) if success_x else None

            success_gx = is_quad_residue(generator*x, p)
            root_gx = sqrt(generator*x, p) if success_gx else None

            # Check that one is 0 and the other is 1
            if x != 0:
                assert success_x + success_gx ==1

            # `None` means that no root was found, but we need to transform these into a felt no matter what
            if root_x == None:
                root_x = 0
            if root_gx == None:
                root_gx = 0
            ids.success_x = int(success_x)
            split_root_x = split(root_x)
            split_root_gx = split(root_gx)
            ids.sqrt_x.d0 = split_root_x[0]
            ids.sqrt_x.d1 = split_root_x[1]
            ids.sqrt_x.d2 = split_root_x[2]
            ids.sqrt_gx.d0 = split_root_gx[0]
            ids.sqrt_gx.d1 = split_root_gx[1]
            ids.sqrt_gx.d2 = split_root_gx[2]
        %}
    ```

* Add missing hint on vrf.json lib [#1050](https://github.com/lambdaclass/cairo-rs/pull/1050):

    `BuiltinHintProcessor` now supports the following hint:

    ```python
        sum_low = ids.a.low + ids.b.low
        ids.carry_low = 1 if sum_low >= ids.SHIFT else 0
    ```

* Add missing hint on uint256_improvements lib [#1016](https://github.com/lambdaclass/cairo-rs/pull/1016):

    `BuiltinHintProcessor` now supports the following hint:

    ```python
        def split(num: int, num_bits_shift: int = 128, length: int = 2):
            a = []
            for _ in range(length):
                a.append( num & ((1 << num_bits_shift) - 1) )
                num = num >> num_bits_shift
            return tuple(a)

        def pack(z, num_bits_shift: int = 128) -> int:
            limbs = (z.low, z.high)
            return sum(limb << (num_bits_shift * i) for i, limb in enumerate(limbs))

        a = pack(ids.a)
        b = pack(ids.b)
        res = (a - b)%2**256
        res_split = split(res)
        ids.res.low = res_split[0]
        ids.res.high = res_split[1]
    ```

* Implement hint on vrf.json lib [#1049](https://github.com/lambdaclass/cairo-rs/pull/1049)

    `BuiltinHintProcessor` now supports the following hint:
    
    ```python
        def split(num: int, num_bits_shift: int, length: int):
            a = []
            for _ in range(length):
                a.append( num & ((1 << num_bits_shift) - 1) )
                num = num >> num_bits_shift
            return tuple(a)

        def pack(z, num_bits_shift: int) -> int:
            limbs = (z.d0, z.d1, z.d2)
            return sum(limb << (num_bits_shift * i) for i, limb in enumerate(limbs))

        def pack_extended(z, num_bits_shift: int) -> int:
            limbs = (z.d0, z.d1, z.d2, z.d3, z.d4, z.d5)
            return sum(limb << (num_bits_shift * i) for i, limb in enumerate(limbs))

        a = pack_extended(ids.a, num_bits_shift = 128)
        div = pack(ids.div, num_bits_shift = 128)

        quotient, remainder = divmod(a, div)

        quotient_split = split(quotient, num_bits_shift=128, length=6)

        ids.quotient.d0 = quotient_split[0]
        ids.quotient.d1 = quotient_split[1]
        ids.quotient.d2 = quotient_split[2]
        ids.quotient.d3 = quotient_split[3]
        ids.quotient.d4 = quotient_split[4]
        ids.quotient.d5 = quotient_split[5]

        remainder_split = split(remainder, num_bits_shift=128, length=3)
        ids.remainder.d0 = remainder_split[0]
        ids.remainder.d1 = remainder_split[1]
        ids.remainder.d2 = remainder_split[2]
    ```

    _Note: this hint is similar to the one in #983, but with some trailing whitespace removed_

* Add missing hint on vrf.json whitelist [#1030](https://github.com/lambdaclass/cairo-rs/pull/1030):

    `BuiltinHintProcessor` now supports the following hint:

    ```python
        def split(num: int, num_bits_shift: int, length: int):
            a = []
            for _ in range(length):
                a.append( num & ((1 << num_bits_shift) - 1) )
                num = num >> num_bits_shift
            return tuple(a)

        def pack(z, num_bits_shift: int) -> int:
            limbs = (z.low, z.high)
            return sum(limb << (num_bits_shift * i) for i, limb in enumerate(limbs))

        def pack_extended(z, num_bits_shift: int) -> int:
            limbs = (z.d0, z.d1, z.d2, z.d3)
            return sum(limb << (num_bits_shift * i) for i, limb in enumerate(limbs))

        x = pack_extended(ids.x, num_bits_shift = 128)
        div = pack(ids.div, num_bits_shift = 128)

        quotient, remainder = divmod(x, div)

        quotient_split = split(quotient, num_bits_shift=128, length=4)

        ids.quotient.d0 = quotient_split[0]
        ids.quotient.d1 = quotient_split[1]
        ids.quotient.d2 = quotient_split[2]
        ids.quotient.d3 = quotient_split[3]

        remainder_split = split(remainder, num_bits_shift=128, length=2)
        ids.remainder.low = remainder_split[0]
        ids.remainder.high = remainder_split[1]
    ```

* Add method `Program::data_len(&self) -> usize` to get the number of data cells in a given program [#1022](https://github.com/lambdaclass/cairo-rs/pull/1022)

* Add missing hint on uint256_improvements lib [#1013](https://github.com/lambdaclass/cairo-rs/pull/1013):

    `BuiltinHintProcessor` now supports the following hint:

    ```python
        a = (ids.a.high << 128) + ids.a.low
        div = (ids.div.b23 << 128) + ids.div.b01
        quotient, remainder = divmod(a, div)

        ids.quotient.low = quotient & ((1 << 128) - 1)
        ids.quotient.high = quotient >> 128
        ids.remainder.low = remainder & ((1 << 128) - 1)
        ids.remainder.high = remainder >> 128
    ```

* Add missing hint on cairo_secp lib [#1010](https://github.com/lambdaclass/cairo-rs/pull/1010):

    `BuiltinHintProcessor` now supports the following hint:

    ```python
        memory[ap] = int(x == 0)
    ```

* Implement hint on `get_felt_bitlength` [#993](https://github.com/lambdaclass/cairo-rs/pull/993)

  `BuiltinHintProcessor` now supports the following hint:
  ```python
  x = ids.x
  ids.bit_length = x.bit_length()
  ```
  Used by the [`Garaga` library function `get_felt_bitlength`](https://github.com/keep-starknet-strange/garaga/blob/249f8a372126b3a839f9c1e1080ea8c6f9374c0c/src/utils.cairo#L54)

* Add missing hint on cairo_secp lib [#1009](https://github.com/lambdaclass/cairo-rs/pull/1009):

    `BuiltinHintProcessor` now supports the following hint:

    ```python
        ids.dibit = ((ids.scalar_u >> ids.m) & 1) + 2 * ((ids.scalar_v >> ids.m) & 1)
    ```

* Add getters to read properties of a `Program` [#1017](https://github.com/lambdaclass/cairo-rs/pull/1017):
  * `prime(&self) -> &str`: get the prime associated to data in hex representation
  * `iter_data(&self) -> Iterator<Item = &MaybeRelocatable>`: get an iterator over all elements in the program data
  * `iter_builtins(&self) -> Iterator<Item = &BuiltinName>`: get an iterator over the names of required builtins

* Add missing hint on cairo_secp lib [#1008](https://github.com/lambdaclass/cairo-rs/pull/1008):

    `BuiltinHintProcessor` now supports the following hint:

    ```python
        ids.len_hi = max(ids.scalar_u.d2.bit_length(), ids.scalar_v.d2.bit_length())-1
    ```

* Update `starknet-crypto` to version `0.4.3` [#1011](https://github.com/lambdaclass/cairo-rs/pull/1011)
  * The new version carries an 85% reduction in execution time for ECDSA signature verification

* BREAKING CHANGE: refactor `Program` to optimize `Program::clone` [#999](https://github.com/lambdaclass/cairo-rs/pull/999)

    * Breaking change: many fields that were (unnecessarily) public become hidden by the refactor.

* BREAKING CHANGE: Add _builtin suffix to builtin names e.g.: output -> output_builtin [#1005](https://github.com/lambdaclass/cairo-rs/pull/1005)

* Implement hint on uint384_extension lib [#983](https://github.com/lambdaclass/cairo-rs/pull/983)

    `BuiltinHintProcessor` now supports the following hint:
    
    ```python
        def split(num: int, num_bits_shift: int, length: int):
            a = []
            for _ in range(length):
                a.append( num & ((1 << num_bits_shift) - 1) )
                num = num >> num_bits_shift 
            return tuple(a)

        def pack(z, num_bits_shift: int) -> int:
            limbs = (z.d0, z.d1, z.d2)
            return sum(limb << (num_bits_shift * i) for i, limb in enumerate(limbs))
            
        def pack_extended(z, num_bits_shift: int) -> int:
            limbs = (z.d0, z.d1, z.d2, z.d3, z.d4, z.d5)
            return sum(limb << (num_bits_shift * i) for i, limb in enumerate(limbs))

        a = pack_extended(ids.a, num_bits_shift = 128)
        div = pack(ids.div, num_bits_shift = 128)

        quotient, remainder = divmod(a, div)

        quotient_split = split(quotient, num_bits_shift=128, length=6)

        ids.quotient.d0 = quotient_split[0]
        ids.quotient.d1 = quotient_split[1]
        ids.quotient.d2 = quotient_split[2]
        ids.quotient.d3 = quotient_split[3]
        ids.quotient.d4 = quotient_split[4]
        ids.quotient.d5 = quotient_split[5]

        remainder_split = split(remainder, num_bits_shift=128, length=3)
        ids.remainder.d0 = remainder_split[0]
        ids.remainder.d1 = remainder_split[1]
        ids.remainder.d2 = remainder_split[2]
    ```

* Add missing `\n` character in traceback string [#997](https://github.com/lambdaclass/cairo-rs/pull/997)
    * BugFix: Add missing `\n` character after traceback lines when the filename is missing ("Unknown Location")

* 0.11 Support
    * Add missing hints [#1014](https://github.com/lambdaclass/cairo-rs/pull/1014):
        `BuiltinHintProcessor` now supports the following hints:
        ```python
            from starkware.cairo.common.cairo_secp.secp256r1_utils import SECP256R1_P as SECP_P 
        ```
        and: 
        ```python
            from starkware.cairo.common.cairo_secp.secp_utils import pack
            from starkware.python.math_utils import line_slope
            
            # Compute the slope.
            x0 = pack(ids.point0.x, PRIME)
            y0 = pack(ids.point0.y, PRIME)
            x1 = pack(ids.point1.x, PRIME)
            y1 = pack(ids.point1.y, PRIME)
            value = slope = line_slope(point1=(x0, y0), point2=(x1, y1), p=SECP_P)
        ```
    * Add missing hints on cairo_secp lib [#991](https://github.com/lambdaclass/cairo-rs/pull/991):
        `BuiltinHintProcessor` now supports the following hints:
        ```python
        from starkware.cairo.common.cairo_secp.secp_utils import pack
        from starkware.python.math_utils import div_mod, safe_div

        N = 0xfffffffffffffffffffffffffffffffebaaedce6af48a03bbfd25e8cd0364141
        x = pack(ids.x, PRIME) % N
        s = pack(ids.s, PRIME) % N
        value = res = div_mod(x, s, N)
        ```
        and: 
        ```python
        value = k = safe_div(res * s - x, N)
        ```
    * Layouts update [#874](https://github.com/lambdaclass/cairo-rs/pull/874)
    * Keccak builtin updated [#873](https://github.com/lambdaclass/cairo-rs/pull/873), [#883](https://github.com/lambdaclass/cairo-rs/pull/883)
    * Changes to `ec_op` [#876](https://github.com/lambdaclass/cairo-rs/pull/876)
    * Poseidon builtin [#875](https://github.com/lambdaclass/cairo-rs/pull/875)
    * Renamed Felt to Felt252 [#899](https://github.com/lambdaclass/cairo-rs/pull/899)
    * Added SegmentArenaBuiltinRunner [#913](https://github.com/lambdaclass/cairo-rs/pull/913)
    * Added `program_segment_size` argument to `verify_secure_runner` & `run_from_entrypoint` [#928](https://github.com/lambdaclass/cairo-rs/pull/928)
    * Added dynamic layout [#879](https://github.com/lambdaclass/cairo-rs/pull/879)
    * `get_segment_size` was exposed [#934](https://github.com/lambdaclass/cairo-rs/pull/934)

* Add missing hint on cairo_secp lib [#1006](https://github.com/lambdaclass/cairo-rs/pull/1006):

    `BuiltinHintProcessor` now supports the following hint:

    ```python
        ids.quad_bit = (
            8 * ((ids.scalar_v >> ids.m) & 1)
            + 4 * ((ids.scalar_u >> ids.m) & 1)
            + 2 * ((ids.scalar_v >> (ids.m - 1)) & 1)
            + ((ids.scalar_u >> (ids.m - 1)) & 1)
        )
    ```

* Add missing hint on cairo_secp lib [#1003](https://github.com/lambdaclass/cairo-rs/pull/1003):

    `BuiltinHintProcessor` now supports the following hint:

    ```python
        from starkware.cairo.common.cairo_secp.secp_utils import pack

        x = pack(ids.x, PRIME) % SECP_P
    ```

* Add missing hint on cairo_secp lib [#996](https://github.com/lambdaclass/cairo-rs/pull/996):

    `BuiltinHintProcessor` now supports the following hint:

    ```python
        from starkware.python.math_utils import div_mod
        value = x_inv = div_mod(1, x, SECP_P)
    ```

* Add missing hints on cairo_secp lib [#994](https://github.com/lambdaclass/cairo-rs/pull/994):

    `BuiltinHintProcessor` now supports the following hints:

    ```python
        from starkware.cairo.common.cairo_secp.secp_utils import pack
        from starkware.python.math_utils import div_mod, safe_div

        a = pack(ids.a, PRIME)
        b = pack(ids.b, PRIME)
        value = res = div_mod(a, b, N)
    ```

    ```python
        value = k_plus_one = safe_div(res * b - a, N) + 1
    ```

* Add missing hint on cairo_secp lib [#992](https://github.com/lambdaclass/cairo-rs/pull/992):

    `BuiltinHintProcessor` now supports the following hint:

    ```python
        from starkware.cairo.common.cairo_secp.secp_utils import pack

        q, r = divmod(pack(ids.val, PRIME), SECP_P)
        assert r == 0, f"verify_zero: Invalid input {ids.val.d0, ids.val.d1, ids.val.d2}."
        ids.q = q % PRIME
    ```

* Add missing hint on cairo_secp lib [#990](https://github.com/lambdaclass/cairo-rs/pull/990):

    `BuiltinHintProcessor` now supports the following hint:

    ```python
        from starkware.cairo.common.cairo_secp.secp_utils import pack

        slope = pack(ids.slope, PRIME)
        x = pack(ids.point.x, PRIME)
        y = pack(ids.point.y, PRIME)

        value = new_x = (pow(slope, 2, SECP_P) - 2 * x) % SECP_P
    ```

* Add missing hint on cairo_secp lib [#989](https://github.com/lambdaclass/cairo-rs/pull/989):

    `BuiltinHintProcessor` now supports the following hint:

    ```python
        from starkware.cairo.common.cairo_secp.secp_utils import SECP_P
        q, r = divmod(pack(ids.val, PRIME), SECP_P)
        assert r == 0, f"verify_zero: Invalid input {ids.val.d0, ids.val.d1, ids.val.d2}."
        ids.q = q % PRIME
    ```

* Add missing hint on cairo_secp lib [#986](https://github.com/lambdaclass/cairo-rs/pull/986):

    `BuiltinHintProcessor` now supports the following hint:

    ```python
        from starkware.cairo.common.cairo_secp.secp_utils import SECP_P, pack
        from starkware.python.math_utils import div_mod

        # Compute the slope.
        x = pack(ids.pt.x, PRIME)
        y = pack(ids.pt.y, PRIME)
        value = slope = div_mod(3 * x ** 2, 2 * y, SECP_P)
    ```

* Add missing hint on cairo_secp lib [#984](https://github.com/lambdaclass/cairo-rs/pull/984):

    `BuiltinHintProcessor` now supports the following hint:

    ```python
        from starkware.cairo.common.cairo_secp.secp_utils import SECP_P, pack
        from starkware.python.math_utils import div_mod

        # Compute the slope.
        x0 = pack(ids.pt0.x, PRIME)
        y0 = pack(ids.pt0.y, PRIME)
        x1 = pack(ids.pt1.x, PRIME)
        y1 = pack(ids.pt1.y, PRIME)
        value = slope = div_mod(y0 - y1, x0 - x1, SECP_P)
    ```

* Implement hints on uint384 lib (Part 2) [#971](https://github.com/lambdaclass/cairo-rs/pull/971)

    `BuiltinHintProcessor` now supports the following hint:

    ```python
        memory[ap] = 1 if 0 <= (ids.a.d2 % PRIME) < 2 ** 127 else 0
    ```

 * Add alternative hint code for hint on _block_permutation used by 0.10.3 whitelist [#958](https://github.com/lambdaclass/cairo-rs/pull/958)

     `BuiltinHintProcessor` now supports the following hint:

    ```python
        from starkware.cairo.common.keccak_utils.keccak_utils import keccak_func
        _keccak_state_size_felts = int(ids.KECCAK_STATE_SIZE_FELTS)
        assert 0 <= _keccak_state_size_felts < 100

        output_values = keccak_func(memory.get_range(
            ids.keccak_ptr - _keccak_state_size_felts, _keccak_state_size_felts))
        segments.write_arg(ids.keccak_ptr, output_values)
    ```

* Make  hints code `src/hint_processor/builtin_hint_processor/hint_code.rs` public [#988](https://github.com/lambdaclass/cairo-rs/pull/988)

* Implement hints on uint384 lib (Part 1) [#960](https://github.com/lambdaclass/cairo-rs/pull/960)

    `BuiltinHintProcessor` now supports the following hints:

    ```python
        def split(num: int, num_bits_shift: int, length: int):
        a = []
        for _ in range(length):
            a.append( num & ((1 << num_bits_shift) - 1) )
            num = num >> num_bits_shift
        return tuple(a)

        def pack(z, num_bits_shift: int) -> int:
            limbs = (z.d0, z.d1, z.d2)
            return sum(limb << (num_bits_shift * i) for i, limb in enumerate(limbs))

        a = pack(ids.a, num_bits_shift = 128)
        div = pack(ids.div, num_bits_shift = 128)
        quotient, remainder = divmod(a, div)

        quotient_split = split(quotient, num_bits_shift=128, length=3)
        assert len(quotient_split) == 3

        ids.quotient.d0 = quotient_split[0]
        ids.quotient.d1 = quotient_split[1]
        ids.quotient.d2 = quotient_split[2]

        remainder_split = split(remainder, num_bits_shift=128, length=3)
        ids.remainder.d0 = remainder_split[0]
        ids.remainder.d1 = remainder_split[1]
        ids.remainder.d2 = remainder_split[2]
    ```

    ```python
        ids.low = ids.a & ((1<<128) - 1)
        ids.high = ids.a >> 128
    ```

    ```python
            sum_d0 = ids.a.d0 + ids.b.d0
        ids.carry_d0 = 1 if sum_d0 >= ids.SHIFT else 0
        sum_d1 = ids.a.d1 + ids.b.d1 + ids.carry_d0
        ids.carry_d1 = 1 if sum_d1 >= ids.SHIFT else 0
        sum_d2 = ids.a.d2 + ids.b.d2 + ids.carry_d1
        ids.carry_d2 = 1 if sum_d2 >= ids.SHIFT else 0
    ```

    ```python
        def split(num: int, num_bits_shift: int, length: int):
            a = []
            for _ in range(length):
                a.append( num & ((1 << num_bits_shift) - 1) )
                num = num >> num_bits_shift
            return tuple(a)

        def pack(z, num_bits_shift: int) -> int:
            limbs = (z.d0, z.d1, z.d2)
            return sum(limb << (num_bits_shift * i) for i, limb in enumerate(limbs))

        def pack2(z, num_bits_shift: int) -> int:
            limbs = (z.b01, z.b23, z.b45)
            return sum(limb << (num_bits_shift * i) for i, limb in enumerate(limbs))

        a = pack(ids.a, num_bits_shift = 128)
        div = pack2(ids.div, num_bits_shift = 128)
        quotient, remainder = divmod(a, div)

        quotient_split = split(quotient, num_bits_shift=128, length=3)
        assert len(quotient_split) == 3

        ids.quotient.d0 = quotient_split[0]
        ids.quotient.d1 = quotient_split[1]
        ids.quotient.d2 = quotient_split[2]

        remainder_split = split(remainder, num_bits_shift=128, length=3)
        ids.remainder.d0 = remainder_split[0]
        ids.remainder.d1 = remainder_split[1]
        ids.remainder.d2 = remainder_split[2]
    ```

    ```python
        from starkware.python.math_utils import isqrt

        def split(num: int, num_bits_shift: int, length: int):
            a = []
            for _ in range(length):
                a.append( num & ((1 << num_bits_shift) - 1) )
                num = num >> num_bits_shift
            return tuple(a)

        def pack(z, num_bits_shift: int) -> int:
            limbs = (z.d0, z.d1, z.d2)
            return sum(limb << (num_bits_shift * i) for i, limb in enumerate(limbs))

        a = pack(ids.a, num_bits_shift=128)
        root = isqrt(a)
        assert 0 <= root < 2 ** 192
        root_split = split(root, num_bits_shift=128, length=3)
        ids.root.d0 = root_split[0]
        ids.root.d1 = root_split[1]
        ids.root.d2 = root_split[2]
    ```

* Re-export the `cairo-felt` crate as `cairo_vm::felt` [#981](https://github.com/lambdaclass/cairo-rs/pull/981)
  * Removes the need of explicitly importing `cairo-felt` in downstream projects
  and helps ensure there is no version mismatch caused by that

* Implement hint on `uint256_mul_div_mod`[#957](https://github.com/lambdaclass/cairo-rs/pull/957)

    `BuiltinHintProcessor` now supports the following hint:

    ```python
    a = (ids.a.high << 128) + ids.a.low
    b = (ids.b.high << 128) + ids.b.low
    div = (ids.div.high << 128) + ids.div.low
    quotient, remainder = divmod(a * b, div)

    ids.quotient_low.low = quotient & ((1 << 128) - 1)
    ids.quotient_low.high = (quotient >> 128) & ((1 << 128) - 1)
    ids.quotient_high.low = (quotient >> 256) & ((1 << 128) - 1)
    ids.quotient_high.high = quotient >> 384
    ids.remainder.low = remainder & ((1 << 128) - 1)
    ids.remainder.high = remainder >> 128"
    ```

    Used by the common library function `uint256_mul_div_mod`

#### [0.3.0-rc1] - 2023-04-13
* Derive Deserialize for ExecutionResources [#922](https://github.com/lambdaclass/cairo-rs/pull/922)
* Remove builtin names from VirtualMachine.builtin_runners [#921](https://github.com/lambdaclass/cairo-rs/pull/921)
* Implemented hints on common/ec.cairo [#888](https://github.com/lambdaclass/cairo-rs/pull/888)
* Changed `Memory.insert` argument types [#902](https://github.com/lambdaclass/cairo-rs/pull/902)
* feat: implemented `Deserialize` on Program by changing builtins field type to enum [#896](https://github.com/lambdaclass/cairo-rs/pull/896)
* Effective size computation from the VM exposed [#887](https://github.com/lambdaclass/cairo-rs/pull/887)
* Wasm32 Support! [#828](https://github.com/lambdaclass/cairo-rs/pull/828), [#893](https://github.com/lambdaclass/cairo-rs/pull/893)
* `MathError` added for math operation [#855](https://github.com/lambdaclass/cairo-rs/pull/855)
* Check for overflows in relocatable operations [#859](https://github.com/lambdaclass/cairo-rs/pull/859)
* Use `Relocatable` instead of `&MaybeRelocatable` in `load_data` and `get_range`[#860](https://github.com/lambdaclass/cairo-rs/pull/860) [#867](https://github.com/lambdaclass/cairo-rs/pull/867)
* Memory-related errors moved to `MemoryError` [#854](https://github.com/lambdaclass/cairo-rs/pull/854)
    * Removed unused error variants
    * Moved memory-related error variants to `MemoryError`
    * Changed memory getters to return `MemoryError` instead of `VirtualMachineError`
    * Changed all memory-related errors in hint from `HintError::Internal(VmError::...` to `HintError::Memory(MemoryError::...`
* feat: Builder pattern for `VirtualMachine` [#820](https://github.com/lambdaclass/cairo-rs/pull/820)
* Simplified `Memory::get` return type to `Option` [#852](https://github.com/lambdaclass/cairo-rs/pull/852)
* Improved idenitifier variable error handling [#851](https://github.com/lambdaclass/cairo-rs/pull/851)
* `CairoRunner::write_output` now prints missing and relocatable values [#853](https://github.com/lambdaclass/cairo-rs/pull/853)
* `VirtualMachineError::FailedToComputeOperands` error message expanded [#848](https://github.com/lambdaclass/cairo-rs/pull/848)
* Builtin names made public [#849](https://github.com/lambdaclass/cairo-rs/pull/849)
* `secure_run` flag moved to `CairoRunConfig` struct [#832](https://github.com/lambdaclass/cairo-rs/pull/832)
* `vm_core` error types revised and iimplemented `AddAssign` for `Relocatable` [#837](https://github.com/lambdaclass/cairo-rs/pull/837)
* `to_bigint` and `to_biguint` deprecated [#757](https://github.com/lambdaclass/cairo-rs/pull/757)
* `Memory` moved into `MemorySegmentManager` [#830](https://github.com/lambdaclass/cairo-rs/pull/830)
    * To reduce the complexity of the VM's memory and enforce proper usage (as the memory and its segment manager are now a "unified" entity)
    * Removed `memory` field from `VirtualMachine`
    * Added `memory` field to `MemorySegmentManager`
    * Removed `Memory` argument from methods where `MemorySegmentManager` is also an argument
    * Added test macro `segments` (an extension of the `memory` macro)
* `Display` trait added to Memory struct [#812](https://github.com/lambdaclass/cairo-rs/pull/812)
* feat: Extensible VirtualMachineError and removed PartialEq trait [#783](https://github.com/lambdaclass/cairo-rs/pull/783)
    * `VirtualMachineError::Other(anyhow::Error)` was added to allow to returning custom errors when using `cairo-rs`
    * The `PartialEq` trait was removed from the `VirtualMachineError` enum
* VM hooks added as a conditional feature [#761](https://github.com/lambdaclass/cairo-rs/pull/761)
    * Cairo-rs based testing tools such as cairo-foundry or those built by FuzzingLabs need access to the state of the VM at specific points during the execution.
    * This PR adds the possibility for users of the cairo-rs lib to execute their custom additional code during the program execution.
    * The Rust "feature" mechanism was used in order to guarantee that this ability is only available when the lib user needs it, and is not compiled when it's not required.
    * Three hooks were created:
        * before the first step
        * before each step
        * after each step
* ExecutionResource operations: add and substract [#774](https://github.com/lambdaclass/cairo-rs/pull/774), multiplication [#908](https://github.com/lambdaclass/cairo-rs/pull/908) , and `AddAssign` [#914](https://github.com/lambdaclass/cairo-rs/pull/914)

* Move `Memory` into `MemorySegmentManager` [#830](https://github.com/lambdaclass/cairo-rs/pull/830)
    * Structural changes:
        * Remove `memory: Memory` field from `VirtualMachine`
        * Add `memory: Memory` field to `MemorySegmentManager`
    * As a result of this, multiple public methods' signatures changed:
        * `BuiltinRunner` (and its inner enum types):
            * `initialize_segments(&mut self, segments: &mut MemorySegmentManager, memory: &mut Memory)` -> `initialize_segments(&mut self, segments: &mut MemorySegmentManager)`
            * `final_stack(&mut self, segments: &MemorySegmentManager, memory: &Memory, stack_pointer: Relocatable) -> Result<Relocatable, RunnerError>` -> `final_stack(&mut self, segments: &MemorySegmentManager, stack_pointer: Relocatable) -> Result<Relocatable, RunnerError>`
        * `MemorySegmentManager`
            * `add(&mut self, memory: &mut Memory) -> Relocatable` -> `add(&mut self) -> Relocatable`
            * `add_temporary_segment(&mut self, memory: &mut Memory) -> Relocatable` -> `add_temporary_segment(&mut self) -> Relocatable`
            * `load_data(&mut self, memory: &mut Memory, ptr: &MaybeRelocatable, data: &Vec<MaybeRelocatable>) -> Result<MaybeRelocatable, MemoryError>` -> `load_data(&mut self, ptr: &MaybeRelocatable, data: &Vec<MaybeRelocatable>) -> Result<MaybeRelocatable, MemoryError>`
            * `compute_effective_sizes(&mut self, memory: &Memory) -> &Vec<usize>` -> `compute_effective_sizes(&mut self) -> &Vec<usize>`
            * `gen_arg(&mut self, arg: &dyn Any, memory: &mut Memory) -> Result<MaybeRelocatable, VirtualMachineError>` -> `gen_arg(&mut self, arg: &dyn Any) -> Result<MaybeRelocatable, VirtualMachineError>`
            * `gen_cairo_arg(&mut self, arg: &CairoArg, memory: &mut Memory) -> Result<MaybeRelocatable, VirtualMachineError>` -> `gen_cairo_arg(&mut self, arg: &CairoArg) -> Result<MaybeRelocatable, VirtualMachineError>`
            * `write_arg(&mut self, memory: &mut Memory, ptr: &Relocatable, arg: &dyn Any) -> Result<MaybeRelocatable, MemoryError>` -> `write_arg(&mut self, ptr: &Relocatable, arg: &dyn Any) -> Result<MaybeRelocatable, MemoryError>`

* Refactor `Memory::relocate memory` [#784](https://github.com/lambdaclass/cairo-rs/pull/784)
    * Bugfixes:
        * `Memory::relocate_memory` now moves data in the temporary memory relocated by a relocation rule to the real memory
    * Aditional Notes:
        * When relocating temporary memory produces clashes with pre-existing values in the real memory, an InconsistentMemory error is returned instead of keeping the last inserted value. This differs from the original implementation.

* Restrict addresses to Relocatable + fix some error variants used in signature.rs [#792](https://github.com/lambdaclass/cairo-rs/pull/792)
    * Public Api Changes:
        * Change `ValidationRule` inner type to `Box<dyn Fn(&Memory, &Relocatable) -> Result<Vec<Relocatable>, MemoryError>>`.
        * Change `validated_addresses` field of `Memory` to `HashSet<Relocatable>`.
        * Change `validate_memory_cell(&mut self, address: &MaybeRelocatable) -> Result<(), MemoryError>` to `validate_memory_cell(&mut self, addr: &Relocatable) -> Result<(), MemoryError>`.

* Add `VmException` to `CairoRunner::run_from_entrypoint`[#775](https://github.com/lambdaclass/cairo-rs/pull/775)
    * Public Api Changes:
        * Change error return type of `CairoRunner::run_from_entrypoint` to `CairoRunError`.
        * Convert `VirtualMachineError`s outputed during the vm run to `VmException` in `CairoRunner::run_from_entrypoint`.
        * Make `VmException` fields public

* Fix `BuiltinRunner::final_stack` and remove quick fix [#778](https://github.com/lambdaclass/cairo-rs/pull/778)
    * Public Api changes:
        * Various changes to public `BuiltinRunner` method's signatures:
            * `final_stack(&self, vm: &VirtualMachine, pointer: Relocatable) -> Result<(Relocatable, usize), RunnerError>` to `final_stack(&mut self, segments: &MemorySegmentManager, memory: &Memory, pointer: Relocatable) -> Result<Relocatable,RunnerError>`.
            * `get_used_cells(&self, vm: &VirtualMachine) -> Result<usize, MemoryError>` to  `get_used_cells(&self, segments: &MemorySegmentManager) -> Result<usize, MemoryError>`.
            * `get_used_instances(&self, vm: &VirtualMachine) -> Result<usize, MemoryError>` to `get_used_instances(&self, segments: &MemorySegmentManager) -> Result<usize, MemoryError>`.
    * Bugfixes:
        * `BuiltinRunner::final_stack` now updates the builtin's stop_ptr instead of returning it. This replaces the bugfix on PR #768.

#### [0.1.3] - 2023-01-26
* Add secure_run flag + integrate verify_secure_runner into cairo-run [#771](https://github.com/lambdaclass/cairo-rs/pull/777)
    * Public Api changes:
        * Add command_line argument `secure_run`
        * Add argument `secure_run: Option<bool>` to `cairo_run`
        * `verify_secure_runner` is now called inside `cairo-run` when `secure_run` is set to true or when it not set and the run is not on `proof_mode`
    * Bugfixes:
        * `EcOpBuiltinRunner::deduce_memory_cell` now checks that both points are on the curve instead of only the first one
        * `EcOpBuiltinRunner::deduce_memory_cell` now returns the values of the point coordinates instead of the indices when a `PointNotOnCurve` error is returned

* Refactor `Refactor verify_secure_runner` [#768](https://github.com/lambdaclass/cairo-rs/pull/768)
    * Public Api changes:
        * Remove builtin name from the return value of `BuiltinRunner::get_memory_segment_addresses`
        * Simplify the return value of `CairoRunner::get_builtin_segments_info` to `Vec<(usize, usize)>`
        * CairoRunner::read_return_values now receives a mutable reference to VirtualMachine
    * Bugfixes:
        * CairoRunner::read_return_values now updates the `stop_ptr` of each builtin after calling `BuiltinRunner::final_stack`

* Use CairoArg enum instead of Any in CairoRunner::run_from_entrypoint [#686](https://github.com/lambdaclass/cairo-rs/pull/686)
    * Public Api changes:
        * Remove `Result` from `MaybeRelocatable::mod_floor`, it now returns a `MaybeRelocatable`
        * Add struct `CairoArg`
        * Change `arg` argument of `CairoRunner::run_from_entrypoint` from `Vec<&dyn Any>` to `&[&CairoArg]`
        * Remove argument `typed_args` from `CairoRunner::run_from_entrypoint`
        * Remove no longer used method `gen_typed_arg` from `VirtualMachine` & `MemorySegmentManager`
        * Add methods `MemorySegmentManager::gen_cairo_arg` & `MemorySegmentManager::write_simple_args` as typed counterparts to `MemorySegmentManager::gen_arg` & `MemorySegmentManager::write_arg`

#### [0.1.1] - 2023-01-11

* Add input file contents to traceback [#666](https://github.com/lambdaclass/cairo-rs/pull/666/files)
    * Public Api changes:
        * `VirtualMachineError` enum variants containing `MaybeRelocatable` and/or `Relocatable` values now use the `Display` format instead of `Debug` in their `Display` implementation
        * `get_traceback` now adds the source code line to each traceback entry
* Use hint location instead of instruction location when building VmExceptions from hint failure [#673](https://github.com/lambdaclass/cairo-rs/pull/673/files)
    * Public Api changes:
        * `hints` field added to `InstructionLocation`
        * `Program.instruction_locations` type changed from `Option<HashMap<usize, Location>>` to `Option<HashMap<usize, InstructionLocation>>`
        * `VirtualMachineError`s produced by `HintProcessor::execute_hint()` will be wrapped in a `VirtualMachineError::Hint` error containing their hint_index
        * `get_location()` now receives an an optional usize value `hint_index`, used to obtain hint locations
* Default implementation of compile_hint [#680](https://github.com/lambdaclass/cairo-rs/pull/680)
    * Internal changes:
        * Make the `compile_hint` implementation which was in the `BuiltinHintProcessor` the default implementation in the trait.
* Add new error type `HintError` [#676](https://github.com/lambdaclass/cairo-rs/pull/676)
    * Public Api changes:
        * `HintProcessor::execute_hint()` now returns a `HintError` instead of a `VirtualMachineError`
        * Helper functions on `hint_processor_utils.rs` now return a `HintError`
* Change the Dictionary used in dict hints to store MaybeRelocatable instead of BigInt [#687](https://github.com/lambdaclass/cairo-rs/pull/687)
    * Public Api changes:
        * `DictManager`, its dictionaries, and all dict module hints implemented in rust now use `MaybeRelocatable` for keys and values instead of `BigInt`
        * Add helper functions that allow extracting ids variables as `MaybeRelocatable`: `get_maybe_relocatable_from_var_name` & `get_maybe_relocatable_from_reference`
        * Change inner value type of dict-related `HintError` variants to `MaybeRelocatable`

* Implement `substitute_error_message_attribute_references` [#689] (https://github.com/lambdaclass/cairo-rs/pull/689)
    * Public Api changes:
        * Remove `error_message_attributes` field from `VirtualMachine`, and `VirtualMachine::new`
        * Add `flow_tracking_data` field to `Attribute`
        * `get_error_attr_value` now replaces the references in the error message with the corresponding cairo values.
        * Remove duplicated handling of error attribute messages leading to duplicated into in the final error display.
* Fix multiplicative inverse bug [#697](https://github.com/lambdaclass/cairo-rs/pull/697) [#698](https://github.com/lambdaclass/cairo-rs/pull/698). The VM was using integer division rather than prime field inverse when deducing `op0` or `op1` for the multiplication opcode

#### [0.1.0] - 2022-12-30
* Add traceback to VmException [#657](https://github.com/lambdaclass/cairo-rs/pull/657)
    * Public API changes:
        * `traceback` field added to `VmException` struct
        * `pub fn from_vm_error(runner: &CairoRunner, error: VirtualMachineError, pc: usize) -> Self` is now `pub fn from_vm_error(runner: &CairoRunner, vm: &VirtualMachine, error: VirtualMachineError) -> Self`
        * `pub fn get_location(pc: &usize, runner: &CairoRunner) -> Option<Location>` is now `pub fn get_location(pc: usize, runner: &CairoRunner) -> Option<Location>`
        * `pub fn decode_instruction(encoded_instr: i64, mut imm: Option<BigInt>) -> Result<instruction::Instruction, VirtualMachineError>` is now `pub fn decode_instruction(encoded_instr: i64, mut imm: Option<&BigInt>) -> Result<instruction::Instruction, VirtualMachineError>`
        * `VmException` fields' string format now mirrors their cairo-lang counterparts.<|MERGE_RESOLUTION|>--- conflicted
+++ resolved
@@ -2,20 +2,13 @@
 
 #### Upcoming Changes
 
-<<<<<<< HEAD
 * Implement fast_ec_add hint variant [#1087](https://github.com/lambdaclass/cairo-rs/pull/1087)
 
 `BuiltinHintProcessor` now supports the following hint:
-=======
-* feat(hints): Add alternative string for hint IS_ZERO_PACK [#1081](https://github.com/lambdaclass/cairo-rs/pull/1081)
-
-    `BuiltinHintProcessor` now supports the following hint:
->>>>>>> e756eddf
 
     ```python
     %{
         from starkware.cairo.common.cairo_secp.secp_utils import SECP_P, pack
-<<<<<<< HEAD
 
         slope = pack(ids.slope, PRIME)
         x0 = pack(ids.pt0.x, PRIME)
@@ -26,11 +19,16 @@
     %}
     ```
 
-=======
+* feat(hints): Add alternative string for hint IS_ZERO_PACK [#1081](https://github.com/lambdaclass/cairo-rs/pull/1081)
+
+    `BuiltinHintProcessor` now supports the following hint:
+
+    ```python
+    %{
+        from starkware.cairo.common.cairo_secp.secp_utils import SECP_P, pack
         x = pack(ids.x, PRIME) % SECP_P
     %}
     
->>>>>>> e756eddf
 * Implement hint for `starkware.cairo.common.cairo_keccak.keccak._copy_inputs` as described by whitelist `starknet/security/whitelists/cairo_keccak.json` [#1058](https://github.com/lambdaclass/cairo-rs/pull/1058)
 
 `BuiltinHintProcessor` now supports the following hint:
