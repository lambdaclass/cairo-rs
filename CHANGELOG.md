--- conflicted
+++ resolved
@@ -2,11 +2,9 @@
 
 #### Upcoming Changes
 
-<<<<<<< HEAD
 #### [1.0.0] - 2024-08-01
-=======
+
 * chore: bump `cairo-lang-` dependencies to 2.7.0 [#1813](https://github.com/lambdaclass/cairo-vm/pull/1813)
->>>>>>> d9c6331c
 
 * fix(BREAKING): Don't assume output builtin is first when counting memory holes
 
