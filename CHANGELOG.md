## Cairo-VM Changelog

#### Upcoming Changes

<<<<<<< HEAD
* refactor(BREAKING): Move the VM back to the CairoRunner [#1743](https://github.com/lambdaclass/cairo-vm/pull/1743)
  * `CairoRunner` has a new public field `vm: VirtualMachine`
  * `CairoRunner` no longer derives `Debug`
  * `CairoRunner` methods `new_v2` & `new` take an extra boolean argument `trace_enabled`.
  * Functions `cairo_run` , `cairo_run_program` & `cairo_run_fuzzed_program` from `vm` crate and `cairo_run_program` from `cairo1-run` crate now retun only `CairoRunner` instead of `(CairoRunner, VirtualMachine)`
  * `CairoRunner` methods no longer take a reference to `VirtualMachine`. Methods that took an immutable reference to self and a mutable reference to the VM now take a mutable reference to self. Affected methods:
    * `initialize`
    * `initialize_builtins`
    * `initialize_all_builtins`
    * `initialize_segments`
    * `initialize_state`
    * `initialize_function_entrypoint`
    * `initialize_state`
    * `initialize_main_entrypoint`
    * `initialize_vm`
    * `run_until_pc`
    * `run_for_steps`
    * `run_until_steps`
    * `run_until_power_of_2`
    * `get_perm_range_check_limits`
    * `check_range_check_usage`
    * `get_memory_holes`
    * `check_diluted_check_usage`
    * `end_run`
    * `relocate_trace`
    * `relocate_memory`
    * `relocate`
    * `get_builtin_segments_info`
    * `get_builtin_segments_info_for_pie`
    * `get_execution_resources`
    * `finalize_segments`
    * `run_from_entrypoint`
    * `check_used_cells`
    * `check_memory_usage`
    * `initialize_function_runner_cairo_1`
    * `initialize_function_runner`
    * `read_return_values`
    * `get_builtins_final_stack`
    * `get_cairo_pie`
    * `get_air_public_input`
    * `get_air_private_input`
    * `get_memory_segment_addresses`
  * Functions & methods taking a reference to `CairoRunner` & `VirtualMachine` now only take a reference to `CairoRunner`:
    * `start_tracer`
    * `VmException::from_vm_error`
    * `get_error_attr_value`
    * `get_traceback`
    * `verify_secure_runner`
  * [hooks feature] `BeforeFirstStepHookFunc` dyn Fn no longer takes a mutable reference to `CairoRunner`, along with `VirtualMachine::execute_before_first_step`.
=======
* perf: use a more compact representation for `MemoryCell` [#1672](https://github.com/lambdaclass/cairo-vm/pull/1672)
  * BREAKING: `Memory::get_value` will now always return `Cow::Owned` variants, code that relied on `Cow::Borrowed` may break

#### [1.0.0-rc2] - 2024-05-02

>>>>>>> bc5a14e9

* `cairo1-run` CLI: Allow loading arguments from file[#1739](https://github.com/lambdaclass/cairo-vm/pull/1739)

* BREAKING: Remove unused `CairoRunner` field `original_steps`[#1742](https://github.com/lambdaclass/cairo-vm/pull/1742)

* feat: Add `--run_from_cairo_pie` to `cairo-vm-cli` + workflow [#1730](https://github.com/lambdaclass/cairo-vm/pull/1730)

* Serialize directly into writer in `CairoPie::write_zip_file`[#1736](https://github.com/lambdaclass/cairo-vm/pull/1736)

* feat: Add support for cairo1 run with segements arena validation.
  * Refactored the runner CASM code generation to user a more high level builder.
  * Added segment merging of the dictionary segments.
  * Added validation of the generated segment arena in cairo1 run.

* refactor: Add `lib.rs` to cairo1-run[#1714](https://github.com/lambdaclass/cairo-vm/pull/1714)

* feat: Implement `CairoPie::read_zip_file`[#1729](https://github.com/lambdaclass/cairo-vm/pull/1729)

* feat: Bump to 2.6.3 + Remove gas checks[#1709](https://github.com/lambdaclass/cairo-vm/pull/1709)
  * Bump cairo_lang crates & corelib to v2.6.3
  * Disable gas checks when compiling to sierra & casm
  * Add `Known bugs & issues` segment to README, poining out issues derived from the removal of gas checks and cairo v2.6.3

* feat: Implement running from `CairoPie`[#1720](https://github.com/lambdaclass/cairo-vm/pull/1720)
  * Add function `cairo_run_pie`
  * Add `CairoPie` methods `run_validity_checks` & `check_pie_compatibility`
  * Add `Program` method `from_stripped_program`

* bugfix: Don't assume outer deref when fetching integer values from references[#1732](https://github.com/lambdaclass/cairo-vm/pull/1732)

* feat: Implement `extend_additional_data` for `BuiltinRunner`[#1726](https://github.com/lambdaclass/cairo-vm/pull/1726)

* BREAKING: Set dynamic params as null by default on air public input [#1716](https://github.com/lambdaclass/cairo-vm/pull/1716)
  * `PublicInput` field `layout_params` renamed to `dynamic_params` & type changed from`&'a CairoLayout` to `()`.

* feat: `cairo1-run` accepts Sierra programs [#1719](https://github.com/lambdaclass/cairo-vm/pull/1719)

* refactor(BREAKING): Use `BuiltinName` enum instead of string representation [#1722](https://github.com/lambdaclass/cairo-vm/pull/1722)
  * `BuiltinName` moved from `crate::serde::deserialize_program` module to `crate::types::builtin_name`.
    * Implement `BuiltinName` methods `to_str`, `to_str_with_suffix`, `from_str` & `from_str_with_suffix`.
  * Remove `BuiltinName` method `name`.
  * All builtin-related error variants now store `BuiltinName` instead of `&'static str` or `String`.
  * Remove constants: `OUTPUT_BUILTIN_NAME`, `HASH_BUILTIN_NAME`, `RANGE_CHECK_BUILTIN_NAME`,`RANGE_CHECK_96_BUILTIN_NAME`, `SIGNATURE_BUILTIN_NAME`, `BITWISE_BUILTIN_NAME`, `EC_OP_BUILTIN_NAME`, `KECCAK_BUILTIN_NAME`, `POSEIDON_BUILTIN_NAME`, `SEGMENT_ARENA_BUILTIN_NAME`, `ADD_MOD_BUILTIN_NAME` &
`MUL_MOD_BUILTIN_NAME`.
  * Remove `BuiltinRunner` & `ModBuiltinRunner` method `identifier`
  * Structs containing string representation of builtin names now use `BuiltinName` instead:
    * `AirPrivateInput(pub HashMap<&'static str, Vec<PrivateInput>>)` ->  `AirPrivateInput(pub HashMap<BuiltinName, Vec<PrivateInput>>)`.
    * `CairoPieMetadata` field `additional_data`: `HashMap<String, BuiltinAdditionalData>,` -> `CairoPieAdditionalData` with `CairoPieAdditionalData(pub HashMap<BuiltinName, BuiltinAdditionalData>)`
    * `CairoPieMetadata` field `builtin_segments`: `HashMap<String, SegmentInfo>` -> `HashMap<BuiltinName, SegmentInfo>`.
    * `ExecutiobResources` field `builtin_instance_counter`: `HashMap<String, usize>` -> `HashMap<BuiltinName, usize>`
  * Methods returning string representation of builtin names now use `BuiltinName` instead:
    * `BuiltinRunner`, `ModBuiltinRunner` & `RangeCheckBuiltinRunner` method `name`: `&'static str` -> `BuiltinName`.
    * `CairoRunner` method `get_builtin_segment_info_for_pie`: `Result<HashMap<String, cairo_pie::SegmentInfo>, RunnerError>` -> `Result<HashMap<BuiltinName, cairo_pie::SegmentInfo>, RunnerError>`

  Notes: Serialization of vm outputs that now contain `BuiltinName` & `Display` implementation of `BuiltinName` have not been affected by this PR

* feat: Add `recursive_with_poseidon` layout[#1724](https://github.com/lambdaclass/cairo-vm/pull/1724)

* refactor(BREAKING): Use an enum to represent layout name[#1715](https://github.com/lambdaclass/cairo-vm/pull/1715)
  * Add enum `LayoutName` to represent cairo layout names.
  * `CairoRunConfig`, `Cairo1RunConfig` & `CairoRunner` field `layout` type changed from `String` to `LayoutName`.
  * `CairoLayout` field `name` type changed from `String` to `LayoutName`.

* fix(BREAKING): Remove unsafe impl of `Add<usize> for &'a Relocatable`[#1718](https://github.com/lambdaclass/cairo-vm/pull/1718)

* fix(BREAKING): Handle triple dereference references[#1708](https://github.com/lambdaclass/cairo-vm/pull/1708)
  * Replace `ValueAddress` boolean field `dereference` with boolean fields `outer_dereference` & `inner_dereference`
  * Replace `HintReference` boolean field `dereference` with boolean fields `outer_dereference` & `inner_dereference`
  * Reference parsing now handles the case of dereferences inside the cast. Aka references of type `cast([A + B], type)` such as `cast([[fp + 2] + 2], felt)`.

* Bump `starknet-types-core` version + Use the lib's pedersen hash [#1692](https://github.com/lambdaclass/cairo-vm/pull/1692)

* refactor: Remove unused code & use constants whenever possible for builtin instance definitions[#1707](https://github.com/lambdaclass/cairo-vm/pull/1707)

* feat: missing EC hints for Starknet OS 0.13.1 [#1706](https://github.com/lambdaclass/cairo-vm/pull/1706)

* fix(BREAKING): Use program builtins in `initialize_main_entrypoint` & `read_return_values`[#1703](https://github.com/lambdaclass/cairo-vm/pull/1703)
  * `initialize_main_entrypoint` now iterates over the program builtins when building the stack & inserts 0 for any missing builtin
  * `read_return_values` now only computes the final stack of the builtins in the program
  * BREAKING: `read_return_values` now takes a boolean argument `allow_missing_builtins`
  * Added method `BuiltinRunner::identifier` to get the `BuiltinName` of each builtin
  * BREAKING: `OutputBuiltinRunner::get_public_memory` now takes a reference to `MemorySegmentManager`
  * BREAKING: method `VirtualMachine::get_memory_segment_addresses` moved to `CairoRunner::get_memory_segment_addresses`

* feat(BREAKING): Add range_check96 builtin[#1698](https://github.com/lambdaclass/cairo-vm/pull/1698)
  * Add the new `range_check96` builtin to the `all_cairo` layout.
  * `RangeCheckBuiltinRunner` changes:
    * Remove field `n_parts`, replacing it with const generic `N_PARTS`.
    * Remome `n_parts` argument form method `new`.
    * Remove field `_bound`, replacing it with public method `bound`.
    * Add public methods `name` & `n_parts`.

* feat(BREAKING): Add mod builtin [#1673](https://github.com/lambdaclass/cairo-vm/pull/1673)

  Main Changes:
  * Add the new `ModBuiltinRunner`, implementing the builtins `add_mod` & `mul_mod`
  * Adds `add_mod` & `mul_mod` to the `all_cairo` & `dynamic` layouts under the `mod_builtin` feature flag. This will be added to the main code in a future update.
  * Add method `VirtualMachine::fill_memory` in order to perform the new builtin's main logic from within hints
  * Add hints to run arithmetic circuits using `add_mod` and/or `mul_mod` builtins

  Other Changes:
  * BREAKING: BuiltinRunner method signature change from
  `air_private_input(&self, memory: &Memory) -> Vec<PrivateInput>` to `pub fn air_private_input(&self, segments: &MemorySegmentManager) -> Vec<PrivateInput>`
  * Add `MayleRelocatable::sub_usize`
  * Implement `Add<u32> for Relocatable`
  * Add `Memory::get_usize`
  * BREAKING: Clean up unused/duplicated code from builtins module:
    * Remove unused method `get_memory_segment_addresses` from all builtin runners & the enum
    * Remove empty implementations of `deduce_memory_cell` & `add_validation_rules` from all builtin runners
    * Remove duplicated implementation of `final_stack` from all builtin runners except output and move it to the enum implementation

* bugfix(BREAKING): Handle off2 immediate case in `get_integer_from_reference`[#1701](https://github.com/lambdaclass/cairo-vm/pull/1701)
  * `get_integer_from_reference` & `get_integer_from_var_name` output changed from `Result<Cow<'a, Felt252>, HintError>` to `Result<Felt252, HintError>`

* feat: Reorganized builtins to be in the top of stack at the end of a run (Cairo1).

* BREAKING: Remove `CairoRunner::add_additional_hash_builtin` & `VirtualMachine::disable_trace`[#1658](https://github.com/lambdaclass/cairo-vm/pull/1658)

* feat: output builtin add_attribute method [#1691](https://github.com/lambdaclass/cairo-vm/pull/1691)
 
* feat: add a method to retrieve the output builtin from the VM [#1690](https://github.com/lambdaclass/cairo-vm/pull/1690)

* feat: Add zero segment [#1668](https://github.com/lambdaclass/cairo-vm/pull/1668)

* feat: Bump cairo_lang to 0.13.1 in testing env [#1687](https://github.com/lambdaclass/cairo-vm/pull/1687)

* feat(BREAKING): Use return type info from sierra when serializing return values in cairo1-run crate [#1665](https://github.com/lambdaclass/cairo-vm/pull/1665)
  * Removed public function `serialize_output`.
  * Add field `serialize_output` to `Cairo1RunConfig`.
  * Function `cairo_run_program` now returns an extra `Option<String>` value with the serialized output if `serialize_output` is enabled in the config.
  * Output serialization improved as it now uses the sierra program data to identify return value's types.

* feat: Create hyper_threading crate to benchmark the `cairo-vm` in a hyper-threaded environment [#1679](https://github.com/lambdaclass/cairo-vm/pull/1679)

* feat: add a `--tracer` option which hosts a web server that shows the line by line execution of cairo code along with memory registers [#1265](https://github.com/lambdaclass/cairo-vm/pull/1265)

* feat: Fix error handling in `initialize_state`[#1657](https://github.com/lambdaclass/cairo-vm/pull/1657)

* feat: Make air public inputs deserializable [#1657](https://github.com/lambdaclass/cairo-vm/pull/1648)

* feat: Show only layout builtins in air private input [#1651](https://github.com/lambdaclass/cairo-vm/pull/1651)

* feat: Sort builtin segment info upon serialization for Cairo PIE [#1654](https://github.com/lambdaclass/cairo-vm/pull/1654)

* feat: Fix output serialization for cairo 1 [#1645](https://github.com/lambdaclass/cairo-vm/pull/1645)
  * Reverts changes added by #1630
  * Extends the serialization of Arrays added by the `print_output` flag to Spans and Dictionaries
  * Now dereferences references upon serialization

* feat: Add flag to append return values to output segment when not running in proof_mode [#1646](https://github.com/lambdaclass/cairo-vm/pull/1646)
  * Adds the flag `append_return_values` to both the CLI and `Cairo1RunConfig` struct.
  * Enabling flag will add the output builtin and the necessary instructions to append the return values to the output builtin's memory segment.

* feat: Compute program hash chain [#1647](https://github.com/lambdaclass/cairo-vm/pull/1647)

* feat: Add cairo1-run output pretty-printing for felts, arrays/spans and dicts [#1630](https://github.com/lambdaclass/cairo-vm/pull/1630)

* feat: output builtin features for bootloader support [#1580](https://github.com/lambdaclass/cairo-vm/pull/1580)

#### [1.0.0-rc1] - 2024-02-23

* Bump `starknet-types-core` dependency version to 0.0.9 [#1628](https://github.com/lambdaclass/cairo-vm/pull/1628)

* feat: Implement `Display` for `MemorySegmentManager`[#1606](https://github.com/lambdaclass/cairo-vm/pull/1606)

* fix: make Felt252DictEntryUpdate work with MaybeRelocatable instead of only Felt [#1624](https://github.com/lambdaclass/cairo-vm/pull/1624).

* chore: bump `cairo-lang-` dependencies to 2.5.4 [#1629](https://github.com/lambdaclass/cairo-vm/pull/1629)

* chore: bump `cairo-lang-` dependencies to 2.5.3 [#1596](https://github.com/lambdaclass/cairo-vm/pull/1596)

* refactor: Refactor `cairo1-run` crate [#1601](https://github.com/lambdaclass/cairo-vm/pull/1601)
  * Add function `cairo_run_program` & struct `Cairo1RunConfig` in `cairo1-run::cairo_run` module.
  * Function `serialize_output` & structs `FuncArg` and `Error` in crate `cairo1-run` are now public.

* feat(BREAKING): Add `allow_missing_builtins` flag [#1600](https://github.com/lambdaclass/cairo-vm/pull/1600)

    This new flag will skip the check that all builtins used by the program need to be present in the selected layout if enabled. It will also be enabled by default when running in proof_mode.

  * Add `allow_missing_builtins` flag to `cairo-vm-cli` crate
  * Add `allow_missing_builtins` field to `CairoRunConfig` struct
  * Add `allow_missing_builtins` boolean argument to `CairoRunner` methods `initialize` & `initialize_builtins`

* feat: Append return values to the output segment when running cairo1-run in proof_mode [#1597](https://github.com/lambdaclass/cairo-vm/pull/1597)
  * Add instructions to the proof_mode header to copy return values to the output segment before initiating the infinite loop
  * Output builtin is now always included when running cairo 1 programs in proof_mode

* feat: deserialize AIR private input [#1589](https://github.com/lambdaclass/cairo-vm/pull/1589)

* feat(BREAKING): Remove unecessary conversion functions between `Felt` & `BigUint`/`BigInt` [#1562](https://github.com/lambdaclass/cairo-vm/pull/1562)
  * Remove the following functions:
    * felt_from_biguint
    * felt_from_bigint
    * felt_to_biguint
    * felt_to_bigint

* perf: optimize instruction cache allocations by using `VirtualMachine::load_data` [#1441](https://github.com/lambdaclass/cairo-vm/pull/1441)

* feat: Add `print_output` flag to `cairo-1` crate [#1575] (https://github.com/lambdaclass/cairo-vm/pull/1575)

* bugfixes(BREAKING): Fix memory hole count inconsistencies #[1585] (https://github.com/lambdaclass/cairo-vm/pull/1585)
  * Output builtin memory segment is no longer skipped when counting memory holes
  * Temporary memory cells now keep their accessed status when relocated
  * BREAKING: Signature change: `get_memory_holes(&self, builtin_count: usize) -> Result<usize, MemoryError>` ->  `get_memory_holes(&self, builtin_count: usize,  has_output_builtin: bool) -> Result<usize, MemoryError>`

* feat: Add `cairo_pie_output` flag to `cairo1-run` [#1581] (https://github.com/lambdaclass/cairo-vm/pull/1581)

* feat: Add `cairo_pie_output` flag to `cairo_vm_cli` [#1578] (https://github.com/lambdaclass/cairo-vm/pull/1578)
  * Fix serialization of CairoPie to be fully compatible with the python version
  * Add `CairoPie::write_zip_file`
  * Move handling of required and exclusive arguments in `cairo-vm-cli` to struct definition using clap derives

* feat: Add doc + default impl for ResourceTracker trait [#1576] (https://github.com/lambdaclass/cairo-vm/pull/1576)

* feat: Add `air_private_input` flag to `cairo1-run` [#1559] (https://github.com/lambdaclass/cairo-vm/pull/1559)

* feat: Add `args` flag to `cairo1-run` [#1551] (https://github.com/lambdaclass/cairo-vm/pull/1551)

* feat: Add `air_public_input` flag to `cairo1-run` [#1539] (https://github.com/lambdaclass/cairo-vm/pull/1539)

* feat: Implement air_private_input [#1552](https://github.com/lambdaclass/cairo-vm/pull/1552)

* feat: Add `proof_mode` flag to `cairo1-run` [#1537] (https://github.com/lambdaclass/cairo-vm/pull/1537)
  * The cairo1-run crate no longer compiles and executes in proof_mode by default
  * Add flag `proof_mode` to cairo1-run crate. Activating this flag will enable proof_mode compilation and execution

* dev: bump cairo 1 compiler dep to 2.4 [#1530](https://github.com/lambdaclass/cairo-vm/pull/1530)

#### [1.0.0-rc0] - 2024-1-5

* feat: Use `ProjectivePoint` from types-rs in ec_op builtin impl [#1532](https://github.com/lambdaclass/cairo-vm/pull/1532)

* feat(BREAKING): Replace `cairo-felt` crate with `starknet-types-core` (0.0.5) [#1408](https://github.com/lambdaclass/cairo-vm/pull/1408)

* feat(BREAKING): Add Cairo 1 proof mode compilation and execution [#1517] (https://github.com/lambdaclass/cairo-vm/pull/1517)
    * In the cairo1-run crate, now the Cairo 1 Programs are compiled and executed in proof-mode
    * BREAKING: Remove `CairoRunner.proof_mode: bool` field and replace it with `CairoRunner.runner_mode: RunnerMode`

* perf: Add `extensive_hints` feature to prevent performance regression for the common use-case [#1503] (https://github.com/lambdaclass/cairo-vm/pull/1503)

  * Gates changes added by #1491 under the feature flag `extensive_hints`

* chore: remove cancel-duplicates workflow [#1497](https://github.com/lambdaclass/cairo-vm/pull/1497)

* feat: Handle `pc`s outside of program segment in `VmException` [#1501] (https://github.com/lambdaclass/cairo-vm/pull/1501)

  * `VmException` now shows the full pc value instead of just the offset (`VmException.pc` field type changed to `Relocatable`)
  * `VmException.traceback` now shows the full pc value for each entry instead of hardcoding its index to 0.
  * Disable debug information for errors produced when `pc` is outside of the program segment (segment_index != 0). `VmException` fields `inst_location` & `error_attr_value` will be `None` in such case.

* feat: Allow running instructions from pcs outside the program segement [#1493](https://github.com/lambdaclass/cairo-vm/pull/1493)

* BREAKING: Partially Revert `Optimize trace relocation #906` [#1492](https://github.com/lambdaclass/cairo-vm/pull/1492)

  * Remove methods `VirtualMachine::get_relocated_trace`& `VirtualMachine::relocate_trace`.
  * Add `relocated_trace` field  & `relocate_trace` method to `CairoRunner`.
  * Swap `TraceEntry` for `RelocatedTraceEntry` type in `write_encoded_trace` & `PublicInput::new` signatures.
  * Now takes into account the program counter's segment index when building the execution trace instead of assuming it to be 0.

* feat: Add HintProcessor::execute_hint_extensive + refactor hint_ranges [#1491](https://github.com/lambdaclass/cairo-vm/pull/1491)

  * Add trait method `HintProcessorLogic::execute_hint_extensive`:
    * This method has a similar behaviour to `HintProcessorLogic::execute_hint` but it also returns a `HintExtension` (type alias for `HashMap<Relocatable, Vec<Box<dyn Any>>>`) that can be used to extend the current map of hints used by the VM. This behaviour achieves what the `vm_load_data` primitive does for cairo-lang, and is needed to implement os hints.
    * This method is now used by the VM to execute hints instead of `execute_hint`, but it's default implementation calls `execute_hint`, so current implementors of the `HintProcessor` trait won't notice any change.

  * Signature changes:
    * `pub fn step_hint(&mut self, hint_executor: &mut dyn HintProcessor, exec_scopes: &mut ExecutionScopes, hint_datas: &mut Vec<Box<dyn Any>>, constants: &HashMap<String, Felt252>) -> Result<(), VirtualMachineError>` -> `pub fn step_hint(&mut self, hint_processor: &mut dyn HintProcessor, exec_scopes: &mut ExecutionScopes, hint_datas: &mut Vec<Box<dyn Any>>, hint_ranges: &mut HashMap<Relocatable, HintRange>, constants: &HashMap<String, Felt252>) -> Result<(), VirtualMachineError>`
    * `pub fn step(&mut self, hint_executor: &mut dyn HintProcessor, exec_scopes: &mut ExecutionScopes, hint_data: &[Box<dyn Any>], constants: &HashMap<String, Felt252>) -> Result<(), VirtualMachineError>` -> `pub fn step(&mut self, hint_processor: &mut dyn HintProcessor, exec_scopes: &mut ExecutionScopes, hint_datas: &mut Vec<Box<dyn Any>>, hint_ranges: &mut HashMap<Relocatable, HintRange>, constants: &HashMap<String, Felt252>) -> Result<(), VirtualMachineError>`

* feat: add debugging capabilities behind `print` feature flag. [#1476](https://github.com/lambdaclass/cairo-vm/pull/1476)

* feat: add `cairo_run_program` function that takes a `Program` as an arg. [#1496](https://github.com/lambdaclass/cairo-vm/pull/1496)

#### [0.9.1] - 2023-11-16

* chore: bump `cairo-lang-` dependencies to 2.3.1 [#1482](https://github.com/lambdaclass/cairo-vm/pull/1482), [#1483](https://github.com/lambdaclass/cairo-vm/pull/1483)

* feat: Make PublicInput fields public [#1474](https://github.com/lambdaclass/cairo-vm/pull/1474)

* chore: bump starknet-crypto to v0.6.1 [#1469](https://github.com/lambdaclass/cairo-vm/pull/1469)

* feat: Implement the Serialize and Deserialize methods for the Program struct [#1458](https://github.com/lambdaclass/cairo-vm/pull/1458)

* feat: Use only program builtins when running cairo 1 programs [#1457](https://github.com/lambdaclass/cairo-vm/pull/1457)

* feat: Use latest cairo-vm version in cairo1-run crate [#1455](https://github.com/lambdaclass/cairo-vm/pull/1455)

* feat: Implement a CLI to run cairo 1 programs [#1370](https://github.com/lambdaclass/cairo-vm/pull/1370)

* fix: Fix string code of `BLAKE2S_ADD_UINT256` hint [#1454](https://github.com/lambdaclass/cairo-vm/pull/1454)

#### [0.9.0] - 2023-10-03

* fix: Default to empty attributes vector when the field is missing from the program JSON [#1450](https://github.com/lambdaclass/cairo-vm/pull/1450)

* fix: Change serialization of CairoPieMemory to match Python's binary format [#1447](https://github.com/lambdaclass/cairo-vm/pull/1447)

* fix: Remove Deserialize derive from CairoPie and fix Serialize implementation to match Python's [#1444](https://github.com/lambdaclass/cairo-vm/pull/1444)

* fix: ec_recover hints no longer panic when divisor is 0 [#1433](https://github.com/lambdaclass/cairo-vm/pull/1433)

* feat: Implement the Serialize and Deserialize traits for the CairoPie struct [#1438](https://github.com/lambdaclass/cairo-vm/pull/1438)

* fix: Using UINT256_HINT no longer panics when b is greater than 2^256 [#1430](https://github.com/lambdaclass/cairo-vm/pull/1430)

* feat: Added a differential fuzzer for programs with whitelisted hints [#1358](https://github.com/lambdaclass/cairo-vm/pull/1358)

* fix(breaking): Change return type of `get_execution_resources` to `RunnerError` [#1398](https://github.com/lambdaclass/cairo-vm/pull/1398)

* Don't build wasm-demo in `build` target + add ci job to run the wasm demo [#1393](https://github.com/lambdaclass/cairo-vm/pull/1393)

    * Adds default-members to workspace
    * Crate `examples/wasm-demo` is no longer built during `make build`
    * `make check` no longer compiles the cairo file used in the wasm-demo
    * Removes Makefile targets `examples/wasm-demo/src/array_sum.json` & `example_program`
    * `wasm-demo` now uses the compiled cairo file in `cairo_programs` directory instead of its own copy

* feat: Add `Program::new_for_proof` [#1396](https://github.com/lambdaclass/cairo-vm/pull/1396)

#### [0.8.7] - 2023-8-28

* Add REDUCE_V2 hint [#1420](https://github.com/lambdaclass/cairo-vm/pull/1420):
    * Implement REDUCE_V2 hint
    * Rename hint REDUCE -> REDUCE_V1

* BREAKING: Add `disable_trace_padding` to `CairoRunConfig`[#1233](https://github.com/lambdaclass/cairo-rs/pull/1233)

* feat: Implement `CairoRunner.get_cairo_pie`[#1375](https://github.com/lambdaclass/cairo-vm/pull/1375)

* fix: Compare air_public_inputs against python vm + Fix how public memory is built [#391](https://github.com/lambdaclass/cairo-vm/pull/1391)

    BugFixes:

    *  `CairoRunner.finalize_segments` now builds the output builtin's public memory (if applicable).
    * `MemorySegmentManager.get_public_memory_addresses` logic fixed.
    * `MemorySegmentManager.finalize` no longer skips segments when their public memory is None

    Minor changes:

    * `VirtualMachine.get_public_memory_addresses` now strips the "_builtin" suffix from builtin names
    * `MemorySegmentAddresses.stop_address` renamed to `stop_ptr`

    Overall these changes make the the air public input file (obtained through the --air_public_input flag) equivalent to the ones outputted by the cairo-lang version

* fix: Fix `SPLIT_FELT` hint [#1387](https://github.com/lambdaclass/cairo-vm/pull/1387)

* refactor: combine `Program.hints` and `Program.hints_ranges` into custom collection [#1366](https://github.com/lambdaclass/cairo-vm/pull/1366)

* fix: Fix div_mod [#1383](https://github.com/lambdaclass/cairo-vm/pull/1383)

  * Fixes `div_mod` function so that it behaves like the cairo-lang version
  * Various functions in the `math_utils` crate can now return a `MathError` : `div_mod`, `ec_add`, `line_slope`, `ec_double`, `ec_double_slope`.
  * Fixes `UINT256_MUL_INV_MOD_P` hint so that it behaves like the python code.

#### [0.8.6] - 2023-8-11

* fix: Handle error in hint `UINT256_MUL_DIV_MOD` when divides by zero [#1367](https://github.com/lambdaclass/cairo-vm/pull/1367)

* Add HintError::SyscallError and VmErrors::HINT_ERROR_STR constant [#1357](https://github.com/lambdaclass/cairo-rs/pull/1357)

* feat: make *arbitrary* feature also enable a `proptest::arbitrary::Arbitrary` implementation for `Felt252` [#1355](https://github.com/lambdaclass/cairo-vm/pull/1355)

* fix: correctly display invalid signature error message [#1361](https://github.com/lambdaclass/cairo-vm/pull/1361)

#### [0.8.5] - 2023-7-31

* fix: `Program` comparison depending on `hints_ranges` ordering [#1351](https://github.com/lambdaclass/cairo-rs/pull/1351)

* feat: implement the `--air_public_input` flag to the runner for outputting public inputs into a file [#1268](https://github.com/lambdaclass/cairo-rs/pull/1268)

* fix: CLI errors bad formatting and handling

* perf: replace insertion with bit-setting in validated addresses [#1208](https://github.com/lambdaclass/cairo-vm/pull/1208)

* fix: return error when a parsed hint's PC is invalid [#1340](https://github.com/lambdaclass/cairo-vm/pull/1340)

* chore(deps): bump _cairo-lang_ dependencies to v2.1.0-rc2 [#1345](https://github.com/lambdaclass/cairo-vm/pull/1345)

* chore(examples): remove _wee_alloc_ dependency from _wasm-demo_ example and _ensure-no_std_ dummy crate [#1337](https://github.com/lambdaclass/cairo-vm/pull/1337)

* docs: improved crate documentation [#1334](https://github.com/lambdaclass/cairo-vm/pull/1334)

* chore!: made `deserialize_utils` module private [#1334](https://github.com/lambdaclass/cairo-vm/pull/1334)
  BREAKING:
  * `deserialize_utils` is no longer exported
  * functions `maybe_add_padding`, `parse_value`, and `take_until_unbalanced` are no longer exported
  * `ReferenceParseError` is no more

* perf: changed `ok_or` usage for `ok_or_else` in expensive cases [#1332](https://github.com/lambdaclass/cairo-vm/pull/1332)

* feat: updated the old WASM example and moved it to [`examples/wasm-demo`](examples/wasm-demo/) [#1315](https://github.com/lambdaclass/cairo-vm/pull/1315)

* feat(fuzzing): add `arbitrary` feature to enable arbitrary derive in `Program` and `CairoRunConfig` [#1306](https://github.com/lambdaclass/cairo-vm/pull/1306) [#1330](https://github.com/lambdaclass/cairo-vm/pull/1330)

* perf: remove pointless iterator from rc limits tracking [#1316](https://github.com/lambdaclass/cairo-vm/pull/1316)

* feat(felt): add `from_bytes_le` and `from_bytes_ne` methods to `Felt252` [#1326](https://github.com/lambdaclass/cairo-vm/pull/1326)

* perf: change `Program::shared_program_data::hints` from `HashMap<usize, Vec<Box<dyn Any>>>` to `Vec<Box<dyn Any>>` and refer to them as ranges stored in a `Vec<_>` indexed by PC with run time reductions of up to 12% [#931](https://github.com/lambdaclass/cairo-vm/pull/931)
  BREAKING:
  * `get_hint_dictionary(&self, &[HintReference], &mut dyn HintProcessor) -> Result<HashMap<usize, Vec<Box<dyn Any>>, VirtualMachineError>` ->
    `get_hint_data(self, &[HintReference], &mut dyn HintProcessor) -> Result<Vec<Box<dyn Any>, VirtualMachineError>`
  * Hook methods receive `&[Box<dyn Any>]` rather than `&HashMap<usize, Vec<Box<dyn Any>>>`

#### [0.8.4]
**YANKED**

#### [0.8.3]
**YANKED**

#### [0.8.2] - 2023-7-10

* chore: update dependencies, particularly lamdaworks 0.1.2 -> 0.1.3 [#1323](https://github.com/lambdaclass/cairo-vm/pull/1323)

* fix: fix `UINT256_MUL_DIV_MOD` hint [#1320](https://github.com/lambdaclass/cairo-vm/pull/1320)

* feat: add dependency installation script `install.sh` [#1298](https://github.com/lambdaclass/cairo-vm/pull/1298)

* fix: specify resolver version 2 in the virtual workspace's manifest [#1311](https://github.com/lambdaclass/cairo-vm/pull/1311)

* feat: add `lambdaworks-felt` feature to `cairo-vm-cli` [#1308](https://github.com/lambdaclass/cairo-vm/pull/1308)

* chore: update dependencies, particularly clap 3.2 -> 4.3 [#1309](https://github.com/lambdaclass/cairo-vm/pull/1309)
  * this removes dependency on _atty_, that's no longer mantained

* chore: remove unused dependencies [#1307](https://github.com/lambdaclass/cairo-vm/pull/1307)
  * rand_core
  * serde_bytes
  * rusty-hook (_dev-dependency_)

* chore: bump `cairo-lang-starknet` and `cairo-lang-casm` dependencies to 2.0.0 [#1313](https://github.com/lambdaclass/cairo-vm/pull/1313)

#### [0.8.1] - 2023-6-29

* chore: change mentions of *cairo-rs-py* to *cairo-vm-py* [#1296](https://github.com/lambdaclass/cairo-vm/pull/1296)

* rename github repo from https://github.com/lambdaclass/cairo-rs to https://github.com/lambdaclass/cairo-vm [#1289](https://github.com/lambdaclass/cairo-vm/pull/1289)

* fix(security): avoid OOM crashes when programs jump to very high invalid addresses [#1285](https://github.com/lambdaclass/cairo-vm/pull/1285)

* fix: add `to_bytes_be` to the felt when `lambdaworks-felt` feature is active [#1290](https://github.com/lambdaclass/cairo-vm/pull/1290)

* chore: mark `modpow` and `to_signed_bytes_le` as *deprecated* [#1290](https://github.com/lambdaclass/cairo-vm/pull/1290)

* fix: bump *lambdaworks-math* to latest version, that fixes no-std support [#1293](https://github.com/lambdaclass/cairo-vm/pull/1293)

* build: remove dependency to `thiserror` (use `thiserror-no-std/std` instead)

* chore: use LambdaWorks' implementation of bit operations for `Felt252` [#1291](https://github.com/lambdaclass/cairo-vm/pull/1291)

* update `cairo-lang-starknet` and `cairo-lang-casm` dependencies to v2.0.0-rc6 [#1299](https://github.com/lambdaclass/cairo-vm/pull/1299)

#### [0.8.0] - 2023-6-26

* feat: Add feature `lambdaworks-felt` to `felt` & `cairo-vm` crates [#1281](https://github.com/lambdaclass/cairo-vm/pull/1281)

    Changes under this feature:
  * `Felt252` now uses *LambdaWorks*' `FieldElement` internally
  * BREAKING: some methods of `Felt252` were removed, namely: `modpow` and `to_signed_bytes_le`

#### [0.7.0] - 2023-6-26

* BREAKING: Integrate `RunResources` logic into `HintProcessor` trait [#1274](https://github.com/lambdaclass/cairo-vm/pull/1274)
  * Rename trait `HintProcessor` to `HintProcessorLogic`
  * Add trait `ResourceTracker`
  * Trait `HintProcessor` is now `HintProcessor: HintProcessorLogic + ResourceTracker`
  * `BuiltinHintProcessor::new` & `Cairo1HintProcessor::new` now receive the argumet `run_resources: RunResources`
  * `HintProcessorLogic::execute_hint` no longer receives `run_resources: &mut RunResources`
  * Remove argument `run_resources: &mut RunResources` from `CairoRunner::run_until_pc` & `CairoRunner::run_from_entrypoint`

* build: remove unused implicit features from cairo-vm [#1266](https://github.com/lambdaclass/cairo-vm/pull/1266)


#### [0.6.1] - 2023-6-23

* fix: updated the `custom_hint_example` and added it to the workspace [#1258](https://github.com/lambdaclass/cairo-vm/pull/1258)

* Add path to cairo-vm README.md [#1276](https://github.com/lambdaclass/cairo-vm/pull/1276)

* fix: change error returned when subtracting two `MaybeRelocatable`s to better reflect the cause [#1271](https://github.com/lambdaclass/cairo-vm/pull/1271)

* fix: CLI error message when using --help [#1270](https://github.com/lambdaclass/cairo-vm/pull/1270)

#### [0.6.0] - 2023-6-18

* fix: `dibit` hint no longer fails when called with an `m` of zero [#1247](https://github.com/lambdaclass/cairo-vm/pull/1247)

* fix(security): avoid denial of service on malicious input exploiting the scientific notation parser [#1239](https://github.com/lambdaclass/cairo-vm/pull/1239)

* BREAKING: Change `RunResources` usage:
    * Modify field type `RunResources.n_steps: Option<usize>,`

    * Public Api Changes:
        *  CairoRunner::run_until_pc: Now receive a `&mut RunResources` instead of an `&mut Option<RunResources>`
        *  CairoRunner::run_from_entrypoint: Now receive a `&mut RunResources` instead of an `&mut Option<RunResources>`
        * VirtualMachine::Step: Add `&mut RunResources` as input
        * Trait HintProcessor::execute_hint: Add  `&mut RunResources` as an input

* perf: accumulate `min` and `max` instruction offsets during run to speed up range check [#1080](https://github.com/lambdaclass/cairo-vm/pull/)
  BREAKING: `Cairo_runner::get_perm_range_check_limits` no longer returns an error when called without trace enabled, as it no longer depends on it

* perf: process reference list on `Program` creation only [#1214](https://github.com/lambdaclass/cairo-vm/pull/1214)
  Also keep them in a `Vec<_>` instead of a `HashMap<_, _>` since it will be continuous anyway.
  BREAKING:
  * `HintProcessor::compile_hint` now receies a `&[HintReference]` rather than `&HashMap<usize, HintReference>`
  * Public `CairoRunner::get_reference_list` has been removed

* BREAKING: Add no_std compatibility to cairo-vm (cairo-1-hints feature still not supported)
    * Move the vm to its own directory and crate, different from the workspace [#1215](https://github.com/lambdaclass/cairo-vm/pull/1215)

    * Add an `ensure_no_std` crate that the CI will use to check that new changes don't revert `no_std` support [#1215](https://github.com/lambdaclass/cairo-vm/pull/1215) [#1232](https://github.com/lambdaclass/cairo-vm/pull/1232)

    * replace the use of `num-prime::is_prime` by a custom implementation, therefore restoring `no_std` compatibility [#1238](https://github.com/lambdaclass/cairo-vm/pull/1238)

#### [0.5.2] - 2023-6-12

* BREAKING: Compute `ExecutionResources.n_steps` without requiring trace [#1222](https://github.com/lambdaclass/cairo-vm/pull/1222)

  * `CairoRunner::get_execution_resources` return's `n_steps` field value is now set to `vm.current_step` instead of `0` if both `original_steps` and `trace` are set to `None`

* Add `RunResources::get_n_steps` method [#1225](https://github.com/lambdaclass/cairo-vm/pull/1225)

* refactor: simplify `mem_eq`

* fix: pin Cairo compiler version [#1220](https://github.com/lambdaclass/cairo-vm/pull/1220)

* perf: make `inner_rc_bound` a constant, improving performance of the range-check builtin

* fix: substraction of `MaybeRelocatable` always behaves as signed [#1218](https://github.com/lambdaclass/cairo-vm/pull/1218)

#### [0.5.1] - 2023-6-7

* fix: fix overflow for `QUAD_BIT` and `DI_BIT` hints [#1209](https://github.com/lambdaclass/cairo-vm/pull/1209)
  Fixes [#1205](https://github.com/lambdaclass/cairo-vm/issue/1205)

* fix: fix hints `UINT256_UNSIGNED_DIV_REM` && `UINT256_EXPANDED_UNSIGNED_DIV_REM` [#1203](https://github.com/lambdaclass/cairo-vm/pull/1203)

* bugfix: fix deserialization of scientific notation with fractional values [#1202](https://github.com/lambdaclass/cairo-vm/pull/1202)

* feat: implement `mem_eq` function to test for equality of two ranges in memory [#1198](https://github.com/lambdaclass/cairo-vm/pull/1198)

* perf: use `mem_eq` in `set_add` [#1198](https://github.com/lambdaclass/cairo-vm/pull/1198)

* feat: wrap big variants of `HintError`, `VirtualMachineError`, `RunnerError`, `MemoryError`, `MathError`, `InsufficientAllocatedCellsError` in `Box` [#1193](https://github.com/lambdaclass/cairo-vm/pull/1193)
  * BREAKING: all tuple variants of `HintError` with a single `Felt252` or multiple elements now receive a single `Box`

* Add `Program::builtins_len method` [#1194](https://github.com/lambdaclass/cairo-vm/pull/1194)

* fix: Handle the deserialization of serde_json::Number with scientific notation (e.g.: Number(1e27)) in felt_from_number function [#1188](https://github.com/lambdaclass/cairo-vm/pull/1188)

* feat: Add RunResources Struct [#1175](https://github.com/lambdaclass/cairo-vm/pull/1175)
  * BREAKING: Modify `CairoRunner::run_until_pc` arity. Add `run_resources: &mut Option<RunResources>` input
  * BREAKING: Modify `CairoRunner::run_from_entrypoint` arity. Add `run_resources: &mut Option<RunResources>` input

* fix: Fix 'as_int' conversion usage in hints `ASSERT_250_BIT` &  `SIGNED_DIV_REM` [#1191](https://github.com/lambdaclass/cairo-vm/pull/1191)


* bugfix: Use cairo constants in `ASSERT_250_BIT` hint [#1187](https://github.com/lambdaclass/cairo-vm/pull/1187)

* bugfix: Fix `EC_DOUBLE_ASSIGN_NEW_X_V2` hint not taking `SECP_P` value from the current execution scope [#1186](https://github.com/lambdaclass/cairo-vm/pull/1186)

* fix: Fix hint `BIGINT_PACK_DIV_MOD` [#1189](https://github.com/lambdaclass/cairo-vm/pull/1189)

* fix: Fix possible subtraction overflow in `QUAD_BIT` & `DI_BIT` hints [#1185](https://github.com/lambdaclass/cairo-vm/pull/1185)

  * These hints now return an error when ids.m equals zero

* fix: felt_from_number not properly returning parse errors [#1012](https://github.com/lambdaclass/cairo-vm/pull/1012)

* fix: Fix felt sqrt and Signed impl [#1150](https://github.com/lambdaclass/cairo-vm/pull/1150)

  * BREAKING: Fix `Felt252` methods `abs`, `signum`, `is_positive`, `is_negative` and `sqrt`
  * BREAKING: Remove function `math_utils::sqrt`(Now moved to `Felt252::sqrt`)

* feat: Add method `CairoRunner::initialize_function_runner_cairo_1` [#1151](https://github.com/lambdaclass/cairo-vm/pull/1151)

  * Add method `pub fn initialize_function_runner_cairo_1(
        &mut self,
        vm: &mut VirtualMachine,
        program_builtins: &[BuiltinName],
    ) -> Result<(), RunnerError>` to `CairoRunner`

  * BREAKING: Move field `builtins` from `SharedProgramData` to `Program`
  * BREAKING: Remove argument `add_segment_arena_builtin` from `CairoRunner::initialize_function_runner`, it is now always false
  * BREAKING: Add `segment_arena` enum variant to `BuiltinName`

* Fix implementation of `InitSquashData` and `ShouldSkipSquashLoop`

* Add more hints to `Cairo1HintProcessor` [#1171](https://github.com/lambdaclass/cairo-vm/pull/1171)
                                          [#1143](https://github.com/lambdaclass/cairo-vm/pull/1143)

    * `Cairo1HintProcessor` can now run the following hints:
        * Felt252DictEntryInit
        * Felt252DictEntryUpdate
        * GetCurrentAccessDelta
        * InitSquashData
        * AllocConstantSize
        * GetCurrentAccessIndex
        * ShouldContinueSquashLoop
        * FieldSqrt
        * Uint512DivMod

* Add some small considerations regarding Cairo 1 programs [#1144](https://github.com/lambdaclass/cairo-vm/pull/1144):

  * Ignore Casm and Sierra files
  * Add special flag to compile Cairo 1 programs

* Make the VM able to run `CasmContractClass` files under `cairo-1-hints` feature [#1098](https://github.com/lambdaclass/cairo-vm/pull/1098)

  * Implement `TryFrom<CasmContractClass> for Program`
  * Add `Cairo1HintProcessor`

#### 0.5.0
**YANKED**

#### [0.4.0] - 2023-05-12

* perf: insert elements from the tail in `load_data` so reallocation happens only once [#1117](https://github.com/lambdaclass/cairo-vm/pull/1117)

* Add `CairoRunner::get_program method` [#1123](https://github.com/lambdaclass/cairo-vm/pull/1123)

* Use to_signed_felt as function for felt252 as BigInt within [-P/2, P/2] range and use to_bigint as function for representation as BigInt. [#1100](https://github.com/lambdaclass/cairo-vm/pull/1100)

* Implement hint on field_arithmetic lib [#1090](https://github.com/lambdaclass/cairo-vm/pull/1090)

    `BuiltinHintProcessor` now supports the following hints:

    ```python
        %{
            def split(num: int, num_bits_shift: int, length: int):
                a = []
                for _ in range(length):
                    a.append( num & ((1 << num_bits_shift) - 1) )
                    num = num >> num_bits_shift
                return tuple(a)

            def pack(z, num_bits_shift: int) -> int:
                limbs = (z.d0, z.d1, z.d2)
                return sum(limb << (num_bits_shift * i) for i, limb in enumerate(limbs))

            a = pack(ids.a, num_bits_shift = 128)
            b = pack(ids.b, num_bits_shift = 128)
            p = pack(ids.p, num_bits_shift = 128)

            res = (a - b) % p


            res_split = split(res, num_bits_shift=128, length=3)

            ids.res.d0 = res_split[0]
            ids.res.d1 = res_split[1]
            ids.res.d2 = res_split[2]
        %}
    ```

* Add missing hint on cairo_secp lib [#1089](https://github.com/lambdaclass/cairo-vm/pull/1089):
    `BuiltinHintProcessor` now supports the following hint:

    ```python

    from starkware.cairo.common.cairo_secp.secp_utils import pack

    slope = pack(ids.slope, PRIME)
    x0 = pack(ids.point0.x, PRIME)
    x1 = pack(ids.point1.x, PRIME)
    y0 = pack(ids.point0.y, PRIME)

    value = new_x = (pow(slope, 2, SECP_P) - x0 - x1) % SECP_P
    ```

* Add missing hint on vrf.json whitelist [#1055](https://github.com/lambdaclass/cairo-vm/pull/1055):

     `BuiltinHintProcessor` now supports the following hint:

     ```python
    %{
        PRIME = 2**255 - 19
        II = pow(2, (PRIME - 1) // 4, PRIME)

        xx = ids.xx.low + (ids.xx.high<<128)
        x = pow(xx, (PRIME + 3) // 8, PRIME)
        if (x * x - xx) % PRIME != 0:
            x = (x * II) % PRIME
        if x % 2 != 0:
            x = PRIME - x
        ids.x.low = x & ((1<<128)-1)
        ids.x.high = x >> 128
    %}
    ```

* Implement hint variant for finalize_blake2s[#1072](https://github.com/lambdaclass/cairo-vm/pull/1072)

    `BuiltinHintProcessor` now supports the following hint:

     ```python
    %{
        # Add dummy pairs of input and output.
        from starkware.cairo.common.cairo_blake2s.blake2s_utils import IV, blake2s_compress

        _n_packed_instances = int(ids.N_PACKED_INSTANCES)
        assert 0 <= _n_packed_instances < 20
        _blake2s_input_chunk_size_felts = int(ids.BLAKE2S_INPUT_CHUNK_SIZE_FELTS)
        assert 0 <= _blake2s_input_chunk_size_felts < 100

        message = [0] * _blake2s_input_chunk_size_felts
        modified_iv = [IV[0] ^ 0x01010020] + IV[1:]
        output = blake2s_compress(
            message=message,
            h=modified_iv,
            t0=0,
            t1=0,
            f0=0xffffffff,
            f1=0,
        )
        padding = (message + modified_iv + [0, 0xffffffff] + output) * (_n_packed_instances - 1)
        segments.write_arg(ids.blake2s_ptr_end, padding)
        %}
        ```

* Implement fast_ec_add hint variant [#1087](https://github.com/lambdaclass/cairo-vm/pull/1087)

`BuiltinHintProcessor` now supports the following hint:

    ```python
    %{
        from starkware.cairo.common.cairo_secp.secp_utils import SECP_P, pack

        slope = pack(ids.slope, PRIME)
        x0 = pack(ids.pt0.x, PRIME)
        x1 = pack(ids.pt1.x, PRIME)
        y0 = pack(ids.pt0.y, PRIME)

        value = new_x = (pow(slope, 2, SECP_P) - x0 - x1) % SECP_P
    %}
    ```

* feat(hints): Add alternative string for hint IS_ZERO_PACK_EXTERNAL_SECP [#1082](https://github.com/lambdaclass/cairo-vm/pull/1082)

    `BuiltinHintProcessor` now supports the following hint:

    ```python
    %{
        from starkware.cairo.common.cairo_secp.secp_utils import pack
        x = pack(ids.x, PRIME) % SECP_P
    %}
    ```

* Add alternative hint code for ec_double hint [#1083](https://github.com/lambdaclass/cairo-vm/pull/1083)

    `BuiltinHintProcessor` now supports the following hint:

    ```python
    %{
        from starkware.cairo.common.cairo_secp.secp_utils import SECP_P, pack

        slope = pack(ids.slope, PRIME)
        x = pack(ids.pt.x, PRIME)
        y = pack(ids.pt.y, PRIME)

        value = new_x = (pow(slope, 2, SECP_P) - 2 * x) % SECP_P
    %}
    ```

* fix(security)!: avoid DoS on malicious insertion to memory [#1099](https://github.com/lambdaclass/cairo-vm/pull/1099)
    * A program could crash the library by attempting to insert a value at an address with a big offset; fixed by trying to reserve to check for allocation failure
    * A program could crash the program by exploiting an integer overflow when attempting to insert a value at an address with offset `usize::MAX`

    BREAKING: added a new error variant `MemoryError::VecCapacityExceeded`

* perf: specialize addition for `u64` and `Felt252` [#932](https://github.com/lambdaclass/cairo-vm/pull/932)
    * Avoids the creation of a new `Felt252` instance for additions with a very restricted valid range
    * This impacts specially the addition of `Relocatable` with `Felt252` values in `update_pc`, which take a significant amount of time in some benchmarks

* fix(starknet-crypto): bump version to `0.5.0` [#1088](https://github.com/lambdaclass/cairo-vm/pull/1088)
    * This includes the fix for a `panic!` in `ecdsa::verify`.
      See: [#365](https://github.com/xJonathanLEI/starknet-rs/issues/365) and [#366](https://github.com/xJonathanLEI/starknet-rs/pulls/366)

* feat(hints): Add alternative string for hint IS_ZERO_PACK [#1081](https://github.com/lambdaclass/cairo-vm/pull/1081)

    `BuiltinHintProcessor` now supports the following hint:

    ```python
    %{
        from starkware.cairo.common.cairo_secp.secp_utils import SECP_P, pack
        x = pack(ids.x, PRIME) % SECP_P
    %}

* Add missing hints `NewHint#55`, `NewHint#56`, and `NewHint#57` [#1077](https://github.com/lambdaclass/cairo-vm/issues/1077)

    `BuiltinHintProcessor` now supports the following hints:

    ```python
    from starkware.cairo.common.cairo_secp.secp_utils import pack
    SECP_P=2**255-19

    x = pack(ids.x, PRIME) % SECP_P
    ```

    ```python
    from starkware.cairo.common.cairo_secp.secp_utils import pack
    SECP_P=2**255-19

    value = pack(ids.x, PRIME) % SECP_P
    ```

    ```python
    SECP_P=2**255-19
    from starkware.python.math_utils import div_mod

    value = x_inv = div_mod(1, x, SECP_P)
    ```

* Implement hint for `starkware.cairo.common.cairo_keccak.keccak._copy_inputs` as described by whitelist `starknet/security/whitelists/cairo_keccak.json` [#1058](https://github.com/lambdaclass/cairo-vm/pull/1058)

    `BuiltinHintProcessor` now supports the following hint:

    ```python
    %{ ids.full_word = int(ids.n_bytes >= 8) %}
    ```

* perf: cache decoded instructions [#944](https://github.com/lambdaclass/cairo-vm/pull/944)
    * Creates a new cache field in `VirtualMachine` that stores the `Instruction` instances as they get decoded from memory, significantly reducing decoding overhead, with gains up to 9% in runtime according to benchmarks in the performance server

* Add alternative hint code for nondet_bigint3 hint [#1071](https://github.com/lambdaclass/cairo-vm/pull/1071)

    `BuiltinHintProcessor` now supports the following hint:

    ```python
    %{
        from starkware.cairo.common.cairo_secp.secp_utils import split
        segments.write_arg(ids.res.address_, split(value))
    %}
    ```

* Add missing hint on vrf.json lib [#1052](https://github.com/lambdaclass/cairo-vm/pull/1052):

    `BuiltinHintProcessor` now supports the following hint:

    ```python
    %{
        from starkware.cairo.common.cairo_secp.secp_utils import pack
        SECP_P = 2**255-19

        slope = pack(ids.slope, PRIME)
        x0 = pack(ids.point0.x, PRIME)
        x1 = pack(ids.point1.x, PRIME)
        y0 = pack(ids.point0.y, PRIME)

        value = new_x = (pow(slope, 2, SECP_P) - x0 - x1) % SECP_P
    %}
    ```

* Implement hint for cairo_sha256_arbitrary_input_length whitelist [#1091](https://github.com/lambdaclass/cairo-vm/pull/1091)

    `BuiltinHintProcessor` now supports the following hint:

    ```python
    %{
        from starkware.cairo.common.cairo_sha256.sha256_utils import (
            compute_message_schedule, sha2_compress_function)

        _sha256_input_chunk_size_felts = int(ids.SHA256_INPUT_CHUNK_SIZE_FELTS)
        assert 0 <= _sha256_input_chunk_size_felts < 100
        _sha256_state_size_felts = int(ids.SHA256_STATE_SIZE_FELTS)
        assert 0 <= _sha256_state_size_felts < 100
        w = compute_message_schedule(memory.get_range(
            ids.sha256_start, _sha256_input_chunk_size_felts))
        new_state = sha2_compress_function(memory.get_range(ids.state, _sha256_state_size_felts), w)
        segments.write_arg(ids.output, new_state)
    %}
    ```

* Add missing hint on vrf.json lib [#1053](https://github.com/lambdaclass/cairo-vm/pull/1053):

     `BuiltinHintProcessor` now supports the following hint:

     ```python
    %{
        from starkware.cairo.common.cairo_secp.secp_utils import SECP_P, pack
        SECP_P = 2**255-19

        slope = pack(ids.slope, PRIME)
        x = pack(ids.point.x, PRIME)
        y = pack(ids.point.y, PRIME)

        value = new_x = (pow(slope, 2, SECP_P) - 2 * x) % SECP_P
    %}
    ```

* Implement hint on 0.6.0.json whitelist [#1044](https://github.com/lambdaclass/cairo-vm/pull/1044):

     `BuiltinHintProcessor` now supports the following hints:

    ```python
    %{
       ids.a_lsb = ids.a & 1
       ids.b_lsb = ids.b & 1
    %}
    ```

* Implement hint for `starkware.cairo.common.cairo_keccak.keccak._block_permutation` as described by whitelist `starknet/security/whitelists/cairo_keccak.json` [#1046](https://github.com/lambdaclass/cairo-vm/pull/1046)

    `BuiltinHintProcessor` now supports the following hint:

    ```python
    %{
        from starkware.cairo.common.cairo_keccak.keccak_utils import keccak_func
        _keccak_state_size_felts = int(ids.KECCAK_STATE_SIZE_FELTS)
        assert 0 <= _keccak_state_size_felts < 100
        output_values = keccak_func(memory.get_range(
            ids.keccak_ptr_start, _keccak_state_size_felts))
        segments.write_arg(ids.output, output_values)
    %}
    ```

* Implement hint on cairo_blake2s whitelist [#1040](https://github.com/lambdaclass/cairo-vm/pull/1040)

    `BuiltinHintProcessor` now supports the following hint:

    ```python
    %{
        from starkware.cairo.common.cairo_blake2s.blake2s_utils import IV, blake2s_compress

        _blake2s_input_chunk_size_felts = int(ids.BLAKE2S_INPUT_CHUNK_SIZE_FELTS)
        assert 0 <= _blake2s_input_chunk_size_felts < 100

        new_state = blake2s_compress(
            message=memory.get_range(ids.blake2s_start, _blake2s_input_chunk_size_felts),
            h=[IV[0] ^ 0x01010020] + IV[1:],
            t0=ids.n_bytes,
            t1=0,
            f0=0xffffffff,
            f1=0,
        )

        segments.write_arg(ids.output, new_state)
    %}
    ```

* Implement hint on cairo_blake2s whitelist [#1039](https://github.com/lambdaclass/cairo-vm/pull/1039)

    `BuiltinHintProcessor` now supports the following hint:

    ```python

    %{
        # Add dummy pairs of input and output.
        from starkware.cairo.common.cairo_blake2s.blake2s_utils import IV, blake2s_compress

        _n_packed_instances = int(ids.N_PACKED_INSTANCES)
        assert 0 <= _n_packed_instances < 20
        _blake2s_input_chunk_size_felts = int(ids.BLAKE2S_INPUT_CHUNK_SIZE_FELTS)
        assert 0 <= _blake2s_input_chunk_size_felts < 100

        message = [0] * _blake2s_input_chunk_size_felts
        modified_iv = [IV[0] ^ 0x01010020] + IV[1:]
        output = blake2s_compress(
            message=message,
            h=modified_iv,
            t0=0,
            t1=0,
            f0=0xffffffff,
            f1=0,
        )
        padding = (modified_iv + message + [0, 0xffffffff] + output) * (_n_packed_instances - 1)
        segments.write_arg(ids.blake2s_ptr_end, padding)
    %}

* Add `Program::iter_identifiers(&self) -> Iterator<Item = (&str, &Identifier)>` to get an iterator over the program's identifiers [#1079](https://github.com/lambdaclass/cairo-vm/pull/1079)

* Implement hint on `assert_le_felt` for versions 0.6.0 and 0.8.2 [#1047](https://github.com/lambdaclass/cairo-vm/pull/1047):

     `BuiltinHintProcessor` now supports the following hints:

     ```python

     %{
        from starkware.cairo.common.math_utils import assert_integer
        assert_integer(ids.a)
        assert_integer(ids.b)
        assert (ids.a % PRIME) <= (ids.b % PRIME), \
            f'a = {ids.a % PRIME} is not less than or equal to b = {ids.b % PRIME}.'
    %}

     ```

     ```python

    %{
        from starkware.cairo.common.math_utils import assert_integer
        assert_integer(ids.a)
        assert_integer(ids.b)
        a = ids.a % PRIME
        b = ids.b % PRIME
        assert a <= b, f'a = {a} is not less than or equal to b = {b}.'

        ids.small_inputs = int(
            a < range_check_builtin.bound and (b - a) < range_check_builtin.bound)
    %}

     ```

* Add missing hints on whitelist [#1073](https://github.com/lambdaclass/cairo-vm/pull/1073):

    `BuiltinHintProcessor` now supports the following hints:

    ```python
        ids.is_250 = 1 if ids.addr < 2**250 else 0
    ```

    ```python
        # Verify the assumptions on the relationship between 2**250, ADDR_BOUND and PRIME.
        ADDR_BOUND = ids.ADDR_BOUND % PRIME
        assert (2**250 < ADDR_BOUND <= 2**251) and (2 * 2**250 < PRIME) and (
                ADDR_BOUND * 2 > PRIME), \
            'normalize_address() cannot be used with the current constants.'
        ids.is_small = 1 if ids.addr < ADDR_BOUND else 0
    ```

* Implement hint on ec_recover.json whitelist [#1038](https://github.com/lambdaclass/cairo-vm/pull/1038):

    `BuiltinHintProcessor` now supports the following hint:

    ```python
    %{
         value = k = product // m
    %}
    ```

* Implement hint on ec_recover.json whitelist [#1037](https://github.com/lambdaclass/cairo-vm/pull/1037):

    `BuiltinHintProcessor` now supports the following hint:

    ```python
    %{
        from starkware.cairo.common.cairo_secp.secp_utils import pack
        from starkware.python.math_utils import div_mod, safe_div

        a = pack(ids.a, PRIME)
        b = pack(ids.b, PRIME)
        product = a * b
        m = pack(ids.m, PRIME)

        value = res = product % m

    %}
    ```

* Implement hint for `starkware.cairo.common.cairo_keccak.keccak.finalize_keccak` as described by whitelist `starknet/security/whitelists/cairo_keccak.json` [#1041](https://github.com/lambdaclass/cairo-vm/pull/1041)

    `BuiltinHintProcessor` now supports the following hint:

    ```python
    %{
        # Add dummy pairs of input and output.
        _keccak_state_size_felts = int(ids.KECCAK_STATE_SIZE_FELTS)
        _block_size = int(ids.BLOCK_SIZE)
        assert 0 <= _keccak_state_size_felts < 100
        assert 0 <= _block_size < 1000
        inp = [0] * _keccak_state_size_felts
        padding = (inp + keccak_func(inp)) * _block_size
        segments.write_arg(ids.keccak_ptr_end, padding)
    %}
    ```

* Implement hint on ec_recover.json whitelist [#1036](https://github.com/lambdaclass/cairo-vm/pull/1036):

    `BuiltinHintProcessor` now supports the following hint:

    ```python

    %{
        from starkware.cairo.common.cairo_secp.secp_utils import pack
        from starkware.python.math_utils import div_mod, safe_div

        a = pack(ids.a, PRIME)
        b = pack(ids.b, PRIME)

        value = res = a - b
    %}

    ```

* Add missing hint on vrf.json lib [#1054](https://github.com/lambdaclass/cairo-vm/pull/1054):

    `BuiltinHintProcessor` now supports the following hint:

    ```python
        from starkware.cairo.common.cairo_secp.secp_utils import pack
        SECP_P = 2**255-19

        y = pack(ids.point.y, PRIME) % SECP_P
        # The modulo operation in python always returns a nonnegative number.
        value = (-y) % SECP_P
    ```

* Implement hint on ec_recover.json whitelist [#1032](https://github.com/lambdaclass/cairo-vm/pull/1032):

    `BuiltinHintProcessor` now supports the following hint:

    ```python
    %{
        from starkware.cairo.common.cairo_secp.secp_utils import pack
        from starkware.python.math_utils import div_mod, safe_div

        N = pack(ids.n, PRIME)
        x = pack(ids.x, PRIME) % N
        s = pack(ids.s, PRIME) % N,
        value = res = div_mod(x, s, N)
    %}
    ```

* Implement hints on field_arithmetic lib (Part 2) [#1004](https://github.com/lambdaclass/cairo-vm/pull/1004)

    `BuiltinHintProcessor` now supports the following hint:

    ```python
    %{
        from starkware.python.math_utils import div_mod

        def split(num: int, num_bits_shift: int, length: int):
            a = []
            for _ in range(length):
                a.append( num & ((1 << num_bits_shift) - 1) )
                num = num >> num_bits_shift
            return tuple(a)

        def pack(z, num_bits_shift: int) -> int:
            limbs = (z.d0, z.d1, z.d2)
            return sum(limb << (num_bits_shift * i) for i, limb in enumerate(limbs))

        a = pack(ids.a, num_bits_shift = 128)
        b = pack(ids.b, num_bits_shift = 128)
        p = pack(ids.p, num_bits_shift = 128)
        # For python3.8 and above the modular inverse can be computed as follows:
        # b_inverse_mod_p = pow(b, -1, p)
        # Instead we use the python3.7-friendly function div_mod from starkware.python.math_utils
        b_inverse_mod_p = div_mod(1, b, p)


        b_inverse_mod_p_split = split(b_inverse_mod_p, num_bits_shift=128, length=3)

        ids.b_inverse_mod_p.d0 = b_inverse_mod_p_split[0]
        ids.b_inverse_mod_p.d1 = b_inverse_mod_p_split[1]
        ids.b_inverse_mod_p.d2 = b_inverse_mod_p_split[2]
    %}
    ```

* Optimizations for hash builtin [#1029](https://github.com/lambdaclass/cairo-vm/pull/1029):
  * Track the verified addresses by offset in a `Vec<bool>` rather than storing the address in a `Vec<Relocatable>`

* Add missing hint on vrf.json whitelist [#1056](https://github.com/lambdaclass/cairo-vm/pull/1056):

    `BuiltinHintProcessor` now supports the following hint:

    ```python
    %{
        from starkware.python.math_utils import ec_double_slope
        from starkware.cairo.common.cairo_secp.secp_utils import pack
        SECP_P = 2**255-19

        # Compute the slope.
        x = pack(ids.point.x, PRIME)
        y = pack(ids.point.y, PRIME)
        value = slope = ec_double_slope(point=(x, y), alpha=42204101795669822316448953119945047945709099015225996174933988943478124189485, p=SECP_P)
    %}
    ```

* Add missing hint on vrf.json whitelist [#1035](https://github.com/lambdaclass/cairo-vm/pull/1035):

    `BuiltinHintProcessor` now supports the following hint:

    ```python
    %{
        from starkware.python.math_utils import line_slope
        from starkware.cairo.common.cairo_secp.secp_utils import pack
        SECP_P = 2**255-19
        # Compute the slope.
        x0 = pack(ids.point0.x, PRIME)
        y0 = pack(ids.point0.y, PRIME)
        x1 = pack(ids.point1.x, PRIME)
        y1 = pack(ids.point1.y, PRIME)
        value = slope = line_slope(point1=(x0, y0), point2=(x1, y1), p=SECP_P)
    %}
    ```

* Add missing hint on vrf.json whitelist [#1035](https://github.com/lambdaclass/cairo-vm/pull/1035):

    `BuiltinHintProcessor` now supports the following hint:

    ```python
    %{
        from starkware.cairo.common.cairo_secp.secp_utils import pack
        SECP_P = 2**255-19
        to_assert = pack(ids.val, PRIME)
        q, r = divmod(pack(ids.val, PRIME), SECP_P)
        assert r == 0, f"verify_zero: Invalid input {ids.val.d0, ids.val.d1, ids.val.d2}."
        ids.q = q % PRIME
    %}
    ```

* Add missing hint on vrf.json whitelist [#1000](https://github.com/lambdaclass/cairo-vm/pull/1000):

    `BuiltinHintProcessor` now supports the following hint:

    ```python
        def pack_512(u, num_bits_shift: int) -> int:
            limbs = (u.d0, u.d1, u.d2, u.d3)
            return sum(limb << (num_bits_shift * i) for i, limb in enumerate(limbs))

        x = pack_512(ids.x, num_bits_shift = 128)
        p = ids.p.low + (ids.p.high << 128)
        x_inverse_mod_p = pow(x,-1, p)

        x_inverse_mod_p_split = (x_inverse_mod_p & ((1 << 128) - 1), x_inverse_mod_p >> 128)

        ids.x_inverse_mod_p.low = x_inverse_mod_p_split[0]
        ids.x_inverse_mod_p.high = x_inverse_mod_p_split[1]
    ```

* BREAKING CHANGE: Fix `CairoRunner::get_memory_holes` [#1027](https://github.com/lambdaclass/cairo-vm/pull/1027):

  * Skip builtin segements when counting memory holes
  * Check amount of memory holes for all tests in cairo_run_test
  * Remove duplicated tests in cairo_run_test
  * BREAKING CHANGE: `MemorySegmentManager.get_memory_holes` now also receives the amount of builtins in the vm. Signature is now `pub fn get_memory_holes(&self, builtin_count: usize) -> Result<usize, MemoryError>`

* Add missing hints on cairo_secp lib [#1026](https://github.com/lambdaclass/cairo-vm/pull/1026):

    `BuiltinHintProcessor` now supports the following hints:

    ```python
    from starkware.cairo.common.cairo_secp.secp256r1_utils import SECP256R1_ALPHA as ALPHA
    ```
    and:

    ```python
    from starkware.cairo.common.cairo_secp.secp256r1_utils import SECP256R1_N as N
    ```

* Add missing hint on vrf.json lib [#1043](https://github.com/lambdaclass/cairo-vm/pull/1043):

    `BuiltinHintProcessor` now supports the following hint:

    ```python
        from starkware.python.math_utils import div_mod

        def split(a: int):
            return (a & ((1 << 128) - 1), a >> 128)

        def pack(z, num_bits_shift: int) -> int:
            limbs = (z.low, z.high)
            return sum(limb << (num_bits_shift * i) for i, limb in enumerate(limbs))

        a = pack(ids.a, 128)
        b = pack(ids.b, 128)
        p = pack(ids.p, 128)
        # For python3.8 and above the modular inverse can be computed as follows:
        # b_inverse_mod_p = pow(b, -1, p)
        # Instead we use the python3.7-friendly function div_mod from starkware.python.math_utils
        b_inverse_mod_p = div_mod(1, b, p)

        b_inverse_mod_p_split = split(b_inverse_mod_p)

        ids.b_inverse_mod_p.low = b_inverse_mod_p_split[0]
        ids.b_inverse_mod_p.high = b_inverse_mod_p_split[1]
    ```

* Add missing hints `NewHint#35` and `NewHint#36` [#975](https://github.com/lambdaclass/cairo-vm/issues/975)

    `BuiltinHintProcessor` now supports the following hint:

    ```python
    from starkware.cairo.common.cairo_secp.secp_utils import pack
    from starkware.cairo.common.math_utils import as_int
    from starkware.python.math_utils import div_mod, safe_div

    p = pack(ids.P, PRIME)
    x = pack(ids.x, PRIME) + as_int(ids.x.d3, PRIME) * ids.BASE ** 3 + as_int(ids.x.d4, PRIME) * ids.BASE ** 4
    y = pack(ids.y, PRIME)

    value = res = div_mod(x, y, p)
    ```

    ```python
    k = safe_div(res * y - x, p)
    value = k if k > 0 else 0 - k
    ids.flag = 1 if k > 0 else 0
    ```

* Add missing hint on cairo_secp lib [#1057](https://github.com/lambdaclass/cairo-vm/pull/1057):

    `BuiltinHintProcessor` now supports the following hint:

    ```python
        from starkware.cairo.common.cairo_secp.secp_utils import pack
        from starkware.python.math_utils import ec_double_slope

        # Compute the slope.
        x = pack(ids.point.x, PRIME)
        y = pack(ids.point.y, PRIME)
        value = slope = ec_double_slope(point=(x, y), alpha=ALPHA, p=SECP_P)
    ```

* Add missing hint on uint256_improvements lib [#1025](https://github.com/lambdaclass/cairo-vm/pull/1025):

    `BuiltinHintProcessor` now supports the following hint:

    ```python
        from starkware.python.math_utils import isqrt
        n = (ids.n.high << 128) + ids.n.low
        root = isqrt(n)
        assert 0 <= root < 2 ** 128
        ids.root = root
    ```

* Add missing hint on vrf.json lib [#1045](https://github.com/lambdaclass/cairo-vm/pull/1045):

    `BuiltinHintProcessor` now supports the following hint:

    ```python
        from starkware.python.math_utils import is_quad_residue, sqrt

        def split(a: int):
            return (a & ((1 << 128) - 1), a >> 128)

        def pack(z) -> int:
            return z.low + (z.high << 128)

        generator = pack(ids.generator)
        x = pack(ids.x)
        p = pack(ids.p)

        success_x = is_quad_residue(x, p)
        root_x = sqrt(x, p) if success_x else None
        success_gx = is_quad_residue(generator*x, p)
        root_gx = sqrt(generator*x, p) if success_gx else None

        # Check that one is 0 and the other is 1
        if x != 0:
            assert success_x + success_gx == 1

        # `None` means that no root was found, but we need to transform these into a felt no matter what
        if root_x == None:
            root_x = 0
        if root_gx == None:
            root_gx = 0
        ids.success_x = int(success_x)
        ids.success_gx = int(success_gx)
        split_root_x = split(root_x)
        # print('split root x', split_root_x)
        split_root_gx = split(root_gx)
        ids.sqrt_x.low = split_root_x[0]
        ids.sqrt_x.high = split_root_x[1]
        ids.sqrt_gx.low = split_root_gx[0]
        ids.sqrt_gx.high = split_root_gx[1]
    ```

* Add missing hint on uint256_improvements lib [#1024](https://github.com/lambdaclass/cairo-vm/pull/1024):

    `BuiltinHintProcessor` now supports the following hint:

    ```python
        res = ids.a + ids.b
        ids.carry = 1 if res >= ids.SHIFT else 0
    ```

* BREAKING CHANGE: move `Program::identifiers` to `SharedProgramData::identifiers` [#1023](https://github.com/lambdaclass/cairo-vm/pull/1023)
    * Optimizes `CairoRunner::new`, needed for sequencers and other workflows reusing the same `Program` instance across `CairoRunner`s
    * Breaking change: make all fields in `Program` and `SharedProgramData` `pub(crate)`, since we break by moving the field let's make it the last break for this struct
    * Add `Program::get_identifier(&self, id: &str) -> &Identifier` to get a single identifier by name

* Implement hints on field_arithmetic lib[#985](https://github.com/lambdaclass/cairo-vm/pull/983)

    `BuiltinHintProcessor` now supports the following hint:

    ```python
        %{
            from starkware.python.math_utils import is_quad_residue, sqrt

            def split(num: int, num_bits_shift: int = 128, length: int = 3):
                a = []
                for _ in range(length):
                    a.append( num & ((1 << num_bits_shift) - 1) )
                    num = num >> num_bits_shift
                return tuple(a)

            def pack(z, num_bits_shift: int = 128) -> int:
                limbs = (z.d0, z.d1, z.d2)
                return sum(limb << (num_bits_shift * i) for i, limb in enumerate(limbs))


            generator = pack(ids.generator)
            x = pack(ids.x)
            p = pack(ids.p)

            success_x = is_quad_residue(x, p)
            root_x = sqrt(x, p) if success_x else None

            success_gx = is_quad_residue(generator*x, p)
            root_gx = sqrt(generator*x, p) if success_gx else None

            # Check that one is 0 and the other is 1
            if x != 0:
                assert success_x + success_gx ==1

            # `None` means that no root was found, but we need to transform these into a felt no matter what
            if root_x == None:
                root_x = 0
            if root_gx == None:
                root_gx = 0
            ids.success_x = int(success_x)
            ids.success_gx = int(success_gx)
            split_root_x = split(root_x)
            split_root_gx = split(root_gx)
            ids.sqrt_x.d0 = split_root_x[0]
            ids.sqrt_x.d1 = split_root_x[1]
            ids.sqrt_x.d2 = split_root_x[2]
            ids.sqrt_gx.d0 = split_root_gx[0]
            ids.sqrt_gx.d1 = split_root_gx[1]
            ids.sqrt_gx.d2 = split_root_gx[2]
        %}
    ```

* Add missing hint on vrf.json lib [#1050](https://github.com/lambdaclass/cairo-vm/pull/1050):

    `BuiltinHintProcessor` now supports the following hint:

    ```python
        sum_low = ids.a.low + ids.b.low
        ids.carry_low = 1 if sum_low >= ids.SHIFT else 0
    ```

* Add missing hint on uint256_improvements lib [#1016](https://github.com/lambdaclass/cairo-vm/pull/1016):

    `BuiltinHintProcessor` now supports the following hint:

    ```python
        def split(num: int, num_bits_shift: int = 128, length: int = 2):
            a = []
            for _ in range(length):
                a.append( num & ((1 << num_bits_shift) - 1) )
                num = num >> num_bits_shift
            return tuple(a)

        def pack(z, num_bits_shift: int = 128) -> int:
            limbs = (z.low, z.high)
            return sum(limb << (num_bits_shift * i) for i, limb in enumerate(limbs))

        a = pack(ids.a)
        b = pack(ids.b)
        res = (a - b)%2**256
        res_split = split(res)
        ids.res.low = res_split[0]
        ids.res.high = res_split[1]
    ```

* Implement hint on vrf.json lib [#1049](https://github.com/lambdaclass/cairo-vm/pull/1049)

    `BuiltinHintProcessor` now supports the following hint:

    ```python
        def split(num: int, num_bits_shift: int, length: int):
            a = []
            for _ in range(length):
                a.append( num & ((1 << num_bits_shift) - 1) )
                num = num >> num_bits_shift
            return tuple(a)

        def pack(z, num_bits_shift: int) -> int:
            limbs = (z.d0, z.d1, z.d2)
            return sum(limb << (num_bits_shift * i) for i, limb in enumerate(limbs))

        def pack_extended(z, num_bits_shift: int) -> int:
            limbs = (z.d0, z.d1, z.d2, z.d3, z.d4, z.d5)
            return sum(limb << (num_bits_shift * i) for i, limb in enumerate(limbs))

        a = pack_extended(ids.a, num_bits_shift = 128)
        div = pack(ids.div, num_bits_shift = 128)

        quotient, remainder = divmod(a, div)

        quotient_split = split(quotient, num_bits_shift=128, length=6)

        ids.quotient.d0 = quotient_split[0]
        ids.quotient.d1 = quotient_split[1]
        ids.quotient.d2 = quotient_split[2]
        ids.quotient.d3 = quotient_split[3]
        ids.quotient.d4 = quotient_split[4]
        ids.quotient.d5 = quotient_split[5]

        remainder_split = split(remainder, num_bits_shift=128, length=3)
        ids.remainder.d0 = remainder_split[0]
        ids.remainder.d1 = remainder_split[1]
        ids.remainder.d2 = remainder_split[2]
    ```

    _Note: this hint is similar to the one in #983, but with some trailing whitespace removed_

* Add missing hint on vrf.json whitelist [#1030](https://github.com/lambdaclass/cairo-vm/pull/1030):

    `BuiltinHintProcessor` now supports the following hint:

    ```python
        def split(num: int, num_bits_shift: int, length: int):
            a = []
            for _ in range(length):
                a.append( num & ((1 << num_bits_shift) - 1) )
                num = num >> num_bits_shift
            return tuple(a)

        def pack(z, num_bits_shift: int) -> int:
            limbs = (z.low, z.high)
            return sum(limb << (num_bits_shift * i) for i, limb in enumerate(limbs))

        def pack_extended(z, num_bits_shift: int) -> int:
            limbs = (z.d0, z.d1, z.d2, z.d3)
            return sum(limb << (num_bits_shift * i) for i, limb in enumerate(limbs))

        x = pack_extended(ids.x, num_bits_shift = 128)
        div = pack(ids.div, num_bits_shift = 128)

        quotient, remainder = divmod(x, div)

        quotient_split = split(quotient, num_bits_shift=128, length=4)

        ids.quotient.d0 = quotient_split[0]
        ids.quotient.d1 = quotient_split[1]
        ids.quotient.d2 = quotient_split[2]
        ids.quotient.d3 = quotient_split[3]

        remainder_split = split(remainder, num_bits_shift=128, length=2)
        ids.remainder.low = remainder_split[0]
        ids.remainder.high = remainder_split[1]
    ```

* Add method `Program::data_len(&self) -> usize` to get the number of data cells in a given program [#1022](https://github.com/lambdaclass/cairo-vm/pull/1022)

* Add missing hint on uint256_improvements lib [#1013](https://github.com/lambdaclass/cairo-vm/pull/1013):

    `BuiltinHintProcessor` now supports the following hint:

    ```python
        a = (ids.a.high << 128) + ids.a.low
        div = (ids.div.b23 << 128) + ids.div.b01
        quotient, remainder = divmod(a, div)

        ids.quotient.low = quotient & ((1 << 128) - 1)
        ids.quotient.high = quotient >> 128
        ids.remainder.low = remainder & ((1 << 128) - 1)
        ids.remainder.high = remainder >> 128
    ```

* Add missing hint on cairo_secp lib [#1010](https://github.com/lambdaclass/cairo-vm/pull/1010):

    `BuiltinHintProcessor` now supports the following hint:

    ```python
        memory[ap] = int(x == 0)
    ```

* Implement hint on `get_felt_bitlength` [#993](https://github.com/lambdaclass/cairo-vm/pull/993)

  `BuiltinHintProcessor` now supports the following hint:
  ```python
  x = ids.x
  ids.bit_length = x.bit_length()
  ```
  Used by the [`Garaga` library function `get_felt_bitlength`](https://github.com/keep-starknet-strange/garaga/blob/249f8a372126b3a839f9c1e1080ea8c6f9374c0c/src/utils.cairo#L54)

* Add missing hint on cairo_secp lib [#1009](https://github.com/lambdaclass/cairo-vm/pull/1009):

    `BuiltinHintProcessor` now supports the following hint:

    ```python
        ids.dibit = ((ids.scalar_u >> ids.m) & 1) + 2 * ((ids.scalar_v >> ids.m) & 1)
    ```

* Add getters to read properties of a `Program` [#1017](https://github.com/lambdaclass/cairo-vm/pull/1017):
  * `prime(&self) -> &str`: get the prime associated to data in hex representation
  * `iter_data(&self) -> Iterator<Item = &MaybeRelocatable>`: get an iterator over all elements in the program data
  * `iter_builtins(&self) -> Iterator<Item = &BuiltinName>`: get an iterator over the names of required builtins

* Add missing hint on cairo_secp lib [#1008](https://github.com/lambdaclass/cairo-vm/pull/1008):

    `BuiltinHintProcessor` now supports the following hint:

    ```python
        ids.len_hi = max(ids.scalar_u.d2.bit_length(), ids.scalar_v.d2.bit_length())-1
    ```

* Update `starknet-crypto` to version `0.4.3` [#1011](https://github.com/lambdaclass/cairo-vm/pull/1011)
  * The new version carries an 85% reduction in execution time for ECDSA signature verification

* BREAKING CHANGE: refactor `Program` to optimize `Program::clone` [#999](https://github.com/lambdaclass/cairo-vm/pull/999)

    * Breaking change: many fields that were (unnecessarily) public become hidden by the refactor.

* BREAKING CHANGE: Add _builtin suffix to builtin names e.g.: output -> output_builtin [#1005](https://github.com/lambdaclass/cairo-vm/pull/1005)

* Implement hint on uint384_extension lib [#983](https://github.com/lambdaclass/cairo-vm/pull/983)

    `BuiltinHintProcessor` now supports the following hint:

    ```python
        def split(num: int, num_bits_shift: int, length: int):
            a = []
            for _ in range(length):
                a.append( num & ((1 << num_bits_shift) - 1) )
                num = num >> num_bits_shift
            return tuple(a)

        def pack(z, num_bits_shift: int) -> int:
            limbs = (z.d0, z.d1, z.d2)
            return sum(limb << (num_bits_shift * i) for i, limb in enumerate(limbs))

        def pack_extended(z, num_bits_shift: int) -> int:
            limbs = (z.d0, z.d1, z.d2, z.d3, z.d4, z.d5)
            return sum(limb << (num_bits_shift * i) for i, limb in enumerate(limbs))

        a = pack_extended(ids.a, num_bits_shift = 128)
        div = pack(ids.div, num_bits_shift = 128)

        quotient, remainder = divmod(a, div)

        quotient_split = split(quotient, num_bits_shift=128, length=6)

        ids.quotient.d0 = quotient_split[0]
        ids.quotient.d1 = quotient_split[1]
        ids.quotient.d2 = quotient_split[2]
        ids.quotient.d3 = quotient_split[3]
        ids.quotient.d4 = quotient_split[4]
        ids.quotient.d5 = quotient_split[5]

        remainder_split = split(remainder, num_bits_shift=128, length=3)
        ids.remainder.d0 = remainder_split[0]
        ids.remainder.d1 = remainder_split[1]
        ids.remainder.d2 = remainder_split[2]
    ```

* BREAKING CHANGE: optimization for instruction decoding [#942](https://github.com/lambdaclass/cairo-vm/pull/942):
    * Avoids copying immediate arguments to the `Instruction` structure, as they get inferred from the offset anyway
    * Breaking: removal of the field `Instruction::imm`

* Add missing `\n` character in traceback string [#997](https://github.com/lambdaclass/cairo-vm/pull/997)
    * BugFix: Add missing `\n` character after traceback lines when the filename is missing ("Unknown Location")

* 0.11 Support
    * Add missing hints [#1014](https://github.com/lambdaclass/cairo-vm/pull/1014):
        `BuiltinHintProcessor` now supports the following hints:
        ```python
            from starkware.cairo.common.cairo_secp.secp256r1_utils import SECP256R1_P as SECP_P
        ```
        and:
        ```python
            from starkware.cairo.common.cairo_secp.secp_utils import pack
            from starkware.python.math_utils import line_slope

            # Compute the slope.
            x0 = pack(ids.point0.x, PRIME)
            y0 = pack(ids.point0.y, PRIME)
            x1 = pack(ids.point1.x, PRIME)
            y1 = pack(ids.point1.y, PRIME)
            value = slope = line_slope(point1=(x0, y0), point2=(x1, y1), p=SECP_P)
        ```
    * Add missing hints on cairo_secp lib [#991](https://github.com/lambdaclass/cairo-vm/pull/991):
        `BuiltinHintProcessor` now supports the following hints:
        ```python
        from starkware.cairo.common.cairo_secp.secp_utils import pack
        from starkware.python.math_utils import div_mod, safe_div

        N = 0xfffffffffffffffffffffffffffffffebaaedce6af48a03bbfd25e8cd0364141
        x = pack(ids.x, PRIME) % N
        s = pack(ids.s, PRIME) % N
        value = res = div_mod(x, s, N)
        ```
        and:
        ```python
        value = k = safe_div(res * s - x, N)
        ```
    * Layouts update [#874](https://github.com/lambdaclass/cairo-vm/pull/874)
    * Keccak builtin updated [#873](https://github.com/lambdaclass/cairo-vm/pull/873), [#883](https://github.com/lambdaclass/cairo-vm/pull/883)
    * Changes to `ec_op` [#876](https://github.com/lambdaclass/cairo-vm/pull/876)
    * Poseidon builtin [#875](https://github.com/lambdaclass/cairo-vm/pull/875)
    * Renamed Felt to Felt252 [#899](https://github.com/lambdaclass/cairo-vm/pull/899)
    * Added SegmentArenaBuiltinRunner [#913](https://github.com/lambdaclass/cairo-vm/pull/913)
    * Added `program_segment_size` argument to `verify_secure_runner` & `run_from_entrypoint` [#928](https://github.com/lambdaclass/cairo-vm/pull/928)
    * Added dynamic layout [#879](https://github.com/lambdaclass/cairo-vm/pull/879)
    * `get_segment_size` was exposed [#934](https://github.com/lambdaclass/cairo-vm/pull/934)

* Add missing hint on cairo_secp lib [#1006](https://github.com/lambdaclass/cairo-vm/pull/1006):

    `BuiltinHintProcessor` now supports the following hint:

    ```python
        ids.quad_bit = (
            8 * ((ids.scalar_v >> ids.m) & 1)
            + 4 * ((ids.scalar_u >> ids.m) & 1)
            + 2 * ((ids.scalar_v >> (ids.m - 1)) & 1)
            + ((ids.scalar_u >> (ids.m - 1)) & 1)
        )
    ```

* Add missing hint on cairo_secp lib [#1003](https://github.com/lambdaclass/cairo-vm/pull/1003):

    `BuiltinHintProcessor` now supports the following hint:

    ```python
        from starkware.cairo.common.cairo_secp.secp_utils import pack

        x = pack(ids.x, PRIME) % SECP_P
    ```

* Add missing hint on cairo_secp lib [#996](https://github.com/lambdaclass/cairo-vm/pull/996):

    `BuiltinHintProcessor` now supports the following hint:

    ```python
        from starkware.python.math_utils import div_mod
        value = x_inv = div_mod(1, x, SECP_P)
    ```

* Add missing hints on cairo_secp lib [#994](https://github.com/lambdaclass/cairo-vm/pull/994):

    `BuiltinHintProcessor` now supports the following hints:

    ```python
        from starkware.cairo.common.cairo_secp.secp_utils import pack
        from starkware.python.math_utils import div_mod, safe_div

        a = pack(ids.a, PRIME)
        b = pack(ids.b, PRIME)
        value = res = div_mod(a, b, N)
    ```

    ```python
        value = k_plus_one = safe_div(res * b - a, N) + 1
    ```

* Add missing hint on cairo_secp lib [#992](https://github.com/lambdaclass/cairo-vm/pull/992):

    `BuiltinHintProcessor` now supports the following hint:

    ```python
        from starkware.cairo.common.cairo_secp.secp_utils import pack

        q, r = divmod(pack(ids.val, PRIME), SECP_P)
        assert r == 0, f"verify_zero: Invalid input {ids.val.d0, ids.val.d1, ids.val.d2}."
        ids.q = q % PRIME
    ```

* Add missing hint on cairo_secp lib [#990](https://github.com/lambdaclass/cairo-vm/pull/990):

    `BuiltinHintProcessor` now supports the following hint:

    ```python
        from starkware.cairo.common.cairo_secp.secp_utils import pack

        slope = pack(ids.slope, PRIME)
        x = pack(ids.point.x, PRIME)
        y = pack(ids.point.y, PRIME)

        value = new_x = (pow(slope, 2, SECP_P) - 2 * x) % SECP_P
    ```

* Add missing hint on cairo_secp lib [#989](https://github.com/lambdaclass/cairo-vm/pull/989):

    `BuiltinHintProcessor` now supports the following hint:

    ```python
        from starkware.cairo.common.cairo_secp.secp_utils import SECP_P
        q, r = divmod(pack(ids.val, PRIME), SECP_P)
        assert r == 0, f"verify_zero: Invalid input {ids.val.d0, ids.val.d1, ids.val.d2}."
        ids.q = q % PRIME
    ```

* Add missing hint on cairo_secp lib [#986](https://github.com/lambdaclass/cairo-vm/pull/986):

    `BuiltinHintProcessor` now supports the following hint:

    ```python
        from starkware.cairo.common.cairo_secp.secp_utils import SECP_P, pack
        from starkware.python.math_utils import div_mod

        # Compute the slope.
        x = pack(ids.pt.x, PRIME)
        y = pack(ids.pt.y, PRIME)
        value = slope = div_mod(3 * x ** 2, 2 * y, SECP_P)
    ```

* Add missing hint on cairo_secp lib [#984](https://github.com/lambdaclass/cairo-vm/pull/984):

    `BuiltinHintProcessor` now supports the following hint:

    ```python
        from starkware.cairo.common.cairo_secp.secp_utils import SECP_P, pack
        from starkware.python.math_utils import div_mod

        # Compute the slope.
        x0 = pack(ids.pt0.x, PRIME)
        y0 = pack(ids.pt0.y, PRIME)
        x1 = pack(ids.pt1.x, PRIME)
        y1 = pack(ids.pt1.y, PRIME)
        value = slope = div_mod(y0 - y1, x0 - x1, SECP_P)
    ```

* Implement hints on uint384 lib (Part 2) [#971](https://github.com/lambdaclass/cairo-vm/pull/971)

    `BuiltinHintProcessor` now supports the following hint:

    ```python
        memory[ap] = 1 if 0 <= (ids.a.d2 % PRIME) < 2 ** 127 else 0
    ```

 * Add alternative hint code for hint on _block_permutation used by 0.10.3 whitelist [#958](https://github.com/lambdaclass/cairo-vm/pull/958)

     `BuiltinHintProcessor` now supports the following hint:

    ```python
        from starkware.cairo.common.keccak_utils.keccak_utils import keccak_func
        _keccak_state_size_felts = int(ids.KECCAK_STATE_SIZE_FELTS)
        assert 0 <= _keccak_state_size_felts < 100

        output_values = keccak_func(memory.get_range(
            ids.keccak_ptr - _keccak_state_size_felts, _keccak_state_size_felts))
        segments.write_arg(ids.keccak_ptr, output_values)
    ```

* Make  hints code `src/hint_processor/builtin_hint_processor/hint_code.rs` public [#988](https://github.com/lambdaclass/cairo-vm/pull/988)

* Implement hints on uint384 lib (Part 1) [#960](https://github.com/lambdaclass/cairo-vm/pull/960)

    `BuiltinHintProcessor` now supports the following hints:

    ```python
        def split(num: int, num_bits_shift: int, length: int):
        a = []
        for _ in range(length):
            a.append( num & ((1 << num_bits_shift) - 1) )
            num = num >> num_bits_shift
        return tuple(a)

        def pack(z, num_bits_shift: int) -> int:
            limbs = (z.d0, z.d1, z.d2)
            return sum(limb << (num_bits_shift * i) for i, limb in enumerate(limbs))

        a = pack(ids.a, num_bits_shift = 128)
        div = pack(ids.div, num_bits_shift = 128)
        quotient, remainder = divmod(a, div)

        quotient_split = split(quotient, num_bits_shift=128, length=3)
        assert len(quotient_split) == 3

        ids.quotient.d0 = quotient_split[0]
        ids.quotient.d1 = quotient_split[1]
        ids.quotient.d2 = quotient_split[2]

        remainder_split = split(remainder, num_bits_shift=128, length=3)
        ids.remainder.d0 = remainder_split[0]
        ids.remainder.d1 = remainder_split[1]
        ids.remainder.d2 = remainder_split[2]
    ```

    ```python
        ids.low = ids.a & ((1<<128) - 1)
        ids.high = ids.a >> 128
    ```

    ```python
            sum_d0 = ids.a.d0 + ids.b.d0
        ids.carry_d0 = 1 if sum_d0 >= ids.SHIFT else 0
        sum_d1 = ids.a.d1 + ids.b.d1 + ids.carry_d0
        ids.carry_d1 = 1 if sum_d1 >= ids.SHIFT else 0
        sum_d2 = ids.a.d2 + ids.b.d2 + ids.carry_d1
        ids.carry_d2 = 1 if sum_d2 >= ids.SHIFT else 0
    ```

    ```python
        from starkware.python.math_utils import isqrt

        def split(num: int, num_bits_shift: int, length: int):
            a = []
            for _ in range(length):
                a.append( num & ((1 << num_bits_shift) - 1) )
                num = num >> num_bits_shift
            return tuple(a)

        def pack(z, num_bits_shift: int) -> int:
            limbs = (z.d0, z.d1, z.d2)
            return sum(limb << (num_bits_shift * i) for i, limb in enumerate(limbs))

        a = pack(ids.a, num_bits_shift=128)
        root = isqrt(a)
        assert 0 <= root < 2 ** 192
        root_split = split(root, num_bits_shift=128, length=3)
        ids.root.d0 = root_split[0]
        ids.root.d1 = root_split[1]
        ids.root.d2 = root_split[2]
    ```

* Re-export the `cairo-felt` crate as `cairo_vm::felt` [#981](https://github.com/lambdaclass/cairo-vm/pull/981)
  * Removes the need of explicitly importing `cairo-felt` in downstream projects
  and helps ensure there is no version mismatch caused by that

* Implement hint on `uint256_mul_div_mod`[#957](https://github.com/lambdaclass/cairo-vm/pull/957)

    `BuiltinHintProcessor` now supports the following hint:

    ```python
    a = (ids.a.high << 128) + ids.a.low
    b = (ids.b.high << 128) + ids.b.low
    div = (ids.div.high << 128) + ids.div.low
    quotient, remainder = divmod(a * b, div)

    ids.quotient_low.low = quotient & ((1 << 128) - 1)
    ids.quotient_low.high = (quotient >> 128) & ((1 << 128) - 1)
    ids.quotient_high.low = (quotient >> 256) & ((1 << 128) - 1)
    ids.quotient_high.high = quotient >> 384
    ids.remainder.low = remainder & ((1 << 128) - 1)
    ids.remainder.high = remainder >> 128"
    ```

    Used by the common library function `uint256_mul_div_mod`

#### [0.3.0-rc1] - 2023-04-13
* Derive Deserialize for ExecutionResources [#922](https://github.com/lambdaclass/cairo-vm/pull/922)
* Remove builtin names from VirtualMachine.builtin_runners [#921](https://github.com/lambdaclass/cairo-vm/pull/921)
* Implemented hints on common/ec.cairo [#888](https://github.com/lambdaclass/cairo-vm/pull/888)
* Changed `Memory.insert` argument types [#902](https://github.com/lambdaclass/cairo-vm/pull/902)
* feat: implemented `Deserialize` on Program by changing builtins field type to enum [#896](https://github.com/lambdaclass/cairo-vm/pull/896)
* Effective size computation from the VM exposed [#887](https://github.com/lambdaclass/cairo-vm/pull/887)
* Wasm32 Support! [#828](https://github.com/lambdaclass/cairo-vm/pull/828), [#893](https://github.com/lambdaclass/cairo-vm/pull/893)
* `MathError` added for math operation [#855](https://github.com/lambdaclass/cairo-vm/pull/855)
* Check for overflows in relocatable operations [#859](https://github.com/lambdaclass/cairo-vm/pull/859)
* Use `Relocatable` instead of `&MaybeRelocatable` in `load_data` and `get_range`[#860](https://github.com/lambdaclass/cairo-vm/pull/860) [#867](https://github.com/lambdaclass/cairo-vm/pull/867)
* Memory-related errors moved to `MemoryError` [#854](https://github.com/lambdaclass/cairo-vm/pull/854)
    * Removed unused error variants
    * Moved memory-related error variants to `MemoryError`
    * Changed memory getters to return `MemoryError` instead of `VirtualMachineError`
    * Changed all memory-related errors in hint from `HintError::Internal(VmError::...` to `HintError::Memory(MemoryError::...`
* feat: Builder pattern for `VirtualMachine` [#820](https://github.com/lambdaclass/cairo-vm/pull/820)
* Simplified `Memory::get` return type to `Option` [#852](https://github.com/lambdaclass/cairo-vm/pull/852)
* Improved idenitifier variable error handling [#851](https://github.com/lambdaclass/cairo-vm/pull/851)
* `CairoRunner::write_output` now prints missing and relocatable values [#853](https://github.com/lambdaclass/cairo-vm/pull/853)
* `VirtualMachineError::FailedToComputeOperands` error message expanded [#848](https://github.com/lambdaclass/cairo-vm/pull/848)
* Builtin names made public [#849](https://github.com/lambdaclass/cairo-vm/pull/849)
* `secure_run` flag moved to `CairoRunConfig` struct [#832](https://github.com/lambdaclass/cairo-vm/pull/832)
* `vm_core` error types revised and iimplemented `AddAssign` for `Relocatable` [#837](https://github.com/lambdaclass/cairo-vm/pull/837)
* `to_bigint` and `to_biguint` deprecated [#757](https://github.com/lambdaclass/cairo-vm/pull/757)
* `Memory` moved into `MemorySegmentManager` [#830](https://github.com/lambdaclass/cairo-vm/pull/830)
    * To reduce the complexity of the VM's memory and enforce proper usage (as the memory and its segment manager are now a "unified" entity)
    * Removed `memory` field from `VirtualMachine`
    * Added `memory` field to `MemorySegmentManager`
    * Removed `Memory` argument from methods where `MemorySegmentManager` is also an argument
    * Added test macro `segments` (an extension of the `memory` macro)
* `Display` trait added to Memory struct [#812](https://github.com/lambdaclass/cairo-vm/pull/812)
* feat: Extensible VirtualMachineError and removed PartialEq trait [#783](https://github.com/lambdaclass/cairo-vm/pull/783)
    * `VirtualMachineError::Other(anyhow::Error)` was added to allow to returning custom errors when using `cairo-vm`
    * The `PartialEq` trait was removed from the `VirtualMachineError` enum
* VM hooks added as a conditional feature [#761](https://github.com/lambdaclass/cairo-vm/pull/761)
    * Cairo-vm based testing tools such as cairo-foundry or those built by FuzzingLabs need access to the state of the VM at specific points during the execution.
    * This PR adds the possibility for users of the cairo-vm lib to execute their custom additional code during the program execution.
    * The Rust "feature" mechanism was used in order to guarantee that this ability is only available when the lib user needs it, and is not compiled when it's not required.
    * Three hooks were created:
        * before the first step
        * before each step
        * after each step
* ExecutionResource operations: add and substract [#774](https://github.com/lambdaclass/cairo-vm/pull/774), multiplication [#908](https://github.com/lambdaclass/cairo-vm/pull/908) , and `AddAssign` [#914](https://github.com/lambdaclass/cairo-vm/pull/914)

* Move `Memory` into `MemorySegmentManager` [#830](https://github.com/lambdaclass/cairo-vm/pull/830)
    * Structural changes:
        * Remove `memory: Memory` field from `VirtualMachine`
        * Add `memory: Memory` field to `MemorySegmentManager`
    * As a result of this, multiple public methods' signatures changed:
        * `BuiltinRunner` (and its inner enum types):
            * `initialize_segments(&mut self, segments: &mut MemorySegmentManager, memory: &mut Memory)` -> `initialize_segments(&mut self, segments: &mut MemorySegmentManager)`
            * `final_stack(&mut self, segments: &MemorySegmentManager, memory: &Memory, stack_pointer: Relocatable) -> Result<Relocatable, RunnerError>` -> `final_stack(&mut self, segments: &MemorySegmentManager, stack_pointer: Relocatable) -> Result<Relocatable, RunnerError>`
        * `MemorySegmentManager`
            * `add(&mut self, memory: &mut Memory) -> Relocatable` -> `add(&mut self) -> Relocatable`
            * `add_temporary_segment(&mut self, memory: &mut Memory) -> Relocatable` -> `add_temporary_segment(&mut self) -> Relocatable`
            * `load_data(&mut self, memory: &mut Memory, ptr: &MaybeRelocatable, data: &Vec<MaybeRelocatable>) -> Result<MaybeRelocatable, MemoryError>` -> `load_data(&mut self, ptr: &MaybeRelocatable, data: &Vec<MaybeRelocatable>) -> Result<MaybeRelocatable, MemoryError>`
            * `compute_effective_sizes(&mut self, memory: &Memory) -> &Vec<usize>` -> `compute_effective_sizes(&mut self) -> &Vec<usize>`
            * `gen_arg(&mut self, arg: &dyn Any, memory: &mut Memory) -> Result<MaybeRelocatable, VirtualMachineError>` -> `gen_arg(&mut self, arg: &dyn Any) -> Result<MaybeRelocatable, VirtualMachineError>`
            * `gen_cairo_arg(&mut self, arg: &CairoArg, memory: &mut Memory) -> Result<MaybeRelocatable, VirtualMachineError>` -> `gen_cairo_arg(&mut self, arg: &CairoArg) -> Result<MaybeRelocatable, VirtualMachineError>`
            * `write_arg(&mut self, memory: &mut Memory, ptr: &Relocatable, arg: &dyn Any) -> Result<MaybeRelocatable, MemoryError>` -> `write_arg(&mut self, ptr: &Relocatable, arg: &dyn Any) -> Result<MaybeRelocatable, MemoryError>`

* Refactor `Memory::relocate memory` [#784](https://github.com/lambdaclass/cairo-vm/pull/784)
    * Bugfixes:
        * `Memory::relocate_memory` now moves data in the temporary memory relocated by a relocation rule to the real memory
    * Aditional Notes:
        * When relocating temporary memory produces clashes with pre-existing values in the real memory, an InconsistentMemory error is returned instead of keeping the last inserted value. This differs from the original implementation.

* Restrict addresses to Relocatable + fix some error variants used in signature.rs [#792](https://github.com/lambdaclass/cairo-vm/pull/792)
    * Public Api Changes:
        * Change `ValidationRule` inner type to `Box<dyn Fn(&Memory, &Relocatable) -> Result<Vec<Relocatable>, MemoryError>>`.
        * Change `validated_addresses` field of `Memory` to `HashSet<Relocatable>`.
        * Change `validate_memory_cell(&mut self, address: &MaybeRelocatable) -> Result<(), MemoryError>` to `validate_memory_cell(&mut self, addr: &Relocatable) -> Result<(), MemoryError>`.

* Add `VmException` to `CairoRunner::run_from_entrypoint`[#775](https://github.com/lambdaclass/cairo-vm/pull/775)
    * Public Api Changes:
        * Change error return type of `CairoRunner::run_from_entrypoint` to `CairoRunError`.
        * Convert `VirtualMachineError`s outputed during the vm run to `VmException` in `CairoRunner::run_from_entrypoint`.
        * Make `VmException` fields public

* Fix `BuiltinRunner::final_stack` and remove quick fix [#778](https://github.com/lambdaclass/cairo-vm/pull/778)
    * Public Api changes:
        * Various changes to public `BuiltinRunner` method's signatures:
            * `final_stack(&self, vm: &VirtualMachine, pointer: Relocatable) -> Result<(Relocatable, usize), RunnerError>` to `final_stack(&mut self, segments: &MemorySegmentManager, memory: &Memory, pointer: Relocatable) -> Result<Relocatable,RunnerError>`.
            * `get_used_cells(&self, vm: &VirtualMachine) -> Result<usize, MemoryError>` to  `get_used_cells(&self, segments: &MemorySegmentManager) -> Result<usize, MemoryError>`.
            * `get_used_instances(&self, vm: &VirtualMachine) -> Result<usize, MemoryError>` to `get_used_instances(&self, segments: &MemorySegmentManager) -> Result<usize, MemoryError>`.
    * Bugfixes:
        * `BuiltinRunner::final_stack` now updates the builtin's stop_ptr instead of returning it. This replaces the bugfix on PR #768.

#### [0.1.3] - 2023-01-26
* Add secure_run flag + integrate verify_secure_runner into cairo-run [#771](https://github.com/lambdaclass/cairo-vm/pull/777)
    * Public Api changes:
        * Add command_line argument `secure_run`
        * Add argument `secure_run: Option<bool>` to `cairo_run`
        * `verify_secure_runner` is now called inside `cairo-run` when `secure_run` is set to true or when it not set and the run is not on `proof_mode`
    * Bugfixes:
        * `EcOpBuiltinRunner::deduce_memory_cell` now checks that both points are on the curve instead of only the first one
        * `EcOpBuiltinRunner::deduce_memory_cell` now returns the values of the point coordinates instead of the indices when a `PointNotOnCurve` error is returned

* Refactor `Refactor verify_secure_runner` [#768](https://github.com/lambdaclass/cairo-vm/pull/768)
    * Public Api changes:
        * Remove builtin name from the return value of `BuiltinRunner::get_memory_segment_addresses`
        * Simplify the return value of `CairoRunner::get_builtin_segments_info` to `Vec<(usize, usize)>`
        * CairoRunner::read_return_values now receives a mutable reference to VirtualMachine
    * Bugfixes:
        * CairoRunner::read_return_values now updates the `stop_ptr` of each builtin after calling `BuiltinRunner::final_stack`

* Use CairoArg enum instead of Any in CairoRunner::run_from_entrypoint [#686](https://github.com/lambdaclass/cairo-vm/pull/686)
    * Public Api changes:
        * Remove `Result` from `MaybeRelocatable::mod_floor`, it now returns a `MaybeRelocatable`
        * Add struct `CairoArg`
        * Change `arg` argument of `CairoRunner::run_from_entrypoint` from `Vec<&dyn Any>` to `&[&CairoArg]`
        * Remove argument `typed_args` from `CairoRunner::run_from_entrypoint`
        * Remove no longer used method `gen_typed_arg` from `VirtualMachine` & `MemorySegmentManager`
        * Add methods `MemorySegmentManager::gen_cairo_arg` & `MemorySegmentManager::write_simple_args` as typed counterparts to `MemorySegmentManager::gen_arg` & `MemorySegmentManager::write_arg`

#### [0.1.1] - 2023-01-11

* Add input file contents to traceback [#666](https://github.com/lambdaclass/cairo-vm/pull/666/files)
    * Public Api changes:
        * `VirtualMachineError` enum variants containing `MaybeRelocatable` and/or `Relocatable` values now use the `Display` format instead of `Debug` in their `Display` implementation
        * `get_traceback` now adds the source code line to each traceback entry
* Use hint location instead of instruction location when building VmExceptions from hint failure [#673](https://github.com/lambdaclass/cairo-vm/pull/673/files)
    * Public Api changes:
        * `hints` field added to `InstructionLocation`
        * `Program.instruction_locations` type changed from `Option<HashMap<usize, Location>>` to `Option<HashMap<usize, InstructionLocation>>`
        * `VirtualMachineError`s produced by `HintProcessor::execute_hint()` will be wrapped in a `VirtualMachineError::Hint` error containing their hint_index
        * `get_location()` now receives an an optional usize value `hint_index`, used to obtain hint locations
* Default implementation of compile_hint [#680](https://github.com/lambdaclass/cairo-vm/pull/680)
    * Internal changes:
        * Make the `compile_hint` implementation which was in the `BuiltinHintProcessor` the default implementation in the trait.
* Add new error type `HintError` [#676](https://github.com/lambdaclass/cairo-vm/pull/676)
    * Public Api changes:
        * `HintProcessor::execute_hint()` now returns a `HintError` instead of a `VirtualMachineError`
        * Helper functions on `hint_processor_utils.rs` now return a `HintError`
* Change the Dictionary used in dict hints to store MaybeRelocatable instead of BigInt [#687](https://github.com/lambdaclass/cairo-vm/pull/687)
    * Public Api changes:
        * `DictManager`, its dictionaries, and all dict module hints implemented in rust now use `MaybeRelocatable` for keys and values instead of `BigInt`
        * Add helper functions that allow extracting ids variables as `MaybeRelocatable`: `get_maybe_relocatable_from_var_name` & `get_maybe_relocatable_from_reference`
        * Change inner value type of dict-related `HintError` variants to `MaybeRelocatable`

* Implement `substitute_error_message_attribute_references` [#689] (https://github.com/lambdaclass/cairo-vm/pull/689)
    * Public Api changes:
        * Remove `error_message_attributes` field from `VirtualMachine`, and `VirtualMachine::new`
        * Add `flow_tracking_data` field to `Attribute`
        * `get_error_attr_value` now replaces the references in the error message with the corresponding cairo values.
        * Remove duplicated handling of error attribute messages leading to duplicated into in the final error display.
* Fix multiplicative inverse bug [#697](https://github.com/lambdaclass/cairo-vm/pull/697) [#698](https://github.com/lambdaclass/cairo-vm/pull/698). The VM was using integer division rather than prime field inverse when deducing `op0` or `op1` for the multiplication opcode

#### [0.1.0] - 2022-12-30
* Add traceback to VmException [#657](https://github.com/lambdaclass/cairo-vm/pull/657)
    * Public API changes:
        * `traceback` field added to `VmException` struct
        * `pub fn from_vm_error(runner: &CairoRunner, error: VirtualMachineError, pc: usize) -> Self` is now `pub fn from_vm_error(runner: &CairoRunner, vm: &VirtualMachine, error: VirtualMachineError) -> Self`
        * `pub fn get_location(pc: &usize, runner: &CairoRunner) -> Option<Location>` is now `pub fn get_location(pc: usize, runner: &CairoRunner) -> Option<Location>`
        * `pub fn decode_instruction(encoded_instr: i64, mut imm: Option<BigInt>) -> Result<instruction::Instruction, VirtualMachineError>` is now `pub fn decode_instruction(encoded_instr: i64, mut imm: Option<&BigInt>) -> Result<instruction::Instruction, VirtualMachineError>`
        * `VmException` fields' string format now mirrors their cairo-lang counterparts.<|MERGE_RESOLUTION|>--- conflicted
+++ resolved
@@ -2,7 +2,6 @@
 
 #### Upcoming Changes
 
-<<<<<<< HEAD
 * refactor(BREAKING): Move the VM back to the CairoRunner [#1743](https://github.com/lambdaclass/cairo-vm/pull/1743)
   * `CairoRunner` has a new public field `vm: VirtualMachine`
   * `CairoRunner` no longer derives `Debug`
@@ -52,13 +51,12 @@
     * `get_traceback`
     * `verify_secure_runner`
   * [hooks feature] `BeforeFirstStepHookFunc` dyn Fn no longer takes a mutable reference to `CairoRunner`, along with `VirtualMachine::execute_before_first_step`.
-=======
+
 * perf: use a more compact representation for `MemoryCell` [#1672](https://github.com/lambdaclass/cairo-vm/pull/1672)
   * BREAKING: `Memory::get_value` will now always return `Cow::Owned` variants, code that relied on `Cow::Borrowed` may break
 
 #### [1.0.0-rc2] - 2024-05-02
 
->>>>>>> bc5a14e9
 
 * `cairo1-run` CLI: Allow loading arguments from file[#1739](https://github.com/lambdaclass/cairo-vm/pull/1739)
 
