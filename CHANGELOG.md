--- conflicted
+++ resolved
@@ -2,9 +2,8 @@
 
 #### Upcoming Changes
 
-<<<<<<< HEAD
 * feat: add `lambdaworks-felt` feature to `cairo-vm-cli` [#1308](https://github.com/lambdaclass/cairo-vm/pull/1308)
-=======
+
 * chore: update dependencies, particularly clap 3.2 -> 4.3
   * this removes dependency on _atty_, that's no longer mantained
 
@@ -14,7 +13,6 @@
   * rusty-hook (_dev-dependency_)
 
 * chore: bump `cairo-lang-starknet` and `cairo-lang-casm` dependencies to 2.0.0 [#1313](https://github.com/lambdaclass/cairo-vm/pull/1313)
->>>>>>> d8aa124b
 
 #### [0.8.1] - 2023-6-29
 
