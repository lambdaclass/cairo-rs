--- conflicted
+++ resolved
@@ -1,6 +1,9 @@
 ## Cairo-VM Changelog
 
 #### Upcoming Changes
+* fix: [#1862](https://github.com/lambdaclass/cairo-vm/pull/1862):
+  * Use MaybeRelocatable for relocation table
+
 * fix: [#1873](https://github.com/lambdaclass/cairo-vm/pull/1873)
   * Fix broken num-prime `is_prime` call
 * fix: [#1868](https://github.com/lambdaclass/cairo-vm/pull/1855):
@@ -13,13 +16,8 @@
 
 #### [2.0.0-rc0] - 2024-10-22
 
-<<<<<<< HEAD
-* fix: [#1862](https://github.com/lambdaclass/cairo-vm/pull/1862):
-  * Use MaybeRelocatable for relocation table
-=======
 * fix: [#1864](https://github.com/lambdaclass/cairo-vm/pull/1864):
     * Runner: include data from constants segment to the bytecode when assembling program
->>>>>>> 0d869361
 
 * chore: bump `cairo-lang-` dependencies to 2.9.0-dev.0 [#1858](https://github.com/lambdaclass/cairo-vm/pull/1858/files)
 
