--- conflicted
+++ resolved
@@ -2,17 +2,13 @@
 
 #### Upcoming Changes
 
-<<<<<<< HEAD
 * feat: Implement the Serialize and Deserialize methods for the Program struct [#1458](https://github.com/lambdaclass/cairo-vm/pull/1458)
 
-* feat: Implement a CLI to run cairo programs [#1370](https://github.com/lambdaclass/cairo-vm/pull/1370)
-=======
 * feat: Use only program builtins when running cairo 1 programs [#1457](https://github.com/lambdaclass/cairo-vm/pull/1457)
 
 * feat: Use latest cairo-vm version in cairo1-run crate [#1455](https://github.com/lambdaclass/cairo-vm/pull/1455)
 
 * feat: Implement a CLI to run cairo 1 programs [#1370](https://github.com/lambdaclass/cairo-vm/pull/1370)
->>>>>>> 01a5773d
 
 * fix: Fix string code of `BLAKE2S_ADD_UINT256` hint [#1454](https://github.com/lambdaclass/cairo-vm/pull/1454)
 
