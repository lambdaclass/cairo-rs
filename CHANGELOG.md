## Cairo-VM Changelog

#### Upcoming Changes

<<<<<<< HEAD
* feat: Added a differential fuzzer for programs with whitelisted hints [#1358](https://github.com/lambdaclass/cairo-vm/pull/1358)
=======
* fix: Change return type of `get_execution_resources` to `RunnerError` [#1398](https://github.com/lambdaclass/cairo-vm/pull/1398)

* Don't build wasm-demo in `build` target + add ci job to run the wasm demo [#1393](https://github.com/lambdaclass/cairo-vm/pull/1393)

    * Adds default-members to workspace
    * Crate `examples/wasm-demo` is no longer built during `make build`
    * `make check` no longer compiles the cairo file used in the wasm-demo
    * Removes Makefile targets `examples/wasm-demo/src/array_sum.json` & `example_program`
    * `wasm-demo` now uses the compiled cairo file in `cairo_programs` directory instead of its own copy

* feat: Add `Program::new_for_proof` [#1396](https://github.com/lambdaclass/cairo-vm/pull/1396)

#### [0.8.7] - 2023-8-28
>>>>>>> 27bcbeb9

* Add REDUCE_V2 hint [#1420](https://github.com/lambdaclass/cairo-vm/pull/1420):
    * Implement REDUCE_V2 hint
    * Rename hint REDUCE -> REDUCE_V1

* BREAKING: Add `disable_trace_padding` to `CairoRunConfig`[#1233](https://github.com/lambdaclass/cairo-rs/pull/1233)

* feat: Implement `CairoRunner.get_cairo_pie`[#1375](https://github.com/lambdaclass/cairo-vm/pull/1375)

* fix: Compare air_public_inputs against python vm + Fix how public memory is built [#391](https://github.com/lambdaclass/cairo-vm/pull/1391)

    BugFixes:

    *  `CairoRunner.finalize_segments` now builds the output builtin's public memory (if applicable).
    * `MemorySegmentManager.get_public_memory_addresses` logic fixed.
    * `MemorySegmentManager.finalize` no longer skips segments when their public memory is None

    Minor changes:

    * `VirtualMachine.get_public_memory_addresses` now strips the "_builtin" suffix from builtin names
    * `MemorySegmentAddresses.stop_address` renamed to `stop_ptr`

    Overall these changes make the the air public input file (obtained through the --air_public_input flag) equivalent to the ones outputted by the cairo-lang version

* fix: Fix `SPLIT_FELT` hint [#1387](https://github.com/lambdaclass/cairo-vm/pull/1387)

* refactor: combine `Program.hints` and `Program.hints_ranges` into custom collection [#1366](https://github.com/lambdaclass/cairo-vm/pull/1366)

* fix: Fix div_mod [#1383](https://github.com/lambdaclass/cairo-vm/pull/1383)

  * Fixes `div_mod` function so that it behaves like the cairo-lang version
  * Various functions in the `math_utils` crate can now return a `MathError` : `div_mod`, `ec_add`, `line_slope`, `ec_double`, `ec_double_slope`.
  * Fixes `UINT256_MUL_INV_MOD_P` hint so that it behaves like the python code.

#### [0.8.6] - 2023-8-11

* fix: Handle error in hint `UINT256_MUL_DIV_MOD` when divides by zero [#1367](https://github.com/lambdaclass/cairo-vm/pull/1367)

* Add HintError::SyscallError and VmErrors::HINT_ERROR_STR constant [#1357](https://github.com/lambdaclass/cairo-rs/pull/1357)

* feat: make *arbitrary* feature also enable a `proptest::arbitrary::Arbitrary` implementation for `Felt252` [#1355](https://github.com/lambdaclass/cairo-vm/pull/1355)

* fix: correctly display invalid signature error message [#1361](https://github.com/lambdaclass/cairo-vm/pull/1361)

#### [0.8.5] - 2023-7-31

* fix: `Program` comparison depending on `hints_ranges` ordering [#1351](https://github.com/lambdaclass/cairo-rs/pull/1351)

* feat: implement the `--air_public_input` flag to the runner for outputting public inputs into a file [#1268](https://github.com/lambdaclass/cairo-rs/pull/1268)

* fix: CLI errors bad formatting and handling

* perf: replace insertion with bit-setting in validated addresses [#1208](https://github.com/lambdaclass/cairo-vm/pull/1208)

* fix: return error when a parsed hint's PC is invalid [#1340](https://github.com/lambdaclass/cairo-vm/pull/1340)

* chore(deps): bump _cairo-lang_ dependencies to v2.1.0-rc2 [#1345](https://github.com/lambdaclass/cairo-vm/pull/1345)

* chore(examples): remove _wee_alloc_ dependency from _wasm-demo_ example and _ensure-no_std_ dummy crate [#1337](https://github.com/lambdaclass/cairo-vm/pull/1337)

* docs: improved crate documentation [#1334](https://github.com/lambdaclass/cairo-vm/pull/1334)

* chore!: made `deserialize_utils` module private [#1334](https://github.com/lambdaclass/cairo-vm/pull/1334)
  BREAKING:
  * `deserialize_utils` is no longer exported
  * functions `maybe_add_padding`, `parse_value`, and `take_until_unbalanced` are no longer exported
  * `ReferenceParseError` is no more

* perf: changed `ok_or` usage for `ok_or_else` in expensive cases [#1332](https://github.com/lambdaclass/cairo-vm/pull/1332)

* feat: updated the old WASM example and moved it to [`examples/wasm-demo`](examples/wasm-demo/) [#1315](https://github.com/lambdaclass/cairo-vm/pull/1315)

* feat(fuzzing): add `arbitrary` feature to enable arbitrary derive in `Program` and `CairoRunConfig` [#1306](https://github.com/lambdaclass/cairo-vm/pull/1306) [#1330](https://github.com/lambdaclass/cairo-vm/pull/1330)

* perf: remove pointless iterator from rc limits tracking [#1316](https://github.com/lambdaclass/cairo-vm/pull/1316)

* feat(felt): add `from_bytes_le` and `from_bytes_ne` methods to `Felt252` [#1326](https://github.com/lambdaclass/cairo-vm/pull/1326)

* perf: change `Program::shared_program_data::hints` from `HashMap<usize, Vec<Box<dyn Any>>>` to `Vec<Box<dyn Any>>` and refer to them as ranges stored in a `Vec<_>` indexed by PC with run time reductions of up to 12% [#931](https://github.com/lambdaclass/cairo-vm/pull/931)
  BREAKING:
  * `get_hint_dictionary(&self, &[HintReference], &mut dyn HintProcessor) -> Result<HashMap<usize, Vec<Box<dyn Any>>, VirtualMachineError>` ->
    `get_hint_data(self, &[HintReference], &mut dyn HintProcessor) -> Result<Vec<Box<dyn Any>, VirtualMachineError>`
  * Hook methods receive `&[Box<dyn Any>]` rather than `&HashMap<usize, Vec<Box<dyn Any>>>`

#### [0.8.4] 
**YANKED**

#### [0.8.3]
**YANKED**

#### [0.8.2] - 2023-7-10

* chore: update dependencies, particularly lamdaworks 0.1.2 -> 0.1.3 [#1323](https://github.com/lambdaclass/cairo-vm/pull/1323)

* fix: fix `UINT256_MUL_DIV_MOD` hint [#1320](https://github.com/lambdaclass/cairo-vm/pull/1320)

* feat: add dependency installation script `install.sh` [#1298](https://github.com/lambdaclass/cairo-vm/pull/1298)

* fix: specify resolver version 2 in the virtual workspace's manifest [#1311](https://github.com/lambdaclass/cairo-vm/pull/1311)

* feat: add `lambdaworks-felt` feature to `cairo-vm-cli` [#1308](https://github.com/lambdaclass/cairo-vm/pull/1308)

* chore: update dependencies, particularly clap 3.2 -> 4.3 [#1309](https://github.com/lambdaclass/cairo-vm/pull/1309)
  * this removes dependency on _atty_, that's no longer mantained

* chore: remove unused dependencies [#1307](https://github.com/lambdaclass/cairo-vm/pull/1307)
  * rand_core
  * serde_bytes
  * rusty-hook (_dev-dependency_)

* chore: bump `cairo-lang-starknet` and `cairo-lang-casm` dependencies to 2.0.0 [#1313](https://github.com/lambdaclass/cairo-vm/pull/1313)

#### [0.8.1] - 2023-6-29

* chore: change mentions of *cairo-rs-py* to *cairo-vm-py* [#1296](https://github.com/lambdaclass/cairo-vm/pull/1296)

* rename github repo from https://github.com/lambdaclass/cairo-rs to https://github.com/lambdaclass/cairo-vm [#1289](https://github.com/lambdaclass/cairo-vm/pull/1289)

* fix(security): avoid OOM crashes when programs jump to very high invalid addresses [#1285](https://github.com/lambdaclass/cairo-vm/pull/1285)

* fix: add `to_bytes_be` to the felt when `lambdaworks-felt` feature is active [#1290](https://github.com/lambdaclass/cairo-vm/pull/1290)

* chore: mark `modpow` and `to_signed_bytes_le` as *deprecated* [#1290](https://github.com/lambdaclass/cairo-vm/pull/1290)

* fix: bump *lambdaworks-math* to latest version, that fixes no-std support [#1293](https://github.com/lambdaclass/cairo-vm/pull/1293)

* build: remove dependency to `thiserror` (use `thiserror-no-std/std` instead)

* chore: use LambdaWorks' implementation of bit operations for `Felt252` [#1291](https://github.com/lambdaclass/cairo-vm/pull/1291)

* update `cairo-lang-starknet` and `cairo-lang-casm` dependencies to v2.0.0-rc6 [#1299](https://github.com/lambdaclass/cairo-vm/pull/1299)

#### [0.8.0] - 2023-6-26

* feat: Add feature `lambdaworks-felt` to `felt` & `cairo-vm` crates [#1281](https://github.com/lambdaclass/cairo-vm/pull/1281)

    Changes under this feature:
  * `Felt252` now uses *LambdaWorks*' `FieldElement` internally
  * BREAKING: some methods of `Felt252` were removed, namely: `modpow` and `to_signed_bytes_le`

#### [0.7.0] - 2023-6-26

* BREAKING: Integrate `RunResources` logic into `HintProcessor` trait [#1274](https://github.com/lambdaclass/cairo-vm/pull/1274)
  * Rename trait `HintProcessor` to `HintProcessorLogic`
  * Add trait `ResourceTracker`
  * Trait `HintProcessor` is now `HintProcessor: HintProcessorLogic + ResourceTracker`
  * `BuiltinHintProcessor::new` & `Cairo1HintProcessor::new` now receive the argumet `run_resources: RunResources`
  * `HintProcessorLogic::execute_hint` no longer receives `run_resources: &mut RunResources`
  * Remove argument `run_resources: &mut RunResources` from `CairoRunner::run_until_pc` & `CairoRunner::run_from_entrypoint`

* build: remove unused implicit features from cairo-vm [#1266](https://github.com/lambdaclass/cairo-vm/pull/1266)


#### [0.6.1] - 2023-6-23

* fix: updated the `custom_hint_example` and added it to the workspace [#1258](https://github.com/lambdaclass/cairo-vm/pull/1258)

* Add path to cairo-vm README.md [#1276](https://github.com/lambdaclass/cairo-vm/pull/1276)

* fix: change error returned when subtracting two `MaybeRelocatable`s to better reflect the cause [#1271](https://github.com/lambdaclass/cairo-vm/pull/1271)

* fix: CLI error message when using --help [#1270](https://github.com/lambdaclass/cairo-vm/pull/1270)

#### [0.6.0] - 2023-6-18

* fix: `dibit` hint no longer fails when called with an `m` of zero [#1247](https://github.com/lambdaclass/cairo-vm/pull/1247)

* fix(security): avoid denial of service on malicious input exploiting the scientific notation parser [#1239](https://github.com/lambdaclass/cairo-vm/pull/1239)

* BREAKING: Change `RunResources` usage:
    * Modify field type `RunResources.n_steps: Option<usize>,`
    
    * Public Api Changes:
        *  CairoRunner::run_until_pc: Now receive a `&mut RunResources` instead of an `&mut Option<RunResources>`
        *  CairoRunner::run_from_entrypoint: Now receive a `&mut RunResources` instead of an `&mut Option<RunResources>`
        * VirtualMachine::Step: Add `&mut RunResources` as input
        * Trait HintProcessor::execute_hint: Add  `&mut RunResources` as an input 

* perf: accumulate `min` and `max` instruction offsets during run to speed up range check [#1080](https://github.com/lambdaclass/cairo-vm/pull/)
  BREAKING: `Cairo_runner::get_perm_range_check_limits` no longer returns an error when called without trace enabled, as it no longer depends on it

* perf: process reference list on `Program` creation only [#1214](https://github.com/lambdaclass/cairo-vm/pull/1214)
  Also keep them in a `Vec<_>` instead of a `HashMap<_, _>` since it will be continuous anyway.
  BREAKING:
  * `HintProcessor::compile_hint` now receies a `&[HintReference]` rather than `&HashMap<usize, HintReference>`
  * Public `CairoRunner::get_reference_list` has been removed

* BREAKING: Add no_std compatibility to cairo-vm (cairo-1-hints feature still not supported)
    * Move the vm to its own directory and crate, different from the workspace [#1215](https://github.com/lambdaclass/cairo-vm/pull/1215)

    * Add an `ensure_no_std` crate that the CI will use to check that new changes don't revert `no_std` support [#1215](https://github.com/lambdaclass/cairo-vm/pull/1215) [#1232](https://github.com/lambdaclass/cairo-vm/pull/1232) 

    * replace the use of `num-prime::is_prime` by a custom implementation, therefore restoring `no_std` compatibility [#1238](https://github.com/lambdaclass/cairo-vm/pull/1238)

#### [0.5.2] - 2023-6-12

* BREAKING: Compute `ExecutionResources.n_steps` without requiring trace [#1222](https://github.com/lambdaclass/cairo-vm/pull/1222)

  * `CairoRunner::get_execution_resources` return's `n_steps` field value is now set to `vm.current_step` instead of `0` if both `original_steps` and `trace` are set to `None`

* Add `RunResources::get_n_steps` method [#1225](https://github.com/lambdaclass/cairo-vm/pull/1225)

* refactor: simplify `mem_eq`

* fix: pin Cairo compiler version [#1220](https://github.com/lambdaclass/cairo-vm/pull/1220)

* perf: make `inner_rc_bound` a constant, improving performance of the range-check builtin

* fix: substraction of `MaybeRelocatable` always behaves as signed [#1218](https://github.com/lambdaclass/cairo-vm/pull/1218)

#### [0.5.1] - 2023-6-7

* fix: fix overflow for `QUAD_BIT` and `DI_BIT` hints [#1209](https://github.com/lambdaclass/cairo-vm/pull/1209)
  Fixes [#1205](https://github.com/lambdaclass/cairo-vm/issue/1205)

* fix: fix hints `UINT256_UNSIGNED_DIV_REM` && `UINT256_EXPANDED_UNSIGNED_DIV_REM` [#1203](https://github.com/lambdaclass/cairo-vm/pull/1203)

* bugfix: fix deserialization of scientific notation with fractional values [#1202](https://github.com/lambdaclass/cairo-vm/pull/1202)

* feat: implement `mem_eq` function to test for equality of two ranges in memory [#1198](https://github.com/lambdaclass/cairo-vm/pull/1198)

* perf: use `mem_eq` in `set_add` [#1198](https://github.com/lambdaclass/cairo-vm/pull/1198)

* feat: wrap big variants of `HintError`, `VirtualMachineError`, `RunnerError`, `MemoryError`, `MathError`, `InsufficientAllocatedCellsError` in `Box` [#1193](https://github.com/lambdaclass/cairo-vm/pull/1193)
  * BREAKING: all tuple variants of `HintError` with a single `Felt252` or multiple elements now receive a single `Box`

* Add `Program::builtins_len method` [#1194](https://github.com/lambdaclass/cairo-vm/pull/1194)

* fix: Handle the deserialization of serde_json::Number with scientific notation (e.g.: Number(1e27)) in felt_from_number function [#1188](https://github.com/lambdaclass/cairo-vm/pull/1188)

* feat: Add RunResources Struct [#1175](https://github.com/lambdaclass/cairo-vm/pull/1175)
  * BREAKING: Modify `CairoRunner::run_until_pc` arity. Add `run_resources: &mut Option<RunResources>` input
  * BREAKING: Modify `CairoRunner::run_from_entrypoint` arity. Add `run_resources: &mut Option<RunResources>` input

* fix: Fix 'as_int' conversion usage in hints `ASSERT_250_BIT` &  `SIGNED_DIV_REM` [#1191](https://github.com/lambdaclass/cairo-vm/pull/1191)


* bugfix: Use cairo constants in `ASSERT_250_BIT` hint [#1187](https://github.com/lambdaclass/cairo-vm/pull/1187)

* bugfix: Fix `EC_DOUBLE_ASSIGN_NEW_X_V2` hint not taking `SECP_P` value from the current execution scope [#1186](https://github.com/lambdaclass/cairo-vm/pull/1186)

* fix: Fix hint `BIGINT_PACK_DIV_MOD` [#1189](https://github.com/lambdaclass/cairo-vm/pull/1189)

* fix: Fix possible subtraction overflow in `QUAD_BIT` & `DI_BIT` hints [#1185](https://github.com/lambdaclass/cairo-vm/pull/1185)

  * These hints now return an error when ids.m equals zero

* fix: felt_from_number not properly returning parse errors [#1012](https://github.com/lambdaclass/cairo-vm/pull/1012)

* fix: Fix felt sqrt and Signed impl [#1150](https://github.com/lambdaclass/cairo-vm/pull/1150)

  * BREAKING: Fix `Felt252` methods `abs`, `signum`, `is_positive`, `is_negative` and `sqrt`
  * BREAKING: Remove function `math_utils::sqrt`(Now moved to `Felt252::sqrt`)

* feat: Add method `CairoRunner::initialize_function_runner_cairo_1` [#1151](https://github.com/lambdaclass/cairo-vm/pull/1151)

  * Add method `pub fn initialize_function_runner_cairo_1(
        &mut self,
        vm: &mut VirtualMachine,
        program_builtins: &[BuiltinName],
    ) -> Result<(), RunnerError>` to `CairoRunner`

  * BREAKING: Move field `builtins` from `SharedProgramData` to `Program`
  * BREAKING: Remove argument `add_segment_arena_builtin` from `CairoRunner::initialize_function_runner`, it is now always false
  * BREAKING: Add `segment_arena` enum variant to `BuiltinName`

* Fix implementation of `InitSquashData` and `ShouldSkipSquashLoop`

* Add more hints to `Cairo1HintProcessor` [#1171](https://github.com/lambdaclass/cairo-vm/pull/1171)
                                          [#1143](https://github.com/lambdaclass/cairo-vm/pull/1143)

    * `Cairo1HintProcessor` can now run the following hints:
        * Felt252DictEntryInit
        * Felt252DictEntryUpdate
        * GetCurrentAccessDelta
        * InitSquashData
        * AllocConstantSize
        * GetCurrentAccessIndex
        * ShouldContinueSquashLoop
        * FieldSqrt
        * Uint512DivMod

* Add some small considerations regarding Cairo 1 programs [#1144](https://github.com/lambdaclass/cairo-vm/pull/1144):

  * Ignore Casm and Sierra files
  * Add special flag to compile Cairo 1 programs

* Make the VM able to run `CasmContractClass` files under `cairo-1-hints` feature [#1098](https://github.com/lambdaclass/cairo-vm/pull/1098)

  * Implement `TryFrom<CasmContractClass> for Program`
  * Add `Cairo1HintProcessor`

#### 0.5.0
**YANKED**

#### [0.4.0] - 2023-05-12

* perf: insert elements from the tail in `load_data` so reallocation happens only once [#1117](https://github.com/lambdaclass/cairo-vm/pull/1117)

* Add `CairoRunner::get_program method` [#1123](https://github.com/lambdaclass/cairo-vm/pull/1123)

* Use to_signed_felt as function for felt252 as BigInt within [-P/2, P/2] range and use to_bigint as function for representation as BigInt. [#1100](https://github.com/lambdaclass/cairo-vm/pull/1100)

* Implement hint on field_arithmetic lib [#1090](https://github.com/lambdaclass/cairo-vm/pull/1090)

    `BuiltinHintProcessor` now supports the following hints:

    ```python
        %{
            def split(num: int, num_bits_shift: int, length: int):
                a = []
                for _ in range(length):
                    a.append( num & ((1 << num_bits_shift) - 1) )
                    num = num >> num_bits_shift
                return tuple(a)

            def pack(z, num_bits_shift: int) -> int:
                limbs = (z.d0, z.d1, z.d2)
                return sum(limb << (num_bits_shift * i) for i, limb in enumerate(limbs))

            a = pack(ids.a, num_bits_shift = 128)
            b = pack(ids.b, num_bits_shift = 128)
            p = pack(ids.p, num_bits_shift = 128)

            res = (a - b) % p


            res_split = split(res, num_bits_shift=128, length=3)

            ids.res.d0 = res_split[0]
            ids.res.d1 = res_split[1]
            ids.res.d2 = res_split[2]
        %}
    ```

* Add missing hint on cairo_secp lib [#1089](https://github.com/lambdaclass/cairo-vm/pull/1089):
    `BuiltinHintProcessor` now supports the following hint:

    ```python

    from starkware.cairo.common.cairo_secp.secp_utils import pack

    slope = pack(ids.slope, PRIME)
    x0 = pack(ids.point0.x, PRIME)
    x1 = pack(ids.point1.x, PRIME)
    y0 = pack(ids.point0.y, PRIME)

    value = new_x = (pow(slope, 2, SECP_P) - x0 - x1) % SECP_P
    ```

* Add missing hint on vrf.json whitelist [#1055](https://github.com/lambdaclass/cairo-vm/pull/1055):

     `BuiltinHintProcessor` now supports the following hint:

     ```python
    %{
        PRIME = 2**255 - 19
        II = pow(2, (PRIME - 1) // 4, PRIME)

        xx = ids.xx.low + (ids.xx.high<<128)
        x = pow(xx, (PRIME + 3) // 8, PRIME)
        if (x * x - xx) % PRIME != 0:
            x = (x * II) % PRIME
        if x % 2 != 0:
            x = PRIME - x
        ids.x.low = x & ((1<<128)-1)
        ids.x.high = x >> 128
    %}
    ```

* Implement hint variant for finalize_blake2s[#1072](https://github.com/lambdaclass/cairo-vm/pull/1072)

    `BuiltinHintProcessor` now supports the following hint:

     ```python
    %{
        # Add dummy pairs of input and output.
        from starkware.cairo.common.cairo_blake2s.blake2s_utils import IV, blake2s_compress

        _n_packed_instances = int(ids.N_PACKED_INSTANCES)
        assert 0 <= _n_packed_instances < 20
        _blake2s_input_chunk_size_felts = int(ids.BLAKE2S_INPUT_CHUNK_SIZE_FELTS)
        assert 0 <= _blake2s_input_chunk_size_felts < 100

        message = [0] * _blake2s_input_chunk_size_felts
        modified_iv = [IV[0] ^ 0x01010020] + IV[1:]
        output = blake2s_compress(
            message=message,
            h=modified_iv,
            t0=0,
            t1=0,
            f0=0xffffffff,
            f1=0,
        )
        padding = (message + modified_iv + [0, 0xffffffff] + output) * (_n_packed_instances - 1)
        segments.write_arg(ids.blake2s_ptr_end, padding)
        %}
        ```

* Implement fast_ec_add hint variant [#1087](https://github.com/lambdaclass/cairo-vm/pull/1087)

`BuiltinHintProcessor` now supports the following hint:

    ```python
    %{
        from starkware.cairo.common.cairo_secp.secp_utils import SECP_P, pack

        slope = pack(ids.slope, PRIME)
        x0 = pack(ids.pt0.x, PRIME)
        x1 = pack(ids.pt1.x, PRIME)
        y0 = pack(ids.pt0.y, PRIME)

        value = new_x = (pow(slope, 2, SECP_P) - x0 - x1) % SECP_P
    %}
    ```

* feat(hints): Add alternative string for hint IS_ZERO_PACK_EXTERNAL_SECP [#1082](https://github.com/lambdaclass/cairo-vm/pull/1082)

    `BuiltinHintProcessor` now supports the following hint:

    ```python
    %{
        from starkware.cairo.common.cairo_secp.secp_utils import pack
        x = pack(ids.x, PRIME) % SECP_P
    %}
    ```

* Add alternative hint code for ec_double hint [#1083](https://github.com/lambdaclass/cairo-vm/pull/1083)

    `BuiltinHintProcessor` now supports the following hint:

    ```python
    %{
        from starkware.cairo.common.cairo_secp.secp_utils import SECP_P, pack

        slope = pack(ids.slope, PRIME)
        x = pack(ids.pt.x, PRIME)
        y = pack(ids.pt.y, PRIME)

        value = new_x = (pow(slope, 2, SECP_P) - 2 * x) % SECP_P
    %}
    ```

* fix(security)!: avoid DoS on malicious insertion to memory [#1099](https://github.com/lambdaclass/cairo-vm/pull/1099)
    * A program could crash the library by attempting to insert a value at an address with a big offset; fixed by trying to reserve to check for allocation failure
    * A program could crash the program by exploiting an integer overflow when attempting to insert a value at an address with offset `usize::MAX`

    BREAKING: added a new error variant `MemoryError::VecCapacityExceeded`

* perf: specialize addition for `u64` and `Felt252` [#932](https://github.com/lambdaclass/cairo-vm/pull/932)
    * Avoids the creation of a new `Felt252` instance for additions with a very restricted valid range
    * This impacts specially the addition of `Relocatable` with `Felt252` values in `update_pc`, which take a significant amount of time in some benchmarks

* fix(starknet-crypto): bump version to `0.5.0` [#1088](https://github.com/lambdaclass/cairo-vm/pull/1088)
    * This includes the fix for a `panic!` in `ecdsa::verify`.
      See: [#365](https://github.com/xJonathanLEI/starknet-rs/issues/365) and [#366](https://github.com/xJonathanLEI/starknet-rs/pulls/366)

* feat(hints): Add alternative string for hint IS_ZERO_PACK [#1081](https://github.com/lambdaclass/cairo-vm/pull/1081)

    `BuiltinHintProcessor` now supports the following hint:

    ```python
    %{
        from starkware.cairo.common.cairo_secp.secp_utils import SECP_P, pack
        x = pack(ids.x, PRIME) % SECP_P
    %}

* Add missing hints `NewHint#55`, `NewHint#56`, and `NewHint#57` [#1077](https://github.com/lambdaclass/cairo-vm/issues/1077)

    `BuiltinHintProcessor` now supports the following hints:

    ```python
    from starkware.cairo.common.cairo_secp.secp_utils import pack
    SECP_P=2**255-19

    x = pack(ids.x, PRIME) % SECP_P
    ```

    ```python
    from starkware.cairo.common.cairo_secp.secp_utils import pack
    SECP_P=2**255-19

    value = pack(ids.x, PRIME) % SECP_P
    ```

    ```python
    SECP_P=2**255-19
    from starkware.python.math_utils import div_mod

    value = x_inv = div_mod(1, x, SECP_P)
    ```
    
* Implement hint for `starkware.cairo.common.cairo_keccak.keccak._copy_inputs` as described by whitelist `starknet/security/whitelists/cairo_keccak.json` [#1058](https://github.com/lambdaclass/cairo-vm/pull/1058)

    `BuiltinHintProcessor` now supports the following hint:

    ```python
    %{ ids.full_word = int(ids.n_bytes >= 8) %}
    ```

* perf: cache decoded instructions [#944](https://github.com/lambdaclass/cairo-vm/pull/944)
    * Creates a new cache field in `VirtualMachine` that stores the `Instruction` instances as they get decoded from memory, significantly reducing decoding overhead, with gains up to 9% in runtime according to benchmarks in the performance server

* Add alternative hint code for nondet_bigint3 hint [#1071](https://github.com/lambdaclass/cairo-vm/pull/1071)

    `BuiltinHintProcessor` now supports the following hint:

    ```python
    %{
        from starkware.cairo.common.cairo_secp.secp_utils import split
        segments.write_arg(ids.res.address_, split(value))
    %}
    ```

* Add missing hint on vrf.json lib [#1052](https://github.com/lambdaclass/cairo-vm/pull/1052):

    `BuiltinHintProcessor` now supports the following hint:

    ```python
    %{
        from starkware.cairo.common.cairo_secp.secp_utils import pack
        SECP_P = 2**255-19

        slope = pack(ids.slope, PRIME)
        x0 = pack(ids.point0.x, PRIME)
        x1 = pack(ids.point1.x, PRIME)
        y0 = pack(ids.point0.y, PRIME)

        value = new_x = (pow(slope, 2, SECP_P) - x0 - x1) % SECP_P
    %}
    ```

* Implement hint for cairo_sha256_arbitrary_input_length whitelist [#1091](https://github.com/lambdaclass/cairo-vm/pull/1091)

    `BuiltinHintProcessor` now supports the following hint:

    ```python
    %{
        from starkware.cairo.common.cairo_sha256.sha256_utils import (
            compute_message_schedule, sha2_compress_function)

        _sha256_input_chunk_size_felts = int(ids.SHA256_INPUT_CHUNK_SIZE_FELTS)
        assert 0 <= _sha256_input_chunk_size_felts < 100
        _sha256_state_size_felts = int(ids.SHA256_STATE_SIZE_FELTS)
        assert 0 <= _sha256_state_size_felts < 100
        w = compute_message_schedule(memory.get_range(
            ids.sha256_start, _sha256_input_chunk_size_felts))
        new_state = sha2_compress_function(memory.get_range(ids.state, _sha256_state_size_felts), w)
        segments.write_arg(ids.output, new_state)
    %}
    ```

* Add missing hint on vrf.json lib [#1053](https://github.com/lambdaclass/cairo-vm/pull/1053):

     `BuiltinHintProcessor` now supports the following hint:

     ```python
    %{
        from starkware.cairo.common.cairo_secp.secp_utils import SECP_P, pack
        SECP_P = 2**255-19

        slope = pack(ids.slope, PRIME)
        x = pack(ids.point.x, PRIME)
        y = pack(ids.point.y, PRIME)

        value = new_x = (pow(slope, 2, SECP_P) - 2 * x) % SECP_P
    %}
    ```

* Implement hint on 0.6.0.json whitelist [#1044](https://github.com/lambdaclass/cairo-vm/pull/1044):

     `BuiltinHintProcessor` now supports the following hints:

    ```python
    %{
       ids.a_lsb = ids.a & 1
       ids.b_lsb = ids.b & 1
    %}
    ```

* Implement hint for `starkware.cairo.common.cairo_keccak.keccak._block_permutation` as described by whitelist `starknet/security/whitelists/cairo_keccak.json` [#1046](https://github.com/lambdaclass/cairo-vm/pull/1046)

    `BuiltinHintProcessor` now supports the following hint:

    ```python
    %{
        from starkware.cairo.common.cairo_keccak.keccak_utils import keccak_func
        _keccak_state_size_felts = int(ids.KECCAK_STATE_SIZE_FELTS)
        assert 0 <= _keccak_state_size_felts < 100
        output_values = keccak_func(memory.get_range(
            ids.keccak_ptr_start, _keccak_state_size_felts))
        segments.write_arg(ids.output, output_values)
    %}
    ```

* Implement hint on cairo_blake2s whitelist [#1040](https://github.com/lambdaclass/cairo-vm/pull/1040)

    `BuiltinHintProcessor` now supports the following hint:

    ```python
    %{
        from starkware.cairo.common.cairo_blake2s.blake2s_utils import IV, blake2s_compress

        _blake2s_input_chunk_size_felts = int(ids.BLAKE2S_INPUT_CHUNK_SIZE_FELTS)
        assert 0 <= _blake2s_input_chunk_size_felts < 100

        new_state = blake2s_compress(
            message=memory.get_range(ids.blake2s_start, _blake2s_input_chunk_size_felts),
            h=[IV[0] ^ 0x01010020] + IV[1:],
            t0=ids.n_bytes,
            t1=0,
            f0=0xffffffff,
            f1=0,
        )

        segments.write_arg(ids.output, new_state)
    %}
    ```

* Implement hint on cairo_blake2s whitelist [#1039](https://github.com/lambdaclass/cairo-vm/pull/1039)

    `BuiltinHintProcessor` now supports the following hint:

    ```python

    %{
        # Add dummy pairs of input and output.
        from starkware.cairo.common.cairo_blake2s.blake2s_utils import IV, blake2s_compress

        _n_packed_instances = int(ids.N_PACKED_INSTANCES)
        assert 0 <= _n_packed_instances < 20
        _blake2s_input_chunk_size_felts = int(ids.BLAKE2S_INPUT_CHUNK_SIZE_FELTS)
        assert 0 <= _blake2s_input_chunk_size_felts < 100

        message = [0] * _blake2s_input_chunk_size_felts
        modified_iv = [IV[0] ^ 0x01010020] + IV[1:]
        output = blake2s_compress(
            message=message,
            h=modified_iv,
            t0=0,
            t1=0,
            f0=0xffffffff,
            f1=0,
        )
        padding = (modified_iv + message + [0, 0xffffffff] + output) * (_n_packed_instances - 1)
        segments.write_arg(ids.blake2s_ptr_end, padding)
    %}

* Add `Program::iter_identifiers(&self) -> Iterator<Item = (&str, &Identifier)>` to get an iterator over the program's identifiers [#1079](https://github.com/lambdaclass/cairo-vm/pull/1079)

* Implement hint on `assert_le_felt` for versions 0.6.0 and 0.8.2 [#1047](https://github.com/lambdaclass/cairo-vm/pull/1047):

     `BuiltinHintProcessor` now supports the following hints:

     ```python

     %{
        from starkware.cairo.common.math_utils import assert_integer
        assert_integer(ids.a)
        assert_integer(ids.b)
        assert (ids.a % PRIME) <= (ids.b % PRIME), \
            f'a = {ids.a % PRIME} is not less than or equal to b = {ids.b % PRIME}.'
    %}

     ```

     ```python

    %{
        from starkware.cairo.common.math_utils import assert_integer
        assert_integer(ids.a)
        assert_integer(ids.b)
        a = ids.a % PRIME
        b = ids.b % PRIME
        assert a <= b, f'a = {a} is not less than or equal to b = {b}.'

        ids.small_inputs = int(
            a < range_check_builtin.bound and (b - a) < range_check_builtin.bound)
    %}

     ```

* Add missing hints on whitelist [#1073](https://github.com/lambdaclass/cairo-vm/pull/1073):

    `BuiltinHintProcessor` now supports the following hints:

    ```python
        ids.is_250 = 1 if ids.addr < 2**250 else 0
    ```

    ```python
        # Verify the assumptions on the relationship between 2**250, ADDR_BOUND and PRIME.
        ADDR_BOUND = ids.ADDR_BOUND % PRIME
        assert (2**250 < ADDR_BOUND <= 2**251) and (2 * 2**250 < PRIME) and (
                ADDR_BOUND * 2 > PRIME), \
            'normalize_address() cannot be used with the current constants.'
        ids.is_small = 1 if ids.addr < ADDR_BOUND else 0
    ```

* Implement hint on ec_recover.json whitelist [#1038](https://github.com/lambdaclass/cairo-vm/pull/1038):

    `BuiltinHintProcessor` now supports the following hint:

    ```python
    %{
         value = k = product // m
    %}
    ```

* Implement hint on ec_recover.json whitelist [#1037](https://github.com/lambdaclass/cairo-vm/pull/1037):

    `BuiltinHintProcessor` now supports the following hint:

    ```python
    %{
        from starkware.cairo.common.cairo_secp.secp_utils import pack
        from starkware.python.math_utils import div_mod, safe_div

        a = pack(ids.a, PRIME)
        b = pack(ids.b, PRIME)
        product = a * b
        m = pack(ids.m, PRIME)

        value = res = product % m

    %}
    ```

* Implement hint for `starkware.cairo.common.cairo_keccak.keccak.finalize_keccak` as described by whitelist `starknet/security/whitelists/cairo_keccak.json` [#1041](https://github.com/lambdaclass/cairo-vm/pull/1041)

    `BuiltinHintProcessor` now supports the following hint:

    ```python
    %{
        # Add dummy pairs of input and output.
        _keccak_state_size_felts = int(ids.KECCAK_STATE_SIZE_FELTS)
        _block_size = int(ids.BLOCK_SIZE)
        assert 0 <= _keccak_state_size_felts < 100
        assert 0 <= _block_size < 1000
        inp = [0] * _keccak_state_size_felts
        padding = (inp + keccak_func(inp)) * _block_size
        segments.write_arg(ids.keccak_ptr_end, padding)
    %}
    ```

* Implement hint on ec_recover.json whitelist [#1036](https://github.com/lambdaclass/cairo-vm/pull/1036):

    `BuiltinHintProcessor` now supports the following hint:

    ```python

    %{
        from starkware.cairo.common.cairo_secp.secp_utils import pack
        from starkware.python.math_utils import div_mod, safe_div

        a = pack(ids.a, PRIME)
        b = pack(ids.b, PRIME)

        value = res = a - b
    %}

    ```

* Add missing hint on vrf.json lib [#1054](https://github.com/lambdaclass/cairo-vm/pull/1054):

    `BuiltinHintProcessor` now supports the following hint:

    ```python
        from starkware.cairo.common.cairo_secp.secp_utils import pack
        SECP_P = 2**255-19

        y = pack(ids.point.y, PRIME) % SECP_P
        # The modulo operation in python always returns a nonnegative number.
        value = (-y) % SECP_P
    ```

* Implement hint on ec_recover.json whitelist [#1032](https://github.com/lambdaclass/cairo-vm/pull/1032):

    `BuiltinHintProcessor` now supports the following hint:

    ```python
    %{
        from starkware.cairo.common.cairo_secp.secp_utils import pack
        from starkware.python.math_utils import div_mod, safe_div

        N = pack(ids.n, PRIME)
        x = pack(ids.x, PRIME) % N
        s = pack(ids.s, PRIME) % N,
        value = res = div_mod(x, s, N)
    %}
    ```

* Implement hints on field_arithmetic lib (Part 2) [#1004](https://github.com/lambdaclass/cairo-vm/pull/1004)

    `BuiltinHintProcessor` now supports the following hint:

    ```python
    %{
        from starkware.python.math_utils import div_mod

        def split(num: int, num_bits_shift: int, length: int):
            a = []
            for _ in range(length):
                a.append( num & ((1 << num_bits_shift) - 1) )
                num = num >> num_bits_shift
            return tuple(a)

        def pack(z, num_bits_shift: int) -> int:
            limbs = (z.d0, z.d1, z.d2)
            return sum(limb << (num_bits_shift * i) for i, limb in enumerate(limbs))

        a = pack(ids.a, num_bits_shift = 128)
        b = pack(ids.b, num_bits_shift = 128)
        p = pack(ids.p, num_bits_shift = 128)
        # For python3.8 and above the modular inverse can be computed as follows:
        # b_inverse_mod_p = pow(b, -1, p)
        # Instead we use the python3.7-friendly function div_mod from starkware.python.math_utils
        b_inverse_mod_p = div_mod(1, b, p)


        b_inverse_mod_p_split = split(b_inverse_mod_p, num_bits_shift=128, length=3)

        ids.b_inverse_mod_p.d0 = b_inverse_mod_p_split[0]
        ids.b_inverse_mod_p.d1 = b_inverse_mod_p_split[1]
        ids.b_inverse_mod_p.d2 = b_inverse_mod_p_split[2]
    %}
    ```

* Optimizations for hash builtin [#1029](https://github.com/lambdaclass/cairo-vm/pull/1029):
  * Track the verified addresses by offset in a `Vec<bool>` rather than storing the address in a `Vec<Relocatable>`

* Add missing hint on vrf.json whitelist [#1056](https://github.com/lambdaclass/cairo-vm/pull/1056):

    `BuiltinHintProcessor` now supports the following hint:

    ```python
    %{
        from starkware.python.math_utils import ec_double_slope
        from starkware.cairo.common.cairo_secp.secp_utils import pack
        SECP_P = 2**255-19

        # Compute the slope.
        x = pack(ids.point.x, PRIME)
        y = pack(ids.point.y, PRIME)
        value = slope = ec_double_slope(point=(x, y), alpha=42204101795669822316448953119945047945709099015225996174933988943478124189485, p=SECP_P)
    %}
    ```

* Add missing hint on vrf.json whitelist [#1035](https://github.com/lambdaclass/cairo-vm/pull/1035):

    `BuiltinHintProcessor` now supports the following hint:

    ```python
    %{
        from starkware.python.math_utils import line_slope
        from starkware.cairo.common.cairo_secp.secp_utils import pack
        SECP_P = 2**255-19
        # Compute the slope.
        x0 = pack(ids.point0.x, PRIME)
        y0 = pack(ids.point0.y, PRIME)
        x1 = pack(ids.point1.x, PRIME)
        y1 = pack(ids.point1.y, PRIME)
        value = slope = line_slope(point1=(x0, y0), point2=(x1, y1), p=SECP_P)
    %}
    ```

* Add missing hint on vrf.json whitelist [#1035](https://github.com/lambdaclass/cairo-vm/pull/1035):

    `BuiltinHintProcessor` now supports the following hint:

    ```python
    %{
        from starkware.cairo.common.cairo_secp.secp_utils import pack
        SECP_P = 2**255-19
        to_assert = pack(ids.val, PRIME)
        q, r = divmod(pack(ids.val, PRIME), SECP_P)
        assert r == 0, f"verify_zero: Invalid input {ids.val.d0, ids.val.d1, ids.val.d2}."
        ids.q = q % PRIME
    %}
    ```

* Add missing hint on vrf.json whitelist [#1000](https://github.com/lambdaclass/cairo-vm/pull/1000):

    `BuiltinHintProcessor` now supports the following hint:

    ```python
        def pack_512(u, num_bits_shift: int) -> int:
            limbs = (u.d0, u.d1, u.d2, u.d3)
            return sum(limb << (num_bits_shift * i) for i, limb in enumerate(limbs))

        x = pack_512(ids.x, num_bits_shift = 128)
        p = ids.p.low + (ids.p.high << 128)
        x_inverse_mod_p = pow(x,-1, p)

        x_inverse_mod_p_split = (x_inverse_mod_p & ((1 << 128) - 1), x_inverse_mod_p >> 128)

        ids.x_inverse_mod_p.low = x_inverse_mod_p_split[0]
        ids.x_inverse_mod_p.high = x_inverse_mod_p_split[1]
    ```

* BREAKING CHANGE: Fix `CairoRunner::get_memory_holes` [#1027](https://github.com/lambdaclass/cairo-vm/pull/1027):

  * Skip builtin segements when counting memory holes
  * Check amount of memory holes for all tests in cairo_run_test
  * Remove duplicated tests in cairo_run_test
  * BREAKING CHANGE: `MemorySegmentManager.get_memory_holes` now also receives the amount of builtins in the vm. Signature is now `pub fn get_memory_holes(&self, builtin_count: usize) -> Result<usize, MemoryError>`

* Add missing hints on cairo_secp lib [#1026](https://github.com/lambdaclass/cairo-vm/pull/1026):

    `BuiltinHintProcessor` now supports the following hints:

    ```python
    from starkware.cairo.common.cairo_secp.secp256r1_utils import SECP256R1_ALPHA as ALPHA
    ```
    and:

    ```python
    from starkware.cairo.common.cairo_secp.secp256r1_utils import SECP256R1_N as N
    ```

* Add missing hint on vrf.json lib [#1043](https://github.com/lambdaclass/cairo-vm/pull/1043):

    `BuiltinHintProcessor` now supports the following hint:

    ```python
        from starkware.python.math_utils import div_mod

        def split(a: int):
            return (a & ((1 << 128) - 1), a >> 128)

        def pack(z, num_bits_shift: int) -> int:
            limbs = (z.low, z.high)
            return sum(limb << (num_bits_shift * i) for i, limb in enumerate(limbs))

        a = pack(ids.a, 128)
        b = pack(ids.b, 128)
        p = pack(ids.p, 128)
        # For python3.8 and above the modular inverse can be computed as follows:
        # b_inverse_mod_p = pow(b, -1, p)
        # Instead we use the python3.7-friendly function div_mod from starkware.python.math_utils
        b_inverse_mod_p = div_mod(1, b, p)

        b_inverse_mod_p_split = split(b_inverse_mod_p)

        ids.b_inverse_mod_p.low = b_inverse_mod_p_split[0]
        ids.b_inverse_mod_p.high = b_inverse_mod_p_split[1]
    ```

* Add missing hints `NewHint#35` and `NewHint#36` [#975](https://github.com/lambdaclass/cairo-vm/issues/975)

    `BuiltinHintProcessor` now supports the following hint:

    ```python
    from starkware.cairo.common.cairo_secp.secp_utils import pack
    from starkware.cairo.common.math_utils import as_int
    from starkware.python.math_utils import div_mod, safe_div

    p = pack(ids.P, PRIME)
    x = pack(ids.x, PRIME) + as_int(ids.x.d3, PRIME) * ids.BASE ** 3 + as_int(ids.x.d4, PRIME) * ids.BASE ** 4
    y = pack(ids.y, PRIME)

    value = res = div_mod(x, y, p)
    ```

    ```python
    k = safe_div(res * y - x, p)
    value = k if k > 0 else 0 - k
    ids.flag = 1 if k > 0 else 0
    ```

* Add missing hint on cairo_secp lib [#1057](https://github.com/lambdaclass/cairo-vm/pull/1057):

    `BuiltinHintProcessor` now supports the following hint:

    ```python
        from starkware.cairo.common.cairo_secp.secp_utils import pack
        from starkware.python.math_utils import ec_double_slope

        # Compute the slope.
        x = pack(ids.point.x, PRIME)
        y = pack(ids.point.y, PRIME)
        value = slope = ec_double_slope(point=(x, y), alpha=ALPHA, p=SECP_P)
    ```

* Add missing hint on uint256_improvements lib [#1025](https://github.com/lambdaclass/cairo-vm/pull/1025):

    `BuiltinHintProcessor` now supports the following hint:

    ```python
        from starkware.python.math_utils import isqrt
        n = (ids.n.high << 128) + ids.n.low
        root = isqrt(n)
        assert 0 <= root < 2 ** 128
        ids.root = root
    ```

* Add missing hint on vrf.json lib [#1045](https://github.com/lambdaclass/cairo-vm/pull/1045):

    `BuiltinHintProcessor` now supports the following hint:

    ```python
        from starkware.python.math_utils import is_quad_residue, sqrt

        def split(a: int):
            return (a & ((1 << 128) - 1), a >> 128)

        def pack(z) -> int:
            return z.low + (z.high << 128)

        generator = pack(ids.generator)
        x = pack(ids.x)
        p = pack(ids.p)

        success_x = is_quad_residue(x, p)
        root_x = sqrt(x, p) if success_x else None
        success_gx = is_quad_residue(generator*x, p)
        root_gx = sqrt(generator*x, p) if success_gx else None

        # Check that one is 0 and the other is 1
        if x != 0:
            assert success_x + success_gx == 1

        # `None` means that no root was found, but we need to transform these into a felt no matter what
        if root_x == None:
            root_x = 0
        if root_gx == None:
            root_gx = 0
        ids.success_x = int(success_x)
        ids.success_gx = int(success_gx)
        split_root_x = split(root_x)
        # print('split root x', split_root_x)
        split_root_gx = split(root_gx)
        ids.sqrt_x.low = split_root_x[0]
        ids.sqrt_x.high = split_root_x[1]
        ids.sqrt_gx.low = split_root_gx[0]
        ids.sqrt_gx.high = split_root_gx[1]
    ```

* Add missing hint on uint256_improvements lib [#1024](https://github.com/lambdaclass/cairo-vm/pull/1024):

    `BuiltinHintProcessor` now supports the following hint:

    ```python
        res = ids.a + ids.b
        ids.carry = 1 if res >= ids.SHIFT else 0
    ```

* BREAKING CHANGE: move `Program::identifiers` to `SharedProgramData::identifiers` [#1023](https://github.com/lambdaclass/cairo-vm/pull/1023)
    * Optimizes `CairoRunner::new`, needed for sequencers and other workflows reusing the same `Program` instance across `CairoRunner`s
    * Breaking change: make all fields in `Program` and `SharedProgramData` `pub(crate)`, since we break by moving the field let's make it the last break for this struct
    * Add `Program::get_identifier(&self, id: &str) -> &Identifier` to get a single identifier by name

* Implement hints on field_arithmetic lib[#985](https://github.com/lambdaclass/cairo-vm/pull/983)

    `BuiltinHintProcessor` now supports the following hint:

    ```python
        %{
            from starkware.python.math_utils import is_quad_residue, sqrt

            def split(num: int, num_bits_shift: int = 128, length: int = 3):
                a = []
                for _ in range(length):
                    a.append( num & ((1 << num_bits_shift) - 1) )
                    num = num >> num_bits_shift
                return tuple(a)

            def pack(z, num_bits_shift: int = 128) -> int:
                limbs = (z.d0, z.d1, z.d2)
                return sum(limb << (num_bits_shift * i) for i, limb in enumerate(limbs))


            generator = pack(ids.generator)
            x = pack(ids.x)
            p = pack(ids.p)

            success_x = is_quad_residue(x, p)
            root_x = sqrt(x, p) if success_x else None

            success_gx = is_quad_residue(generator*x, p)
            root_gx = sqrt(generator*x, p) if success_gx else None

            # Check that one is 0 and the other is 1
            if x != 0:
                assert success_x + success_gx ==1

            # `None` means that no root was found, but we need to transform these into a felt no matter what
            if root_x == None:
                root_x = 0
            if root_gx == None:
                root_gx = 0
            ids.success_x = int(success_x)
            ids.success_gx = int(success_gx)
            split_root_x = split(root_x)
            split_root_gx = split(root_gx)
            ids.sqrt_x.d0 = split_root_x[0]
            ids.sqrt_x.d1 = split_root_x[1]
            ids.sqrt_x.d2 = split_root_x[2]
            ids.sqrt_gx.d0 = split_root_gx[0]
            ids.sqrt_gx.d1 = split_root_gx[1]
            ids.sqrt_gx.d2 = split_root_gx[2]
        %}
    ```

* Add missing hint on vrf.json lib [#1050](https://github.com/lambdaclass/cairo-vm/pull/1050):

    `BuiltinHintProcessor` now supports the following hint:

    ```python
        sum_low = ids.a.low + ids.b.low
        ids.carry_low = 1 if sum_low >= ids.SHIFT else 0
    ```

* Add missing hint on uint256_improvements lib [#1016](https://github.com/lambdaclass/cairo-vm/pull/1016):

    `BuiltinHintProcessor` now supports the following hint:

    ```python
        def split(num: int, num_bits_shift: int = 128, length: int = 2):
            a = []
            for _ in range(length):
                a.append( num & ((1 << num_bits_shift) - 1) )
                num = num >> num_bits_shift
            return tuple(a)

        def pack(z, num_bits_shift: int = 128) -> int:
            limbs = (z.low, z.high)
            return sum(limb << (num_bits_shift * i) for i, limb in enumerate(limbs))

        a = pack(ids.a)
        b = pack(ids.b)
        res = (a - b)%2**256
        res_split = split(res)
        ids.res.low = res_split[0]
        ids.res.high = res_split[1]
    ```

* Implement hint on vrf.json lib [#1049](https://github.com/lambdaclass/cairo-vm/pull/1049)

    `BuiltinHintProcessor` now supports the following hint:
    
    ```python
        def split(num: int, num_bits_shift: int, length: int):
            a = []
            for _ in range(length):
                a.append( num & ((1 << num_bits_shift) - 1) )
                num = num >> num_bits_shift
            return tuple(a)

        def pack(z, num_bits_shift: int) -> int:
            limbs = (z.d0, z.d1, z.d2)
            return sum(limb << (num_bits_shift * i) for i, limb in enumerate(limbs))

        def pack_extended(z, num_bits_shift: int) -> int:
            limbs = (z.d0, z.d1, z.d2, z.d3, z.d4, z.d5)
            return sum(limb << (num_bits_shift * i) for i, limb in enumerate(limbs))

        a = pack_extended(ids.a, num_bits_shift = 128)
        div = pack(ids.div, num_bits_shift = 128)

        quotient, remainder = divmod(a, div)

        quotient_split = split(quotient, num_bits_shift=128, length=6)

        ids.quotient.d0 = quotient_split[0]
        ids.quotient.d1 = quotient_split[1]
        ids.quotient.d2 = quotient_split[2]
        ids.quotient.d3 = quotient_split[3]
        ids.quotient.d4 = quotient_split[4]
        ids.quotient.d5 = quotient_split[5]

        remainder_split = split(remainder, num_bits_shift=128, length=3)
        ids.remainder.d0 = remainder_split[0]
        ids.remainder.d1 = remainder_split[1]
        ids.remainder.d2 = remainder_split[2]
    ```

    _Note: this hint is similar to the one in #983, but with some trailing whitespace removed_

* Add missing hint on vrf.json whitelist [#1030](https://github.com/lambdaclass/cairo-vm/pull/1030):

    `BuiltinHintProcessor` now supports the following hint:

    ```python
        def split(num: int, num_bits_shift: int, length: int):
            a = []
            for _ in range(length):
                a.append( num & ((1 << num_bits_shift) - 1) )
                num = num >> num_bits_shift
            return tuple(a)

        def pack(z, num_bits_shift: int) -> int:
            limbs = (z.low, z.high)
            return sum(limb << (num_bits_shift * i) for i, limb in enumerate(limbs))

        def pack_extended(z, num_bits_shift: int) -> int:
            limbs = (z.d0, z.d1, z.d2, z.d3)
            return sum(limb << (num_bits_shift * i) for i, limb in enumerate(limbs))

        x = pack_extended(ids.x, num_bits_shift = 128)
        div = pack(ids.div, num_bits_shift = 128)

        quotient, remainder = divmod(x, div)

        quotient_split = split(quotient, num_bits_shift=128, length=4)

        ids.quotient.d0 = quotient_split[0]
        ids.quotient.d1 = quotient_split[1]
        ids.quotient.d2 = quotient_split[2]
        ids.quotient.d3 = quotient_split[3]

        remainder_split = split(remainder, num_bits_shift=128, length=2)
        ids.remainder.low = remainder_split[0]
        ids.remainder.high = remainder_split[1]
    ```

* Add method `Program::data_len(&self) -> usize` to get the number of data cells in a given program [#1022](https://github.com/lambdaclass/cairo-vm/pull/1022)

* Add missing hint on uint256_improvements lib [#1013](https://github.com/lambdaclass/cairo-vm/pull/1013):

    `BuiltinHintProcessor` now supports the following hint:

    ```python
        a = (ids.a.high << 128) + ids.a.low
        div = (ids.div.b23 << 128) + ids.div.b01
        quotient, remainder = divmod(a, div)

        ids.quotient.low = quotient & ((1 << 128) - 1)
        ids.quotient.high = quotient >> 128
        ids.remainder.low = remainder & ((1 << 128) - 1)
        ids.remainder.high = remainder >> 128
    ```

* Add missing hint on cairo_secp lib [#1010](https://github.com/lambdaclass/cairo-vm/pull/1010):

    `BuiltinHintProcessor` now supports the following hint:

    ```python
        memory[ap] = int(x == 0)
    ```

* Implement hint on `get_felt_bitlength` [#993](https://github.com/lambdaclass/cairo-vm/pull/993)

  `BuiltinHintProcessor` now supports the following hint:
  ```python
  x = ids.x
  ids.bit_length = x.bit_length()
  ```
  Used by the [`Garaga` library function `get_felt_bitlength`](https://github.com/keep-starknet-strange/garaga/blob/249f8a372126b3a839f9c1e1080ea8c6f9374c0c/src/utils.cairo#L54)

* Add missing hint on cairo_secp lib [#1009](https://github.com/lambdaclass/cairo-vm/pull/1009):

    `BuiltinHintProcessor` now supports the following hint:

    ```python
        ids.dibit = ((ids.scalar_u >> ids.m) & 1) + 2 * ((ids.scalar_v >> ids.m) & 1)
    ```

* Add getters to read properties of a `Program` [#1017](https://github.com/lambdaclass/cairo-vm/pull/1017):
  * `prime(&self) -> &str`: get the prime associated to data in hex representation
  * `iter_data(&self) -> Iterator<Item = &MaybeRelocatable>`: get an iterator over all elements in the program data
  * `iter_builtins(&self) -> Iterator<Item = &BuiltinName>`: get an iterator over the names of required builtins

* Add missing hint on cairo_secp lib [#1008](https://github.com/lambdaclass/cairo-vm/pull/1008):

    `BuiltinHintProcessor` now supports the following hint:

    ```python
        ids.len_hi = max(ids.scalar_u.d2.bit_length(), ids.scalar_v.d2.bit_length())-1
    ```

* Update `starknet-crypto` to version `0.4.3` [#1011](https://github.com/lambdaclass/cairo-vm/pull/1011)
  * The new version carries an 85% reduction in execution time for ECDSA signature verification

* BREAKING CHANGE: refactor `Program` to optimize `Program::clone` [#999](https://github.com/lambdaclass/cairo-vm/pull/999)

    * Breaking change: many fields that were (unnecessarily) public become hidden by the refactor.

* BREAKING CHANGE: Add _builtin suffix to builtin names e.g.: output -> output_builtin [#1005](https://github.com/lambdaclass/cairo-vm/pull/1005)

* Implement hint on uint384_extension lib [#983](https://github.com/lambdaclass/cairo-vm/pull/983)

    `BuiltinHintProcessor` now supports the following hint:
    
    ```python
        def split(num: int, num_bits_shift: int, length: int):
            a = []
            for _ in range(length):
                a.append( num & ((1 << num_bits_shift) - 1) )
                num = num >> num_bits_shift 
            return tuple(a)

        def pack(z, num_bits_shift: int) -> int:
            limbs = (z.d0, z.d1, z.d2)
            return sum(limb << (num_bits_shift * i) for i, limb in enumerate(limbs))
            
        def pack_extended(z, num_bits_shift: int) -> int:
            limbs = (z.d0, z.d1, z.d2, z.d3, z.d4, z.d5)
            return sum(limb << (num_bits_shift * i) for i, limb in enumerate(limbs))

        a = pack_extended(ids.a, num_bits_shift = 128)
        div = pack(ids.div, num_bits_shift = 128)

        quotient, remainder = divmod(a, div)

        quotient_split = split(quotient, num_bits_shift=128, length=6)

        ids.quotient.d0 = quotient_split[0]
        ids.quotient.d1 = quotient_split[1]
        ids.quotient.d2 = quotient_split[2]
        ids.quotient.d3 = quotient_split[3]
        ids.quotient.d4 = quotient_split[4]
        ids.quotient.d5 = quotient_split[5]

        remainder_split = split(remainder, num_bits_shift=128, length=3)
        ids.remainder.d0 = remainder_split[0]
        ids.remainder.d1 = remainder_split[1]
        ids.remainder.d2 = remainder_split[2]
    ```

* BREAKING CHANGE: optimization for instruction decoding [#942](https://github.com/lambdaclass/cairo-vm/pull/942):
    * Avoids copying immediate arguments to the `Instruction` structure, as they get inferred from the offset anyway
    * Breaking: removal of the field `Instruction::imm`

* Add missing `\n` character in traceback string [#997](https://github.com/lambdaclass/cairo-vm/pull/997)
    * BugFix: Add missing `\n` character after traceback lines when the filename is missing ("Unknown Location")

* 0.11 Support
    * Add missing hints [#1014](https://github.com/lambdaclass/cairo-vm/pull/1014):
        `BuiltinHintProcessor` now supports the following hints:
        ```python
            from starkware.cairo.common.cairo_secp.secp256r1_utils import SECP256R1_P as SECP_P 
        ```
        and: 
        ```python
            from starkware.cairo.common.cairo_secp.secp_utils import pack
            from starkware.python.math_utils import line_slope
            
            # Compute the slope.
            x0 = pack(ids.point0.x, PRIME)
            y0 = pack(ids.point0.y, PRIME)
            x1 = pack(ids.point1.x, PRIME)
            y1 = pack(ids.point1.y, PRIME)
            value = slope = line_slope(point1=(x0, y0), point2=(x1, y1), p=SECP_P)
        ```
    * Add missing hints on cairo_secp lib [#991](https://github.com/lambdaclass/cairo-vm/pull/991):
        `BuiltinHintProcessor` now supports the following hints:
        ```python
        from starkware.cairo.common.cairo_secp.secp_utils import pack
        from starkware.python.math_utils import div_mod, safe_div

        N = 0xfffffffffffffffffffffffffffffffebaaedce6af48a03bbfd25e8cd0364141
        x = pack(ids.x, PRIME) % N
        s = pack(ids.s, PRIME) % N
        value = res = div_mod(x, s, N)
        ```
        and: 
        ```python
        value = k = safe_div(res * s - x, N)
        ```
    * Layouts update [#874](https://github.com/lambdaclass/cairo-vm/pull/874)
    * Keccak builtin updated [#873](https://github.com/lambdaclass/cairo-vm/pull/873), [#883](https://github.com/lambdaclass/cairo-vm/pull/883)
    * Changes to `ec_op` [#876](https://github.com/lambdaclass/cairo-vm/pull/876)
    * Poseidon builtin [#875](https://github.com/lambdaclass/cairo-vm/pull/875)
    * Renamed Felt to Felt252 [#899](https://github.com/lambdaclass/cairo-vm/pull/899)
    * Added SegmentArenaBuiltinRunner [#913](https://github.com/lambdaclass/cairo-vm/pull/913)
    * Added `program_segment_size` argument to `verify_secure_runner` & `run_from_entrypoint` [#928](https://github.com/lambdaclass/cairo-vm/pull/928)
    * Added dynamic layout [#879](https://github.com/lambdaclass/cairo-vm/pull/879)
    * `get_segment_size` was exposed [#934](https://github.com/lambdaclass/cairo-vm/pull/934)

* Add missing hint on cairo_secp lib [#1006](https://github.com/lambdaclass/cairo-vm/pull/1006):

    `BuiltinHintProcessor` now supports the following hint:

    ```python
        ids.quad_bit = (
            8 * ((ids.scalar_v >> ids.m) & 1)
            + 4 * ((ids.scalar_u >> ids.m) & 1)
            + 2 * ((ids.scalar_v >> (ids.m - 1)) & 1)
            + ((ids.scalar_u >> (ids.m - 1)) & 1)
        )
    ```

* Add missing hint on cairo_secp lib [#1003](https://github.com/lambdaclass/cairo-vm/pull/1003):

    `BuiltinHintProcessor` now supports the following hint:

    ```python
        from starkware.cairo.common.cairo_secp.secp_utils import pack

        x = pack(ids.x, PRIME) % SECP_P
    ```

* Add missing hint on cairo_secp lib [#996](https://github.com/lambdaclass/cairo-vm/pull/996):

    `BuiltinHintProcessor` now supports the following hint:

    ```python
        from starkware.python.math_utils import div_mod
        value = x_inv = div_mod(1, x, SECP_P)
    ```

* Add missing hints on cairo_secp lib [#994](https://github.com/lambdaclass/cairo-vm/pull/994):

    `BuiltinHintProcessor` now supports the following hints:

    ```python
        from starkware.cairo.common.cairo_secp.secp_utils import pack
        from starkware.python.math_utils import div_mod, safe_div

        a = pack(ids.a, PRIME)
        b = pack(ids.b, PRIME)
        value = res = div_mod(a, b, N)
    ```

    ```python
        value = k_plus_one = safe_div(res * b - a, N) + 1
    ```

* Add missing hint on cairo_secp lib [#992](https://github.com/lambdaclass/cairo-vm/pull/992):

    `BuiltinHintProcessor` now supports the following hint:

    ```python
        from starkware.cairo.common.cairo_secp.secp_utils import pack

        q, r = divmod(pack(ids.val, PRIME), SECP_P)
        assert r == 0, f"verify_zero: Invalid input {ids.val.d0, ids.val.d1, ids.val.d2}."
        ids.q = q % PRIME
    ```

* Add missing hint on cairo_secp lib [#990](https://github.com/lambdaclass/cairo-vm/pull/990):

    `BuiltinHintProcessor` now supports the following hint:

    ```python
        from starkware.cairo.common.cairo_secp.secp_utils import pack

        slope = pack(ids.slope, PRIME)
        x = pack(ids.point.x, PRIME)
        y = pack(ids.point.y, PRIME)

        value = new_x = (pow(slope, 2, SECP_P) - 2 * x) % SECP_P
    ```

* Add missing hint on cairo_secp lib [#989](https://github.com/lambdaclass/cairo-vm/pull/989):

    `BuiltinHintProcessor` now supports the following hint:

    ```python
        from starkware.cairo.common.cairo_secp.secp_utils import SECP_P
        q, r = divmod(pack(ids.val, PRIME), SECP_P)
        assert r == 0, f"verify_zero: Invalid input {ids.val.d0, ids.val.d1, ids.val.d2}."
        ids.q = q % PRIME
    ```

* Add missing hint on cairo_secp lib [#986](https://github.com/lambdaclass/cairo-vm/pull/986):

    `BuiltinHintProcessor` now supports the following hint:

    ```python
        from starkware.cairo.common.cairo_secp.secp_utils import SECP_P, pack
        from starkware.python.math_utils import div_mod

        # Compute the slope.
        x = pack(ids.pt.x, PRIME)
        y = pack(ids.pt.y, PRIME)
        value = slope = div_mod(3 * x ** 2, 2 * y, SECP_P)
    ```

* Add missing hint on cairo_secp lib [#984](https://github.com/lambdaclass/cairo-vm/pull/984):

    `BuiltinHintProcessor` now supports the following hint:

    ```python
        from starkware.cairo.common.cairo_secp.secp_utils import SECP_P, pack
        from starkware.python.math_utils import div_mod

        # Compute the slope.
        x0 = pack(ids.pt0.x, PRIME)
        y0 = pack(ids.pt0.y, PRIME)
        x1 = pack(ids.pt1.x, PRIME)
        y1 = pack(ids.pt1.y, PRIME)
        value = slope = div_mod(y0 - y1, x0 - x1, SECP_P)
    ```

* Implement hints on uint384 lib (Part 2) [#971](https://github.com/lambdaclass/cairo-vm/pull/971)

    `BuiltinHintProcessor` now supports the following hint:

    ```python
        memory[ap] = 1 if 0 <= (ids.a.d2 % PRIME) < 2 ** 127 else 0
    ```

 * Add alternative hint code for hint on _block_permutation used by 0.10.3 whitelist [#958](https://github.com/lambdaclass/cairo-vm/pull/958)

     `BuiltinHintProcessor` now supports the following hint:

    ```python
        from starkware.cairo.common.keccak_utils.keccak_utils import keccak_func
        _keccak_state_size_felts = int(ids.KECCAK_STATE_SIZE_FELTS)
        assert 0 <= _keccak_state_size_felts < 100

        output_values = keccak_func(memory.get_range(
            ids.keccak_ptr - _keccak_state_size_felts, _keccak_state_size_felts))
        segments.write_arg(ids.keccak_ptr, output_values)
    ```

* Make  hints code `src/hint_processor/builtin_hint_processor/hint_code.rs` public [#988](https://github.com/lambdaclass/cairo-vm/pull/988)

* Implement hints on uint384 lib (Part 1) [#960](https://github.com/lambdaclass/cairo-vm/pull/960)

    `BuiltinHintProcessor` now supports the following hints:

    ```python
        def split(num: int, num_bits_shift: int, length: int):
        a = []
        for _ in range(length):
            a.append( num & ((1 << num_bits_shift) - 1) )
            num = num >> num_bits_shift
        return tuple(a)

        def pack(z, num_bits_shift: int) -> int:
            limbs = (z.d0, z.d1, z.d2)
            return sum(limb << (num_bits_shift * i) for i, limb in enumerate(limbs))

        a = pack(ids.a, num_bits_shift = 128)
        div = pack(ids.div, num_bits_shift = 128)
        quotient, remainder = divmod(a, div)

        quotient_split = split(quotient, num_bits_shift=128, length=3)
        assert len(quotient_split) == 3

        ids.quotient.d0 = quotient_split[0]
        ids.quotient.d1 = quotient_split[1]
        ids.quotient.d2 = quotient_split[2]

        remainder_split = split(remainder, num_bits_shift=128, length=3)
        ids.remainder.d0 = remainder_split[0]
        ids.remainder.d1 = remainder_split[1]
        ids.remainder.d2 = remainder_split[2]
    ```

    ```python
        ids.low = ids.a & ((1<<128) - 1)
        ids.high = ids.a >> 128
    ```

    ```python
            sum_d0 = ids.a.d0 + ids.b.d0
        ids.carry_d0 = 1 if sum_d0 >= ids.SHIFT else 0
        sum_d1 = ids.a.d1 + ids.b.d1 + ids.carry_d0
        ids.carry_d1 = 1 if sum_d1 >= ids.SHIFT else 0
        sum_d2 = ids.a.d2 + ids.b.d2 + ids.carry_d1
        ids.carry_d2 = 1 if sum_d2 >= ids.SHIFT else 0
    ```

    ```python
        from starkware.python.math_utils import isqrt

        def split(num: int, num_bits_shift: int, length: int):
            a = []
            for _ in range(length):
                a.append( num & ((1 << num_bits_shift) - 1) )
                num = num >> num_bits_shift
            return tuple(a)

        def pack(z, num_bits_shift: int) -> int:
            limbs = (z.d0, z.d1, z.d2)
            return sum(limb << (num_bits_shift * i) for i, limb in enumerate(limbs))

        a = pack(ids.a, num_bits_shift=128)
        root = isqrt(a)
        assert 0 <= root < 2 ** 192
        root_split = split(root, num_bits_shift=128, length=3)
        ids.root.d0 = root_split[0]
        ids.root.d1 = root_split[1]
        ids.root.d2 = root_split[2]
    ```

* Re-export the `cairo-felt` crate as `cairo_vm::felt` [#981](https://github.com/lambdaclass/cairo-vm/pull/981)
  * Removes the need of explicitly importing `cairo-felt` in downstream projects
  and helps ensure there is no version mismatch caused by that

* Implement hint on `uint256_mul_div_mod`[#957](https://github.com/lambdaclass/cairo-vm/pull/957)

    `BuiltinHintProcessor` now supports the following hint:

    ```python
    a = (ids.a.high << 128) + ids.a.low
    b = (ids.b.high << 128) + ids.b.low
    div = (ids.div.high << 128) + ids.div.low
    quotient, remainder = divmod(a * b, div)

    ids.quotient_low.low = quotient & ((1 << 128) - 1)
    ids.quotient_low.high = (quotient >> 128) & ((1 << 128) - 1)
    ids.quotient_high.low = (quotient >> 256) & ((1 << 128) - 1)
    ids.quotient_high.high = quotient >> 384
    ids.remainder.low = remainder & ((1 << 128) - 1)
    ids.remainder.high = remainder >> 128"
    ```

    Used by the common library function `uint256_mul_div_mod`

#### [0.3.0-rc1] - 2023-04-13
* Derive Deserialize for ExecutionResources [#922](https://github.com/lambdaclass/cairo-vm/pull/922)
* Remove builtin names from VirtualMachine.builtin_runners [#921](https://github.com/lambdaclass/cairo-vm/pull/921)
* Implemented hints on common/ec.cairo [#888](https://github.com/lambdaclass/cairo-vm/pull/888)
* Changed `Memory.insert` argument types [#902](https://github.com/lambdaclass/cairo-vm/pull/902)
* feat: implemented `Deserialize` on Program by changing builtins field type to enum [#896](https://github.com/lambdaclass/cairo-vm/pull/896)
* Effective size computation from the VM exposed [#887](https://github.com/lambdaclass/cairo-vm/pull/887)
* Wasm32 Support! [#828](https://github.com/lambdaclass/cairo-vm/pull/828), [#893](https://github.com/lambdaclass/cairo-vm/pull/893)
* `MathError` added for math operation [#855](https://github.com/lambdaclass/cairo-vm/pull/855)
* Check for overflows in relocatable operations [#859](https://github.com/lambdaclass/cairo-vm/pull/859)
* Use `Relocatable` instead of `&MaybeRelocatable` in `load_data` and `get_range`[#860](https://github.com/lambdaclass/cairo-vm/pull/860) [#867](https://github.com/lambdaclass/cairo-vm/pull/867)
* Memory-related errors moved to `MemoryError` [#854](https://github.com/lambdaclass/cairo-vm/pull/854)
    * Removed unused error variants
    * Moved memory-related error variants to `MemoryError`
    * Changed memory getters to return `MemoryError` instead of `VirtualMachineError`
    * Changed all memory-related errors in hint from `HintError::Internal(VmError::...` to `HintError::Memory(MemoryError::...`
* feat: Builder pattern for `VirtualMachine` [#820](https://github.com/lambdaclass/cairo-vm/pull/820)
* Simplified `Memory::get` return type to `Option` [#852](https://github.com/lambdaclass/cairo-vm/pull/852)
* Improved idenitifier variable error handling [#851](https://github.com/lambdaclass/cairo-vm/pull/851)
* `CairoRunner::write_output` now prints missing and relocatable values [#853](https://github.com/lambdaclass/cairo-vm/pull/853)
* `VirtualMachineError::FailedToComputeOperands` error message expanded [#848](https://github.com/lambdaclass/cairo-vm/pull/848)
* Builtin names made public [#849](https://github.com/lambdaclass/cairo-vm/pull/849)
* `secure_run` flag moved to `CairoRunConfig` struct [#832](https://github.com/lambdaclass/cairo-vm/pull/832)
* `vm_core` error types revised and iimplemented `AddAssign` for `Relocatable` [#837](https://github.com/lambdaclass/cairo-vm/pull/837)
* `to_bigint` and `to_biguint` deprecated [#757](https://github.com/lambdaclass/cairo-vm/pull/757)
* `Memory` moved into `MemorySegmentManager` [#830](https://github.com/lambdaclass/cairo-vm/pull/830)
    * To reduce the complexity of the VM's memory and enforce proper usage (as the memory and its segment manager are now a "unified" entity)
    * Removed `memory` field from `VirtualMachine`
    * Added `memory` field to `MemorySegmentManager`
    * Removed `Memory` argument from methods where `MemorySegmentManager` is also an argument
    * Added test macro `segments` (an extension of the `memory` macro)
* `Display` trait added to Memory struct [#812](https://github.com/lambdaclass/cairo-vm/pull/812)
* feat: Extensible VirtualMachineError and removed PartialEq trait [#783](https://github.com/lambdaclass/cairo-vm/pull/783)
    * `VirtualMachineError::Other(anyhow::Error)` was added to allow to returning custom errors when using `cairo-vm`
    * The `PartialEq` trait was removed from the `VirtualMachineError` enum
* VM hooks added as a conditional feature [#761](https://github.com/lambdaclass/cairo-vm/pull/761)
    * Cairo-vm based testing tools such as cairo-foundry or those built by FuzzingLabs need access to the state of the VM at specific points during the execution.
    * This PR adds the possibility for users of the cairo-vm lib to execute their custom additional code during the program execution.
    * The Rust "feature" mechanism was used in order to guarantee that this ability is only available when the lib user needs it, and is not compiled when it's not required.
    * Three hooks were created:
        * before the first step
        * before each step
        * after each step
* ExecutionResource operations: add and substract [#774](https://github.com/lambdaclass/cairo-vm/pull/774), multiplication [#908](https://github.com/lambdaclass/cairo-vm/pull/908) , and `AddAssign` [#914](https://github.com/lambdaclass/cairo-vm/pull/914)

* Move `Memory` into `MemorySegmentManager` [#830](https://github.com/lambdaclass/cairo-vm/pull/830)
    * Structural changes:
        * Remove `memory: Memory` field from `VirtualMachine`
        * Add `memory: Memory` field to `MemorySegmentManager`
    * As a result of this, multiple public methods' signatures changed:
        * `BuiltinRunner` (and its inner enum types):
            * `initialize_segments(&mut self, segments: &mut MemorySegmentManager, memory: &mut Memory)` -> `initialize_segments(&mut self, segments: &mut MemorySegmentManager)`
            * `final_stack(&mut self, segments: &MemorySegmentManager, memory: &Memory, stack_pointer: Relocatable) -> Result<Relocatable, RunnerError>` -> `final_stack(&mut self, segments: &MemorySegmentManager, stack_pointer: Relocatable) -> Result<Relocatable, RunnerError>`
        * `MemorySegmentManager`
            * `add(&mut self, memory: &mut Memory) -> Relocatable` -> `add(&mut self) -> Relocatable`
            * `add_temporary_segment(&mut self, memory: &mut Memory) -> Relocatable` -> `add_temporary_segment(&mut self) -> Relocatable`
            * `load_data(&mut self, memory: &mut Memory, ptr: &MaybeRelocatable, data: &Vec<MaybeRelocatable>) -> Result<MaybeRelocatable, MemoryError>` -> `load_data(&mut self, ptr: &MaybeRelocatable, data: &Vec<MaybeRelocatable>) -> Result<MaybeRelocatable, MemoryError>`
            * `compute_effective_sizes(&mut self, memory: &Memory) -> &Vec<usize>` -> `compute_effective_sizes(&mut self) -> &Vec<usize>`
            * `gen_arg(&mut self, arg: &dyn Any, memory: &mut Memory) -> Result<MaybeRelocatable, VirtualMachineError>` -> `gen_arg(&mut self, arg: &dyn Any) -> Result<MaybeRelocatable, VirtualMachineError>`
            * `gen_cairo_arg(&mut self, arg: &CairoArg, memory: &mut Memory) -> Result<MaybeRelocatable, VirtualMachineError>` -> `gen_cairo_arg(&mut self, arg: &CairoArg) -> Result<MaybeRelocatable, VirtualMachineError>`
            * `write_arg(&mut self, memory: &mut Memory, ptr: &Relocatable, arg: &dyn Any) -> Result<MaybeRelocatable, MemoryError>` -> `write_arg(&mut self, ptr: &Relocatable, arg: &dyn Any) -> Result<MaybeRelocatable, MemoryError>`

* Refactor `Memory::relocate memory` [#784](https://github.com/lambdaclass/cairo-vm/pull/784)
    * Bugfixes:
        * `Memory::relocate_memory` now moves data in the temporary memory relocated by a relocation rule to the real memory
    * Aditional Notes:
        * When relocating temporary memory produces clashes with pre-existing values in the real memory, an InconsistentMemory error is returned instead of keeping the last inserted value. This differs from the original implementation.

* Restrict addresses to Relocatable + fix some error variants used in signature.rs [#792](https://github.com/lambdaclass/cairo-vm/pull/792)
    * Public Api Changes:
        * Change `ValidationRule` inner type to `Box<dyn Fn(&Memory, &Relocatable) -> Result<Vec<Relocatable>, MemoryError>>`.
        * Change `validated_addresses` field of `Memory` to `HashSet<Relocatable>`.
        * Change `validate_memory_cell(&mut self, address: &MaybeRelocatable) -> Result<(), MemoryError>` to `validate_memory_cell(&mut self, addr: &Relocatable) -> Result<(), MemoryError>`.

* Add `VmException` to `CairoRunner::run_from_entrypoint`[#775](https://github.com/lambdaclass/cairo-vm/pull/775)
    * Public Api Changes:
        * Change error return type of `CairoRunner::run_from_entrypoint` to `CairoRunError`.
        * Convert `VirtualMachineError`s outputed during the vm run to `VmException` in `CairoRunner::run_from_entrypoint`.
        * Make `VmException` fields public

* Fix `BuiltinRunner::final_stack` and remove quick fix [#778](https://github.com/lambdaclass/cairo-vm/pull/778)
    * Public Api changes:
        * Various changes to public `BuiltinRunner` method's signatures:
            * `final_stack(&self, vm: &VirtualMachine, pointer: Relocatable) -> Result<(Relocatable, usize), RunnerError>` to `final_stack(&mut self, segments: &MemorySegmentManager, memory: &Memory, pointer: Relocatable) -> Result<Relocatable,RunnerError>`.
            * `get_used_cells(&self, vm: &VirtualMachine) -> Result<usize, MemoryError>` to  `get_used_cells(&self, segments: &MemorySegmentManager) -> Result<usize, MemoryError>`.
            * `get_used_instances(&self, vm: &VirtualMachine) -> Result<usize, MemoryError>` to `get_used_instances(&self, segments: &MemorySegmentManager) -> Result<usize, MemoryError>`.
    * Bugfixes:
        * `BuiltinRunner::final_stack` now updates the builtin's stop_ptr instead of returning it. This replaces the bugfix on PR #768.

#### [0.1.3] - 2023-01-26
* Add secure_run flag + integrate verify_secure_runner into cairo-run [#771](https://github.com/lambdaclass/cairo-vm/pull/777)
    * Public Api changes:
        * Add command_line argument `secure_run`
        * Add argument `secure_run: Option<bool>` to `cairo_run`
        * `verify_secure_runner` is now called inside `cairo-run` when `secure_run` is set to true or when it not set and the run is not on `proof_mode`
    * Bugfixes:
        * `EcOpBuiltinRunner::deduce_memory_cell` now checks that both points are on the curve instead of only the first one
        * `EcOpBuiltinRunner::deduce_memory_cell` now returns the values of the point coordinates instead of the indices when a `PointNotOnCurve` error is returned

* Refactor `Refactor verify_secure_runner` [#768](https://github.com/lambdaclass/cairo-vm/pull/768)
    * Public Api changes:
        * Remove builtin name from the return value of `BuiltinRunner::get_memory_segment_addresses`
        * Simplify the return value of `CairoRunner::get_builtin_segments_info` to `Vec<(usize, usize)>`
        * CairoRunner::read_return_values now receives a mutable reference to VirtualMachine
    * Bugfixes:
        * CairoRunner::read_return_values now updates the `stop_ptr` of each builtin after calling `BuiltinRunner::final_stack`

* Use CairoArg enum instead of Any in CairoRunner::run_from_entrypoint [#686](https://github.com/lambdaclass/cairo-vm/pull/686)
    * Public Api changes:
        * Remove `Result` from `MaybeRelocatable::mod_floor`, it now returns a `MaybeRelocatable`
        * Add struct `CairoArg`
        * Change `arg` argument of `CairoRunner::run_from_entrypoint` from `Vec<&dyn Any>` to `&[&CairoArg]`
        * Remove argument `typed_args` from `CairoRunner::run_from_entrypoint`
        * Remove no longer used method `gen_typed_arg` from `VirtualMachine` & `MemorySegmentManager`
        * Add methods `MemorySegmentManager::gen_cairo_arg` & `MemorySegmentManager::write_simple_args` as typed counterparts to `MemorySegmentManager::gen_arg` & `MemorySegmentManager::write_arg`

#### [0.1.1] - 2023-01-11

* Add input file contents to traceback [#666](https://github.com/lambdaclass/cairo-vm/pull/666/files)
    * Public Api changes:
        * `VirtualMachineError` enum variants containing `MaybeRelocatable` and/or `Relocatable` values now use the `Display` format instead of `Debug` in their `Display` implementation
        * `get_traceback` now adds the source code line to each traceback entry
* Use hint location instead of instruction location when building VmExceptions from hint failure [#673](https://github.com/lambdaclass/cairo-vm/pull/673/files)
    * Public Api changes:
        * `hints` field added to `InstructionLocation`
        * `Program.instruction_locations` type changed from `Option<HashMap<usize, Location>>` to `Option<HashMap<usize, InstructionLocation>>`
        * `VirtualMachineError`s produced by `HintProcessor::execute_hint()` will be wrapped in a `VirtualMachineError::Hint` error containing their hint_index
        * `get_location()` now receives an an optional usize value `hint_index`, used to obtain hint locations
* Default implementation of compile_hint [#680](https://github.com/lambdaclass/cairo-vm/pull/680)
    * Internal changes:
        * Make the `compile_hint` implementation which was in the `BuiltinHintProcessor` the default implementation in the trait.
* Add new error type `HintError` [#676](https://github.com/lambdaclass/cairo-vm/pull/676)
    * Public Api changes:
        * `HintProcessor::execute_hint()` now returns a `HintError` instead of a `VirtualMachineError`
        * Helper functions on `hint_processor_utils.rs` now return a `HintError`
* Change the Dictionary used in dict hints to store MaybeRelocatable instead of BigInt [#687](https://github.com/lambdaclass/cairo-vm/pull/687)
    * Public Api changes:
        * `DictManager`, its dictionaries, and all dict module hints implemented in rust now use `MaybeRelocatable` for keys and values instead of `BigInt`
        * Add helper functions that allow extracting ids variables as `MaybeRelocatable`: `get_maybe_relocatable_from_var_name` & `get_maybe_relocatable_from_reference`
        * Change inner value type of dict-related `HintError` variants to `MaybeRelocatable`

* Implement `substitute_error_message_attribute_references` [#689] (https://github.com/lambdaclass/cairo-vm/pull/689)
    * Public Api changes:
        * Remove `error_message_attributes` field from `VirtualMachine`, and `VirtualMachine::new`
        * Add `flow_tracking_data` field to `Attribute`
        * `get_error_attr_value` now replaces the references in the error message with the corresponding cairo values.
        * Remove duplicated handling of error attribute messages leading to duplicated into in the final error display.
* Fix multiplicative inverse bug [#697](https://github.com/lambdaclass/cairo-vm/pull/697) [#698](https://github.com/lambdaclass/cairo-vm/pull/698). The VM was using integer division rather than prime field inverse when deducing `op0` or `op1` for the multiplication opcode

#### [0.1.0] - 2022-12-30
* Add traceback to VmException [#657](https://github.com/lambdaclass/cairo-vm/pull/657)
    * Public API changes:
        * `traceback` field added to `VmException` struct
        * `pub fn from_vm_error(runner: &CairoRunner, error: VirtualMachineError, pc: usize) -> Self` is now `pub fn from_vm_error(runner: &CairoRunner, vm: &VirtualMachine, error: VirtualMachineError) -> Self`
        * `pub fn get_location(pc: &usize, runner: &CairoRunner) -> Option<Location>` is now `pub fn get_location(pc: usize, runner: &CairoRunner) -> Option<Location>`
        * `pub fn decode_instruction(encoded_instr: i64, mut imm: Option<BigInt>) -> Result<instruction::Instruction, VirtualMachineError>` is now `pub fn decode_instruction(encoded_instr: i64, mut imm: Option<&BigInt>) -> Result<instruction::Instruction, VirtualMachineError>`
        * `VmException` fields' string format now mirrors their cairo-lang counterparts.<|MERGE_RESOLUTION|>--- conflicted
+++ resolved
@@ -2,9 +2,8 @@
 
 #### Upcoming Changes
 
-<<<<<<< HEAD
 * feat: Added a differential fuzzer for programs with whitelisted hints [#1358](https://github.com/lambdaclass/cairo-vm/pull/1358)
-=======
+
 * fix: Change return type of `get_execution_resources` to `RunnerError` [#1398](https://github.com/lambdaclass/cairo-vm/pull/1398)
 
 * Don't build wasm-demo in `build` target + add ci job to run the wasm demo [#1393](https://github.com/lambdaclass/cairo-vm/pull/1393)
@@ -18,7 +17,6 @@
 * feat: Add `Program::new_for_proof` [#1396](https://github.com/lambdaclass/cairo-vm/pull/1396)
 
 #### [0.8.7] - 2023-8-28
->>>>>>> 27bcbeb9
 
 * Add REDUCE_V2 hint [#1420](https://github.com/lambdaclass/cairo-vm/pull/1420):
     * Implement REDUCE_V2 hint
