## Cairo-VM Changelog

#### Upcoming Changes

<<<<<<< HEAD
* Implement hint on cairo_blake2s whitelist [#1040](https://github.com/lambdaclass/cairo-rs/pull/1040)
=======
* Implement hint on cairo_blake2s whitelist [#1039](https://github.com/lambdaclass/cairo-rs/pull/1039)
>>>>>>> 9899f812

    `BuiltinHintProcessor` now supports the following hint:

    ```python

<<<<<<< HEAD
    %{
        from starkware.cairo.common.cairo_blake2s.blake2s_utils import IV, blake2s_compress

        _blake2s_input_chunk_size_felts = int(ids.BLAKE2S_INPUT_CHUNK_SIZE_FELTS)
        assert 0 <= _blake2s_input_chunk_size_felts < 100

        new_state = blake2s_compress(
            message=memory.get_range(ids.blake2s_start, _blake2s_input_chunk_size_felts),
            h=[IV[0] ^ 0x01010020] + IV[1:],
            t0=ids.n_bytes,
=======
        %{
        # Add dummy pairs of input and output.
        from starkware.cairo.common.cairo_blake2s.blake2s_utils import IV, blake2s_compress

        _n_packed_instances = int(ids.N_PACKED_INSTANCES)
        assert 0 <= _n_packed_instances < 20
        _blake2s_input_chunk_size_felts = int(ids.BLAKE2S_INPUT_CHUNK_SIZE_FELTS)
        assert 0 <= _blake2s_input_chunk_size_felts < 100

        message = [0] * _blake2s_input_chunk_size_felts
        modified_iv = [IV[0] ^ 0x01010020] + IV[1:]
        output = blake2s_compress(
            message=message,
            h=modified_iv,
            t0=0,
>>>>>>> 9899f812
            t1=0,
            f0=0xffffffff,
            f1=0,
        )
<<<<<<< HEAD

        segments.write_arg(ids.output, new_state)
    %}

=======
        padding = (modified_iv + message + [0, 0xffffffff] + output) * (_n_packed_instances - 1)
        segments.write_arg(ids.blake2s_ptr_end, padding)
    %}

* Implement hint on `assert_le_felt` for versions 0.6.0 and 0.8.2 [#1047](https://github.com/lambdaclass/cairo-rs/pull/1047):

     `BuiltinHintProcessor` now supports the following hints:

     ```python

     %{
        from starkware.cairo.common.math_utils import assert_integer
        assert_integer(ids.a)
        assert_integer(ids.b)
        assert (ids.a % PRIME) <= (ids.b % PRIME), \
            f'a = {ids.a % PRIME} is not less than or equal to b = {ids.b % PRIME}.'
    %}

     ```

     ```python

    %{
        from starkware.cairo.common.math_utils import assert_integer
        assert_integer(ids.a)
        assert_integer(ids.b)
        a = ids.a % PRIME
        b = ids.b % PRIME
        assert a <= b, f'a = {a} is not less than or equal to b = {b}.'

        ids.small_inputs = int(
            a < range_check_builtin.bound and (b - a) < range_check_builtin.bound)
    %}

     ```

* Implement hint on ec_recover.json whitelist [#1038](https://github.com/lambdaclass/cairo-rs/pull/1038):

    `BuiltinHintProcessor` now supports the following hint:

    ```python
    %{
         value = k = product // m
    %}
    ```

* Implement hint on ec_recover.json whitelist [#1037](https://github.com/lambdaclass/cairo-rs/pull/1037):

    `BuiltinHintProcessor` now supports the following hint:

    ```python
    %{
        from starkware.cairo.common.cairo_secp.secp_utils import pack
        from starkware.python.math_utils import div_mod, safe_div

        a = pack(ids.a, PRIME)
        b = pack(ids.b, PRIME)
        product = a * b
        m = pack(ids.m, PRIME)

        value = res = product % m

    %}
    ```

* Implement hint for `starkware.cairo.common.cairo_keccak.keccak.finalize_keccak` as described by whitelist `starknet/security/whitelists/cairo_keccak.json` [#1041](https://github.com/lambdaclass/cairo-rs/pull/1041)

    `BuiltinHintProcessor` now supports the following hint:

    ```python
    %{
        # Add dummy pairs of input and output.
        _keccak_state_size_felts = int(ids.KECCAK_STATE_SIZE_FELTS)
        _block_size = int(ids.BLOCK_SIZE)
        assert 0 <= _keccak_state_size_felts < 100
        assert 0 <= _block_size < 1000
        inp = [0] * _keccak_state_size_felts
        padding = (inp + keccak_func(inp)) * _block_size
        segments.write_arg(ids.keccak_ptr_end, padding)
    %}
    ```

* Implement hint on ec_recover.json whitelist [#1036](https://github.com/lambdaclass/cairo-rs/pull/1036):

    `BuiltinHintProcessor` now supports the following hint:

    ```python

    %{
        from starkware.cairo.common.cairo_secp.secp_utils import pack
        from starkware.python.math_utils import div_mod, safe_div

        a = pack(ids.a, PRIME)
        b = pack(ids.b, PRIME)
        value = res = a - b
    %}

    ```

* Implement hint on ec_recover.json whitelist [#1032](https://github.com/lambdaclass/cairo-rs/pull/1032):

    `BuiltinHintProcessor` now supports the following hint:

    ```python
    %{
        from starkware.cairo.common.cairo_secp.secp_utils import pack
        from starkware.python.math_utils import div_mod, safe_div

        N = pack(ids.n, PRIME)
        x = pack(ids.x, PRIME) % N
        s = pack(ids.s, PRIME) % N,
        value = res = div_mod(x, s, N)
    %}
>>>>>>> 9899f812
    ```

* Implement hints on field_arithmetic lib (Part 2) [#1004](https://github.com/lambdaclass/cairo-rs/pull/1004)

    `BuiltinHintProcessor` now supports the following hint:

    ```python
    %{
        from starkware.python.math_utils import div_mod

        def split(num: int, num_bits_shift: int, length: int):
            a = []
            for _ in range(length):
                a.append( num & ((1 << num_bits_shift) - 1) )
                num = num >> num_bits_shift
            return tuple(a)

        def pack(z, num_bits_shift: int) -> int:
            limbs = (z.d0, z.d1, z.d2)
            return sum(limb << (num_bits_shift * i) for i, limb in enumerate(limbs))

        a = pack(ids.a, num_bits_shift = 128)
        b = pack(ids.b, num_bits_shift = 128)
        p = pack(ids.p, num_bits_shift = 128)
        # For python3.8 and above the modular inverse can be computed as follows:
        # b_inverse_mod_p = pow(b, -1, p)
        # Instead we use the python3.7-friendly function div_mod from starkware.python.math_utils
        b_inverse_mod_p = div_mod(1, b, p)


        b_inverse_mod_p_split = split(b_inverse_mod_p, num_bits_shift=128, length=3)

        ids.b_inverse_mod_p.d0 = b_inverse_mod_p_split[0]
        ids.b_inverse_mod_p.d1 = b_inverse_mod_p_split[1]
        ids.b_inverse_mod_p.d2 = b_inverse_mod_p_split[2]
    %}
    ```

* Optimizations for hash builtin [#1029](https://github.com/lambdaclass/cairo-rs/pull/1029):
  * Track the verified addresses by offset in a `Vec<bool>` rather than storing the address in a `Vec<Relocatable>`

* Add missing hint on vrf.json lib [#1035](https://github.com/lambdaclass/cairo-rs/pull/1035):

    `BuiltinHintProcessor` now supports the following hint:

    ```python
    %{
        from starkware.python.math_utils import line_slope
        from starkware.cairo.common.cairo_secp.secp_utils import pack
        SECP_P = 2**255-19
        # Compute the slope.
        x0 = pack(ids.point0.x, PRIME)
        y0 = pack(ids.point0.y, PRIME)
        x1 = pack(ids.point1.x, PRIME)
        y1 = pack(ids.point1.y, PRIME)
        value = slope = line_slope(point1=(x0, y0), point2=(x1, y1), p=SECP_P)
    %}
    ```

* Add missing hint on vrf.json lib [#1035](https://github.com/lambdaclass/cairo-rs/pull/1035):

    `BuiltinHintProcessor` now supports the following hint:

    ```python
    %{
        from starkware.cairo.common.cairo_secp.secp_utils import pack
        SECP_P = 2**255-19
        to_assert = pack(ids.val, PRIME)
        q, r = divmod(pack(ids.val, PRIME), SECP_P)
        assert r == 0, f"verify_zero: Invalid input {ids.val.d0, ids.val.d1, ids.val.d2}."
        ids.q = q % PRIME
    %}
    ```

* Add missing hint on vrf.json lib [#1000](https://github.com/lambdaclass/cairo-rs/pull/1000):

    `BuiltinHintProcessor` now supports the following hint:

    ```python
        def pack_512(u, num_bits_shift: int) -> int:
            limbs = (u.d0, u.d1, u.d2, u.d3)
            return sum(limb << (num_bits_shift * i) for i, limb in enumerate(limbs))

        x = pack_512(ids.x, num_bits_shift = 128)
        p = ids.p.low + (ids.p.high << 128)
        x_inverse_mod_p = pow(x,-1, p) 

        x_inverse_mod_p_split = (x_inverse_mod_p & ((1 << 128) - 1), x_inverse_mod_p >> 128)

        ids.x_inverse_mod_p.low = x_inverse_mod_p_split[0]
        ids.x_inverse_mod_p.high = x_inverse_mod_p_split[1]
    ```

* BREAKING CHANGE: Fix `CairoRunner::get_memory_holes` [#1027](https://github.com/lambdaclass/cairo-rs/pull/1027):

  * Skip builtin segements when counting memory holes
  * Check amount of memory holes for all tests in cairo_run_test
  * Remove duplicated tests in cairo_run_test
  * BREAKING CHANGE: `MemorySegmentManager.get_memory_holes` now also receives the amount of builtins in the vm. Signature is now `pub fn get_memory_holes(&self, builtin_count: usize) -> Result<usize, MemoryError>`

* Add missing hint on vrf.json lib [#1043](https://github.com/lambdaclass/cairo-rs/pull/1043):

    `BuiltinHintProcessor` now supports the following hint:

    ```python
        from starkware.python.math_utils import div_mod

        def split(a: int):
            return (a & ((1 << 128) - 1), a >> 128)

        def pack(z, num_bits_shift: int) -> int:
            limbs = (z.low, z.high)
            return sum(limb << (num_bits_shift * i) for i, limb in enumerate(limbs))

        a = pack(ids.a, 128)
        b = pack(ids.b, 128)
        p = pack(ids.p, 128)
        # For python3.8 and above the modular inverse can be computed as follows:
        # b_inverse_mod_p = pow(b, -1, p)
        # Instead we use the python3.7-friendly function div_mod from starkware.python.math_utils
        b_inverse_mod_p = div_mod(1, b, p)

        b_inverse_mod_p_split = split(b_inverse_mod_p)

        ids.b_inverse_mod_p.low = b_inverse_mod_p_split[0]
        ids.b_inverse_mod_p.high = b_inverse_mod_p_split[1]
    ```

* Add missing hints `NewHint#35` and `NewHint#36` [#975](https://github.com/lambdaclass/cairo-rs/issues/975)

    `BuiltinHintProcessor` now supports the following hint:

    ```python
    from starkware.cairo.common.cairo_secp.secp_utils import pack
    from starkware.cairo.common.math_utils import as_int
    from starkware.python.math_utils import div_mod, safe_div

    p = pack(ids.P, PRIME)
    x = pack(ids.x, PRIME) + as_int(ids.x.d3, PRIME) * ids.BASE ** 3 + as_int(ids.x.d4, PRIME) * ids.BASE ** 4
    y = pack(ids.y, PRIME)

    value = res = div_mod(x, y, p)
    ```

    ```python
    k = safe_div(res * y - x, p)
    value = k if k > 0 else 0 - k
    ids.flag = 1 if k > 0 else 0
    ```

* Add missing hint on uint256_improvements lib [#1025](https://github.com/lambdaclass/cairo-rs/pull/1025):

    `BuiltinHintProcessor` now supports the following hint:

    ```python
        from starkware.python.math_utils import isqrt
        n = (ids.n.high << 128) + ids.n.low
        root = isqrt(n)
        assert 0 <= root < 2 ** 128
        ids.root = root
    ```

* Add missing hint on uint256_improvements lib [#1024](https://github.com/lambdaclass/cairo-rs/pull/1024):

    `BuiltinHintProcessor` now supports the following hint:

    ```python
        res = ids.a + ids.b
        ids.carry = 1 if res >= ids.SHIFT else 0
    ```

* BREAKING CHANGE: move `Program::identifiers` to `SharedProgramData::identifiers` [#1023](https://github.com/lambdaclass/cairo-rs/pull/1023)
    * Optimizes `CairoRunner::new`, needed for sequencers and other workflows reusing the same `Program` instance across `CairoRunner`s
    * Breaking change: make all fields in `Program` and `SharedProgramData` `pub(crate)`, since we break by moving the field let's make it the last break for this struct
    * Add `Program::get_identifier(&self, id: &str) -> &Identifier` to get a single identifier by name

* Implement hints on field_arithmetic lib[#985](https://github.com/lambdaclass/cairo-rs/pull/983)

    `BuiltinHintProcessor` now supports the following hint:

    ```python
        %{
            from starkware.python.math_utils import is_quad_residue, sqrt

            def split(num: int, num_bits_shift: int = 128, length: int = 3):
                a = []
                for _ in range(length):
                    a.append( num & ((1 << num_bits_shift) - 1) )
                    num = num >> num_bits_shift
                return tuple(a)

            def pack(z, num_bits_shift: int = 128) -> int:
                limbs = (z.d0, z.d1, z.d2)
                return sum(limb << (num_bits_shift * i) for i, limb in enumerate(limbs))


            generator = pack(ids.generator)
            x = pack(ids.x)
            p = pack(ids.p)

            success_x = is_quad_residue(x, p)
            root_x = sqrt(x, p) if success_x else None

            success_gx = is_quad_residue(generator*x, p)
            root_gx = sqrt(generator*x, p) if success_gx else None

            # Check that one is 0 and the other is 1
            if x != 0:
                assert success_x + success_gx ==1

            # `None` means that no root was found, but we need to transform these into a felt no matter what
            if root_x == None:
                root_x = 0
            if root_gx == None:
                root_gx = 0
            ids.success_x = int(success_x)
            split_root_x = split(root_x)
            split_root_gx = split(root_gx)
            ids.sqrt_x.d0 = split_root_x[0]
            ids.sqrt_x.d1 = split_root_x[1]
            ids.sqrt_x.d2 = split_root_x[2]
            ids.sqrt_gx.d0 = split_root_gx[0]
            ids.sqrt_gx.d1 = split_root_gx[1]
            ids.sqrt_gx.d2 = split_root_gx[2]
        %}
    ```

* Add missing hint on uint256_improvements lib [#1016](https://github.com/lambdaclass/cairo-rs/pull/1016):

    `BuiltinHintProcessor` now supports the following hint:

    ```python
        def split(num: int, num_bits_shift: int = 128, length: int = 2):
            a = []
            for _ in range(length):
                a.append( num & ((1 << num_bits_shift) - 1) )
                num = num >> num_bits_shift
            return tuple(a)

        def pack(z, num_bits_shift: int = 128) -> int:
            limbs = (z.low, z.high)
            return sum(limb << (num_bits_shift * i) for i, limb in enumerate(limbs))

        a = pack(ids.a)
        b = pack(ids.b)
        res = (a - b)%2**256
        res_split = split(res)
        ids.res.low = res_split[0]
        ids.res.high = res_split[1]
    ```

* Add missing hint on vrf.json lib [#1030](https://github.com/lambdaclass/cairo-rs/pull/1030):

    `BuiltinHintProcessor` now supports the following hint:

    ```python
        def split(num: int, num_bits_shift: int, length: int):
            a = []
            for _ in range(length):
                a.append( num & ((1 << num_bits_shift) - 1) )
                num = num >> num_bits_shift
            return tuple(a)

        def pack(z, num_bits_shift: int) -> int:
            limbs = (z.low, z.high)
            return sum(limb << (num_bits_shift * i) for i, limb in enumerate(limbs))

        def pack_extended(z, num_bits_shift: int) -> int:
            limbs = (z.d0, z.d1, z.d2, z.d3)
            return sum(limb << (num_bits_shift * i) for i, limb in enumerate(limbs))

        x = pack_extended(ids.x, num_bits_shift = 128)
        div = pack(ids.div, num_bits_shift = 128)

        quotient, remainder = divmod(x, div)

        quotient_split = split(quotient, num_bits_shift=128, length=4)

        ids.quotient.d0 = quotient_split[0]
        ids.quotient.d1 = quotient_split[1]
        ids.quotient.d2 = quotient_split[2]
        ids.quotient.d3 = quotient_split[3]

        remainder_split = split(remainder, num_bits_shift=128, length=2)
        ids.remainder.low = remainder_split[0]
        ids.remainder.high = remainder_split[1]
    ```

* Add method `Program::data_len(&self) -> usize` to get the number of data cells in a given program [#1022](https://github.com/lambdaclass/cairo-rs/pull/1022)

* Add missing hint on uint256_improvements lib [#1013](https://github.com/lambdaclass/cairo-rs/pull/1013):

    `BuiltinHintProcessor` now supports the following hint:

    ```python
        a = (ids.a.high << 128) + ids.a.low
        div = (ids.div.b23 << 128) + ids.div.b01
        quotient, remainder = divmod(a, div)

        ids.quotient.low = quotient & ((1 << 128) - 1)
        ids.quotient.high = quotient >> 128
        ids.remainder.low = remainder & ((1 << 128) - 1)
        ids.remainder.high = remainder >> 128
    ```

* Add missing hint on cairo_secp lib [#1010](https://github.com/lambdaclass/cairo-rs/pull/1010):

    `BuiltinHintProcessor` now supports the following hint:

    ```python
        memory[ap] = int(x == 0)
    ```

* Implement hint on `get_felt_bitlength` [#993](https://github.com/lambdaclass/cairo-rs/pull/993)

  `BuiltinHintProcessor` now supports the following hint:
  ```python
  x = ids.x
  ids.bit_length = x.bit_length()
  ```
  Used by the [`Garaga` library function `get_felt_bitlength`](https://github.com/keep-starknet-strange/garaga/blob/249f8a372126b3a839f9c1e1080ea8c6f9374c0c/src/utils.cairo#L54)

* Add missing hint on cairo_secp lib [#1009](https://github.com/lambdaclass/cairo-rs/pull/1009):

    `BuiltinHintProcessor` now supports the following hint:

    ```python
        ids.dibit = ((ids.scalar_u >> ids.m) & 1) + 2 * ((ids.scalar_v >> ids.m) & 1)
    ```

* Add getters to read properties of a `Program` [#1017](https://github.com/lambdaclass/cairo-rs/pull/1017):
  * `prime(&self) -> &str`: get the prime associated to data in hex representation
  * `iter_data(&self) -> Iterator<Item = &MaybeRelocatable>`: get an iterator over all elements in the program data
  * `iter_builtins(&self) -> Iterator<Item = &BuiltinName>`: get an iterator over the names of required builtins

* Add missing hint on cairo_secp lib [#1008](https://github.com/lambdaclass/cairo-rs/pull/1008):

    `BuiltinHintProcessor` now supports the following hint:

    ```python
        ids.len_hi = max(ids.scalar_u.d2.bit_length(), ids.scalar_v.d2.bit_length())-1
    ```

* Update `starknet-crypto` to version `0.4.3` [#1011](https://github.com/lambdaclass/cairo-rs/pull/1011)
  * The new version carries an 85% reduction in execution time for ECDSA signature verification

* BREAKING CHANGE: refactor `Program` to optimize `Program::clone` [#999](https://github.com/lambdaclass/cairo-rs/pull/999)

    * Breaking change: many fields that were (unnecessarily) public become hidden by the refactor.

* BREAKING CHANGE: Add _builtin suffix to builtin names e.g.: output -> output_builtin [#1005](https://github.com/lambdaclass/cairo-rs/pull/1005)

* Implement hint on uint384_extension lib [#983](https://github.com/lambdaclass/cairo-rs/pull/983)

    `BuiltinHintProcessor` now supports the following hint:
    
    ```python
        def split(num: int, num_bits_shift: int, length: int):
            a = []
            for _ in range(length):
                a.append( num & ((1 << num_bits_shift) - 1) )
                num = num >> num_bits_shift
            return tuple(a)

        def pack(z, num_bits_shift: int) -> int:
            limbs = (z.d0, z.d1, z.d2)
            return sum(limb << (num_bits_shift * i) for i, limb in enumerate(limbs))

        def pack_extended(z, num_bits_shift: int) -> int:
            limbs = (z.d0, z.d1, z.d2, z.d3, z.d4, z.d5)
            return sum(limb << (num_bits_shift * i) for i, limb in enumerate(limbs))

        a = pack_extended(ids.a, num_bits_shift = 128)
        div = pack(ids.div, num_bits_shift = 128)

        quotient, remainder = divmod(a, div)

        quotient_split = split(quotient, num_bits_shift=128, length=6)

        ids.quotient.d0 = quotient_split[0]
        ids.quotient.d1 = quotient_split[1]
        ids.quotient.d2 = quotient_split[2]
        ids.quotient.d3 = quotient_split[3]
        ids.quotient.d4 = quotient_split[4]
        ids.quotient.d5 = quotient_split[5]

        remainder_split = split(remainder, num_bits_shift=128, length=3)
        ids.remainder.d0 = remainder_split[0]
        ids.remainder.d1 = remainder_split[1]
        ids.remainder.d2 = remainder_split[2]
    ```

* Add missing `\n` character in traceback string [#997](https://github.com/lambdaclass/cairo-rs/pull/997)
    * BugFix: Add missing `\n` character after traceback lines when the filename is missing ("Unknown Location")

* 0.11 Support
    * Add missing hints [#1014](https://github.com/lambdaclass/cairo-rs/pull/1014):
        `BuiltinHintProcessor` now supports the following hints:
        ```python
            from starkware.cairo.common.cairo_secp.secp256r1_utils import SECP256R1_P as SECP_P 
        ```
        and: 
        ```python
            from starkware.cairo.common.cairo_secp.secp_utils import pack
            from starkware.python.math_utils import line_slope
            
            # Compute the slope.
            x0 = pack(ids.point0.x, PRIME)
            y0 = pack(ids.point0.y, PRIME)
            x1 = pack(ids.point1.x, PRIME)
            y1 = pack(ids.point1.y, PRIME)
            value = slope = line_slope(point1=(x0, y0), point2=(x1, y1), p=SECP_P)
        ```
    * Add missing hints on cairo_secp lib [#991](https://github.com/lambdaclass/cairo-rs/pull/991):
        `BuiltinHintProcessor` now supports the following hints:
        ```python
        from starkware.cairo.common.cairo_secp.secp_utils import pack
        from starkware.python.math_utils import div_mod, safe_div

        N = 0xfffffffffffffffffffffffffffffffebaaedce6af48a03bbfd25e8cd0364141
        x = pack(ids.x, PRIME) % N
        s = pack(ids.s, PRIME) % N
        value = res = div_mod(x, s, N)
        ```
        and: 
        ```python
        value = k = safe_div(res * s - x, N)
        ```
    * Layouts update [#874](https://github.com/lambdaclass/cairo-rs/pull/874)
    * Keccak builtin updated [#873](https://github.com/lambdaclass/cairo-rs/pull/873), [#883](https://github.com/lambdaclass/cairo-rs/pull/883)
    * Changes to `ec_op` [#876](https://github.com/lambdaclass/cairo-rs/pull/876)
    * Poseidon builtin [#875](https://github.com/lambdaclass/cairo-rs/pull/875)
    * Renamed Felt to Felt252 [#899](https://github.com/lambdaclass/cairo-rs/pull/899)
    * Added SegmentArenaBuiltinRunner [#913](https://github.com/lambdaclass/cairo-rs/pull/913)
    * Added `program_segment_size` argument to `verify_secure_runner` & `run_from_entrypoint` [#928](https://github.com/lambdaclass/cairo-rs/pull/928)
    * Added dynamic layout [#879](https://github.com/lambdaclass/cairo-rs/pull/879)
    * `get_segment_size` was exposed [#934](https://github.com/lambdaclass/cairo-rs/pull/934)

* Add missing hint on cairo_secp lib [#1006](https://github.com/lambdaclass/cairo-rs/pull/1006):

    `BuiltinHintProcessor` now supports the following hint:

    ```python
        ids.quad_bit = (
            8 * ((ids.scalar_v >> ids.m) & 1)
            + 4 * ((ids.scalar_u >> ids.m) & 1)
            + 2 * ((ids.scalar_v >> (ids.m - 1)) & 1)
            + ((ids.scalar_u >> (ids.m - 1)) & 1)
        )
    ```

* Add missing hint on cairo_secp lib [#1003](https://github.com/lambdaclass/cairo-rs/pull/1003):

    `BuiltinHintProcessor` now supports the following hint:

    ```python
        from starkware.cairo.common.cairo_secp.secp_utils import pack

        x = pack(ids.x, PRIME) % SECP_P
    ```

* Add missing hint on cairo_secp lib [#996](https://github.com/lambdaclass/cairo-rs/pull/996):

    `BuiltinHintProcessor` now supports the following hint:

    ```python
        from starkware.python.math_utils import div_mod
        value = x_inv = div_mod(1, x, SECP_P)
    ```

* Add missing hints on cairo_secp lib [#994](https://github.com/lambdaclass/cairo-rs/pull/994):

    `BuiltinHintProcessor` now supports the following hints:

    ```python
        from starkware.cairo.common.cairo_secp.secp_utils import pack
        from starkware.python.math_utils import div_mod, safe_div

        a = pack(ids.a, PRIME)
        b = pack(ids.b, PRIME)
        value = res = div_mod(a, b, N)
    ```

    ```python
        value = k_plus_one = safe_div(res * b - a, N) + 1
    ```

* Add missing hint on cairo_secp lib [#992](https://github.com/lambdaclass/cairo-rs/pull/992):

    `BuiltinHintProcessor` now supports the following hint:

    ```python
        from starkware.cairo.common.cairo_secp.secp_utils import pack

        q, r = divmod(pack(ids.val, PRIME), SECP_P)
        assert r == 0, f"verify_zero: Invalid input {ids.val.d0, ids.val.d1, ids.val.d2}."
        ids.q = q % PRIME
    ```

* Add missing hint on cairo_secp lib [#990](https://github.com/lambdaclass/cairo-rs/pull/990):

    `BuiltinHintProcessor` now supports the following hint:

    ```python
        from starkware.cairo.common.cairo_secp.secp_utils import pack

        slope = pack(ids.slope, PRIME)
        x = pack(ids.point.x, PRIME)
        y = pack(ids.point.y, PRIME)

        value = new_x = (pow(slope, 2, SECP_P) - 2 * x) % SECP_P
    ```

* Add missing hint on cairo_secp lib [#989](https://github.com/lambdaclass/cairo-rs/pull/989):

    `BuiltinHintProcessor` now supports the following hint:

    ```python
        from starkware.cairo.common.cairo_secp.secp_utils import SECP_P
        q, r = divmod(pack(ids.val, PRIME), SECP_P)
        assert r == 0, f"verify_zero: Invalid input {ids.val.d0, ids.val.d1, ids.val.d2}."
        ids.q = q % PRIME
    ```

* Add missing hint on cairo_secp lib [#986](https://github.com/lambdaclass/cairo-rs/pull/986):

    `BuiltinHintProcessor` now supports the following hint:

    ```python
        from starkware.cairo.common.cairo_secp.secp_utils import SECP_P, pack
        from starkware.python.math_utils import div_mod

        # Compute the slope.
        x = pack(ids.pt.x, PRIME)
        y = pack(ids.pt.y, PRIME)
        value = slope = div_mod(3 * x ** 2, 2 * y, SECP_P)
    ```

* Add missing hint on cairo_secp lib [#984](https://github.com/lambdaclass/cairo-rs/pull/984):

    `BuiltinHintProcessor` now supports the following hint:

    ```python
        from starkware.cairo.common.cairo_secp.secp_utils import SECP_P, pack
        from starkware.python.math_utils import div_mod

        # Compute the slope.
        x0 = pack(ids.pt0.x, PRIME)
        y0 = pack(ids.pt0.y, PRIME)
        x1 = pack(ids.pt1.x, PRIME)
        y1 = pack(ids.pt1.y, PRIME)
        value = slope = div_mod(y0 - y1, x0 - x1, SECP_P)
    ```

* Implement hints on uint384 lib (Part 2) [#971](https://github.com/lambdaclass/cairo-rs/pull/971)

    `BuiltinHintProcessor` now supports the following hint:

    ```python
        memory[ap] = 1 if 0 <= (ids.a.d2 % PRIME) < 2 ** 127 else 0
    ```

 * Add alternative hint code for hint on _block_permutation used by 0.10.3 whitelist [#958](https://github.com/lambdaclass/cairo-rs/pull/958)

     `BuiltinHintProcessor` now supports the following hint:

    ```python
        from starkware.cairo.common.keccak_utils.keccak_utils import keccak_func
        _keccak_state_size_felts = int(ids.KECCAK_STATE_SIZE_FELTS)
        assert 0 <= _keccak_state_size_felts < 100

        output_values = keccak_func(memory.get_range(
            ids.keccak_ptr - _keccak_state_size_felts, _keccak_state_size_felts))
        segments.write_arg(ids.keccak_ptr, output_values)
    ```

* Make  hints code `src/hint_processor/builtin_hint_processor/hint_code.rs` public [#988](https://github.com/lambdaclass/cairo-rs/pull/988)

* Implement hints on uint384 lib (Part 1) [#960](https://github.com/lambdaclass/cairo-rs/pull/960)

    `BuiltinHintProcessor` now supports the following hints:

    ```python
        def split(num: int, num_bits_shift: int, length: int):
        a = []
        for _ in range(length):
            a.append( num & ((1 << num_bits_shift) - 1) )
            num = num >> num_bits_shift
        return tuple(a)

        def pack(z, num_bits_shift: int) -> int:
            limbs = (z.d0, z.d1, z.d2)
            return sum(limb << (num_bits_shift * i) for i, limb in enumerate(limbs))

        a = pack(ids.a, num_bits_shift = 128)
        div = pack(ids.div, num_bits_shift = 128)
        quotient, remainder = divmod(a, div)

        quotient_split = split(quotient, num_bits_shift=128, length=3)
        assert len(quotient_split) == 3

        ids.quotient.d0 = quotient_split[0]
        ids.quotient.d1 = quotient_split[1]
        ids.quotient.d2 = quotient_split[2]

        remainder_split = split(remainder, num_bits_shift=128, length=3)
        ids.remainder.d0 = remainder_split[0]
        ids.remainder.d1 = remainder_split[1]
        ids.remainder.d2 = remainder_split[2]
    ```

    ```python
        ids.low = ids.a & ((1<<128) - 1)
        ids.high = ids.a >> 128
    ```

    ```python
            sum_d0 = ids.a.d0 + ids.b.d0
        ids.carry_d0 = 1 if sum_d0 >= ids.SHIFT else 0
        sum_d1 = ids.a.d1 + ids.b.d1 + ids.carry_d0
        ids.carry_d1 = 1 if sum_d1 >= ids.SHIFT else 0
        sum_d2 = ids.a.d2 + ids.b.d2 + ids.carry_d1
        ids.carry_d2 = 1 if sum_d2 >= ids.SHIFT else 0
    ```

    ```python
        def split(num: int, num_bits_shift: int, length: int):
            a = []
            for _ in range(length):
                a.append( num & ((1 << num_bits_shift) - 1) )
                num = num >> num_bits_shift
            return tuple(a)

        def pack(z, num_bits_shift: int) -> int:
            limbs = (z.d0, z.d1, z.d2)
            return sum(limb << (num_bits_shift * i) for i, limb in enumerate(limbs))

        def pack2(z, num_bits_shift: int) -> int:
            limbs = (z.b01, z.b23, z.b45)
            return sum(limb << (num_bits_shift * i) for i, limb in enumerate(limbs))

        a = pack(ids.a, num_bits_shift = 128)
        div = pack2(ids.div, num_bits_shift = 128)
        quotient, remainder = divmod(a, div)

        quotient_split = split(quotient, num_bits_shift=128, length=3)
        assert len(quotient_split) == 3

        ids.quotient.d0 = quotient_split[0]
        ids.quotient.d1 = quotient_split[1]
        ids.quotient.d2 = quotient_split[2]

        remainder_split = split(remainder, num_bits_shift=128, length=3)
        ids.remainder.d0 = remainder_split[0]
        ids.remainder.d1 = remainder_split[1]
        ids.remainder.d2 = remainder_split[2]
    ```

    ```python
        from starkware.python.math_utils import isqrt

        def split(num: int, num_bits_shift: int, length: int):
            a = []
            for _ in range(length):
                a.append( num & ((1 << num_bits_shift) - 1) )
                num = num >> num_bits_shift
            return tuple(a)

        def pack(z, num_bits_shift: int) -> int:
            limbs = (z.d0, z.d1, z.d2)
            return sum(limb << (num_bits_shift * i) for i, limb in enumerate(limbs))

        a = pack(ids.a, num_bits_shift=128)
        root = isqrt(a)
        assert 0 <= root < 2 ** 192
        root_split = split(root, num_bits_shift=128, length=3)
        ids.root.d0 = root_split[0]
        ids.root.d1 = root_split[1]
        ids.root.d2 = root_split[2]
    ```

* Re-export the `cairo-felt` crate as `cairo_vm::felt` [#981](https://github.com/lambdaclass/cairo-rs/pull/981)
  * Removes the need of explicitly importing `cairo-felt` in downstream projects
  and helps ensure there is no version mismatch caused by that

* Implement hint on `uint256_mul_div_mod`[#957](https://github.com/lambdaclass/cairo-rs/pull/957)

    `BuiltinHintProcessor` now supports the following hint:

    ```python
    a = (ids.a.high << 128) + ids.a.low
    b = (ids.b.high << 128) + ids.b.low
    div = (ids.div.high << 128) + ids.div.low
    quotient, remainder = divmod(a * b, div)

    ids.quotient_low.low = quotient & ((1 << 128) - 1)
    ids.quotient_low.high = (quotient >> 128) & ((1 << 128) - 1)
    ids.quotient_high.low = (quotient >> 256) & ((1 << 128) - 1)
    ids.quotient_high.high = quotient >> 384
    ids.remainder.low = remainder & ((1 << 128) - 1)
    ids.remainder.high = remainder >> 128"
    ```

    Used by the common library function `uint256_mul_div_mod`

#### [0.3.0-rc1] - 2023-04-13
* Derive Deserialize for ExecutionResources [#922](https://github.com/lambdaclass/cairo-rs/pull/922)
* Remove builtin names from VirtualMachine.builtin_runners [#921](https://github.com/lambdaclass/cairo-rs/pull/921)
* Implemented hints on common/ec.cairo [#888](https://github.com/lambdaclass/cairo-rs/pull/888)
* Changed `Memory.insert` argument types [#902](https://github.com/lambdaclass/cairo-rs/pull/902)
* feat: implemented `Deserialize` on Program by changing builtins field type to enum [#896](https://github.com/lambdaclass/cairo-rs/pull/896)
* Effective size computation from the VM exposed [#887](https://github.com/lambdaclass/cairo-rs/pull/887)
* Wasm32 Support! [#828](https://github.com/lambdaclass/cairo-rs/pull/828), [#893](https://github.com/lambdaclass/cairo-rs/pull/893)
* `MathError` added for math operation [#855](https://github.com/lambdaclass/cairo-rs/pull/855)
* Check for overflows in relocatable operations [#859](https://github.com/lambdaclass/cairo-rs/pull/859)
* Use `Relocatable` instead of `&MaybeRelocatable` in `load_data` and `get_range`[#860](https://github.com/lambdaclass/cairo-rs/pull/860) [#867](https://github.com/lambdaclass/cairo-rs/pull/867)
* Memory-related errors moved to `MemoryError` [#854](https://github.com/lambdaclass/cairo-rs/pull/854)
    * Removed unused error variants
    * Moved memory-related error variants to `MemoryError`
    * Changed memory getters to return `MemoryError` instead of `VirtualMachineError`
    * Changed all memory-related errors in hint from `HintError::Internal(VmError::...` to `HintError::Memory(MemoryError::...`
* feat: Builder pattern for `VirtualMachine` [#820](https://github.com/lambdaclass/cairo-rs/pull/820)
* Simplified `Memory::get` return type to `Option` [#852](https://github.com/lambdaclass/cairo-rs/pull/852)
* Improved idenitifier variable error handling [#851](https://github.com/lambdaclass/cairo-rs/pull/851)
* `CairoRunner::write_output` now prints missing and relocatable values [#853](https://github.com/lambdaclass/cairo-rs/pull/853)
* `VirtualMachineError::FailedToComputeOperands` error message expanded [#848](https://github.com/lambdaclass/cairo-rs/pull/848)
* Builtin names made public [#849](https://github.com/lambdaclass/cairo-rs/pull/849)
* `secure_run` flag moved to `CairoRunConfig` struct [#832](https://github.com/lambdaclass/cairo-rs/pull/832)
* `vm_core` error types revised and iimplemented `AddAssign` for `Relocatable` [#837](https://github.com/lambdaclass/cairo-rs/pull/837)
* `to_bigint` and `to_biguint` deprecated [#757](https://github.com/lambdaclass/cairo-rs/pull/757)
* `Memory` moved into `MemorySegmentManager` [#830](https://github.com/lambdaclass/cairo-rs/pull/830)
    * To reduce the complexity of the VM's memory and enforce proper usage (as the memory and its segment manager are now a "unified" entity)
    * Removed `memory` field from `VirtualMachine`
    * Added `memory` field to `MemorySegmentManager`
    * Removed `Memory` argument from methods where `MemorySegmentManager` is also an argument
    * Added test macro `segments` (an extension of the `memory` macro)
* `Display` trait added to Memory struct [#812](https://github.com/lambdaclass/cairo-rs/pull/812)
* feat: Extensible VirtualMachineError and removed PartialEq trait [#783](https://github.com/lambdaclass/cairo-rs/pull/783)
    * `VirtualMachineError::Other(anyhow::Error)` was added to allow to returning custom errors when using `cairo-rs`
    * The `PartialEq` trait was removed from the `VirtualMachineError` enum
* VM hooks added as a conditional feature [#761](https://github.com/lambdaclass/cairo-rs/pull/761)
    * Cairo-rs based testing tools such as cairo-foundry or those built by FuzzingLabs need access to the state of the VM at specific points during the execution.
    * This PR adds the possibility for users of the cairo-rs lib to execute their custom additional code during the program execution.
    * The Rust "feature" mechanism was used in order to guarantee that this ability is only available when the lib user needs it, and is not compiled when it's not required.
    * Three hooks were created:
        * before the first step
        * before each step
        * after each step
* ExecutionResource operations: add and substract [#774](https://github.com/lambdaclass/cairo-rs/pull/774), multiplication [#908](https://github.com/lambdaclass/cairo-rs/pull/908) , and `AddAssign` [#914](https://github.com/lambdaclass/cairo-rs/pull/914)

* Move `Memory` into `MemorySegmentManager` [#830](https://github.com/lambdaclass/cairo-rs/pull/830)
    * Structural changes:
        * Remove `memory: Memory` field from `VirtualMachine`
        * Add `memory: Memory` field to `MemorySegmentManager`
    * As a result of this, multiple public methods' signatures changed:
        * `BuiltinRunner` (and its inner enum types):
            * `initialize_segments(&mut self, segments: &mut MemorySegmentManager, memory: &mut Memory)` -> `initialize_segments(&mut self, segments: &mut MemorySegmentManager)`
            * `final_stack(&mut self, segments: &MemorySegmentManager, memory: &Memory, stack_pointer: Relocatable) -> Result<Relocatable, RunnerError>` -> `final_stack(&mut self, segments: &MemorySegmentManager, stack_pointer: Relocatable) -> Result<Relocatable, RunnerError>`
        * `MemorySegmentManager`
            * `add(&mut self, memory: &mut Memory) -> Relocatable` -> `add(&mut self) -> Relocatable`
            * `add_temporary_segment(&mut self, memory: &mut Memory) -> Relocatable` -> `add_temporary_segment(&mut self) -> Relocatable`
            * `load_data(&mut self, memory: &mut Memory, ptr: &MaybeRelocatable, data: &Vec<MaybeRelocatable>) -> Result<MaybeRelocatable, MemoryError>` -> `load_data(&mut self, ptr: &MaybeRelocatable, data: &Vec<MaybeRelocatable>) -> Result<MaybeRelocatable, MemoryError>`
            * `compute_effective_sizes(&mut self, memory: &Memory) -> &Vec<usize>` -> `compute_effective_sizes(&mut self) -> &Vec<usize>`
            * `gen_arg(&mut self, arg: &dyn Any, memory: &mut Memory) -> Result<MaybeRelocatable, VirtualMachineError>` -> `gen_arg(&mut self, arg: &dyn Any) -> Result<MaybeRelocatable, VirtualMachineError>`
            * `gen_cairo_arg(&mut self, arg: &CairoArg, memory: &mut Memory) -> Result<MaybeRelocatable, VirtualMachineError>` -> `gen_cairo_arg(&mut self, arg: &CairoArg) -> Result<MaybeRelocatable, VirtualMachineError>`
            * `write_arg(&mut self, memory: &mut Memory, ptr: &Relocatable, arg: &dyn Any) -> Result<MaybeRelocatable, MemoryError>` -> `write_arg(&mut self, ptr: &Relocatable, arg: &dyn Any) -> Result<MaybeRelocatable, MemoryError>`

* Refactor `Memory::relocate memory` [#784](https://github.com/lambdaclass/cairo-rs/pull/784)
    * Bugfixes:
        * `Memory::relocate_memory` now moves data in the temporary memory relocated by a relocation rule to the real memory
    * Aditional Notes:
        * When relocating temporary memory produces clashes with pre-existing values in the real memory, an InconsistentMemory error is returned instead of keeping the last inserted value. This differs from the original implementation.

* Restrict addresses to Relocatable + fix some error variants used in signature.rs [#792](https://github.com/lambdaclass/cairo-rs/pull/792)
    * Public Api Changes:
        * Change `ValidationRule` inner type to `Box<dyn Fn(&Memory, &Relocatable) -> Result<Vec<Relocatable>, MemoryError>>`.
        * Change `validated_addresses` field of `Memory` to `HashSet<Relocatable>`.
        * Change `validate_memory_cell(&mut self, address: &MaybeRelocatable) -> Result<(), MemoryError>` to `validate_memory_cell(&mut self, addr: &Relocatable) -> Result<(), MemoryError>`.

* Add `VmException` to `CairoRunner::run_from_entrypoint`[#775](https://github.com/lambdaclass/cairo-rs/pull/775)
    * Public Api Changes:
        * Change error return type of `CairoRunner::run_from_entrypoint` to `CairoRunError`.
        * Convert `VirtualMachineError`s outputed during the vm run to `VmException` in `CairoRunner::run_from_entrypoint`.
        * Make `VmException` fields public

* Fix `BuiltinRunner::final_stack` and remove quick fix [#778](https://github.com/lambdaclass/cairo-rs/pull/778)
    * Public Api changes:
        * Various changes to public `BuiltinRunner` method's signatures:
            * `final_stack(&self, vm: &VirtualMachine, pointer: Relocatable) -> Result<(Relocatable, usize), RunnerError>` to `final_stack(&mut self, segments: &MemorySegmentManager, memory: &Memory, pointer: Relocatable) -> Result<Relocatable,RunnerError>`.
            * `get_used_cells(&self, vm: &VirtualMachine) -> Result<usize, MemoryError>` to  `get_used_cells(&self, segments: &MemorySegmentManager) -> Result<usize, MemoryError>`.
            * `get_used_instances(&self, vm: &VirtualMachine) -> Result<usize, MemoryError>` to `get_used_instances(&self, segments: &MemorySegmentManager) -> Result<usize, MemoryError>`.
    * Bugfixes:
        * `BuiltinRunner::final_stack` now updates the builtin's stop_ptr instead of returning it. This replaces the bugfix on PR #768.

#### [0.1.3] - 2023-01-26
* Add secure_run flag + integrate verify_secure_runner into cairo-run [#771](https://github.com/lambdaclass/cairo-rs/pull/777)
    * Public Api changes:
        * Add command_line argument `secure_run`
        * Add argument `secure_run: Option<bool>` to `cairo_run`
        * `verify_secure_runner` is now called inside `cairo-run` when `secure_run` is set to true or when it not set and the run is not on `proof_mode`
    * Bugfixes:
        * `EcOpBuiltinRunner::deduce_memory_cell` now checks that both points are on the curve instead of only the first one
        * `EcOpBuiltinRunner::deduce_memory_cell` now returns the values of the point coordinates instead of the indices when a `PointNotOnCurve` error is returned

* Refactor `Refactor verify_secure_runner` [#768](https://github.com/lambdaclass/cairo-rs/pull/768)
    * Public Api changes:
        * Remove builtin name from the return value of `BuiltinRunner::get_memory_segment_addresses`
        * Simplify the return value of `CairoRunner::get_builtin_segments_info` to `Vec<(usize, usize)>`
        * CairoRunner::read_return_values now receives a mutable reference to VirtualMachine
    * Bugfixes:
        * CairoRunner::read_return_values now updates the `stop_ptr` of each builtin after calling `BuiltinRunner::final_stack`

* Use CairoArg enum instead of Any in CairoRunner::run_from_entrypoint [#686](https://github.com/lambdaclass/cairo-rs/pull/686)
    * Public Api changes:
        * Remove `Result` from `MaybeRelocatable::mod_floor`, it now returns a `MaybeRelocatable`
        * Add struct `CairoArg`
        * Change `arg` argument of `CairoRunner::run_from_entrypoint` from `Vec<&dyn Any>` to `&[&CairoArg]`
        * Remove argument `typed_args` from `CairoRunner::run_from_entrypoint`
        * Remove no longer used method `gen_typed_arg` from `VirtualMachine` & `MemorySegmentManager`
        * Add methods `MemorySegmentManager::gen_cairo_arg` & `MemorySegmentManager::write_simple_args` as typed counterparts to `MemorySegmentManager::gen_arg` & `MemorySegmentManager::write_arg`

#### [0.1.1] - 2023-01-11

* Add input file contents to traceback [#666](https://github.com/lambdaclass/cairo-rs/pull/666/files)
    * Public Api changes:
        * `VirtualMachineError` enum variants containing `MaybeRelocatable` and/or `Relocatable` values now use the `Display` format instead of `Debug` in their `Display` implementation
        * `get_traceback` now adds the source code line to each traceback entry
* Use hint location instead of instruction location when building VmExceptions from hint failure [#673](https://github.com/lambdaclass/cairo-rs/pull/673/files)
    * Public Api changes:
        * `hints` field added to `InstructionLocation`
        * `Program.instruction_locations` type changed from `Option<HashMap<usize, Location>>` to `Option<HashMap<usize, InstructionLocation>>`
        * `VirtualMachineError`s produced by `HintProcessor::execute_hint()` will be wrapped in a `VirtualMachineError::Hint` error containing their hint_index
        * `get_location()` now receives an an optional usize value `hint_index`, used to obtain hint locations
* Default implementation of compile_hint [#680](https://github.com/lambdaclass/cairo-rs/pull/680)
    * Internal changes:
        * Make the `compile_hint` implementation which was in the `BuiltinHintProcessor` the default implementation in the trait.
* Add new error type `HintError` [#676](https://github.com/lambdaclass/cairo-rs/pull/676)
    * Public Api changes:
        * `HintProcessor::execute_hint()` now returns a `HintError` instead of a `VirtualMachineError`
        * Helper functions on `hint_processor_utils.rs` now return a `HintError`
* Change the Dictionary used in dict hints to store MaybeRelocatable instead of BigInt [#687](https://github.com/lambdaclass/cairo-rs/pull/687)
    * Public Api changes:
        * `DictManager`, its dictionaries, and all dict module hints implemented in rust now use `MaybeRelocatable` for keys and values instead of `BigInt`
        * Add helper functions that allow extracting ids variables as `MaybeRelocatable`: `get_maybe_relocatable_from_var_name` & `get_maybe_relocatable_from_reference`
        * Change inner value type of dict-related `HintError` variants to `MaybeRelocatable`

* Implement `substitute_error_message_attribute_references` [#689] (https://github.com/lambdaclass/cairo-rs/pull/689)
    * Public Api changes:
        * Remove `error_message_attributes` field from `VirtualMachine`, and `VirtualMachine::new`
        * Add `flow_tracking_data` field to `Attribute`
        * `get_error_attr_value` now replaces the references in the error message with the corresponding cairo values.
        * Remove duplicated handling of error attribute messages leading to duplicated into in the final error display.
* Fix multiplicative inverse bug [#697](https://github.com/lambdaclass/cairo-rs/pull/697) [#698](https://github.com/lambdaclass/cairo-rs/pull/698). The VM was using integer division rather than prime field inverse when deducing `op0` or `op1` for the multiplication opcode

#### [0.1.0] - 2022-12-30
* Add traceback to VmException [#657](https://github.com/lambdaclass/cairo-rs/pull/657)
    * Public API changes:
        * `traceback` field added to `VmException` struct
        * `pub fn from_vm_error(runner: &CairoRunner, error: VirtualMachineError, pc: usize) -> Self` is now `pub fn from_vm_error(runner: &CairoRunner, vm: &VirtualMachine, error: VirtualMachineError) -> Self`
        * `pub fn get_location(pc: &usize, runner: &CairoRunner) -> Option<Location>` is now `pub fn get_location(pc: usize, runner: &CairoRunner) -> Option<Location>`
        * `pub fn decode_instruction(encoded_instr: i64, mut imm: Option<BigInt>) -> Result<instruction::Instruction, VirtualMachineError>` is now `pub fn decode_instruction(encoded_instr: i64, mut imm: Option<&BigInt>) -> Result<instruction::Instruction, VirtualMachineError>`
        * `VmExcepion` field's string format now mirror their cairo-lang conterparts.<|MERGE_RESOLUTION|>--- conflicted
+++ resolved
@@ -2,17 +2,11 @@
 
 #### Upcoming Changes
 
-<<<<<<< HEAD
 * Implement hint on cairo_blake2s whitelist [#1040](https://github.com/lambdaclass/cairo-rs/pull/1040)
-=======
-* Implement hint on cairo_blake2s whitelist [#1039](https://github.com/lambdaclass/cairo-rs/pull/1039)
->>>>>>> 9899f812
-
-    `BuiltinHintProcessor` now supports the following hint:
-
-    ```python
-
-<<<<<<< HEAD
+
+    `BuiltinHintProcessor` now supports the following hint:
+
+    ```python
     %{
         from starkware.cairo.common.cairo_blake2s.blake2s_utils import IV, blake2s_compress
 
@@ -23,8 +17,22 @@
             message=memory.get_range(ids.blake2s_start, _blake2s_input_chunk_size_felts),
             h=[IV[0] ^ 0x01010020] + IV[1:],
             t0=ids.n_bytes,
-=======
-        %{
+            t1=0,
+            f0=0xffffffff,
+            f1=0,
+        )
+
+        segments.write_arg(ids.output, new_state)
+    %}
+    ```
+
+* Implement hint on cairo_blake2s whitelist [#1039](https://github.com/lambdaclass/cairo-rs/pull/1039)
+
+    `BuiltinHintProcessor` now supports the following hint:
+
+    ```python
+
+    %{
         # Add dummy pairs of input and output.
         from starkware.cairo.common.cairo_blake2s.blake2s_utils import IV, blake2s_compress
 
@@ -39,17 +47,10 @@
             message=message,
             h=modified_iv,
             t0=0,
->>>>>>> 9899f812
             t1=0,
             f0=0xffffffff,
             f1=0,
         )
-<<<<<<< HEAD
-
-        segments.write_arg(ids.output, new_state)
-    %}
-
-=======
         padding = (modified_iv + message + [0, 0xffffffff] + output) * (_n_packed_instances - 1)
         segments.write_arg(ids.blake2s_ptr_end, padding)
     %}
@@ -163,7 +164,6 @@
         s = pack(ids.s, PRIME) % N,
         value = res = div_mod(x, s, N)
     %}
->>>>>>> 9899f812
     ```
 
 * Implement hints on field_arithmetic lib (Part 2) [#1004](https://github.com/lambdaclass/cairo-rs/pull/1004)
