--- conflicted
+++ resolved
@@ -2,7 +2,6 @@
 
 #### Upcoming Changes
 
-<<<<<<< HEAD
 * Add missing hint on cairo_secp lib [#1010](https://github.com/lambdaclass/cairo-rs/pull/1010):
 
     `BuiltinHintProcessor` now supports the following hint:
@@ -10,7 +9,6 @@
     ```python
         memory[ap] = int(x == 0)
     ```
-=======
 
 * Implement hint on `get_felt_bitlength` [#993](https://github.com/lambdaclass/cairo-rs/pull/993)
 
@@ -20,7 +18,6 @@
   ids.bit_length = x.bit_length()
   ```
   Used by the [`Garaga` library function `get_felt_bitlength`](https://github.com/keep-starknet-strange/garaga/blob/249f8a372126b3a839f9c1e1080ea8c6f9374c0c/src/utils.cairo#L54)
->>>>>>> 4bc5541e
 
 * Add missing hint on cairo_secp lib [#1009](https://github.com/lambdaclass/cairo-rs/pull/1009):
 
