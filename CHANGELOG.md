--- conflicted
+++ resolved
@@ -2,7 +2,6 @@
 
 #### Upcoming Changes
 
-<<<<<<< HEAD
 * Add alternative hint code for hint on finalize_blake2s[#1072](https://github.com/lambdaclass/cairo-rs/pull/1072)
 
     `BuiltinHintProcessor` now supports the following hint:
@@ -32,7 +31,6 @@
         %}
     ```
 
-=======
 * Add alternative hint code for ec_double hint [#1083](https://github.com/lambdaclass/cairo-rs/pull/1083)
 
     `BuiltinHintProcessor` now supports the following hint:
@@ -58,8 +56,7 @@
         from starkware.cairo.common.cairo_secp.secp_utils import SECP_P, pack
         x = pack(ids.x, PRIME) % SECP_P
     %}
-    
->>>>>>> 6b4b964a
+
 * Implement hint for `starkware.cairo.common.cairo_keccak.keccak._copy_inputs` as described by whitelist `starknet/security/whitelists/cairo_keccak.json` [#1058](https://github.com/lambdaclass/cairo-rs/pull/1058)
 
 `BuiltinHintProcessor` now supports the following hint:
