## Cairo-VM Changelog

#### Upcoming Changes

<<<<<<< HEAD
* perf: remove pointless iterator from rc limits tracking [#1316](https://github.com/lambdaclass/cairo-vm/pull/1316)
=======
* feat: add dependency installation script `install.sh` [#1298](https://github.com/lambdaclass/cairo-vm/pull/1298)
>>>>>>> 44dae416

* fix: specify resolver version 2 in the virtual workspace's manifest [#1311](https://github.com/lambdaclass/cairo-vm/pull/1311)

* feat: add `lambdaworks-felt` feature to `cairo-vm-cli` [#1308](https://github.com/lambdaclass/cairo-vm/pull/1308)

* chore: update dependencies, particularly clap 3.2 -> 4.3 [#1309](https://github.com/lambdaclass/cairo-vm/pull/1309)
  * this removes dependency on _atty_, that's no longer mantained

* chore: remove unused dependencies [#1307](https://github.com/lambdaclass/cairo-vm/pull/1307)
  * rand_core
  * serde_bytes
  * rusty-hook (_dev-dependency_)

* chore: bump `cairo-lang-starknet` and `cairo-lang-casm` dependencies to 2.0.0 [#1313](https://github.com/lambdaclass/cairo-vm/pull/1313)

#### [0.8.1] - 2023-6-29

* chore: change mentions of *cairo-rs-py* to *cairo-vm-py* [#1296](https://github.com/lambdaclass/cairo-vm/pull/1296)

* rename github repo from https://github.com/lambdaclass/cairo-rs to https://github.com/lambdaclass/cairo-vm [#1289](https://github.com/lambdaclass/cairo-vm/pull/1289)

* fix(security): avoid OOM crashes when programs jump to very high invalid addresses [#1285](https://github.com/lambdaclass/cairo-vm/pull/1285)

* fix: add `to_bytes_be` to the felt when `lambdaworks-felt` feature is active [#1290](https://github.com/lambdaclass/cairo-vm/pull/1290)

* chore: mark `modpow` and `to_signed_bytes_le` as *deprecated* [#1290](https://github.com/lambdaclass/cairo-vm/pull/1290)

* fix: bump *lambdaworks-math* to latest version, that fixes no-std support [#1293](https://github.com/lambdaclass/cairo-vm/pull/1293)

* build: remove dependency to `thiserror` (use `thiserror-no-std/std` instead)

* chore: use LambdaWorks' implementation of bit operations for `Felt252` [#1291](https://github.com/lambdaclass/cairo-vm/pull/1291)

* update `cairo-lang-starknet` and `cairo-lang-casm` dependencies to v2.0.0-rc6 [#1299](https://github.com/lambdaclass/cairo-vm/pull/1299)

#### [0.8.0] - 2023-6-26

* feat: Add feature `lambdaworks-felt` to `felt` & `cairo-vm` crates [#1281](https://github.com/lambdaclass/cairo-vm/pull/1281)

    Changes under this feature:
  * `Felt252` now uses *LambdaWorks*' `FieldElement` internally
  * BREAKING: some methods of `Felt252` were removed, namely: `modpow` and `to_signed_bytes_le`

#### [0.7.0] - 2023-6-26

* BREAKING: Integrate `RunResources` logic into `HintProcessor` trait [#1274](https://github.com/lambdaclass/cairo-vm/pull/1274)
  * Rename trait `HintProcessor` to `HintProcessorLogic`
  * Add trait `ResourceTracker`
  * Trait `HintProcessor` is now `HintProcessor: HintProcessorLogic + ResourceTracker`
  * `BuiltinHintProcessor::new` & `Cairo1HintProcessor::new` now receive the argumet `run_resources: RunResources`
  * `HintProcessorLogic::execute_hint` no longer receives `run_resources: &mut RunResources`
  * Remove argument `run_resources: &mut RunResources` from `CairoRunner::run_until_pc` & `CairoRunner::run_from_entrypoint`

* build: remove unused implicit features from cairo-vm [#1266](https://github.com/lambdaclass/cairo-vm/pull/1266)


#### [0.6.1] - 2023-6-23

* fix: updated the `custom_hint_example` and added it to the workspace [#1258](https://github.com/lambdaclass/cairo-vm/pull/1258)

* Add path to cairo-vm README.md [#1276](https://github.com/lambdaclass/cairo-vm/pull/1276)

* fix: change error returned when subtracting two `MaybeRelocatable`s to better reflect the cause [#1271](https://github.com/lambdaclass/cairo-vm/pull/1271)

* fix: CLI error message when using --help [#1270](https://github.com/lambdaclass/cairo-vm/pull/1270)

#### [0.6.0] - 2023-6-18

* fix: `dibit` hint no longer fails when called with an `m` of zero [#1247](https://github.com/lambdaclass/cairo-vm/pull/1247)

* fix(security): avoid denial of service on malicious input exploiting the scientific notation parser [#1239](https://github.com/lambdaclass/cairo-vm/pull/1239)

* BREAKING: Change `RunResources` usage:
    * Modify field type `RunResources.n_steps: Option<usize>,`
    
    * Public Api Changes:
        *  CairoRunner::run_until_pc: Now receive a `&mut RunResources` instead of an `&mut Option<RunResources>`
        *  CairoRunner::run_from_entrypoint: Now receive a `&mut RunResources` instead of an `&mut Option<RunResources>`
        * VirtualMachine::Step: Add `&mut RunResources` as input
        * Trait HintProcessor::execute_hint: Add  `&mut RunResources` as an input 

* perf: accumulate `min` and `max` instruction offsets during run to speed up range check [#1080](https://github.com/lambdaclass/cairo-vm/pull/)
  BREAKING: `Cairo_runner::get_perm_range_check_limits` no longer returns an error when called without trace enabled, as it no longer depends on it

* perf: process reference list on `Program` creation only [#1214](https://github.com/lambdaclass/cairo-vm/pull/1214)
  Also keep them in a `Vec<_>` instead of a `HashMap<_, _>` since it will be continuous anyway.
  BREAKING:
  * `HintProcessor::compile_hint` now receies a `&[HintReference]` rather than `&HashMap<usize, HintReference>`
  * Public `CairoRunner::get_reference_list` has been removed

* BREAKING: Add no_std compatibility to cairo-vm (cairo-1-hints feature still not supported)
    * Move the vm to its own directory and crate, different from the workspace [#1215](https://github.com/lambdaclass/cairo-vm/pull/1215)

    * Add an `ensure_no_std` crate that the CI will use to check that new changes don't revert `no_std` support [#1215](https://github.com/lambdaclass/cairo-vm/pull/1215) [#1232](https://github.com/lambdaclass/cairo-vm/pull/1232) 

    * replace the use of `num-prime::is_prime` by a custom implementation, therefore restoring `no_std` compatibility [#1238](https://github.com/lambdaclass/cairo-vm/pull/1238)

#### [0.5.2] - 2023-6-12

* BREAKING: Compute `ExecutionResources.n_steps` without requiring trace [#1222](https://github.com/lambdaclass/cairo-vm/pull/1222)

  * `CairoRunner::get_execution_resources` return's `n_steps` field value is now set to `vm.current_step` instead of `0` if both `original_steps` and `trace` are set to `None`

* Add `RunResources::get_n_steps` method [#1225](https://github.com/lambdaclass/cairo-vm/pull/1225)

* refactor: simplify `mem_eq`

* fix: pin Cairo compiler version [#1220](https://github.com/lambdaclass/cairo-vm/pull/1220)

* perf: make `inner_rc_bound` a constant, improving performance of the range-check builtin

* fix: substraction of `MaybeRelocatable` always behaves as signed [#1218](https://github.com/lambdaclass/cairo-vm/pull/1218)

#### [0.5.1] - 2023-6-7

* fix: fix overflow for `QUAD_BIT` and `DI_BIT` hints [#1209](https://github.com/lambdaclass/cairo-vm/pull/1209)
  Fixes [#1205](https://github.com/lambdaclass/cairo-vm/issue/1205)

* fix: fix hints `UINT256_UNSIGNED_DIV_REM` && `UINT256_EXPANDED_UNSIGNED_DIV_REM` [#1203](https://github.com/lambdaclass/cairo-vm/pull/1203)

* bugfix: fix deserialization of scientific notation with fractional values [#1202](https://github.com/lambdaclass/cairo-vm/pull/1202)

* feat: implement `mem_eq` function to test for equality of two ranges in memory [#1198](https://github.com/lambdaclass/cairo-vm/pull/1198)

* perf: use `mem_eq` in `set_add` [#1198](https://github.com/lambdaclass/cairo-vm/pull/1198)

* feat: wrap big variants of `HintError`, `VirtualMachineError`, `RunnerError`, `MemoryError`, `MathError`, `InsufficientAllocatedCellsError` in `Box` [#1193](https://github.com/lambdaclass/cairo-vm/pull/1193)
  * BREAKING: all tuple variants of `HintError` with a single `Felt252` or multiple elements now receive a single `Box`

* Add `Program::builtins_len method` [#1194](https://github.com/lambdaclass/cairo-vm/pull/1194)

* fix: Handle the deserialization of serde_json::Number with scientific notation (e.g.: Number(1e27)) in felt_from_number function [#1188](https://github.com/lambdaclass/cairo-vm/pull/1188)

* feat: Add RunResources Struct [#1175](https://github.com/lambdaclass/cairo-vm/pull/1175)
  * BREAKING: Modify `CairoRunner::run_until_pc` arity. Add `run_resources: &mut Option<RunResources>` input
  * BREAKING: Modify `CairoRunner::run_from_entrypoint` arity. Add `run_resources: &mut Option<RunResources>` input

* fix: Fix 'as_int' conversion usage in hints `ASSERT_250_BIT` &  `SIGNED_DIV_REM` [#1191](https://github.com/lambdaclass/cairo-vm/pull/1191)


* bugfix: Use cairo constants in `ASSERT_250_BIT` hint [#1187](https://github.com/lambdaclass/cairo-vm/pull/1187)

* bugfix: Fix `EC_DOUBLE_ASSIGN_NEW_X_V2` hint not taking `SECP_P` value from the current execution scope [#1186](https://github.com/lambdaclass/cairo-vm/pull/1186)

* fix: Fix hint `BIGINT_PACK_DIV_MOD` [#1189](https://github.com/lambdaclass/cairo-vm/pull/1189)

* fix: Fix possible subtraction overflow in `QUAD_BIT` & `DI_BIT` hints [#1185](https://github.com/lambdaclass/cairo-vm/pull/1185)

  * These hints now return an error when ids.m equals zero

* fix: felt_from_number not properly returning parse errors [#1012](https://github.com/lambdaclass/cairo-vm/pull/1012)

* fix: Fix felt sqrt and Signed impl [#1150](https://github.com/lambdaclass/cairo-vm/pull/1150)

  * BREAKING: Fix `Felt252` methods `abs`, `signum`, `is_positive`, `is_negative` and `sqrt`
  * BREAKING: Remove function `math_utils::sqrt`(Now moved to `Felt252::sqrt`)

* feat: Add method `CairoRunner::initialize_function_runner_cairo_1` [#1151](https://github.com/lambdaclass/cairo-vm/pull/1151)

  * Add method `pub fn initialize_function_runner_cairo_1(
        &mut self,
        vm: &mut VirtualMachine,
        program_builtins: &[BuiltinName],
    ) -> Result<(), RunnerError>` to `CairoRunner`

  * BREAKING: Move field `builtins` from `SharedProgramData` to `Program`
  * BREAKING: Remove argument `add_segment_arena_builtin` from `CairoRunner::initialize_function_runner`, it is now always false
  * BREAKING: Add `segment_arena` enum variant to `BuiltinName`

* Fix implementation of `InitSquashData` and `ShouldSkipSquashLoop`

* Add more hints to `Cairo1HintProcessor` [#1171](https://github.com/lambdaclass/cairo-vm/pull/1171)
                                          [#1143](https://github.com/lambdaclass/cairo-vm/pull/1143)

    * `Cairo1HintProcessor` can now run the following hints:
        * Felt252DictEntryInit
        * Felt252DictEntryUpdate
        * GetCurrentAccessDelta
        * InitSquashData
        * AllocConstantSize
        * GetCurrentAccessIndex
        * ShouldContinueSquashLoop
        * FieldSqrt
        * Uint512DivMod

* Add some small considerations regarding Cairo 1 programs [#1144](https://github.com/lambdaclass/cairo-vm/pull/1144):

  * Ignore Casm and Sierra files
  * Add special flag to compile Cairo 1 programs

* Make the VM able to run `CasmContractClass` files under `cairo-1-hints` feature [#1098](https://github.com/lambdaclass/cairo-vm/pull/1098)

  * Implement `TryFrom<CasmContractClass> for Program`
  * Add `Cairo1HintProcessor`

#### 0.5.0
**YANKED**

#### [0.4.0] - 2023-05-12

* perf: insert elements from the tail in `load_data` so reallocation happens only once [#1117](https://github.com/lambdaclass/cairo-vm/pull/1117)

* Add `CairoRunner::get_program method` [#1123](https://github.com/lambdaclass/cairo-vm/pull/1123)

* Use to_signed_felt as function for felt252 as BigInt within [-P/2, P/2] range and use to_bigint as function for representation as BigInt. [#1100](https://github.com/lambdaclass/cairo-vm/pull/1100)

* Implement hint on field_arithmetic lib [#1090](https://github.com/lambdaclass/cairo-vm/pull/1090)

    `BuiltinHintProcessor` now supports the following hints:

    ```python
        %{
            def split(num: int, num_bits_shift: int, length: int):
                a = []
                for _ in range(length):
                    a.append( num & ((1 << num_bits_shift) - 1) )
                    num = num >> num_bits_shift
                return tuple(a)

            def pack(z, num_bits_shift: int) -> int:
                limbs = (z.d0, z.d1, z.d2)
                return sum(limb << (num_bits_shift * i) for i, limb in enumerate(limbs))

            a = pack(ids.a, num_bits_shift = 128)
            b = pack(ids.b, num_bits_shift = 128)
            p = pack(ids.p, num_bits_shift = 128)

            res = (a - b) % p


            res_split = split(res, num_bits_shift=128, length=3)

            ids.res.d0 = res_split[0]
            ids.res.d1 = res_split[1]
            ids.res.d2 = res_split[2]
        %}
    ```

* Add missing hint on cairo_secp lib [#1089](https://github.com/lambdaclass/cairo-vm/pull/1089):
    `BuiltinHintProcessor` now supports the following hint:

    ```python

    from starkware.cairo.common.cairo_secp.secp_utils import pack

    slope = pack(ids.slope, PRIME)
    x0 = pack(ids.point0.x, PRIME)
    x1 = pack(ids.point1.x, PRIME)
    y0 = pack(ids.point0.y, PRIME)

    value = new_x = (pow(slope, 2, SECP_P) - x0 - x1) % SECP_P
    ```

* Add missing hint on vrf.json whitelist [#1055](https://github.com/lambdaclass/cairo-vm/pull/1055):

     `BuiltinHintProcessor` now supports the following hint:

     ```python
    %{
        PRIME = 2**255 - 19
        II = pow(2, (PRIME - 1) // 4, PRIME)

        xx = ids.xx.low + (ids.xx.high<<128)
        x = pow(xx, (PRIME + 3) // 8, PRIME)
        if (x * x - xx) % PRIME != 0:
            x = (x * II) % PRIME
        if x % 2 != 0:
            x = PRIME - x
        ids.x.low = x & ((1<<128)-1)
        ids.x.high = x >> 128
    %}
    ```

* Implement hint variant for finalize_blake2s[#1072](https://github.com/lambdaclass/cairo-vm/pull/1072)

    `BuiltinHintProcessor` now supports the following hint:

     ```python
    %{
        # Add dummy pairs of input and output.
        from starkware.cairo.common.cairo_blake2s.blake2s_utils import IV, blake2s_compress

        _n_packed_instances = int(ids.N_PACKED_INSTANCES)
        assert 0 <= _n_packed_instances < 20
        _blake2s_input_chunk_size_felts = int(ids.BLAKE2S_INPUT_CHUNK_SIZE_FELTS)
        assert 0 <= _blake2s_input_chunk_size_felts < 100

        message = [0] * _blake2s_input_chunk_size_felts
        modified_iv = [IV[0] ^ 0x01010020] + IV[1:]
        output = blake2s_compress(
            message=message,
            h=modified_iv,
            t0=0,
            t1=0,
            f0=0xffffffff,
            f1=0,
        )
        padding = (message + modified_iv + [0, 0xffffffff] + output) * (_n_packed_instances - 1)
        segments.write_arg(ids.blake2s_ptr_end, padding)
        %}
        ```

* Implement fast_ec_add hint variant [#1087](https://github.com/lambdaclass/cairo-vm/pull/1087)

`BuiltinHintProcessor` now supports the following hint:

    ```python
    %{
        from starkware.cairo.common.cairo_secp.secp_utils import SECP_P, pack

        slope = pack(ids.slope, PRIME)
        x0 = pack(ids.pt0.x, PRIME)
        x1 = pack(ids.pt1.x, PRIME)
        y0 = pack(ids.pt0.y, PRIME)

        value = new_x = (pow(slope, 2, SECP_P) - x0 - x1) % SECP_P
    %}
    ```

* feat(hints): Add alternative string for hint IS_ZERO_PACK_EXTERNAL_SECP [#1082](https://github.com/lambdaclass/cairo-vm/pull/1082)

    `BuiltinHintProcessor` now supports the following hint:

    ```python
    %{
        from starkware.cairo.common.cairo_secp.secp_utils import pack
        x = pack(ids.x, PRIME) % SECP_P
    %}
    ```

* Add alternative hint code for ec_double hint [#1083](https://github.com/lambdaclass/cairo-vm/pull/1083)

    `BuiltinHintProcessor` now supports the following hint:

    ```python
    %{
        from starkware.cairo.common.cairo_secp.secp_utils import SECP_P, pack

        slope = pack(ids.slope, PRIME)
        x = pack(ids.pt.x, PRIME)
        y = pack(ids.pt.y, PRIME)

        value = new_x = (pow(slope, 2, SECP_P) - 2 * x) % SECP_P
    %}
    ```

* fix(security)!: avoid DoS on malicious insertion to memory [#1099](https://github.com/lambdaclass/cairo-vm/pull/1099)
    * A program could crash the library by attempting to insert a value at an address with a big offset; fixed by trying to reserve to check for allocation failure
    * A program could crash the program by exploiting an integer overflow when attempting to insert a value at an address with offset `usize::MAX`

    BREAKING: added a new error variant `MemoryError::VecCapacityExceeded`

* perf: specialize addition for `u64` and `Felt252` [#932](https://github.com/lambdaclass/cairo-vm/pull/932)
    * Avoids the creation of a new `Felt252` instance for additions with a very restricted valid range
    * This impacts specially the addition of `Relocatable` with `Felt252` values in `update_pc`, which take a significant amount of time in some benchmarks

* fix(starknet-crypto): bump version to `0.5.0` [#1088](https://github.com/lambdaclass/cairo-vm/pull/1088)
    * This includes the fix for a `panic!` in `ecdsa::verify`.
      See: [#365](https://github.com/xJonathanLEI/starknet-rs/issues/365) and [#366](https://github.com/xJonathanLEI/starknet-rs/pulls/366)

* feat(hints): Add alternative string for hint IS_ZERO_PACK [#1081](https://github.com/lambdaclass/cairo-vm/pull/1081)

    `BuiltinHintProcessor` now supports the following hint:

    ```python
    %{
        from starkware.cairo.common.cairo_secp.secp_utils import SECP_P, pack
        x = pack(ids.x, PRIME) % SECP_P
    %}

* Add missing hints `NewHint#55`, `NewHint#56`, and `NewHint#57` [#1077](https://github.com/lambdaclass/cairo-vm/issues/1077)

    `BuiltinHintProcessor` now supports the following hints:

    ```python
    from starkware.cairo.common.cairo_secp.secp_utils import pack
    SECP_P=2**255-19

    x = pack(ids.x, PRIME) % SECP_P
    ```

    ```python
    from starkware.cairo.common.cairo_secp.secp_utils import pack
    SECP_P=2**255-19

    value = pack(ids.x, PRIME) % SECP_P
    ```

    ```python
    SECP_P=2**255-19
    from starkware.python.math_utils import div_mod

    value = x_inv = div_mod(1, x, SECP_P)
    ```
    
* Implement hint for `starkware.cairo.common.cairo_keccak.keccak._copy_inputs` as described by whitelist `starknet/security/whitelists/cairo_keccak.json` [#1058](https://github.com/lambdaclass/cairo-vm/pull/1058)

    `BuiltinHintProcessor` now supports the following hint:

    ```python
    %{ ids.full_word = int(ids.n_bytes >= 8) %}
    ```

* perf: cache decoded instructions [#944](https://github.com/lambdaclass/cairo-vm/pull/944)
    * Creates a new cache field in `VirtualMachine` that stores the `Instruction` instances as they get decoded from memory, significantly reducing decoding overhead, with gains up to 9% in runtime according to benchmarks in the performance server

* Add alternative hint code for nondet_bigint3 hint [#1071](https://github.com/lambdaclass/cairo-vm/pull/1071)

    `BuiltinHintProcessor` now supports the following hint:

    ```python
    %{
        from starkware.cairo.common.cairo_secp.secp_utils import split
        segments.write_arg(ids.res.address_, split(value))
    %}
    ```

* Add missing hint on vrf.json lib [#1052](https://github.com/lambdaclass/cairo-vm/pull/1052):

    `BuiltinHintProcessor` now supports the following hint:

    ```python
    %{
        from starkware.cairo.common.cairo_secp.secp_utils import pack
        SECP_P = 2**255-19

        slope = pack(ids.slope, PRIME)
        x0 = pack(ids.point0.x, PRIME)
        x1 = pack(ids.point1.x, PRIME)
        y0 = pack(ids.point0.y, PRIME)

        value = new_x = (pow(slope, 2, SECP_P) - x0 - x1) % SECP_P
    %}
    ```

* Implement hint for cairo_sha256_arbitrary_input_length whitelist [#1091](https://github.com/lambdaclass/cairo-vm/pull/1091)

    `BuiltinHintProcessor` now supports the following hint:

    ```python
    %{
        from starkware.cairo.common.cairo_sha256.sha256_utils import (
            compute_message_schedule, sha2_compress_function)

        _sha256_input_chunk_size_felts = int(ids.SHA256_INPUT_CHUNK_SIZE_FELTS)
        assert 0 <= _sha256_input_chunk_size_felts < 100
        _sha256_state_size_felts = int(ids.SHA256_STATE_SIZE_FELTS)
        assert 0 <= _sha256_state_size_felts < 100
        w = compute_message_schedule(memory.get_range(
            ids.sha256_start, _sha256_input_chunk_size_felts))
        new_state = sha2_compress_function(memory.get_range(ids.state, _sha256_state_size_felts), w)
        segments.write_arg(ids.output, new_state)
    %}
    ```

* Add missing hint on vrf.json lib [#1053](https://github.com/lambdaclass/cairo-vm/pull/1053):

     `BuiltinHintProcessor` now supports the following hint:

     ```python
    %{
        from starkware.cairo.common.cairo_secp.secp_utils import SECP_P, pack
        SECP_P = 2**255-19

        slope = pack(ids.slope, PRIME)
        x = pack(ids.point.x, PRIME)
        y = pack(ids.point.y, PRIME)

        value = new_x = (pow(slope, 2, SECP_P) - 2 * x) % SECP_P
    %}
    ```

* Implement hint on 0.6.0.json whitelist [#1044](https://github.com/lambdaclass/cairo-vm/pull/1044):

     `BuiltinHintProcessor` now supports the following hints:

    ```python
    %{
       ids.a_lsb = ids.a & 1
       ids.b_lsb = ids.b & 1
    %}
    ```

* Implement hint for `starkware.cairo.common.cairo_keccak.keccak._block_permutation` as described by whitelist `starknet/security/whitelists/cairo_keccak.json` [#1046](https://github.com/lambdaclass/cairo-vm/pull/1046)

    `BuiltinHintProcessor` now supports the following hint:

    ```python
    %{
        from starkware.cairo.common.cairo_keccak.keccak_utils import keccak_func
        _keccak_state_size_felts = int(ids.KECCAK_STATE_SIZE_FELTS)
        assert 0 <= _keccak_state_size_felts < 100
        output_values = keccak_func(memory.get_range(
            ids.keccak_ptr_start, _keccak_state_size_felts))
        segments.write_arg(ids.output, output_values)
    %}
    ```

* Implement hint on cairo_blake2s whitelist [#1040](https://github.com/lambdaclass/cairo-vm/pull/1040)

    `BuiltinHintProcessor` now supports the following hint:

    ```python
    %{
        from starkware.cairo.common.cairo_blake2s.blake2s_utils import IV, blake2s_compress

        _blake2s_input_chunk_size_felts = int(ids.BLAKE2S_INPUT_CHUNK_SIZE_FELTS)
        assert 0 <= _blake2s_input_chunk_size_felts < 100

        new_state = blake2s_compress(
            message=memory.get_range(ids.blake2s_start, _blake2s_input_chunk_size_felts),
            h=[IV[0] ^ 0x01010020] + IV[1:],
            t0=ids.n_bytes,
            t1=0,
            f0=0xffffffff,
            f1=0,
        )

        segments.write_arg(ids.output, new_state)
    %}
    ```

* Implement hint on cairo_blake2s whitelist [#1039](https://github.com/lambdaclass/cairo-vm/pull/1039)

    `BuiltinHintProcessor` now supports the following hint:

    ```python

    %{
        # Add dummy pairs of input and output.
        from starkware.cairo.common.cairo_blake2s.blake2s_utils import IV, blake2s_compress

        _n_packed_instances = int(ids.N_PACKED_INSTANCES)
        assert 0 <= _n_packed_instances < 20
        _blake2s_input_chunk_size_felts = int(ids.BLAKE2S_INPUT_CHUNK_SIZE_FELTS)
        assert 0 <= _blake2s_input_chunk_size_felts < 100

        message = [0] * _blake2s_input_chunk_size_felts
        modified_iv = [IV[0] ^ 0x01010020] + IV[1:]
        output = blake2s_compress(
            message=message,
            h=modified_iv,
            t0=0,
            t1=0,
            f0=0xffffffff,
            f1=0,
        )
        padding = (modified_iv + message + [0, 0xffffffff] + output) * (_n_packed_instances - 1)
        segments.write_arg(ids.blake2s_ptr_end, padding)
    %}

* Add `Program::iter_identifiers(&self) -> Iterator<Item = (&str, &Identifier)>` to get an iterator over the program's identifiers [#1079](https://github.com/lambdaclass/cairo-vm/pull/1079)

* Implement hint on `assert_le_felt` for versions 0.6.0 and 0.8.2 [#1047](https://github.com/lambdaclass/cairo-vm/pull/1047):

     `BuiltinHintProcessor` now supports the following hints:

     ```python

     %{
        from starkware.cairo.common.math_utils import assert_integer
        assert_integer(ids.a)
        assert_integer(ids.b)
        assert (ids.a % PRIME) <= (ids.b % PRIME), \
            f'a = {ids.a % PRIME} is not less than or equal to b = {ids.b % PRIME}.'
    %}

     ```

     ```python

    %{
        from starkware.cairo.common.math_utils import assert_integer
        assert_integer(ids.a)
        assert_integer(ids.b)
        a = ids.a % PRIME
        b = ids.b % PRIME
        assert a <= b, f'a = {a} is not less than or equal to b = {b}.'

        ids.small_inputs = int(
            a < range_check_builtin.bound and (b - a) < range_check_builtin.bound)
    %}

     ```

* Add missing hints on whitelist [#1073](https://github.com/lambdaclass/cairo-vm/pull/1073):

    `BuiltinHintProcessor` now supports the following hints:

    ```python
        ids.is_250 = 1 if ids.addr < 2**250 else 0
    ```

    ```python
        # Verify the assumptions on the relationship between 2**250, ADDR_BOUND and PRIME.
        ADDR_BOUND = ids.ADDR_BOUND % PRIME
        assert (2**250 < ADDR_BOUND <= 2**251) and (2 * 2**250 < PRIME) and (
                ADDR_BOUND * 2 > PRIME), \
            'normalize_address() cannot be used with the current constants.'
        ids.is_small = 1 if ids.addr < ADDR_BOUND else 0
    ```

* Implement hint on ec_recover.json whitelist [#1038](https://github.com/lambdaclass/cairo-vm/pull/1038):

    `BuiltinHintProcessor` now supports the following hint:

    ```python
    %{
         value = k = product // m
    %}
    ```

* Implement hint on ec_recover.json whitelist [#1037](https://github.com/lambdaclass/cairo-vm/pull/1037):

    `BuiltinHintProcessor` now supports the following hint:

    ```python
    %{
        from starkware.cairo.common.cairo_secp.secp_utils import pack
        from starkware.python.math_utils import div_mod, safe_div

        a = pack(ids.a, PRIME)
        b = pack(ids.b, PRIME)
        product = a * b
        m = pack(ids.m, PRIME)

        value = res = product % m

    %}
    ```

* Implement hint for `starkware.cairo.common.cairo_keccak.keccak.finalize_keccak` as described by whitelist `starknet/security/whitelists/cairo_keccak.json` [#1041](https://github.com/lambdaclass/cairo-vm/pull/1041)

    `BuiltinHintProcessor` now supports the following hint:

    ```python
    %{
        # Add dummy pairs of input and output.
        _keccak_state_size_felts = int(ids.KECCAK_STATE_SIZE_FELTS)
        _block_size = int(ids.BLOCK_SIZE)
        assert 0 <= _keccak_state_size_felts < 100
        assert 0 <= _block_size < 1000
        inp = [0] * _keccak_state_size_felts
        padding = (inp + keccak_func(inp)) * _block_size
        segments.write_arg(ids.keccak_ptr_end, padding)
    %}
    ```

* Implement hint on ec_recover.json whitelist [#1036](https://github.com/lambdaclass/cairo-vm/pull/1036):

    `BuiltinHintProcessor` now supports the following hint:

    ```python

    %{
        from starkware.cairo.common.cairo_secp.secp_utils import pack
        from starkware.python.math_utils import div_mod, safe_div

        a = pack(ids.a, PRIME)
        b = pack(ids.b, PRIME)

        value = res = a - b
    %}

    ```

* Add missing hint on vrf.json lib [#1054](https://github.com/lambdaclass/cairo-vm/pull/1054):

    `BuiltinHintProcessor` now supports the following hint:

    ```python
        from starkware.cairo.common.cairo_secp.secp_utils import pack
        SECP_P = 2**255-19

        y = pack(ids.point.y, PRIME) % SECP_P
        # The modulo operation in python always returns a nonnegative number.
        value = (-y) % SECP_P
    ```

* Implement hint on ec_recover.json whitelist [#1032](https://github.com/lambdaclass/cairo-vm/pull/1032):

    `BuiltinHintProcessor` now supports the following hint:

    ```python
    %{
        from starkware.cairo.common.cairo_secp.secp_utils import pack
        from starkware.python.math_utils import div_mod, safe_div

        N = pack(ids.n, PRIME)
        x = pack(ids.x, PRIME) % N
        s = pack(ids.s, PRIME) % N,
        value = res = div_mod(x, s, N)
    %}
    ```

* Implement hints on field_arithmetic lib (Part 2) [#1004](https://github.com/lambdaclass/cairo-vm/pull/1004)

    `BuiltinHintProcessor` now supports the following hint:

    ```python
    %{
        from starkware.python.math_utils import div_mod

        def split(num: int, num_bits_shift: int, length: int):
            a = []
            for _ in range(length):
                a.append( num & ((1 << num_bits_shift) - 1) )
                num = num >> num_bits_shift
            return tuple(a)

        def pack(z, num_bits_shift: int) -> int:
            limbs = (z.d0, z.d1, z.d2)
            return sum(limb << (num_bits_shift * i) for i, limb in enumerate(limbs))

        a = pack(ids.a, num_bits_shift = 128)
        b = pack(ids.b, num_bits_shift = 128)
        p = pack(ids.p, num_bits_shift = 128)
        # For python3.8 and above the modular inverse can be computed as follows:
        # b_inverse_mod_p = pow(b, -1, p)
        # Instead we use the python3.7-friendly function div_mod from starkware.python.math_utils
        b_inverse_mod_p = div_mod(1, b, p)


        b_inverse_mod_p_split = split(b_inverse_mod_p, num_bits_shift=128, length=3)

        ids.b_inverse_mod_p.d0 = b_inverse_mod_p_split[0]
        ids.b_inverse_mod_p.d1 = b_inverse_mod_p_split[1]
        ids.b_inverse_mod_p.d2 = b_inverse_mod_p_split[2]
    %}
    ```

* Optimizations for hash builtin [#1029](https://github.com/lambdaclass/cairo-vm/pull/1029):
  * Track the verified addresses by offset in a `Vec<bool>` rather than storing the address in a `Vec<Relocatable>`

* Add missing hint on vrf.json whitelist [#1056](https://github.com/lambdaclass/cairo-vm/pull/1056):

    `BuiltinHintProcessor` now supports the following hint:

    ```python
    %{
        from starkware.python.math_utils import ec_double_slope
        from starkware.cairo.common.cairo_secp.secp_utils import pack
        SECP_P = 2**255-19

        # Compute the slope.
        x = pack(ids.point.x, PRIME)
        y = pack(ids.point.y, PRIME)
        value = slope = ec_double_slope(point=(x, y), alpha=42204101795669822316448953119945047945709099015225996174933988943478124189485, p=SECP_P)
    %}
    ```

* Add missing hint on vrf.json whitelist [#1035](https://github.com/lambdaclass/cairo-vm/pull/1035):

    `BuiltinHintProcessor` now supports the following hint:

    ```python
    %{
        from starkware.python.math_utils import line_slope
        from starkware.cairo.common.cairo_secp.secp_utils import pack
        SECP_P = 2**255-19
        # Compute the slope.
        x0 = pack(ids.point0.x, PRIME)
        y0 = pack(ids.point0.y, PRIME)
        x1 = pack(ids.point1.x, PRIME)
        y1 = pack(ids.point1.y, PRIME)
        value = slope = line_slope(point1=(x0, y0), point2=(x1, y1), p=SECP_P)
    %}
    ```

* Add missing hint on vrf.json whitelist [#1035](https://github.com/lambdaclass/cairo-vm/pull/1035):

    `BuiltinHintProcessor` now supports the following hint:

    ```python
    %{
        from starkware.cairo.common.cairo_secp.secp_utils import pack
        SECP_P = 2**255-19
        to_assert = pack(ids.val, PRIME)
        q, r = divmod(pack(ids.val, PRIME), SECP_P)
        assert r == 0, f"verify_zero: Invalid input {ids.val.d0, ids.val.d1, ids.val.d2}."
        ids.q = q % PRIME
    %}
    ```

* Add missing hint on vrf.json whitelist [#1000](https://github.com/lambdaclass/cairo-vm/pull/1000):

    `BuiltinHintProcessor` now supports the following hint:

    ```python
        def pack_512(u, num_bits_shift: int) -> int:
            limbs = (u.d0, u.d1, u.d2, u.d3)
            return sum(limb << (num_bits_shift * i) for i, limb in enumerate(limbs))

        x = pack_512(ids.x, num_bits_shift = 128)
        p = ids.p.low + (ids.p.high << 128)
        x_inverse_mod_p = pow(x,-1, p)

        x_inverse_mod_p_split = (x_inverse_mod_p & ((1 << 128) - 1), x_inverse_mod_p >> 128)

        ids.x_inverse_mod_p.low = x_inverse_mod_p_split[0]
        ids.x_inverse_mod_p.high = x_inverse_mod_p_split[1]
    ```

* BREAKING CHANGE: Fix `CairoRunner::get_memory_holes` [#1027](https://github.com/lambdaclass/cairo-vm/pull/1027):

  * Skip builtin segements when counting memory holes
  * Check amount of memory holes for all tests in cairo_run_test
  * Remove duplicated tests in cairo_run_test
  * BREAKING CHANGE: `MemorySegmentManager.get_memory_holes` now also receives the amount of builtins in the vm. Signature is now `pub fn get_memory_holes(&self, builtin_count: usize) -> Result<usize, MemoryError>`

* Add missing hints on cairo_secp lib [#1026](https://github.com/lambdaclass/cairo-vm/pull/1026):

    `BuiltinHintProcessor` now supports the following hints:

    ```python
    from starkware.cairo.common.cairo_secp.secp256r1_utils import SECP256R1_ALPHA as ALPHA
    ```
    and:

    ```python
    from starkware.cairo.common.cairo_secp.secp256r1_utils import SECP256R1_N as N
    ```

* Add missing hint on vrf.json lib [#1043](https://github.com/lambdaclass/cairo-vm/pull/1043):

    `BuiltinHintProcessor` now supports the following hint:

    ```python
        from starkware.python.math_utils import div_mod

        def split(a: int):
            return (a & ((1 << 128) - 1), a >> 128)

        def pack(z, num_bits_shift: int) -> int:
            limbs = (z.low, z.high)
            return sum(limb << (num_bits_shift * i) for i, limb in enumerate(limbs))

        a = pack(ids.a, 128)
        b = pack(ids.b, 128)
        p = pack(ids.p, 128)
        # For python3.8 and above the modular inverse can be computed as follows:
        # b_inverse_mod_p = pow(b, -1, p)
        # Instead we use the python3.7-friendly function div_mod from starkware.python.math_utils
        b_inverse_mod_p = div_mod(1, b, p)

        b_inverse_mod_p_split = split(b_inverse_mod_p)

        ids.b_inverse_mod_p.low = b_inverse_mod_p_split[0]
        ids.b_inverse_mod_p.high = b_inverse_mod_p_split[1]
    ```

* Add missing hints `NewHint#35` and `NewHint#36` [#975](https://github.com/lambdaclass/cairo-vm/issues/975)

    `BuiltinHintProcessor` now supports the following hint:

    ```python
    from starkware.cairo.common.cairo_secp.secp_utils import pack
    from starkware.cairo.common.math_utils import as_int
    from starkware.python.math_utils import div_mod, safe_div

    p = pack(ids.P, PRIME)
    x = pack(ids.x, PRIME) + as_int(ids.x.d3, PRIME) * ids.BASE ** 3 + as_int(ids.x.d4, PRIME) * ids.BASE ** 4
    y = pack(ids.y, PRIME)

    value = res = div_mod(x, y, p)
    ```

    ```python
    k = safe_div(res * y - x, p)
    value = k if k > 0 else 0 - k
    ids.flag = 1 if k > 0 else 0
    ```

* Add missing hint on cairo_secp lib [#1057](https://github.com/lambdaclass/cairo-vm/pull/1057):

    `BuiltinHintProcessor` now supports the following hint:

    ```python
        from starkware.cairo.common.cairo_secp.secp_utils import pack
        from starkware.python.math_utils import ec_double_slope

        # Compute the slope.
        x = pack(ids.point.x, PRIME)
        y = pack(ids.point.y, PRIME)
        value = slope = ec_double_slope(point=(x, y), alpha=ALPHA, p=SECP_P)
    ```

* Add missing hint on uint256_improvements lib [#1025](https://github.com/lambdaclass/cairo-vm/pull/1025):

    `BuiltinHintProcessor` now supports the following hint:

    ```python
        from starkware.python.math_utils import isqrt
        n = (ids.n.high << 128) + ids.n.low
        root = isqrt(n)
        assert 0 <= root < 2 ** 128
        ids.root = root
    ```

* Add missing hint on vrf.json lib [#1045](https://github.com/lambdaclass/cairo-vm/pull/1045):

    `BuiltinHintProcessor` now supports the following hint:

    ```python
        from starkware.python.math_utils import is_quad_residue, sqrt

        def split(a: int):
            return (a & ((1 << 128) - 1), a >> 128)

        def pack(z) -> int:
            return z.low + (z.high << 128)

        generator = pack(ids.generator)
        x = pack(ids.x)
        p = pack(ids.p)

        success_x = is_quad_residue(x, p)
        root_x = sqrt(x, p) if success_x else None
        success_gx = is_quad_residue(generator*x, p)
        root_gx = sqrt(generator*x, p) if success_gx else None

        # Check that one is 0 and the other is 1
        if x != 0:
            assert success_x + success_gx == 1

        # `None` means that no root was found, but we need to transform these into a felt no matter what
        if root_x == None:
            root_x = 0
        if root_gx == None:
            root_gx = 0
        ids.success_x = int(success_x)
        ids.success_gx = int(success_gx)
        split_root_x = split(root_x)
        # print('split root x', split_root_x)
        split_root_gx = split(root_gx)
        ids.sqrt_x.low = split_root_x[0]
        ids.sqrt_x.high = split_root_x[1]
        ids.sqrt_gx.low = split_root_gx[0]
        ids.sqrt_gx.high = split_root_gx[1]
    ```

* Add missing hint on uint256_improvements lib [#1024](https://github.com/lambdaclass/cairo-vm/pull/1024):

    `BuiltinHintProcessor` now supports the following hint:

    ```python
        res = ids.a + ids.b
        ids.carry = 1 if res >= ids.SHIFT else 0
    ```

* BREAKING CHANGE: move `Program::identifiers` to `SharedProgramData::identifiers` [#1023](https://github.com/lambdaclass/cairo-vm/pull/1023)
    * Optimizes `CairoRunner::new`, needed for sequencers and other workflows reusing the same `Program` instance across `CairoRunner`s
    * Breaking change: make all fields in `Program` and `SharedProgramData` `pub(crate)`, since we break by moving the field let's make it the last break for this struct
    * Add `Program::get_identifier(&self, id: &str) -> &Identifier` to get a single identifier by name

* Implement hints on field_arithmetic lib[#985](https://github.com/lambdaclass/cairo-vm/pull/983)

    `BuiltinHintProcessor` now supports the following hint:

    ```python
        %{
            from starkware.python.math_utils import is_quad_residue, sqrt

            def split(num: int, num_bits_shift: int = 128, length: int = 3):
                a = []
                for _ in range(length):
                    a.append( num & ((1 << num_bits_shift) - 1) )
                    num = num >> num_bits_shift
                return tuple(a)

            def pack(z, num_bits_shift: int = 128) -> int:
                limbs = (z.d0, z.d1, z.d2)
                return sum(limb << (num_bits_shift * i) for i, limb in enumerate(limbs))


            generator = pack(ids.generator)
            x = pack(ids.x)
            p = pack(ids.p)

            success_x = is_quad_residue(x, p)
            root_x = sqrt(x, p) if success_x else None

            success_gx = is_quad_residue(generator*x, p)
            root_gx = sqrt(generator*x, p) if success_gx else None

            # Check that one is 0 and the other is 1
            if x != 0:
                assert success_x + success_gx ==1

            # `None` means that no root was found, but we need to transform these into a felt no matter what
            if root_x == None:
                root_x = 0
            if root_gx == None:
                root_gx = 0
            ids.success_x = int(success_x)
            ids.success_gx = int(success_gx)
            split_root_x = split(root_x)
            split_root_gx = split(root_gx)
            ids.sqrt_x.d0 = split_root_x[0]
            ids.sqrt_x.d1 = split_root_x[1]
            ids.sqrt_x.d2 = split_root_x[2]
            ids.sqrt_gx.d0 = split_root_gx[0]
            ids.sqrt_gx.d1 = split_root_gx[1]
            ids.sqrt_gx.d2 = split_root_gx[2]
        %}
    ```

* Add missing hint on vrf.json lib [#1050](https://github.com/lambdaclass/cairo-vm/pull/1050):

    `BuiltinHintProcessor` now supports the following hint:

    ```python
        sum_low = ids.a.low + ids.b.low
        ids.carry_low = 1 if sum_low >= ids.SHIFT else 0
    ```

* Add missing hint on uint256_improvements lib [#1016](https://github.com/lambdaclass/cairo-vm/pull/1016):

    `BuiltinHintProcessor` now supports the following hint:

    ```python
        def split(num: int, num_bits_shift: int = 128, length: int = 2):
            a = []
            for _ in range(length):
                a.append( num & ((1 << num_bits_shift) - 1) )
                num = num >> num_bits_shift
            return tuple(a)

        def pack(z, num_bits_shift: int = 128) -> int:
            limbs = (z.low, z.high)
            return sum(limb << (num_bits_shift * i) for i, limb in enumerate(limbs))

        a = pack(ids.a)
        b = pack(ids.b)
        res = (a - b)%2**256
        res_split = split(res)
        ids.res.low = res_split[0]
        ids.res.high = res_split[1]
    ```

* Implement hint on vrf.json lib [#1049](https://github.com/lambdaclass/cairo-vm/pull/1049)

    `BuiltinHintProcessor` now supports the following hint:
    
    ```python
        def split(num: int, num_bits_shift: int, length: int):
            a = []
            for _ in range(length):
                a.append( num & ((1 << num_bits_shift) - 1) )
                num = num >> num_bits_shift
            return tuple(a)

        def pack(z, num_bits_shift: int) -> int:
            limbs = (z.d0, z.d1, z.d2)
            return sum(limb << (num_bits_shift * i) for i, limb in enumerate(limbs))

        def pack_extended(z, num_bits_shift: int) -> int:
            limbs = (z.d0, z.d1, z.d2, z.d3, z.d4, z.d5)
            return sum(limb << (num_bits_shift * i) for i, limb in enumerate(limbs))

        a = pack_extended(ids.a, num_bits_shift = 128)
        div = pack(ids.div, num_bits_shift = 128)

        quotient, remainder = divmod(a, div)

        quotient_split = split(quotient, num_bits_shift=128, length=6)

        ids.quotient.d0 = quotient_split[0]
        ids.quotient.d1 = quotient_split[1]
        ids.quotient.d2 = quotient_split[2]
        ids.quotient.d3 = quotient_split[3]
        ids.quotient.d4 = quotient_split[4]
        ids.quotient.d5 = quotient_split[5]

        remainder_split = split(remainder, num_bits_shift=128, length=3)
        ids.remainder.d0 = remainder_split[0]
        ids.remainder.d1 = remainder_split[1]
        ids.remainder.d2 = remainder_split[2]
    ```

    _Note: this hint is similar to the one in #983, but with some trailing whitespace removed_

* Add missing hint on vrf.json whitelist [#1030](https://github.com/lambdaclass/cairo-vm/pull/1030):

    `BuiltinHintProcessor` now supports the following hint:

    ```python
        def split(num: int, num_bits_shift: int, length: int):
            a = []
            for _ in range(length):
                a.append( num & ((1 << num_bits_shift) - 1) )
                num = num >> num_bits_shift
            return tuple(a)

        def pack(z, num_bits_shift: int) -> int:
            limbs = (z.low, z.high)
            return sum(limb << (num_bits_shift * i) for i, limb in enumerate(limbs))

        def pack_extended(z, num_bits_shift: int) -> int:
            limbs = (z.d0, z.d1, z.d2, z.d3)
            return sum(limb << (num_bits_shift * i) for i, limb in enumerate(limbs))

        x = pack_extended(ids.x, num_bits_shift = 128)
        div = pack(ids.div, num_bits_shift = 128)

        quotient, remainder = divmod(x, div)

        quotient_split = split(quotient, num_bits_shift=128, length=4)

        ids.quotient.d0 = quotient_split[0]
        ids.quotient.d1 = quotient_split[1]
        ids.quotient.d2 = quotient_split[2]
        ids.quotient.d3 = quotient_split[3]

        remainder_split = split(remainder, num_bits_shift=128, length=2)
        ids.remainder.low = remainder_split[0]
        ids.remainder.high = remainder_split[1]
    ```

* Add method `Program::data_len(&self) -> usize` to get the number of data cells in a given program [#1022](https://github.com/lambdaclass/cairo-vm/pull/1022)

* Add missing hint on uint256_improvements lib [#1013](https://github.com/lambdaclass/cairo-vm/pull/1013):

    `BuiltinHintProcessor` now supports the following hint:

    ```python
        a = (ids.a.high << 128) + ids.a.low
        div = (ids.div.b23 << 128) + ids.div.b01
        quotient, remainder = divmod(a, div)

        ids.quotient.low = quotient & ((1 << 128) - 1)
        ids.quotient.high = quotient >> 128
        ids.remainder.low = remainder & ((1 << 128) - 1)
        ids.remainder.high = remainder >> 128
    ```

* Add missing hint on cairo_secp lib [#1010](https://github.com/lambdaclass/cairo-vm/pull/1010):

    `BuiltinHintProcessor` now supports the following hint:

    ```python
        memory[ap] = int(x == 0)
    ```

* Implement hint on `get_felt_bitlength` [#993](https://github.com/lambdaclass/cairo-vm/pull/993)

  `BuiltinHintProcessor` now supports the following hint:
  ```python
  x = ids.x
  ids.bit_length = x.bit_length()
  ```
  Used by the [`Garaga` library function `get_felt_bitlength`](https://github.com/keep-starknet-strange/garaga/blob/249f8a372126b3a839f9c1e1080ea8c6f9374c0c/src/utils.cairo#L54)

* Add missing hint on cairo_secp lib [#1009](https://github.com/lambdaclass/cairo-vm/pull/1009):

    `BuiltinHintProcessor` now supports the following hint:

    ```python
        ids.dibit = ((ids.scalar_u >> ids.m) & 1) + 2 * ((ids.scalar_v >> ids.m) & 1)
    ```

* Add getters to read properties of a `Program` [#1017](https://github.com/lambdaclass/cairo-vm/pull/1017):
  * `prime(&self) -> &str`: get the prime associated to data in hex representation
  * `iter_data(&self) -> Iterator<Item = &MaybeRelocatable>`: get an iterator over all elements in the program data
  * `iter_builtins(&self) -> Iterator<Item = &BuiltinName>`: get an iterator over the names of required builtins

* Add missing hint on cairo_secp lib [#1008](https://github.com/lambdaclass/cairo-vm/pull/1008):

    `BuiltinHintProcessor` now supports the following hint:

    ```python
        ids.len_hi = max(ids.scalar_u.d2.bit_length(), ids.scalar_v.d2.bit_length())-1
    ```

* Update `starknet-crypto` to version `0.4.3` [#1011](https://github.com/lambdaclass/cairo-vm/pull/1011)
  * The new version carries an 85% reduction in execution time for ECDSA signature verification

* BREAKING CHANGE: refactor `Program` to optimize `Program::clone` [#999](https://github.com/lambdaclass/cairo-vm/pull/999)

    * Breaking change: many fields that were (unnecessarily) public become hidden by the refactor.

* BREAKING CHANGE: Add _builtin suffix to builtin names e.g.: output -> output_builtin [#1005](https://github.com/lambdaclass/cairo-vm/pull/1005)

* Implement hint on uint384_extension lib [#983](https://github.com/lambdaclass/cairo-vm/pull/983)

    `BuiltinHintProcessor` now supports the following hint:
    
    ```python
        def split(num: int, num_bits_shift: int, length: int):
            a = []
            for _ in range(length):
                a.append( num & ((1 << num_bits_shift) - 1) )
                num = num >> num_bits_shift 
            return tuple(a)

        def pack(z, num_bits_shift: int) -> int:
            limbs = (z.d0, z.d1, z.d2)
            return sum(limb << (num_bits_shift * i) for i, limb in enumerate(limbs))
            
        def pack_extended(z, num_bits_shift: int) -> int:
            limbs = (z.d0, z.d1, z.d2, z.d3, z.d4, z.d5)
            return sum(limb << (num_bits_shift * i) for i, limb in enumerate(limbs))

        a = pack_extended(ids.a, num_bits_shift = 128)
        div = pack(ids.div, num_bits_shift = 128)

        quotient, remainder = divmod(a, div)

        quotient_split = split(quotient, num_bits_shift=128, length=6)

        ids.quotient.d0 = quotient_split[0]
        ids.quotient.d1 = quotient_split[1]
        ids.quotient.d2 = quotient_split[2]
        ids.quotient.d3 = quotient_split[3]
        ids.quotient.d4 = quotient_split[4]
        ids.quotient.d5 = quotient_split[5]

        remainder_split = split(remainder, num_bits_shift=128, length=3)
        ids.remainder.d0 = remainder_split[0]
        ids.remainder.d1 = remainder_split[1]
        ids.remainder.d2 = remainder_split[2]
    ```

* BREAKING CHANGE: optimization for instruction decoding [#942](https://github.com/lambdaclass/cairo-vm/pull/942):
    * Avoids copying immediate arguments to the `Instruction` structure, as they get inferred from the offset anyway
    * Breaking: removal of the field `Instruction::imm`

* Add missing `\n` character in traceback string [#997](https://github.com/lambdaclass/cairo-vm/pull/997)
    * BugFix: Add missing `\n` character after traceback lines when the filename is missing ("Unknown Location")

* 0.11 Support
    * Add missing hints [#1014](https://github.com/lambdaclass/cairo-vm/pull/1014):
        `BuiltinHintProcessor` now supports the following hints:
        ```python
            from starkware.cairo.common.cairo_secp.secp256r1_utils import SECP256R1_P as SECP_P 
        ```
        and: 
        ```python
            from starkware.cairo.common.cairo_secp.secp_utils import pack
            from starkware.python.math_utils import line_slope
            
            # Compute the slope.
            x0 = pack(ids.point0.x, PRIME)
            y0 = pack(ids.point0.y, PRIME)
            x1 = pack(ids.point1.x, PRIME)
            y1 = pack(ids.point1.y, PRIME)
            value = slope = line_slope(point1=(x0, y0), point2=(x1, y1), p=SECP_P)
        ```
    * Add missing hints on cairo_secp lib [#991](https://github.com/lambdaclass/cairo-vm/pull/991):
        `BuiltinHintProcessor` now supports the following hints:
        ```python
        from starkware.cairo.common.cairo_secp.secp_utils import pack
        from starkware.python.math_utils import div_mod, safe_div

        N = 0xfffffffffffffffffffffffffffffffebaaedce6af48a03bbfd25e8cd0364141
        x = pack(ids.x, PRIME) % N
        s = pack(ids.s, PRIME) % N
        value = res = div_mod(x, s, N)
        ```
        and: 
        ```python
        value = k = safe_div(res * s - x, N)
        ```
    * Layouts update [#874](https://github.com/lambdaclass/cairo-vm/pull/874)
    * Keccak builtin updated [#873](https://github.com/lambdaclass/cairo-vm/pull/873), [#883](https://github.com/lambdaclass/cairo-vm/pull/883)
    * Changes to `ec_op` [#876](https://github.com/lambdaclass/cairo-vm/pull/876)
    * Poseidon builtin [#875](https://github.com/lambdaclass/cairo-vm/pull/875)
    * Renamed Felt to Felt252 [#899](https://github.com/lambdaclass/cairo-vm/pull/899)
    * Added SegmentArenaBuiltinRunner [#913](https://github.com/lambdaclass/cairo-vm/pull/913)
    * Added `program_segment_size` argument to `verify_secure_runner` & `run_from_entrypoint` [#928](https://github.com/lambdaclass/cairo-vm/pull/928)
    * Added dynamic layout [#879](https://github.com/lambdaclass/cairo-vm/pull/879)
    * `get_segment_size` was exposed [#934](https://github.com/lambdaclass/cairo-vm/pull/934)

* Add missing hint on cairo_secp lib [#1006](https://github.com/lambdaclass/cairo-vm/pull/1006):

    `BuiltinHintProcessor` now supports the following hint:

    ```python
        ids.quad_bit = (
            8 * ((ids.scalar_v >> ids.m) & 1)
            + 4 * ((ids.scalar_u >> ids.m) & 1)
            + 2 * ((ids.scalar_v >> (ids.m - 1)) & 1)
            + ((ids.scalar_u >> (ids.m - 1)) & 1)
        )
    ```

* Add missing hint on cairo_secp lib [#1003](https://github.com/lambdaclass/cairo-vm/pull/1003):

    `BuiltinHintProcessor` now supports the following hint:

    ```python
        from starkware.cairo.common.cairo_secp.secp_utils import pack

        x = pack(ids.x, PRIME) % SECP_P
    ```

* Add missing hint on cairo_secp lib [#996](https://github.com/lambdaclass/cairo-vm/pull/996):

    `BuiltinHintProcessor` now supports the following hint:

    ```python
        from starkware.python.math_utils import div_mod
        value = x_inv = div_mod(1, x, SECP_P)
    ```

* Add missing hints on cairo_secp lib [#994](https://github.com/lambdaclass/cairo-vm/pull/994):

    `BuiltinHintProcessor` now supports the following hints:

    ```python
        from starkware.cairo.common.cairo_secp.secp_utils import pack
        from starkware.python.math_utils import div_mod, safe_div

        a = pack(ids.a, PRIME)
        b = pack(ids.b, PRIME)
        value = res = div_mod(a, b, N)
    ```

    ```python
        value = k_plus_one = safe_div(res * b - a, N) + 1
    ```

* Add missing hint on cairo_secp lib [#992](https://github.com/lambdaclass/cairo-vm/pull/992):

    `BuiltinHintProcessor` now supports the following hint:

    ```python
        from starkware.cairo.common.cairo_secp.secp_utils import pack

        q, r = divmod(pack(ids.val, PRIME), SECP_P)
        assert r == 0, f"verify_zero: Invalid input {ids.val.d0, ids.val.d1, ids.val.d2}."
        ids.q = q % PRIME
    ```

* Add missing hint on cairo_secp lib [#990](https://github.com/lambdaclass/cairo-vm/pull/990):

    `BuiltinHintProcessor` now supports the following hint:

    ```python
        from starkware.cairo.common.cairo_secp.secp_utils import pack

        slope = pack(ids.slope, PRIME)
        x = pack(ids.point.x, PRIME)
        y = pack(ids.point.y, PRIME)

        value = new_x = (pow(slope, 2, SECP_P) - 2 * x) % SECP_P
    ```

* Add missing hint on cairo_secp lib [#989](https://github.com/lambdaclass/cairo-vm/pull/989):

    `BuiltinHintProcessor` now supports the following hint:

    ```python
        from starkware.cairo.common.cairo_secp.secp_utils import SECP_P
        q, r = divmod(pack(ids.val, PRIME), SECP_P)
        assert r == 0, f"verify_zero: Invalid input {ids.val.d0, ids.val.d1, ids.val.d2}."
        ids.q = q % PRIME
    ```

* Add missing hint on cairo_secp lib [#986](https://github.com/lambdaclass/cairo-vm/pull/986):

    `BuiltinHintProcessor` now supports the following hint:

    ```python
        from starkware.cairo.common.cairo_secp.secp_utils import SECP_P, pack
        from starkware.python.math_utils import div_mod

        # Compute the slope.
        x = pack(ids.pt.x, PRIME)
        y = pack(ids.pt.y, PRIME)
        value = slope = div_mod(3 * x ** 2, 2 * y, SECP_P)
    ```

* Add missing hint on cairo_secp lib [#984](https://github.com/lambdaclass/cairo-vm/pull/984):

    `BuiltinHintProcessor` now supports the following hint:

    ```python
        from starkware.cairo.common.cairo_secp.secp_utils import SECP_P, pack
        from starkware.python.math_utils import div_mod

        # Compute the slope.
        x0 = pack(ids.pt0.x, PRIME)
        y0 = pack(ids.pt0.y, PRIME)
        x1 = pack(ids.pt1.x, PRIME)
        y1 = pack(ids.pt1.y, PRIME)
        value = slope = div_mod(y0 - y1, x0 - x1, SECP_P)
    ```

* Implement hints on uint384 lib (Part 2) [#971](https://github.com/lambdaclass/cairo-vm/pull/971)

    `BuiltinHintProcessor` now supports the following hint:

    ```python
        memory[ap] = 1 if 0 <= (ids.a.d2 % PRIME) < 2 ** 127 else 0
    ```

 * Add alternative hint code for hint on _block_permutation used by 0.10.3 whitelist [#958](https://github.com/lambdaclass/cairo-vm/pull/958)

     `BuiltinHintProcessor` now supports the following hint:

    ```python
        from starkware.cairo.common.keccak_utils.keccak_utils import keccak_func
        _keccak_state_size_felts = int(ids.KECCAK_STATE_SIZE_FELTS)
        assert 0 <= _keccak_state_size_felts < 100

        output_values = keccak_func(memory.get_range(
            ids.keccak_ptr - _keccak_state_size_felts, _keccak_state_size_felts))
        segments.write_arg(ids.keccak_ptr, output_values)
    ```

* Make  hints code `src/hint_processor/builtin_hint_processor/hint_code.rs` public [#988](https://github.com/lambdaclass/cairo-vm/pull/988)

* Implement hints on uint384 lib (Part 1) [#960](https://github.com/lambdaclass/cairo-vm/pull/960)

    `BuiltinHintProcessor` now supports the following hints:

    ```python
        def split(num: int, num_bits_shift: int, length: int):
        a = []
        for _ in range(length):
            a.append( num & ((1 << num_bits_shift) - 1) )
            num = num >> num_bits_shift
        return tuple(a)

        def pack(z, num_bits_shift: int) -> int:
            limbs = (z.d0, z.d1, z.d2)
            return sum(limb << (num_bits_shift * i) for i, limb in enumerate(limbs))

        a = pack(ids.a, num_bits_shift = 128)
        div = pack(ids.div, num_bits_shift = 128)
        quotient, remainder = divmod(a, div)

        quotient_split = split(quotient, num_bits_shift=128, length=3)
        assert len(quotient_split) == 3

        ids.quotient.d0 = quotient_split[0]
        ids.quotient.d1 = quotient_split[1]
        ids.quotient.d2 = quotient_split[2]

        remainder_split = split(remainder, num_bits_shift=128, length=3)
        ids.remainder.d0 = remainder_split[0]
        ids.remainder.d1 = remainder_split[1]
        ids.remainder.d2 = remainder_split[2]
    ```

    ```python
        ids.low = ids.a & ((1<<128) - 1)
        ids.high = ids.a >> 128
    ```

    ```python
            sum_d0 = ids.a.d0 + ids.b.d0
        ids.carry_d0 = 1 if sum_d0 >= ids.SHIFT else 0
        sum_d1 = ids.a.d1 + ids.b.d1 + ids.carry_d0
        ids.carry_d1 = 1 if sum_d1 >= ids.SHIFT else 0
        sum_d2 = ids.a.d2 + ids.b.d2 + ids.carry_d1
        ids.carry_d2 = 1 if sum_d2 >= ids.SHIFT else 0
    ```

    ```python
        from starkware.python.math_utils import isqrt

        def split(num: int, num_bits_shift: int, length: int):
            a = []
            for _ in range(length):
                a.append( num & ((1 << num_bits_shift) - 1) )
                num = num >> num_bits_shift
            return tuple(a)

        def pack(z, num_bits_shift: int) -> int:
            limbs = (z.d0, z.d1, z.d2)
            return sum(limb << (num_bits_shift * i) for i, limb in enumerate(limbs))

        a = pack(ids.a, num_bits_shift=128)
        root = isqrt(a)
        assert 0 <= root < 2 ** 192
        root_split = split(root, num_bits_shift=128, length=3)
        ids.root.d0 = root_split[0]
        ids.root.d1 = root_split[1]
        ids.root.d2 = root_split[2]
    ```

* Re-export the `cairo-felt` crate as `cairo_vm::felt` [#981](https://github.com/lambdaclass/cairo-vm/pull/981)
  * Removes the need of explicitly importing `cairo-felt` in downstream projects
  and helps ensure there is no version mismatch caused by that

* Implement hint on `uint256_mul_div_mod`[#957](https://github.com/lambdaclass/cairo-vm/pull/957)

    `BuiltinHintProcessor` now supports the following hint:

    ```python
    a = (ids.a.high << 128) + ids.a.low
    b = (ids.b.high << 128) + ids.b.low
    div = (ids.div.high << 128) + ids.div.low
    quotient, remainder = divmod(a * b, div)

    ids.quotient_low.low = quotient & ((1 << 128) - 1)
    ids.quotient_low.high = (quotient >> 128) & ((1 << 128) - 1)
    ids.quotient_high.low = (quotient >> 256) & ((1 << 128) - 1)
    ids.quotient_high.high = quotient >> 384
    ids.remainder.low = remainder & ((1 << 128) - 1)
    ids.remainder.high = remainder >> 128"
    ```

    Used by the common library function `uint256_mul_div_mod`

#### [0.3.0-rc1] - 2023-04-13
* Derive Deserialize for ExecutionResources [#922](https://github.com/lambdaclass/cairo-vm/pull/922)
* Remove builtin names from VirtualMachine.builtin_runners [#921](https://github.com/lambdaclass/cairo-vm/pull/921)
* Implemented hints on common/ec.cairo [#888](https://github.com/lambdaclass/cairo-vm/pull/888)
* Changed `Memory.insert` argument types [#902](https://github.com/lambdaclass/cairo-vm/pull/902)
* feat: implemented `Deserialize` on Program by changing builtins field type to enum [#896](https://github.com/lambdaclass/cairo-vm/pull/896)
* Effective size computation from the VM exposed [#887](https://github.com/lambdaclass/cairo-vm/pull/887)
* Wasm32 Support! [#828](https://github.com/lambdaclass/cairo-vm/pull/828), [#893](https://github.com/lambdaclass/cairo-vm/pull/893)
* `MathError` added for math operation [#855](https://github.com/lambdaclass/cairo-vm/pull/855)
* Check for overflows in relocatable operations [#859](https://github.com/lambdaclass/cairo-vm/pull/859)
* Use `Relocatable` instead of `&MaybeRelocatable` in `load_data` and `get_range`[#860](https://github.com/lambdaclass/cairo-vm/pull/860) [#867](https://github.com/lambdaclass/cairo-vm/pull/867)
* Memory-related errors moved to `MemoryError` [#854](https://github.com/lambdaclass/cairo-vm/pull/854)
    * Removed unused error variants
    * Moved memory-related error variants to `MemoryError`
    * Changed memory getters to return `MemoryError` instead of `VirtualMachineError`
    * Changed all memory-related errors in hint from `HintError::Internal(VmError::...` to `HintError::Memory(MemoryError::...`
* feat: Builder pattern for `VirtualMachine` [#820](https://github.com/lambdaclass/cairo-vm/pull/820)
* Simplified `Memory::get` return type to `Option` [#852](https://github.com/lambdaclass/cairo-vm/pull/852)
* Improved idenitifier variable error handling [#851](https://github.com/lambdaclass/cairo-vm/pull/851)
* `CairoRunner::write_output` now prints missing and relocatable values [#853](https://github.com/lambdaclass/cairo-vm/pull/853)
* `VirtualMachineError::FailedToComputeOperands` error message expanded [#848](https://github.com/lambdaclass/cairo-vm/pull/848)
* Builtin names made public [#849](https://github.com/lambdaclass/cairo-vm/pull/849)
* `secure_run` flag moved to `CairoRunConfig` struct [#832](https://github.com/lambdaclass/cairo-vm/pull/832)
* `vm_core` error types revised and iimplemented `AddAssign` for `Relocatable` [#837](https://github.com/lambdaclass/cairo-vm/pull/837)
* `to_bigint` and `to_biguint` deprecated [#757](https://github.com/lambdaclass/cairo-vm/pull/757)
* `Memory` moved into `MemorySegmentManager` [#830](https://github.com/lambdaclass/cairo-vm/pull/830)
    * To reduce the complexity of the VM's memory and enforce proper usage (as the memory and its segment manager are now a "unified" entity)
    * Removed `memory` field from `VirtualMachine`
    * Added `memory` field to `MemorySegmentManager`
    * Removed `Memory` argument from methods where `MemorySegmentManager` is also an argument
    * Added test macro `segments` (an extension of the `memory` macro)
* `Display` trait added to Memory struct [#812](https://github.com/lambdaclass/cairo-vm/pull/812)
* feat: Extensible VirtualMachineError and removed PartialEq trait [#783](https://github.com/lambdaclass/cairo-vm/pull/783)
    * `VirtualMachineError::Other(anyhow::Error)` was added to allow to returning custom errors when using `cairo-vm`
    * The `PartialEq` trait was removed from the `VirtualMachineError` enum
* VM hooks added as a conditional feature [#761](https://github.com/lambdaclass/cairo-vm/pull/761)
    * Cairo-vm based testing tools such as cairo-foundry or those built by FuzzingLabs need access to the state of the VM at specific points during the execution.
    * This PR adds the possibility for users of the cairo-vm lib to execute their custom additional code during the program execution.
    * The Rust "feature" mechanism was used in order to guarantee that this ability is only available when the lib user needs it, and is not compiled when it's not required.
    * Three hooks were created:
        * before the first step
        * before each step
        * after each step
* ExecutionResource operations: add and substract [#774](https://github.com/lambdaclass/cairo-vm/pull/774), multiplication [#908](https://github.com/lambdaclass/cairo-vm/pull/908) , and `AddAssign` [#914](https://github.com/lambdaclass/cairo-vm/pull/914)

* Move `Memory` into `MemorySegmentManager` [#830](https://github.com/lambdaclass/cairo-vm/pull/830)
    * Structural changes:
        * Remove `memory: Memory` field from `VirtualMachine`
        * Add `memory: Memory` field to `MemorySegmentManager`
    * As a result of this, multiple public methods' signatures changed:
        * `BuiltinRunner` (and its inner enum types):
            * `initialize_segments(&mut self, segments: &mut MemorySegmentManager, memory: &mut Memory)` -> `initialize_segments(&mut self, segments: &mut MemorySegmentManager)`
            * `final_stack(&mut self, segments: &MemorySegmentManager, memory: &Memory, stack_pointer: Relocatable) -> Result<Relocatable, RunnerError>` -> `final_stack(&mut self, segments: &MemorySegmentManager, stack_pointer: Relocatable) -> Result<Relocatable, RunnerError>`
        * `MemorySegmentManager`
            * `add(&mut self, memory: &mut Memory) -> Relocatable` -> `add(&mut self) -> Relocatable`
            * `add_temporary_segment(&mut self, memory: &mut Memory) -> Relocatable` -> `add_temporary_segment(&mut self) -> Relocatable`
            * `load_data(&mut self, memory: &mut Memory, ptr: &MaybeRelocatable, data: &Vec<MaybeRelocatable>) -> Result<MaybeRelocatable, MemoryError>` -> `load_data(&mut self, ptr: &MaybeRelocatable, data: &Vec<MaybeRelocatable>) -> Result<MaybeRelocatable, MemoryError>`
            * `compute_effective_sizes(&mut self, memory: &Memory) -> &Vec<usize>` -> `compute_effective_sizes(&mut self) -> &Vec<usize>`
            * `gen_arg(&mut self, arg: &dyn Any, memory: &mut Memory) -> Result<MaybeRelocatable, VirtualMachineError>` -> `gen_arg(&mut self, arg: &dyn Any) -> Result<MaybeRelocatable, VirtualMachineError>`
            * `gen_cairo_arg(&mut self, arg: &CairoArg, memory: &mut Memory) -> Result<MaybeRelocatable, VirtualMachineError>` -> `gen_cairo_arg(&mut self, arg: &CairoArg) -> Result<MaybeRelocatable, VirtualMachineError>`
            * `write_arg(&mut self, memory: &mut Memory, ptr: &Relocatable, arg: &dyn Any) -> Result<MaybeRelocatable, MemoryError>` -> `write_arg(&mut self, ptr: &Relocatable, arg: &dyn Any) -> Result<MaybeRelocatable, MemoryError>`

* Refactor `Memory::relocate memory` [#784](https://github.com/lambdaclass/cairo-vm/pull/784)
    * Bugfixes:
        * `Memory::relocate_memory` now moves data in the temporary memory relocated by a relocation rule to the real memory
    * Aditional Notes:
        * When relocating temporary memory produces clashes with pre-existing values in the real memory, an InconsistentMemory error is returned instead of keeping the last inserted value. This differs from the original implementation.

* Restrict addresses to Relocatable + fix some error variants used in signature.rs [#792](https://github.com/lambdaclass/cairo-vm/pull/792)
    * Public Api Changes:
        * Change `ValidationRule` inner type to `Box<dyn Fn(&Memory, &Relocatable) -> Result<Vec<Relocatable>, MemoryError>>`.
        * Change `validated_addresses` field of `Memory` to `HashSet<Relocatable>`.
        * Change `validate_memory_cell(&mut self, address: &MaybeRelocatable) -> Result<(), MemoryError>` to `validate_memory_cell(&mut self, addr: &Relocatable) -> Result<(), MemoryError>`.

* Add `VmException` to `CairoRunner::run_from_entrypoint`[#775](https://github.com/lambdaclass/cairo-vm/pull/775)
    * Public Api Changes:
        * Change error return type of `CairoRunner::run_from_entrypoint` to `CairoRunError`.
        * Convert `VirtualMachineError`s outputed during the vm run to `VmException` in `CairoRunner::run_from_entrypoint`.
        * Make `VmException` fields public

* Fix `BuiltinRunner::final_stack` and remove quick fix [#778](https://github.com/lambdaclass/cairo-vm/pull/778)
    * Public Api changes:
        * Various changes to public `BuiltinRunner` method's signatures:
            * `final_stack(&self, vm: &VirtualMachine, pointer: Relocatable) -> Result<(Relocatable, usize), RunnerError>` to `final_stack(&mut self, segments: &MemorySegmentManager, memory: &Memory, pointer: Relocatable) -> Result<Relocatable,RunnerError>`.
            * `get_used_cells(&self, vm: &VirtualMachine) -> Result<usize, MemoryError>` to  `get_used_cells(&self, segments: &MemorySegmentManager) -> Result<usize, MemoryError>`.
            * `get_used_instances(&self, vm: &VirtualMachine) -> Result<usize, MemoryError>` to `get_used_instances(&self, segments: &MemorySegmentManager) -> Result<usize, MemoryError>`.
    * Bugfixes:
        * `BuiltinRunner::final_stack` now updates the builtin's stop_ptr instead of returning it. This replaces the bugfix on PR #768.

#### [0.1.3] - 2023-01-26
* Add secure_run flag + integrate verify_secure_runner into cairo-run [#771](https://github.com/lambdaclass/cairo-vm/pull/777)
    * Public Api changes:
        * Add command_line argument `secure_run`
        * Add argument `secure_run: Option<bool>` to `cairo_run`
        * `verify_secure_runner` is now called inside `cairo-run` when `secure_run` is set to true or when it not set and the run is not on `proof_mode`
    * Bugfixes:
        * `EcOpBuiltinRunner::deduce_memory_cell` now checks that both points are on the curve instead of only the first one
        * `EcOpBuiltinRunner::deduce_memory_cell` now returns the values of the point coordinates instead of the indices when a `PointNotOnCurve` error is returned

* Refactor `Refactor verify_secure_runner` [#768](https://github.com/lambdaclass/cairo-vm/pull/768)
    * Public Api changes:
        * Remove builtin name from the return value of `BuiltinRunner::get_memory_segment_addresses`
        * Simplify the return value of `CairoRunner::get_builtin_segments_info` to `Vec<(usize, usize)>`
        * CairoRunner::read_return_values now receives a mutable reference to VirtualMachine
    * Bugfixes:
        * CairoRunner::read_return_values now updates the `stop_ptr` of each builtin after calling `BuiltinRunner::final_stack`

* Use CairoArg enum instead of Any in CairoRunner::run_from_entrypoint [#686](https://github.com/lambdaclass/cairo-vm/pull/686)
    * Public Api changes:
        * Remove `Result` from `MaybeRelocatable::mod_floor`, it now returns a `MaybeRelocatable`
        * Add struct `CairoArg`
        * Change `arg` argument of `CairoRunner::run_from_entrypoint` from `Vec<&dyn Any>` to `&[&CairoArg]`
        * Remove argument `typed_args` from `CairoRunner::run_from_entrypoint`
        * Remove no longer used method `gen_typed_arg` from `VirtualMachine` & `MemorySegmentManager`
        * Add methods `MemorySegmentManager::gen_cairo_arg` & `MemorySegmentManager::write_simple_args` as typed counterparts to `MemorySegmentManager::gen_arg` & `MemorySegmentManager::write_arg`

#### [0.1.1] - 2023-01-11

* Add input file contents to traceback [#666](https://github.com/lambdaclass/cairo-vm/pull/666/files)
    * Public Api changes:
        * `VirtualMachineError` enum variants containing `MaybeRelocatable` and/or `Relocatable` values now use the `Display` format instead of `Debug` in their `Display` implementation
        * `get_traceback` now adds the source code line to each traceback entry
* Use hint location instead of instruction location when building VmExceptions from hint failure [#673](https://github.com/lambdaclass/cairo-vm/pull/673/files)
    * Public Api changes:
        * `hints` field added to `InstructionLocation`
        * `Program.instruction_locations` type changed from `Option<HashMap<usize, Location>>` to `Option<HashMap<usize, InstructionLocation>>`
        * `VirtualMachineError`s produced by `HintProcessor::execute_hint()` will be wrapped in a `VirtualMachineError::Hint` error containing their hint_index
        * `get_location()` now receives an an optional usize value `hint_index`, used to obtain hint locations
* Default implementation of compile_hint [#680](https://github.com/lambdaclass/cairo-vm/pull/680)
    * Internal changes:
        * Make the `compile_hint` implementation which was in the `BuiltinHintProcessor` the default implementation in the trait.
* Add new error type `HintError` [#676](https://github.com/lambdaclass/cairo-vm/pull/676)
    * Public Api changes:
        * `HintProcessor::execute_hint()` now returns a `HintError` instead of a `VirtualMachineError`
        * Helper functions on `hint_processor_utils.rs` now return a `HintError`
* Change the Dictionary used in dict hints to store MaybeRelocatable instead of BigInt [#687](https://github.com/lambdaclass/cairo-vm/pull/687)
    * Public Api changes:
        * `DictManager`, its dictionaries, and all dict module hints implemented in rust now use `MaybeRelocatable` for keys and values instead of `BigInt`
        * Add helper functions that allow extracting ids variables as `MaybeRelocatable`: `get_maybe_relocatable_from_var_name` & `get_maybe_relocatable_from_reference`
        * Change inner value type of dict-related `HintError` variants to `MaybeRelocatable`

* Implement `substitute_error_message_attribute_references` [#689] (https://github.com/lambdaclass/cairo-vm/pull/689)
    * Public Api changes:
        * Remove `error_message_attributes` field from `VirtualMachine`, and `VirtualMachine::new`
        * Add `flow_tracking_data` field to `Attribute`
        * `get_error_attr_value` now replaces the references in the error message with the corresponding cairo values.
        * Remove duplicated handling of error attribute messages leading to duplicated into in the final error display.
* Fix multiplicative inverse bug [#697](https://github.com/lambdaclass/cairo-vm/pull/697) [#698](https://github.com/lambdaclass/cairo-vm/pull/698). The VM was using integer division rather than prime field inverse when deducing `op0` or `op1` for the multiplication opcode

#### [0.1.0] - 2022-12-30
* Add traceback to VmException [#657](https://github.com/lambdaclass/cairo-vm/pull/657)
    * Public API changes:
        * `traceback` field added to `VmException` struct
        * `pub fn from_vm_error(runner: &CairoRunner, error: VirtualMachineError, pc: usize) -> Self` is now `pub fn from_vm_error(runner: &CairoRunner, vm: &VirtualMachine, error: VirtualMachineError) -> Self`
        * `pub fn get_location(pc: &usize, runner: &CairoRunner) -> Option<Location>` is now `pub fn get_location(pc: usize, runner: &CairoRunner) -> Option<Location>`
        * `pub fn decode_instruction(encoded_instr: i64, mut imm: Option<BigInt>) -> Result<instruction::Instruction, VirtualMachineError>` is now `pub fn decode_instruction(encoded_instr: i64, mut imm: Option<&BigInt>) -> Result<instruction::Instruction, VirtualMachineError>`
        * `VmException` fields' string format now mirrors their cairo-lang counterparts.<|MERGE_RESOLUTION|>--- conflicted
+++ resolved
@@ -2,11 +2,10 @@
 
 #### Upcoming Changes
 
-<<<<<<< HEAD
 * perf: remove pointless iterator from rc limits tracking [#1316](https://github.com/lambdaclass/cairo-vm/pull/1316)
-=======
+
 * feat: add dependency installation script `install.sh` [#1298](https://github.com/lambdaclass/cairo-vm/pull/1298)
->>>>>>> 44dae416
+
 
 * fix: specify resolver version 2 in the virtual workspace's manifest [#1311](https://github.com/lambdaclass/cairo-vm/pull/1311)
 
