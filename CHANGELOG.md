## Cairo-VM Changelog

#### Upcoming Changes

<<<<<<< HEAD
* perf: accumulate `min` and `max` instruction offsets during run to speed up range check [#1080](https://github.com/lambdaclass/cairo-rs/pull/)
  BREAKING: `Cairo_runner::get_perm_range_check_limits` no longer returns an error when called without trace enabled, as it no longer depends on it

* perf: make `inner_rc_bound` a constant, improving performance of the range-check builtin
=======
#### [0.5.2] - 2023-6-12
>>>>>>> f0536464

* BREAKING: Compute `ExecutionResources.n_steps` without requiring trace [#1222](https://github.com/lambdaclass/cairo-rs/pull/1222)

  * `CairoRunner::get_execution_resources` return's `n_steps` field value is now set to `vm.current_step` instead of `0` if both `original_steps` and `trace` are set to `None`

* Add `RunResources::get_n_steps` method [#1225](https://github.com/lambdaclass/cairo-rs/pull/1225)

* refactor: simplify `mem_eq`

* fix: pin Cairo compiler version [#1220](https://github.com/lambdaclass/cairo-rs/pull/1220)

* perf: make `inner_rc_bound` a constant, improving performance of the range-check builtin

* fix: substraction of `MaybeRelocatable` always behaves as signed [#1218](https://github.com/lambdaclass/cairo-rs/pull/1218)

* move the vm in it's own directory and crate, different from the workspace

* add a `ensure_no_std` crate that will be used by the CI to check that new changes are not reverting `no_std` support

#### [0.5.1] - 2023-6-7

* fix: fix overflow for `QUAD_BIT` and `DI_BIT` hints [#1209](https://github.com/lambdaclass/cairo-rs/pull/1209)
  Fixes [#1205](https://github.com/lambdaclass/cairo-rs/issue/1205)

* fix: fix hints `UINT256_UNSIGNED_DIV_REM` && `UINT256_EXPANDED_UNSIGNED_DIV_REM` [#1203](https://github.com/lambdaclass/cairo-rs/pull/1203)

* bugfix: fix deserialization of scientific notation with fractional values [#1202](https://github.com/lambdaclass/cairo-rs/pull/1202)

* feat: implement `mem_eq` function to test for equality of two ranges in memory [#1198](https://github.com/lambdaclass/cairo-rs/pull/1198)

* perf: use `mem_eq` in `set_add` [#1198](https://github.com/lambdaclass/cairo-rs/pull/1198)

* feat: wrap big variants of `HintError`, `VirtualMachineError`, `RunnerError`, `MemoryError`, `MathError`, `InsufficientAllocatedCellsError` in `Box` [#1193](https://github.com/lambdaclass/cairo-rs/pull/1193)
  * BREAKING: all tuple variants of `HintError` with a single `Felt252` or multiple elements now receive a single `Box`

* Add `Program::builtins_len method` [#1194](https://github.com/lambdaclass/cairo-rs/pull/1194)

* fix: Handle the deserialization of serde_json::Number with scientific notation (e.g.: Number(1e27)) in felt_from_number function [#1188](https://github.com/lambdaclass/cairo-rs/pull/1188)

* feat: Add RunResources Struct [#1175](https://github.com/lambdaclass/cairo-rs/pull/1175)
  * BREAKING: Modify `CairoRunner::run_until_pc` arity. Add `run_resources: &mut Option<RunResources>` input
  * BREAKING: Modify `CairoRunner::run_from_entrypoint` arity. Add `run_resources: &mut Option<RunResources>` input

* fix: Fix 'as_int' conversion usage in hints `ASSERT_250_BIT` &  `SIGNED_DIV_REM` [#1191](https://github.com/lambdaclass/cairo-rs/pull/1191)


* bugfix: Use cairo constants in `ASSERT_250_BIT` hint [#1187](https://github.com/lambdaclass/cairo-rs/pull/1187)

* bugfix: Fix `EC_DOUBLE_ASSIGN_NEW_X_V2` hint not taking `SECP_P` value from the current execution scope [#1186](https://github.com/lambdaclass/cairo-rs/pull/1186)

* fix: Fix hint `BIGINT_PACK_DIV_MOD` [#1189](https://github.com/lambdaclass/cairo-rs/pull/1189)

* fix: Fix possible subtraction overflow in `QUAD_BIT` & `DI_BIT` hints [#1185](https://github.com/lambdaclass/cairo-rs/pull/1185)

  * These hints now return an error when ids.m equals zero

* fix: felt_from_number not properly returning parse errors [#1012](https://github.com/lambdaclass/cairo-rs/pull/1012)

* fix: Fix felt sqrt and Signed impl [#1150](https://github.com/lambdaclass/cairo-rs/pull/1150)

  * BREAKING: Fix `Felt252` methods `abs`, `signum`, `is_positive`, `is_negative` and `sqrt`
  * BREAKING: Remove function `math_utils::sqrt`(Now moved to `Felt252::sqrt`)

* feat: Add method `CairoRunner::initialize_function_runner_cairo_1` [#1151](https://github.com/lambdaclass/cairo-rs/pull/1151)

  * Add method `pub fn initialize_function_runner_cairo_1(
        &mut self,
        vm: &mut VirtualMachine,
        program_builtins: &[BuiltinName],
    ) -> Result<(), RunnerError>` to `CairoRunner`

  * BREAKING: Move field `builtins` from `SharedProgramData` to `Program`
  * BREAKING: Remove argument `add_segment_arena_builtin` from `CairoRunner::initialize_function_runner`, it is now always false
  * BREAKING: Add `segment_arena` enum variant to `BuiltinName`

* Fix implementation of `InitSquashData` and `ShouldSkipSquashLoop`

* Add more hints to `Cairo1HintProcessor` [#1171](https://github.com/lambdaclass/cairo-rs/pull/1171)
                                          [#1143](https://github.com/lambdaclass/cairo-rs/pull/1143)

    * `Cairo1HintProcessor` can now run the following hints:
        * Felt252DictEntryInit
        * Felt252DictEntryUpdate
        * GetCurrentAccessDelta
        * InitSquashData
        * AllocConstantSize
        * GetCurrentAccessIndex
        * ShouldContinueSquashLoop
        * FieldSqrt
        * Uint512DivMod

* Add some small considerations regarding Cairo 1 programs [#1144](https://github.com/lambdaclass/cairo-rs/pull/1144):

  * Ignore Casm and Sierra files
  * Add special flag to compile Cairo 1 programs

* Make the VM able to run `CasmContractClass` files under `cairo-1-hints` feature [#1098](https://github.com/lambdaclass/cairo-rs/pull/1098)

  * Implement `TryFrom<CasmContractClass> for Program`
  * Add `Cairo1HintProcessor`

#### 0.5.0
**YANKED**

#### [0.4.0] - 2023-05-12

* perf: insert elements from the tail in `load_data` so reallocation happens only once [#1117](https://github.com/lambdaclass/cairo-rs/pull/1117)

* Add `CairoRunner::get_program method` [#1123](https://github.com/lambdaclass/cairo-rs/pull/1123)

* Use to_signed_felt as function for felt252 as BigInt within [-P/2, P/2] range and use to_bigint as function for representation as BigInt. [#1100](https://github.com/lambdaclass/cairo-rs/pull/1100)

* Implement hint on field_arithmetic lib [#1090](https://github.com/lambdaclass/cairo-rs/pull/1090)

    `BuiltinHintProcessor` now supports the following hints:

    ```python
        %{
            def split(num: int, num_bits_shift: int, length: int):
                a = []
                for _ in range(length):
                    a.append( num & ((1 << num_bits_shift) - 1) )
                    num = num >> num_bits_shift
                return tuple(a)

            def pack(z, num_bits_shift: int) -> int:
                limbs = (z.d0, z.d1, z.d2)
                return sum(limb << (num_bits_shift * i) for i, limb in enumerate(limbs))

            a = pack(ids.a, num_bits_shift = 128)
            b = pack(ids.b, num_bits_shift = 128)
            p = pack(ids.p, num_bits_shift = 128)

            res = (a - b) % p


            res_split = split(res, num_bits_shift=128, length=3)

            ids.res.d0 = res_split[0]
            ids.res.d1 = res_split[1]
            ids.res.d2 = res_split[2]
        %}
    ```

* Add missing hint on cairo_secp lib [#1089](https://github.com/lambdaclass/cairo-rs/pull/1089):
    `BuiltinHintProcessor` now supports the following hint:

    ```python

    from starkware.cairo.common.cairo_secp.secp_utils import pack

    slope = pack(ids.slope, PRIME)
    x0 = pack(ids.point0.x, PRIME)
    x1 = pack(ids.point1.x, PRIME)
    y0 = pack(ids.point0.y, PRIME)

    value = new_x = (pow(slope, 2, SECP_P) - x0 - x1) % SECP_P
    ```

* Add missing hint on vrf.json whitelist [#1055](https://github.com/lambdaclass/cairo-rs/pull/1055):

     `BuiltinHintProcessor` now supports the following hint:

     ```python
    %{
        PRIME = 2**255 - 19
        II = pow(2, (PRIME - 1) // 4, PRIME)

        xx = ids.xx.low + (ids.xx.high<<128)
        x = pow(xx, (PRIME + 3) // 8, PRIME)
        if (x * x - xx) % PRIME != 0:
            x = (x * II) % PRIME
        if x % 2 != 0:
            x = PRIME - x
        ids.x.low = x & ((1<<128)-1)
        ids.x.high = x >> 128
    %}
    ```

* Implement hint variant for finalize_blake2s[#1072](https://github.com/lambdaclass/cairo-rs/pull/1072)

    `BuiltinHintProcessor` now supports the following hint:

     ```python
    %{
        # Add dummy pairs of input and output.
        from starkware.cairo.common.cairo_blake2s.blake2s_utils import IV, blake2s_compress

        _n_packed_instances = int(ids.N_PACKED_INSTANCES)
        assert 0 <= _n_packed_instances < 20
        _blake2s_input_chunk_size_felts = int(ids.BLAKE2S_INPUT_CHUNK_SIZE_FELTS)
        assert 0 <= _blake2s_input_chunk_size_felts < 100

        message = [0] * _blake2s_input_chunk_size_felts
        modified_iv = [IV[0] ^ 0x01010020] + IV[1:]
        output = blake2s_compress(
            message=message,
            h=modified_iv,
            t0=0,
            t1=0,
            f0=0xffffffff,
            f1=0,
        )
        padding = (message + modified_iv + [0, 0xffffffff] + output) * (_n_packed_instances - 1)
        segments.write_arg(ids.blake2s_ptr_end, padding)
        %}
        ```

* Implement fast_ec_add hint variant [#1087](https://github.com/lambdaclass/cairo-rs/pull/1087)

`BuiltinHintProcessor` now supports the following hint:

    ```python
    %{
        from starkware.cairo.common.cairo_secp.secp_utils import SECP_P, pack

        slope = pack(ids.slope, PRIME)
        x0 = pack(ids.pt0.x, PRIME)
        x1 = pack(ids.pt1.x, PRIME)
        y0 = pack(ids.pt0.y, PRIME)

        value = new_x = (pow(slope, 2, SECP_P) - x0 - x1) % SECP_P
    %}
    ```

* feat(hints): Add alternative string for hint IS_ZERO_PACK_EXTERNAL_SECP [#1082](https://github.com/lambdaclass/cairo-rs/pull/1082)

    `BuiltinHintProcessor` now supports the following hint:

    ```python
    %{
        from starkware.cairo.common.cairo_secp.secp_utils import pack
        x = pack(ids.x, PRIME) % SECP_P
    %}
    ```

* Add alternative hint code for ec_double hint [#1083](https://github.com/lambdaclass/cairo-rs/pull/1083)

    `BuiltinHintProcessor` now supports the following hint:

    ```python
    %{
        from starkware.cairo.common.cairo_secp.secp_utils import SECP_P, pack

        slope = pack(ids.slope, PRIME)
        x = pack(ids.pt.x, PRIME)
        y = pack(ids.pt.y, PRIME)

        value = new_x = (pow(slope, 2, SECP_P) - 2 * x) % SECP_P
    %}
    ```

* fix(security)!: avoid DoS on malicious insertion to memory [#1099](https://github.com/lambdaclass/cairo-rs/pull/1099)
    * A program could crash the library by attempting to insert a value at an address with a big offset; fixed by trying to reserve to check for allocation failure
    * A program could crash the program by exploiting an integer overflow when attempting to insert a value at an address with offset `usize::MAX`

    BREAKING: added a new error variant `MemoryError::VecCapacityExceeded`

* perf: specialize addition for `u64` and `Felt252` [#932](https://github.com/lambdaclass/cairo-rs/pull/932)
    * Avoids the creation of a new `Felt252` instance for additions with a very restricted valid range
    * This impacts specially the addition of `Relocatable` with `Felt252` values in `update_pc`, which take a significant amount of time in some benchmarks

* fix(starknet-crypto): bump version to `0.5.0` [#1088](https://github.com/lambdaclass/cairo-rs/pull/1088)
    * This includes the fix for a `panic!` in `ecdsa::verify`.
      See: [#365](https://github.com/xJonathanLEI/starknet-rs/issues/365) and [#366](https://github.com/xJonathanLEI/starknet-rs/pulls/366)

* feat(hints): Add alternative string for hint IS_ZERO_PACK [#1081](https://github.com/lambdaclass/cairo-rs/pull/1081)

    `BuiltinHintProcessor` now supports the following hint:

    ```python
    %{
        from starkware.cairo.common.cairo_secp.secp_utils import SECP_P, pack
        x = pack(ids.x, PRIME) % SECP_P
    %}

* Add missing hints `NewHint#55`, `NewHint#56`, and `NewHint#57` [#1077](https://github.com/lambdaclass/cairo-rs/issues/1077)

    `BuiltinHintProcessor` now supports the following hints:

    ```python
    from starkware.cairo.common.cairo_secp.secp_utils import pack
    SECP_P=2**255-19

    x = pack(ids.x, PRIME) % SECP_P
    ```

    ```python
    from starkware.cairo.common.cairo_secp.secp_utils import pack
    SECP_P=2**255-19

    value = pack(ids.x, PRIME) % SECP_P
    ```

    ```python
    SECP_P=2**255-19
    from starkware.python.math_utils import div_mod

    value = x_inv = div_mod(1, x, SECP_P)
    ```
    
* Implement hint for `starkware.cairo.common.cairo_keccak.keccak._copy_inputs` as described by whitelist `starknet/security/whitelists/cairo_keccak.json` [#1058](https://github.com/lambdaclass/cairo-rs/pull/1058)

    `BuiltinHintProcessor` now supports the following hint:

    ```python
    %{ ids.full_word = int(ids.n_bytes >= 8) %}
    ```

* perf: cache decoded instructions [#944](https://github.com/lambdaclass/cairo-rs/pull/944)
    * Creates a new cache field in `VirtualMachine` that stores the `Instruction` instances as they get decoded from memory, significantly reducing decoding overhead, with gains up to 9% in runtime according to benchmarks in the performance server

* Add alternative hint code for nondet_bigint3 hint [#1071](https://github.com/lambdaclass/cairo-rs/pull/1071)

    `BuiltinHintProcessor` now supports the following hint:

    ```python
    %{
        from starkware.cairo.common.cairo_secp.secp_utils import split
        segments.write_arg(ids.res.address_, split(value))
    %}
    ```

* Add missing hint on vrf.json lib [#1052](https://github.com/lambdaclass/cairo-rs/pull/1052):

    `BuiltinHintProcessor` now supports the following hint:

    ```python
    %{
        from starkware.cairo.common.cairo_secp.secp_utils import pack
        SECP_P = 2**255-19

        slope = pack(ids.slope, PRIME)
        x0 = pack(ids.point0.x, PRIME)
        x1 = pack(ids.point1.x, PRIME)
        y0 = pack(ids.point0.y, PRIME)

        value = new_x = (pow(slope, 2, SECP_P) - x0 - x1) % SECP_P
    %}
    ```

* Implement hint for cairo_sha256_arbitrary_input_length whitelist [#1091](https://github.com/lambdaclass/cairo-rs/pull/1091)

    `BuiltinHintProcessor` now supports the following hint:

    ```python
    %{
        from starkware.cairo.common.cairo_sha256.sha256_utils import (
            compute_message_schedule, sha2_compress_function)

        _sha256_input_chunk_size_felts = int(ids.SHA256_INPUT_CHUNK_SIZE_FELTS)
        assert 0 <= _sha256_input_chunk_size_felts < 100
        _sha256_state_size_felts = int(ids.SHA256_STATE_SIZE_FELTS)
        assert 0 <= _sha256_state_size_felts < 100
        w = compute_message_schedule(memory.get_range(
            ids.sha256_start, _sha256_input_chunk_size_felts))
        new_state = sha2_compress_function(memory.get_range(ids.state, _sha256_state_size_felts), w)
        segments.write_arg(ids.output, new_state)
    %}
    ```

* Add missing hint on vrf.json lib [#1053](https://github.com/lambdaclass/cairo-rs/pull/1053):

     `BuiltinHintProcessor` now supports the following hint:

     ```python
    %{
        from starkware.cairo.common.cairo_secp.secp_utils import SECP_P, pack
        SECP_P = 2**255-19

        slope = pack(ids.slope, PRIME)
        x = pack(ids.point.x, PRIME)
        y = pack(ids.point.y, PRIME)

        value = new_x = (pow(slope, 2, SECP_P) - 2 * x) % SECP_P
    %}
    ```

* Implement hint on 0.6.0.json whitelist [#1044](https://github.com/lambdaclass/cairo-rs/pull/1044):

     `BuiltinHintProcessor` now supports the following hints:

    ```python
    %{
       ids.a_lsb = ids.a & 1
       ids.b_lsb = ids.b & 1
    %}
    ```

* Implement hint for `starkware.cairo.common.cairo_keccak.keccak._block_permutation` as described by whitelist `starknet/security/whitelists/cairo_keccak.json` [#1046](https://github.com/lambdaclass/cairo-rs/pull/1046)

    `BuiltinHintProcessor` now supports the following hint:

    ```python
    %{
        from starkware.cairo.common.cairo_keccak.keccak_utils import keccak_func
        _keccak_state_size_felts = int(ids.KECCAK_STATE_SIZE_FELTS)
        assert 0 <= _keccak_state_size_felts < 100
        output_values = keccak_func(memory.get_range(
            ids.keccak_ptr_start, _keccak_state_size_felts))
        segments.write_arg(ids.output, output_values)
    %}
    ```

* Implement hint on cairo_blake2s whitelist [#1040](https://github.com/lambdaclass/cairo-rs/pull/1040)

    `BuiltinHintProcessor` now supports the following hint:

    ```python
    %{
        from starkware.cairo.common.cairo_blake2s.blake2s_utils import IV, blake2s_compress

        _blake2s_input_chunk_size_felts = int(ids.BLAKE2S_INPUT_CHUNK_SIZE_FELTS)
        assert 0 <= _blake2s_input_chunk_size_felts < 100

        new_state = blake2s_compress(
            message=memory.get_range(ids.blake2s_start, _blake2s_input_chunk_size_felts),
            h=[IV[0] ^ 0x01010020] + IV[1:],
            t0=ids.n_bytes,
            t1=0,
            f0=0xffffffff,
            f1=0,
        )

        segments.write_arg(ids.output, new_state)
    %}
    ```

* Implement hint on cairo_blake2s whitelist [#1039](https://github.com/lambdaclass/cairo-rs/pull/1039)

    `BuiltinHintProcessor` now supports the following hint:

    ```python

    %{
        # Add dummy pairs of input and output.
        from starkware.cairo.common.cairo_blake2s.blake2s_utils import IV, blake2s_compress

        _n_packed_instances = int(ids.N_PACKED_INSTANCES)
        assert 0 <= _n_packed_instances < 20
        _blake2s_input_chunk_size_felts = int(ids.BLAKE2S_INPUT_CHUNK_SIZE_FELTS)
        assert 0 <= _blake2s_input_chunk_size_felts < 100

        message = [0] * _blake2s_input_chunk_size_felts
        modified_iv = [IV[0] ^ 0x01010020] + IV[1:]
        output = blake2s_compress(
            message=message,
            h=modified_iv,
            t0=0,
            t1=0,
            f0=0xffffffff,
            f1=0,
        )
        padding = (modified_iv + message + [0, 0xffffffff] + output) * (_n_packed_instances - 1)
        segments.write_arg(ids.blake2s_ptr_end, padding)
    %}

* Add `Program::iter_identifiers(&self) -> Iterator<Item = (&str, &Identifier)>` to get an iterator over the program's identifiers [#1079](https://github.com/lambdaclass/cairo-rs/pull/1079)

* Implement hint on `assert_le_felt` for versions 0.6.0 and 0.8.2 [#1047](https://github.com/lambdaclass/cairo-rs/pull/1047):

     `BuiltinHintProcessor` now supports the following hints:

     ```python

     %{
        from starkware.cairo.common.math_utils import assert_integer
        assert_integer(ids.a)
        assert_integer(ids.b)
        assert (ids.a % PRIME) <= (ids.b % PRIME), \
            f'a = {ids.a % PRIME} is not less than or equal to b = {ids.b % PRIME}.'
    %}

     ```

     ```python

    %{
        from starkware.cairo.common.math_utils import assert_integer
        assert_integer(ids.a)
        assert_integer(ids.b)
        a = ids.a % PRIME
        b = ids.b % PRIME
        assert a <= b, f'a = {a} is not less than or equal to b = {b}.'

        ids.small_inputs = int(
            a < range_check_builtin.bound and (b - a) < range_check_builtin.bound)
    %}

     ```

* Add missing hints on whitelist [#1073](https://github.com/lambdaclass/cairo-rs/pull/1073):

    `BuiltinHintProcessor` now supports the following hints:

    ```python
        ids.is_250 = 1 if ids.addr < 2**250 else 0
    ```

    ```python
        # Verify the assumptions on the relationship between 2**250, ADDR_BOUND and PRIME.
        ADDR_BOUND = ids.ADDR_BOUND % PRIME
        assert (2**250 < ADDR_BOUND <= 2**251) and (2 * 2**250 < PRIME) and (
                ADDR_BOUND * 2 > PRIME), \
            'normalize_address() cannot be used with the current constants.'
        ids.is_small = 1 if ids.addr < ADDR_BOUND else 0
    ```

* Implement hint on ec_recover.json whitelist [#1038](https://github.com/lambdaclass/cairo-rs/pull/1038):

    `BuiltinHintProcessor` now supports the following hint:

    ```python
    %{
         value = k = product // m
    %}
    ```

* Implement hint on ec_recover.json whitelist [#1037](https://github.com/lambdaclass/cairo-rs/pull/1037):

    `BuiltinHintProcessor` now supports the following hint:

    ```python
    %{
        from starkware.cairo.common.cairo_secp.secp_utils import pack
        from starkware.python.math_utils import div_mod, safe_div

        a = pack(ids.a, PRIME)
        b = pack(ids.b, PRIME)
        product = a * b
        m = pack(ids.m, PRIME)

        value = res = product % m

    %}
    ```

* Implement hint for `starkware.cairo.common.cairo_keccak.keccak.finalize_keccak` as described by whitelist `starknet/security/whitelists/cairo_keccak.json` [#1041](https://github.com/lambdaclass/cairo-rs/pull/1041)

    `BuiltinHintProcessor` now supports the following hint:

    ```python
    %{
        # Add dummy pairs of input and output.
        _keccak_state_size_felts = int(ids.KECCAK_STATE_SIZE_FELTS)
        _block_size = int(ids.BLOCK_SIZE)
        assert 0 <= _keccak_state_size_felts < 100
        assert 0 <= _block_size < 1000
        inp = [0] * _keccak_state_size_felts
        padding = (inp + keccak_func(inp)) * _block_size
        segments.write_arg(ids.keccak_ptr_end, padding)
    %}
    ```

* Implement hint on ec_recover.json whitelist [#1036](https://github.com/lambdaclass/cairo-rs/pull/1036):

    `BuiltinHintProcessor` now supports the following hint:

    ```python

    %{
        from starkware.cairo.common.cairo_secp.secp_utils import pack
        from starkware.python.math_utils import div_mod, safe_div

        a = pack(ids.a, PRIME)
        b = pack(ids.b, PRIME)

        value = res = a - b
    %}

    ```

* Add missing hint on vrf.json lib [#1054](https://github.com/lambdaclass/cairo-rs/pull/1054):

    `BuiltinHintProcessor` now supports the following hint:

    ```python
        from starkware.cairo.common.cairo_secp.secp_utils import pack
        SECP_P = 2**255-19

        y = pack(ids.point.y, PRIME) % SECP_P
        # The modulo operation in python always returns a nonnegative number.
        value = (-y) % SECP_P
    ```

* Implement hint on ec_recover.json whitelist [#1032](https://github.com/lambdaclass/cairo-rs/pull/1032):

    `BuiltinHintProcessor` now supports the following hint:

    ```python
    %{
        from starkware.cairo.common.cairo_secp.secp_utils import pack
        from starkware.python.math_utils import div_mod, safe_div

        N = pack(ids.n, PRIME)
        x = pack(ids.x, PRIME) % N
        s = pack(ids.s, PRIME) % N,
        value = res = div_mod(x, s, N)
    %}
    ```

* Implement hints on field_arithmetic lib (Part 2) [#1004](https://github.com/lambdaclass/cairo-rs/pull/1004)

    `BuiltinHintProcessor` now supports the following hint:

    ```python
    %{
        from starkware.python.math_utils import div_mod

        def split(num: int, num_bits_shift: int, length: int):
            a = []
            for _ in range(length):
                a.append( num & ((1 << num_bits_shift) - 1) )
                num = num >> num_bits_shift
            return tuple(a)

        def pack(z, num_bits_shift: int) -> int:
            limbs = (z.d0, z.d1, z.d2)
            return sum(limb << (num_bits_shift * i) for i, limb in enumerate(limbs))

        a = pack(ids.a, num_bits_shift = 128)
        b = pack(ids.b, num_bits_shift = 128)
        p = pack(ids.p, num_bits_shift = 128)
        # For python3.8 and above the modular inverse can be computed as follows:
        # b_inverse_mod_p = pow(b, -1, p)
        # Instead we use the python3.7-friendly function div_mod from starkware.python.math_utils
        b_inverse_mod_p = div_mod(1, b, p)


        b_inverse_mod_p_split = split(b_inverse_mod_p, num_bits_shift=128, length=3)

        ids.b_inverse_mod_p.d0 = b_inverse_mod_p_split[0]
        ids.b_inverse_mod_p.d1 = b_inverse_mod_p_split[1]
        ids.b_inverse_mod_p.d2 = b_inverse_mod_p_split[2]
    %}
    ```

* Optimizations for hash builtin [#1029](https://github.com/lambdaclass/cairo-rs/pull/1029):
  * Track the verified addresses by offset in a `Vec<bool>` rather than storing the address in a `Vec<Relocatable>`

* Add missing hint on vrf.json whitelist [#1056](https://github.com/lambdaclass/cairo-rs/pull/1056):

    `BuiltinHintProcessor` now supports the following hint:

    ```python
    %{
        from starkware.python.math_utils import ec_double_slope
        from starkware.cairo.common.cairo_secp.secp_utils import pack
        SECP_P = 2**255-19

        # Compute the slope.
        x = pack(ids.point.x, PRIME)
        y = pack(ids.point.y, PRIME)
        value = slope = ec_double_slope(point=(x, y), alpha=42204101795669822316448953119945047945709099015225996174933988943478124189485, p=SECP_P)
    %}
    ```

* Add missing hint on vrf.json whitelist [#1035](https://github.com/lambdaclass/cairo-rs/pull/1035):

    `BuiltinHintProcessor` now supports the following hint:

    ```python
    %{
        from starkware.python.math_utils import line_slope
        from starkware.cairo.common.cairo_secp.secp_utils import pack
        SECP_P = 2**255-19
        # Compute the slope.
        x0 = pack(ids.point0.x, PRIME)
        y0 = pack(ids.point0.y, PRIME)
        x1 = pack(ids.point1.x, PRIME)
        y1 = pack(ids.point1.y, PRIME)
        value = slope = line_slope(point1=(x0, y0), point2=(x1, y1), p=SECP_P)
    %}
    ```

* Add missing hint on vrf.json whitelist [#1035](https://github.com/lambdaclass/cairo-rs/pull/1035):

    `BuiltinHintProcessor` now supports the following hint:

    ```python
    %{
        from starkware.cairo.common.cairo_secp.secp_utils import pack
        SECP_P = 2**255-19
        to_assert = pack(ids.val, PRIME)
        q, r = divmod(pack(ids.val, PRIME), SECP_P)
        assert r == 0, f"verify_zero: Invalid input {ids.val.d0, ids.val.d1, ids.val.d2}."
        ids.q = q % PRIME
    %}
    ```

* Add missing hint on vrf.json whitelist [#1000](https://github.com/lambdaclass/cairo-rs/pull/1000):

    `BuiltinHintProcessor` now supports the following hint:

    ```python
        def pack_512(u, num_bits_shift: int) -> int:
            limbs = (u.d0, u.d1, u.d2, u.d3)
            return sum(limb << (num_bits_shift * i) for i, limb in enumerate(limbs))

        x = pack_512(ids.x, num_bits_shift = 128)
        p = ids.p.low + (ids.p.high << 128)
        x_inverse_mod_p = pow(x,-1, p)

        x_inverse_mod_p_split = (x_inverse_mod_p & ((1 << 128) - 1), x_inverse_mod_p >> 128)

        ids.x_inverse_mod_p.low = x_inverse_mod_p_split[0]
        ids.x_inverse_mod_p.high = x_inverse_mod_p_split[1]
    ```

* BREAKING CHANGE: Fix `CairoRunner::get_memory_holes` [#1027](https://github.com/lambdaclass/cairo-rs/pull/1027):

  * Skip builtin segements when counting memory holes
  * Check amount of memory holes for all tests in cairo_run_test
  * Remove duplicated tests in cairo_run_test
  * BREAKING CHANGE: `MemorySegmentManager.get_memory_holes` now also receives the amount of builtins in the vm. Signature is now `pub fn get_memory_holes(&self, builtin_count: usize) -> Result<usize, MemoryError>`

* Add missing hints on cairo_secp lib [#1026](https://github.com/lambdaclass/cairo-rs/pull/1026):

    `BuiltinHintProcessor` now supports the following hints:

    ```python
    from starkware.cairo.common.cairo_secp.secp256r1_utils import SECP256R1_ALPHA as ALPHA
    ```
    and:

    ```python
    from starkware.cairo.common.cairo_secp.secp256r1_utils import SECP256R1_N as N
    ```

* Add missing hint on vrf.json lib [#1043](https://github.com/lambdaclass/cairo-rs/pull/1043):

    `BuiltinHintProcessor` now supports the following hint:

    ```python
        from starkware.python.math_utils import div_mod

        def split(a: int):
            return (a & ((1 << 128) - 1), a >> 128)

        def pack(z, num_bits_shift: int) -> int:
            limbs = (z.low, z.high)
            return sum(limb << (num_bits_shift * i) for i, limb in enumerate(limbs))

        a = pack(ids.a, 128)
        b = pack(ids.b, 128)
        p = pack(ids.p, 128)
        # For python3.8 and above the modular inverse can be computed as follows:
        # b_inverse_mod_p = pow(b, -1, p)
        # Instead we use the python3.7-friendly function div_mod from starkware.python.math_utils
        b_inverse_mod_p = div_mod(1, b, p)

        b_inverse_mod_p_split = split(b_inverse_mod_p)

        ids.b_inverse_mod_p.low = b_inverse_mod_p_split[0]
        ids.b_inverse_mod_p.high = b_inverse_mod_p_split[1]
    ```

* Add missing hints `NewHint#35` and `NewHint#36` [#975](https://github.com/lambdaclass/cairo-rs/issues/975)

    `BuiltinHintProcessor` now supports the following hint:

    ```python
    from starkware.cairo.common.cairo_secp.secp_utils import pack
    from starkware.cairo.common.math_utils import as_int
    from starkware.python.math_utils import div_mod, safe_div

    p = pack(ids.P, PRIME)
    x = pack(ids.x, PRIME) + as_int(ids.x.d3, PRIME) * ids.BASE ** 3 + as_int(ids.x.d4, PRIME) * ids.BASE ** 4
    y = pack(ids.y, PRIME)

    value = res = div_mod(x, y, p)
    ```

    ```python
    k = safe_div(res * y - x, p)
    value = k if k > 0 else 0 - k
    ids.flag = 1 if k > 0 else 0
    ```

* Add missing hint on cairo_secp lib [#1057](https://github.com/lambdaclass/cairo-rs/pull/1057):

    `BuiltinHintProcessor` now supports the following hint:

    ```python
        from starkware.cairo.common.cairo_secp.secp_utils import pack
        from starkware.python.math_utils import ec_double_slope

        # Compute the slope.
        x = pack(ids.point.x, PRIME)
        y = pack(ids.point.y, PRIME)
        value = slope = ec_double_slope(point=(x, y), alpha=ALPHA, p=SECP_P)
    ```

* Add missing hint on uint256_improvements lib [#1025](https://github.com/lambdaclass/cairo-rs/pull/1025):

    `BuiltinHintProcessor` now supports the following hint:

    ```python
        from starkware.python.math_utils import isqrt
        n = (ids.n.high << 128) + ids.n.low
        root = isqrt(n)
        assert 0 <= root < 2 ** 128
        ids.root = root
    ```

* Add missing hint on vrf.json lib [#1045](https://github.com/lambdaclass/cairo-rs/pull/1045):

    `BuiltinHintProcessor` now supports the following hint:

    ```python
        from starkware.python.math_utils import is_quad_residue, sqrt

        def split(a: int):
            return (a & ((1 << 128) - 1), a >> 128)

        def pack(z) -> int:
            return z.low + (z.high << 128)

        generator = pack(ids.generator)
        x = pack(ids.x)
        p = pack(ids.p)

        success_x = is_quad_residue(x, p)
        root_x = sqrt(x, p) if success_x else None
        success_gx = is_quad_residue(generator*x, p)
        root_gx = sqrt(generator*x, p) if success_gx else None

        # Check that one is 0 and the other is 1
        if x != 0:
            assert success_x + success_gx == 1

        # `None` means that no root was found, but we need to transform these into a felt no matter what
        if root_x == None:
            root_x = 0
        if root_gx == None:
            root_gx = 0
        ids.success_x = int(success_x)
        ids.success_gx = int(success_gx)
        split_root_x = split(root_x)
        # print('split root x', split_root_x)
        split_root_gx = split(root_gx)
        ids.sqrt_x.low = split_root_x[0]
        ids.sqrt_x.high = split_root_x[1]
        ids.sqrt_gx.low = split_root_gx[0]
        ids.sqrt_gx.high = split_root_gx[1]
    ```

* Add missing hint on uint256_improvements lib [#1024](https://github.com/lambdaclass/cairo-rs/pull/1024):

    `BuiltinHintProcessor` now supports the following hint:

    ```python
        res = ids.a + ids.b
        ids.carry = 1 if res >= ids.SHIFT else 0
    ```

* BREAKING CHANGE: move `Program::identifiers` to `SharedProgramData::identifiers` [#1023](https://github.com/lambdaclass/cairo-rs/pull/1023)
    * Optimizes `CairoRunner::new`, needed for sequencers and other workflows reusing the same `Program` instance across `CairoRunner`s
    * Breaking change: make all fields in `Program` and `SharedProgramData` `pub(crate)`, since we break by moving the field let's make it the last break for this struct
    * Add `Program::get_identifier(&self, id: &str) -> &Identifier` to get a single identifier by name

* Implement hints on field_arithmetic lib[#985](https://github.com/lambdaclass/cairo-rs/pull/983)

    `BuiltinHintProcessor` now supports the following hint:

    ```python
        %{
            from starkware.python.math_utils import is_quad_residue, sqrt

            def split(num: int, num_bits_shift: int = 128, length: int = 3):
                a = []
                for _ in range(length):
                    a.append( num & ((1 << num_bits_shift) - 1) )
                    num = num >> num_bits_shift
                return tuple(a)

            def pack(z, num_bits_shift: int = 128) -> int:
                limbs = (z.d0, z.d1, z.d2)
                return sum(limb << (num_bits_shift * i) for i, limb in enumerate(limbs))


            generator = pack(ids.generator)
            x = pack(ids.x)
            p = pack(ids.p)

            success_x = is_quad_residue(x, p)
            root_x = sqrt(x, p) if success_x else None

            success_gx = is_quad_residue(generator*x, p)
            root_gx = sqrt(generator*x, p) if success_gx else None

            # Check that one is 0 and the other is 1
            if x != 0:
                assert success_x + success_gx ==1

            # `None` means that no root was found, but we need to transform these into a felt no matter what
            if root_x == None:
                root_x = 0
            if root_gx == None:
                root_gx = 0
            ids.success_x = int(success_x)
            ids.success_gx = int(success_gx)
            split_root_x = split(root_x)
            split_root_gx = split(root_gx)
            ids.sqrt_x.d0 = split_root_x[0]
            ids.sqrt_x.d1 = split_root_x[1]
            ids.sqrt_x.d2 = split_root_x[2]
            ids.sqrt_gx.d0 = split_root_gx[0]
            ids.sqrt_gx.d1 = split_root_gx[1]
            ids.sqrt_gx.d2 = split_root_gx[2]
        %}
    ```

* Add missing hint on vrf.json lib [#1050](https://github.com/lambdaclass/cairo-rs/pull/1050):

    `BuiltinHintProcessor` now supports the following hint:

    ```python
        sum_low = ids.a.low + ids.b.low
        ids.carry_low = 1 if sum_low >= ids.SHIFT else 0
    ```

* Add missing hint on uint256_improvements lib [#1016](https://github.com/lambdaclass/cairo-rs/pull/1016):

    `BuiltinHintProcessor` now supports the following hint:

    ```python
        def split(num: int, num_bits_shift: int = 128, length: int = 2):
            a = []
            for _ in range(length):
                a.append( num & ((1 << num_bits_shift) - 1) )
                num = num >> num_bits_shift
            return tuple(a)

        def pack(z, num_bits_shift: int = 128) -> int:
            limbs = (z.low, z.high)
            return sum(limb << (num_bits_shift * i) for i, limb in enumerate(limbs))

        a = pack(ids.a)
        b = pack(ids.b)
        res = (a - b)%2**256
        res_split = split(res)
        ids.res.low = res_split[0]
        ids.res.high = res_split[1]
    ```

* Implement hint on vrf.json lib [#1049](https://github.com/lambdaclass/cairo-rs/pull/1049)

    `BuiltinHintProcessor` now supports the following hint:
    
    ```python
        def split(num: int, num_bits_shift: int, length: int):
            a = []
            for _ in range(length):
                a.append( num & ((1 << num_bits_shift) - 1) )
                num = num >> num_bits_shift
            return tuple(a)

        def pack(z, num_bits_shift: int) -> int:
            limbs = (z.d0, z.d1, z.d2)
            return sum(limb << (num_bits_shift * i) for i, limb in enumerate(limbs))

        def pack_extended(z, num_bits_shift: int) -> int:
            limbs = (z.d0, z.d1, z.d2, z.d3, z.d4, z.d5)
            return sum(limb << (num_bits_shift * i) for i, limb in enumerate(limbs))

        a = pack_extended(ids.a, num_bits_shift = 128)
        div = pack(ids.div, num_bits_shift = 128)

        quotient, remainder = divmod(a, div)

        quotient_split = split(quotient, num_bits_shift=128, length=6)

        ids.quotient.d0 = quotient_split[0]
        ids.quotient.d1 = quotient_split[1]
        ids.quotient.d2 = quotient_split[2]
        ids.quotient.d3 = quotient_split[3]
        ids.quotient.d4 = quotient_split[4]
        ids.quotient.d5 = quotient_split[5]

        remainder_split = split(remainder, num_bits_shift=128, length=3)
        ids.remainder.d0 = remainder_split[0]
        ids.remainder.d1 = remainder_split[1]
        ids.remainder.d2 = remainder_split[2]
    ```

    _Note: this hint is similar to the one in #983, but with some trailing whitespace removed_

* Add missing hint on vrf.json whitelist [#1030](https://github.com/lambdaclass/cairo-rs/pull/1030):

    `BuiltinHintProcessor` now supports the following hint:

    ```python
        def split(num: int, num_bits_shift: int, length: int):
            a = []
            for _ in range(length):
                a.append( num & ((1 << num_bits_shift) - 1) )
                num = num >> num_bits_shift
            return tuple(a)

        def pack(z, num_bits_shift: int) -> int:
            limbs = (z.low, z.high)
            return sum(limb << (num_bits_shift * i) for i, limb in enumerate(limbs))

        def pack_extended(z, num_bits_shift: int) -> int:
            limbs = (z.d0, z.d1, z.d2, z.d3)
            return sum(limb << (num_bits_shift * i) for i, limb in enumerate(limbs))

        x = pack_extended(ids.x, num_bits_shift = 128)
        div = pack(ids.div, num_bits_shift = 128)

        quotient, remainder = divmod(x, div)

        quotient_split = split(quotient, num_bits_shift=128, length=4)

        ids.quotient.d0 = quotient_split[0]
        ids.quotient.d1 = quotient_split[1]
        ids.quotient.d2 = quotient_split[2]
        ids.quotient.d3 = quotient_split[3]

        remainder_split = split(remainder, num_bits_shift=128, length=2)
        ids.remainder.low = remainder_split[0]
        ids.remainder.high = remainder_split[1]
    ```

* Add method `Program::data_len(&self) -> usize` to get the number of data cells in a given program [#1022](https://github.com/lambdaclass/cairo-rs/pull/1022)

* Add missing hint on uint256_improvements lib [#1013](https://github.com/lambdaclass/cairo-rs/pull/1013):

    `BuiltinHintProcessor` now supports the following hint:

    ```python
        a = (ids.a.high << 128) + ids.a.low
        div = (ids.div.b23 << 128) + ids.div.b01
        quotient, remainder = divmod(a, div)

        ids.quotient.low = quotient & ((1 << 128) - 1)
        ids.quotient.high = quotient >> 128
        ids.remainder.low = remainder & ((1 << 128) - 1)
        ids.remainder.high = remainder >> 128
    ```

* Add missing hint on cairo_secp lib [#1010](https://github.com/lambdaclass/cairo-rs/pull/1010):

    `BuiltinHintProcessor` now supports the following hint:

    ```python
        memory[ap] = int(x == 0)
    ```

* Implement hint on `get_felt_bitlength` [#993](https://github.com/lambdaclass/cairo-rs/pull/993)

  `BuiltinHintProcessor` now supports the following hint:
  ```python
  x = ids.x
  ids.bit_length = x.bit_length()
  ```
  Used by the [`Garaga` library function `get_felt_bitlength`](https://github.com/keep-starknet-strange/garaga/blob/249f8a372126b3a839f9c1e1080ea8c6f9374c0c/src/utils.cairo#L54)

* Add missing hint on cairo_secp lib [#1009](https://github.com/lambdaclass/cairo-rs/pull/1009):

    `BuiltinHintProcessor` now supports the following hint:

    ```python
        ids.dibit = ((ids.scalar_u >> ids.m) & 1) + 2 * ((ids.scalar_v >> ids.m) & 1)
    ```

* Add getters to read properties of a `Program` [#1017](https://github.com/lambdaclass/cairo-rs/pull/1017):
  * `prime(&self) -> &str`: get the prime associated to data in hex representation
  * `iter_data(&self) -> Iterator<Item = &MaybeRelocatable>`: get an iterator over all elements in the program data
  * `iter_builtins(&self) -> Iterator<Item = &BuiltinName>`: get an iterator over the names of required builtins

* Add missing hint on cairo_secp lib [#1008](https://github.com/lambdaclass/cairo-rs/pull/1008):

    `BuiltinHintProcessor` now supports the following hint:

    ```python
        ids.len_hi = max(ids.scalar_u.d2.bit_length(), ids.scalar_v.d2.bit_length())-1
    ```

* Update `starknet-crypto` to version `0.4.3` [#1011](https://github.com/lambdaclass/cairo-rs/pull/1011)
  * The new version carries an 85% reduction in execution time for ECDSA signature verification

* BREAKING CHANGE: refactor `Program` to optimize `Program::clone` [#999](https://github.com/lambdaclass/cairo-rs/pull/999)

    * Breaking change: many fields that were (unnecessarily) public become hidden by the refactor.

* BREAKING CHANGE: Add _builtin suffix to builtin names e.g.: output -> output_builtin [#1005](https://github.com/lambdaclass/cairo-rs/pull/1005)

* Implement hint on uint384_extension lib [#983](https://github.com/lambdaclass/cairo-rs/pull/983)

    `BuiltinHintProcessor` now supports the following hint:
    
    ```python
        def split(num: int, num_bits_shift: int, length: int):
            a = []
            for _ in range(length):
                a.append( num & ((1 << num_bits_shift) - 1) )
                num = num >> num_bits_shift 
            return tuple(a)

        def pack(z, num_bits_shift: int) -> int:
            limbs = (z.d0, z.d1, z.d2)
            return sum(limb << (num_bits_shift * i) for i, limb in enumerate(limbs))
            
        def pack_extended(z, num_bits_shift: int) -> int:
            limbs = (z.d0, z.d1, z.d2, z.d3, z.d4, z.d5)
            return sum(limb << (num_bits_shift * i) for i, limb in enumerate(limbs))

        a = pack_extended(ids.a, num_bits_shift = 128)
        div = pack(ids.div, num_bits_shift = 128)

        quotient, remainder = divmod(a, div)

        quotient_split = split(quotient, num_bits_shift=128, length=6)

        ids.quotient.d0 = quotient_split[0]
        ids.quotient.d1 = quotient_split[1]
        ids.quotient.d2 = quotient_split[2]
        ids.quotient.d3 = quotient_split[3]
        ids.quotient.d4 = quotient_split[4]
        ids.quotient.d5 = quotient_split[5]

        remainder_split = split(remainder, num_bits_shift=128, length=3)
        ids.remainder.d0 = remainder_split[0]
        ids.remainder.d1 = remainder_split[1]
        ids.remainder.d2 = remainder_split[2]
    ```

* BREAKING CHANGE: optimization for instruction decoding [#942](https://github.com/lambdaclass/cairo-rs/pull/942):
    * Avoids copying immediate arguments to the `Instruction` structure, as they get inferred from the offset anyway
    * Breaking: removal of the field `Instruction::imm`

* Add missing `\n` character in traceback string [#997](https://github.com/lambdaclass/cairo-rs/pull/997)
    * BugFix: Add missing `\n` character after traceback lines when the filename is missing ("Unknown Location")

* 0.11 Support
    * Add missing hints [#1014](https://github.com/lambdaclass/cairo-rs/pull/1014):
        `BuiltinHintProcessor` now supports the following hints:
        ```python
            from starkware.cairo.common.cairo_secp.secp256r1_utils import SECP256R1_P as SECP_P 
        ```
        and: 
        ```python
            from starkware.cairo.common.cairo_secp.secp_utils import pack
            from starkware.python.math_utils import line_slope
            
            # Compute the slope.
            x0 = pack(ids.point0.x, PRIME)
            y0 = pack(ids.point0.y, PRIME)
            x1 = pack(ids.point1.x, PRIME)
            y1 = pack(ids.point1.y, PRIME)
            value = slope = line_slope(point1=(x0, y0), point2=(x1, y1), p=SECP_P)
        ```
    * Add missing hints on cairo_secp lib [#991](https://github.com/lambdaclass/cairo-rs/pull/991):
        `BuiltinHintProcessor` now supports the following hints:
        ```python
        from starkware.cairo.common.cairo_secp.secp_utils import pack
        from starkware.python.math_utils import div_mod, safe_div

        N = 0xfffffffffffffffffffffffffffffffebaaedce6af48a03bbfd25e8cd0364141
        x = pack(ids.x, PRIME) % N
        s = pack(ids.s, PRIME) % N
        value = res = div_mod(x, s, N)
        ```
        and: 
        ```python
        value = k = safe_div(res * s - x, N)
        ```
    * Layouts update [#874](https://github.com/lambdaclass/cairo-rs/pull/874)
    * Keccak builtin updated [#873](https://github.com/lambdaclass/cairo-rs/pull/873), [#883](https://github.com/lambdaclass/cairo-rs/pull/883)
    * Changes to `ec_op` [#876](https://github.com/lambdaclass/cairo-rs/pull/876)
    * Poseidon builtin [#875](https://github.com/lambdaclass/cairo-rs/pull/875)
    * Renamed Felt to Felt252 [#899](https://github.com/lambdaclass/cairo-rs/pull/899)
    * Added SegmentArenaBuiltinRunner [#913](https://github.com/lambdaclass/cairo-rs/pull/913)
    * Added `program_segment_size` argument to `verify_secure_runner` & `run_from_entrypoint` [#928](https://github.com/lambdaclass/cairo-rs/pull/928)
    * Added dynamic layout [#879](https://github.com/lambdaclass/cairo-rs/pull/879)
    * `get_segment_size` was exposed [#934](https://github.com/lambdaclass/cairo-rs/pull/934)

* Add missing hint on cairo_secp lib [#1006](https://github.com/lambdaclass/cairo-rs/pull/1006):

    `BuiltinHintProcessor` now supports the following hint:

    ```python
        ids.quad_bit = (
            8 * ((ids.scalar_v >> ids.m) & 1)
            + 4 * ((ids.scalar_u >> ids.m) & 1)
            + 2 * ((ids.scalar_v >> (ids.m - 1)) & 1)
            + ((ids.scalar_u >> (ids.m - 1)) & 1)
        )
    ```

* Add missing hint on cairo_secp lib [#1003](https://github.com/lambdaclass/cairo-rs/pull/1003):

    `BuiltinHintProcessor` now supports the following hint:

    ```python
        from starkware.cairo.common.cairo_secp.secp_utils import pack

        x = pack(ids.x, PRIME) % SECP_P
    ```

* Add missing hint on cairo_secp lib [#996](https://github.com/lambdaclass/cairo-rs/pull/996):

    `BuiltinHintProcessor` now supports the following hint:

    ```python
        from starkware.python.math_utils import div_mod
        value = x_inv = div_mod(1, x, SECP_P)
    ```

* Add missing hints on cairo_secp lib [#994](https://github.com/lambdaclass/cairo-rs/pull/994):

    `BuiltinHintProcessor` now supports the following hints:

    ```python
        from starkware.cairo.common.cairo_secp.secp_utils import pack
        from starkware.python.math_utils import div_mod, safe_div

        a = pack(ids.a, PRIME)
        b = pack(ids.b, PRIME)
        value = res = div_mod(a, b, N)
    ```

    ```python
        value = k_plus_one = safe_div(res * b - a, N) + 1
    ```

* Add missing hint on cairo_secp lib [#992](https://github.com/lambdaclass/cairo-rs/pull/992):

    `BuiltinHintProcessor` now supports the following hint:

    ```python
        from starkware.cairo.common.cairo_secp.secp_utils import pack

        q, r = divmod(pack(ids.val, PRIME), SECP_P)
        assert r == 0, f"verify_zero: Invalid input {ids.val.d0, ids.val.d1, ids.val.d2}."
        ids.q = q % PRIME
    ```

* Add missing hint on cairo_secp lib [#990](https://github.com/lambdaclass/cairo-rs/pull/990):

    `BuiltinHintProcessor` now supports the following hint:

    ```python
        from starkware.cairo.common.cairo_secp.secp_utils import pack

        slope = pack(ids.slope, PRIME)
        x = pack(ids.point.x, PRIME)
        y = pack(ids.point.y, PRIME)

        value = new_x = (pow(slope, 2, SECP_P) - 2 * x) % SECP_P
    ```

* Add missing hint on cairo_secp lib [#989](https://github.com/lambdaclass/cairo-rs/pull/989):

    `BuiltinHintProcessor` now supports the following hint:

    ```python
        from starkware.cairo.common.cairo_secp.secp_utils import SECP_P
        q, r = divmod(pack(ids.val, PRIME), SECP_P)
        assert r == 0, f"verify_zero: Invalid input {ids.val.d0, ids.val.d1, ids.val.d2}."
        ids.q = q % PRIME
    ```

* Add missing hint on cairo_secp lib [#986](https://github.com/lambdaclass/cairo-rs/pull/986):

    `BuiltinHintProcessor` now supports the following hint:

    ```python
        from starkware.cairo.common.cairo_secp.secp_utils import SECP_P, pack
        from starkware.python.math_utils import div_mod

        # Compute the slope.
        x = pack(ids.pt.x, PRIME)
        y = pack(ids.pt.y, PRIME)
        value = slope = div_mod(3 * x ** 2, 2 * y, SECP_P)
    ```

* Add missing hint on cairo_secp lib [#984](https://github.com/lambdaclass/cairo-rs/pull/984):

    `BuiltinHintProcessor` now supports the following hint:

    ```python
        from starkware.cairo.common.cairo_secp.secp_utils import SECP_P, pack
        from starkware.python.math_utils import div_mod

        # Compute the slope.
        x0 = pack(ids.pt0.x, PRIME)
        y0 = pack(ids.pt0.y, PRIME)
        x1 = pack(ids.pt1.x, PRIME)
        y1 = pack(ids.pt1.y, PRIME)
        value = slope = div_mod(y0 - y1, x0 - x1, SECP_P)
    ```

* Implement hints on uint384 lib (Part 2) [#971](https://github.com/lambdaclass/cairo-rs/pull/971)

    `BuiltinHintProcessor` now supports the following hint:

    ```python
        memory[ap] = 1 if 0 <= (ids.a.d2 % PRIME) < 2 ** 127 else 0
    ```

 * Add alternative hint code for hint on _block_permutation used by 0.10.3 whitelist [#958](https://github.com/lambdaclass/cairo-rs/pull/958)

     `BuiltinHintProcessor` now supports the following hint:

    ```python
        from starkware.cairo.common.keccak_utils.keccak_utils import keccak_func
        _keccak_state_size_felts = int(ids.KECCAK_STATE_SIZE_FELTS)
        assert 0 <= _keccak_state_size_felts < 100

        output_values = keccak_func(memory.get_range(
            ids.keccak_ptr - _keccak_state_size_felts, _keccak_state_size_felts))
        segments.write_arg(ids.keccak_ptr, output_values)
    ```

* Make  hints code `src/hint_processor/builtin_hint_processor/hint_code.rs` public [#988](https://github.com/lambdaclass/cairo-rs/pull/988)

* Implement hints on uint384 lib (Part 1) [#960](https://github.com/lambdaclass/cairo-rs/pull/960)

    `BuiltinHintProcessor` now supports the following hints:

    ```python
        def split(num: int, num_bits_shift: int, length: int):
        a = []
        for _ in range(length):
            a.append( num & ((1 << num_bits_shift) - 1) )
            num = num >> num_bits_shift
        return tuple(a)

        def pack(z, num_bits_shift: int) -> int:
            limbs = (z.d0, z.d1, z.d2)
            return sum(limb << (num_bits_shift * i) for i, limb in enumerate(limbs))

        a = pack(ids.a, num_bits_shift = 128)
        div = pack(ids.div, num_bits_shift = 128)
        quotient, remainder = divmod(a, div)

        quotient_split = split(quotient, num_bits_shift=128, length=3)
        assert len(quotient_split) == 3

        ids.quotient.d0 = quotient_split[0]
        ids.quotient.d1 = quotient_split[1]
        ids.quotient.d2 = quotient_split[2]

        remainder_split = split(remainder, num_bits_shift=128, length=3)
        ids.remainder.d0 = remainder_split[0]
        ids.remainder.d1 = remainder_split[1]
        ids.remainder.d2 = remainder_split[2]
    ```

    ```python
        ids.low = ids.a & ((1<<128) - 1)
        ids.high = ids.a >> 128
    ```

    ```python
            sum_d0 = ids.a.d0 + ids.b.d0
        ids.carry_d0 = 1 if sum_d0 >= ids.SHIFT else 0
        sum_d1 = ids.a.d1 + ids.b.d1 + ids.carry_d0
        ids.carry_d1 = 1 if sum_d1 >= ids.SHIFT else 0
        sum_d2 = ids.a.d2 + ids.b.d2 + ids.carry_d1
        ids.carry_d2 = 1 if sum_d2 >= ids.SHIFT else 0
    ```

    ```python
        from starkware.python.math_utils import isqrt

        def split(num: int, num_bits_shift: int, length: int):
            a = []
            for _ in range(length):
                a.append( num & ((1 << num_bits_shift) - 1) )
                num = num >> num_bits_shift
            return tuple(a)

        def pack(z, num_bits_shift: int) -> int:
            limbs = (z.d0, z.d1, z.d2)
            return sum(limb << (num_bits_shift * i) for i, limb in enumerate(limbs))

        a = pack(ids.a, num_bits_shift=128)
        root = isqrt(a)
        assert 0 <= root < 2 ** 192
        root_split = split(root, num_bits_shift=128, length=3)
        ids.root.d0 = root_split[0]
        ids.root.d1 = root_split[1]
        ids.root.d2 = root_split[2]
    ```

* Re-export the `cairo-felt` crate as `cairo_vm::felt` [#981](https://github.com/lambdaclass/cairo-rs/pull/981)
  * Removes the need of explicitly importing `cairo-felt` in downstream projects
  and helps ensure there is no version mismatch caused by that

* Implement hint on `uint256_mul_div_mod`[#957](https://github.com/lambdaclass/cairo-rs/pull/957)

    `BuiltinHintProcessor` now supports the following hint:

    ```python
    a = (ids.a.high << 128) + ids.a.low
    b = (ids.b.high << 128) + ids.b.low
    div = (ids.div.high << 128) + ids.div.low
    quotient, remainder = divmod(a * b, div)

    ids.quotient_low.low = quotient & ((1 << 128) - 1)
    ids.quotient_low.high = (quotient >> 128) & ((1 << 128) - 1)
    ids.quotient_high.low = (quotient >> 256) & ((1 << 128) - 1)
    ids.quotient_high.high = quotient >> 384
    ids.remainder.low = remainder & ((1 << 128) - 1)
    ids.remainder.high = remainder >> 128"
    ```

    Used by the common library function `uint256_mul_div_mod`

#### [0.3.0-rc1] - 2023-04-13
* Derive Deserialize for ExecutionResources [#922](https://github.com/lambdaclass/cairo-rs/pull/922)
* Remove builtin names from VirtualMachine.builtin_runners [#921](https://github.com/lambdaclass/cairo-rs/pull/921)
* Implemented hints on common/ec.cairo [#888](https://github.com/lambdaclass/cairo-rs/pull/888)
* Changed `Memory.insert` argument types [#902](https://github.com/lambdaclass/cairo-rs/pull/902)
* feat: implemented `Deserialize` on Program by changing builtins field type to enum [#896](https://github.com/lambdaclass/cairo-rs/pull/896)
* Effective size computation from the VM exposed [#887](https://github.com/lambdaclass/cairo-rs/pull/887)
* Wasm32 Support! [#828](https://github.com/lambdaclass/cairo-rs/pull/828), [#893](https://github.com/lambdaclass/cairo-rs/pull/893)
* `MathError` added for math operation [#855](https://github.com/lambdaclass/cairo-rs/pull/855)
* Check for overflows in relocatable operations [#859](https://github.com/lambdaclass/cairo-rs/pull/859)
* Use `Relocatable` instead of `&MaybeRelocatable` in `load_data` and `get_range`[#860](https://github.com/lambdaclass/cairo-rs/pull/860) [#867](https://github.com/lambdaclass/cairo-rs/pull/867)
* Memory-related errors moved to `MemoryError` [#854](https://github.com/lambdaclass/cairo-rs/pull/854)
    * Removed unused error variants
    * Moved memory-related error variants to `MemoryError`
    * Changed memory getters to return `MemoryError` instead of `VirtualMachineError`
    * Changed all memory-related errors in hint from `HintError::Internal(VmError::...` to `HintError::Memory(MemoryError::...`
* feat: Builder pattern for `VirtualMachine` [#820](https://github.com/lambdaclass/cairo-rs/pull/820)
* Simplified `Memory::get` return type to `Option` [#852](https://github.com/lambdaclass/cairo-rs/pull/852)
* Improved idenitifier variable error handling [#851](https://github.com/lambdaclass/cairo-rs/pull/851)
* `CairoRunner::write_output` now prints missing and relocatable values [#853](https://github.com/lambdaclass/cairo-rs/pull/853)
* `VirtualMachineError::FailedToComputeOperands` error message expanded [#848](https://github.com/lambdaclass/cairo-rs/pull/848)
* Builtin names made public [#849](https://github.com/lambdaclass/cairo-rs/pull/849)
* `secure_run` flag moved to `CairoRunConfig` struct [#832](https://github.com/lambdaclass/cairo-rs/pull/832)
* `vm_core` error types revised and iimplemented `AddAssign` for `Relocatable` [#837](https://github.com/lambdaclass/cairo-rs/pull/837)
* `to_bigint` and `to_biguint` deprecated [#757](https://github.com/lambdaclass/cairo-rs/pull/757)
* `Memory` moved into `MemorySegmentManager` [#830](https://github.com/lambdaclass/cairo-rs/pull/830)
    * To reduce the complexity of the VM's memory and enforce proper usage (as the memory and its segment manager are now a "unified" entity)
    * Removed `memory` field from `VirtualMachine`
    * Added `memory` field to `MemorySegmentManager`
    * Removed `Memory` argument from methods where `MemorySegmentManager` is also an argument
    * Added test macro `segments` (an extension of the `memory` macro)
* `Display` trait added to Memory struct [#812](https://github.com/lambdaclass/cairo-rs/pull/812)
* feat: Extensible VirtualMachineError and removed PartialEq trait [#783](https://github.com/lambdaclass/cairo-rs/pull/783)
    * `VirtualMachineError::Other(anyhow::Error)` was added to allow to returning custom errors when using `cairo-rs`
    * The `PartialEq` trait was removed from the `VirtualMachineError` enum
* VM hooks added as a conditional feature [#761](https://github.com/lambdaclass/cairo-rs/pull/761)
    * Cairo-rs based testing tools such as cairo-foundry or those built by FuzzingLabs need access to the state of the VM at specific points during the execution.
    * This PR adds the possibility for users of the cairo-rs lib to execute their custom additional code during the program execution.
    * The Rust "feature" mechanism was used in order to guarantee that this ability is only available when the lib user needs it, and is not compiled when it's not required.
    * Three hooks were created:
        * before the first step
        * before each step
        * after each step
* ExecutionResource operations: add and substract [#774](https://github.com/lambdaclass/cairo-rs/pull/774), multiplication [#908](https://github.com/lambdaclass/cairo-rs/pull/908) , and `AddAssign` [#914](https://github.com/lambdaclass/cairo-rs/pull/914)

* Move `Memory` into `MemorySegmentManager` [#830](https://github.com/lambdaclass/cairo-rs/pull/830)
    * Structural changes:
        * Remove `memory: Memory` field from `VirtualMachine`
        * Add `memory: Memory` field to `MemorySegmentManager`
    * As a result of this, multiple public methods' signatures changed:
        * `BuiltinRunner` (and its inner enum types):
            * `initialize_segments(&mut self, segments: &mut MemorySegmentManager, memory: &mut Memory)` -> `initialize_segments(&mut self, segments: &mut MemorySegmentManager)`
            * `final_stack(&mut self, segments: &MemorySegmentManager, memory: &Memory, stack_pointer: Relocatable) -> Result<Relocatable, RunnerError>` -> `final_stack(&mut self, segments: &MemorySegmentManager, stack_pointer: Relocatable) -> Result<Relocatable, RunnerError>`
        * `MemorySegmentManager`
            * `add(&mut self, memory: &mut Memory) -> Relocatable` -> `add(&mut self) -> Relocatable`
            * `add_temporary_segment(&mut self, memory: &mut Memory) -> Relocatable` -> `add_temporary_segment(&mut self) -> Relocatable`
            * `load_data(&mut self, memory: &mut Memory, ptr: &MaybeRelocatable, data: &Vec<MaybeRelocatable>) -> Result<MaybeRelocatable, MemoryError>` -> `load_data(&mut self, ptr: &MaybeRelocatable, data: &Vec<MaybeRelocatable>) -> Result<MaybeRelocatable, MemoryError>`
            * `compute_effective_sizes(&mut self, memory: &Memory) -> &Vec<usize>` -> `compute_effective_sizes(&mut self) -> &Vec<usize>`
            * `gen_arg(&mut self, arg: &dyn Any, memory: &mut Memory) -> Result<MaybeRelocatable, VirtualMachineError>` -> `gen_arg(&mut self, arg: &dyn Any) -> Result<MaybeRelocatable, VirtualMachineError>`
            * `gen_cairo_arg(&mut self, arg: &CairoArg, memory: &mut Memory) -> Result<MaybeRelocatable, VirtualMachineError>` -> `gen_cairo_arg(&mut self, arg: &CairoArg) -> Result<MaybeRelocatable, VirtualMachineError>`
            * `write_arg(&mut self, memory: &mut Memory, ptr: &Relocatable, arg: &dyn Any) -> Result<MaybeRelocatable, MemoryError>` -> `write_arg(&mut self, ptr: &Relocatable, arg: &dyn Any) -> Result<MaybeRelocatable, MemoryError>`

* Refactor `Memory::relocate memory` [#784](https://github.com/lambdaclass/cairo-rs/pull/784)
    * Bugfixes:
        * `Memory::relocate_memory` now moves data in the temporary memory relocated by a relocation rule to the real memory
    * Aditional Notes:
        * When relocating temporary memory produces clashes with pre-existing values in the real memory, an InconsistentMemory error is returned instead of keeping the last inserted value. This differs from the original implementation.

* Restrict addresses to Relocatable + fix some error variants used in signature.rs [#792](https://github.com/lambdaclass/cairo-rs/pull/792)
    * Public Api Changes:
        * Change `ValidationRule` inner type to `Box<dyn Fn(&Memory, &Relocatable) -> Result<Vec<Relocatable>, MemoryError>>`.
        * Change `validated_addresses` field of `Memory` to `HashSet<Relocatable>`.
        * Change `validate_memory_cell(&mut self, address: &MaybeRelocatable) -> Result<(), MemoryError>` to `validate_memory_cell(&mut self, addr: &Relocatable) -> Result<(), MemoryError>`.

* Add `VmException` to `CairoRunner::run_from_entrypoint`[#775](https://github.com/lambdaclass/cairo-rs/pull/775)
    * Public Api Changes:
        * Change error return type of `CairoRunner::run_from_entrypoint` to `CairoRunError`.
        * Convert `VirtualMachineError`s outputed during the vm run to `VmException` in `CairoRunner::run_from_entrypoint`.
        * Make `VmException` fields public

* Fix `BuiltinRunner::final_stack` and remove quick fix [#778](https://github.com/lambdaclass/cairo-rs/pull/778)
    * Public Api changes:
        * Various changes to public `BuiltinRunner` method's signatures:
            * `final_stack(&self, vm: &VirtualMachine, pointer: Relocatable) -> Result<(Relocatable, usize), RunnerError>` to `final_stack(&mut self, segments: &MemorySegmentManager, memory: &Memory, pointer: Relocatable) -> Result<Relocatable,RunnerError>`.
            * `get_used_cells(&self, vm: &VirtualMachine) -> Result<usize, MemoryError>` to  `get_used_cells(&self, segments: &MemorySegmentManager) -> Result<usize, MemoryError>`.
            * `get_used_instances(&self, vm: &VirtualMachine) -> Result<usize, MemoryError>` to `get_used_instances(&self, segments: &MemorySegmentManager) -> Result<usize, MemoryError>`.
    * Bugfixes:
        * `BuiltinRunner::final_stack` now updates the builtin's stop_ptr instead of returning it. This replaces the bugfix on PR #768.

#### [0.1.3] - 2023-01-26
* Add secure_run flag + integrate verify_secure_runner into cairo-run [#771](https://github.com/lambdaclass/cairo-rs/pull/777)
    * Public Api changes:
        * Add command_line argument `secure_run`
        * Add argument `secure_run: Option<bool>` to `cairo_run`
        * `verify_secure_runner` is now called inside `cairo-run` when `secure_run` is set to true or when it not set and the run is not on `proof_mode`
    * Bugfixes:
        * `EcOpBuiltinRunner::deduce_memory_cell` now checks that both points are on the curve instead of only the first one
        * `EcOpBuiltinRunner::deduce_memory_cell` now returns the values of the point coordinates instead of the indices when a `PointNotOnCurve` error is returned

* Refactor `Refactor verify_secure_runner` [#768](https://github.com/lambdaclass/cairo-rs/pull/768)
    * Public Api changes:
        * Remove builtin name from the return value of `BuiltinRunner::get_memory_segment_addresses`
        * Simplify the return value of `CairoRunner::get_builtin_segments_info` to `Vec<(usize, usize)>`
        * CairoRunner::read_return_values now receives a mutable reference to VirtualMachine
    * Bugfixes:
        * CairoRunner::read_return_values now updates the `stop_ptr` of each builtin after calling `BuiltinRunner::final_stack`

* Use CairoArg enum instead of Any in CairoRunner::run_from_entrypoint [#686](https://github.com/lambdaclass/cairo-rs/pull/686)
    * Public Api changes:
        * Remove `Result` from `MaybeRelocatable::mod_floor`, it now returns a `MaybeRelocatable`
        * Add struct `CairoArg`
        * Change `arg` argument of `CairoRunner::run_from_entrypoint` from `Vec<&dyn Any>` to `&[&CairoArg]`
        * Remove argument `typed_args` from `CairoRunner::run_from_entrypoint`
        * Remove no longer used method `gen_typed_arg` from `VirtualMachine` & `MemorySegmentManager`
        * Add methods `MemorySegmentManager::gen_cairo_arg` & `MemorySegmentManager::write_simple_args` as typed counterparts to `MemorySegmentManager::gen_arg` & `MemorySegmentManager::write_arg`

#### [0.1.1] - 2023-01-11

* Add input file contents to traceback [#666](https://github.com/lambdaclass/cairo-rs/pull/666/files)
    * Public Api changes:
        * `VirtualMachineError` enum variants containing `MaybeRelocatable` and/or `Relocatable` values now use the `Display` format instead of `Debug` in their `Display` implementation
        * `get_traceback` now adds the source code line to each traceback entry
* Use hint location instead of instruction location when building VmExceptions from hint failure [#673](https://github.com/lambdaclass/cairo-rs/pull/673/files)
    * Public Api changes:
        * `hints` field added to `InstructionLocation`
        * `Program.instruction_locations` type changed from `Option<HashMap<usize, Location>>` to `Option<HashMap<usize, InstructionLocation>>`
        * `VirtualMachineError`s produced by `HintProcessor::execute_hint()` will be wrapped in a `VirtualMachineError::Hint` error containing their hint_index
        * `get_location()` now receives an an optional usize value `hint_index`, used to obtain hint locations
* Default implementation of compile_hint [#680](https://github.com/lambdaclass/cairo-rs/pull/680)
    * Internal changes:
        * Make the `compile_hint` implementation which was in the `BuiltinHintProcessor` the default implementation in the trait.
* Add new error type `HintError` [#676](https://github.com/lambdaclass/cairo-rs/pull/676)
    * Public Api changes:
        * `HintProcessor::execute_hint()` now returns a `HintError` instead of a `VirtualMachineError`
        * Helper functions on `hint_processor_utils.rs` now return a `HintError`
* Change the Dictionary used in dict hints to store MaybeRelocatable instead of BigInt [#687](https://github.com/lambdaclass/cairo-rs/pull/687)
    * Public Api changes:
        * `DictManager`, its dictionaries, and all dict module hints implemented in rust now use `MaybeRelocatable` for keys and values instead of `BigInt`
        * Add helper functions that allow extracting ids variables as `MaybeRelocatable`: `get_maybe_relocatable_from_var_name` & `get_maybe_relocatable_from_reference`
        * Change inner value type of dict-related `HintError` variants to `MaybeRelocatable`

* Implement `substitute_error_message_attribute_references` [#689] (https://github.com/lambdaclass/cairo-rs/pull/689)
    * Public Api changes:
        * Remove `error_message_attributes` field from `VirtualMachine`, and `VirtualMachine::new`
        * Add `flow_tracking_data` field to `Attribute`
        * `get_error_attr_value` now replaces the references in the error message with the corresponding cairo values.
        * Remove duplicated handling of error attribute messages leading to duplicated into in the final error display.
* Fix multiplicative inverse bug [#697](https://github.com/lambdaclass/cairo-rs/pull/697) [#698](https://github.com/lambdaclass/cairo-rs/pull/698). The VM was using integer division rather than prime field inverse when deducing `op0` or `op1` for the multiplication opcode

#### [0.1.0] - 2022-12-30
* Add traceback to VmException [#657](https://github.com/lambdaclass/cairo-rs/pull/657)
    * Public API changes:
        * `traceback` field added to `VmException` struct
        * `pub fn from_vm_error(runner: &CairoRunner, error: VirtualMachineError, pc: usize) -> Self` is now `pub fn from_vm_error(runner: &CairoRunner, vm: &VirtualMachine, error: VirtualMachineError) -> Self`
        * `pub fn get_location(pc: &usize, runner: &CairoRunner) -> Option<Location>` is now `pub fn get_location(pc: usize, runner: &CairoRunner) -> Option<Location>`
        * `pub fn decode_instruction(encoded_instr: i64, mut imm: Option<BigInt>) -> Result<instruction::Instruction, VirtualMachineError>` is now `pub fn decode_instruction(encoded_instr: i64, mut imm: Option<&BigInt>) -> Result<instruction::Instruction, VirtualMachineError>`
        * `VmException` fields' string format now mirrors their cairo-lang counterparts.<|MERGE_RESOLUTION|>--- conflicted
+++ resolved
@@ -2,14 +2,10 @@
 
 #### Upcoming Changes
 
-<<<<<<< HEAD
 * perf: accumulate `min` and `max` instruction offsets during run to speed up range check [#1080](https://github.com/lambdaclass/cairo-rs/pull/)
   BREAKING: `Cairo_runner::get_perm_range_check_limits` no longer returns an error when called without trace enabled, as it no longer depends on it
 
-* perf: make `inner_rc_bound` a constant, improving performance of the range-check builtin
-=======
 #### [0.5.2] - 2023-6-12
->>>>>>> f0536464
 
 * BREAKING: Compute `ExecutionResources.n_steps` without requiring trace [#1222](https://github.com/lambdaclass/cairo-rs/pull/1222)
 
