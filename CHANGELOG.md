--- conflicted
+++ resolved
@@ -2,7 +2,6 @@
 
 #### Upcoming Changes
 
-<<<<<<< HEAD
 * feat(BREAKING): Add range_check96 builtin[#1698](https://github.com/lambdaclass/cairo-vm/pull/1698)
   * Add the new `range_check96` builtin to the `all_cairo` layout.
   * `RangeCheckBuiltinRunner` changes:
@@ -10,9 +9,8 @@
     * Remome `n_parts` argument form method `new`.
     * Remove field `_bound`, replacing it with public method `bound`.
     * Add public methods `name` & `n_parts`.
-=======
+
 * feat: Reorganized builtins to be in the top of stack at the end of a run (Cairo1).
->>>>>>> 69ae7453
 
 * BREAKING: Remove `CairoRunner::add_additional_hash_builtin` & `VirtualMachine::disable_trace`[#1658](https://github.com/lambdaclass/cairo-vm/pull/1658)
 
