--- conflicted
+++ resolved
@@ -2,17 +2,12 @@
 
 #### Upcoming Changes
 
-<<<<<<< HEAD
 * Implement hint on cairo_blake2s whitelist [#1039](https://github.com/lambdaclass/cairo-rs/pull/1039)
-=======
-* Implement hint on ec_recover.json whitelist [#1036](https://github.com/lambdaclass/cairo-rs/pull/1036):
->>>>>>> fb731257
-
-    `BuiltinHintProcessor` now supports the following hint:
-
-    ```python
-
-<<<<<<< HEAD
+
+    `BuiltinHintProcessor` now supports the following hint:
+
+    ```python
+
         %{
         # Add dummy pairs of input and output.
         from starkware.cairo.common.cairo_blake2s.blake2s_utils import IV, blake2s_compress
@@ -34,7 +29,16 @@
         )
         padding = (modified_iv + message + [0, 0xffffffff] + output) * (_n_packed_instances - 1)
         segments.write_arg(ids.blake2s_ptr_end, padding)
-=======
+    %}
+
+    ```
+
+* Implement hint on ec_recover.json whitelist [#1036](https://github.com/lambdaclass/cairo-rs/pull/1036):
+
+    `BuiltinHintProcessor` now supports the following hint:
+
+    ```python
+
     %{
         from starkware.cairo.common.cairo_secp.secp_utils import pack
         from starkware.python.math_utils import div_mod, safe_div
@@ -42,7 +46,6 @@
         a = pack(ids.a, PRIME)
         b = pack(ids.b, PRIME)
         value = res = a - b
->>>>>>> fb731257
     %}
 
     ```
