## Cairo-VM Changelog

#### Upcoming Changes

<<<<<<< HEAD
* Make the VM able to run `CasmContractClass` files [#1098](https://github.com/lambdaclass/cairo-rs/pull/1098)
=======
* Add more hints to `Cairo1HintProcessor` [#1143](https://github.com/lambdaclass/cairo-rs/pull/1098)

    * `Cairo1HintProcessor` can now run the following hints:
        * Felt252DictEntryInit
        * Felt252DictEntryUpdate
        * GetCurrentAccessDelta
        * InitSquashData
        * AllocConstantSize
        * GetCurrentAccessIndex
        * ShouldContinueSquashLoop
        * FieldSqrt
>>>>>>> bd185808

* Add a test for the `DivMod` hint [#1138](https://github.com/lambdaclass/cairo-rs/pull/1138).

* Add some small considerations regarding Cairo 1 programs [#1144](https://github.com/lambdaclass/cairo-rs/pull/1144):

  * Ignore Casm and Sierra files
  * Add special flag to compile Cairo 1 programs

* Make the VM able to run `CasmContractClass` files under `cairo-1-hints` feature [#1098](https://github.com/lambdaclass/cairo-rs/pull/1098)

  * Implement `TryFrom<CasmContractClass> for Program`
  * Add `Cairo1HintProcessor`

* Add `CairoRunner::get_program method` [#1123](https://github.com/lambdaclass/cairo-rs/pull/1123):

* perf: insert elements from the tail in `load_data` so reallocation happens only once [#1117](https://github.com/lambdaclass/cairo-rs/pull/1117)

* Add `CairoRunner::get_program method` [#1123](https://github.com/lambdaclass/cairo-rs/pull/1123)

* Use to_signed_felt as function for felt252 as BigInt within [-P/2, P/2] range and use to_bigint as function for representation as BigInt. [#1100](https://github.com/lambdaclass/cairo-rs/pull/1100)

* Implement hint on field_arithmetic lib [#1090](https://github.com/lambdaclass/cairo-rs/pull/1090)

    `BuiltinHintProcessor` now supports the following hints:

    ```python
        %{
            def split(num: int, num_bits_shift: int, length: int):
                a = []
                for _ in range(length):
                    a.append( num & ((1 << num_bits_shift) - 1) )
                    num = num >> num_bits_shift
                return tuple(a)

            def pack(z, num_bits_shift: int) -> int:
                limbs = (z.d0, z.d1, z.d2)
                return sum(limb << (num_bits_shift * i) for i, limb in enumerate(limbs))

            a = pack(ids.a, num_bits_shift = 128)
            b = pack(ids.b, num_bits_shift = 128)
            p = pack(ids.p, num_bits_shift = 128)

            res = (a - b) % p


            res_split = split(res, num_bits_shift=128, length=3)

            ids.res.d0 = res_split[0]
            ids.res.d1 = res_split[1]
            ids.res.d2 = res_split[2]
        %}
    ```

* Add missing hint on cairo_secp lib [#1089](https://github.com/lambdaclass/cairo-rs/pull/1089):
    `BuiltinHintProcessor` now supports the following hint:

    ```python

    from starkware.cairo.common.cairo_secp.secp_utils import pack

    slope = pack(ids.slope, PRIME)
    x0 = pack(ids.point0.x, PRIME)
    x1 = pack(ids.point1.x, PRIME)
    y0 = pack(ids.point0.y, PRIME)

    value = new_x = (pow(slope, 2, SECP_P) - x0 - x1) % SECP_P
    ```

* Add missing hint on vrf.json whitelist [#1055](https://github.com/lambdaclass/cairo-rs/pull/1055):

     `BuiltinHintProcessor` now supports the following hint:

     ```python
    %{
        PRIME = 2**255 - 19
        II = pow(2, (PRIME - 1) // 4, PRIME)

        xx = ids.xx.low + (ids.xx.high<<128)
        x = pow(xx, (PRIME + 3) // 8, PRIME)
        if (x * x - xx) % PRIME != 0:
            x = (x * II) % PRIME
        if x % 2 != 0:
            x = PRIME - x
        ids.x.low = x & ((1<<128)-1)
        ids.x.high = x >> 128
    %}
    ```

* Implement hint variant for finalize_blake2s[#1072](https://github.com/lambdaclass/cairo-rs/pull/1072)

    `BuiltinHintProcessor` now supports the following hint:

     ```python
    %{
        # Add dummy pairs of input and output.
        from starkware.cairo.common.cairo_blake2s.blake2s_utils import IV, blake2s_compress

        _n_packed_instances = int(ids.N_PACKED_INSTANCES)
        assert 0 <= _n_packed_instances < 20
        _blake2s_input_chunk_size_felts = int(ids.BLAKE2S_INPUT_CHUNK_SIZE_FELTS)
        assert 0 <= _blake2s_input_chunk_size_felts < 100

        message = [0] * _blake2s_input_chunk_size_felts
        modified_iv = [IV[0] ^ 0x01010020] + IV[1:]
        output = blake2s_compress(
            message=message,
            h=modified_iv,
            t0=0,
            t1=0,
            f0=0xffffffff,
            f1=0,
        )
        padding = (message + modified_iv + [0, 0xffffffff] + output) * (_n_packed_instances - 1)
        segments.write_arg(ids.blake2s_ptr_end, padding)
        %}
        ```

* Implement fast_ec_add hint variant [#1087](https://github.com/lambdaclass/cairo-rs/pull/1087)

`BuiltinHintProcessor` now supports the following hint:

    ```python
    %{
        from starkware.cairo.common.cairo_secp.secp_utils import SECP_P, pack

        slope = pack(ids.slope, PRIME)
        x0 = pack(ids.pt0.x, PRIME)
        x1 = pack(ids.pt1.x, PRIME)
        y0 = pack(ids.pt0.y, PRIME)

        value = new_x = (pow(slope, 2, SECP_P) - x0 - x1) % SECP_P
    %}
    ```

* feat(hints): Add alternative string for hint IS_ZERO_PACK_EXTERNAL_SECP [#1082](https://github.com/lambdaclass/cairo-rs/pull/1082)

    `BuiltinHintProcessor` now supports the following hint:

    ```python
    %{
        from starkware.cairo.common.cairo_secp.secp_utils import pack
        x = pack(ids.x, PRIME) % SECP_P
    %}
    ```

* Add alternative hint code for ec_double hint [#1083](https://github.com/lambdaclass/cairo-rs/pull/1083)

    `BuiltinHintProcessor` now supports the following hint:

    ```python
    %{
        from starkware.cairo.common.cairo_secp.secp_utils import SECP_P, pack

        slope = pack(ids.slope, PRIME)
        x = pack(ids.pt.x, PRIME)
        y = pack(ids.pt.y, PRIME)

        value = new_x = (pow(slope, 2, SECP_P) - 2 * x) % SECP_P
    %}
    ```

* fix(security)!: avoid DoS on malicious insertion to memory [#1099](https://github.com/lambdaclass/cairo-rs/pull/1099)
    * A program could crash the library by attempting to insert a value at an address with a big offset; fixed by trying to reserve to check for allocation failure
    * A program could crash the program by exploiting an integer overflow when attempting to insert a value at an address with offset `usize::MAX`

    BREAKING: added a new error variant `MemoryError::VecCapacityExceeded`

* fix(starknet-crypto): bump version to `0.5.0` [#1088](https://github.com/lambdaclass/cairo-rs/pull/1088)
    * This includes the fix for a `panic!` in `ecdsa::verify`.
      See: [#365](https://github.com/xJonathanLEI/starknet-rs/issues/365) and [#366](https://github.com/xJonathanLEI/starknet-rs/pulls/366)

* feat(hints): Add alternative string for hint IS_ZERO_PACK [#1081](https://github.com/lambdaclass/cairo-rs/pull/1081)

    `BuiltinHintProcessor` now supports the following hint:

    ```python
    %{
        from starkware.cairo.common.cairo_secp.secp_utils import SECP_P, pack
        x = pack(ids.x, PRIME) % SECP_P
    %}

* Add missing hints `NewHint#55`, `NewHint#56`, and `NewHint#57` [#1077](https://github.com/lambdaclass/cairo-rs/issues/1077)

    `BuiltinHintProcessor` now supports the following hints:

    ```python
    from starkware.cairo.common.cairo_secp.secp_utils import pack
    SECP_P=2**255-19

    x = pack(ids.x, PRIME) % SECP_P
    ```

    ```python
    from starkware.cairo.common.cairo_secp.secp_utils import pack
    SECP_P=2**255-19

    value = pack(ids.x, PRIME) % SECP_P
    ```

    ```python
    SECP_P=2**255-19
    from starkware.python.math_utils import div_mod

    value = x_inv = div_mod(1, x, SECP_P)
    ```
    
* Implement hint for `starkware.cairo.common.cairo_keccak.keccak._copy_inputs` as described by whitelist `starknet/security/whitelists/cairo_keccak.json` [#1058](https://github.com/lambdaclass/cairo-rs/pull/1058)

    `BuiltinHintProcessor` now supports the following hint:

    ```python
    %{ ids.full_word = int(ids.n_bytes >= 8) %}
    ```

* perf: cache decoded instructions [#944](https://github.com/lambdaclass/cairo-rs/pull/944)
    * Creates a new cache field in `VirtualMachine` that stores the `Instruction` instances as they get decoded from memory, significantly reducing decoding overhead, with gains up to 9% in runtime according to benchmarks in the performance server

* Add alternative hint code for nondet_bigint3 hint [#1071](https://github.com/lambdaclass/cairo-rs/pull/1071)

    `BuiltinHintProcessor` now supports the following hint:

    ```python
    %{
        from starkware.cairo.common.cairo_secp.secp_utils import split
        segments.write_arg(ids.res.address_, split(value))
    %}
    ```

* Add missing hint on vrf.json lib [#1052](https://github.com/lambdaclass/cairo-rs/pull/1052):

    `BuiltinHintProcessor` now supports the following hint:

    ```python
    %{
        from starkware.cairo.common.cairo_secp.secp_utils import pack
        SECP_P = 2**255-19

        slope = pack(ids.slope, PRIME)
        x0 = pack(ids.point0.x, PRIME)
        x1 = pack(ids.point1.x, PRIME)
        y0 = pack(ids.point0.y, PRIME)

        value = new_x = (pow(slope, 2, SECP_P) - x0 - x1) % SECP_P
    %}
    ```

* Implement hint for cairo_sha256_arbitrary_input_length whitelist [#1091](https://github.com/lambdaclass/cairo-rs/pull/1091)

    `BuiltinHintProcessor` now supports the following hint:

    ```python
    %{
        from starkware.cairo.common.cairo_sha256.sha256_utils import (
            compute_message_schedule, sha2_compress_function)

        _sha256_input_chunk_size_felts = int(ids.SHA256_INPUT_CHUNK_SIZE_FELTS)
        assert 0 <= _sha256_input_chunk_size_felts < 100
        _sha256_state_size_felts = int(ids.SHA256_STATE_SIZE_FELTS)
        assert 0 <= _sha256_state_size_felts < 100
        w = compute_message_schedule(memory.get_range(
            ids.sha256_start, _sha256_input_chunk_size_felts))
        new_state = sha2_compress_function(memory.get_range(ids.state, _sha256_state_size_felts), w)
        segments.write_arg(ids.output, new_state)
    %}
    ```

* Add missing hint on vrf.json lib [#1053](https://github.com/lambdaclass/cairo-rs/pull/1053):

     `BuiltinHintProcessor` now supports the following hint:

     ```python
    %{
        from starkware.cairo.common.cairo_secp.secp_utils import SECP_P, pack
        SECP_P = 2**255-19

        slope = pack(ids.slope, PRIME)
        x = pack(ids.point.x, PRIME)
        y = pack(ids.point.y, PRIME)

        value = new_x = (pow(slope, 2, SECP_P) - 2 * x) % SECP_P
    %}
    ```

* Implement hint on 0.6.0.json whitelist [#1044](https://github.com/lambdaclass/cairo-rs/pull/1044):

     `BuiltinHintProcessor` now supports the following hints:

    ```python
    %{
       ids.a_lsb = ids.a & 1
       ids.b_lsb = ids.b & 1
    %}
    ```

* Implement hint for `starkware.cairo.common.cairo_keccak.keccak._block_permutation` as described by whitelist `starknet/security/whitelists/cairo_keccak.json` [#1046](https://github.com/lambdaclass/cairo-rs/pull/1046)

    `BuiltinHintProcessor` now supports the following hint:

    ```python
    %{
        from starkware.cairo.common.cairo_keccak.keccak_utils import keccak_func
        _keccak_state_size_felts = int(ids.KECCAK_STATE_SIZE_FELTS)
        assert 0 <= _keccak_state_size_felts < 100
        output_values = keccak_func(memory.get_range(
            ids.keccak_ptr_start, _keccak_state_size_felts))
        segments.write_arg(ids.output, output_values)
    %}
    ```

* Implement hint on cairo_blake2s whitelist [#1040](https://github.com/lambdaclass/cairo-rs/pull/1040)

    `BuiltinHintProcessor` now supports the following hint:

    ```python
    %{
        from starkware.cairo.common.cairo_blake2s.blake2s_utils import IV, blake2s_compress

        _blake2s_input_chunk_size_felts = int(ids.BLAKE2S_INPUT_CHUNK_SIZE_FELTS)
        assert 0 <= _blake2s_input_chunk_size_felts < 100

        new_state = blake2s_compress(
            message=memory.get_range(ids.blake2s_start, _blake2s_input_chunk_size_felts),
            h=[IV[0] ^ 0x01010020] + IV[1:],
            t0=ids.n_bytes,
            t1=0,
            f0=0xffffffff,
            f1=0,
        )

        segments.write_arg(ids.output, new_state)
    %}
    ```

* Implement hint on cairo_blake2s whitelist [#1039](https://github.com/lambdaclass/cairo-rs/pull/1039)

    `BuiltinHintProcessor` now supports the following hint:

    ```python

    %{
        # Add dummy pairs of input and output.
        from starkware.cairo.common.cairo_blake2s.blake2s_utils import IV, blake2s_compress

        _n_packed_instances = int(ids.N_PACKED_INSTANCES)
        assert 0 <= _n_packed_instances < 20
        _blake2s_input_chunk_size_felts = int(ids.BLAKE2S_INPUT_CHUNK_SIZE_FELTS)
        assert 0 <= _blake2s_input_chunk_size_felts < 100

        message = [0] * _blake2s_input_chunk_size_felts
        modified_iv = [IV[0] ^ 0x01010020] + IV[1:]
        output = blake2s_compress(
            message=message,
            h=modified_iv,
            t0=0,
            t1=0,
            f0=0xffffffff,
            f1=0,
        )
        padding = (modified_iv + message + [0, 0xffffffff] + output) * (_n_packed_instances - 1)
        segments.write_arg(ids.blake2s_ptr_end, padding)
    %}

* Add `Program::iter_identifiers(&self) -> Iterator<Item = (&str, &Identifier)>` to get an iterator over the program's identifiers [#1079](https://github.com/lambdaclass/cairo-rs/pull/1079)

* Implement hint on `assert_le_felt` for versions 0.6.0 and 0.8.2 [#1047](https://github.com/lambdaclass/cairo-rs/pull/1047):

     `BuiltinHintProcessor` now supports the following hints:

     ```python

     %{
        from starkware.cairo.common.math_utils import assert_integer
        assert_integer(ids.a)
        assert_integer(ids.b)
        assert (ids.a % PRIME) <= (ids.b % PRIME), \
            f'a = {ids.a % PRIME} is not less than or equal to b = {ids.b % PRIME}.'
    %}

     ```

     ```python

    %{
        from starkware.cairo.common.math_utils import assert_integer
        assert_integer(ids.a)
        assert_integer(ids.b)
        a = ids.a % PRIME
        b = ids.b % PRIME
        assert a <= b, f'a = {a} is not less than or equal to b = {b}.'

        ids.small_inputs = int(
            a < range_check_builtin.bound and (b - a) < range_check_builtin.bound)
    %}

     ```

* Add missing hints on whitelist [#1073](https://github.com/lambdaclass/cairo-rs/pull/1073):

    `BuiltinHintProcessor` now supports the following hints:

    ```python
        ids.is_250 = 1 if ids.addr < 2**250 else 0
    ```

    ```python
        # Verify the assumptions on the relationship between 2**250, ADDR_BOUND and PRIME.
        ADDR_BOUND = ids.ADDR_BOUND % PRIME
        assert (2**250 < ADDR_BOUND <= 2**251) and (2 * 2**250 < PRIME) and (
                ADDR_BOUND * 2 > PRIME), \
            'normalize_address() cannot be used with the current constants.'
        ids.is_small = 1 if ids.addr < ADDR_BOUND else 0
    ```

* Implement hint on ec_recover.json whitelist [#1038](https://github.com/lambdaclass/cairo-rs/pull/1038):

    `BuiltinHintProcessor` now supports the following hint:

    ```python
    %{
         value = k = product // m
    %}
    ```

* Implement hint on ec_recover.json whitelist [#1037](https://github.com/lambdaclass/cairo-rs/pull/1037):

    `BuiltinHintProcessor` now supports the following hint:

    ```python
    %{
        from starkware.cairo.common.cairo_secp.secp_utils import pack
        from starkware.python.math_utils import div_mod, safe_div

        a = pack(ids.a, PRIME)
        b = pack(ids.b, PRIME)
        product = a * b
        m = pack(ids.m, PRIME)

        value = res = product % m

    %}
    ```

* Implement hint for `starkware.cairo.common.cairo_keccak.keccak.finalize_keccak` as described by whitelist `starknet/security/whitelists/cairo_keccak.json` [#1041](https://github.com/lambdaclass/cairo-rs/pull/1041)

    `BuiltinHintProcessor` now supports the following hint:

    ```python
    %{
        # Add dummy pairs of input and output.
        _keccak_state_size_felts = int(ids.KECCAK_STATE_SIZE_FELTS)
        _block_size = int(ids.BLOCK_SIZE)
        assert 0 <= _keccak_state_size_felts < 100
        assert 0 <= _block_size < 1000
        inp = [0] * _keccak_state_size_felts
        padding = (inp + keccak_func(inp)) * _block_size
        segments.write_arg(ids.keccak_ptr_end, padding)
    %}
    ```

* Implement hint on ec_recover.json whitelist [#1036](https://github.com/lambdaclass/cairo-rs/pull/1036):

    `BuiltinHintProcessor` now supports the following hint:

    ```python

    %{
        from starkware.cairo.common.cairo_secp.secp_utils import pack
        from starkware.python.math_utils import div_mod, safe_div

        a = pack(ids.a, PRIME)
        b = pack(ids.b, PRIME)

        value = res = a - b
    %}

    ```

* Add missing hint on vrf.json lib [#1054](https://github.com/lambdaclass/cairo-rs/pull/1054):

    `BuiltinHintProcessor` now supports the following hint:

    ```python
        from starkware.cairo.common.cairo_secp.secp_utils import pack
        SECP_P = 2**255-19

        y = pack(ids.point.y, PRIME) % SECP_P
        # The modulo operation in python always returns a nonnegative number.
        value = (-y) % SECP_P
    ```

* Implement hint on ec_recover.json whitelist [#1032](https://github.com/lambdaclass/cairo-rs/pull/1032):

    `BuiltinHintProcessor` now supports the following hint:

    ```python
    %{
        from starkware.cairo.common.cairo_secp.secp_utils import pack
        from starkware.python.math_utils import div_mod, safe_div

        N = pack(ids.n, PRIME)
        x = pack(ids.x, PRIME) % N
        s = pack(ids.s, PRIME) % N,
        value = res = div_mod(x, s, N)
    %}
    ```

* Implement hints on field_arithmetic lib (Part 2) [#1004](https://github.com/lambdaclass/cairo-rs/pull/1004)

    `BuiltinHintProcessor` now supports the following hint:

    ```python
    %{
        from starkware.python.math_utils import div_mod

        def split(num: int, num_bits_shift: int, length: int):
            a = []
            for _ in range(length):
                a.append( num & ((1 << num_bits_shift) - 1) )
                num = num >> num_bits_shift
            return tuple(a)

        def pack(z, num_bits_shift: int) -> int:
            limbs = (z.d0, z.d1, z.d2)
            return sum(limb << (num_bits_shift * i) for i, limb in enumerate(limbs))

        a = pack(ids.a, num_bits_shift = 128)
        b = pack(ids.b, num_bits_shift = 128)
        p = pack(ids.p, num_bits_shift = 128)
        # For python3.8 and above the modular inverse can be computed as follows:
        # b_inverse_mod_p = pow(b, -1, p)
        # Instead we use the python3.7-friendly function div_mod from starkware.python.math_utils
        b_inverse_mod_p = div_mod(1, b, p)


        b_inverse_mod_p_split = split(b_inverse_mod_p, num_bits_shift=128, length=3)

        ids.b_inverse_mod_p.d0 = b_inverse_mod_p_split[0]
        ids.b_inverse_mod_p.d1 = b_inverse_mod_p_split[1]
        ids.b_inverse_mod_p.d2 = b_inverse_mod_p_split[2]
    %}
    ```

* Optimizations for hash builtin [#1029](https://github.com/lambdaclass/cairo-rs/pull/1029):
  * Track the verified addresses by offset in a `Vec<bool>` rather than storing the address in a `Vec<Relocatable>`

* Add missing hint on vrf.json whitelist [#1056](https://github.com/lambdaclass/cairo-rs/pull/1056):

    `BuiltinHintProcessor` now supports the following hint:

    ```python
    %{
        from starkware.python.math_utils import ec_double_slope
        from starkware.cairo.common.cairo_secp.secp_utils import pack
        SECP_P = 2**255-19

        # Compute the slope.
        x = pack(ids.point.x, PRIME)
        y = pack(ids.point.y, PRIME)
        value = slope = ec_double_slope(point=(x, y), alpha=42204101795669822316448953119945047945709099015225996174933988943478124189485, p=SECP_P)
    %}
    ```

* Add missing hint on vrf.json whitelist [#1035](https://github.com/lambdaclass/cairo-rs/pull/1035):

    `BuiltinHintProcessor` now supports the following hint:

    ```python
    %{
        from starkware.python.math_utils import line_slope
        from starkware.cairo.common.cairo_secp.secp_utils import pack
        SECP_P = 2**255-19
        # Compute the slope.
        x0 = pack(ids.point0.x, PRIME)
        y0 = pack(ids.point0.y, PRIME)
        x1 = pack(ids.point1.x, PRIME)
        y1 = pack(ids.point1.y, PRIME)
        value = slope = line_slope(point1=(x0, y0), point2=(x1, y1), p=SECP_P)
    %}
    ```

* Add missing hint on vrf.json whitelist [#1035](https://github.com/lambdaclass/cairo-rs/pull/1035):

    `BuiltinHintProcessor` now supports the following hint:

    ```python
    %{
        from starkware.cairo.common.cairo_secp.secp_utils import pack
        SECP_P = 2**255-19
        to_assert = pack(ids.val, PRIME)
        q, r = divmod(pack(ids.val, PRIME), SECP_P)
        assert r == 0, f"verify_zero: Invalid input {ids.val.d0, ids.val.d1, ids.val.d2}."
        ids.q = q % PRIME
    %}
    ```

* Add missing hint on vrf.json whitelist [#1000](https://github.com/lambdaclass/cairo-rs/pull/1000):

    `BuiltinHintProcessor` now supports the following hint:

    ```python
        def pack_512(u, num_bits_shift: int) -> int:
            limbs = (u.d0, u.d1, u.d2, u.d3)
            return sum(limb << (num_bits_shift * i) for i, limb in enumerate(limbs))

        x = pack_512(ids.x, num_bits_shift = 128)
        p = ids.p.low + (ids.p.high << 128)
        x_inverse_mod_p = pow(x,-1, p)

        x_inverse_mod_p_split = (x_inverse_mod_p & ((1 << 128) - 1), x_inverse_mod_p >> 128)

        ids.x_inverse_mod_p.low = x_inverse_mod_p_split[0]
        ids.x_inverse_mod_p.high = x_inverse_mod_p_split[1]
    ```

* BREAKING CHANGE: Fix `CairoRunner::get_memory_holes` [#1027](https://github.com/lambdaclass/cairo-rs/pull/1027):

  * Skip builtin segements when counting memory holes
  * Check amount of memory holes for all tests in cairo_run_test
  * Remove duplicated tests in cairo_run_test
  * BREAKING CHANGE: `MemorySegmentManager.get_memory_holes` now also receives the amount of builtins in the vm. Signature is now `pub fn get_memory_holes(&self, builtin_count: usize) -> Result<usize, MemoryError>`

* Add missing hints on cairo_secp lib [#1026](https://github.com/lambdaclass/cairo-rs/pull/1026):

    `BuiltinHintProcessor` now supports the following hints:

    ```python
    from starkware.cairo.common.cairo_secp.secp256r1_utils import SECP256R1_ALPHA as ALPHA
    ```
    and:

    ```python
    from starkware.cairo.common.cairo_secp.secp256r1_utils import SECP256R1_N as N
    ```

* Add missing hint on vrf.json lib [#1043](https://github.com/lambdaclass/cairo-rs/pull/1043):

    `BuiltinHintProcessor` now supports the following hint:

    ```python
        from starkware.python.math_utils import div_mod

        def split(a: int):
            return (a & ((1 << 128) - 1), a >> 128)

        def pack(z, num_bits_shift: int) -> int:
            limbs = (z.low, z.high)
            return sum(limb << (num_bits_shift * i) for i, limb in enumerate(limbs))

        a = pack(ids.a, 128)
        b = pack(ids.b, 128)
        p = pack(ids.p, 128)
        # For python3.8 and above the modular inverse can be computed as follows:
        # b_inverse_mod_p = pow(b, -1, p)
        # Instead we use the python3.7-friendly function div_mod from starkware.python.math_utils
        b_inverse_mod_p = div_mod(1, b, p)

        b_inverse_mod_p_split = split(b_inverse_mod_p)

        ids.b_inverse_mod_p.low = b_inverse_mod_p_split[0]
        ids.b_inverse_mod_p.high = b_inverse_mod_p_split[1]
    ```

* Add missing hints `NewHint#35` and `NewHint#36` [#975](https://github.com/lambdaclass/cairo-rs/issues/975)

    `BuiltinHintProcessor` now supports the following hint:

    ```python
    from starkware.cairo.common.cairo_secp.secp_utils import pack
    from starkware.cairo.common.math_utils import as_int
    from starkware.python.math_utils import div_mod, safe_div

    p = pack(ids.P, PRIME)
    x = pack(ids.x, PRIME) + as_int(ids.x.d3, PRIME) * ids.BASE ** 3 + as_int(ids.x.d4, PRIME) * ids.BASE ** 4
    y = pack(ids.y, PRIME)

    value = res = div_mod(x, y, p)
    ```

    ```python
    k = safe_div(res * y - x, p)
    value = k if k > 0 else 0 - k
    ids.flag = 1 if k > 0 else 0
    ```

* Add missing hint on cairo_secp lib [#1057](https://github.com/lambdaclass/cairo-rs/pull/1057):

    `BuiltinHintProcessor` now supports the following hint:

    ```python
        from starkware.cairo.common.cairo_secp.secp_utils import pack
        from starkware.python.math_utils import ec_double_slope

        # Compute the slope.
        x = pack(ids.point.x, PRIME)
        y = pack(ids.point.y, PRIME)
        value = slope = ec_double_slope(point=(x, y), alpha=ALPHA, p=SECP_P)
    ```

* Add missing hint on uint256_improvements lib [#1025](https://github.com/lambdaclass/cairo-rs/pull/1025):

    `BuiltinHintProcessor` now supports the following hint:

    ```python
        from starkware.python.math_utils import isqrt
        n = (ids.n.high << 128) + ids.n.low
        root = isqrt(n)
        assert 0 <= root < 2 ** 128
        ids.root = root
    ```

* Add missing hint on vrf.json lib [#1045](https://github.com/lambdaclass/cairo-rs/pull/1045):

    `BuiltinHintProcessor` now supports the following hint:

    ```python
        from starkware.python.math_utils import is_quad_residue, sqrt

        def split(a: int):
            return (a & ((1 << 128) - 1), a >> 128)

        def pack(z) -> int:
            return z.low + (z.high << 128)

        generator = pack(ids.generator)
        x = pack(ids.x)
        p = pack(ids.p)

        success_x = is_quad_residue(x, p)
        root_x = sqrt(x, p) if success_x else None
        success_gx = is_quad_residue(generator*x, p)
        root_gx = sqrt(generator*x, p) if success_gx else None

        # Check that one is 0 and the other is 1
        if x != 0:
            assert success_x + success_gx == 1

        # `None` means that no root was found, but we need to transform these into a felt no matter what
        if root_x == None:
            root_x = 0
        if root_gx == None:
            root_gx = 0
        ids.success_x = int(success_x)
        ids.success_gx = int(success_gx)
        split_root_x = split(root_x)
        # print('split root x', split_root_x)
        split_root_gx = split(root_gx)
        ids.sqrt_x.low = split_root_x[0]
        ids.sqrt_x.high = split_root_x[1]
        ids.sqrt_gx.low = split_root_gx[0]
        ids.sqrt_gx.high = split_root_gx[1]
    ```

* Add missing hint on uint256_improvements lib [#1024](https://github.com/lambdaclass/cairo-rs/pull/1024):

    `BuiltinHintProcessor` now supports the following hint:

    ```python
        res = ids.a + ids.b
        ids.carry = 1 if res >= ids.SHIFT else 0
    ```

* BREAKING CHANGE: move `Program::identifiers` to `SharedProgramData::identifiers` [#1023](https://github.com/lambdaclass/cairo-rs/pull/1023)
    * Optimizes `CairoRunner::new`, needed for sequencers and other workflows reusing the same `Program` instance across `CairoRunner`s
    * Breaking change: make all fields in `Program` and `SharedProgramData` `pub(crate)`, since we break by moving the field let's make it the last break for this struct
    * Add `Program::get_identifier(&self, id: &str) -> &Identifier` to get a single identifier by name

* Implement hints on field_arithmetic lib[#985](https://github.com/lambdaclass/cairo-rs/pull/983)

    `BuiltinHintProcessor` now supports the following hint:

    ```python
        %{
            from starkware.python.math_utils import is_quad_residue, sqrt

            def split(num: int, num_bits_shift: int = 128, length: int = 3):
                a = []
                for _ in range(length):
                    a.append( num & ((1 << num_bits_shift) - 1) )
                    num = num >> num_bits_shift
                return tuple(a)

            def pack(z, num_bits_shift: int = 128) -> int:
                limbs = (z.d0, z.d1, z.d2)
                return sum(limb << (num_bits_shift * i) for i, limb in enumerate(limbs))


            generator = pack(ids.generator)
            x = pack(ids.x)
            p = pack(ids.p)

            success_x = is_quad_residue(x, p)
            root_x = sqrt(x, p) if success_x else None

            success_gx = is_quad_residue(generator*x, p)
            root_gx = sqrt(generator*x, p) if success_gx else None

            # Check that one is 0 and the other is 1
            if x != 0:
                assert success_x + success_gx ==1

            # `None` means that no root was found, but we need to transform these into a felt no matter what
            if root_x == None:
                root_x = 0
            if root_gx == None:
                root_gx = 0
            ids.success_x = int(success_x)
            ids.success_gx = int(success_gx)
            split_root_x = split(root_x)
            split_root_gx = split(root_gx)
            ids.sqrt_x.d0 = split_root_x[0]
            ids.sqrt_x.d1 = split_root_x[1]
            ids.sqrt_x.d2 = split_root_x[2]
            ids.sqrt_gx.d0 = split_root_gx[0]
            ids.sqrt_gx.d1 = split_root_gx[1]
            ids.sqrt_gx.d2 = split_root_gx[2]
        %}
    ```

* Add missing hint on vrf.json lib [#1050](https://github.com/lambdaclass/cairo-rs/pull/1050):

    `BuiltinHintProcessor` now supports the following hint:

    ```python
        sum_low = ids.a.low + ids.b.low
        ids.carry_low = 1 if sum_low >= ids.SHIFT else 0
    ```

* Add missing hint on uint256_improvements lib [#1016](https://github.com/lambdaclass/cairo-rs/pull/1016):

    `BuiltinHintProcessor` now supports the following hint:

    ```python
        def split(num: int, num_bits_shift: int = 128, length: int = 2):
            a = []
            for _ in range(length):
                a.append( num & ((1 << num_bits_shift) - 1) )
                num = num >> num_bits_shift
            return tuple(a)

        def pack(z, num_bits_shift: int = 128) -> int:
            limbs = (z.low, z.high)
            return sum(limb << (num_bits_shift * i) for i, limb in enumerate(limbs))

        a = pack(ids.a)
        b = pack(ids.b)
        res = (a - b)%2**256
        res_split = split(res)
        ids.res.low = res_split[0]
        ids.res.high = res_split[1]
    ```

* Implement hint on vrf.json lib [#1049](https://github.com/lambdaclass/cairo-rs/pull/1049)

    `BuiltinHintProcessor` now supports the following hint:
    
    ```python
        def split(num: int, num_bits_shift: int, length: int):
            a = []
            for _ in range(length):
                a.append( num & ((1 << num_bits_shift) - 1) )
                num = num >> num_bits_shift
            return tuple(a)

        def pack(z, num_bits_shift: int) -> int:
            limbs = (z.d0, z.d1, z.d2)
            return sum(limb << (num_bits_shift * i) for i, limb in enumerate(limbs))

        def pack_extended(z, num_bits_shift: int) -> int:
            limbs = (z.d0, z.d1, z.d2, z.d3, z.d4, z.d5)
            return sum(limb << (num_bits_shift * i) for i, limb in enumerate(limbs))

        a = pack_extended(ids.a, num_bits_shift = 128)
        div = pack(ids.div, num_bits_shift = 128)

        quotient, remainder = divmod(a, div)

        quotient_split = split(quotient, num_bits_shift=128, length=6)

        ids.quotient.d0 = quotient_split[0]
        ids.quotient.d1 = quotient_split[1]
        ids.quotient.d2 = quotient_split[2]
        ids.quotient.d3 = quotient_split[3]
        ids.quotient.d4 = quotient_split[4]
        ids.quotient.d5 = quotient_split[5]

        remainder_split = split(remainder, num_bits_shift=128, length=3)
        ids.remainder.d0 = remainder_split[0]
        ids.remainder.d1 = remainder_split[1]
        ids.remainder.d2 = remainder_split[2]
    ```

    _Note: this hint is similar to the one in #983, but with some trailing whitespace removed_

* Add missing hint on vrf.json whitelist [#1030](https://github.com/lambdaclass/cairo-rs/pull/1030):

    `BuiltinHintProcessor` now supports the following hint:

    ```python
        def split(num: int, num_bits_shift: int, length: int):
            a = []
            for _ in range(length):
                a.append( num & ((1 << num_bits_shift) - 1) )
                num = num >> num_bits_shift
            return tuple(a)

        def pack(z, num_bits_shift: int) -> int:
            limbs = (z.low, z.high)
            return sum(limb << (num_bits_shift * i) for i, limb in enumerate(limbs))

        def pack_extended(z, num_bits_shift: int) -> int:
            limbs = (z.d0, z.d1, z.d2, z.d3)
            return sum(limb << (num_bits_shift * i) for i, limb in enumerate(limbs))

        x = pack_extended(ids.x, num_bits_shift = 128)
        div = pack(ids.div, num_bits_shift = 128)

        quotient, remainder = divmod(x, div)

        quotient_split = split(quotient, num_bits_shift=128, length=4)

        ids.quotient.d0 = quotient_split[0]
        ids.quotient.d1 = quotient_split[1]
        ids.quotient.d2 = quotient_split[2]
        ids.quotient.d3 = quotient_split[3]

        remainder_split = split(remainder, num_bits_shift=128, length=2)
        ids.remainder.low = remainder_split[0]
        ids.remainder.high = remainder_split[1]
    ```

* Add method `Program::data_len(&self) -> usize` to get the number of data cells in a given program [#1022](https://github.com/lambdaclass/cairo-rs/pull/1022)

* Add missing hint on uint256_improvements lib [#1013](https://github.com/lambdaclass/cairo-rs/pull/1013):

    `BuiltinHintProcessor` now supports the following hint:

    ```python
        a = (ids.a.high << 128) + ids.a.low
        div = (ids.div.b23 << 128) + ids.div.b01
        quotient, remainder = divmod(a, div)

        ids.quotient.low = quotient & ((1 << 128) - 1)
        ids.quotient.high = quotient >> 128
        ids.remainder.low = remainder & ((1 << 128) - 1)
        ids.remainder.high = remainder >> 128
    ```

* Add missing hint on cairo_secp lib [#1010](https://github.com/lambdaclass/cairo-rs/pull/1010):

    `BuiltinHintProcessor` now supports the following hint:

    ```python
        memory[ap] = int(x == 0)
    ```

* Implement hint on `get_felt_bitlength` [#993](https://github.com/lambdaclass/cairo-rs/pull/993)

  `BuiltinHintProcessor` now supports the following hint:
  ```python
  x = ids.x
  ids.bit_length = x.bit_length()
  ```
  Used by the [`Garaga` library function `get_felt_bitlength`](https://github.com/keep-starknet-strange/garaga/blob/249f8a372126b3a839f9c1e1080ea8c6f9374c0c/src/utils.cairo#L54)

* Add missing hint on cairo_secp lib [#1009](https://github.com/lambdaclass/cairo-rs/pull/1009):

    `BuiltinHintProcessor` now supports the following hint:

    ```python
        ids.dibit = ((ids.scalar_u >> ids.m) & 1) + 2 * ((ids.scalar_v >> ids.m) & 1)
    ```

* Add getters to read properties of a `Program` [#1017](https://github.com/lambdaclass/cairo-rs/pull/1017):
  * `prime(&self) -> &str`: get the prime associated to data in hex representation
  * `iter_data(&self) -> Iterator<Item = &MaybeRelocatable>`: get an iterator over all elements in the program data
  * `iter_builtins(&self) -> Iterator<Item = &BuiltinName>`: get an iterator over the names of required builtins

* Add missing hint on cairo_secp lib [#1008](https://github.com/lambdaclass/cairo-rs/pull/1008):

    `BuiltinHintProcessor` now supports the following hint:

    ```python
        ids.len_hi = max(ids.scalar_u.d2.bit_length(), ids.scalar_v.d2.bit_length())-1
    ```

* Update `starknet-crypto` to version `0.4.3` [#1011](https://github.com/lambdaclass/cairo-rs/pull/1011)
  * The new version carries an 85% reduction in execution time for ECDSA signature verification

* BREAKING CHANGE: refactor `Program` to optimize `Program::clone` [#999](https://github.com/lambdaclass/cairo-rs/pull/999)

    * Breaking change: many fields that were (unnecessarily) public become hidden by the refactor.

* BREAKING CHANGE: Add _builtin suffix to builtin names e.g.: output -> output_builtin [#1005](https://github.com/lambdaclass/cairo-rs/pull/1005)

* Implement hint on uint384_extension lib [#983](https://github.com/lambdaclass/cairo-rs/pull/983)

    `BuiltinHintProcessor` now supports the following hint:
    
    ```python
        def split(num: int, num_bits_shift: int, length: int):
            a = []
            for _ in range(length):
                a.append( num & ((1 << num_bits_shift) - 1) )
                num = num >> num_bits_shift 
            return tuple(a)

        def pack(z, num_bits_shift: int) -> int:
            limbs = (z.d0, z.d1, z.d2)
            return sum(limb << (num_bits_shift * i) for i, limb in enumerate(limbs))
            
        def pack_extended(z, num_bits_shift: int) -> int:
            limbs = (z.d0, z.d1, z.d2, z.d3, z.d4, z.d5)
            return sum(limb << (num_bits_shift * i) for i, limb in enumerate(limbs))

        a = pack_extended(ids.a, num_bits_shift = 128)
        div = pack(ids.div, num_bits_shift = 128)

        quotient, remainder = divmod(a, div)

        quotient_split = split(quotient, num_bits_shift=128, length=6)

        ids.quotient.d0 = quotient_split[0]
        ids.quotient.d1 = quotient_split[1]
        ids.quotient.d2 = quotient_split[2]
        ids.quotient.d3 = quotient_split[3]
        ids.quotient.d4 = quotient_split[4]
        ids.quotient.d5 = quotient_split[5]

        remainder_split = split(remainder, num_bits_shift=128, length=3)
        ids.remainder.d0 = remainder_split[0]
        ids.remainder.d1 = remainder_split[1]
        ids.remainder.d2 = remainder_split[2]
    ```

* BREAKING CHANGE: optimization for instruction decoding [#942](https://github.com/lambdaclass/cairo-rs/pull/942):
    * Avoids copying immediate arguments to the `Instruction` structure, as they get inferred from the offset anyway
    * Breaking: removal of the field `Instruction::imm`

* Add missing `\n` character in traceback string [#997](https://github.com/lambdaclass/cairo-rs/pull/997)
    * BugFix: Add missing `\n` character after traceback lines when the filename is missing ("Unknown Location")

* 0.11 Support
    * Add missing hints [#1014](https://github.com/lambdaclass/cairo-rs/pull/1014):
        `BuiltinHintProcessor` now supports the following hints:
        ```python
            from starkware.cairo.common.cairo_secp.secp256r1_utils import SECP256R1_P as SECP_P 
        ```
        and: 
        ```python
            from starkware.cairo.common.cairo_secp.secp_utils import pack
            from starkware.python.math_utils import line_slope
            
            # Compute the slope.
            x0 = pack(ids.point0.x, PRIME)
            y0 = pack(ids.point0.y, PRIME)
            x1 = pack(ids.point1.x, PRIME)
            y1 = pack(ids.point1.y, PRIME)
            value = slope = line_slope(point1=(x0, y0), point2=(x1, y1), p=SECP_P)
        ```
    * Add missing hints on cairo_secp lib [#991](https://github.com/lambdaclass/cairo-rs/pull/991):
        `BuiltinHintProcessor` now supports the following hints:
        ```python
        from starkware.cairo.common.cairo_secp.secp_utils import pack
        from starkware.python.math_utils import div_mod, safe_div

        N = 0xfffffffffffffffffffffffffffffffebaaedce6af48a03bbfd25e8cd0364141
        x = pack(ids.x, PRIME) % N
        s = pack(ids.s, PRIME) % N
        value = res = div_mod(x, s, N)
        ```
        and: 
        ```python
        value = k = safe_div(res * s - x, N)
        ```
    * Layouts update [#874](https://github.com/lambdaclass/cairo-rs/pull/874)
    * Keccak builtin updated [#873](https://github.com/lambdaclass/cairo-rs/pull/873), [#883](https://github.com/lambdaclass/cairo-rs/pull/883)
    * Changes to `ec_op` [#876](https://github.com/lambdaclass/cairo-rs/pull/876)
    * Poseidon builtin [#875](https://github.com/lambdaclass/cairo-rs/pull/875)
    * Renamed Felt to Felt252 [#899](https://github.com/lambdaclass/cairo-rs/pull/899)
    * Added SegmentArenaBuiltinRunner [#913](https://github.com/lambdaclass/cairo-rs/pull/913)
    * Added `program_segment_size` argument to `verify_secure_runner` & `run_from_entrypoint` [#928](https://github.com/lambdaclass/cairo-rs/pull/928)
    * Added dynamic layout [#879](https://github.com/lambdaclass/cairo-rs/pull/879)
    * `get_segment_size` was exposed [#934](https://github.com/lambdaclass/cairo-rs/pull/934)

* Add missing hint on cairo_secp lib [#1006](https://github.com/lambdaclass/cairo-rs/pull/1006):

    `BuiltinHintProcessor` now supports the following hint:

    ```python
        ids.quad_bit = (
            8 * ((ids.scalar_v >> ids.m) & 1)
            + 4 * ((ids.scalar_u >> ids.m) & 1)
            + 2 * ((ids.scalar_v >> (ids.m - 1)) & 1)
            + ((ids.scalar_u >> (ids.m - 1)) & 1)
        )
    ```

* Add missing hint on cairo_secp lib [#1003](https://github.com/lambdaclass/cairo-rs/pull/1003):

    `BuiltinHintProcessor` now supports the following hint:

    ```python
        from starkware.cairo.common.cairo_secp.secp_utils import pack

        x = pack(ids.x, PRIME) % SECP_P
    ```

* Add missing hint on cairo_secp lib [#996](https://github.com/lambdaclass/cairo-rs/pull/996):

    `BuiltinHintProcessor` now supports the following hint:

    ```python
        from starkware.python.math_utils import div_mod
        value = x_inv = div_mod(1, x, SECP_P)
    ```

* Add missing hints on cairo_secp lib [#994](https://github.com/lambdaclass/cairo-rs/pull/994):

    `BuiltinHintProcessor` now supports the following hints:

    ```python
        from starkware.cairo.common.cairo_secp.secp_utils import pack
        from starkware.python.math_utils import div_mod, safe_div

        a = pack(ids.a, PRIME)
        b = pack(ids.b, PRIME)
        value = res = div_mod(a, b, N)
    ```

    ```python
        value = k_plus_one = safe_div(res * b - a, N) + 1
    ```

* Add missing hint on cairo_secp lib [#992](https://github.com/lambdaclass/cairo-rs/pull/992):

    `BuiltinHintProcessor` now supports the following hint:

    ```python
        from starkware.cairo.common.cairo_secp.secp_utils import pack

        q, r = divmod(pack(ids.val, PRIME), SECP_P)
        assert r == 0, f"verify_zero: Invalid input {ids.val.d0, ids.val.d1, ids.val.d2}."
        ids.q = q % PRIME
    ```

* Add missing hint on cairo_secp lib [#990](https://github.com/lambdaclass/cairo-rs/pull/990):

    `BuiltinHintProcessor` now supports the following hint:

    ```python
        from starkware.cairo.common.cairo_secp.secp_utils import pack

        slope = pack(ids.slope, PRIME)
        x = pack(ids.point.x, PRIME)
        y = pack(ids.point.y, PRIME)

        value = new_x = (pow(slope, 2, SECP_P) - 2 * x) % SECP_P
    ```

* Add missing hint on cairo_secp lib [#989](https://github.com/lambdaclass/cairo-rs/pull/989):

    `BuiltinHintProcessor` now supports the following hint:

    ```python
        from starkware.cairo.common.cairo_secp.secp_utils import SECP_P
        q, r = divmod(pack(ids.val, PRIME), SECP_P)
        assert r == 0, f"verify_zero: Invalid input {ids.val.d0, ids.val.d1, ids.val.d2}."
        ids.q = q % PRIME
    ```

* Add missing hint on cairo_secp lib [#986](https://github.com/lambdaclass/cairo-rs/pull/986):

    `BuiltinHintProcessor` now supports the following hint:

    ```python
        from starkware.cairo.common.cairo_secp.secp_utils import SECP_P, pack
        from starkware.python.math_utils import div_mod

        # Compute the slope.
        x = pack(ids.pt.x, PRIME)
        y = pack(ids.pt.y, PRIME)
        value = slope = div_mod(3 * x ** 2, 2 * y, SECP_P)
    ```

* Add missing hint on cairo_secp lib [#984](https://github.com/lambdaclass/cairo-rs/pull/984):

    `BuiltinHintProcessor` now supports the following hint:

    ```python
        from starkware.cairo.common.cairo_secp.secp_utils import SECP_P, pack
        from starkware.python.math_utils import div_mod

        # Compute the slope.
        x0 = pack(ids.pt0.x, PRIME)
        y0 = pack(ids.pt0.y, PRIME)
        x1 = pack(ids.pt1.x, PRIME)
        y1 = pack(ids.pt1.y, PRIME)
        value = slope = div_mod(y0 - y1, x0 - x1, SECP_P)
    ```

* Implement hints on uint384 lib (Part 2) [#971](https://github.com/lambdaclass/cairo-rs/pull/971)

    `BuiltinHintProcessor` now supports the following hint:

    ```python
        memory[ap] = 1 if 0 <= (ids.a.d2 % PRIME) < 2 ** 127 else 0
    ```

 * Add alternative hint code for hint on _block_permutation used by 0.10.3 whitelist [#958](https://github.com/lambdaclass/cairo-rs/pull/958)

     `BuiltinHintProcessor` now supports the following hint:

    ```python
        from starkware.cairo.common.keccak_utils.keccak_utils import keccak_func
        _keccak_state_size_felts = int(ids.KECCAK_STATE_SIZE_FELTS)
        assert 0 <= _keccak_state_size_felts < 100

        output_values = keccak_func(memory.get_range(
            ids.keccak_ptr - _keccak_state_size_felts, _keccak_state_size_felts))
        segments.write_arg(ids.keccak_ptr, output_values)
    ```

* Make  hints code `src/hint_processor/builtin_hint_processor/hint_code.rs` public [#988](https://github.com/lambdaclass/cairo-rs/pull/988)

* Implement hints on uint384 lib (Part 1) [#960](https://github.com/lambdaclass/cairo-rs/pull/960)

    `BuiltinHintProcessor` now supports the following hints:

    ```python
        def split(num: int, num_bits_shift: int, length: int):
        a = []
        for _ in range(length):
            a.append( num & ((1 << num_bits_shift) - 1) )
            num = num >> num_bits_shift
        return tuple(a)

        def pack(z, num_bits_shift: int) -> int:
            limbs = (z.d0, z.d1, z.d2)
            return sum(limb << (num_bits_shift * i) for i, limb in enumerate(limbs))

        a = pack(ids.a, num_bits_shift = 128)
        div = pack(ids.div, num_bits_shift = 128)
        quotient, remainder = divmod(a, div)

        quotient_split = split(quotient, num_bits_shift=128, length=3)
        assert len(quotient_split) == 3

        ids.quotient.d0 = quotient_split[0]
        ids.quotient.d1 = quotient_split[1]
        ids.quotient.d2 = quotient_split[2]

        remainder_split = split(remainder, num_bits_shift=128, length=3)
        ids.remainder.d0 = remainder_split[0]
        ids.remainder.d1 = remainder_split[1]
        ids.remainder.d2 = remainder_split[2]
    ```

    ```python
        ids.low = ids.a & ((1<<128) - 1)
        ids.high = ids.a >> 128
    ```

    ```python
            sum_d0 = ids.a.d0 + ids.b.d0
        ids.carry_d0 = 1 if sum_d0 >= ids.SHIFT else 0
        sum_d1 = ids.a.d1 + ids.b.d1 + ids.carry_d0
        ids.carry_d1 = 1 if sum_d1 >= ids.SHIFT else 0
        sum_d2 = ids.a.d2 + ids.b.d2 + ids.carry_d1
        ids.carry_d2 = 1 if sum_d2 >= ids.SHIFT else 0
    ```

    ```python
        from starkware.python.math_utils import isqrt

        def split(num: int, num_bits_shift: int, length: int):
            a = []
            for _ in range(length):
                a.append( num & ((1 << num_bits_shift) - 1) )
                num = num >> num_bits_shift
            return tuple(a)

        def pack(z, num_bits_shift: int) -> int:
            limbs = (z.d0, z.d1, z.d2)
            return sum(limb << (num_bits_shift * i) for i, limb in enumerate(limbs))

        a = pack(ids.a, num_bits_shift=128)
        root = isqrt(a)
        assert 0 <= root < 2 ** 192
        root_split = split(root, num_bits_shift=128, length=3)
        ids.root.d0 = root_split[0]
        ids.root.d1 = root_split[1]
        ids.root.d2 = root_split[2]
    ```

* Re-export the `cairo-felt` crate as `cairo_vm::felt` [#981](https://github.com/lambdaclass/cairo-rs/pull/981)
  * Removes the need of explicitly importing `cairo-felt` in downstream projects
  and helps ensure there is no version mismatch caused by that

* Implement hint on `uint256_mul_div_mod`[#957](https://github.com/lambdaclass/cairo-rs/pull/957)

    `BuiltinHintProcessor` now supports the following hint:

    ```python
    a = (ids.a.high << 128) + ids.a.low
    b = (ids.b.high << 128) + ids.b.low
    div = (ids.div.high << 128) + ids.div.low
    quotient, remainder = divmod(a * b, div)

    ids.quotient_low.low = quotient & ((1 << 128) - 1)
    ids.quotient_low.high = (quotient >> 128) & ((1 << 128) - 1)
    ids.quotient_high.low = (quotient >> 256) & ((1 << 128) - 1)
    ids.quotient_high.high = quotient >> 384
    ids.remainder.low = remainder & ((1 << 128) - 1)
    ids.remainder.high = remainder >> 128"
    ```

    Used by the common library function `uint256_mul_div_mod`

#### [0.3.0-rc1] - 2023-04-13
* Derive Deserialize for ExecutionResources [#922](https://github.com/lambdaclass/cairo-rs/pull/922)
* Remove builtin names from VirtualMachine.builtin_runners [#921](https://github.com/lambdaclass/cairo-rs/pull/921)
* Implemented hints on common/ec.cairo [#888](https://github.com/lambdaclass/cairo-rs/pull/888)
* Changed `Memory.insert` argument types [#902](https://github.com/lambdaclass/cairo-rs/pull/902)
* feat: implemented `Deserialize` on Program by changing builtins field type to enum [#896](https://github.com/lambdaclass/cairo-rs/pull/896)
* Effective size computation from the VM exposed [#887](https://github.com/lambdaclass/cairo-rs/pull/887)
* Wasm32 Support! [#828](https://github.com/lambdaclass/cairo-rs/pull/828), [#893](https://github.com/lambdaclass/cairo-rs/pull/893)
* `MathError` added for math operation [#855](https://github.com/lambdaclass/cairo-rs/pull/855)
* Check for overflows in relocatable operations [#859](https://github.com/lambdaclass/cairo-rs/pull/859)
* Use `Relocatable` instead of `&MaybeRelocatable` in `load_data` and `get_range`[#860](https://github.com/lambdaclass/cairo-rs/pull/860) [#867](https://github.com/lambdaclass/cairo-rs/pull/867)
* Memory-related errors moved to `MemoryError` [#854](https://github.com/lambdaclass/cairo-rs/pull/854)
    * Removed unused error variants
    * Moved memory-related error variants to `MemoryError`
    * Changed memory getters to return `MemoryError` instead of `VirtualMachineError`
    * Changed all memory-related errors in hint from `HintError::Internal(VmError::...` to `HintError::Memory(MemoryError::...`
* feat: Builder pattern for `VirtualMachine` [#820](https://github.com/lambdaclass/cairo-rs/pull/820)
* Simplified `Memory::get` return type to `Option` [#852](https://github.com/lambdaclass/cairo-rs/pull/852)
* Improved idenitifier variable error handling [#851](https://github.com/lambdaclass/cairo-rs/pull/851)
* `CairoRunner::write_output` now prints missing and relocatable values [#853](https://github.com/lambdaclass/cairo-rs/pull/853)
* `VirtualMachineError::FailedToComputeOperands` error message expanded [#848](https://github.com/lambdaclass/cairo-rs/pull/848)
* Builtin names made public [#849](https://github.com/lambdaclass/cairo-rs/pull/849)
* `secure_run` flag moved to `CairoRunConfig` struct [#832](https://github.com/lambdaclass/cairo-rs/pull/832)
* `vm_core` error types revised and iimplemented `AddAssign` for `Relocatable` [#837](https://github.com/lambdaclass/cairo-rs/pull/837)
* `to_bigint` and `to_biguint` deprecated [#757](https://github.com/lambdaclass/cairo-rs/pull/757)
* `Memory` moved into `MemorySegmentManager` [#830](https://github.com/lambdaclass/cairo-rs/pull/830)
    * To reduce the complexity of the VM's memory and enforce proper usage (as the memory and its segment manager are now a "unified" entity)
    * Removed `memory` field from `VirtualMachine`
    * Added `memory` field to `MemorySegmentManager`
    * Removed `Memory` argument from methods where `MemorySegmentManager` is also an argument
    * Added test macro `segments` (an extension of the `memory` macro)
* `Display` trait added to Memory struct [#812](https://github.com/lambdaclass/cairo-rs/pull/812)
* feat: Extensible VirtualMachineError and removed PartialEq trait [#783](https://github.com/lambdaclass/cairo-rs/pull/783)
    * `VirtualMachineError::Other(anyhow::Error)` was added to allow to returning custom errors when using `cairo-rs`
    * The `PartialEq` trait was removed from the `VirtualMachineError` enum
* VM hooks added as a conditional feature [#761](https://github.com/lambdaclass/cairo-rs/pull/761)
    * Cairo-rs based testing tools such as cairo-foundry or those built by FuzzingLabs need access to the state of the VM at specific points during the execution.
    * This PR adds the possibility for users of the cairo-rs lib to execute their custom additional code during the program execution.
    * The Rust "feature" mechanism was used in order to guarantee that this ability is only available when the lib user needs it, and is not compiled when it's not required.
    * Three hooks were created:
        * before the first step
        * before each step
        * after each step
* ExecutionResource operations: add and substract [#774](https://github.com/lambdaclass/cairo-rs/pull/774), multiplication [#908](https://github.com/lambdaclass/cairo-rs/pull/908) , and `AddAssign` [#914](https://github.com/lambdaclass/cairo-rs/pull/914)

* Move `Memory` into `MemorySegmentManager` [#830](https://github.com/lambdaclass/cairo-rs/pull/830)
    * Structural changes:
        * Remove `memory: Memory` field from `VirtualMachine`
        * Add `memory: Memory` field to `MemorySegmentManager`
    * As a result of this, multiple public methods' signatures changed:
        * `BuiltinRunner` (and its inner enum types):
            * `initialize_segments(&mut self, segments: &mut MemorySegmentManager, memory: &mut Memory)` -> `initialize_segments(&mut self, segments: &mut MemorySegmentManager)`
            * `final_stack(&mut self, segments: &MemorySegmentManager, memory: &Memory, stack_pointer: Relocatable) -> Result<Relocatable, RunnerError>` -> `final_stack(&mut self, segments: &MemorySegmentManager, stack_pointer: Relocatable) -> Result<Relocatable, RunnerError>`
        * `MemorySegmentManager`
            * `add(&mut self, memory: &mut Memory) -> Relocatable` -> `add(&mut self) -> Relocatable`
            * `add_temporary_segment(&mut self, memory: &mut Memory) -> Relocatable` -> `add_temporary_segment(&mut self) -> Relocatable`
            * `load_data(&mut self, memory: &mut Memory, ptr: &MaybeRelocatable, data: &Vec<MaybeRelocatable>) -> Result<MaybeRelocatable, MemoryError>` -> `load_data(&mut self, ptr: &MaybeRelocatable, data: &Vec<MaybeRelocatable>) -> Result<MaybeRelocatable, MemoryError>`
            * `compute_effective_sizes(&mut self, memory: &Memory) -> &Vec<usize>` -> `compute_effective_sizes(&mut self) -> &Vec<usize>`
            * `gen_arg(&mut self, arg: &dyn Any, memory: &mut Memory) -> Result<MaybeRelocatable, VirtualMachineError>` -> `gen_arg(&mut self, arg: &dyn Any) -> Result<MaybeRelocatable, VirtualMachineError>`
            * `gen_cairo_arg(&mut self, arg: &CairoArg, memory: &mut Memory) -> Result<MaybeRelocatable, VirtualMachineError>` -> `gen_cairo_arg(&mut self, arg: &CairoArg) -> Result<MaybeRelocatable, VirtualMachineError>`
            * `write_arg(&mut self, memory: &mut Memory, ptr: &Relocatable, arg: &dyn Any) -> Result<MaybeRelocatable, MemoryError>` -> `write_arg(&mut self, ptr: &Relocatable, arg: &dyn Any) -> Result<MaybeRelocatable, MemoryError>`

* Refactor `Memory::relocate memory` [#784](https://github.com/lambdaclass/cairo-rs/pull/784)
    * Bugfixes:
        * `Memory::relocate_memory` now moves data in the temporary memory relocated by a relocation rule to the real memory
    * Aditional Notes:
        * When relocating temporary memory produces clashes with pre-existing values in the real memory, an InconsistentMemory error is returned instead of keeping the last inserted value. This differs from the original implementation.

* Restrict addresses to Relocatable + fix some error variants used in signature.rs [#792](https://github.com/lambdaclass/cairo-rs/pull/792)
    * Public Api Changes:
        * Change `ValidationRule` inner type to `Box<dyn Fn(&Memory, &Relocatable) -> Result<Vec<Relocatable>, MemoryError>>`.
        * Change `validated_addresses` field of `Memory` to `HashSet<Relocatable>`.
        * Change `validate_memory_cell(&mut self, address: &MaybeRelocatable) -> Result<(), MemoryError>` to `validate_memory_cell(&mut self, addr: &Relocatable) -> Result<(), MemoryError>`.

* Add `VmException` to `CairoRunner::run_from_entrypoint`[#775](https://github.com/lambdaclass/cairo-rs/pull/775)
    * Public Api Changes:
        * Change error return type of `CairoRunner::run_from_entrypoint` to `CairoRunError`.
        * Convert `VirtualMachineError`s outputed during the vm run to `VmException` in `CairoRunner::run_from_entrypoint`.
        * Make `VmException` fields public

* Fix `BuiltinRunner::final_stack` and remove quick fix [#778](https://github.com/lambdaclass/cairo-rs/pull/778)
    * Public Api changes:
        * Various changes to public `BuiltinRunner` method's signatures:
            * `final_stack(&self, vm: &VirtualMachine, pointer: Relocatable) -> Result<(Relocatable, usize), RunnerError>` to `final_stack(&mut self, segments: &MemorySegmentManager, memory: &Memory, pointer: Relocatable) -> Result<Relocatable,RunnerError>`.
            * `get_used_cells(&self, vm: &VirtualMachine) -> Result<usize, MemoryError>` to  `get_used_cells(&self, segments: &MemorySegmentManager) -> Result<usize, MemoryError>`.
            * `get_used_instances(&self, vm: &VirtualMachine) -> Result<usize, MemoryError>` to `get_used_instances(&self, segments: &MemorySegmentManager) -> Result<usize, MemoryError>`.
    * Bugfixes:
        * `BuiltinRunner::final_stack` now updates the builtin's stop_ptr instead of returning it. This replaces the bugfix on PR #768.

#### [0.1.3] - 2023-01-26
* Add secure_run flag + integrate verify_secure_runner into cairo-run [#771](https://github.com/lambdaclass/cairo-rs/pull/777)
    * Public Api changes:
        * Add command_line argument `secure_run`
        * Add argument `secure_run: Option<bool>` to `cairo_run`
        * `verify_secure_runner` is now called inside `cairo-run` when `secure_run` is set to true or when it not set and the run is not on `proof_mode`
    * Bugfixes:
        * `EcOpBuiltinRunner::deduce_memory_cell` now checks that both points are on the curve instead of only the first one
        * `EcOpBuiltinRunner::deduce_memory_cell` now returns the values of the point coordinates instead of the indices when a `PointNotOnCurve` error is returned

* Refactor `Refactor verify_secure_runner` [#768](https://github.com/lambdaclass/cairo-rs/pull/768)
    * Public Api changes:
        * Remove builtin name from the return value of `BuiltinRunner::get_memory_segment_addresses`
        * Simplify the return value of `CairoRunner::get_builtin_segments_info` to `Vec<(usize, usize)>`
        * CairoRunner::read_return_values now receives a mutable reference to VirtualMachine
    * Bugfixes:
        * CairoRunner::read_return_values now updates the `stop_ptr` of each builtin after calling `BuiltinRunner::final_stack`

* Use CairoArg enum instead of Any in CairoRunner::run_from_entrypoint [#686](https://github.com/lambdaclass/cairo-rs/pull/686)
    * Public Api changes:
        * Remove `Result` from `MaybeRelocatable::mod_floor`, it now returns a `MaybeRelocatable`
        * Add struct `CairoArg`
        * Change `arg` argument of `CairoRunner::run_from_entrypoint` from `Vec<&dyn Any>` to `&[&CairoArg]`
        * Remove argument `typed_args` from `CairoRunner::run_from_entrypoint`
        * Remove no longer used method `gen_typed_arg` from `VirtualMachine` & `MemorySegmentManager`
        * Add methods `MemorySegmentManager::gen_cairo_arg` & `MemorySegmentManager::write_simple_args` as typed counterparts to `MemorySegmentManager::gen_arg` & `MemorySegmentManager::write_arg`

#### [0.1.1] - 2023-01-11

* Add input file contents to traceback [#666](https://github.com/lambdaclass/cairo-rs/pull/666/files)
    * Public Api changes:
        * `VirtualMachineError` enum variants containing `MaybeRelocatable` and/or `Relocatable` values now use the `Display` format instead of `Debug` in their `Display` implementation
        * `get_traceback` now adds the source code line to each traceback entry
* Use hint location instead of instruction location when building VmExceptions from hint failure [#673](https://github.com/lambdaclass/cairo-rs/pull/673/files)
    * Public Api changes:
        * `hints` field added to `InstructionLocation`
        * `Program.instruction_locations` type changed from `Option<HashMap<usize, Location>>` to `Option<HashMap<usize, InstructionLocation>>`
        * `VirtualMachineError`s produced by `HintProcessor::execute_hint()` will be wrapped in a `VirtualMachineError::Hint` error containing their hint_index
        * `get_location()` now receives an an optional usize value `hint_index`, used to obtain hint locations
* Default implementation of compile_hint [#680](https://github.com/lambdaclass/cairo-rs/pull/680)
    * Internal changes:
        * Make the `compile_hint` implementation which was in the `BuiltinHintProcessor` the default implementation in the trait.
* Add new error type `HintError` [#676](https://github.com/lambdaclass/cairo-rs/pull/676)
    * Public Api changes:
        * `HintProcessor::execute_hint()` now returns a `HintError` instead of a `VirtualMachineError`
        * Helper functions on `hint_processor_utils.rs` now return a `HintError`
* Change the Dictionary used in dict hints to store MaybeRelocatable instead of BigInt [#687](https://github.com/lambdaclass/cairo-rs/pull/687)
    * Public Api changes:
        * `DictManager`, its dictionaries, and all dict module hints implemented in rust now use `MaybeRelocatable` for keys and values instead of `BigInt`
        * Add helper functions that allow extracting ids variables as `MaybeRelocatable`: `get_maybe_relocatable_from_var_name` & `get_maybe_relocatable_from_reference`
        * Change inner value type of dict-related `HintError` variants to `MaybeRelocatable`

* Implement `substitute_error_message_attribute_references` [#689] (https://github.com/lambdaclass/cairo-rs/pull/689)
    * Public Api changes:
        * Remove `error_message_attributes` field from `VirtualMachine`, and `VirtualMachine::new`
        * Add `flow_tracking_data` field to `Attribute`
        * `get_error_attr_value` now replaces the references in the error message with the corresponding cairo values.
        * Remove duplicated handling of error attribute messages leading to duplicated into in the final error display.
* Fix multiplicative inverse bug [#697](https://github.com/lambdaclass/cairo-rs/pull/697) [#698](https://github.com/lambdaclass/cairo-rs/pull/698). The VM was using integer division rather than prime field inverse when deducing `op0` or `op1` for the multiplication opcode

#### [0.1.0] - 2022-12-30
* Add traceback to VmException [#657](https://github.com/lambdaclass/cairo-rs/pull/657)
    * Public API changes:
        * `traceback` field added to `VmException` struct
        * `pub fn from_vm_error(runner: &CairoRunner, error: VirtualMachineError, pc: usize) -> Self` is now `pub fn from_vm_error(runner: &CairoRunner, vm: &VirtualMachine, error: VirtualMachineError) -> Self`
        * `pub fn get_location(pc: &usize, runner: &CairoRunner) -> Option<Location>` is now `pub fn get_location(pc: usize, runner: &CairoRunner) -> Option<Location>`
        * `pub fn decode_instruction(encoded_instr: i64, mut imm: Option<BigInt>) -> Result<instruction::Instruction, VirtualMachineError>` is now `pub fn decode_instruction(encoded_instr: i64, mut imm: Option<&BigInt>) -> Result<instruction::Instruction, VirtualMachineError>`
        * `VmException` fields' string format now mirrors their cairo-lang counterparts.<|MERGE_RESOLUTION|>--- conflicted
+++ resolved
@@ -2,9 +2,9 @@
 
 #### Upcoming Changes
 
-<<<<<<< HEAD
+
 * Make the VM able to run `CasmContractClass` files [#1098](https://github.com/lambdaclass/cairo-rs/pull/1098)
-=======
+
 * Add more hints to `Cairo1HintProcessor` [#1143](https://github.com/lambdaclass/cairo-rs/pull/1098)
 
     * `Cairo1HintProcessor` can now run the following hints:
@@ -16,7 +16,7 @@
         * GetCurrentAccessIndex
         * ShouldContinueSquashLoop
         * FieldSqrt
->>>>>>> bd185808
+
 
 * Add a test for the `DivMod` hint [#1138](https://github.com/lambdaclass/cairo-rs/pull/1138).
 
