## Cairo-VM Changelog

#### Upcoming Changes

<<<<<<< HEAD
* Implement hint on cairo_blake2s whitelist [#1039](https://github.com/lambdaclass/cairo-rs/pull/1039)

    `BuiltinHintProcessor` now supports the following hint:

    ```python

        %{
        # Add dummy pairs of input and output.
        from starkware.cairo.common.cairo_blake2s.blake2s_utils import IV, blake2s_compress

        _n_packed_instances = int(ids.N_PACKED_INSTANCES)
        assert 0 <= _n_packed_instances < 20
        _blake2s_input_chunk_size_felts = int(ids.BLAKE2S_INPUT_CHUNK_SIZE_FELTS)
        assert 0 <= _blake2s_input_chunk_size_felts < 100

        message = [0] * _blake2s_input_chunk_size_felts
        modified_iv = [IV[0] ^ 0x01010020] + IV[1:]
        output = blake2s_compress(
            message=message,
            h=modified_iv,
            t0=0,
            t1=0,
            f0=0xffffffff,
            f1=0,
        )
        padding = (modified_iv + message + [0, 0xffffffff] + output) * (_n_packed_instances - 1)
        segments.write_arg(ids.blake2s_ptr_end, padding)
    %}

=======

* Implement hint on `assert_le_felt` for versions 0.6.0 and 0.8.2 [#1047](https://github.com/lambdaclass/cairo-rs/pull/1047):

     `BuiltinHintProcessor` now supports the following hints:

     ```python

     %{
        from starkware.cairo.common.math_utils import assert_integer
        assert_integer(ids.a)
        assert_integer(ids.b)
        assert (ids.a % PRIME) <= (ids.b % PRIME), \
            f'a = {ids.a % PRIME} is not less than or equal to b = {ids.b % PRIME}.'
    %}

     ```

     ```python

    %{
        from starkware.cairo.common.math_utils import assert_integer
        assert_integer(ids.a)
        assert_integer(ids.b)
        a = ids.a % PRIME
        b = ids.b % PRIME
        assert a <= b, f'a = {a} is not less than or equal to b = {b}.'

        ids.small_inputs = int(
            a < range_check_builtin.bound and (b - a) < range_check_builtin.bound)
    %}

     ```

>>>>>>> 62682a91
* Implement hint on ec_recover.json whitelist [#1038](https://github.com/lambdaclass/cairo-rs/pull/1038):

    `BuiltinHintProcessor` now supports the following hint:

    ```python
    %{
         value = k = product // m
    %}
    ```

* Implement hint on ec_recover.json whitelist [#1037](https://github.com/lambdaclass/cairo-rs/pull/1037):

    `BuiltinHintProcessor` now supports the following hint:

    ```python
    %{
        from starkware.cairo.common.cairo_secp.secp_utils import pack
        from starkware.python.math_utils import div_mod, safe_div

        a = pack(ids.a, PRIME)
        b = pack(ids.b, PRIME)
        product = a * b
        m = pack(ids.m, PRIME)

        value = res = product % m

    %}
    ```

* Implement hint for `starkware.cairo.common.cairo_keccak.keccak.finalize_keccak` as described by whitelist `starknet/security/whitelists/cairo_keccak.json` [#1041](https://github.com/lambdaclass/cairo-rs/pull/1041)

    `BuiltinHintProcessor` now supports the following hint:

    ```python
    %{
        # Add dummy pairs of input and output.
        _keccak_state_size_felts = int(ids.KECCAK_STATE_SIZE_FELTS)
        _block_size = int(ids.BLOCK_SIZE)
        assert 0 <= _keccak_state_size_felts < 100
        assert 0 <= _block_size < 1000
        inp = [0] * _keccak_state_size_felts
        padding = (inp + keccak_func(inp)) * _block_size
        segments.write_arg(ids.keccak_ptr_end, padding)
    %}
    ```

* Implement hint on ec_recover.json whitelist [#1036](https://github.com/lambdaclass/cairo-rs/pull/1036):

    `BuiltinHintProcessor` now supports the following hint:

    ```python

    %{
        from starkware.cairo.common.cairo_secp.secp_utils import pack
        from starkware.python.math_utils import div_mod, safe_div

        a = pack(ids.a, PRIME)
        b = pack(ids.b, PRIME)
        value = res = a - b
    %}

    ```

* Implement hint on ec_recover.json whitelist [#1032](https://github.com/lambdaclass/cairo-rs/pull/1032):

    `BuiltinHintProcessor` now supports the following hint:

    ```python
    %{
        from starkware.cairo.common.cairo_secp.secp_utils import pack
        from starkware.python.math_utils import div_mod, safe_div

        N = pack(ids.n, PRIME)
        x = pack(ids.x, PRIME) % N
        s = pack(ids.s, PRIME) % N,
        value = res = div_mod(x, s, N)
    %}
    ```

* Implement hints on field_arithmetic lib (Part 2) [#1004](https://github.com/lambdaclass/cairo-rs/pull/1004)

    `BuiltinHintProcessor` now supports the following hint:

    ```python
    %{
        from starkware.python.math_utils import div_mod

        def split(num: int, num_bits_shift: int, length: int):
            a = []
            for _ in range(length):
                a.append( num & ((1 << num_bits_shift) - 1) )
                num = num >> num_bits_shift
            return tuple(a)

        def pack(z, num_bits_shift: int) -> int:
            limbs = (z.d0, z.d1, z.d2)
            return sum(limb << (num_bits_shift * i) for i, limb in enumerate(limbs))

        a = pack(ids.a, num_bits_shift = 128)
        b = pack(ids.b, num_bits_shift = 128)
        p = pack(ids.p, num_bits_shift = 128)
        # For python3.8 and above the modular inverse can be computed as follows:
        # b_inverse_mod_p = pow(b, -1, p)
        # Instead we use the python3.7-friendly function div_mod from starkware.python.math_utils
        b_inverse_mod_p = div_mod(1, b, p)


        b_inverse_mod_p_split = split(b_inverse_mod_p, num_bits_shift=128, length=3)

        ids.b_inverse_mod_p.d0 = b_inverse_mod_p_split[0]
        ids.b_inverse_mod_p.d1 = b_inverse_mod_p_split[1]
        ids.b_inverse_mod_p.d2 = b_inverse_mod_p_split[2]
    %}
    ```

* Optimizations for hash builtin [#1029](https://github.com/lambdaclass/cairo-rs/pull/1029):
  * Track the verified addresses by offset in a `Vec<bool>` rather than storing the address in a `Vec<Relocatable>`

* Add missing hint on vrf.json lib [#1035](https://github.com/lambdaclass/cairo-rs/pull/1035):

    `BuiltinHintProcessor` now supports the following hint:

    ```python
    %{
        from starkware.python.math_utils import line_slope
        from starkware.cairo.common.cairo_secp.secp_utils import pack
        SECP_P = 2**255-19
        # Compute the slope.
        x0 = pack(ids.point0.x, PRIME)
        y0 = pack(ids.point0.y, PRIME)
        x1 = pack(ids.point1.x, PRIME)
        y1 = pack(ids.point1.y, PRIME)
        value = slope = line_slope(point1=(x0, y0), point2=(x1, y1), p=SECP_P)
    %}
    ```

* Add missing hint on vrf.json lib [#1035](https://github.com/lambdaclass/cairo-rs/pull/1035):

    `BuiltinHintProcessor` now supports the following hint:

    ```python
    %{
        from starkware.cairo.common.cairo_secp.secp_utils import pack
        SECP_P = 2**255-19
        to_assert = pack(ids.val, PRIME)
        q, r = divmod(pack(ids.val, PRIME), SECP_P)
        assert r == 0, f"verify_zero: Invalid input {ids.val.d0, ids.val.d1, ids.val.d2}."
        ids.q = q % PRIME
    %}
    ```

* Add missing hint on vrf.json lib [#1000](https://github.com/lambdaclass/cairo-rs/pull/1000):

    `BuiltinHintProcessor` now supports the following hint:

    ```python
        def pack_512(u, num_bits_shift: int) -> int:
            limbs = (u.d0, u.d1, u.d2, u.d3)
            return sum(limb << (num_bits_shift * i) for i, limb in enumerate(limbs))

        x = pack_512(ids.x, num_bits_shift = 128)
        p = ids.p.low + (ids.p.high << 128)
        x_inverse_mod_p = pow(x,-1, p) 

        x_inverse_mod_p_split = (x_inverse_mod_p & ((1 << 128) - 1), x_inverse_mod_p >> 128)

        ids.x_inverse_mod_p.low = x_inverse_mod_p_split[0]
        ids.x_inverse_mod_p.high = x_inverse_mod_p_split[1]
    ```

* BREAKING CHANGE: Fix `CairoRunner::get_memory_holes` [#1027](https://github.com/lambdaclass/cairo-rs/pull/1027):

  * Skip builtin segements when counting memory holes
  * Check amount of memory holes for all tests in cairo_run_test
  * Remove duplicated tests in cairo_run_test
  * BREAKING CHANGE: `MemorySegmentManager.get_memory_holes` now also receives the amount of builtins in the vm. Signature is now `pub fn get_memory_holes(&self, builtin_count: usize) -> Result<usize, MemoryError>`

* Add missing hint on vrf.json lib [#1043](https://github.com/lambdaclass/cairo-rs/pull/1043):

    `BuiltinHintProcessor` now supports the following hint:

    ```python
        from starkware.python.math_utils import div_mod

        def split(a: int):
            return (a & ((1 << 128) - 1), a >> 128)

        def pack(z, num_bits_shift: int) -> int:
            limbs = (z.low, z.high)
            return sum(limb << (num_bits_shift * i) for i, limb in enumerate(limbs))

        a = pack(ids.a, 128)
        b = pack(ids.b, 128)
        p = pack(ids.p, 128)
        # For python3.8 and above the modular inverse can be computed as follows:
        # b_inverse_mod_p = pow(b, -1, p)
        # Instead we use the python3.7-friendly function div_mod from starkware.python.math_utils
        b_inverse_mod_p = div_mod(1, b, p)

        b_inverse_mod_p_split = split(b_inverse_mod_p)

        ids.b_inverse_mod_p.low = b_inverse_mod_p_split[0]
        ids.b_inverse_mod_p.high = b_inverse_mod_p_split[1]
    ```

* Add missing hints `NewHint#35` and `NewHint#36` [#975](https://github.com/lambdaclass/cairo-rs/issues/975)

    `BuiltinHintProcessor` now supports the following hint:

    ```python
    from starkware.cairo.common.cairo_secp.secp_utils import pack
    from starkware.cairo.common.math_utils import as_int
    from starkware.python.math_utils import div_mod, safe_div

    p = pack(ids.P, PRIME)
    x = pack(ids.x, PRIME) + as_int(ids.x.d3, PRIME) * ids.BASE ** 3 + as_int(ids.x.d4, PRIME) * ids.BASE ** 4
    y = pack(ids.y, PRIME)

    value = res = div_mod(x, y, p)
    ```

    ```python
    k = safe_div(res * y - x, p)
    value = k if k > 0 else 0 - k
    ids.flag = 1 if k > 0 else 0
    ```

* Add missing hint on uint256_improvements lib [#1025](https://github.com/lambdaclass/cairo-rs/pull/1025):

    `BuiltinHintProcessor` now supports the following hint:

    ```python
        from starkware.python.math_utils import isqrt
        n = (ids.n.high << 128) + ids.n.low
        root = isqrt(n)
        assert 0 <= root < 2 ** 128
        ids.root = root
    ```

* Add missing hint on uint256_improvements lib [#1024](https://github.com/lambdaclass/cairo-rs/pull/1024):

    `BuiltinHintProcessor` now supports the following hint:

    ```python
        res = ids.a + ids.b
        ids.carry = 1 if res >= ids.SHIFT else 0
    ```

* BREAKING CHANGE: move `Program::identifiers` to `SharedProgramData::identifiers` [#1023](https://github.com/lambdaclass/cairo-rs/pull/1023)
    * Optimizes `CairoRunner::new`, needed for sequencers and other workflows reusing the same `Program` instance across `CairoRunner`s
    * Breaking change: make all fields in `Program` and `SharedProgramData` `pub(crate)`, since we break by moving the field let's make it the last break for this struct
    * Add `Program::get_identifier(&self, id: &str) -> &Identifier` to get a single identifier by name

* Implement hints on field_arithmetic lib[#985](https://github.com/lambdaclass/cairo-rs/pull/983)

    `BuiltinHintProcessor` now supports the following hint:

    ```python
        %{
            from starkware.python.math_utils import is_quad_residue, sqrt

            def split(num: int, num_bits_shift: int = 128, length: int = 3):
                a = []
                for _ in range(length):
                    a.append( num & ((1 << num_bits_shift) - 1) )
                    num = num >> num_bits_shift
                return tuple(a)

            def pack(z, num_bits_shift: int = 128) -> int:
                limbs = (z.d0, z.d1, z.d2)
                return sum(limb << (num_bits_shift * i) for i, limb in enumerate(limbs))


            generator = pack(ids.generator)
            x = pack(ids.x)
            p = pack(ids.p)

            success_x = is_quad_residue(x, p)
            root_x = sqrt(x, p) if success_x else None

            success_gx = is_quad_residue(generator*x, p)
            root_gx = sqrt(generator*x, p) if success_gx else None

            # Check that one is 0 and the other is 1
            if x != 0:
                assert success_x + success_gx ==1

            # `None` means that no root was found, but we need to transform these into a felt no matter what
            if root_x == None:
                root_x = 0
            if root_gx == None:
                root_gx = 0
            ids.success_x = int(success_x)
            split_root_x = split(root_x)
            split_root_gx = split(root_gx)
            ids.sqrt_x.d0 = split_root_x[0]
            ids.sqrt_x.d1 = split_root_x[1]
            ids.sqrt_x.d2 = split_root_x[2]
            ids.sqrt_gx.d0 = split_root_gx[0]
            ids.sqrt_gx.d1 = split_root_gx[1]
            ids.sqrt_gx.d2 = split_root_gx[2]
        %}
    ```

* Add missing hint on uint256_improvements lib [#1016](https://github.com/lambdaclass/cairo-rs/pull/1016):

    `BuiltinHintProcessor` now supports the following hint:

    ```python
        def split(num: int, num_bits_shift: int = 128, length: int = 2):
            a = []
            for _ in range(length):
                a.append( num & ((1 << num_bits_shift) - 1) )
                num = num >> num_bits_shift
            return tuple(a)

        def pack(z, num_bits_shift: int = 128) -> int:
            limbs = (z.low, z.high)
            return sum(limb << (num_bits_shift * i) for i, limb in enumerate(limbs))

        a = pack(ids.a)
        b = pack(ids.b)
        res = (a - b)%2**256
        res_split = split(res)
        ids.res.low = res_split[0]
        ids.res.high = res_split[1]
    ```

* Add missing hint on vrf.json lib [#1030](https://github.com/lambdaclass/cairo-rs/pull/1030):

    `BuiltinHintProcessor` now supports the following hint:

    ```python
        def split(num: int, num_bits_shift: int, length: int):
            a = []
            for _ in range(length):
                a.append( num & ((1 << num_bits_shift) - 1) )
                num = num >> num_bits_shift
            return tuple(a)

        def pack(z, num_bits_shift: int) -> int:
            limbs = (z.low, z.high)
            return sum(limb << (num_bits_shift * i) for i, limb in enumerate(limbs))

        def pack_extended(z, num_bits_shift: int) -> int:
            limbs = (z.d0, z.d1, z.d2, z.d3)
            return sum(limb << (num_bits_shift * i) for i, limb in enumerate(limbs))

        x = pack_extended(ids.x, num_bits_shift = 128)
        div = pack(ids.div, num_bits_shift = 128)

        quotient, remainder = divmod(x, div)

        quotient_split = split(quotient, num_bits_shift=128, length=4)

        ids.quotient.d0 = quotient_split[0]
        ids.quotient.d1 = quotient_split[1]
        ids.quotient.d2 = quotient_split[2]
        ids.quotient.d3 = quotient_split[3]

        remainder_split = split(remainder, num_bits_shift=128, length=2)
        ids.remainder.low = remainder_split[0]
        ids.remainder.high = remainder_split[1]
    ```

* Add method `Program::data_len(&self) -> usize` to get the number of data cells in a given program [#1022](https://github.com/lambdaclass/cairo-rs/pull/1022)

* Add missing hint on uint256_improvements lib [#1013](https://github.com/lambdaclass/cairo-rs/pull/1013):

    `BuiltinHintProcessor` now supports the following hint:

    ```python
        a = (ids.a.high << 128) + ids.a.low
        div = (ids.div.b23 << 128) + ids.div.b01
        quotient, remainder = divmod(a, div)

        ids.quotient.low = quotient & ((1 << 128) - 1)
        ids.quotient.high = quotient >> 128
        ids.remainder.low = remainder & ((1 << 128) - 1)
        ids.remainder.high = remainder >> 128
    ```

* Add missing hint on cairo_secp lib [#1010](https://github.com/lambdaclass/cairo-rs/pull/1010):

    `BuiltinHintProcessor` now supports the following hint:

    ```python
        memory[ap] = int(x == 0)
    ```

* Implement hint on `get_felt_bitlength` [#993](https://github.com/lambdaclass/cairo-rs/pull/993)

  `BuiltinHintProcessor` now supports the following hint:
  ```python
  x = ids.x
  ids.bit_length = x.bit_length()
  ```
  Used by the [`Garaga` library function `get_felt_bitlength`](https://github.com/keep-starknet-strange/garaga/blob/249f8a372126b3a839f9c1e1080ea8c6f9374c0c/src/utils.cairo#L54)

* Add missing hint on cairo_secp lib [#1009](https://github.com/lambdaclass/cairo-rs/pull/1009):

    `BuiltinHintProcessor` now supports the following hint:

    ```python
        ids.dibit = ((ids.scalar_u >> ids.m) & 1) + 2 * ((ids.scalar_v >> ids.m) & 1)
    ```

* Add getters to read properties of a `Program` [#1017](https://github.com/lambdaclass/cairo-rs/pull/1017):
  * `prime(&self) -> &str`: get the prime associated to data in hex representation
  * `iter_data(&self) -> Iterator<Item = &MaybeRelocatable>`: get an iterator over all elements in the program data
  * `iter_builtins(&self) -> Iterator<Item = &BuiltinName>`: get an iterator over the names of required builtins

* Add missing hint on cairo_secp lib [#1008](https://github.com/lambdaclass/cairo-rs/pull/1008):

    `BuiltinHintProcessor` now supports the following hint:

    ```python
        ids.len_hi = max(ids.scalar_u.d2.bit_length(), ids.scalar_v.d2.bit_length())-1
    ```

* Update `starknet-crypto` to version `0.4.3` [#1011](https://github.com/lambdaclass/cairo-rs/pull/1011)
  * The new version carries an 85% reduction in execution time for ECDSA signature verification

* BREAKING CHANGE: refactor `Program` to optimize `Program::clone` [#999](https://github.com/lambdaclass/cairo-rs/pull/999)

    * Breaking change: many fields that were (unnecessarily) public become hidden by the refactor.

* BREAKING CHANGE: Add _builtin suffix to builtin names e.g.: output -> output_builtin [#1005](https://github.com/lambdaclass/cairo-rs/pull/1005)

* Implement hint on uint384_extension lib [#983](https://github.com/lambdaclass/cairo-rs/pull/983)

    `BuiltinHintProcessor` now supports the following hint:
    
    ```python
        def split(num: int, num_bits_shift: int, length: int):
            a = []
            for _ in range(length):
                a.append( num & ((1 << num_bits_shift) - 1) )
                num = num >> num_bits_shift
            return tuple(a)

        def pack(z, num_bits_shift: int) -> int:
            limbs = (z.d0, z.d1, z.d2)
            return sum(limb << (num_bits_shift * i) for i, limb in enumerate(limbs))

        def pack_extended(z, num_bits_shift: int) -> int:
            limbs = (z.d0, z.d1, z.d2, z.d3, z.d4, z.d5)
            return sum(limb << (num_bits_shift * i) for i, limb in enumerate(limbs))

        a = pack_extended(ids.a, num_bits_shift = 128)
        div = pack(ids.div, num_bits_shift = 128)

        quotient, remainder = divmod(a, div)

        quotient_split = split(quotient, num_bits_shift=128, length=6)

        ids.quotient.d0 = quotient_split[0]
        ids.quotient.d1 = quotient_split[1]
        ids.quotient.d2 = quotient_split[2]
        ids.quotient.d3 = quotient_split[3]
        ids.quotient.d4 = quotient_split[4]
        ids.quotient.d5 = quotient_split[5]

        remainder_split = split(remainder, num_bits_shift=128, length=3)
        ids.remainder.d0 = remainder_split[0]
        ids.remainder.d1 = remainder_split[1]
        ids.remainder.d2 = remainder_split[2]
    ```

* Add missing `\n` character in traceback string [#997](https://github.com/lambdaclass/cairo-rs/pull/997)
    * BugFix: Add missing `\n` character after traceback lines when the filename is missing ("Unknown Location")

* 0.11 Support
    * Add missing hints [#1014](https://github.com/lambdaclass/cairo-rs/pull/1014):
        `BuiltinHintProcessor` now supports the following hints:
        ```python
            from starkware.cairo.common.cairo_secp.secp256r1_utils import SECP256R1_P as SECP_P 
        ```
        and: 
        ```python
            from starkware.cairo.common.cairo_secp.secp_utils import pack
            from starkware.python.math_utils import line_slope
            
            # Compute the slope.
            x0 = pack(ids.point0.x, PRIME)
            y0 = pack(ids.point0.y, PRIME)
            x1 = pack(ids.point1.x, PRIME)
            y1 = pack(ids.point1.y, PRIME)
            value = slope = line_slope(point1=(x0, y0), point2=(x1, y1), p=SECP_P)
        ```
    * Add missing hints on cairo_secp lib [#991](https://github.com/lambdaclass/cairo-rs/pull/991):
        `BuiltinHintProcessor` now supports the following hints:
        ```python
        from starkware.cairo.common.cairo_secp.secp_utils import pack
        from starkware.python.math_utils import div_mod, safe_div

        N = 0xfffffffffffffffffffffffffffffffebaaedce6af48a03bbfd25e8cd0364141
        x = pack(ids.x, PRIME) % N
        s = pack(ids.s, PRIME) % N
        value = res = div_mod(x, s, N)
        ```
        and: 
        ```python
        value = k = safe_div(res * s - x, N)
        ```
    * Layouts update [#874](https://github.com/lambdaclass/cairo-rs/pull/874)
    * Keccak builtin updated [#873](https://github.com/lambdaclass/cairo-rs/pull/873), [#883](https://github.com/lambdaclass/cairo-rs/pull/883)
    * Changes to `ec_op` [#876](https://github.com/lambdaclass/cairo-rs/pull/876)
    * Poseidon builtin [#875](https://github.com/lambdaclass/cairo-rs/pull/875)
    * Renamed Felt to Felt252 [#899](https://github.com/lambdaclass/cairo-rs/pull/899)
    * Added SegmentArenaBuiltinRunner [#913](https://github.com/lambdaclass/cairo-rs/pull/913)
    * Added `program_segment_size` argument to `verify_secure_runner` & `run_from_entrypoint` [#928](https://github.com/lambdaclass/cairo-rs/pull/928)
    * Added dynamic layout [#879](https://github.com/lambdaclass/cairo-rs/pull/879)
    * `get_segment_size` was exposed [#934](https://github.com/lambdaclass/cairo-rs/pull/934)

* Add missing hint on cairo_secp lib [#1006](https://github.com/lambdaclass/cairo-rs/pull/1006):

    `BuiltinHintProcessor` now supports the following hint:

    ```python
        ids.quad_bit = (
            8 * ((ids.scalar_v >> ids.m) & 1)
            + 4 * ((ids.scalar_u >> ids.m) & 1)
            + 2 * ((ids.scalar_v >> (ids.m - 1)) & 1)
            + ((ids.scalar_u >> (ids.m - 1)) & 1)
        )
    ```

* Add missing hint on cairo_secp lib [#1003](https://github.com/lambdaclass/cairo-rs/pull/1003):

    `BuiltinHintProcessor` now supports the following hint:

    ```python
        from starkware.cairo.common.cairo_secp.secp_utils import pack

        x = pack(ids.x, PRIME) % SECP_P
    ```

* Add missing hint on cairo_secp lib [#996](https://github.com/lambdaclass/cairo-rs/pull/996):

    `BuiltinHintProcessor` now supports the following hint:

    ```python
        from starkware.python.math_utils import div_mod
        value = x_inv = div_mod(1, x, SECP_P)
    ```

* Add missing hints on cairo_secp lib [#994](https://github.com/lambdaclass/cairo-rs/pull/994):

    `BuiltinHintProcessor` now supports the following hints:

    ```python
        from starkware.cairo.common.cairo_secp.secp_utils import pack
        from starkware.python.math_utils import div_mod, safe_div

        a = pack(ids.a, PRIME)
        b = pack(ids.b, PRIME)
        value = res = div_mod(a, b, N)
    ```

    ```python
        value = k_plus_one = safe_div(res * b - a, N) + 1
    ```

* Add missing hint on cairo_secp lib [#992](https://github.com/lambdaclass/cairo-rs/pull/992):

    `BuiltinHintProcessor` now supports the following hint:

    ```python
        from starkware.cairo.common.cairo_secp.secp_utils import pack

        q, r = divmod(pack(ids.val, PRIME), SECP_P)
        assert r == 0, f"verify_zero: Invalid input {ids.val.d0, ids.val.d1, ids.val.d2}."
        ids.q = q % PRIME
    ```

* Add missing hint on cairo_secp lib [#990](https://github.com/lambdaclass/cairo-rs/pull/990):

    `BuiltinHintProcessor` now supports the following hint:

    ```python
        from starkware.cairo.common.cairo_secp.secp_utils import pack

        slope = pack(ids.slope, PRIME)
        x = pack(ids.point.x, PRIME)
        y = pack(ids.point.y, PRIME)

        value = new_x = (pow(slope, 2, SECP_P) - 2 * x) % SECP_P
    ```

* Add missing hint on cairo_secp lib [#989](https://github.com/lambdaclass/cairo-rs/pull/989):

    `BuiltinHintProcessor` now supports the following hint:

    ```python
        from starkware.cairo.common.cairo_secp.secp_utils import SECP_P
        q, r = divmod(pack(ids.val, PRIME), SECP_P)
        assert r == 0, f"verify_zero: Invalid input {ids.val.d0, ids.val.d1, ids.val.d2}."
        ids.q = q % PRIME
    ```

* Add missing hint on cairo_secp lib [#986](https://github.com/lambdaclass/cairo-rs/pull/986):

    `BuiltinHintProcessor` now supports the following hint:

    ```python
        from starkware.cairo.common.cairo_secp.secp_utils import SECP_P, pack
        from starkware.python.math_utils import div_mod

        # Compute the slope.
        x = pack(ids.pt.x, PRIME)
        y = pack(ids.pt.y, PRIME)
        value = slope = div_mod(3 * x ** 2, 2 * y, SECP_P)
    ```

* Add missing hint on cairo_secp lib [#984](https://github.com/lambdaclass/cairo-rs/pull/984):

    `BuiltinHintProcessor` now supports the following hint:

    ```python
        from starkware.cairo.common.cairo_secp.secp_utils import SECP_P, pack
        from starkware.python.math_utils import div_mod

        # Compute the slope.
        x0 = pack(ids.pt0.x, PRIME)
        y0 = pack(ids.pt0.y, PRIME)
        x1 = pack(ids.pt1.x, PRIME)
        y1 = pack(ids.pt1.y, PRIME)
        value = slope = div_mod(y0 - y1, x0 - x1, SECP_P)
    ```

* Implement hints on uint384 lib (Part 2) [#971](https://github.com/lambdaclass/cairo-rs/pull/971)

    `BuiltinHintProcessor` now supports the following hint:

    ```python
        memory[ap] = 1 if 0 <= (ids.a.d2 % PRIME) < 2 ** 127 else 0
    ```

 * Add alternative hint code for hint on _block_permutation used by 0.10.3 whitelist [#958](https://github.com/lambdaclass/cairo-rs/pull/958)

     `BuiltinHintProcessor` now supports the following hint:

    ```python
        from starkware.cairo.common.keccak_utils.keccak_utils import keccak_func
        _keccak_state_size_felts = int(ids.KECCAK_STATE_SIZE_FELTS)
        assert 0 <= _keccak_state_size_felts < 100

        output_values = keccak_func(memory.get_range(
            ids.keccak_ptr - _keccak_state_size_felts, _keccak_state_size_felts))
        segments.write_arg(ids.keccak_ptr, output_values)
    ```

* Make  hints code `src/hint_processor/builtin_hint_processor/hint_code.rs` public [#988](https://github.com/lambdaclass/cairo-rs/pull/988)

* Implement hints on uint384 lib (Part 1) [#960](https://github.com/lambdaclass/cairo-rs/pull/960)

    `BuiltinHintProcessor` now supports the following hints:

    ```python
        def split(num: int, num_bits_shift: int, length: int):
        a = []
        for _ in range(length):
            a.append( num & ((1 << num_bits_shift) - 1) )
            num = num >> num_bits_shift
        return tuple(a)

        def pack(z, num_bits_shift: int) -> int:
            limbs = (z.d0, z.d1, z.d2)
            return sum(limb << (num_bits_shift * i) for i, limb in enumerate(limbs))

        a = pack(ids.a, num_bits_shift = 128)
        div = pack(ids.div, num_bits_shift = 128)
        quotient, remainder = divmod(a, div)

        quotient_split = split(quotient, num_bits_shift=128, length=3)
        assert len(quotient_split) == 3

        ids.quotient.d0 = quotient_split[0]
        ids.quotient.d1 = quotient_split[1]
        ids.quotient.d2 = quotient_split[2]

        remainder_split = split(remainder, num_bits_shift=128, length=3)
        ids.remainder.d0 = remainder_split[0]
        ids.remainder.d1 = remainder_split[1]
        ids.remainder.d2 = remainder_split[2]
    ```

    ```python
        ids.low = ids.a & ((1<<128) - 1)
        ids.high = ids.a >> 128
    ```

    ```python
            sum_d0 = ids.a.d0 + ids.b.d0
        ids.carry_d0 = 1 if sum_d0 >= ids.SHIFT else 0
        sum_d1 = ids.a.d1 + ids.b.d1 + ids.carry_d0
        ids.carry_d1 = 1 if sum_d1 >= ids.SHIFT else 0
        sum_d2 = ids.a.d2 + ids.b.d2 + ids.carry_d1
        ids.carry_d2 = 1 if sum_d2 >= ids.SHIFT else 0
    ```

    ```python
        def split(num: int, num_bits_shift: int, length: int):
            a = []
            for _ in range(length):
                a.append( num & ((1 << num_bits_shift) - 1) )
                num = num >> num_bits_shift
            return tuple(a)

        def pack(z, num_bits_shift: int) -> int:
            limbs = (z.d0, z.d1, z.d2)
            return sum(limb << (num_bits_shift * i) for i, limb in enumerate(limbs))

        def pack2(z, num_bits_shift: int) -> int:
            limbs = (z.b01, z.b23, z.b45)
            return sum(limb << (num_bits_shift * i) for i, limb in enumerate(limbs))

        a = pack(ids.a, num_bits_shift = 128)
        div = pack2(ids.div, num_bits_shift = 128)
        quotient, remainder = divmod(a, div)

        quotient_split = split(quotient, num_bits_shift=128, length=3)
        assert len(quotient_split) == 3

        ids.quotient.d0 = quotient_split[0]
        ids.quotient.d1 = quotient_split[1]
        ids.quotient.d2 = quotient_split[2]

        remainder_split = split(remainder, num_bits_shift=128, length=3)
        ids.remainder.d0 = remainder_split[0]
        ids.remainder.d1 = remainder_split[1]
        ids.remainder.d2 = remainder_split[2]
    ```

    ```python
        from starkware.python.math_utils import isqrt

        def split(num: int, num_bits_shift: int, length: int):
            a = []
            for _ in range(length):
                a.append( num & ((1 << num_bits_shift) - 1) )
                num = num >> num_bits_shift
            return tuple(a)

        def pack(z, num_bits_shift: int) -> int:
            limbs = (z.d0, z.d1, z.d2)
            return sum(limb << (num_bits_shift * i) for i, limb in enumerate(limbs))

        a = pack(ids.a, num_bits_shift=128)
        root = isqrt(a)
        assert 0 <= root < 2 ** 192
        root_split = split(root, num_bits_shift=128, length=3)
        ids.root.d0 = root_split[0]
        ids.root.d1 = root_split[1]
        ids.root.d2 = root_split[2]
    ```

* Re-export the `cairo-felt` crate as `cairo_vm::felt` [#981](https://github.com/lambdaclass/cairo-rs/pull/981)
  * Removes the need of explicitly importing `cairo-felt` in downstream projects
  and helps ensure there is no version mismatch caused by that

* Implement hint on `uint256_mul_div_mod`[#957](https://github.com/lambdaclass/cairo-rs/pull/957)

    `BuiltinHintProcessor` now supports the following hint:

    ```python
    a = (ids.a.high << 128) + ids.a.low
    b = (ids.b.high << 128) + ids.b.low
    div = (ids.div.high << 128) + ids.div.low
    quotient, remainder = divmod(a * b, div)

    ids.quotient_low.low = quotient & ((1 << 128) - 1)
    ids.quotient_low.high = (quotient >> 128) & ((1 << 128) - 1)
    ids.quotient_high.low = (quotient >> 256) & ((1 << 128) - 1)
    ids.quotient_high.high = quotient >> 384
    ids.remainder.low = remainder & ((1 << 128) - 1)
    ids.remainder.high = remainder >> 128"
    ```

    Used by the common library function `uint256_mul_div_mod`

#### [0.3.0-rc1] - 2023-04-13
* Derive Deserialize for ExecutionResources [#922](https://github.com/lambdaclass/cairo-rs/pull/922)
* Remove builtin names from VirtualMachine.builtin_runners [#921](https://github.com/lambdaclass/cairo-rs/pull/921)
* Implemented hints on common/ec.cairo [#888](https://github.com/lambdaclass/cairo-rs/pull/888)
* Changed `Memory.insert` argument types [#902](https://github.com/lambdaclass/cairo-rs/pull/902)
* feat: implemented `Deserialize` on Program by changing builtins field type to enum [#896](https://github.com/lambdaclass/cairo-rs/pull/896)
* Effective size computation from the VM exposed [#887](https://github.com/lambdaclass/cairo-rs/pull/887)
* Wasm32 Support! [#828](https://github.com/lambdaclass/cairo-rs/pull/828), [#893](https://github.com/lambdaclass/cairo-rs/pull/893)
* `MathError` added for math operation [#855](https://github.com/lambdaclass/cairo-rs/pull/855)
* Check for overflows in relocatable operations [#859](https://github.com/lambdaclass/cairo-rs/pull/859)
* Use `Relocatable` instead of `&MaybeRelocatable` in `load_data` and `get_range`[#860](https://github.com/lambdaclass/cairo-rs/pull/860) [#867](https://github.com/lambdaclass/cairo-rs/pull/867)
* Memory-related errors moved to `MemoryError` [#854](https://github.com/lambdaclass/cairo-rs/pull/854)
    * Removed unused error variants
    * Moved memory-related error variants to `MemoryError`
    * Changed memory getters to return `MemoryError` instead of `VirtualMachineError`
    * Changed all memory-related errors in hint from `HintError::Internal(VmError::...` to `HintError::Memory(MemoryError::...`
* feat: Builder pattern for `VirtualMachine` [#820](https://github.com/lambdaclass/cairo-rs/pull/820)
* Simplified `Memory::get` return type to `Option` [#852](https://github.com/lambdaclass/cairo-rs/pull/852)
* Improved idenitifier variable error handling [#851](https://github.com/lambdaclass/cairo-rs/pull/851)
* `CairoRunner::write_output` now prints missing and relocatable values [#853](https://github.com/lambdaclass/cairo-rs/pull/853)
* `VirtualMachineError::FailedToComputeOperands` error message expanded [#848](https://github.com/lambdaclass/cairo-rs/pull/848)
* Builtin names made public [#849](https://github.com/lambdaclass/cairo-rs/pull/849)
* `secure_run` flag moved to `CairoRunConfig` struct [#832](https://github.com/lambdaclass/cairo-rs/pull/832)
* `vm_core` error types revised and iimplemented `AddAssign` for `Relocatable` [#837](https://github.com/lambdaclass/cairo-rs/pull/837)
* `to_bigint` and `to_biguint` deprecated [#757](https://github.com/lambdaclass/cairo-rs/pull/757)
* `Memory` moved into `MemorySegmentManager` [#830](https://github.com/lambdaclass/cairo-rs/pull/830)
    * To reduce the complexity of the VM's memory and enforce proper usage (as the memory and its segment manager are now a "unified" entity)
    * Removed `memory` field from `VirtualMachine`
    * Added `memory` field to `MemorySegmentManager`
    * Removed `Memory` argument from methods where `MemorySegmentManager` is also an argument
    * Added test macro `segments` (an extension of the `memory` macro)
* `Display` trait added to Memory struct [#812](https://github.com/lambdaclass/cairo-rs/pull/812)
* feat: Extensible VirtualMachineError and removed PartialEq trait [#783](https://github.com/lambdaclass/cairo-rs/pull/783)
    * `VirtualMachineError::Other(anyhow::Error)` was added to allow to returning custom errors when using `cairo-rs`
    * The `PartialEq` trait was removed from the `VirtualMachineError` enum
* VM hooks added as a conditional feature [#761](https://github.com/lambdaclass/cairo-rs/pull/761)
    * Cairo-rs based testing tools such as cairo-foundry or those built by FuzzingLabs need access to the state of the VM at specific points during the execution.
    * This PR adds the possibility for users of the cairo-rs lib to execute their custom additional code during the program execution.
    * The Rust "feature" mechanism was used in order to guarantee that this ability is only available when the lib user needs it, and is not compiled when it's not required.
    * Three hooks were created:
        * before the first step
        * before each step
        * after each step
* ExecutionResource operations: add and substract [#774](https://github.com/lambdaclass/cairo-rs/pull/774), multiplication [#908](https://github.com/lambdaclass/cairo-rs/pull/908) , and `AddAssign` [#914](https://github.com/lambdaclass/cairo-rs/pull/914)

* Move `Memory` into `MemorySegmentManager` [#830](https://github.com/lambdaclass/cairo-rs/pull/830)
    * Structural changes:
        * Remove `memory: Memory` field from `VirtualMachine`
        * Add `memory: Memory` field to `MemorySegmentManager`
    * As a result of this, multiple public methods' signatures changed:
        * `BuiltinRunner` (and its inner enum types):
            * `initialize_segments(&mut self, segments: &mut MemorySegmentManager, memory: &mut Memory)` -> `initialize_segments(&mut self, segments: &mut MemorySegmentManager)`
            * `final_stack(&mut self, segments: &MemorySegmentManager, memory: &Memory, stack_pointer: Relocatable) -> Result<Relocatable, RunnerError>` -> `final_stack(&mut self, segments: &MemorySegmentManager, stack_pointer: Relocatable) -> Result<Relocatable, RunnerError>`
        * `MemorySegmentManager`
            * `add(&mut self, memory: &mut Memory) -> Relocatable` -> `add(&mut self) -> Relocatable`
            * `add_temporary_segment(&mut self, memory: &mut Memory) -> Relocatable` -> `add_temporary_segment(&mut self) -> Relocatable`
            * `load_data(&mut self, memory: &mut Memory, ptr: &MaybeRelocatable, data: &Vec<MaybeRelocatable>) -> Result<MaybeRelocatable, MemoryError>` -> `load_data(&mut self, ptr: &MaybeRelocatable, data: &Vec<MaybeRelocatable>) -> Result<MaybeRelocatable, MemoryError>`
            * `compute_effective_sizes(&mut self, memory: &Memory) -> &Vec<usize>` -> `compute_effective_sizes(&mut self) -> &Vec<usize>`
            * `gen_arg(&mut self, arg: &dyn Any, memory: &mut Memory) -> Result<MaybeRelocatable, VirtualMachineError>` -> `gen_arg(&mut self, arg: &dyn Any) -> Result<MaybeRelocatable, VirtualMachineError>`
            * `gen_cairo_arg(&mut self, arg: &CairoArg, memory: &mut Memory) -> Result<MaybeRelocatable, VirtualMachineError>` -> `gen_cairo_arg(&mut self, arg: &CairoArg) -> Result<MaybeRelocatable, VirtualMachineError>`
            * `write_arg(&mut self, memory: &mut Memory, ptr: &Relocatable, arg: &dyn Any) -> Result<MaybeRelocatable, MemoryError>` -> `write_arg(&mut self, ptr: &Relocatable, arg: &dyn Any) -> Result<MaybeRelocatable, MemoryError>`

* Refactor `Memory::relocate memory` [#784](https://github.com/lambdaclass/cairo-rs/pull/784)
    * Bugfixes:
        * `Memory::relocate_memory` now moves data in the temporary memory relocated by a relocation rule to the real memory
    * Aditional Notes:
        * When relocating temporary memory produces clashes with pre-existing values in the real memory, an InconsistentMemory error is returned instead of keeping the last inserted value. This differs from the original implementation.

* Restrict addresses to Relocatable + fix some error variants used in signature.rs [#792](https://github.com/lambdaclass/cairo-rs/pull/792)
    * Public Api Changes:
        * Change `ValidationRule` inner type to `Box<dyn Fn(&Memory, &Relocatable) -> Result<Vec<Relocatable>, MemoryError>>`.
        * Change `validated_addresses` field of `Memory` to `HashSet<Relocatable>`.
        * Change `validate_memory_cell(&mut self, address: &MaybeRelocatable) -> Result<(), MemoryError>` to `validate_memory_cell(&mut self, addr: &Relocatable) -> Result<(), MemoryError>`.

* Add `VmException` to `CairoRunner::run_from_entrypoint`[#775](https://github.com/lambdaclass/cairo-rs/pull/775)
    * Public Api Changes:
        * Change error return type of `CairoRunner::run_from_entrypoint` to `CairoRunError`.
        * Convert `VirtualMachineError`s outputed during the vm run to `VmException` in `CairoRunner::run_from_entrypoint`.
        * Make `VmException` fields public

* Fix `BuiltinRunner::final_stack` and remove quick fix [#778](https://github.com/lambdaclass/cairo-rs/pull/778)
    * Public Api changes:
        * Various changes to public `BuiltinRunner` method's signatures:
            * `final_stack(&self, vm: &VirtualMachine, pointer: Relocatable) -> Result<(Relocatable, usize), RunnerError>` to `final_stack(&mut self, segments: &MemorySegmentManager, memory: &Memory, pointer: Relocatable) -> Result<Relocatable,RunnerError>`.
            * `get_used_cells(&self, vm: &VirtualMachine) -> Result<usize, MemoryError>` to  `get_used_cells(&self, segments: &MemorySegmentManager) -> Result<usize, MemoryError>`.
            * `get_used_instances(&self, vm: &VirtualMachine) -> Result<usize, MemoryError>` to `get_used_instances(&self, segments: &MemorySegmentManager) -> Result<usize, MemoryError>`.
    * Bugfixes:
        * `BuiltinRunner::final_stack` now updates the builtin's stop_ptr instead of returning it. This replaces the bugfix on PR #768.

#### [0.1.3] - 2023-01-26
* Add secure_run flag + integrate verify_secure_runner into cairo-run [#771](https://github.com/lambdaclass/cairo-rs/pull/777)
    * Public Api changes:
        * Add command_line argument `secure_run`
        * Add argument `secure_run: Option<bool>` to `cairo_run`
        * `verify_secure_runner` is now called inside `cairo-run` when `secure_run` is set to true or when it not set and the run is not on `proof_mode`
    * Bugfixes:
        * `EcOpBuiltinRunner::deduce_memory_cell` now checks that both points are on the curve instead of only the first one
        * `EcOpBuiltinRunner::deduce_memory_cell` now returns the values of the point coordinates instead of the indices when a `PointNotOnCurve` error is returned

* Refactor `Refactor verify_secure_runner` [#768](https://github.com/lambdaclass/cairo-rs/pull/768)
    * Public Api changes:
        * Remove builtin name from the return value of `BuiltinRunner::get_memory_segment_addresses`
        * Simplify the return value of `CairoRunner::get_builtin_segments_info` to `Vec<(usize, usize)>`
        * CairoRunner::read_return_values now receives a mutable reference to VirtualMachine
    * Bugfixes:
        * CairoRunner::read_return_values now updates the `stop_ptr` of each builtin after calling `BuiltinRunner::final_stack`

* Use CairoArg enum instead of Any in CairoRunner::run_from_entrypoint [#686](https://github.com/lambdaclass/cairo-rs/pull/686)
    * Public Api changes:
        * Remove `Result` from `MaybeRelocatable::mod_floor`, it now returns a `MaybeRelocatable`
        * Add struct `CairoArg`
        * Change `arg` argument of `CairoRunner::run_from_entrypoint` from `Vec<&dyn Any>` to `&[&CairoArg]`
        * Remove argument `typed_args` from `CairoRunner::run_from_entrypoint`
        * Remove no longer used method `gen_typed_arg` from `VirtualMachine` & `MemorySegmentManager`
        * Add methods `MemorySegmentManager::gen_cairo_arg` & `MemorySegmentManager::write_simple_args` as typed counterparts to `MemorySegmentManager::gen_arg` & `MemorySegmentManager::write_arg`

#### [0.1.1] - 2023-01-11

* Add input file contents to traceback [#666](https://github.com/lambdaclass/cairo-rs/pull/666/files)
    * Public Api changes:
        * `VirtualMachineError` enum variants containing `MaybeRelocatable` and/or `Relocatable` values now use the `Display` format instead of `Debug` in their `Display` implementation
        * `get_traceback` now adds the source code line to each traceback entry
* Use hint location instead of instruction location when building VmExceptions from hint failure [#673](https://github.com/lambdaclass/cairo-rs/pull/673/files)
    * Public Api changes:
        * `hints` field added to `InstructionLocation`
        * `Program.instruction_locations` type changed from `Option<HashMap<usize, Location>>` to `Option<HashMap<usize, InstructionLocation>>`
        * `VirtualMachineError`s produced by `HintProcessor::execute_hint()` will be wrapped in a `VirtualMachineError::Hint` error containing their hint_index
        * `get_location()` now receives an an optional usize value `hint_index`, used to obtain hint locations
* Default implementation of compile_hint [#680](https://github.com/lambdaclass/cairo-rs/pull/680)
    * Internal changes:
        * Make the `compile_hint` implementation which was in the `BuiltinHintProcessor` the default implementation in the trait.
* Add new error type `HintError` [#676](https://github.com/lambdaclass/cairo-rs/pull/676)
    * Public Api changes:
        * `HintProcessor::execute_hint()` now returns a `HintError` instead of a `VirtualMachineError`
        * Helper functions on `hint_processor_utils.rs` now return a `HintError`
* Change the Dictionary used in dict hints to store MaybeRelocatable instead of BigInt [#687](https://github.com/lambdaclass/cairo-rs/pull/687)
    * Public Api changes:
        * `DictManager`, its dictionaries, and all dict module hints implemented in rust now use `MaybeRelocatable` for keys and values instead of `BigInt`
        * Add helper functions that allow extracting ids variables as `MaybeRelocatable`: `get_maybe_relocatable_from_var_name` & `get_maybe_relocatable_from_reference`
        * Change inner value type of dict-related `HintError` variants to `MaybeRelocatable`

* Implement `substitute_error_message_attribute_references` [#689] (https://github.com/lambdaclass/cairo-rs/pull/689)
    * Public Api changes:
        * Remove `error_message_attributes` field from `VirtualMachine`, and `VirtualMachine::new`
        * Add `flow_tracking_data` field to `Attribute`
        * `get_error_attr_value` now replaces the references in the error message with the corresponding cairo values.
        * Remove duplicated handling of error attribute messages leading to duplicated into in the final error display.
* Fix multiplicative inverse bug [#697](https://github.com/lambdaclass/cairo-rs/pull/697) [#698](https://github.com/lambdaclass/cairo-rs/pull/698). The VM was using integer division rather than prime field inverse when deducing `op0` or `op1` for the multiplication opcode

#### [0.1.0] - 2022-12-30
* Add traceback to VmException [#657](https://github.com/lambdaclass/cairo-rs/pull/657)
    * Public API changes:
        * `traceback` field added to `VmException` struct
        * `pub fn from_vm_error(runner: &CairoRunner, error: VirtualMachineError, pc: usize) -> Self` is now `pub fn from_vm_error(runner: &CairoRunner, vm: &VirtualMachine, error: VirtualMachineError) -> Self`
        * `pub fn get_location(pc: &usize, runner: &CairoRunner) -> Option<Location>` is now `pub fn get_location(pc: usize, runner: &CairoRunner) -> Option<Location>`
        * `pub fn decode_instruction(encoded_instr: i64, mut imm: Option<BigInt>) -> Result<instruction::Instruction, VirtualMachineError>` is now `pub fn decode_instruction(encoded_instr: i64, mut imm: Option<&BigInt>) -> Result<instruction::Instruction, VirtualMachineError>`
        * `VmExcepion` field's string format now mirror their cairo-lang conterparts.<|MERGE_RESOLUTION|>--- conflicted
+++ resolved
@@ -2,7 +2,6 @@
 
 #### Upcoming Changes
 
-<<<<<<< HEAD
 * Implement hint on cairo_blake2s whitelist [#1039](https://github.com/lambdaclass/cairo-rs/pull/1039)
 
     `BuiltinHintProcessor` now supports the following hint:
@@ -32,8 +31,6 @@
         segments.write_arg(ids.blake2s_ptr_end, padding)
     %}
 
-=======
-
 * Implement hint on `assert_le_felt` for versions 0.6.0 and 0.8.2 [#1047](https://github.com/lambdaclass/cairo-rs/pull/1047):
 
      `BuiltinHintProcessor` now supports the following hints:
@@ -66,7 +63,6 @@
 
      ```
 
->>>>>>> 62682a91
 * Implement hint on ec_recover.json whitelist [#1038](https://github.com/lambdaclass/cairo-rs/pull/1038):
 
     `BuiltinHintProcessor` now supports the following hint:
