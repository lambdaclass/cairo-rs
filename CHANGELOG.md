--- conflicted
+++ resolved
@@ -6,8 +6,6 @@
   * Add function `cairo_run_program` & struct `Cairo1RunConfig` in `cairo1-run::cairo_run` module.
   * Function `serialize_output` & structs `FuncArg` and `Error` in crate `cairo1-run` are now public.
 
-<<<<<<< HEAD
-=======
 * feat(BREAKING): Add `allow_missing_builtins` flag [#1600](https://github.com/lambdaclass/cairo-vm/pull/1600)
 
     This new flag will skip the check that all builtins used by the program need to be present in the selected layout if enabled. It will also be enabled by default when running in proof_mode.
@@ -16,7 +14,6 @@
   * Add `allow_missing_builtins` field to `CairoRunConfig` struct
   * Add `allow_missing_builtins` boolean argument to `CairoRunner` methods `initialize` & `initialize_builtins`
 
->>>>>>> 7abbb39e
 * feat: Append return values to the output segment when running cairo1-run in proof_mode [#1597](https://github.com/lambdaclass/cairo-vm/pull/1597)
   * Add instructions to the proof_mode header to copy return values to the output segment before initiating the infinite loop
   * Output builtin is now always included when running cairo 1 programs in proof_mode
