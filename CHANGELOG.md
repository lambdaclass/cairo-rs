--- conflicted
+++ resolved
@@ -2,7 +2,6 @@
 
 #### Upcoming Changes
 
-<<<<<<< HEAD
 * Add missing hint on vrf.json lib [#1000](https://github.com/lambdaclass/cairo-rs/pull/1000):
 
     `BuiltinHintProcessor` now supports the following hint:
@@ -21,14 +20,13 @@
         ids.x_inverse_mod_p.low = x_inverse_mod_p_split[0]
         ids.x_inverse_mod_p.high = x_inverse_mod_p_split[1]
     ```
-=======
+
 * BREAKING CHANGE: Fix `CairoRunner::get_memory_holes` [#1027](https://github.com/lambdaclass/cairo-rs/pull/1027):
 
   * Skip builtin segements when counting memory holes
   * Check amount of memory holes for all tests in cairo_run_test
   * Remove duplicated tests in cairo_run_test
   * BREAKING CHANGE: `MemorySegmentManager.get_memory_holes` now also receives the amount of builtins in the vm. Signature is now `pub fn get_memory_holes(&self, builtin_count: usize) -> Result<usize, MemoryError>`
->>>>>>> 593d9a73
 
 * Add missing hint on uint256_improvements lib [#1025](https://github.com/lambdaclass/cairo-rs/pull/1025):
 
