## Cairo-VM Changelog

#### Upcoming Changes

<<<<<<< HEAD
* perf: use a more compact representation for `MemoryCell` [#1672](https://github.com/lambdaclass/cairo-vm/pull/1672)
    * BREAKING: `Memory::get_value` will now always return `Cow::Owned` variants, code that relied on `Cow::Borrowed` may break
=======
* Serialize directly into writer in `CairoPie::write_zip_file`[#1736](https://github.com/lambdaclass/cairo-vm/pull/1736)

* feat: Add support for cairo1 run with segements arena validation.
  * Refactored the runner CASM code generation to user a more high level builder.
  * Added segment merging of the dictionary segments.
  * Added validation of the generated segment arena in cairo1 run.

* refactor: Add `lib.rs` to cairo1-run[#1714](https://github.com/lambdaclass/cairo-vm/pull/1714)

* feat: Implement `CairoPie::read_zip_file`[#1729](https://github.com/lambdaclass/cairo-vm/pull/1729)

* feat: Bump to 2.6.3 + Remove gas checks[#1709](https://github.com/lambdaclass/cairo-vm/pull/1709)
  * Bump cairo_lang crates & corelib to v2.6.3
  * Disable gas checks when compiling to sierra & casm
  * Add `Known bugs & issues` segment to README, poining out issues derived from the removal of gas checks and cairo v2.6.3

* feat: Implement running from `CairoPie`[#1720](https://github.com/lambdaclass/cairo-vm/pull/1720)
  * Add function `cairo_run_pie`
  * Add `CairoPie` methods `run_validity_checks` & `check_pie_compatibility`
  * Add `Program` method `from_stripped_program`

* feat: Implement `extend_additional_data` for `BuiltinRunner`[#1726](https://github.com/lambdaclass/cairo-vm/pull/1726)

* BREAKING: Set dynamic params as null by default on air public input [#1716](https://github.com/lambdaclass/cairo-vm/pull/1716)
  * `PublicInput` field `layout_params` renamed to `dynamic_params` & type changed from`&'a CairoLayout` to `()`.

* feat: `cairo1-run` accepts Sierra programs [#1719](https://github.com/lambdaclass/cairo-vm/pull/1719)

* refactor(BREAKING): Use `BuiltinName` enum instead of string representation [#1722](https://github.com/lambdaclass/cairo-vm/pull/1722)
  * `BuiltinName` moved from `crate::serde::deserialize_program` module to `crate::types::builtin_name`.
    * Implement `BuiltinName` methods `to_str`, `to_str_with_suffix`, `from_str` & `from_str_with_suffix`.
  * Remove `BuiltinName` method `name`.
  * All builtin-related error variants now store `BuiltinName` instead of `&'static str` or `String`.
  * Remove constants: `OUTPUT_BUILTIN_NAME`, `HASH_BUILTIN_NAME`, `RANGE_CHECK_BUILTIN_NAME`,`RANGE_CHECK_96_BUILTIN_NAME`, `SIGNATURE_BUILTIN_NAME`, `BITWISE_BUILTIN_NAME`, `EC_OP_BUILTIN_NAME`, `KECCAK_BUILTIN_NAME`, `POSEIDON_BUILTIN_NAME`, `SEGMENT_ARENA_BUILTIN_NAME`, `ADD_MOD_BUILTIN_NAME` &
`MUL_MOD_BUILTIN_NAME`.
  * Remove `BuiltinRunner` & `ModBuiltinRunner` method `identifier`
  * Structs containing string representation of builtin names now use `BuiltinName` instead:
    * `AirPrivateInput(pub HashMap<&'static str, Vec<PrivateInput>>)` ->  `AirPrivateInput(pub HashMap<BuiltinName, Vec<PrivateInput>>)`.
    * `CairoPieMetadata` field `additional_data`: `HashMap<String, BuiltinAdditionalData>,` -> `CairoPieAdditionalData` with `CairoPieAdditionalData(pub HashMap<BuiltinName, BuiltinAdditionalData>)`
    * `CairoPieMetadata` field `builtin_segments`: `HashMap<String, SegmentInfo>` -> `HashMap<BuiltinName, SegmentInfo>`.
    * `ExecutiobResources` field `builtin_instance_counter`: `HashMap<String, usize>` -> `HashMap<BuiltinName, usize>`
  * Methods returning string representation of builtin names now use `BuiltinName` instead:
    * `BuiltinRunner`, `ModBuiltinRunner` & `RangeCheckBuiltinRunner` method `name`: `&'static str` -> `BuiltinName`.
    * `CairoRunner` method `get_builtin_segment_info_for_pie`: `Result<HashMap<String, cairo_pie::SegmentInfo>, RunnerError>` -> `Result<HashMap<BuiltinName, cairo_pie::SegmentInfo>, RunnerError>`

  Notes: Serialization of vm outputs that now contain `BuiltinName` & `Display` implementation of `BuiltinName` have not been affected by this PR

* feat: Add `recursive_with_poseidon` layout[#1724](https://github.com/lambdaclass/cairo-vm/pull/1724)

* refactor(BREAKING): Use an enum to represent layout name[#1715](https://github.com/lambdaclass/cairo-vm/pull/1715)
  * Add enum `LayoutName` to represent cairo layout names.
  * `CairoRunConfig`, `Cairo1RunConfig` & `CairoRunner` field `layout` type changed from `String` to `LayoutName`.
  * `CairoLayout` field `name` type changed from `String` to `LayoutName`.

* fix(BREAKING): Remove unsafe impl of `Add<usize> for &'a Relocatable`[#1718](https://github.com/lambdaclass/cairo-vm/pull/1718)

* fix(BREAKING): Handle triple dereference references[#1708](https://github.com/lambdaclass/cairo-vm/pull/1708)
  * Replace `ValueAddress` boolean field `dereference` with boolean fields `outer_dereference` & `inner_dereference`
  * Replace `HintReference` boolean field `dereference` with boolean fields `outer_dereference` & `inner_dereference`
  * Reference parsing now handles the case of dereferences inside the cast. Aka references of type `cast([A + B], type)` such as `cast([[fp + 2] + 2], felt)`.
>>>>>>> c5839fd5

* Bump `starknet-types-core` version + Use the lib's pedersen hash [#1692](https://github.com/lambdaclass/cairo-vm/pull/1692)

* refactor: Remove unused code & use constants whenever possible for builtin instance definitions[#1707](https://github.com/lambdaclass/cairo-vm/pull/1707)

* feat: missing EC hints for Starknet OS 0.13.1 [#1706](https://github.com/lambdaclass/cairo-vm/pull/1706)

* fix(BREAKING): Use program builtins in `initialize_main_entrypoint` & `read_return_values`[#1703](https://github.com/lambdaclass/cairo-vm/pull/1703)
  * `initialize_main_entrypoint` now iterates over the program builtins when building the stack & inserts 0 for any missing builtin
  * `read_return_values` now only computes the final stack of the builtins in the program
  * BREAKING: `read_return_values` now takes a boolean argument `allow_missing_builtins`
  * Added method `BuiltinRunner::identifier` to get the `BuiltinName` of each builtin
  * BREAKING: `OutputBuiltinRunner::get_public_memory` now takes a reference to `MemorySegmentManager`
  * BREAKING: method `VirtualMachine::get_memory_segment_addresses` moved to `CairoRunner::get_memory_segment_addresses`

* feat(BREAKING): Add range_check96 builtin[#1698](https://github.com/lambdaclass/cairo-vm/pull/1698)
  * Add the new `range_check96` builtin to the `all_cairo` layout.
  * `RangeCheckBuiltinRunner` changes:
    * Remove field `n_parts`, replacing it with const generic `N_PARTS`.
    * Remome `n_parts` argument form method `new`.
    * Remove field `_bound`, replacing it with public method `bound`.
    * Add public methods `name` & `n_parts`.

* feat(BREAKING): Add mod builtin [#1673](https://github.com/lambdaclass/cairo-vm/pull/1673)

  Main Changes:
  * Add the new `ModBuiltinRunner`, implementing the builtins `add_mod` & `mul_mod`
  * Adds `add_mod` & `mul_mod` to the `all_cairo` & `dynamic` layouts under the `mod_builtin` feature flag. This will be added to the main code in a future update.
  * Add method `VirtualMachine::fill_memory` in order to perform the new builtin's main logic from within hints
  * Add hints to run arithmetic circuits using `add_mod` and/or `mul_mod` builtins

  Other Changes:
  * BREAKING: BuiltinRunner method signature change from
  `air_private_input(&self, memory: &Memory) -> Vec<PrivateInput>` to `pub fn air_private_input(&self, segments: &MemorySegmentManager) -> Vec<PrivateInput>`
  * Add `MayleRelocatable::sub_usize`
  * Implement `Add<u32> for Relocatable`
  * Add `Memory::get_usize`
  * BREAKING: Clean up unused/duplicated code from builtins module:
    * Remove unused method `get_memory_segment_addresses` from all builtin runners & the enum
    * Remove empty implementations of `deduce_memory_cell` & `add_validation_rules` from all builtin runners
    * Remove duplicated implementation of `final_stack` from all builtin runners except output and move it to the enum implementation

* bugfix(BREAKING): Handle off2 immediate case in `get_integer_from_reference`[#1701](https://github.com/lambdaclass/cairo-vm/pull/1701)
  * `get_integer_from_reference` & `get_integer_from_var_name` output changed from `Result<Cow<'a, Felt252>, HintError>` to `Result<Felt252, HintError>`

* feat: Reorganized builtins to be in the top of stack at the end of a run (Cairo1).

* BREAKING: Remove `CairoRunner::add_additional_hash_builtin` & `VirtualMachine::disable_trace`[#1658](https://github.com/lambdaclass/cairo-vm/pull/1658)

* feat: output builtin add_attribute method [#1691](https://github.com/lambdaclass/cairo-vm/pull/1691)
 
* feat: add a method to retrieve the output builtin from the VM [#1690](https://github.com/lambdaclass/cairo-vm/pull/1690)

* feat: Add zero segment [#1668](https://github.com/lambdaclass/cairo-vm/pull/1668)

* feat: Bump cairo_lang to 0.13.1 in testing env [#1687](https://github.com/lambdaclass/cairo-vm/pull/1687)

* feat(BREAKING): Use return type info from sierra when serializing return values in cairo1-run crate [#1665](https://github.com/lambdaclass/cairo-vm/pull/1665)
  * Removed public function `serialize_output`.
  * Add field `serialize_output` to `Cairo1RunConfig`.
  * Function `cairo_run_program` now returns an extra `Option<String>` value with the serialized output if `serialize_output` is enabled in the config.
  * Output serialization improved as it now uses the sierra program data to identify return value's types.

* feat: Create hyper_threading crate to benchmark the `cairo-vm` in a hyper-threaded environment [#1679](https://github.com/lambdaclass/cairo-vm/pull/1679)

* feat: add a `--tracer` option which hosts a web server that shows the line by line execution of cairo code along with memory registers [#1265](https://github.com/lambdaclass/cairo-vm/pull/1265)

* feat: Fix error handling in `initialize_state`[#1657](https://github.com/lambdaclass/cairo-vm/pull/1657)

* feat: Make air public inputs deserializable [#1657](https://github.com/lambdaclass/cairo-vm/pull/1648)

* feat: Show only layout builtins in air private input [#1651](https://github.com/lambdaclass/cairo-vm/pull/1651)

* feat: Sort builtin segment info upon serialization for Cairo PIE [#1654](https://github.com/lambdaclass/cairo-vm/pull/1654)

* feat: Fix output serialization for cairo 1 [#1645](https://github.com/lambdaclass/cairo-vm/pull/1645)
  * Reverts changes added by #1630
  * Extends the serialization of Arrays added by the `print_output` flag to Spans and Dictionaries
  * Now dereferences references upon serialization

* feat: Add flag to append return values to output segment when not running in proof_mode [#1646](https://github.com/lambdaclass/cairo-vm/pull/1646)
  * Adds the flag `append_return_values` to both the CLI and `Cairo1RunConfig` struct.
  * Enabling flag will add the output builtin and the necessary instructions to append the return values to the output builtin's memory segment.

* feat: Compute program hash chain [#1647](https://github.com/lambdaclass/cairo-vm/pull/1647)

* feat: Add cairo1-run output pretty-printing for felts, arrays/spans and dicts [#1630](https://github.com/lambdaclass/cairo-vm/pull/1630)

* feat: output builtin features for bootloader support [#1580](https://github.com/lambdaclass/cairo-vm/pull/1580)

#### [1.0.0-rc1] - 2024-02-23

* Bump `starknet-types-core` dependency version to 0.0.9 [#1628](https://github.com/lambdaclass/cairo-vm/pull/1628)

* feat: Implement `Display` for `MemorySegmentManager`[#1606](https://github.com/lambdaclass/cairo-vm/pull/1606)

* fix: make Felt252DictEntryUpdate work with MaybeRelocatable instead of only Felt [#1624](https://github.com/lambdaclass/cairo-vm/pull/1624).

* chore: bump `cairo-lang-` dependencies to 2.5.4 [#1629](https://github.com/lambdaclass/cairo-vm/pull/1629)

* chore: bump `cairo-lang-` dependencies to 2.5.3 [#1596](https://github.com/lambdaclass/cairo-vm/pull/1596)

* refactor: Refactor `cairo1-run` crate [#1601](https://github.com/lambdaclass/cairo-vm/pull/1601)
  * Add function `cairo_run_program` & struct `Cairo1RunConfig` in `cairo1-run::cairo_run` module.
  * Function `serialize_output` & structs `FuncArg` and `Error` in crate `cairo1-run` are now public.

* feat(BREAKING): Add `allow_missing_builtins` flag [#1600](https://github.com/lambdaclass/cairo-vm/pull/1600)

    This new flag will skip the check that all builtins used by the program need to be present in the selected layout if enabled. It will also be enabled by default when running in proof_mode.

  * Add `allow_missing_builtins` flag to `cairo-vm-cli` crate
  * Add `allow_missing_builtins` field to `CairoRunConfig` struct
  * Add `allow_missing_builtins` boolean argument to `CairoRunner` methods `initialize` & `initialize_builtins`

* feat: Append return values to the output segment when running cairo1-run in proof_mode [#1597](https://github.com/lambdaclass/cairo-vm/pull/1597)
  * Add instructions to the proof_mode header to copy return values to the output segment before initiating the infinite loop
  * Output builtin is now always included when running cairo 1 programs in proof_mode

* feat: deserialize AIR private input [#1589](https://github.com/lambdaclass/cairo-vm/pull/1589)

* feat(BREAKING): Remove unecessary conversion functions between `Felt` & `BigUint`/`BigInt` [#1562](https://github.com/lambdaclass/cairo-vm/pull/1562)
  * Remove the following functions:
    * felt_from_biguint
    * felt_from_bigint
    * felt_to_biguint
    * felt_to_bigint

* perf: optimize instruction cache allocations by using `VirtualMachine::load_data` [#1441](https://github.com/lambdaclass/cairo-vm/pull/1441)

* feat: Add `print_output` flag to `cairo-1` crate [#1575] (https://github.com/lambdaclass/cairo-vm/pull/1575)

* bugfixes(BREAKING): Fix memory hole count inconsistencies #[1585] (https://github.com/lambdaclass/cairo-vm/pull/1585)
  * Output builtin memory segment is no longer skipped when counting memory holes
  * Temporary memory cells now keep their accessed status when relocated
  * BREAKING: Signature change: `get_memory_holes(&self, builtin_count: usize) -> Result<usize, MemoryError>` ->  `get_memory_holes(&self, builtin_count: usize,  has_output_builtin: bool) -> Result<usize, MemoryError>`

* feat: Add `cairo_pie_output` flag to `cairo1-run` [#1581] (https://github.com/lambdaclass/cairo-vm/pull/1581)

* feat: Add `cairo_pie_output` flag to `cairo_vm_cli` [#1578] (https://github.com/lambdaclass/cairo-vm/pull/1578)
  * Fix serialization of CairoPie to be fully compatible with the python version
  * Add `CairoPie::write_zip_file`
  * Move handling of required and exclusive arguments in `cairo-vm-cli` to struct definition using clap derives

* feat: Add doc + default impl for ResourceTracker trait [#1576] (https://github.com/lambdaclass/cairo-vm/pull/1576)

* feat: Add `air_private_input` flag to `cairo1-run` [#1559] (https://github.com/lambdaclass/cairo-vm/pull/1559)

* feat: Add `args` flag to `cairo1-run` [#1551] (https://github.com/lambdaclass/cairo-vm/pull/1551)

* feat: Add `air_public_input` flag to `cairo1-run` [#1539] (https://github.com/lambdaclass/cairo-vm/pull/1539)

* feat: Implement air_private_input [#1552](https://github.com/lambdaclass/cairo-vm/pull/1552)

* feat: Add `proof_mode` flag to `cairo1-run` [#1537] (https://github.com/lambdaclass/cairo-vm/pull/1537)
  * The cairo1-run crate no longer compiles and executes in proof_mode by default
  * Add flag `proof_mode` to cairo1-run crate. Activating this flag will enable proof_mode compilation and execution

* dev: bump cairo 1 compiler dep to 2.4 [#1530](https://github.com/lambdaclass/cairo-vm/pull/1530)

#### [1.0.0-rc0] - 2024-1-5

* feat: Use `ProjectivePoint` from types-rs in ec_op builtin impl [#1532](https://github.com/lambdaclass/cairo-vm/pull/1532)

* feat(BREAKING): Replace `cairo-felt` crate with `starknet-types-core` (0.0.5) [#1408](https://github.com/lambdaclass/cairo-vm/pull/1408)

* feat(BREAKING): Add Cairo 1 proof mode compilation and execution [#1517] (https://github.com/lambdaclass/cairo-vm/pull/1517)
    * In the cairo1-run crate, now the Cairo 1 Programs are compiled and executed in proof-mode
    * BREAKING: Remove `CairoRunner.proof_mode: bool` field and replace it with `CairoRunner.runner_mode: RunnerMode`

* perf: Add `extensive_hints` feature to prevent performance regression for the common use-case [#1503] (https://github.com/lambdaclass/cairo-vm/pull/1503)

  * Gates changes added by #1491 under the feature flag `extensive_hints`

* chore: remove cancel-duplicates workflow [#1497](https://github.com/lambdaclass/cairo-vm/pull/1497)

* feat: Handle `pc`s outside of program segment in `VmException` [#1501] (https://github.com/lambdaclass/cairo-vm/pull/1501)

  * `VmException` now shows the full pc value instead of just the offset (`VmException.pc` field type changed to `Relocatable`)
  * `VmException.traceback` now shows the full pc value for each entry instead of hardcoding its index to 0.
  * Disable debug information for errors produced when `pc` is outside of the program segment (segment_index != 0). `VmException` fields `inst_location` & `error_attr_value` will be `None` in such case.

* feat: Allow running instructions from pcs outside the program segement [#1493](https://github.com/lambdaclass/cairo-vm/pull/1493)

* BREAKING: Partially Revert `Optimize trace relocation #906` [#1492](https://github.com/lambdaclass/cairo-vm/pull/1492)

  * Remove methods `VirtualMachine::get_relocated_trace`& `VirtualMachine::relocate_trace`.
  * Add `relocated_trace` field  & `relocate_trace` method to `CairoRunner`.
  * Swap `TraceEntry` for `RelocatedTraceEntry` type in `write_encoded_trace` & `PublicInput::new` signatures.
  * Now takes into account the program counter's segment index when building the execution trace instead of assuming it to be 0.

* feat: Add HintProcessor::execute_hint_extensive + refactor hint_ranges [#1491](https://github.com/lambdaclass/cairo-vm/pull/1491)

  * Add trait method `HintProcessorLogic::execute_hint_extensive`:
    * This method has a similar behaviour to `HintProcessorLogic::execute_hint` but it also returns a `HintExtension` (type alias for `HashMap<Relocatable, Vec<Box<dyn Any>>>`) that can be used to extend the current map of hints used by the VM. This behaviour achieves what the `vm_load_data` primitive does for cairo-lang, and is needed to implement os hints.
    * This method is now used by the VM to execute hints instead of `execute_hint`, but it's default implementation calls `execute_hint`, so current implementors of the `HintProcessor` trait won't notice any change.

  * Signature changes:
    * `pub fn step_hint(&mut self, hint_executor: &mut dyn HintProcessor, exec_scopes: &mut ExecutionScopes, hint_datas: &mut Vec<Box<dyn Any>>, constants: &HashMap<String, Felt252>) -> Result<(), VirtualMachineError>` -> `pub fn step_hint(&mut self, hint_processor: &mut dyn HintProcessor, exec_scopes: &mut ExecutionScopes, hint_datas: &mut Vec<Box<dyn Any>>, hint_ranges: &mut HashMap<Relocatable, HintRange>, constants: &HashMap<String, Felt252>) -> Result<(), VirtualMachineError>`
    * `pub fn step(&mut self, hint_executor: &mut dyn HintProcessor, exec_scopes: &mut ExecutionScopes, hint_data: &[Box<dyn Any>], constants: &HashMap<String, Felt252>) -> Result<(), VirtualMachineError>` -> `pub fn step(&mut self, hint_processor: &mut dyn HintProcessor, exec_scopes: &mut ExecutionScopes, hint_datas: &mut Vec<Box<dyn Any>>, hint_ranges: &mut HashMap<Relocatable, HintRange>, constants: &HashMap<String, Felt252>) -> Result<(), VirtualMachineError>`

* feat: add debugging capabilities behind `print` feature flag. [#1476](https://github.com/lambdaclass/cairo-vm/pull/1476)

* feat: add `cairo_run_program` function that takes a `Program` as an arg. [#1496](https://github.com/lambdaclass/cairo-vm/pull/1496)

#### [0.9.1] - 2023-11-16

* chore: bump `cairo-lang-` dependencies to 2.3.1 [#1482](https://github.com/lambdaclass/cairo-vm/pull/1482), [#1483](https://github.com/lambdaclass/cairo-vm/pull/1483)

* feat: Make PublicInput fields public [#1474](https://github.com/lambdaclass/cairo-vm/pull/1474)

* chore: bump starknet-crypto to v0.6.1 [#1469](https://github.com/lambdaclass/cairo-vm/pull/1469)

* feat: Implement the Serialize and Deserialize methods for the Program struct [#1458](https://github.com/lambdaclass/cairo-vm/pull/1458)

* feat: Use only program builtins when running cairo 1 programs [#1457](https://github.com/lambdaclass/cairo-vm/pull/1457)

* feat: Use latest cairo-vm version in cairo1-run crate [#1455](https://github.com/lambdaclass/cairo-vm/pull/1455)

* feat: Implement a CLI to run cairo 1 programs [#1370](https://github.com/lambdaclass/cairo-vm/pull/1370)

* fix: Fix string code of `BLAKE2S_ADD_UINT256` hint [#1454](https://github.com/lambdaclass/cairo-vm/pull/1454)

#### [0.9.0] - 2023-10-03

* fix: Default to empty attributes vector when the field is missing from the program JSON [#1450](https://github.com/lambdaclass/cairo-vm/pull/1450)

* fix: Change serialization of CairoPieMemory to match Python's binary format [#1447](https://github.com/lambdaclass/cairo-vm/pull/1447)

* fix: Remove Deserialize derive from CairoPie and fix Serialize implementation to match Python's [#1444](https://github.com/lambdaclass/cairo-vm/pull/1444)

* fix: ec_recover hints no longer panic when divisor is 0 [#1433](https://github.com/lambdaclass/cairo-vm/pull/1433)

* feat: Implement the Serialize and Deserialize traits for the CairoPie struct [#1438](https://github.com/lambdaclass/cairo-vm/pull/1438)

* fix: Using UINT256_HINT no longer panics when b is greater than 2^256 [#1430](https://github.com/lambdaclass/cairo-vm/pull/1430)

* feat: Added a differential fuzzer for programs with whitelisted hints [#1358](https://github.com/lambdaclass/cairo-vm/pull/1358)

* fix(breaking): Change return type of `get_execution_resources` to `RunnerError` [#1398](https://github.com/lambdaclass/cairo-vm/pull/1398)

* Don't build wasm-demo in `build` target + add ci job to run the wasm demo [#1393](https://github.com/lambdaclass/cairo-vm/pull/1393)

    * Adds default-members to workspace
    * Crate `examples/wasm-demo` is no longer built during `make build`
    * `make check` no longer compiles the cairo file used in the wasm-demo
    * Removes Makefile targets `examples/wasm-demo/src/array_sum.json` & `example_program`
    * `wasm-demo` now uses the compiled cairo file in `cairo_programs` directory instead of its own copy

* feat: Add `Program::new_for_proof` [#1396](https://github.com/lambdaclass/cairo-vm/pull/1396)

#### [0.8.7] - 2023-8-28

* Add REDUCE_V2 hint [#1420](https://github.com/lambdaclass/cairo-vm/pull/1420):
    * Implement REDUCE_V2 hint
    * Rename hint REDUCE -> REDUCE_V1

* BREAKING: Add `disable_trace_padding` to `CairoRunConfig`[#1233](https://github.com/lambdaclass/cairo-rs/pull/1233)

* feat: Implement `CairoRunner.get_cairo_pie`[#1375](https://github.com/lambdaclass/cairo-vm/pull/1375)

* fix: Compare air_public_inputs against python vm + Fix how public memory is built [#391](https://github.com/lambdaclass/cairo-vm/pull/1391)

    BugFixes:

    *  `CairoRunner.finalize_segments` now builds the output builtin's public memory (if applicable).
    * `MemorySegmentManager.get_public_memory_addresses` logic fixed.
    * `MemorySegmentManager.finalize` no longer skips segments when their public memory is None

    Minor changes:

    * `VirtualMachine.get_public_memory_addresses` now strips the "_builtin" suffix from builtin names
    * `MemorySegmentAddresses.stop_address` renamed to `stop_ptr`

    Overall these changes make the the air public input file (obtained through the --air_public_input flag) equivalent to the ones outputted by the cairo-lang version

* fix: Fix `SPLIT_FELT` hint [#1387](https://github.com/lambdaclass/cairo-vm/pull/1387)

* refactor: combine `Program.hints` and `Program.hints_ranges` into custom collection [#1366](https://github.com/lambdaclass/cairo-vm/pull/1366)

* fix: Fix div_mod [#1383](https://github.com/lambdaclass/cairo-vm/pull/1383)

  * Fixes `div_mod` function so that it behaves like the cairo-lang version
  * Various functions in the `math_utils` crate can now return a `MathError` : `div_mod`, `ec_add`, `line_slope`, `ec_double`, `ec_double_slope`.
  * Fixes `UINT256_MUL_INV_MOD_P` hint so that it behaves like the python code.

#### [0.8.6] - 2023-8-11

* fix: Handle error in hint `UINT256_MUL_DIV_MOD` when divides by zero [#1367](https://github.com/lambdaclass/cairo-vm/pull/1367)

* Add HintError::SyscallError and VmErrors::HINT_ERROR_STR constant [#1357](https://github.com/lambdaclass/cairo-rs/pull/1357)

* feat: make *arbitrary* feature also enable a `proptest::arbitrary::Arbitrary` implementation for `Felt252` [#1355](https://github.com/lambdaclass/cairo-vm/pull/1355)

* fix: correctly display invalid signature error message [#1361](https://github.com/lambdaclass/cairo-vm/pull/1361)

#### [0.8.5] - 2023-7-31

* fix: `Program` comparison depending on `hints_ranges` ordering [#1351](https://github.com/lambdaclass/cairo-rs/pull/1351)

* feat: implement the `--air_public_input` flag to the runner for outputting public inputs into a file [#1268](https://github.com/lambdaclass/cairo-rs/pull/1268)

* fix: CLI errors bad formatting and handling

* perf: replace insertion with bit-setting in validated addresses [#1208](https://github.com/lambdaclass/cairo-vm/pull/1208)

* fix: return error when a parsed hint's PC is invalid [#1340](https://github.com/lambdaclass/cairo-vm/pull/1340)

* chore(deps): bump _cairo-lang_ dependencies to v2.1.0-rc2 [#1345](https://github.com/lambdaclass/cairo-vm/pull/1345)

* chore(examples): remove _wee_alloc_ dependency from _wasm-demo_ example and _ensure-no_std_ dummy crate [#1337](https://github.com/lambdaclass/cairo-vm/pull/1337)

* docs: improved crate documentation [#1334](https://github.com/lambdaclass/cairo-vm/pull/1334)

* chore!: made `deserialize_utils` module private [#1334](https://github.com/lambdaclass/cairo-vm/pull/1334)
  BREAKING:
  * `deserialize_utils` is no longer exported
  * functions `maybe_add_padding`, `parse_value`, and `take_until_unbalanced` are no longer exported
  * `ReferenceParseError` is no more

* perf: changed `ok_or` usage for `ok_or_else` in expensive cases [#1332](https://github.com/lambdaclass/cairo-vm/pull/1332)

* feat: updated the old WASM example and moved it to [`examples/wasm-demo`](examples/wasm-demo/) [#1315](https://github.com/lambdaclass/cairo-vm/pull/1315)

* feat(fuzzing): add `arbitrary` feature to enable arbitrary derive in `Program` and `CairoRunConfig` [#1306](https://github.com/lambdaclass/cairo-vm/pull/1306) [#1330](https://github.com/lambdaclass/cairo-vm/pull/1330)

* perf: remove pointless iterator from rc limits tracking [#1316](https://github.com/lambdaclass/cairo-vm/pull/1316)

* feat(felt): add `from_bytes_le` and `from_bytes_ne` methods to `Felt252` [#1326](https://github.com/lambdaclass/cairo-vm/pull/1326)

* perf: change `Program::shared_program_data::hints` from `HashMap<usize, Vec<Box<dyn Any>>>` to `Vec<Box<dyn Any>>` and refer to them as ranges stored in a `Vec<_>` indexed by PC with run time reductions of up to 12% [#931](https://github.com/lambdaclass/cairo-vm/pull/931)
  BREAKING:
  * `get_hint_dictionary(&self, &[HintReference], &mut dyn HintProcessor) -> Result<HashMap<usize, Vec<Box<dyn Any>>, VirtualMachineError>` ->
    `get_hint_data(self, &[HintReference], &mut dyn HintProcessor) -> Result<Vec<Box<dyn Any>, VirtualMachineError>`
  * Hook methods receive `&[Box<dyn Any>]` rather than `&HashMap<usize, Vec<Box<dyn Any>>>`

#### [0.8.4]
**YANKED**

#### [0.8.3]
**YANKED**

#### [0.8.2] - 2023-7-10

* chore: update dependencies, particularly lamdaworks 0.1.2 -> 0.1.3 [#1323](https://github.com/lambdaclass/cairo-vm/pull/1323)

* fix: fix `UINT256_MUL_DIV_MOD` hint [#1320](https://github.com/lambdaclass/cairo-vm/pull/1320)

* feat: add dependency installation script `install.sh` [#1298](https://github.com/lambdaclass/cairo-vm/pull/1298)

* fix: specify resolver version 2 in the virtual workspace's manifest [#1311](https://github.com/lambdaclass/cairo-vm/pull/1311)

* feat: add `lambdaworks-felt` feature to `cairo-vm-cli` [#1308](https://github.com/lambdaclass/cairo-vm/pull/1308)

* chore: update dependencies, particularly clap 3.2 -> 4.3 [#1309](https://github.com/lambdaclass/cairo-vm/pull/1309)
  * this removes dependency on _atty_, that's no longer mantained

* chore: remove unused dependencies [#1307](https://github.com/lambdaclass/cairo-vm/pull/1307)
  * rand_core
  * serde_bytes
  * rusty-hook (_dev-dependency_)

* chore: bump `cairo-lang-starknet` and `cairo-lang-casm` dependencies to 2.0.0 [#1313](https://github.com/lambdaclass/cairo-vm/pull/1313)

#### [0.8.1] - 2023-6-29

* chore: change mentions of *cairo-rs-py* to *cairo-vm-py* [#1296](https://github.com/lambdaclass/cairo-vm/pull/1296)

* rename github repo from https://github.com/lambdaclass/cairo-rs to https://github.com/lambdaclass/cairo-vm [#1289](https://github.com/lambdaclass/cairo-vm/pull/1289)

* fix(security): avoid OOM crashes when programs jump to very high invalid addresses [#1285](https://github.com/lambdaclass/cairo-vm/pull/1285)

* fix: add `to_bytes_be` to the felt when `lambdaworks-felt` feature is active [#1290](https://github.com/lambdaclass/cairo-vm/pull/1290)

* chore: mark `modpow` and `to_signed_bytes_le` as *deprecated* [#1290](https://github.com/lambdaclass/cairo-vm/pull/1290)

* fix: bump *lambdaworks-math* to latest version, that fixes no-std support [#1293](https://github.com/lambdaclass/cairo-vm/pull/1293)

* build: remove dependency to `thiserror` (use `thiserror-no-std/std` instead)

* chore: use LambdaWorks' implementation of bit operations for `Felt252` [#1291](https://github.com/lambdaclass/cairo-vm/pull/1291)

* update `cairo-lang-starknet` and `cairo-lang-casm` dependencies to v2.0.0-rc6 [#1299](https://github.com/lambdaclass/cairo-vm/pull/1299)

#### [0.8.0] - 2023-6-26

* feat: Add feature `lambdaworks-felt` to `felt` & `cairo-vm` crates [#1281](https://github.com/lambdaclass/cairo-vm/pull/1281)

    Changes under this feature:
  * `Felt252` now uses *LambdaWorks*' `FieldElement` internally
  * BREAKING: some methods of `Felt252` were removed, namely: `modpow` and `to_signed_bytes_le`

#### [0.7.0] - 2023-6-26

* BREAKING: Integrate `RunResources` logic into `HintProcessor` trait [#1274](https://github.com/lambdaclass/cairo-vm/pull/1274)
  * Rename trait `HintProcessor` to `HintProcessorLogic`
  * Add trait `ResourceTracker`
  * Trait `HintProcessor` is now `HintProcessor: HintProcessorLogic + ResourceTracker`
  * `BuiltinHintProcessor::new` & `Cairo1HintProcessor::new` now receive the argumet `run_resources: RunResources`
  * `HintProcessorLogic::execute_hint` no longer receives `run_resources: &mut RunResources`
  * Remove argument `run_resources: &mut RunResources` from `CairoRunner::run_until_pc` & `CairoRunner::run_from_entrypoint`

* build: remove unused implicit features from cairo-vm [#1266](https://github.com/lambdaclass/cairo-vm/pull/1266)


#### [0.6.1] - 2023-6-23

* fix: updated the `custom_hint_example` and added it to the workspace [#1258](https://github.com/lambdaclass/cairo-vm/pull/1258)

* Add path to cairo-vm README.md [#1276](https://github.com/lambdaclass/cairo-vm/pull/1276)

* fix: change error returned when subtracting two `MaybeRelocatable`s to better reflect the cause [#1271](https://github.com/lambdaclass/cairo-vm/pull/1271)

* fix: CLI error message when using --help [#1270](https://github.com/lambdaclass/cairo-vm/pull/1270)

#### [0.6.0] - 2023-6-18

* fix: `dibit` hint no longer fails when called with an `m` of zero [#1247](https://github.com/lambdaclass/cairo-vm/pull/1247)

* fix(security): avoid denial of service on malicious input exploiting the scientific notation parser [#1239](https://github.com/lambdaclass/cairo-vm/pull/1239)

* BREAKING: Change `RunResources` usage:
    * Modify field type `RunResources.n_steps: Option<usize>,`

    * Public Api Changes:
        *  CairoRunner::run_until_pc: Now receive a `&mut RunResources` instead of an `&mut Option<RunResources>`
        *  CairoRunner::run_from_entrypoint: Now receive a `&mut RunResources` instead of an `&mut Option<RunResources>`
        * VirtualMachine::Step: Add `&mut RunResources` as input
        * Trait HintProcessor::execute_hint: Add  `&mut RunResources` as an input

* perf: accumulate `min` and `max` instruction offsets during run to speed up range check [#1080](https://github.com/lambdaclass/cairo-vm/pull/)
  BREAKING: `Cairo_runner::get_perm_range_check_limits` no longer returns an error when called without trace enabled, as it no longer depends on it

* perf: process reference list on `Program` creation only [#1214](https://github.com/lambdaclass/cairo-vm/pull/1214)
  Also keep them in a `Vec<_>` instead of a `HashMap<_, _>` since it will be continuous anyway.
  BREAKING:
  * `HintProcessor::compile_hint` now receies a `&[HintReference]` rather than `&HashMap<usize, HintReference>`
  * Public `CairoRunner::get_reference_list` has been removed

* BREAKING: Add no_std compatibility to cairo-vm (cairo-1-hints feature still not supported)
    * Move the vm to its own directory and crate, different from the workspace [#1215](https://github.com/lambdaclass/cairo-vm/pull/1215)

    * Add an `ensure_no_std` crate that the CI will use to check that new changes don't revert `no_std` support [#1215](https://github.com/lambdaclass/cairo-vm/pull/1215) [#1232](https://github.com/lambdaclass/cairo-vm/pull/1232)

    * replace the use of `num-prime::is_prime` by a custom implementation, therefore restoring `no_std` compatibility [#1238](https://github.com/lambdaclass/cairo-vm/pull/1238)

#### [0.5.2] - 2023-6-12

* BREAKING: Compute `ExecutionResources.n_steps` without requiring trace [#1222](https://github.com/lambdaclass/cairo-vm/pull/1222)

  * `CairoRunner::get_execution_resources` return's `n_steps` field value is now set to `vm.current_step` instead of `0` if both `original_steps` and `trace` are set to `None`

* Add `RunResources::get_n_steps` method [#1225](https://github.com/lambdaclass/cairo-vm/pull/1225)

* refactor: simplify `mem_eq`

* fix: pin Cairo compiler version [#1220](https://github.com/lambdaclass/cairo-vm/pull/1220)

* perf: make `inner_rc_bound` a constant, improving performance of the range-check builtin

* fix: substraction of `MaybeRelocatable` always behaves as signed [#1218](https://github.com/lambdaclass/cairo-vm/pull/1218)

#### [0.5.1] - 2023-6-7

* fix: fix overflow for `QUAD_BIT` and `DI_BIT` hints [#1209](https://github.com/lambdaclass/cairo-vm/pull/1209)
  Fixes [#1205](https://github.com/lambdaclass/cairo-vm/issue/1205)

* fix: fix hints `UINT256_UNSIGNED_DIV_REM` && `UINT256_EXPANDED_UNSIGNED_DIV_REM` [#1203](https://github.com/lambdaclass/cairo-vm/pull/1203)

* bugfix: fix deserialization of scientific notation with fractional values [#1202](https://github.com/lambdaclass/cairo-vm/pull/1202)

* feat: implement `mem_eq` function to test for equality of two ranges in memory [#1198](https://github.com/lambdaclass/cairo-vm/pull/1198)

* perf: use `mem_eq` in `set_add` [#1198](https://github.com/lambdaclass/cairo-vm/pull/1198)

* feat: wrap big variants of `HintError`, `VirtualMachineError`, `RunnerError`, `MemoryError`, `MathError`, `InsufficientAllocatedCellsError` in `Box` [#1193](https://github.com/lambdaclass/cairo-vm/pull/1193)
  * BREAKING: all tuple variants of `HintError` with a single `Felt252` or multiple elements now receive a single `Box`

* Add `Program::builtins_len method` [#1194](https://github.com/lambdaclass/cairo-vm/pull/1194)

* fix: Handle the deserialization of serde_json::Number with scientific notation (e.g.: Number(1e27)) in felt_from_number function [#1188](https://github.com/lambdaclass/cairo-vm/pull/1188)

* feat: Add RunResources Struct [#1175](https://github.com/lambdaclass/cairo-vm/pull/1175)
  * BREAKING: Modify `CairoRunner::run_until_pc` arity. Add `run_resources: &mut Option<RunResources>` input
  * BREAKING: Modify `CairoRunner::run_from_entrypoint` arity. Add `run_resources: &mut Option<RunResources>` input

* fix: Fix 'as_int' conversion usage in hints `ASSERT_250_BIT` &  `SIGNED_DIV_REM` [#1191](https://github.com/lambdaclass/cairo-vm/pull/1191)


* bugfix: Use cairo constants in `ASSERT_250_BIT` hint [#1187](https://github.com/lambdaclass/cairo-vm/pull/1187)

* bugfix: Fix `EC_DOUBLE_ASSIGN_NEW_X_V2` hint not taking `SECP_P` value from the current execution scope [#1186](https://github.com/lambdaclass/cairo-vm/pull/1186)

* fix: Fix hint `BIGINT_PACK_DIV_MOD` [#1189](https://github.com/lambdaclass/cairo-vm/pull/1189)

* fix: Fix possible subtraction overflow in `QUAD_BIT` & `DI_BIT` hints [#1185](https://github.com/lambdaclass/cairo-vm/pull/1185)

  * These hints now return an error when ids.m equals zero

* fix: felt_from_number not properly returning parse errors [#1012](https://github.com/lambdaclass/cairo-vm/pull/1012)

* fix: Fix felt sqrt and Signed impl [#1150](https://github.com/lambdaclass/cairo-vm/pull/1150)

  * BREAKING: Fix `Felt252` methods `abs`, `signum`, `is_positive`, `is_negative` and `sqrt`
  * BREAKING: Remove function `math_utils::sqrt`(Now moved to `Felt252::sqrt`)

* feat: Add method `CairoRunner::initialize_function_runner_cairo_1` [#1151](https://github.com/lambdaclass/cairo-vm/pull/1151)

  * Add method `pub fn initialize_function_runner_cairo_1(
        &mut self,
        vm: &mut VirtualMachine,
        program_builtins: &[BuiltinName],
    ) -> Result<(), RunnerError>` to `CairoRunner`

  * BREAKING: Move field `builtins` from `SharedProgramData` to `Program`
  * BREAKING: Remove argument `add_segment_arena_builtin` from `CairoRunner::initialize_function_runner`, it is now always false
  * BREAKING: Add `segment_arena` enum variant to `BuiltinName`

* Fix implementation of `InitSquashData` and `ShouldSkipSquashLoop`

* Add more hints to `Cairo1HintProcessor` [#1171](https://github.com/lambdaclass/cairo-vm/pull/1171)
                                          [#1143](https://github.com/lambdaclass/cairo-vm/pull/1143)

    * `Cairo1HintProcessor` can now run the following hints:
        * Felt252DictEntryInit
        * Felt252DictEntryUpdate
        * GetCurrentAccessDelta
        * InitSquashData
        * AllocConstantSize
        * GetCurrentAccessIndex
        * ShouldContinueSquashLoop
        * FieldSqrt
        * Uint512DivMod

* Add some small considerations regarding Cairo 1 programs [#1144](https://github.com/lambdaclass/cairo-vm/pull/1144):

  * Ignore Casm and Sierra files
  * Add special flag to compile Cairo 1 programs

* Make the VM able to run `CasmContractClass` files under `cairo-1-hints` feature [#1098](https://github.com/lambdaclass/cairo-vm/pull/1098)

  * Implement `TryFrom<CasmContractClass> for Program`
  * Add `Cairo1HintProcessor`

#### 0.5.0
**YANKED**

#### [0.4.0] - 2023-05-12

* perf: insert elements from the tail in `load_data` so reallocation happens only once [#1117](https://github.com/lambdaclass/cairo-vm/pull/1117)

* Add `CairoRunner::get_program method` [#1123](https://github.com/lambdaclass/cairo-vm/pull/1123)

* Use to_signed_felt as function for felt252 as BigInt within [-P/2, P/2] range and use to_bigint as function for representation as BigInt. [#1100](https://github.com/lambdaclass/cairo-vm/pull/1100)

* Implement hint on field_arithmetic lib [#1090](https://github.com/lambdaclass/cairo-vm/pull/1090)

    `BuiltinHintProcessor` now supports the following hints:

    ```python
        %{
            def split(num: int, num_bits_shift: int, length: int):
                a = []
                for _ in range(length):
                    a.append( num & ((1 << num_bits_shift) - 1) )
                    num = num >> num_bits_shift
                return tuple(a)

            def pack(z, num_bits_shift: int) -> int:
                limbs = (z.d0, z.d1, z.d2)
                return sum(limb << (num_bits_shift * i) for i, limb in enumerate(limbs))

            a = pack(ids.a, num_bits_shift = 128)
            b = pack(ids.b, num_bits_shift = 128)
            p = pack(ids.p, num_bits_shift = 128)

            res = (a - b) % p


            res_split = split(res, num_bits_shift=128, length=3)

            ids.res.d0 = res_split[0]
            ids.res.d1 = res_split[1]
            ids.res.d2 = res_split[2]
        %}
    ```

* Add missing hint on cairo_secp lib [#1089](https://github.com/lambdaclass/cairo-vm/pull/1089):
    `BuiltinHintProcessor` now supports the following hint:

    ```python

    from starkware.cairo.common.cairo_secp.secp_utils import pack

    slope = pack(ids.slope, PRIME)
    x0 = pack(ids.point0.x, PRIME)
    x1 = pack(ids.point1.x, PRIME)
    y0 = pack(ids.point0.y, PRIME)

    value = new_x = (pow(slope, 2, SECP_P) - x0 - x1) % SECP_P
    ```

* Add missing hint on vrf.json whitelist [#1055](https://github.com/lambdaclass/cairo-vm/pull/1055):

     `BuiltinHintProcessor` now supports the following hint:

     ```python
    %{
        PRIME = 2**255 - 19
        II = pow(2, (PRIME - 1) // 4, PRIME)

        xx = ids.xx.low + (ids.xx.high<<128)
        x = pow(xx, (PRIME + 3) // 8, PRIME)
        if (x * x - xx) % PRIME != 0:
            x = (x * II) % PRIME
        if x % 2 != 0:
            x = PRIME - x
        ids.x.low = x & ((1<<128)-1)
        ids.x.high = x >> 128
    %}
    ```

* Implement hint variant for finalize_blake2s[#1072](https://github.com/lambdaclass/cairo-vm/pull/1072)

    `BuiltinHintProcessor` now supports the following hint:

     ```python
    %{
        # Add dummy pairs of input and output.
        from starkware.cairo.common.cairo_blake2s.blake2s_utils import IV, blake2s_compress

        _n_packed_instances = int(ids.N_PACKED_INSTANCES)
        assert 0 <= _n_packed_instances < 20
        _blake2s_input_chunk_size_felts = int(ids.BLAKE2S_INPUT_CHUNK_SIZE_FELTS)
        assert 0 <= _blake2s_input_chunk_size_felts < 100

        message = [0] * _blake2s_input_chunk_size_felts
        modified_iv = [IV[0] ^ 0x01010020] + IV[1:]
        output = blake2s_compress(
            message=message,
            h=modified_iv,
            t0=0,
            t1=0,
            f0=0xffffffff,
            f1=0,
        )
        padding = (message + modified_iv + [0, 0xffffffff] + output) * (_n_packed_instances - 1)
        segments.write_arg(ids.blake2s_ptr_end, padding)
        %}
        ```

* Implement fast_ec_add hint variant [#1087](https://github.com/lambdaclass/cairo-vm/pull/1087)

`BuiltinHintProcessor` now supports the following hint:

    ```python
    %{
        from starkware.cairo.common.cairo_secp.secp_utils import SECP_P, pack

        slope = pack(ids.slope, PRIME)
        x0 = pack(ids.pt0.x, PRIME)
        x1 = pack(ids.pt1.x, PRIME)
        y0 = pack(ids.pt0.y, PRIME)

        value = new_x = (pow(slope, 2, SECP_P) - x0 - x1) % SECP_P
    %}
    ```

* feat(hints): Add alternative string for hint IS_ZERO_PACK_EXTERNAL_SECP [#1082](https://github.com/lambdaclass/cairo-vm/pull/1082)

    `BuiltinHintProcessor` now supports the following hint:

    ```python
    %{
        from starkware.cairo.common.cairo_secp.secp_utils import pack
        x = pack(ids.x, PRIME) % SECP_P
    %}
    ```

* Add alternative hint code for ec_double hint [#1083](https://github.com/lambdaclass/cairo-vm/pull/1083)

    `BuiltinHintProcessor` now supports the following hint:

    ```python
    %{
        from starkware.cairo.common.cairo_secp.secp_utils import SECP_P, pack

        slope = pack(ids.slope, PRIME)
        x = pack(ids.pt.x, PRIME)
        y = pack(ids.pt.y, PRIME)

        value = new_x = (pow(slope, 2, SECP_P) - 2 * x) % SECP_P
    %}
    ```

* fix(security)!: avoid DoS on malicious insertion to memory [#1099](https://github.com/lambdaclass/cairo-vm/pull/1099)
    * A program could crash the library by attempting to insert a value at an address with a big offset; fixed by trying to reserve to check for allocation failure
    * A program could crash the program by exploiting an integer overflow when attempting to insert a value at an address with offset `usize::MAX`

    BREAKING: added a new error variant `MemoryError::VecCapacityExceeded`

* perf: specialize addition for `u64` and `Felt252` [#932](https://github.com/lambdaclass/cairo-vm/pull/932)
    * Avoids the creation of a new `Felt252` instance for additions with a very restricted valid range
    * This impacts specially the addition of `Relocatable` with `Felt252` values in `update_pc`, which take a significant amount of time in some benchmarks

* fix(starknet-crypto): bump version to `0.5.0` [#1088](https://github.com/lambdaclass/cairo-vm/pull/1088)
    * This includes the fix for a `panic!` in `ecdsa::verify`.
      See: [#365](https://github.com/xJonathanLEI/starknet-rs/issues/365) and [#366](https://github.com/xJonathanLEI/starknet-rs/pulls/366)

* feat(hints): Add alternative string for hint IS_ZERO_PACK [#1081](https://github.com/lambdaclass/cairo-vm/pull/1081)

    `BuiltinHintProcessor` now supports the following hint:

    ```python
    %{
        from starkware.cairo.common.cairo_secp.secp_utils import SECP_P, pack
        x = pack(ids.x, PRIME) % SECP_P
    %}

* Add missing hints `NewHint#55`, `NewHint#56`, and `NewHint#57` [#1077](https://github.com/lambdaclass/cairo-vm/issues/1077)

    `BuiltinHintProcessor` now supports the following hints:

    ```python
    from starkware.cairo.common.cairo_secp.secp_utils import pack
    SECP_P=2**255-19

    x = pack(ids.x, PRIME) % SECP_P
    ```

    ```python
    from starkware.cairo.common.cairo_secp.secp_utils import pack
    SECP_P=2**255-19

    value = pack(ids.x, PRIME) % SECP_P
    ```

    ```python
    SECP_P=2**255-19
    from starkware.python.math_utils import div_mod

    value = x_inv = div_mod(1, x, SECP_P)
    ```

* Implement hint for `starkware.cairo.common.cairo_keccak.keccak._copy_inputs` as described by whitelist `starknet/security/whitelists/cairo_keccak.json` [#1058](https://github.com/lambdaclass/cairo-vm/pull/1058)

    `BuiltinHintProcessor` now supports the following hint:

    ```python
    %{ ids.full_word = int(ids.n_bytes >= 8) %}
    ```

* perf: cache decoded instructions [#944](https://github.com/lambdaclass/cairo-vm/pull/944)
    * Creates a new cache field in `VirtualMachine` that stores the `Instruction` instances as they get decoded from memory, significantly reducing decoding overhead, with gains up to 9% in runtime according to benchmarks in the performance server

* Add alternative hint code for nondet_bigint3 hint [#1071](https://github.com/lambdaclass/cairo-vm/pull/1071)

    `BuiltinHintProcessor` now supports the following hint:

    ```python
    %{
        from starkware.cairo.common.cairo_secp.secp_utils import split
        segments.write_arg(ids.res.address_, split(value))
    %}
    ```

* Add missing hint on vrf.json lib [#1052](https://github.com/lambdaclass/cairo-vm/pull/1052):

    `BuiltinHintProcessor` now supports the following hint:

    ```python
    %{
        from starkware.cairo.common.cairo_secp.secp_utils import pack
        SECP_P = 2**255-19

        slope = pack(ids.slope, PRIME)
        x0 = pack(ids.point0.x, PRIME)
        x1 = pack(ids.point1.x, PRIME)
        y0 = pack(ids.point0.y, PRIME)

        value = new_x = (pow(slope, 2, SECP_P) - x0 - x1) % SECP_P
    %}
    ```

* Implement hint for cairo_sha256_arbitrary_input_length whitelist [#1091](https://github.com/lambdaclass/cairo-vm/pull/1091)

    `BuiltinHintProcessor` now supports the following hint:

    ```python
    %{
        from starkware.cairo.common.cairo_sha256.sha256_utils import (
            compute_message_schedule, sha2_compress_function)

        _sha256_input_chunk_size_felts = int(ids.SHA256_INPUT_CHUNK_SIZE_FELTS)
        assert 0 <= _sha256_input_chunk_size_felts < 100
        _sha256_state_size_felts = int(ids.SHA256_STATE_SIZE_FELTS)
        assert 0 <= _sha256_state_size_felts < 100
        w = compute_message_schedule(memory.get_range(
            ids.sha256_start, _sha256_input_chunk_size_felts))
        new_state = sha2_compress_function(memory.get_range(ids.state, _sha256_state_size_felts), w)
        segments.write_arg(ids.output, new_state)
    %}
    ```

* Add missing hint on vrf.json lib [#1053](https://github.com/lambdaclass/cairo-vm/pull/1053):

     `BuiltinHintProcessor` now supports the following hint:

     ```python
    %{
        from starkware.cairo.common.cairo_secp.secp_utils import SECP_P, pack
        SECP_P = 2**255-19

        slope = pack(ids.slope, PRIME)
        x = pack(ids.point.x, PRIME)
        y = pack(ids.point.y, PRIME)

        value = new_x = (pow(slope, 2, SECP_P) - 2 * x) % SECP_P
    %}
    ```

* Implement hint on 0.6.0.json whitelist [#1044](https://github.com/lambdaclass/cairo-vm/pull/1044):

     `BuiltinHintProcessor` now supports the following hints:

    ```python
    %{
       ids.a_lsb = ids.a & 1
       ids.b_lsb = ids.b & 1
    %}
    ```

* Implement hint for `starkware.cairo.common.cairo_keccak.keccak._block_permutation` as described by whitelist `starknet/security/whitelists/cairo_keccak.json` [#1046](https://github.com/lambdaclass/cairo-vm/pull/1046)

    `BuiltinHintProcessor` now supports the following hint:

    ```python
    %{
        from starkware.cairo.common.cairo_keccak.keccak_utils import keccak_func
        _keccak_state_size_felts = int(ids.KECCAK_STATE_SIZE_FELTS)
        assert 0 <= _keccak_state_size_felts < 100
        output_values = keccak_func(memory.get_range(
            ids.keccak_ptr_start, _keccak_state_size_felts))
        segments.write_arg(ids.output, output_values)
    %}
    ```

* Implement hint on cairo_blake2s whitelist [#1040](https://github.com/lambdaclass/cairo-vm/pull/1040)

    `BuiltinHintProcessor` now supports the following hint:

    ```python
    %{
        from starkware.cairo.common.cairo_blake2s.blake2s_utils import IV, blake2s_compress

        _blake2s_input_chunk_size_felts = int(ids.BLAKE2S_INPUT_CHUNK_SIZE_FELTS)
        assert 0 <= _blake2s_input_chunk_size_felts < 100

        new_state = blake2s_compress(
            message=memory.get_range(ids.blake2s_start, _blake2s_input_chunk_size_felts),
            h=[IV[0] ^ 0x01010020] + IV[1:],
            t0=ids.n_bytes,
            t1=0,
            f0=0xffffffff,
            f1=0,
        )

        segments.write_arg(ids.output, new_state)
    %}
    ```

* Implement hint on cairo_blake2s whitelist [#1039](https://github.com/lambdaclass/cairo-vm/pull/1039)

    `BuiltinHintProcessor` now supports the following hint:

    ```python

    %{
        # Add dummy pairs of input and output.
        from starkware.cairo.common.cairo_blake2s.blake2s_utils import IV, blake2s_compress

        _n_packed_instances = int(ids.N_PACKED_INSTANCES)
        assert 0 <= _n_packed_instances < 20
        _blake2s_input_chunk_size_felts = int(ids.BLAKE2S_INPUT_CHUNK_SIZE_FELTS)
        assert 0 <= _blake2s_input_chunk_size_felts < 100

        message = [0] * _blake2s_input_chunk_size_felts
        modified_iv = [IV[0] ^ 0x01010020] + IV[1:]
        output = blake2s_compress(
            message=message,
            h=modified_iv,
            t0=0,
            t1=0,
            f0=0xffffffff,
            f1=0,
        )
        padding = (modified_iv + message + [0, 0xffffffff] + output) * (_n_packed_instances - 1)
        segments.write_arg(ids.blake2s_ptr_end, padding)
    %}

* Add `Program::iter_identifiers(&self) -> Iterator<Item = (&str, &Identifier)>` to get an iterator over the program's identifiers [#1079](https://github.com/lambdaclass/cairo-vm/pull/1079)

* Implement hint on `assert_le_felt` for versions 0.6.0 and 0.8.2 [#1047](https://github.com/lambdaclass/cairo-vm/pull/1047):

     `BuiltinHintProcessor` now supports the following hints:

     ```python

     %{
        from starkware.cairo.common.math_utils import assert_integer
        assert_integer(ids.a)
        assert_integer(ids.b)
        assert (ids.a % PRIME) <= (ids.b % PRIME), \
            f'a = {ids.a % PRIME} is not less than or equal to b = {ids.b % PRIME}.'
    %}

     ```

     ```python

    %{
        from starkware.cairo.common.math_utils import assert_integer
        assert_integer(ids.a)
        assert_integer(ids.b)
        a = ids.a % PRIME
        b = ids.b % PRIME
        assert a <= b, f'a = {a} is not less than or equal to b = {b}.'

        ids.small_inputs = int(
            a < range_check_builtin.bound and (b - a) < range_check_builtin.bound)
    %}

     ```

* Add missing hints on whitelist [#1073](https://github.com/lambdaclass/cairo-vm/pull/1073):

    `BuiltinHintProcessor` now supports the following hints:

    ```python
        ids.is_250 = 1 if ids.addr < 2**250 else 0
    ```

    ```python
        # Verify the assumptions on the relationship between 2**250, ADDR_BOUND and PRIME.
        ADDR_BOUND = ids.ADDR_BOUND % PRIME
        assert (2**250 < ADDR_BOUND <= 2**251) and (2 * 2**250 < PRIME) and (
                ADDR_BOUND * 2 > PRIME), \
            'normalize_address() cannot be used with the current constants.'
        ids.is_small = 1 if ids.addr < ADDR_BOUND else 0
    ```

* Implement hint on ec_recover.json whitelist [#1038](https://github.com/lambdaclass/cairo-vm/pull/1038):

    `BuiltinHintProcessor` now supports the following hint:

    ```python
    %{
         value = k = product // m
    %}
    ```

* Implement hint on ec_recover.json whitelist [#1037](https://github.com/lambdaclass/cairo-vm/pull/1037):

    `BuiltinHintProcessor` now supports the following hint:

    ```python
    %{
        from starkware.cairo.common.cairo_secp.secp_utils import pack
        from starkware.python.math_utils import div_mod, safe_div

        a = pack(ids.a, PRIME)
        b = pack(ids.b, PRIME)
        product = a * b
        m = pack(ids.m, PRIME)

        value = res = product % m

    %}
    ```

* Implement hint for `starkware.cairo.common.cairo_keccak.keccak.finalize_keccak` as described by whitelist `starknet/security/whitelists/cairo_keccak.json` [#1041](https://github.com/lambdaclass/cairo-vm/pull/1041)

    `BuiltinHintProcessor` now supports the following hint:

    ```python
    %{
        # Add dummy pairs of input and output.
        _keccak_state_size_felts = int(ids.KECCAK_STATE_SIZE_FELTS)
        _block_size = int(ids.BLOCK_SIZE)
        assert 0 <= _keccak_state_size_felts < 100
        assert 0 <= _block_size < 1000
        inp = [0] * _keccak_state_size_felts
        padding = (inp + keccak_func(inp)) * _block_size
        segments.write_arg(ids.keccak_ptr_end, padding)
    %}
    ```

* Implement hint on ec_recover.json whitelist [#1036](https://github.com/lambdaclass/cairo-vm/pull/1036):

    `BuiltinHintProcessor` now supports the following hint:

    ```python

    %{
        from starkware.cairo.common.cairo_secp.secp_utils import pack
        from starkware.python.math_utils import div_mod, safe_div

        a = pack(ids.a, PRIME)
        b = pack(ids.b, PRIME)

        value = res = a - b
    %}

    ```

* Add missing hint on vrf.json lib [#1054](https://github.com/lambdaclass/cairo-vm/pull/1054):

    `BuiltinHintProcessor` now supports the following hint:

    ```python
        from starkware.cairo.common.cairo_secp.secp_utils import pack
        SECP_P = 2**255-19

        y = pack(ids.point.y, PRIME) % SECP_P
        # The modulo operation in python always returns a nonnegative number.
        value = (-y) % SECP_P
    ```

* Implement hint on ec_recover.json whitelist [#1032](https://github.com/lambdaclass/cairo-vm/pull/1032):

    `BuiltinHintProcessor` now supports the following hint:

    ```python
    %{
        from starkware.cairo.common.cairo_secp.secp_utils import pack
        from starkware.python.math_utils import div_mod, safe_div

        N = pack(ids.n, PRIME)
        x = pack(ids.x, PRIME) % N
        s = pack(ids.s, PRIME) % N,
        value = res = div_mod(x, s, N)
    %}
    ```

* Implement hints on field_arithmetic lib (Part 2) [#1004](https://github.com/lambdaclass/cairo-vm/pull/1004)

    `BuiltinHintProcessor` now supports the following hint:

    ```python
    %{
        from starkware.python.math_utils import div_mod

        def split(num: int, num_bits_shift: int, length: int):
            a = []
            for _ in range(length):
                a.append( num & ((1 << num_bits_shift) - 1) )
                num = num >> num_bits_shift
            return tuple(a)

        def pack(z, num_bits_shift: int) -> int:
            limbs = (z.d0, z.d1, z.d2)
            return sum(limb << (num_bits_shift * i) for i, limb in enumerate(limbs))

        a = pack(ids.a, num_bits_shift = 128)
        b = pack(ids.b, num_bits_shift = 128)
        p = pack(ids.p, num_bits_shift = 128)
        # For python3.8 and above the modular inverse can be computed as follows:
        # b_inverse_mod_p = pow(b, -1, p)
        # Instead we use the python3.7-friendly function div_mod from starkware.python.math_utils
        b_inverse_mod_p = div_mod(1, b, p)


        b_inverse_mod_p_split = split(b_inverse_mod_p, num_bits_shift=128, length=3)

        ids.b_inverse_mod_p.d0 = b_inverse_mod_p_split[0]
        ids.b_inverse_mod_p.d1 = b_inverse_mod_p_split[1]
        ids.b_inverse_mod_p.d2 = b_inverse_mod_p_split[2]
    %}
    ```

* Optimizations for hash builtin [#1029](https://github.com/lambdaclass/cairo-vm/pull/1029):
  * Track the verified addresses by offset in a `Vec<bool>` rather than storing the address in a `Vec<Relocatable>`

* Add missing hint on vrf.json whitelist [#1056](https://github.com/lambdaclass/cairo-vm/pull/1056):

    `BuiltinHintProcessor` now supports the following hint:

    ```python
    %{
        from starkware.python.math_utils import ec_double_slope
        from starkware.cairo.common.cairo_secp.secp_utils import pack
        SECP_P = 2**255-19

        # Compute the slope.
        x = pack(ids.point.x, PRIME)
        y = pack(ids.point.y, PRIME)
        value = slope = ec_double_slope(point=(x, y), alpha=42204101795669822316448953119945047945709099015225996174933988943478124189485, p=SECP_P)
    %}
    ```

* Add missing hint on vrf.json whitelist [#1035](https://github.com/lambdaclass/cairo-vm/pull/1035):

    `BuiltinHintProcessor` now supports the following hint:

    ```python
    %{
        from starkware.python.math_utils import line_slope
        from starkware.cairo.common.cairo_secp.secp_utils import pack
        SECP_P = 2**255-19
        # Compute the slope.
        x0 = pack(ids.point0.x, PRIME)
        y0 = pack(ids.point0.y, PRIME)
        x1 = pack(ids.point1.x, PRIME)
        y1 = pack(ids.point1.y, PRIME)
        value = slope = line_slope(point1=(x0, y0), point2=(x1, y1), p=SECP_P)
    %}
    ```

* Add missing hint on vrf.json whitelist [#1035](https://github.com/lambdaclass/cairo-vm/pull/1035):

    `BuiltinHintProcessor` now supports the following hint:

    ```python
    %{
        from starkware.cairo.common.cairo_secp.secp_utils import pack
        SECP_P = 2**255-19
        to_assert = pack(ids.val, PRIME)
        q, r = divmod(pack(ids.val, PRIME), SECP_P)
        assert r == 0, f"verify_zero: Invalid input {ids.val.d0, ids.val.d1, ids.val.d2}."
        ids.q = q % PRIME
    %}
    ```

* Add missing hint on vrf.json whitelist [#1000](https://github.com/lambdaclass/cairo-vm/pull/1000):

    `BuiltinHintProcessor` now supports the following hint:

    ```python
        def pack_512(u, num_bits_shift: int) -> int:
            limbs = (u.d0, u.d1, u.d2, u.d3)
            return sum(limb << (num_bits_shift * i) for i, limb in enumerate(limbs))

        x = pack_512(ids.x, num_bits_shift = 128)
        p = ids.p.low + (ids.p.high << 128)
        x_inverse_mod_p = pow(x,-1, p)

        x_inverse_mod_p_split = (x_inverse_mod_p & ((1 << 128) - 1), x_inverse_mod_p >> 128)

        ids.x_inverse_mod_p.low = x_inverse_mod_p_split[0]
        ids.x_inverse_mod_p.high = x_inverse_mod_p_split[1]
    ```

* BREAKING CHANGE: Fix `CairoRunner::get_memory_holes` [#1027](https://github.com/lambdaclass/cairo-vm/pull/1027):

  * Skip builtin segements when counting memory holes
  * Check amount of memory holes for all tests in cairo_run_test
  * Remove duplicated tests in cairo_run_test
  * BREAKING CHANGE: `MemorySegmentManager.get_memory_holes` now also receives the amount of builtins in the vm. Signature is now `pub fn get_memory_holes(&self, builtin_count: usize) -> Result<usize, MemoryError>`

* Add missing hints on cairo_secp lib [#1026](https://github.com/lambdaclass/cairo-vm/pull/1026):

    `BuiltinHintProcessor` now supports the following hints:

    ```python
    from starkware.cairo.common.cairo_secp.secp256r1_utils import SECP256R1_ALPHA as ALPHA
    ```
    and:

    ```python
    from starkware.cairo.common.cairo_secp.secp256r1_utils import SECP256R1_N as N
    ```

* Add missing hint on vrf.json lib [#1043](https://github.com/lambdaclass/cairo-vm/pull/1043):

    `BuiltinHintProcessor` now supports the following hint:

    ```python
        from starkware.python.math_utils import div_mod

        def split(a: int):
            return (a & ((1 << 128) - 1), a >> 128)

        def pack(z, num_bits_shift: int) -> int:
            limbs = (z.low, z.high)
            return sum(limb << (num_bits_shift * i) for i, limb in enumerate(limbs))

        a = pack(ids.a, 128)
        b = pack(ids.b, 128)
        p = pack(ids.p, 128)
        # For python3.8 and above the modular inverse can be computed as follows:
        # b_inverse_mod_p = pow(b, -1, p)
        # Instead we use the python3.7-friendly function div_mod from starkware.python.math_utils
        b_inverse_mod_p = div_mod(1, b, p)

        b_inverse_mod_p_split = split(b_inverse_mod_p)

        ids.b_inverse_mod_p.low = b_inverse_mod_p_split[0]
        ids.b_inverse_mod_p.high = b_inverse_mod_p_split[1]
    ```

* Add missing hints `NewHint#35` and `NewHint#36` [#975](https://github.com/lambdaclass/cairo-vm/issues/975)

    `BuiltinHintProcessor` now supports the following hint:

    ```python
    from starkware.cairo.common.cairo_secp.secp_utils import pack
    from starkware.cairo.common.math_utils import as_int
    from starkware.python.math_utils import div_mod, safe_div

    p = pack(ids.P, PRIME)
    x = pack(ids.x, PRIME) + as_int(ids.x.d3, PRIME) * ids.BASE ** 3 + as_int(ids.x.d4, PRIME) * ids.BASE ** 4
    y = pack(ids.y, PRIME)

    value = res = div_mod(x, y, p)
    ```

    ```python
    k = safe_div(res * y - x, p)
    value = k if k > 0 else 0 - k
    ids.flag = 1 if k > 0 else 0
    ```

* Add missing hint on cairo_secp lib [#1057](https://github.com/lambdaclass/cairo-vm/pull/1057):

    `BuiltinHintProcessor` now supports the following hint:

    ```python
        from starkware.cairo.common.cairo_secp.secp_utils import pack
        from starkware.python.math_utils import ec_double_slope

        # Compute the slope.
        x = pack(ids.point.x, PRIME)
        y = pack(ids.point.y, PRIME)
        value = slope = ec_double_slope(point=(x, y), alpha=ALPHA, p=SECP_P)
    ```

* Add missing hint on uint256_improvements lib [#1025](https://github.com/lambdaclass/cairo-vm/pull/1025):

    `BuiltinHintProcessor` now supports the following hint:

    ```python
        from starkware.python.math_utils import isqrt
        n = (ids.n.high << 128) + ids.n.low
        root = isqrt(n)
        assert 0 <= root < 2 ** 128
        ids.root = root
    ```

* Add missing hint on vrf.json lib [#1045](https://github.com/lambdaclass/cairo-vm/pull/1045):

    `BuiltinHintProcessor` now supports the following hint:

    ```python
        from starkware.python.math_utils import is_quad_residue, sqrt

        def split(a: int):
            return (a & ((1 << 128) - 1), a >> 128)

        def pack(z) -> int:
            return z.low + (z.high << 128)

        generator = pack(ids.generator)
        x = pack(ids.x)
        p = pack(ids.p)

        success_x = is_quad_residue(x, p)
        root_x = sqrt(x, p) if success_x else None
        success_gx = is_quad_residue(generator*x, p)
        root_gx = sqrt(generator*x, p) if success_gx else None

        # Check that one is 0 and the other is 1
        if x != 0:
            assert success_x + success_gx == 1

        # `None` means that no root was found, but we need to transform these into a felt no matter what
        if root_x == None:
            root_x = 0
        if root_gx == None:
            root_gx = 0
        ids.success_x = int(success_x)
        ids.success_gx = int(success_gx)
        split_root_x = split(root_x)
        # print('split root x', split_root_x)
        split_root_gx = split(root_gx)
        ids.sqrt_x.low = split_root_x[0]
        ids.sqrt_x.high = split_root_x[1]
        ids.sqrt_gx.low = split_root_gx[0]
        ids.sqrt_gx.high = split_root_gx[1]
    ```

* Add missing hint on uint256_improvements lib [#1024](https://github.com/lambdaclass/cairo-vm/pull/1024):

    `BuiltinHintProcessor` now supports the following hint:

    ```python
        res = ids.a + ids.b
        ids.carry = 1 if res >= ids.SHIFT else 0
    ```

* BREAKING CHANGE: move `Program::identifiers` to `SharedProgramData::identifiers` [#1023](https://github.com/lambdaclass/cairo-vm/pull/1023)
    * Optimizes `CairoRunner::new`, needed for sequencers and other workflows reusing the same `Program` instance across `CairoRunner`s
    * Breaking change: make all fields in `Program` and `SharedProgramData` `pub(crate)`, since we break by moving the field let's make it the last break for this struct
    * Add `Program::get_identifier(&self, id: &str) -> &Identifier` to get a single identifier by name

* Implement hints on field_arithmetic lib[#985](https://github.com/lambdaclass/cairo-vm/pull/983)

    `BuiltinHintProcessor` now supports the following hint:

    ```python
        %{
            from starkware.python.math_utils import is_quad_residue, sqrt

            def split(num: int, num_bits_shift: int = 128, length: int = 3):
                a = []
                for _ in range(length):
                    a.append( num & ((1 << num_bits_shift) - 1) )
                    num = num >> num_bits_shift
                return tuple(a)

            def pack(z, num_bits_shift: int = 128) -> int:
                limbs = (z.d0, z.d1, z.d2)
                return sum(limb << (num_bits_shift * i) for i, limb in enumerate(limbs))


            generator = pack(ids.generator)
            x = pack(ids.x)
            p = pack(ids.p)

            success_x = is_quad_residue(x, p)
            root_x = sqrt(x, p) if success_x else None

            success_gx = is_quad_residue(generator*x, p)
            root_gx = sqrt(generator*x, p) if success_gx else None

            # Check that one is 0 and the other is 1
            if x != 0:
                assert success_x + success_gx ==1

            # `None` means that no root was found, but we need to transform these into a felt no matter what
            if root_x == None:
                root_x = 0
            if root_gx == None:
                root_gx = 0
            ids.success_x = int(success_x)
            ids.success_gx = int(success_gx)
            split_root_x = split(root_x)
            split_root_gx = split(root_gx)
            ids.sqrt_x.d0 = split_root_x[0]
            ids.sqrt_x.d1 = split_root_x[1]
            ids.sqrt_x.d2 = split_root_x[2]
            ids.sqrt_gx.d0 = split_root_gx[0]
            ids.sqrt_gx.d1 = split_root_gx[1]
            ids.sqrt_gx.d2 = split_root_gx[2]
        %}
    ```

* Add missing hint on vrf.json lib [#1050](https://github.com/lambdaclass/cairo-vm/pull/1050):

    `BuiltinHintProcessor` now supports the following hint:

    ```python
        sum_low = ids.a.low + ids.b.low
        ids.carry_low = 1 if sum_low >= ids.SHIFT else 0
    ```

* Add missing hint on uint256_improvements lib [#1016](https://github.com/lambdaclass/cairo-vm/pull/1016):

    `BuiltinHintProcessor` now supports the following hint:

    ```python
        def split(num: int, num_bits_shift: int = 128, length: int = 2):
            a = []
            for _ in range(length):
                a.append( num & ((1 << num_bits_shift) - 1) )
                num = num >> num_bits_shift
            return tuple(a)

        def pack(z, num_bits_shift: int = 128) -> int:
            limbs = (z.low, z.high)
            return sum(limb << (num_bits_shift * i) for i, limb in enumerate(limbs))

        a = pack(ids.a)
        b = pack(ids.b)
        res = (a - b)%2**256
        res_split = split(res)
        ids.res.low = res_split[0]
        ids.res.high = res_split[1]
    ```

* Implement hint on vrf.json lib [#1049](https://github.com/lambdaclass/cairo-vm/pull/1049)

    `BuiltinHintProcessor` now supports the following hint:

    ```python
        def split(num: int, num_bits_shift: int, length: int):
            a = []
            for _ in range(length):
                a.append( num & ((1 << num_bits_shift) - 1) )
                num = num >> num_bits_shift
            return tuple(a)

        def pack(z, num_bits_shift: int) -> int:
            limbs = (z.d0, z.d1, z.d2)
            return sum(limb << (num_bits_shift * i) for i, limb in enumerate(limbs))

        def pack_extended(z, num_bits_shift: int) -> int:
            limbs = (z.d0, z.d1, z.d2, z.d3, z.d4, z.d5)
            return sum(limb << (num_bits_shift * i) for i, limb in enumerate(limbs))

        a = pack_extended(ids.a, num_bits_shift = 128)
        div = pack(ids.div, num_bits_shift = 128)

        quotient, remainder = divmod(a, div)

        quotient_split = split(quotient, num_bits_shift=128, length=6)

        ids.quotient.d0 = quotient_split[0]
        ids.quotient.d1 = quotient_split[1]
        ids.quotient.d2 = quotient_split[2]
        ids.quotient.d3 = quotient_split[3]
        ids.quotient.d4 = quotient_split[4]
        ids.quotient.d5 = quotient_split[5]

        remainder_split = split(remainder, num_bits_shift=128, length=3)
        ids.remainder.d0 = remainder_split[0]
        ids.remainder.d1 = remainder_split[1]
        ids.remainder.d2 = remainder_split[2]
    ```

    _Note: this hint is similar to the one in #983, but with some trailing whitespace removed_

* Add missing hint on vrf.json whitelist [#1030](https://github.com/lambdaclass/cairo-vm/pull/1030):

    `BuiltinHintProcessor` now supports the following hint:

    ```python
        def split(num: int, num_bits_shift: int, length: int):
            a = []
            for _ in range(length):
                a.append( num & ((1 << num_bits_shift) - 1) )
                num = num >> num_bits_shift
            return tuple(a)

        def pack(z, num_bits_shift: int) -> int:
            limbs = (z.low, z.high)
            return sum(limb << (num_bits_shift * i) for i, limb in enumerate(limbs))

        def pack_extended(z, num_bits_shift: int) -> int:
            limbs = (z.d0, z.d1, z.d2, z.d3)
            return sum(limb << (num_bits_shift * i) for i, limb in enumerate(limbs))

        x = pack_extended(ids.x, num_bits_shift = 128)
        div = pack(ids.div, num_bits_shift = 128)

        quotient, remainder = divmod(x, div)

        quotient_split = split(quotient, num_bits_shift=128, length=4)

        ids.quotient.d0 = quotient_split[0]
        ids.quotient.d1 = quotient_split[1]
        ids.quotient.d2 = quotient_split[2]
        ids.quotient.d3 = quotient_split[3]

        remainder_split = split(remainder, num_bits_shift=128, length=2)
        ids.remainder.low = remainder_split[0]
        ids.remainder.high = remainder_split[1]
    ```

* Add method `Program::data_len(&self) -> usize` to get the number of data cells in a given program [#1022](https://github.com/lambdaclass/cairo-vm/pull/1022)

* Add missing hint on uint256_improvements lib [#1013](https://github.com/lambdaclass/cairo-vm/pull/1013):

    `BuiltinHintProcessor` now supports the following hint:

    ```python
        a = (ids.a.high << 128) + ids.a.low
        div = (ids.div.b23 << 128) + ids.div.b01
        quotient, remainder = divmod(a, div)

        ids.quotient.low = quotient & ((1 << 128) - 1)
        ids.quotient.high = quotient >> 128
        ids.remainder.low = remainder & ((1 << 128) - 1)
        ids.remainder.high = remainder >> 128
    ```

* Add missing hint on cairo_secp lib [#1010](https://github.com/lambdaclass/cairo-vm/pull/1010):

    `BuiltinHintProcessor` now supports the following hint:

    ```python
        memory[ap] = int(x == 0)
    ```

* Implement hint on `get_felt_bitlength` [#993](https://github.com/lambdaclass/cairo-vm/pull/993)

  `BuiltinHintProcessor` now supports the following hint:
  ```python
  x = ids.x
  ids.bit_length = x.bit_length()
  ```
  Used by the [`Garaga` library function `get_felt_bitlength`](https://github.com/keep-starknet-strange/garaga/blob/249f8a372126b3a839f9c1e1080ea8c6f9374c0c/src/utils.cairo#L54)

* Add missing hint on cairo_secp lib [#1009](https://github.com/lambdaclass/cairo-vm/pull/1009):

    `BuiltinHintProcessor` now supports the following hint:

    ```python
        ids.dibit = ((ids.scalar_u >> ids.m) & 1) + 2 * ((ids.scalar_v >> ids.m) & 1)
    ```

* Add getters to read properties of a `Program` [#1017](https://github.com/lambdaclass/cairo-vm/pull/1017):
  * `prime(&self) -> &str`: get the prime associated to data in hex representation
  * `iter_data(&self) -> Iterator<Item = &MaybeRelocatable>`: get an iterator over all elements in the program data
  * `iter_builtins(&self) -> Iterator<Item = &BuiltinName>`: get an iterator over the names of required builtins

* Add missing hint on cairo_secp lib [#1008](https://github.com/lambdaclass/cairo-vm/pull/1008):

    `BuiltinHintProcessor` now supports the following hint:

    ```python
        ids.len_hi = max(ids.scalar_u.d2.bit_length(), ids.scalar_v.d2.bit_length())-1
    ```

* Update `starknet-crypto` to version `0.4.3` [#1011](https://github.com/lambdaclass/cairo-vm/pull/1011)
  * The new version carries an 85% reduction in execution time for ECDSA signature verification

* BREAKING CHANGE: refactor `Program` to optimize `Program::clone` [#999](https://github.com/lambdaclass/cairo-vm/pull/999)

    * Breaking change: many fields that were (unnecessarily) public become hidden by the refactor.

* BREAKING CHANGE: Add _builtin suffix to builtin names e.g.: output -> output_builtin [#1005](https://github.com/lambdaclass/cairo-vm/pull/1005)

* Implement hint on uint384_extension lib [#983](https://github.com/lambdaclass/cairo-vm/pull/983)

    `BuiltinHintProcessor` now supports the following hint:

    ```python
        def split(num: int, num_bits_shift: int, length: int):
            a = []
            for _ in range(length):
                a.append( num & ((1 << num_bits_shift) - 1) )
                num = num >> num_bits_shift
            return tuple(a)

        def pack(z, num_bits_shift: int) -> int:
            limbs = (z.d0, z.d1, z.d2)
            return sum(limb << (num_bits_shift * i) for i, limb in enumerate(limbs))

        def pack_extended(z, num_bits_shift: int) -> int:
            limbs = (z.d0, z.d1, z.d2, z.d3, z.d4, z.d5)
            return sum(limb << (num_bits_shift * i) for i, limb in enumerate(limbs))

        a = pack_extended(ids.a, num_bits_shift = 128)
        div = pack(ids.div, num_bits_shift = 128)

        quotient, remainder = divmod(a, div)

        quotient_split = split(quotient, num_bits_shift=128, length=6)

        ids.quotient.d0 = quotient_split[0]
        ids.quotient.d1 = quotient_split[1]
        ids.quotient.d2 = quotient_split[2]
        ids.quotient.d3 = quotient_split[3]
        ids.quotient.d4 = quotient_split[4]
        ids.quotient.d5 = quotient_split[5]

        remainder_split = split(remainder, num_bits_shift=128, length=3)
        ids.remainder.d0 = remainder_split[0]
        ids.remainder.d1 = remainder_split[1]
        ids.remainder.d2 = remainder_split[2]
    ```

* BREAKING CHANGE: optimization for instruction decoding [#942](https://github.com/lambdaclass/cairo-vm/pull/942):
    * Avoids copying immediate arguments to the `Instruction` structure, as they get inferred from the offset anyway
    * Breaking: removal of the field `Instruction::imm`

* Add missing `\n` character in traceback string [#997](https://github.com/lambdaclass/cairo-vm/pull/997)
    * BugFix: Add missing `\n` character after traceback lines when the filename is missing ("Unknown Location")

* 0.11 Support
    * Add missing hints [#1014](https://github.com/lambdaclass/cairo-vm/pull/1014):
        `BuiltinHintProcessor` now supports the following hints:
        ```python
            from starkware.cairo.common.cairo_secp.secp256r1_utils import SECP256R1_P as SECP_P
        ```
        and:
        ```python
            from starkware.cairo.common.cairo_secp.secp_utils import pack
            from starkware.python.math_utils import line_slope

            # Compute the slope.
            x0 = pack(ids.point0.x, PRIME)
            y0 = pack(ids.point0.y, PRIME)
            x1 = pack(ids.point1.x, PRIME)
            y1 = pack(ids.point1.y, PRIME)
            value = slope = line_slope(point1=(x0, y0), point2=(x1, y1), p=SECP_P)
        ```
    * Add missing hints on cairo_secp lib [#991](https://github.com/lambdaclass/cairo-vm/pull/991):
        `BuiltinHintProcessor` now supports the following hints:
        ```python
        from starkware.cairo.common.cairo_secp.secp_utils import pack
        from starkware.python.math_utils import div_mod, safe_div

        N = 0xfffffffffffffffffffffffffffffffebaaedce6af48a03bbfd25e8cd0364141
        x = pack(ids.x, PRIME) % N
        s = pack(ids.s, PRIME) % N
        value = res = div_mod(x, s, N)
        ```
        and:
        ```python
        value = k = safe_div(res * s - x, N)
        ```
    * Layouts update [#874](https://github.com/lambdaclass/cairo-vm/pull/874)
    * Keccak builtin updated [#873](https://github.com/lambdaclass/cairo-vm/pull/873), [#883](https://github.com/lambdaclass/cairo-vm/pull/883)
    * Changes to `ec_op` [#876](https://github.com/lambdaclass/cairo-vm/pull/876)
    * Poseidon builtin [#875](https://github.com/lambdaclass/cairo-vm/pull/875)
    * Renamed Felt to Felt252 [#899](https://github.com/lambdaclass/cairo-vm/pull/899)
    * Added SegmentArenaBuiltinRunner [#913](https://github.com/lambdaclass/cairo-vm/pull/913)
    * Added `program_segment_size` argument to `verify_secure_runner` & `run_from_entrypoint` [#928](https://github.com/lambdaclass/cairo-vm/pull/928)
    * Added dynamic layout [#879](https://github.com/lambdaclass/cairo-vm/pull/879)
    * `get_segment_size` was exposed [#934](https://github.com/lambdaclass/cairo-vm/pull/934)

* Add missing hint on cairo_secp lib [#1006](https://github.com/lambdaclass/cairo-vm/pull/1006):

    `BuiltinHintProcessor` now supports the following hint:

    ```python
        ids.quad_bit = (
            8 * ((ids.scalar_v >> ids.m) & 1)
            + 4 * ((ids.scalar_u >> ids.m) & 1)
            + 2 * ((ids.scalar_v >> (ids.m - 1)) & 1)
            + ((ids.scalar_u >> (ids.m - 1)) & 1)
        )
    ```

* Add missing hint on cairo_secp lib [#1003](https://github.com/lambdaclass/cairo-vm/pull/1003):

    `BuiltinHintProcessor` now supports the following hint:

    ```python
        from starkware.cairo.common.cairo_secp.secp_utils import pack

        x = pack(ids.x, PRIME) % SECP_P
    ```

* Add missing hint on cairo_secp lib [#996](https://github.com/lambdaclass/cairo-vm/pull/996):

    `BuiltinHintProcessor` now supports the following hint:

    ```python
        from starkware.python.math_utils import div_mod
        value = x_inv = div_mod(1, x, SECP_P)
    ```

* Add missing hints on cairo_secp lib [#994](https://github.com/lambdaclass/cairo-vm/pull/994):

    `BuiltinHintProcessor` now supports the following hints:

    ```python
        from starkware.cairo.common.cairo_secp.secp_utils import pack
        from starkware.python.math_utils import div_mod, safe_div

        a = pack(ids.a, PRIME)
        b = pack(ids.b, PRIME)
        value = res = div_mod(a, b, N)
    ```

    ```python
        value = k_plus_one = safe_div(res * b - a, N) + 1
    ```

* Add missing hint on cairo_secp lib [#992](https://github.com/lambdaclass/cairo-vm/pull/992):

    `BuiltinHintProcessor` now supports the following hint:

    ```python
        from starkware.cairo.common.cairo_secp.secp_utils import pack

        q, r = divmod(pack(ids.val, PRIME), SECP_P)
        assert r == 0, f"verify_zero: Invalid input {ids.val.d0, ids.val.d1, ids.val.d2}."
        ids.q = q % PRIME
    ```

* Add missing hint on cairo_secp lib [#990](https://github.com/lambdaclass/cairo-vm/pull/990):

    `BuiltinHintProcessor` now supports the following hint:

    ```python
        from starkware.cairo.common.cairo_secp.secp_utils import pack

        slope = pack(ids.slope, PRIME)
        x = pack(ids.point.x, PRIME)
        y = pack(ids.point.y, PRIME)

        value = new_x = (pow(slope, 2, SECP_P) - 2 * x) % SECP_P
    ```

* Add missing hint on cairo_secp lib [#989](https://github.com/lambdaclass/cairo-vm/pull/989):

    `BuiltinHintProcessor` now supports the following hint:

    ```python
        from starkware.cairo.common.cairo_secp.secp_utils import SECP_P
        q, r = divmod(pack(ids.val, PRIME), SECP_P)
        assert r == 0, f"verify_zero: Invalid input {ids.val.d0, ids.val.d1, ids.val.d2}."
        ids.q = q % PRIME
    ```

* Add missing hint on cairo_secp lib [#986](https://github.com/lambdaclass/cairo-vm/pull/986):

    `BuiltinHintProcessor` now supports the following hint:

    ```python
        from starkware.cairo.common.cairo_secp.secp_utils import SECP_P, pack
        from starkware.python.math_utils import div_mod

        # Compute the slope.
        x = pack(ids.pt.x, PRIME)
        y = pack(ids.pt.y, PRIME)
        value = slope = div_mod(3 * x ** 2, 2 * y, SECP_P)
    ```

* Add missing hint on cairo_secp lib [#984](https://github.com/lambdaclass/cairo-vm/pull/984):

    `BuiltinHintProcessor` now supports the following hint:

    ```python
        from starkware.cairo.common.cairo_secp.secp_utils import SECP_P, pack
        from starkware.python.math_utils import div_mod

        # Compute the slope.
        x0 = pack(ids.pt0.x, PRIME)
        y0 = pack(ids.pt0.y, PRIME)
        x1 = pack(ids.pt1.x, PRIME)
        y1 = pack(ids.pt1.y, PRIME)
        value = slope = div_mod(y0 - y1, x0 - x1, SECP_P)
    ```

* Implement hints on uint384 lib (Part 2) [#971](https://github.com/lambdaclass/cairo-vm/pull/971)

    `BuiltinHintProcessor` now supports the following hint:

    ```python
        memory[ap] = 1 if 0 <= (ids.a.d2 % PRIME) < 2 ** 127 else 0
    ```

 * Add alternative hint code for hint on _block_permutation used by 0.10.3 whitelist [#958](https://github.com/lambdaclass/cairo-vm/pull/958)

     `BuiltinHintProcessor` now supports the following hint:

    ```python
        from starkware.cairo.common.keccak_utils.keccak_utils import keccak_func
        _keccak_state_size_felts = int(ids.KECCAK_STATE_SIZE_FELTS)
        assert 0 <= _keccak_state_size_felts < 100

        output_values = keccak_func(memory.get_range(
            ids.keccak_ptr - _keccak_state_size_felts, _keccak_state_size_felts))
        segments.write_arg(ids.keccak_ptr, output_values)
    ```

* Make  hints code `src/hint_processor/builtin_hint_processor/hint_code.rs` public [#988](https://github.com/lambdaclass/cairo-vm/pull/988)

* Implement hints on uint384 lib (Part 1) [#960](https://github.com/lambdaclass/cairo-vm/pull/960)

    `BuiltinHintProcessor` now supports the following hints:

    ```python
        def split(num: int, num_bits_shift: int, length: int):
        a = []
        for _ in range(length):
            a.append( num & ((1 << num_bits_shift) - 1) )
            num = num >> num_bits_shift
        return tuple(a)

        def pack(z, num_bits_shift: int) -> int:
            limbs = (z.d0, z.d1, z.d2)
            return sum(limb << (num_bits_shift * i) for i, limb in enumerate(limbs))

        a = pack(ids.a, num_bits_shift = 128)
        div = pack(ids.div, num_bits_shift = 128)
        quotient, remainder = divmod(a, div)

        quotient_split = split(quotient, num_bits_shift=128, length=3)
        assert len(quotient_split) == 3

        ids.quotient.d0 = quotient_split[0]
        ids.quotient.d1 = quotient_split[1]
        ids.quotient.d2 = quotient_split[2]

        remainder_split = split(remainder, num_bits_shift=128, length=3)
        ids.remainder.d0 = remainder_split[0]
        ids.remainder.d1 = remainder_split[1]
        ids.remainder.d2 = remainder_split[2]
    ```

    ```python
        ids.low = ids.a & ((1<<128) - 1)
        ids.high = ids.a >> 128
    ```

    ```python
            sum_d0 = ids.a.d0 + ids.b.d0
        ids.carry_d0 = 1 if sum_d0 >= ids.SHIFT else 0
        sum_d1 = ids.a.d1 + ids.b.d1 + ids.carry_d0
        ids.carry_d1 = 1 if sum_d1 >= ids.SHIFT else 0
        sum_d2 = ids.a.d2 + ids.b.d2 + ids.carry_d1
        ids.carry_d2 = 1 if sum_d2 >= ids.SHIFT else 0
    ```

    ```python
        from starkware.python.math_utils import isqrt

        def split(num: int, num_bits_shift: int, length: int):
            a = []
            for _ in range(length):
                a.append( num & ((1 << num_bits_shift) - 1) )
                num = num >> num_bits_shift
            return tuple(a)

        def pack(z, num_bits_shift: int) -> int:
            limbs = (z.d0, z.d1, z.d2)
            return sum(limb << (num_bits_shift * i) for i, limb in enumerate(limbs))

        a = pack(ids.a, num_bits_shift=128)
        root = isqrt(a)
        assert 0 <= root < 2 ** 192
        root_split = split(root, num_bits_shift=128, length=3)
        ids.root.d0 = root_split[0]
        ids.root.d1 = root_split[1]
        ids.root.d2 = root_split[2]
    ```

* Re-export the `cairo-felt` crate as `cairo_vm::felt` [#981](https://github.com/lambdaclass/cairo-vm/pull/981)
  * Removes the need of explicitly importing `cairo-felt` in downstream projects
  and helps ensure there is no version mismatch caused by that

* Implement hint on `uint256_mul_div_mod`[#957](https://github.com/lambdaclass/cairo-vm/pull/957)

    `BuiltinHintProcessor` now supports the following hint:

    ```python
    a = (ids.a.high << 128) + ids.a.low
    b = (ids.b.high << 128) + ids.b.low
    div = (ids.div.high << 128) + ids.div.low
    quotient, remainder = divmod(a * b, div)

    ids.quotient_low.low = quotient & ((1 << 128) - 1)
    ids.quotient_low.high = (quotient >> 128) & ((1 << 128) - 1)
    ids.quotient_high.low = (quotient >> 256) & ((1 << 128) - 1)
    ids.quotient_high.high = quotient >> 384
    ids.remainder.low = remainder & ((1 << 128) - 1)
    ids.remainder.high = remainder >> 128"
    ```

    Used by the common library function `uint256_mul_div_mod`

#### [0.3.0-rc1] - 2023-04-13
* Derive Deserialize for ExecutionResources [#922](https://github.com/lambdaclass/cairo-vm/pull/922)
* Remove builtin names from VirtualMachine.builtin_runners [#921](https://github.com/lambdaclass/cairo-vm/pull/921)
* Implemented hints on common/ec.cairo [#888](https://github.com/lambdaclass/cairo-vm/pull/888)
* Changed `Memory.insert` argument types [#902](https://github.com/lambdaclass/cairo-vm/pull/902)
* feat: implemented `Deserialize` on Program by changing builtins field type to enum [#896](https://github.com/lambdaclass/cairo-vm/pull/896)
* Effective size computation from the VM exposed [#887](https://github.com/lambdaclass/cairo-vm/pull/887)
* Wasm32 Support! [#828](https://github.com/lambdaclass/cairo-vm/pull/828), [#893](https://github.com/lambdaclass/cairo-vm/pull/893)
* `MathError` added for math operation [#855](https://github.com/lambdaclass/cairo-vm/pull/855)
* Check for overflows in relocatable operations [#859](https://github.com/lambdaclass/cairo-vm/pull/859)
* Use `Relocatable` instead of `&MaybeRelocatable` in `load_data` and `get_range`[#860](https://github.com/lambdaclass/cairo-vm/pull/860) [#867](https://github.com/lambdaclass/cairo-vm/pull/867)
* Memory-related errors moved to `MemoryError` [#854](https://github.com/lambdaclass/cairo-vm/pull/854)
    * Removed unused error variants
    * Moved memory-related error variants to `MemoryError`
    * Changed memory getters to return `MemoryError` instead of `VirtualMachineError`
    * Changed all memory-related errors in hint from `HintError::Internal(VmError::...` to `HintError::Memory(MemoryError::...`
* feat: Builder pattern for `VirtualMachine` [#820](https://github.com/lambdaclass/cairo-vm/pull/820)
* Simplified `Memory::get` return type to `Option` [#852](https://github.com/lambdaclass/cairo-vm/pull/852)
* Improved idenitifier variable error handling [#851](https://github.com/lambdaclass/cairo-vm/pull/851)
* `CairoRunner::write_output` now prints missing and relocatable values [#853](https://github.com/lambdaclass/cairo-vm/pull/853)
* `VirtualMachineError::FailedToComputeOperands` error message expanded [#848](https://github.com/lambdaclass/cairo-vm/pull/848)
* Builtin names made public [#849](https://github.com/lambdaclass/cairo-vm/pull/849)
* `secure_run` flag moved to `CairoRunConfig` struct [#832](https://github.com/lambdaclass/cairo-vm/pull/832)
* `vm_core` error types revised and iimplemented `AddAssign` for `Relocatable` [#837](https://github.com/lambdaclass/cairo-vm/pull/837)
* `to_bigint` and `to_biguint` deprecated [#757](https://github.com/lambdaclass/cairo-vm/pull/757)
* `Memory` moved into `MemorySegmentManager` [#830](https://github.com/lambdaclass/cairo-vm/pull/830)
    * To reduce the complexity of the VM's memory and enforce proper usage (as the memory and its segment manager are now a "unified" entity)
    * Removed `memory` field from `VirtualMachine`
    * Added `memory` field to `MemorySegmentManager`
    * Removed `Memory` argument from methods where `MemorySegmentManager` is also an argument
    * Added test macro `segments` (an extension of the `memory` macro)
* `Display` trait added to Memory struct [#812](https://github.com/lambdaclass/cairo-vm/pull/812)
* feat: Extensible VirtualMachineError and removed PartialEq trait [#783](https://github.com/lambdaclass/cairo-vm/pull/783)
    * `VirtualMachineError::Other(anyhow::Error)` was added to allow to returning custom errors when using `cairo-vm`
    * The `PartialEq` trait was removed from the `VirtualMachineError` enum
* VM hooks added as a conditional feature [#761](https://github.com/lambdaclass/cairo-vm/pull/761)
    * Cairo-vm based testing tools such as cairo-foundry or those built by FuzzingLabs need access to the state of the VM at specific points during the execution.
    * This PR adds the possibility for users of the cairo-vm lib to execute their custom additional code during the program execution.
    * The Rust "feature" mechanism was used in order to guarantee that this ability is only available when the lib user needs it, and is not compiled when it's not required.
    * Three hooks were created:
        * before the first step
        * before each step
        * after each step
* ExecutionResource operations: add and substract [#774](https://github.com/lambdaclass/cairo-vm/pull/774), multiplication [#908](https://github.com/lambdaclass/cairo-vm/pull/908) , and `AddAssign` [#914](https://github.com/lambdaclass/cairo-vm/pull/914)

* Move `Memory` into `MemorySegmentManager` [#830](https://github.com/lambdaclass/cairo-vm/pull/830)
    * Structural changes:
        * Remove `memory: Memory` field from `VirtualMachine`
        * Add `memory: Memory` field to `MemorySegmentManager`
    * As a result of this, multiple public methods' signatures changed:
        * `BuiltinRunner` (and its inner enum types):
            * `initialize_segments(&mut self, segments: &mut MemorySegmentManager, memory: &mut Memory)` -> `initialize_segments(&mut self, segments: &mut MemorySegmentManager)`
            * `final_stack(&mut self, segments: &MemorySegmentManager, memory: &Memory, stack_pointer: Relocatable) -> Result<Relocatable, RunnerError>` -> `final_stack(&mut self, segments: &MemorySegmentManager, stack_pointer: Relocatable) -> Result<Relocatable, RunnerError>`
        * `MemorySegmentManager`
            * `add(&mut self, memory: &mut Memory) -> Relocatable` -> `add(&mut self) -> Relocatable`
            * `add_temporary_segment(&mut self, memory: &mut Memory) -> Relocatable` -> `add_temporary_segment(&mut self) -> Relocatable`
            * `load_data(&mut self, memory: &mut Memory, ptr: &MaybeRelocatable, data: &Vec<MaybeRelocatable>) -> Result<MaybeRelocatable, MemoryError>` -> `load_data(&mut self, ptr: &MaybeRelocatable, data: &Vec<MaybeRelocatable>) -> Result<MaybeRelocatable, MemoryError>`
            * `compute_effective_sizes(&mut self, memory: &Memory) -> &Vec<usize>` -> `compute_effective_sizes(&mut self) -> &Vec<usize>`
            * `gen_arg(&mut self, arg: &dyn Any, memory: &mut Memory) -> Result<MaybeRelocatable, VirtualMachineError>` -> `gen_arg(&mut self, arg: &dyn Any) -> Result<MaybeRelocatable, VirtualMachineError>`
            * `gen_cairo_arg(&mut self, arg: &CairoArg, memory: &mut Memory) -> Result<MaybeRelocatable, VirtualMachineError>` -> `gen_cairo_arg(&mut self, arg: &CairoArg) -> Result<MaybeRelocatable, VirtualMachineError>`
            * `write_arg(&mut self, memory: &mut Memory, ptr: &Relocatable, arg: &dyn Any) -> Result<MaybeRelocatable, MemoryError>` -> `write_arg(&mut self, ptr: &Relocatable, arg: &dyn Any) -> Result<MaybeRelocatable, MemoryError>`

* Refactor `Memory::relocate memory` [#784](https://github.com/lambdaclass/cairo-vm/pull/784)
    * Bugfixes:
        * `Memory::relocate_memory` now moves data in the temporary memory relocated by a relocation rule to the real memory
    * Aditional Notes:
        * When relocating temporary memory produces clashes with pre-existing values in the real memory, an InconsistentMemory error is returned instead of keeping the last inserted value. This differs from the original implementation.

* Restrict addresses to Relocatable + fix some error variants used in signature.rs [#792](https://github.com/lambdaclass/cairo-vm/pull/792)
    * Public Api Changes:
        * Change `ValidationRule` inner type to `Box<dyn Fn(&Memory, &Relocatable) -> Result<Vec<Relocatable>, MemoryError>>`.
        * Change `validated_addresses` field of `Memory` to `HashSet<Relocatable>`.
        * Change `validate_memory_cell(&mut self, address: &MaybeRelocatable) -> Result<(), MemoryError>` to `validate_memory_cell(&mut self, addr: &Relocatable) -> Result<(), MemoryError>`.

* Add `VmException` to `CairoRunner::run_from_entrypoint`[#775](https://github.com/lambdaclass/cairo-vm/pull/775)
    * Public Api Changes:
        * Change error return type of `CairoRunner::run_from_entrypoint` to `CairoRunError`.
        * Convert `VirtualMachineError`s outputed during the vm run to `VmException` in `CairoRunner::run_from_entrypoint`.
        * Make `VmException` fields public

* Fix `BuiltinRunner::final_stack` and remove quick fix [#778](https://github.com/lambdaclass/cairo-vm/pull/778)
    * Public Api changes:
        * Various changes to public `BuiltinRunner` method's signatures:
            * `final_stack(&self, vm: &VirtualMachine, pointer: Relocatable) -> Result<(Relocatable, usize), RunnerError>` to `final_stack(&mut self, segments: &MemorySegmentManager, memory: &Memory, pointer: Relocatable) -> Result<Relocatable,RunnerError>`.
            * `get_used_cells(&self, vm: &VirtualMachine) -> Result<usize, MemoryError>` to  `get_used_cells(&self, segments: &MemorySegmentManager) -> Result<usize, MemoryError>`.
            * `get_used_instances(&self, vm: &VirtualMachine) -> Result<usize, MemoryError>` to `get_used_instances(&self, segments: &MemorySegmentManager) -> Result<usize, MemoryError>`.
    * Bugfixes:
        * `BuiltinRunner::final_stack` now updates the builtin's stop_ptr instead of returning it. This replaces the bugfix on PR #768.

#### [0.1.3] - 2023-01-26
* Add secure_run flag + integrate verify_secure_runner into cairo-run [#771](https://github.com/lambdaclass/cairo-vm/pull/777)
    * Public Api changes:
        * Add command_line argument `secure_run`
        * Add argument `secure_run: Option<bool>` to `cairo_run`
        * `verify_secure_runner` is now called inside `cairo-run` when `secure_run` is set to true or when it not set and the run is not on `proof_mode`
    * Bugfixes:
        * `EcOpBuiltinRunner::deduce_memory_cell` now checks that both points are on the curve instead of only the first one
        * `EcOpBuiltinRunner::deduce_memory_cell` now returns the values of the point coordinates instead of the indices when a `PointNotOnCurve` error is returned

* Refactor `Refactor verify_secure_runner` [#768](https://github.com/lambdaclass/cairo-vm/pull/768)
    * Public Api changes:
        * Remove builtin name from the return value of `BuiltinRunner::get_memory_segment_addresses`
        * Simplify the return value of `CairoRunner::get_builtin_segments_info` to `Vec<(usize, usize)>`
        * CairoRunner::read_return_values now receives a mutable reference to VirtualMachine
    * Bugfixes:
        * CairoRunner::read_return_values now updates the `stop_ptr` of each builtin after calling `BuiltinRunner::final_stack`

* Use CairoArg enum instead of Any in CairoRunner::run_from_entrypoint [#686](https://github.com/lambdaclass/cairo-vm/pull/686)
    * Public Api changes:
        * Remove `Result` from `MaybeRelocatable::mod_floor`, it now returns a `MaybeRelocatable`
        * Add struct `CairoArg`
        * Change `arg` argument of `CairoRunner::run_from_entrypoint` from `Vec<&dyn Any>` to `&[&CairoArg]`
        * Remove argument `typed_args` from `CairoRunner::run_from_entrypoint`
        * Remove no longer used method `gen_typed_arg` from `VirtualMachine` & `MemorySegmentManager`
        * Add methods `MemorySegmentManager::gen_cairo_arg` & `MemorySegmentManager::write_simple_args` as typed counterparts to `MemorySegmentManager::gen_arg` & `MemorySegmentManager::write_arg`

#### [0.1.1] - 2023-01-11

* Add input file contents to traceback [#666](https://github.com/lambdaclass/cairo-vm/pull/666/files)
    * Public Api changes:
        * `VirtualMachineError` enum variants containing `MaybeRelocatable` and/or `Relocatable` values now use the `Display` format instead of `Debug` in their `Display` implementation
        * `get_traceback` now adds the source code line to each traceback entry
* Use hint location instead of instruction location when building VmExceptions from hint failure [#673](https://github.com/lambdaclass/cairo-vm/pull/673/files)
    * Public Api changes:
        * `hints` field added to `InstructionLocation`
        * `Program.instruction_locations` type changed from `Option<HashMap<usize, Location>>` to `Option<HashMap<usize, InstructionLocation>>`
        * `VirtualMachineError`s produced by `HintProcessor::execute_hint()` will be wrapped in a `VirtualMachineError::Hint` error containing their hint_index
        * `get_location()` now receives an an optional usize value `hint_index`, used to obtain hint locations
* Default implementation of compile_hint [#680](https://github.com/lambdaclass/cairo-vm/pull/680)
    * Internal changes:
        * Make the `compile_hint` implementation which was in the `BuiltinHintProcessor` the default implementation in the trait.
* Add new error type `HintError` [#676](https://github.com/lambdaclass/cairo-vm/pull/676)
    * Public Api changes:
        * `HintProcessor::execute_hint()` now returns a `HintError` instead of a `VirtualMachineError`
        * Helper functions on `hint_processor_utils.rs` now return a `HintError`
* Change the Dictionary used in dict hints to store MaybeRelocatable instead of BigInt [#687](https://github.com/lambdaclass/cairo-vm/pull/687)
    * Public Api changes:
        * `DictManager`, its dictionaries, and all dict module hints implemented in rust now use `MaybeRelocatable` for keys and values instead of `BigInt`
        * Add helper functions that allow extracting ids variables as `MaybeRelocatable`: `get_maybe_relocatable_from_var_name` & `get_maybe_relocatable_from_reference`
        * Change inner value type of dict-related `HintError` variants to `MaybeRelocatable`

* Implement `substitute_error_message_attribute_references` [#689] (https://github.com/lambdaclass/cairo-vm/pull/689)
    * Public Api changes:
        * Remove `error_message_attributes` field from `VirtualMachine`, and `VirtualMachine::new`
        * Add `flow_tracking_data` field to `Attribute`
        * `get_error_attr_value` now replaces the references in the error message with the corresponding cairo values.
        * Remove duplicated handling of error attribute messages leading to duplicated into in the final error display.
* Fix multiplicative inverse bug [#697](https://github.com/lambdaclass/cairo-vm/pull/697) [#698](https://github.com/lambdaclass/cairo-vm/pull/698). The VM was using integer division rather than prime field inverse when deducing `op0` or `op1` for the multiplication opcode

#### [0.1.0] - 2022-12-30
* Add traceback to VmException [#657](https://github.com/lambdaclass/cairo-vm/pull/657)
    * Public API changes:
        * `traceback` field added to `VmException` struct
        * `pub fn from_vm_error(runner: &CairoRunner, error: VirtualMachineError, pc: usize) -> Self` is now `pub fn from_vm_error(runner: &CairoRunner, vm: &VirtualMachine, error: VirtualMachineError) -> Self`
        * `pub fn get_location(pc: &usize, runner: &CairoRunner) -> Option<Location>` is now `pub fn get_location(pc: usize, runner: &CairoRunner) -> Option<Location>`
        * `pub fn decode_instruction(encoded_instr: i64, mut imm: Option<BigInt>) -> Result<instruction::Instruction, VirtualMachineError>` is now `pub fn decode_instruction(encoded_instr: i64, mut imm: Option<&BigInt>) -> Result<instruction::Instruction, VirtualMachineError>`
        * `VmException` fields' string format now mirrors their cairo-lang counterparts.<|MERGE_RESOLUTION|>--- conflicted
+++ resolved
@@ -2,10 +2,9 @@
 
 #### Upcoming Changes
 
-<<<<<<< HEAD
 * perf: use a more compact representation for `MemoryCell` [#1672](https://github.com/lambdaclass/cairo-vm/pull/1672)
-    * BREAKING: `Memory::get_value` will now always return `Cow::Owned` variants, code that relied on `Cow::Borrowed` may break
-=======
+  * BREAKING: `Memory::get_value` will now always return `Cow::Owned` variants, code that relied on `Cow::Borrowed` may break
+
 * Serialize directly into writer in `CairoPie::write_zip_file`[#1736](https://github.com/lambdaclass/cairo-vm/pull/1736)
 
 * feat: Add support for cairo1 run with segements arena validation.
@@ -66,7 +65,6 @@
   * Replace `ValueAddress` boolean field `dereference` with boolean fields `outer_dereference` & `inner_dereference`
   * Replace `HintReference` boolean field `dereference` with boolean fields `outer_dereference` & `inner_dereference`
   * Reference parsing now handles the case of dereferences inside the cast. Aka references of type `cast([A + B], type)` such as `cast([[fp + 2] + 2], felt)`.
->>>>>>> c5839fd5
 
 * Bump `starknet-types-core` version + Use the lib's pedersen hash [#1692](https://github.com/lambdaclass/cairo-vm/pull/1692)
 
