## Cairo-VM Changelog

#### Upcoming Changes

<<<<<<< HEAD
* bugfix: Fix BuiltinRunner::final_stack for SegmentArena[#1747](https://github.com/lambdaclass/cairo-vm/pull/1747)
=======
* perf: use a more compact representation for `MemoryCell` [#1672](https://github.com/lambdaclass/cairo-vm/pull/1672)
  * BREAKING: `Memory::get_value` will now always return `Cow::Owned` variants, code that relied on `Cow::Borrowed` may break
>>>>>>> bc5a14e9

#### [1.0.0-rc2] - 2024-05-02


* `cairo1-run` CLI: Allow loading arguments from file[#1739](https://github.com/lambdaclass/cairo-vm/pull/1739)

* BREAKING: Remove unused `CairoRunner` field `original_steps`[#1742](https://github.com/lambdaclass/cairo-vm/pull/1742)

* feat: Add `--run_from_cairo_pie` to `cairo-vm-cli` + workflow [#1730](https://github.com/lambdaclass/cairo-vm/pull/1730)

* Serialize directly into writer in `CairoPie::write_zip_file`[#1736](https://github.com/lambdaclass/cairo-vm/pull/1736)

* feat: Add support for cairo1 run with segements arena validation.
  * Refactored the runner CASM code generation to user a more high level builder.
  * Added segment merging of the dictionary segments.
  * Added validation of the generated segment arena in cairo1 run.

* refactor: Add `lib.rs` to cairo1-run[#1714](https://github.com/lambdaclass/cairo-vm/pull/1714)

* feat: Implement `CairoPie::read_zip_file`[#1729](https://github.com/lambdaclass/cairo-vm/pull/1729)

* feat: Bump to 2.6.3 + Remove gas checks[#1709](https://github.com/lambdaclass/cairo-vm/pull/1709)
  * Bump cairo_lang crates & corelib to v2.6.3
  * Disable gas checks when compiling to sierra & casm
  * Add `Known bugs & issues` segment to README, poining out issues derived from the removal of gas checks and cairo v2.6.3

* feat: Implement running from `CairoPie`[#1720](https://github.com/lambdaclass/cairo-vm/pull/1720)
  * Add function `cairo_run_pie`
  * Add `CairoPie` methods `run_validity_checks` & `check_pie_compatibility`
  * Add `Program` method `from_stripped_program`

* bugfix: Don't assume outer deref when fetching integer values from references[#1732](https://github.com/lambdaclass/cairo-vm/pull/1732)

* feat: Implement `extend_additional_data` for `BuiltinRunner`[#1726](https://github.com/lambdaclass/cairo-vm/pull/1726)

* BREAKING: Set dynamic params as null by default on air public input [#1716](https://github.com/lambdaclass/cairo-vm/pull/1716)
  * `PublicInput` field `layout_params` renamed to `dynamic_params` & type changed from`&'a CairoLayout` to `()`.

* feat: `cairo1-run` accepts Sierra programs [#1719](https://github.com/lambdaclass/cairo-vm/pull/1719)

* refactor(BREAKING): Use `BuiltinName` enum instead of string representation [#1722](https://github.com/lambdaclass/cairo-vm/pull/1722)
  * `BuiltinName` moved from `crate::serde::deserialize_program` module to `crate::types::builtin_name`.
    * Implement `BuiltinName` methods `to_str`, `to_str_with_suffix`, `from_str` & `from_str_with_suffix`.
  * Remove `BuiltinName` method `name`.
  * All builtin-related error variants now store `BuiltinName` instead of `&'static str` or `String`.
  * Remove constants: `OUTPUT_BUILTIN_NAME`, `HASH_BUILTIN_NAME`, `RANGE_CHECK_BUILTIN_NAME`,`RANGE_CHECK_96_BUILTIN_NAME`, `SIGNATURE_BUILTIN_NAME`, `BITWISE_BUILTIN_NAME`, `EC_OP_BUILTIN_NAME`, `KECCAK_BUILTIN_NAME`, `POSEIDON_BUILTIN_NAME`, `SEGMENT_ARENA_BUILTIN_NAME`, `ADD_MOD_BUILTIN_NAME` &
`MUL_MOD_BUILTIN_NAME`.
  * Remove `BuiltinRunner` & `ModBuiltinRunner` method `identifier`
  * Structs containing string representation of builtin names now use `BuiltinName` instead:
    * `AirPrivateInput(pub HashMap<&'static str, Vec<PrivateInput>>)` ->  `AirPrivateInput(pub HashMap<BuiltinName, Vec<PrivateInput>>)`.
    * `CairoPieMetadata` field `additional_data`: `HashMap<String, BuiltinAdditionalData>,` -> `CairoPieAdditionalData` with `CairoPieAdditionalData(pub HashMap<BuiltinName, BuiltinAdditionalData>)`
    * `CairoPieMetadata` field `builtin_segments`: `HashMap<String, SegmentInfo>` -> `HashMap<BuiltinName, SegmentInfo>`.
    * `ExecutiobResources` field `builtin_instance_counter`: `HashMap<String, usize>` -> `HashMap<BuiltinName, usize>`
  * Methods returning string representation of builtin names now use `BuiltinName` instead:
    * `BuiltinRunner`, `ModBuiltinRunner` & `RangeCheckBuiltinRunner` method `name`: `&'static str` -> `BuiltinName`.
    * `CairoRunner` method `get_builtin_segment_info_for_pie`: `Result<HashMap<String, cairo_pie::SegmentInfo>, RunnerError>` -> `Result<HashMap<BuiltinName, cairo_pie::SegmentInfo>, RunnerError>`

  Notes: Serialization of vm outputs that now contain `BuiltinName` & `Display` implementation of `BuiltinName` have not been affected by this PR

* feat: Add `recursive_with_poseidon` layout[#1724](https://github.com/lambdaclass/cairo-vm/pull/1724)

* refactor(BREAKING): Use an enum to represent layout name[#1715](https://github.com/lambdaclass/cairo-vm/pull/1715)
  * Add enum `LayoutName` to represent cairo layout names.
  * `CairoRunConfig`, `Cairo1RunConfig` & `CairoRunner` field `layout` type changed from `String` to `LayoutName`.
  * `CairoLayout` field `name` type changed from `String` to `LayoutName`.

* fix(BREAKING): Remove unsafe impl of `Add<usize> for &'a Relocatable`[#1718](https://github.com/lambdaclass/cairo-vm/pull/1718)

* fix(BREAKING): Handle triple dereference references[#1708](https://github.com/lambdaclass/cairo-vm/pull/1708)
  * Replace `ValueAddress` boolean field `dereference` with boolean fields `outer_dereference` & `inner_dereference`
  * Replace `HintReference` boolean field `dereference` with boolean fields `outer_dereference` & `inner_dereference`
  * Reference parsing now handles the case of dereferences inside the cast. Aka references of type `cast([A + B], type)` such as `cast([[fp + 2] + 2], felt)`.

* Bump `starknet-types-core` version + Use the lib's pedersen hash [#1692](https://github.com/lambdaclass/cairo-vm/pull/1692)

* refactor: Remove unused code & use constants whenever possible for builtin instance definitions[#1707](https://github.com/lambdaclass/cairo-vm/pull/1707)

* feat: missing EC hints for Starknet OS 0.13.1 [#1706](https://github.com/lambdaclass/cairo-vm/pull/1706)

* fix(BREAKING): Use program builtins in `initialize_main_entrypoint` & `read_return_values`[#1703](https://github.com/lambdaclass/cairo-vm/pull/1703)
  * `initialize_main_entrypoint` now iterates over the program builtins when building the stack & inserts 0 for any missing builtin
  * `read_return_values` now only computes the final stack of the builtins in the program
  * BREAKING: `read_return_values` now takes a boolean argument `allow_missing_builtins`
  * Added method `BuiltinRunner::identifier` to get the `BuiltinName` of each builtin
  * BREAKING: `OutputBuiltinRunner::get_public_memory` now takes a reference to `MemorySegmentManager`
  * BREAKING: method `VirtualMachine::get_memory_segment_addresses` moved to `CairoRunner::get_memory_segment_addresses`

* feat(BREAKING): Add range_check96 builtin[#1698](https://github.com/lambdaclass/cairo-vm/pull/1698)
  * Add the new `range_check96` builtin to the `all_cairo` layout.
  * `RangeCheckBuiltinRunner` changes:
    * Remove field `n_parts`, replacing it with const generic `N_PARTS`.
    * Remome `n_parts` argument form method `new`.
    * Remove field `_bound`, replacing it with public method `bound`.
    * Add public methods `name` & `n_parts`.

* feat(BREAKING): Add mod builtin [#1673](https://github.com/lambdaclass/cairo-vm/pull/1673)

  Main Changes:
  * Add the new `ModBuiltinRunner`, implementing the builtins `add_mod` & `mul_mod`
  * Adds `add_mod` & `mul_mod` to the `all_cairo` & `dynamic` layouts under the `mod_builtin` feature flag. This will be added to the main code in a future update.
  * Add method `VirtualMachine::fill_memory` in order to perform the new builtin's main logic from within hints
  * Add hints to run arithmetic circuits using `add_mod` and/or `mul_mod` builtins

  Other Changes:
  * BREAKING: BuiltinRunner method signature change from
  `air_private_input(&self, memory: &Memory) -> Vec<PrivateInput>` to `pub fn air_private_input(&self, segments: &MemorySegmentManager) -> Vec<PrivateInput>`
  * Add `MayleRelocatable::sub_usize`
  * Implement `Add<u32> for Relocatable`
  * Add `Memory::get_usize`
  * BREAKING: Clean up unused/duplicated code from builtins module:
    * Remove unused method `get_memory_segment_addresses` from all builtin runners & the enum
    * Remove empty implementations of `deduce_memory_cell` & `add_validation_rules` from all builtin runners
    * Remove duplicated implementation of `final_stack` from all builtin runners except output and move it to the enum implementation

* bugfix(BREAKING): Handle off2 immediate case in `get_integer_from_reference`[#1701](https://github.com/lambdaclass/cairo-vm/pull/1701)
  * `get_integer_from_reference` & `get_integer_from_var_name` output changed from `Result<Cow<'a, Felt252>, HintError>` to `Result<Felt252, HintError>`

* feat: Reorganized builtins to be in the top of stack at the end of a run (Cairo1).

* BREAKING: Remove `CairoRunner::add_additional_hash_builtin` & `VirtualMachine::disable_trace`[#1658](https://github.com/lambdaclass/cairo-vm/pull/1658)

* feat: output builtin add_attribute method [#1691](https://github.com/lambdaclass/cairo-vm/pull/1691)
 
* feat: add a method to retrieve the output builtin from the VM [#1690](https://github.com/lambdaclass/cairo-vm/pull/1690)

* feat: Add zero segment [#1668](https://github.com/lambdaclass/cairo-vm/pull/1668)

* feat: Bump cairo_lang to 0.13.1 in testing env [#1687](https://github.com/lambdaclass/cairo-vm/pull/1687)

* feat(BREAKING): Use return type info from sierra when serializing return values in cairo1-run crate [#1665](https://github.com/lambdaclass/cairo-vm/pull/1665)
  * Removed public function `serialize_output`.
  * Add field `serialize_output` to `Cairo1RunConfig`.
  * Function `cairo_run_program` now returns an extra `Option<String>` value with the serialized output if `serialize_output` is enabled in the config.
  * Output serialization improved as it now uses the sierra program data to identify return value's types.

* feat: Create hyper_threading crate to benchmark the `cairo-vm` in a hyper-threaded environment [#1679](https://github.com/lambdaclass/cairo-vm/pull/1679)

* feat: add a `--tracer` option which hosts a web server that shows the line by line execution of cairo code along with memory registers [#1265](https://github.com/lambdaclass/cairo-vm/pull/1265)

* feat: Fix error handling in `initialize_state`[#1657](https://github.com/lambdaclass/cairo-vm/pull/1657)

* feat: Make air public inputs deserializable [#1657](https://github.com/lambdaclass/cairo-vm/pull/1648)

* feat: Show only layout builtins in air private input [#1651](https://github.com/lambdaclass/cairo-vm/pull/1651)

* feat: Sort builtin segment info upon serialization for Cairo PIE [#1654](https://github.com/lambdaclass/cairo-vm/pull/1654)

* feat: Fix output serialization for cairo 1 [#1645](https://github.com/lambdaclass/cairo-vm/pull/1645)
  * Reverts changes added by #1630
  * Extends the serialization of Arrays added by the `print_output` flag to Spans and Dictionaries
  * Now dereferences references upon serialization

* feat: Add flag to append return values to output segment when not running in proof_mode [#1646](https://github.com/lambdaclass/cairo-vm/pull/1646)
  * Adds the flag `append_return_values` to both the CLI and `Cairo1RunConfig` struct.
  * Enabling flag will add the output builtin and the necessary instructions to append the return values to the output builtin's memory segment.

* feat: Compute program hash chain [#1647](https://github.com/lambdaclass/cairo-vm/pull/1647)

* feat: Add cairo1-run output pretty-printing for felts, arrays/spans and dicts [#1630](https://github.com/lambdaclass/cairo-vm/pull/1630)

* feat: output builtin features for bootloader support [#1580](https://github.com/lambdaclass/cairo-vm/pull/1580)

#### [1.0.0-rc1] - 2024-02-23

* Bump `starknet-types-core` dependency version to 0.0.9 [#1628](https://github.com/lambdaclass/cairo-vm/pull/1628)

* feat: Implement `Display` for `MemorySegmentManager`[#1606](https://github.com/lambdaclass/cairo-vm/pull/1606)

* fix: make Felt252DictEntryUpdate work with MaybeRelocatable instead of only Felt [#1624](https://github.com/lambdaclass/cairo-vm/pull/1624).

* chore: bump `cairo-lang-` dependencies to 2.5.4 [#1629](https://github.com/lambdaclass/cairo-vm/pull/1629)

* chore: bump `cairo-lang-` dependencies to 2.5.3 [#1596](https://github.com/lambdaclass/cairo-vm/pull/1596)

* refactor: Refactor `cairo1-run` crate [#1601](https://github.com/lambdaclass/cairo-vm/pull/1601)
  * Add function `cairo_run_program` & struct `Cairo1RunConfig` in `cairo1-run::cairo_run` module.
  * Function `serialize_output` & structs `FuncArg` and `Error` in crate `cairo1-run` are now public.

* feat(BREAKING): Add `allow_missing_builtins` flag [#1600](https://github.com/lambdaclass/cairo-vm/pull/1600)

    This new flag will skip the check that all builtins used by the program need to be present in the selected layout if enabled. It will also be enabled by default when running in proof_mode.

  * Add `allow_missing_builtins` flag to `cairo-vm-cli` crate
  * Add `allow_missing_builtins` field to `CairoRunConfig` struct
  * Add `allow_missing_builtins` boolean argument to `CairoRunner` methods `initialize` & `initialize_builtins`

* feat: Append return values to the output segment when running cairo1-run in proof_mode [#1597](https://github.com/lambdaclass/cairo-vm/pull/1597)
  * Add instructions to the proof_mode header to copy return values to the output segment before initiating the infinite loop
  * Output builtin is now always included when running cairo 1 programs in proof_mode

* feat: deserialize AIR private input [#1589](https://github.com/lambdaclass/cairo-vm/pull/1589)

* feat(BREAKING): Remove unecessary conversion functions between `Felt` & `BigUint`/`BigInt` [#1562](https://github.com/lambdaclass/cairo-vm/pull/1562)
  * Remove the following functions:
    * felt_from_biguint
    * felt_from_bigint
    * felt_to_biguint
    * felt_to_bigint

* perf: optimize instruction cache allocations by using `VirtualMachine::load_data` [#1441](https://github.com/lambdaclass/cairo-vm/pull/1441)

* feat: Add `print_output` flag to `cairo-1` crate [#1575] (https://github.com/lambdaclass/cairo-vm/pull/1575)

* bugfixes(BREAKING): Fix memory hole count inconsistencies #[1585] (https://github.com/lambdaclass/cairo-vm/pull/1585)
  * Output builtin memory segment is no longer skipped when counting memory holes
  * Temporary memory cells now keep their accessed status when relocated
  * BREAKING: Signature change: `get_memory_holes(&self, builtin_count: usize) -> Result<usize, MemoryError>` ->  `get_memory_holes(&self, builtin_count: usize,  has_output_builtin: bool) -> Result<usize, MemoryError>`

* feat: Add `cairo_pie_output` flag to `cairo1-run` [#1581] (https://github.com/lambdaclass/cairo-vm/pull/1581)

* feat: Add `cairo_pie_output` flag to `cairo_vm_cli` [#1578] (https://github.com/lambdaclass/cairo-vm/pull/1578)
  * Fix serialization of CairoPie to be fully compatible with the python version
  * Add `CairoPie::write_zip_file`
  * Move handling of required and exclusive arguments in `cairo-vm-cli` to struct definition using clap derives

* feat: Add doc + default impl for ResourceTracker trait [#1576] (https://github.com/lambdaclass/cairo-vm/pull/1576)

* feat: Add `air_private_input` flag to `cairo1-run` [#1559] (https://github.com/lambdaclass/cairo-vm/pull/1559)

* feat: Add `args` flag to `cairo1-run` [#1551] (https://github.com/lambdaclass/cairo-vm/pull/1551)

* feat: Add `air_public_input` flag to `cairo1-run` [#1539] (https://github.com/lambdaclass/cairo-vm/pull/1539)

* feat: Implement air_private_input [#1552](https://github.com/lambdaclass/cairo-vm/pull/1552)

* feat: Add `proof_mode` flag to `cairo1-run` [#1537] (https://github.com/lambdaclass/cairo-vm/pull/1537)
  * The cairo1-run crate no longer compiles and executes in proof_mode by default
  * Add flag `proof_mode` to cairo1-run crate. Activating this flag will enable proof_mode compilation and execution

* dev: bump cairo 1 compiler dep to 2.4 [#1530](https://github.com/lambdaclass/cairo-vm/pull/1530)

#### [1.0.0-rc0] - 2024-1-5

* feat: Use `ProjectivePoint` from types-rs in ec_op builtin impl [#1532](https://github.com/lambdaclass/cairo-vm/pull/1532)

* feat(BREAKING): Replace `cairo-felt` crate with `starknet-types-core` (0.0.5) [#1408](https://github.com/lambdaclass/cairo-vm/pull/1408)

* feat(BREAKING): Add Cairo 1 proof mode compilation and execution [#1517] (https://github.com/lambdaclass/cairo-vm/pull/1517)
    * In the cairo1-run crate, now the Cairo 1 Programs are compiled and executed in proof-mode
    * BREAKING: Remove `CairoRunner.proof_mode: bool` field and replace it with `CairoRunner.runner_mode: RunnerMode`

* perf: Add `extensive_hints` feature to prevent performance regression for the common use-case [#1503] (https://github.com/lambdaclass/cairo-vm/pull/1503)

  * Gates changes added by #1491 under the feature flag `extensive_hints`

* chore: remove cancel-duplicates workflow [#1497](https://github.com/lambdaclass/cairo-vm/pull/1497)

* feat: Handle `pc`s outside of program segment in `VmException` [#1501] (https://github.com/lambdaclass/cairo-vm/pull/1501)

  * `VmException` now shows the full pc value instead of just the offset (`VmException.pc` field type changed to `Relocatable`)
  * `VmException.traceback` now shows the full pc value for each entry instead of hardcoding its index to 0.
  * Disable debug information for errors produced when `pc` is outside of the program segment (segment_index != 0). `VmException` fields `inst_location` & `error_attr_value` will be `None` in such case.

* feat: Allow running instructions from pcs outside the program segement [#1493](https://github.com/lambdaclass/cairo-vm/pull/1493)

* BREAKING: Partially Revert `Optimize trace relocation #906` [#1492](https://github.com/lambdaclass/cairo-vm/pull/1492)

  * Remove methods `VirtualMachine::get_relocated_trace`& `VirtualMachine::relocate_trace`.
  * Add `relocated_trace` field  & `relocate_trace` method to `CairoRunner`.
  * Swap `TraceEntry` for `RelocatedTraceEntry` type in `write_encoded_trace` & `PublicInput::new` signatures.
  * Now takes into account the program counter's segment index when building the execution trace instead of assuming it to be 0.

* feat: Add HintProcessor::execute_hint_extensive + refactor hint_ranges [#1491](https://github.com/lambdaclass/cairo-vm/pull/1491)

  * Add trait method `HintProcessorLogic::execute_hint_extensive`:
    * This method has a similar behaviour to `HintProcessorLogic::execute_hint` but it also returns a `HintExtension` (type alias for `HashMap<Relocatable, Vec<Box<dyn Any>>>`) that can be used to extend the current map of hints used by the VM. This behaviour achieves what the `vm_load_data` primitive does for cairo-lang, and is needed to implement os hints.
    * This method is now used by the VM to execute hints instead of `execute_hint`, but it's default implementation calls `execute_hint`, so current implementors of the `HintProcessor` trait won't notice any change.

  * Signature changes:
    * `pub fn step_hint(&mut self, hint_executor: &mut dyn HintProcessor, exec_scopes: &mut ExecutionScopes, hint_datas: &mut Vec<Box<dyn Any>>, constants: &HashMap<String, Felt252>) -> Result<(), VirtualMachineError>` -> `pub fn step_hint(&mut self, hint_processor: &mut dyn HintProcessor, exec_scopes: &mut ExecutionScopes, hint_datas: &mut Vec<Box<dyn Any>>, hint_ranges: &mut HashMap<Relocatable, HintRange>, constants: &HashMap<String, Felt252>) -> Result<(), VirtualMachineError>`
    * `pub fn step(&mut self, hint_executor: &mut dyn HintProcessor, exec_scopes: &mut ExecutionScopes, hint_data: &[Box<dyn Any>], constants: &HashMap<String, Felt252>) -> Result<(), VirtualMachineError>` -> `pub fn step(&mut self, hint_processor: &mut dyn HintProcessor, exec_scopes: &mut ExecutionScopes, hint_datas: &mut Vec<Box<dyn Any>>, hint_ranges: &mut HashMap<Relocatable, HintRange>, constants: &HashMap<String, Felt252>) -> Result<(), VirtualMachineError>`

* feat: add debugging capabilities behind `print` feature flag. [#1476](https://github.com/lambdaclass/cairo-vm/pull/1476)

* feat: add `cairo_run_program` function that takes a `Program` as an arg. [#1496](https://github.com/lambdaclass/cairo-vm/pull/1496)

#### [0.9.1] - 2023-11-16

* chore: bump `cairo-lang-` dependencies to 2.3.1 [#1482](https://github.com/lambdaclass/cairo-vm/pull/1482), [#1483](https://github.com/lambdaclass/cairo-vm/pull/1483)

* feat: Make PublicInput fields public [#1474](https://github.com/lambdaclass/cairo-vm/pull/1474)

* chore: bump starknet-crypto to v0.6.1 [#1469](https://github.com/lambdaclass/cairo-vm/pull/1469)

* feat: Implement the Serialize and Deserialize methods for the Program struct [#1458](https://github.com/lambdaclass/cairo-vm/pull/1458)

* feat: Use only program builtins when running cairo 1 programs [#1457](https://github.com/lambdaclass/cairo-vm/pull/1457)

* feat: Use latest cairo-vm version in cairo1-run crate [#1455](https://github.com/lambdaclass/cairo-vm/pull/1455)

* feat: Implement a CLI to run cairo 1 programs [#1370](https://github.com/lambdaclass/cairo-vm/pull/1370)

* fix: Fix string code of `BLAKE2S_ADD_UINT256` hint [#1454](https://github.com/lambdaclass/cairo-vm/pull/1454)

#### [0.9.0] - 2023-10-03

* fix: Default to empty attributes vector when the field is missing from the program JSON [#1450](https://github.com/lambdaclass/cairo-vm/pull/1450)

* fix: Change serialization of CairoPieMemory to match Python's binary format [#1447](https://github.com/lambdaclass/cairo-vm/pull/1447)

* fix: Remove Deserialize derive from CairoPie and fix Serialize implementation to match Python's [#1444](https://github.com/lambdaclass/cairo-vm/pull/1444)

* fix: ec_recover hints no longer panic when divisor is 0 [#1433](https://github.com/lambdaclass/cairo-vm/pull/1433)

* feat: Implement the Serialize and Deserialize traits for the CairoPie struct [#1438](https://github.com/lambdaclass/cairo-vm/pull/1438)

* fix: Using UINT256_HINT no longer panics when b is greater than 2^256 [#1430](https://github.com/lambdaclass/cairo-vm/pull/1430)

* feat: Added a differential fuzzer for programs with whitelisted hints [#1358](https://github.com/lambdaclass/cairo-vm/pull/1358)

* fix(breaking): Change return type of `get_execution_resources` to `RunnerError` [#1398](https://github.com/lambdaclass/cairo-vm/pull/1398)

* Don't build wasm-demo in `build` target + add ci job to run the wasm demo [#1393](https://github.com/lambdaclass/cairo-vm/pull/1393)

    * Adds default-members to workspace
    * Crate `examples/wasm-demo` is no longer built during `make build`
    * `make check` no longer compiles the cairo file used in the wasm-demo
    * Removes Makefile targets `examples/wasm-demo/src/array_sum.json` & `example_program`
    * `wasm-demo` now uses the compiled cairo file in `cairo_programs` directory instead of its own copy

* feat: Add `Program::new_for_proof` [#1396](https://github.com/lambdaclass/cairo-vm/pull/1396)

#### [0.8.7] - 2023-8-28

* Add REDUCE_V2 hint [#1420](https://github.com/lambdaclass/cairo-vm/pull/1420):
    * Implement REDUCE_V2 hint
    * Rename hint REDUCE -> REDUCE_V1

* BREAKING: Add `disable_trace_padding` to `CairoRunConfig`[#1233](https://github.com/lambdaclass/cairo-rs/pull/1233)

* feat: Implement `CairoRunner.get_cairo_pie`[#1375](https://github.com/lambdaclass/cairo-vm/pull/1375)

* fix: Compare air_public_inputs against python vm + Fix how public memory is built [#391](https://github.com/lambdaclass/cairo-vm/pull/1391)

    BugFixes:

    *  `CairoRunner.finalize_segments` now builds the output builtin's public memory (if applicable).
    * `MemorySegmentManager.get_public_memory_addresses` logic fixed.
    * `MemorySegmentManager.finalize` no longer skips segments when their public memory is None

    Minor changes:

    * `VirtualMachine.get_public_memory_addresses` now strips the "_builtin" suffix from builtin names
    * `MemorySegmentAddresses.stop_address` renamed to `stop_ptr`

    Overall these changes make the the air public input file (obtained through the --air_public_input flag) equivalent to the ones outputted by the cairo-lang version

* fix: Fix `SPLIT_FELT` hint [#1387](https://github.com/lambdaclass/cairo-vm/pull/1387)

* refactor: combine `Program.hints` and `Program.hints_ranges` into custom collection [#1366](https://github.com/lambdaclass/cairo-vm/pull/1366)

* fix: Fix div_mod [#1383](https://github.com/lambdaclass/cairo-vm/pull/1383)

  * Fixes `div_mod` function so that it behaves like the cairo-lang version
  * Various functions in the `math_utils` crate can now return a `MathError` : `div_mod`, `ec_add`, `line_slope`, `ec_double`, `ec_double_slope`.
  * Fixes `UINT256_MUL_INV_MOD_P` hint so that it behaves like the python code.

#### [0.8.6] - 2023-8-11

* fix: Handle error in hint `UINT256_MUL_DIV_MOD` when divides by zero [#1367](https://github.com/lambdaclass/cairo-vm/pull/1367)

* Add HintError::SyscallError and VmErrors::HINT_ERROR_STR constant [#1357](https://github.com/lambdaclass/cairo-rs/pull/1357)

* feat: make *arbitrary* feature also enable a `proptest::arbitrary::Arbitrary` implementation for `Felt252` [#1355](https://github.com/lambdaclass/cairo-vm/pull/1355)

* fix: correctly display invalid signature error message [#1361](https://github.com/lambdaclass/cairo-vm/pull/1361)

#### [0.8.5] - 2023-7-31

* fix: `Program` comparison depending on `hints_ranges` ordering [#1351](https://github.com/lambdaclass/cairo-rs/pull/1351)

* feat: implement the `--air_public_input` flag to the runner for outputting public inputs into a file [#1268](https://github.com/lambdaclass/cairo-rs/pull/1268)

* fix: CLI errors bad formatting and handling

* perf: replace insertion with bit-setting in validated addresses [#1208](https://github.com/lambdaclass/cairo-vm/pull/1208)

* fix: return error when a parsed hint's PC is invalid [#1340](https://github.com/lambdaclass/cairo-vm/pull/1340)

* chore(deps): bump _cairo-lang_ dependencies to v2.1.0-rc2 [#1345](https://github.com/lambdaclass/cairo-vm/pull/1345)

* chore(examples): remove _wee_alloc_ dependency from _wasm-demo_ example and _ensure-no_std_ dummy crate [#1337](https://github.com/lambdaclass/cairo-vm/pull/1337)

* docs: improved crate documentation [#1334](https://github.com/lambdaclass/cairo-vm/pull/1334)

* chore!: made `deserialize_utils` module private [#1334](https://github.com/lambdaclass/cairo-vm/pull/1334)
  BREAKING:
  * `deserialize_utils` is no longer exported
  * functions `maybe_add_padding`, `parse_value`, and `take_until_unbalanced` are no longer exported
  * `ReferenceParseError` is no more

* perf: changed `ok_or` usage for `ok_or_else` in expensive cases [#1332](https://github.com/lambdaclass/cairo-vm/pull/1332)

* feat: updated the old WASM example and moved it to [`examples/wasm-demo`](examples/wasm-demo/) [#1315](https://github.com/lambdaclass/cairo-vm/pull/1315)

* feat(fuzzing): add `arbitrary` feature to enable arbitrary derive in `Program` and `CairoRunConfig` [#1306](https://github.com/lambdaclass/cairo-vm/pull/1306) [#1330](https://github.com/lambdaclass/cairo-vm/pull/1330)

* perf: remove pointless iterator from rc limits tracking [#1316](https://github.com/lambdaclass/cairo-vm/pull/1316)

* feat(felt): add `from_bytes_le` and `from_bytes_ne` methods to `Felt252` [#1326](https://github.com/lambdaclass/cairo-vm/pull/1326)

* perf: change `Program::shared_program_data::hints` from `HashMap<usize, Vec<Box<dyn Any>>>` to `Vec<Box<dyn Any>>` and refer to them as ranges stored in a `Vec<_>` indexed by PC with run time reductions of up to 12% [#931](https://github.com/lambdaclass/cairo-vm/pull/931)
  BREAKING:
  * `get_hint_dictionary(&self, &[HintReference], &mut dyn HintProcessor) -> Result<HashMap<usize, Vec<Box<dyn Any>>, VirtualMachineError>` ->
    `get_hint_data(self, &[HintReference], &mut dyn HintProcessor) -> Result<Vec<Box<dyn Any>, VirtualMachineError>`
  * Hook methods receive `&[Box<dyn Any>]` rather than `&HashMap<usize, Vec<Box<dyn Any>>>`

#### [0.8.4]
**YANKED**

#### [0.8.3]
**YANKED**

#### [0.8.2] - 2023-7-10

* chore: update dependencies, particularly lamdaworks 0.1.2 -> 0.1.3 [#1323](https://github.com/lambdaclass/cairo-vm/pull/1323)

* fix: fix `UINT256_MUL_DIV_MOD` hint [#1320](https://github.com/lambdaclass/cairo-vm/pull/1320)

* feat: add dependency installation script `install.sh` [#1298](https://github.com/lambdaclass/cairo-vm/pull/1298)

* fix: specify resolver version 2 in the virtual workspace's manifest [#1311](https://github.com/lambdaclass/cairo-vm/pull/1311)

* feat: add `lambdaworks-felt` feature to `cairo-vm-cli` [#1308](https://github.com/lambdaclass/cairo-vm/pull/1308)

* chore: update dependencies, particularly clap 3.2 -> 4.3 [#1309](https://github.com/lambdaclass/cairo-vm/pull/1309)
  * this removes dependency on _atty_, that's no longer mantained

* chore: remove unused dependencies [#1307](https://github.com/lambdaclass/cairo-vm/pull/1307)
  * rand_core
  * serde_bytes
  * rusty-hook (_dev-dependency_)

* chore: bump `cairo-lang-starknet` and `cairo-lang-casm` dependencies to 2.0.0 [#1313](https://github.com/lambdaclass/cairo-vm/pull/1313)

#### [0.8.1] - 2023-6-29

* chore: change mentions of *cairo-rs-py* to *cairo-vm-py* [#1296](https://github.com/lambdaclass/cairo-vm/pull/1296)

* rename github repo from https://github.com/lambdaclass/cairo-rs to https://github.com/lambdaclass/cairo-vm [#1289](https://github.com/lambdaclass/cairo-vm/pull/1289)

* fix(security): avoid OOM crashes when programs jump to very high invalid addresses [#1285](https://github.com/lambdaclass/cairo-vm/pull/1285)

* fix: add `to_bytes_be` to the felt when `lambdaworks-felt` feature is active [#1290](https://github.com/lambdaclass/cairo-vm/pull/1290)

* chore: mark `modpow` and `to_signed_bytes_le` as *deprecated* [#1290](https://github.com/lambdaclass/cairo-vm/pull/1290)

* fix: bump *lambdaworks-math* to latest version, that fixes no-std support [#1293](https://github.com/lambdaclass/cairo-vm/pull/1293)

* build: remove dependency to `thiserror` (use `thiserror-no-std/std` instead)

* chore: use LambdaWorks' implementation of bit operations for `Felt252` [#1291](https://github.com/lambdaclass/cairo-vm/pull/1291)

* update `cairo-lang-starknet` and `cairo-lang-casm` dependencies to v2.0.0-rc6 [#1299](https://github.com/lambdaclass/cairo-vm/pull/1299)

#### [0.8.0] - 2023-6-26

* feat: Add feature `lambdaworks-felt` to `felt` & `cairo-vm` crates [#1281](https://github.com/lambdaclass/cairo-vm/pull/1281)

    Changes under this feature:
  * `Felt252` now uses *LambdaWorks*' `FieldElement` internally
  * BREAKING: some methods of `Felt252` were removed, namely: `modpow` and `to_signed_bytes_le`

#### [0.7.0] - 2023-6-26

* BREAKING: Integrate `RunResources` logic into `HintProcessor` trait [#1274](https://github.com/lambdaclass/cairo-vm/pull/1274)
  * Rename trait `HintProcessor` to `HintProcessorLogic`
  * Add trait `ResourceTracker`
  * Trait `HintProcessor` is now `HintProcessor: HintProcessorLogic + ResourceTracker`
  * `BuiltinHintProcessor::new` & `Cairo1HintProcessor::new` now receive the argumet `run_resources: RunResources`
  * `HintProcessorLogic::execute_hint` no longer receives `run_resources: &mut RunResources`
  * Remove argument `run_resources: &mut RunResources` from `CairoRunner::run_until_pc` & `CairoRunner::run_from_entrypoint`

* build: remove unused implicit features from cairo-vm [#1266](https://github.com/lambdaclass/cairo-vm/pull/1266)


#### [0.6.1] - 2023-6-23

* fix: updated the `custom_hint_example` and added it to the workspace [#1258](https://github.com/lambdaclass/cairo-vm/pull/1258)

* Add path to cairo-vm README.md [#1276](https://github.com/lambdaclass/cairo-vm/pull/1276)

* fix: change error returned when subtracting two `MaybeRelocatable`s to better reflect the cause [#1271](https://github.com/lambdaclass/cairo-vm/pull/1271)

* fix: CLI error message when using --help [#1270](https://github.com/lambdaclass/cairo-vm/pull/1270)

#### [0.6.0] - 2023-6-18

* fix: `dibit` hint no longer fails when called with an `m` of zero [#1247](https://github.com/lambdaclass/cairo-vm/pull/1247)

* fix(security): avoid denial of service on malicious input exploiting the scientific notation parser [#1239](https://github.com/lambdaclass/cairo-vm/pull/1239)

* BREAKING: Change `RunResources` usage:
    * Modify field type `RunResources.n_steps: Option<usize>,`

    * Public Api Changes:
        *  CairoRunner::run_until_pc: Now receive a `&mut RunResources` instead of an `&mut Option<RunResources>`
        *  CairoRunner::run_from_entrypoint: Now receive a `&mut RunResources` instead of an `&mut Option<RunResources>`
        * VirtualMachine::Step: Add `&mut RunResources` as input
        * Trait HintProcessor::execute_hint: Add  `&mut RunResources` as an input

* perf: accumulate `min` and `max` instruction offsets during run to speed up range check [#1080](https://github.com/lambdaclass/cairo-vm/pull/)
  BREAKING: `Cairo_runner::get_perm_range_check_limits` no longer returns an error when called without trace enabled, as it no longer depends on it

* perf: process reference list on `Program` creation only [#1214](https://github.com/lambdaclass/cairo-vm/pull/1214)
  Also keep them in a `Vec<_>` instead of a `HashMap<_, _>` since it will be continuous anyway.
  BREAKING:
  * `HintProcessor::compile_hint` now receies a `&[HintReference]` rather than `&HashMap<usize, HintReference>`
  * Public `CairoRunner::get_reference_list` has been removed

* BREAKING: Add no_std compatibility to cairo-vm (cairo-1-hints feature still not supported)
    * Move the vm to its own directory and crate, different from the workspace [#1215](https://github.com/lambdaclass/cairo-vm/pull/1215)

    * Add an `ensure_no_std` crate that the CI will use to check that new changes don't revert `no_std` support [#1215](https://github.com/lambdaclass/cairo-vm/pull/1215) [#1232](https://github.com/lambdaclass/cairo-vm/pull/1232)

    * replace the use of `num-prime::is_prime` by a custom implementation, therefore restoring `no_std` compatibility [#1238](https://github.com/lambdaclass/cairo-vm/pull/1238)

#### [0.5.2] - 2023-6-12

* BREAKING: Compute `ExecutionResources.n_steps` without requiring trace [#1222](https://github.com/lambdaclass/cairo-vm/pull/1222)

  * `CairoRunner::get_execution_resources` return's `n_steps` field value is now set to `vm.current_step` instead of `0` if both `original_steps` and `trace` are set to `None`

* Add `RunResources::get_n_steps` method [#1225](https://github.com/lambdaclass/cairo-vm/pull/1225)

* refactor: simplify `mem_eq`

* fix: pin Cairo compiler version [#1220](https://github.com/lambdaclass/cairo-vm/pull/1220)

* perf: make `inner_rc_bound` a constant, improving performance of the range-check builtin

* fix: substraction of `MaybeRelocatable` always behaves as signed [#1218](https://github.com/lambdaclass/cairo-vm/pull/1218)

#### [0.5.1] - 2023-6-7

* fix: fix overflow for `QUAD_BIT` and `DI_BIT` hints [#1209](https://github.com/lambdaclass/cairo-vm/pull/1209)
  Fixes [#1205](https://github.com/lambdaclass/cairo-vm/issue/1205)

* fix: fix hints `UINT256_UNSIGNED_DIV_REM` && `UINT256_EXPANDED_UNSIGNED_DIV_REM` [#1203](https://github.com/lambdaclass/cairo-vm/pull/1203)

* bugfix: fix deserialization of scientific notation with fractional values [#1202](https://github.com/lambdaclass/cairo-vm/pull/1202)

* feat: implement `mem_eq` function to test for equality of two ranges in memory [#1198](https://github.com/lambdaclass/cairo-vm/pull/1198)

* perf: use `mem_eq` in `set_add` [#1198](https://github.com/lambdaclass/cairo-vm/pull/1198)

* feat: wrap big variants of `HintError`, `VirtualMachineError`, `RunnerError`, `MemoryError`, `MathError`, `InsufficientAllocatedCellsError` in `Box` [#1193](https://github.com/lambdaclass/cairo-vm/pull/1193)
  * BREAKING: all tuple variants of `HintError` with a single `Felt252` or multiple elements now receive a single `Box`

* Add `Program::builtins_len method` [#1194](https://github.com/lambdaclass/cairo-vm/pull/1194)

* fix: Handle the deserialization of serde_json::Number with scientific notation (e.g.: Number(1e27)) in felt_from_number function [#1188](https://github.com/lambdaclass/cairo-vm/pull/1188)

* feat: Add RunResources Struct [#1175](https://github.com/lambdaclass/cairo-vm/pull/1175)
  * BREAKING: Modify `CairoRunner::run_until_pc` arity. Add `run_resources: &mut Option<RunResources>` input
  * BREAKING: Modify `CairoRunner::run_from_entrypoint` arity. Add `run_resources: &mut Option<RunResources>` input

* fix: Fix 'as_int' conversion usage in hints `ASSERT_250_BIT` &  `SIGNED_DIV_REM` [#1191](https://github.com/lambdaclass/cairo-vm/pull/1191)


* bugfix: Use cairo constants in `ASSERT_250_BIT` hint [#1187](https://github.com/lambdaclass/cairo-vm/pull/1187)

* bugfix: Fix `EC_DOUBLE_ASSIGN_NEW_X_V2` hint not taking `SECP_P` value from the current execution scope [#1186](https://github.com/lambdaclass/cairo-vm/pull/1186)

* fix: Fix hint `BIGINT_PACK_DIV_MOD` [#1189](https://github.com/lambdaclass/cairo-vm/pull/1189)

* fix: Fix possible subtraction overflow in `QUAD_BIT` & `DI_BIT` hints [#1185](https://github.com/lambdaclass/cairo-vm/pull/1185)

  * These hints now return an error when ids.m equals zero

* fix: felt_from_number not properly returning parse errors [#1012](https://github.com/lambdaclass/cairo-vm/pull/1012)

* fix: Fix felt sqrt and Signed impl [#1150](https://github.com/lambdaclass/cairo-vm/pull/1150)

  * BREAKING: Fix `Felt252` methods `abs`, `signum`, `is_positive`, `is_negative` and `sqrt`
  * BREAKING: Remove function `math_utils::sqrt`(Now moved to `Felt252::sqrt`)

* feat: Add method `CairoRunner::initialize_function_runner_cairo_1` [#1151](https://github.com/lambdaclass/cairo-vm/pull/1151)

  * Add method `pub fn initialize_function_runner_cairo_1(
        &mut self,
        vm: &mut VirtualMachine,
        program_builtins: &[BuiltinName],
    ) -> Result<(), RunnerError>` to `CairoRunner`

  * BREAKING: Move field `builtins` from `SharedProgramData` to `Program`
  * BREAKING: Remove argument `add_segment_arena_builtin` from `CairoRunner::initialize_function_runner`, it is now always false
  * BREAKING: Add `segment_arena` enum variant to `BuiltinName`

* Fix implementation of `InitSquashData` and `ShouldSkipSquashLoop`

* Add more hints to `Cairo1HintProcessor` [#1171](https://github.com/lambdaclass/cairo-vm/pull/1171)
                                          [#1143](https://github.com/lambdaclass/cairo-vm/pull/1143)

    * `Cairo1HintProcessor` can now run the following hints:
        * Felt252DictEntryInit
        * Felt252DictEntryUpdate
        * GetCurrentAccessDelta
        * InitSquashData
        * AllocConstantSize
        * GetCurrentAccessIndex
        * ShouldContinueSquashLoop
        * FieldSqrt
        * Uint512DivMod

* Add some small considerations regarding Cairo 1 programs [#1144](https://github.com/lambdaclass/cairo-vm/pull/1144):

  * Ignore Casm and Sierra files
  * Add special flag to compile Cairo 1 programs

* Make the VM able to run `CasmContractClass` files under `cairo-1-hints` feature [#1098](https://github.com/lambdaclass/cairo-vm/pull/1098)

  * Implement `TryFrom<CasmContractClass> for Program`
  * Add `Cairo1HintProcessor`

#### 0.5.0
**YANKED**

#### [0.4.0] - 2023-05-12

* perf: insert elements from the tail in `load_data` so reallocation happens only once [#1117](https://github.com/lambdaclass/cairo-vm/pull/1117)

* Add `CairoRunner::get_program method` [#1123](https://github.com/lambdaclass/cairo-vm/pull/1123)

* Use to_signed_felt as function for felt252 as BigInt within [-P/2, P/2] range and use to_bigint as function for representation as BigInt. [#1100](https://github.com/lambdaclass/cairo-vm/pull/1100)

* Implement hint on field_arithmetic lib [#1090](https://github.com/lambdaclass/cairo-vm/pull/1090)

    `BuiltinHintProcessor` now supports the following hints:

    ```python
        %{
            def split(num: int, num_bits_shift: int, length: int):
                a = []
                for _ in range(length):
                    a.append( num & ((1 << num_bits_shift) - 1) )
                    num = num >> num_bits_shift
                return tuple(a)

            def pack(z, num_bits_shift: int) -> int:
                limbs = (z.d0, z.d1, z.d2)
                return sum(limb << (num_bits_shift * i) for i, limb in enumerate(limbs))

            a = pack(ids.a, num_bits_shift = 128)
            b = pack(ids.b, num_bits_shift = 128)
            p = pack(ids.p, num_bits_shift = 128)

            res = (a - b) % p


            res_split = split(res, num_bits_shift=128, length=3)

            ids.res.d0 = res_split[0]
            ids.res.d1 = res_split[1]
            ids.res.d2 = res_split[2]
        %}
    ```

* Add missing hint on cairo_secp lib [#1089](https://github.com/lambdaclass/cairo-vm/pull/1089):
    `BuiltinHintProcessor` now supports the following hint:

    ```python

    from starkware.cairo.common.cairo_secp.secp_utils import pack

    slope = pack(ids.slope, PRIME)
    x0 = pack(ids.point0.x, PRIME)
    x1 = pack(ids.point1.x, PRIME)
    y0 = pack(ids.point0.y, PRIME)

    value = new_x = (pow(slope, 2, SECP_P) - x0 - x1) % SECP_P
    ```

* Add missing hint on vrf.json whitelist [#1055](https://github.com/lambdaclass/cairo-vm/pull/1055):

     `BuiltinHintProcessor` now supports the following hint:

     ```python
    %{
        PRIME = 2**255 - 19
        II = pow(2, (PRIME - 1) // 4, PRIME)

        xx = ids.xx.low + (ids.xx.high<<128)
        x = pow(xx, (PRIME + 3) // 8, PRIME)
        if (x * x - xx) % PRIME != 0:
            x = (x * II) % PRIME
        if x % 2 != 0:
            x = PRIME - x
        ids.x.low = x & ((1<<128)-1)
        ids.x.high = x >> 128
    %}
    ```

* Implement hint variant for finalize_blake2s[#1072](https://github.com/lambdaclass/cairo-vm/pull/1072)

    `BuiltinHintProcessor` now supports the following hint:

     ```python
    %{
        # Add dummy pairs of input and output.
        from starkware.cairo.common.cairo_blake2s.blake2s_utils import IV, blake2s_compress

        _n_packed_instances = int(ids.N_PACKED_INSTANCES)
        assert 0 <= _n_packed_instances < 20
        _blake2s_input_chunk_size_felts = int(ids.BLAKE2S_INPUT_CHUNK_SIZE_FELTS)
        assert 0 <= _blake2s_input_chunk_size_felts < 100

        message = [0] * _blake2s_input_chunk_size_felts
        modified_iv = [IV[0] ^ 0x01010020] + IV[1:]
        output = blake2s_compress(
            message=message,
            h=modified_iv,
            t0=0,
            t1=0,
            f0=0xffffffff,
            f1=0,
        )
        padding = (message + modified_iv + [0, 0xffffffff] + output) * (_n_packed_instances - 1)
        segments.write_arg(ids.blake2s_ptr_end, padding)
        %}
        ```

* Implement fast_ec_add hint variant [#1087](https://github.com/lambdaclass/cairo-vm/pull/1087)

`BuiltinHintProcessor` now supports the following hint:

    ```python
    %{
        from starkware.cairo.common.cairo_secp.secp_utils import SECP_P, pack

        slope = pack(ids.slope, PRIME)
        x0 = pack(ids.pt0.x, PRIME)
        x1 = pack(ids.pt1.x, PRIME)
        y0 = pack(ids.pt0.y, PRIME)

        value = new_x = (pow(slope, 2, SECP_P) - x0 - x1) % SECP_P
    %}
    ```

* feat(hints): Add alternative string for hint IS_ZERO_PACK_EXTERNAL_SECP [#1082](https://github.com/lambdaclass/cairo-vm/pull/1082)

    `BuiltinHintProcessor` now supports the following hint:

    ```python
    %{
        from starkware.cairo.common.cairo_secp.secp_utils import pack
        x = pack(ids.x, PRIME) % SECP_P
    %}
    ```

* Add alternative hint code for ec_double hint [#1083](https://github.com/lambdaclass/cairo-vm/pull/1083)

    `BuiltinHintProcessor` now supports the following hint:

    ```python
    %{
        from starkware.cairo.common.cairo_secp.secp_utils import SECP_P, pack

        slope = pack(ids.slope, PRIME)
        x = pack(ids.pt.x, PRIME)
        y = pack(ids.pt.y, PRIME)

        value = new_x = (pow(slope, 2, SECP_P) - 2 * x) % SECP_P
    %}
    ```

* fix(security)!: avoid DoS on malicious insertion to memory [#1099](https://github.com/lambdaclass/cairo-vm/pull/1099)
    * A program could crash the library by attempting to insert a value at an address with a big offset; fixed by trying to reserve to check for allocation failure
    * A program could crash the program by exploiting an integer overflow when attempting to insert a value at an address with offset `usize::MAX`

    BREAKING: added a new error variant `MemoryError::VecCapacityExceeded`

* perf: specialize addition for `u64` and `Felt252` [#932](https://github.com/lambdaclass/cairo-vm/pull/932)
    * Avoids the creation of a new `Felt252` instance for additions with a very restricted valid range
    * This impacts specially the addition of `Relocatable` with `Felt252` values in `update_pc`, which take a significant amount of time in some benchmarks

* fix(starknet-crypto): bump version to `0.5.0` [#1088](https://github.com/lambdaclass/cairo-vm/pull/1088)
    * This includes the fix for a `panic!` in `ecdsa::verify`.
      See: [#365](https://github.com/xJonathanLEI/starknet-rs/issues/365) and [#366](https://github.com/xJonathanLEI/starknet-rs/pulls/366)

* feat(hints): Add alternative string for hint IS_ZERO_PACK [#1081](https://github.com/lambdaclass/cairo-vm/pull/1081)

    `BuiltinHintProcessor` now supports the following hint:

    ```python
    %{
        from starkware.cairo.common.cairo_secp.secp_utils import SECP_P, pack
        x = pack(ids.x, PRIME) % SECP_P
    %}

* Add missing hints `NewHint#55`, `NewHint#56`, and `NewHint#57` [#1077](https://github.com/lambdaclass/cairo-vm/issues/1077)

    `BuiltinHintProcessor` now supports the following hints:

    ```python
    from starkware.cairo.common.cairo_secp.secp_utils import pack
    SECP_P=2**255-19

    x = pack(ids.x, PRIME) % SECP_P
    ```

    ```python
    from starkware.cairo.common.cairo_secp.secp_utils import pack
    SECP_P=2**255-19

    value = pack(ids.x, PRIME) % SECP_P
    ```

    ```python
    SECP_P=2**255-19
    from starkware.python.math_utils import div_mod

    value = x_inv = div_mod(1, x, SECP_P)
    ```

* Implement hint for `starkware.cairo.common.cairo_keccak.keccak._copy_inputs` as described by whitelist `starknet/security/whitelists/cairo_keccak.json` [#1058](https://github.com/lambdaclass/cairo-vm/pull/1058)

    `BuiltinHintProcessor` now supports the following hint:

    ```python
    %{ ids.full_word = int(ids.n_bytes >= 8) %}
    ```

* perf: cache decoded instructions [#944](https://github.com/lambdaclass/cairo-vm/pull/944)
    * Creates a new cache field in `VirtualMachine` that stores the `Instruction` instances as they get decoded from memory, significantly reducing decoding overhead, with gains up to 9% in runtime according to benchmarks in the performance server

* Add alternative hint code for nondet_bigint3 hint [#1071](https://github.com/lambdaclass/cairo-vm/pull/1071)

    `BuiltinHintProcessor` now supports the following hint:

    ```python
    %{
        from starkware.cairo.common.cairo_secp.secp_utils import split
        segments.write_arg(ids.res.address_, split(value))
    %}
    ```

* Add missing hint on vrf.json lib [#1052](https://github.com/lambdaclass/cairo-vm/pull/1052):

    `BuiltinHintProcessor` now supports the following hint:

    ```python
    %{
        from starkware.cairo.common.cairo_secp.secp_utils import pack
        SECP_P = 2**255-19

        slope = pack(ids.slope, PRIME)
        x0 = pack(ids.point0.x, PRIME)
        x1 = pack(ids.point1.x, PRIME)
        y0 = pack(ids.point0.y, PRIME)

        value = new_x = (pow(slope, 2, SECP_P) - x0 - x1) % SECP_P
    %}
    ```

* Implement hint for cairo_sha256_arbitrary_input_length whitelist [#1091](https://github.com/lambdaclass/cairo-vm/pull/1091)

    `BuiltinHintProcessor` now supports the following hint:

    ```python
    %{
        from starkware.cairo.common.cairo_sha256.sha256_utils import (
            compute_message_schedule, sha2_compress_function)

        _sha256_input_chunk_size_felts = int(ids.SHA256_INPUT_CHUNK_SIZE_FELTS)
        assert 0 <= _sha256_input_chunk_size_felts < 100
        _sha256_state_size_felts = int(ids.SHA256_STATE_SIZE_FELTS)
        assert 0 <= _sha256_state_size_felts < 100
        w = compute_message_schedule(memory.get_range(
            ids.sha256_start, _sha256_input_chunk_size_felts))
        new_state = sha2_compress_function(memory.get_range(ids.state, _sha256_state_size_felts), w)
        segments.write_arg(ids.output, new_state)
    %}
    ```

* Add missing hint on vrf.json lib [#1053](https://github.com/lambdaclass/cairo-vm/pull/1053):

     `BuiltinHintProcessor` now supports the following hint:

     ```python
    %{
        from starkware.cairo.common.cairo_secp.secp_utils import SECP_P, pack
        SECP_P = 2**255-19

        slope = pack(ids.slope, PRIME)
        x = pack(ids.point.x, PRIME)
        y = pack(ids.point.y, PRIME)

        value = new_x = (pow(slope, 2, SECP_P) - 2 * x) % SECP_P
    %}
    ```

* Implement hint on 0.6.0.json whitelist [#1044](https://github.com/lambdaclass/cairo-vm/pull/1044):

     `BuiltinHintProcessor` now supports the following hints:

    ```python
    %{
       ids.a_lsb = ids.a & 1
       ids.b_lsb = ids.b & 1
    %}
    ```

* Implement hint for `starkware.cairo.common.cairo_keccak.keccak._block_permutation` as described by whitelist `starknet/security/whitelists/cairo_keccak.json` [#1046](https://github.com/lambdaclass/cairo-vm/pull/1046)

    `BuiltinHintProcessor` now supports the following hint:

    ```python
    %{
        from starkware.cairo.common.cairo_keccak.keccak_utils import keccak_func
        _keccak_state_size_felts = int(ids.KECCAK_STATE_SIZE_FELTS)
        assert 0 <= _keccak_state_size_felts < 100
        output_values = keccak_func(memory.get_range(
            ids.keccak_ptr_start, _keccak_state_size_felts))
        segments.write_arg(ids.output, output_values)
    %}
    ```

* Implement hint on cairo_blake2s whitelist [#1040](https://github.com/lambdaclass/cairo-vm/pull/1040)

    `BuiltinHintProcessor` now supports the following hint:

    ```python
    %{
        from starkware.cairo.common.cairo_blake2s.blake2s_utils import IV, blake2s_compress

        _blake2s_input_chunk_size_felts = int(ids.BLAKE2S_INPUT_CHUNK_SIZE_FELTS)
        assert 0 <= _blake2s_input_chunk_size_felts < 100

        new_state = blake2s_compress(
            message=memory.get_range(ids.blake2s_start, _blake2s_input_chunk_size_felts),
            h=[IV[0] ^ 0x01010020] + IV[1:],
            t0=ids.n_bytes,
            t1=0,
            f0=0xffffffff,
            f1=0,
        )

        segments.write_arg(ids.output, new_state)
    %}
    ```

* Implement hint on cairo_blake2s whitelist [#1039](https://github.com/lambdaclass/cairo-vm/pull/1039)

    `BuiltinHintProcessor` now supports the following hint:

    ```python

    %{
        # Add dummy pairs of input and output.
        from starkware.cairo.common.cairo_blake2s.blake2s_utils import IV, blake2s_compress

        _n_packed_instances = int(ids.N_PACKED_INSTANCES)
        assert 0 <= _n_packed_instances < 20
        _blake2s_input_chunk_size_felts = int(ids.BLAKE2S_INPUT_CHUNK_SIZE_FELTS)
        assert 0 <= _blake2s_input_chunk_size_felts < 100

        message = [0] * _blake2s_input_chunk_size_felts
        modified_iv = [IV[0] ^ 0x01010020] + IV[1:]
        output = blake2s_compress(
            message=message,
            h=modified_iv,
            t0=0,
            t1=0,
            f0=0xffffffff,
            f1=0,
        )
        padding = (modified_iv + message + [0, 0xffffffff] + output) * (_n_packed_instances - 1)
        segments.write_arg(ids.blake2s_ptr_end, padding)
    %}

* Add `Program::iter_identifiers(&self) -> Iterator<Item = (&str, &Identifier)>` to get an iterator over the program's identifiers [#1079](https://github.com/lambdaclass/cairo-vm/pull/1079)

* Implement hint on `assert_le_felt` for versions 0.6.0 and 0.8.2 [#1047](https://github.com/lambdaclass/cairo-vm/pull/1047):

     `BuiltinHintProcessor` now supports the following hints:

     ```python

     %{
        from starkware.cairo.common.math_utils import assert_integer
        assert_integer(ids.a)
        assert_integer(ids.b)
        assert (ids.a % PRIME) <= (ids.b % PRIME), \
            f'a = {ids.a % PRIME} is not less than or equal to b = {ids.b % PRIME}.'
    %}

     ```

     ```python

    %{
        from starkware.cairo.common.math_utils import assert_integer
        assert_integer(ids.a)
        assert_integer(ids.b)
        a = ids.a % PRIME
        b = ids.b % PRIME
        assert a <= b, f'a = {a} is not less than or equal to b = {b}.'

        ids.small_inputs = int(
            a < range_check_builtin.bound and (b - a) < range_check_builtin.bound)
    %}

     ```

* Add missing hints on whitelist [#1073](https://github.com/lambdaclass/cairo-vm/pull/1073):

    `BuiltinHintProcessor` now supports the following hints:

    ```python
        ids.is_250 = 1 if ids.addr < 2**250 else 0
    ```

    ```python
        # Verify the assumptions on the relationship between 2**250, ADDR_BOUND and PRIME.
        ADDR_BOUND = ids.ADDR_BOUND % PRIME
        assert (2**250 < ADDR_BOUND <= 2**251) and (2 * 2**250 < PRIME) and (
                ADDR_BOUND * 2 > PRIME), \
            'normalize_address() cannot be used with the current constants.'
        ids.is_small = 1 if ids.addr < ADDR_BOUND else 0
    ```

* Implement hint on ec_recover.json whitelist [#1038](https://github.com/lambdaclass/cairo-vm/pull/1038):

    `BuiltinHintProcessor` now supports the following hint:

    ```python
    %{
         value = k = product // m
    %}
    ```

* Implement hint on ec_recover.json whitelist [#1037](https://github.com/lambdaclass/cairo-vm/pull/1037):

    `BuiltinHintProcessor` now supports the following hint:

    ```python
    %{
        from starkware.cairo.common.cairo_secp.secp_utils import pack
        from starkware.python.math_utils import div_mod, safe_div

        a = pack(ids.a, PRIME)
        b = pack(ids.b, PRIME)
        product = a * b
        m = pack(ids.m, PRIME)

        value = res = product % m

    %}
    ```

* Implement hint for `starkware.cairo.common.cairo_keccak.keccak.finalize_keccak` as described by whitelist `starknet/security/whitelists/cairo_keccak.json` [#1041](https://github.com/lambdaclass/cairo-vm/pull/1041)

    `BuiltinHintProcessor` now supports the following hint:

    ```python
    %{
        # Add dummy pairs of input and output.
        _keccak_state_size_felts = int(ids.KECCAK_STATE_SIZE_FELTS)
        _block_size = int(ids.BLOCK_SIZE)
        assert 0 <= _keccak_state_size_felts < 100
        assert 0 <= _block_size < 1000
        inp = [0] * _keccak_state_size_felts
        padding = (inp + keccak_func(inp)) * _block_size
        segments.write_arg(ids.keccak_ptr_end, padding)
    %}
    ```

* Implement hint on ec_recover.json whitelist [#1036](https://github.com/lambdaclass/cairo-vm/pull/1036):

    `BuiltinHintProcessor` now supports the following hint:

    ```python

    %{
        from starkware.cairo.common.cairo_secp.secp_utils import pack
        from starkware.python.math_utils import div_mod, safe_div

        a = pack(ids.a, PRIME)
        b = pack(ids.b, PRIME)

        value = res = a - b
    %}

    ```

* Add missing hint on vrf.json lib [#1054](https://github.com/lambdaclass/cairo-vm/pull/1054):

    `BuiltinHintProcessor` now supports the following hint:

    ```python
        from starkware.cairo.common.cairo_secp.secp_utils import pack
        SECP_P = 2**255-19

        y = pack(ids.point.y, PRIME) % SECP_P
        # The modulo operation in python always returns a nonnegative number.
        value = (-y) % SECP_P
    ```

* Implement hint on ec_recover.json whitelist [#1032](https://github.com/lambdaclass/cairo-vm/pull/1032):

    `BuiltinHintProcessor` now supports the following hint:

    ```python
    %{
        from starkware.cairo.common.cairo_secp.secp_utils import pack
        from starkware.python.math_utils import div_mod, safe_div

        N = pack(ids.n, PRIME)
        x = pack(ids.x, PRIME) % N
        s = pack(ids.s, PRIME) % N,
        value = res = div_mod(x, s, N)
    %}
    ```

* Implement hints on field_arithmetic lib (Part 2) [#1004](https://github.com/lambdaclass/cairo-vm/pull/1004)

    `BuiltinHintProcessor` now supports the following hint:

    ```python
    %{
        from starkware.python.math_utils import div_mod

        def split(num: int, num_bits_shift: int, length: int):
            a = []
            for _ in range(length):
                a.append( num & ((1 << num_bits_shift) - 1) )
                num = num >> num_bits_shift
            return tuple(a)

        def pack(z, num_bits_shift: int) -> int:
            limbs = (z.d0, z.d1, z.d2)
            return sum(limb << (num_bits_shift * i) for i, limb in enumerate(limbs))

        a = pack(ids.a, num_bits_shift = 128)
        b = pack(ids.b, num_bits_shift = 128)
        p = pack(ids.p, num_bits_shift = 128)
        # For python3.8 and above the modular inverse can be computed as follows:
        # b_inverse_mod_p = pow(b, -1, p)
        # Instead we use the python3.7-friendly function div_mod from starkware.python.math_utils
        b_inverse_mod_p = div_mod(1, b, p)


        b_inverse_mod_p_split = split(b_inverse_mod_p, num_bits_shift=128, length=3)

        ids.b_inverse_mod_p.d0 = b_inverse_mod_p_split[0]
        ids.b_inverse_mod_p.d1 = b_inverse_mod_p_split[1]
        ids.b_inverse_mod_p.d2 = b_inverse_mod_p_split[2]
    %}
    ```

* Optimizations for hash builtin [#1029](https://github.com/lambdaclass/cairo-vm/pull/1029):
  * Track the verified addresses by offset in a `Vec<bool>` rather than storing the address in a `Vec<Relocatable>`

* Add missing hint on vrf.json whitelist [#1056](https://github.com/lambdaclass/cairo-vm/pull/1056):

    `BuiltinHintProcessor` now supports the following hint:

    ```python
    %{
        from starkware.python.math_utils import ec_double_slope
        from starkware.cairo.common.cairo_secp.secp_utils import pack
        SECP_P = 2**255-19

        # Compute the slope.
        x = pack(ids.point.x, PRIME)
        y = pack(ids.point.y, PRIME)
        value = slope = ec_double_slope(point=(x, y), alpha=42204101795669822316448953119945047945709099015225996174933988943478124189485, p=SECP_P)
    %}
    ```

* Add missing hint on vrf.json whitelist [#1035](https://github.com/lambdaclass/cairo-vm/pull/1035):

    `BuiltinHintProcessor` now supports the following hint:

    ```python
    %{
        from starkware.python.math_utils import line_slope
        from starkware.cairo.common.cairo_secp.secp_utils import pack
        SECP_P = 2**255-19
        # Compute the slope.
        x0 = pack(ids.point0.x, PRIME)
        y0 = pack(ids.point0.y, PRIME)
        x1 = pack(ids.point1.x, PRIME)
        y1 = pack(ids.point1.y, PRIME)
        value = slope = line_slope(point1=(x0, y0), point2=(x1, y1), p=SECP_P)
    %}
    ```

* Add missing hint on vrf.json whitelist [#1035](https://github.com/lambdaclass/cairo-vm/pull/1035):

    `BuiltinHintProcessor` now supports the following hint:

    ```python
    %{
        from starkware.cairo.common.cairo_secp.secp_utils import pack
        SECP_P = 2**255-19
        to_assert = pack(ids.val, PRIME)
        q, r = divmod(pack(ids.val, PRIME), SECP_P)
        assert r == 0, f"verify_zero: Invalid input {ids.val.d0, ids.val.d1, ids.val.d2}."
        ids.q = q % PRIME
    %}
    ```

* Add missing hint on vrf.json whitelist [#1000](https://github.com/lambdaclass/cairo-vm/pull/1000):

    `BuiltinHintProcessor` now supports the following hint:

    ```python
        def pack_512(u, num_bits_shift: int) -> int:
            limbs = (u.d0, u.d1, u.d2, u.d3)
            return sum(limb << (num_bits_shift * i) for i, limb in enumerate(limbs))

        x = pack_512(ids.x, num_bits_shift = 128)
        p = ids.p.low + (ids.p.high << 128)
        x_inverse_mod_p = pow(x,-1, p)

        x_inverse_mod_p_split = (x_inverse_mod_p & ((1 << 128) - 1), x_inverse_mod_p >> 128)

        ids.x_inverse_mod_p.low = x_inverse_mod_p_split[0]
        ids.x_inverse_mod_p.high = x_inverse_mod_p_split[1]
    ```

* BREAKING CHANGE: Fix `CairoRunner::get_memory_holes` [#1027](https://github.com/lambdaclass/cairo-vm/pull/1027):

  * Skip builtin segements when counting memory holes
  * Check amount of memory holes for all tests in cairo_run_test
  * Remove duplicated tests in cairo_run_test
  * BREAKING CHANGE: `MemorySegmentManager.get_memory_holes` now also receives the amount of builtins in the vm. Signature is now `pub fn get_memory_holes(&self, builtin_count: usize) -> Result<usize, MemoryError>`

* Add missing hints on cairo_secp lib [#1026](https://github.com/lambdaclass/cairo-vm/pull/1026):

    `BuiltinHintProcessor` now supports the following hints:

    ```python
    from starkware.cairo.common.cairo_secp.secp256r1_utils import SECP256R1_ALPHA as ALPHA
    ```
    and:

    ```python
    from starkware.cairo.common.cairo_secp.secp256r1_utils import SECP256R1_N as N
    ```

* Add missing hint on vrf.json lib [#1043](https://github.com/lambdaclass/cairo-vm/pull/1043):

    `BuiltinHintProcessor` now supports the following hint:

    ```python
        from starkware.python.math_utils import div_mod

        def split(a: int):
            return (a & ((1 << 128) - 1), a >> 128)

        def pack(z, num_bits_shift: int) -> int:
            limbs = (z.low, z.high)
            return sum(limb << (num_bits_shift * i) for i, limb in enumerate(limbs))

        a = pack(ids.a, 128)
        b = pack(ids.b, 128)
        p = pack(ids.p, 128)
        # For python3.8 and above the modular inverse can be computed as follows:
        # b_inverse_mod_p = pow(b, -1, p)
        # Instead we use the python3.7-friendly function div_mod from starkware.python.math_utils
        b_inverse_mod_p = div_mod(1, b, p)

        b_inverse_mod_p_split = split(b_inverse_mod_p)

        ids.b_inverse_mod_p.low = b_inverse_mod_p_split[0]
        ids.b_inverse_mod_p.high = b_inverse_mod_p_split[1]
    ```

* Add missing hints `NewHint#35` and `NewHint#36` [#975](https://github.com/lambdaclass/cairo-vm/issues/975)

    `BuiltinHintProcessor` now supports the following hint:

    ```python
    from starkware.cairo.common.cairo_secp.secp_utils import pack
    from starkware.cairo.common.math_utils import as_int
    from starkware.python.math_utils import div_mod, safe_div

    p = pack(ids.P, PRIME)
    x = pack(ids.x, PRIME) + as_int(ids.x.d3, PRIME) * ids.BASE ** 3 + as_int(ids.x.d4, PRIME) * ids.BASE ** 4
    y = pack(ids.y, PRIME)

    value = res = div_mod(x, y, p)
    ```

    ```python
    k = safe_div(res * y - x, p)
    value = k if k > 0 else 0 - k
    ids.flag = 1 if k > 0 else 0
    ```

* Add missing hint on cairo_secp lib [#1057](https://github.com/lambdaclass/cairo-vm/pull/1057):

    `BuiltinHintProcessor` now supports the following hint:

    ```python
        from starkware.cairo.common.cairo_secp.secp_utils import pack
        from starkware.python.math_utils import ec_double_slope

        # Compute the slope.
        x = pack(ids.point.x, PRIME)
        y = pack(ids.point.y, PRIME)
        value = slope = ec_double_slope(point=(x, y), alpha=ALPHA, p=SECP_P)
    ```

* Add missing hint on uint256_improvements lib [#1025](https://github.com/lambdaclass/cairo-vm/pull/1025):

    `BuiltinHintProcessor` now supports the following hint:

    ```python
        from starkware.python.math_utils import isqrt
        n = (ids.n.high << 128) + ids.n.low
        root = isqrt(n)
        assert 0 <= root < 2 ** 128
        ids.root = root
    ```

* Add missing hint on vrf.json lib [#1045](https://github.com/lambdaclass/cairo-vm/pull/1045):

    `BuiltinHintProcessor` now supports the following hint:

    ```python
        from starkware.python.math_utils import is_quad_residue, sqrt

        def split(a: int):
            return (a & ((1 << 128) - 1), a >> 128)

        def pack(z) -> int:
            return z.low + (z.high << 128)

        generator = pack(ids.generator)
        x = pack(ids.x)
        p = pack(ids.p)

        success_x = is_quad_residue(x, p)
        root_x = sqrt(x, p) if success_x else None
        success_gx = is_quad_residue(generator*x, p)
        root_gx = sqrt(generator*x, p) if success_gx else None

        # Check that one is 0 and the other is 1
        if x != 0:
            assert success_x + success_gx == 1

        # `None` means that no root was found, but we need to transform these into a felt no matter what
        if root_x == None:
            root_x = 0
        if root_gx == None:
            root_gx = 0
        ids.success_x = int(success_x)
        ids.success_gx = int(success_gx)
        split_root_x = split(root_x)
        # print('split root x', split_root_x)
        split_root_gx = split(root_gx)
        ids.sqrt_x.low = split_root_x[0]
        ids.sqrt_x.high = split_root_x[1]
        ids.sqrt_gx.low = split_root_gx[0]
        ids.sqrt_gx.high = split_root_gx[1]
    ```

* Add missing hint on uint256_improvements lib [#1024](https://github.com/lambdaclass/cairo-vm/pull/1024):

    `BuiltinHintProcessor` now supports the following hint:

    ```python
        res = ids.a + ids.b
        ids.carry = 1 if res >= ids.SHIFT else 0
    ```

* BREAKING CHANGE: move `Program::identifiers` to `SharedProgramData::identifiers` [#1023](https://github.com/lambdaclass/cairo-vm/pull/1023)
    * Optimizes `CairoRunner::new`, needed for sequencers and other workflows reusing the same `Program` instance across `CairoRunner`s
    * Breaking change: make all fields in `Program` and `SharedProgramData` `pub(crate)`, since we break by moving the field let's make it the last break for this struct
    * Add `Program::get_identifier(&self, id: &str) -> &Identifier` to get a single identifier by name

* Implement hints on field_arithmetic lib[#985](https://github.com/lambdaclass/cairo-vm/pull/983)

    `BuiltinHintProcessor` now supports the following hint:

    ```python
        %{
            from starkware.python.math_utils import is_quad_residue, sqrt

            def split(num: int, num_bits_shift: int = 128, length: int = 3):
                a = []
                for _ in range(length):
                    a.append( num & ((1 << num_bits_shift) - 1) )
                    num = num >> num_bits_shift
                return tuple(a)

            def pack(z, num_bits_shift: int = 128) -> int:
                limbs = (z.d0, z.d1, z.d2)
                return sum(limb << (num_bits_shift * i) for i, limb in enumerate(limbs))


            generator = pack(ids.generator)
            x = pack(ids.x)
            p = pack(ids.p)

            success_x = is_quad_residue(x, p)
            root_x = sqrt(x, p) if success_x else None

            success_gx = is_quad_residue(generator*x, p)
            root_gx = sqrt(generator*x, p) if success_gx else None

            # Check that one is 0 and the other is 1
            if x != 0:
                assert success_x + success_gx ==1

            # `None` means that no root was found, but we need to transform these into a felt no matter what
            if root_x == None:
                root_x = 0
            if root_gx == None:
                root_gx = 0
            ids.success_x = int(success_x)
            ids.success_gx = int(success_gx)
            split_root_x = split(root_x)
            split_root_gx = split(root_gx)
            ids.sqrt_x.d0 = split_root_x[0]
            ids.sqrt_x.d1 = split_root_x[1]
            ids.sqrt_x.d2 = split_root_x[2]
            ids.sqrt_gx.d0 = split_root_gx[0]
            ids.sqrt_gx.d1 = split_root_gx[1]
            ids.sqrt_gx.d2 = split_root_gx[2]
        %}
    ```

* Add missing hint on vrf.json lib [#1050](https://github.com/lambdaclass/cairo-vm/pull/1050):

    `BuiltinHintProcessor` now supports the following hint:

    ```python
        sum_low = ids.a.low + ids.b.low
        ids.carry_low = 1 if sum_low >= ids.SHIFT else 0
    ```

* Add missing hint on uint256_improvements lib [#1016](https://github.com/lambdaclass/cairo-vm/pull/1016):

    `BuiltinHintProcessor` now supports the following hint:

    ```python
        def split(num: int, num_bits_shift: int = 128, length: int = 2):
            a = []
            for _ in range(length):
                a.append( num & ((1 << num_bits_shift) - 1) )
                num = num >> num_bits_shift
            return tuple(a)

        def pack(z, num_bits_shift: int = 128) -> int:
            limbs = (z.low, z.high)
            return sum(limb << (num_bits_shift * i) for i, limb in enumerate(limbs))

        a = pack(ids.a)
        b = pack(ids.b)
        res = (a - b)%2**256
        res_split = split(res)
        ids.res.low = res_split[0]
        ids.res.high = res_split[1]
    ```

* Implement hint on vrf.json lib [#1049](https://github.com/lambdaclass/cairo-vm/pull/1049)

    `BuiltinHintProcessor` now supports the following hint:

    ```python
        def split(num: int, num_bits_shift: int, length: int):
            a = []
            for _ in range(length):
                a.append( num & ((1 << num_bits_shift) - 1) )
                num = num >> num_bits_shift
            return tuple(a)

        def pack(z, num_bits_shift: int) -> int:
            limbs = (z.d0, z.d1, z.d2)
            return sum(limb << (num_bits_shift * i) for i, limb in enumerate(limbs))

        def pack_extended(z, num_bits_shift: int) -> int:
            limbs = (z.d0, z.d1, z.d2, z.d3, z.d4, z.d5)
            return sum(limb << (num_bits_shift * i) for i, limb in enumerate(limbs))

        a = pack_extended(ids.a, num_bits_shift = 128)
        div = pack(ids.div, num_bits_shift = 128)

        quotient, remainder = divmod(a, div)

        quotient_split = split(quotient, num_bits_shift=128, length=6)

        ids.quotient.d0 = quotient_split[0]
        ids.quotient.d1 = quotient_split[1]
        ids.quotient.d2 = quotient_split[2]
        ids.quotient.d3 = quotient_split[3]
        ids.quotient.d4 = quotient_split[4]
        ids.quotient.d5 = quotient_split[5]

        remainder_split = split(remainder, num_bits_shift=128, length=3)
        ids.remainder.d0 = remainder_split[0]
        ids.remainder.d1 = remainder_split[1]
        ids.remainder.d2 = remainder_split[2]
    ```

    _Note: this hint is similar to the one in #983, but with some trailing whitespace removed_

* Add missing hint on vrf.json whitelist [#1030](https://github.com/lambdaclass/cairo-vm/pull/1030):

    `BuiltinHintProcessor` now supports the following hint:

    ```python
        def split(num: int, num_bits_shift: int, length: int):
            a = []
            for _ in range(length):
                a.append( num & ((1 << num_bits_shift) - 1) )
                num = num >> num_bits_shift
            return tuple(a)

        def pack(z, num_bits_shift: int) -> int:
            limbs = (z.low, z.high)
            return sum(limb << (num_bits_shift * i) for i, limb in enumerate(limbs))

        def pack_extended(z, num_bits_shift: int) -> int:
            limbs = (z.d0, z.d1, z.d2, z.d3)
            return sum(limb << (num_bits_shift * i) for i, limb in enumerate(limbs))

        x = pack_extended(ids.x, num_bits_shift = 128)
        div = pack(ids.div, num_bits_shift = 128)

        quotient, remainder = divmod(x, div)

        quotient_split = split(quotient, num_bits_shift=128, length=4)

        ids.quotient.d0 = quotient_split[0]
        ids.quotient.d1 = quotient_split[1]
        ids.quotient.d2 = quotient_split[2]
        ids.quotient.d3 = quotient_split[3]

        remainder_split = split(remainder, num_bits_shift=128, length=2)
        ids.remainder.low = remainder_split[0]
        ids.remainder.high = remainder_split[1]
    ```

* Add method `Program::data_len(&self) -> usize` to get the number of data cells in a given program [#1022](https://github.com/lambdaclass/cairo-vm/pull/1022)

* Add missing hint on uint256_improvements lib [#1013](https://github.com/lambdaclass/cairo-vm/pull/1013):

    `BuiltinHintProcessor` now supports the following hint:

    ```python
        a = (ids.a.high << 128) + ids.a.low
        div = (ids.div.b23 << 128) + ids.div.b01
        quotient, remainder = divmod(a, div)

        ids.quotient.low = quotient & ((1 << 128) - 1)
        ids.quotient.high = quotient >> 128
        ids.remainder.low = remainder & ((1 << 128) - 1)
        ids.remainder.high = remainder >> 128
    ```

* Add missing hint on cairo_secp lib [#1010](https://github.com/lambdaclass/cairo-vm/pull/1010):

    `BuiltinHintProcessor` now supports the following hint:

    ```python
        memory[ap] = int(x == 0)
    ```

* Implement hint on `get_felt_bitlength` [#993](https://github.com/lambdaclass/cairo-vm/pull/993)

  `BuiltinHintProcessor` now supports the following hint:
  ```python
  x = ids.x
  ids.bit_length = x.bit_length()
  ```
  Used by the [`Garaga` library function `get_felt_bitlength`](https://github.com/keep-starknet-strange/garaga/blob/249f8a372126b3a839f9c1e1080ea8c6f9374c0c/src/utils.cairo#L54)

* Add missing hint on cairo_secp lib [#1009](https://github.com/lambdaclass/cairo-vm/pull/1009):

    `BuiltinHintProcessor` now supports the following hint:

    ```python
        ids.dibit = ((ids.scalar_u >> ids.m) & 1) + 2 * ((ids.scalar_v >> ids.m) & 1)
    ```

* Add getters to read properties of a `Program` [#1017](https://github.com/lambdaclass/cairo-vm/pull/1017):
  * `prime(&self) -> &str`: get the prime associated to data in hex representation
  * `iter_data(&self) -> Iterator<Item = &MaybeRelocatable>`: get an iterator over all elements in the program data
  * `iter_builtins(&self) -> Iterator<Item = &BuiltinName>`: get an iterator over the names of required builtins

* Add missing hint on cairo_secp lib [#1008](https://github.com/lambdaclass/cairo-vm/pull/1008):

    `BuiltinHintProcessor` now supports the following hint:

    ```python
        ids.len_hi = max(ids.scalar_u.d2.bit_length(), ids.scalar_v.d2.bit_length())-1
    ```

* Update `starknet-crypto` to version `0.4.3` [#1011](https://github.com/lambdaclass/cairo-vm/pull/1011)
  * The new version carries an 85% reduction in execution time for ECDSA signature verification

* BREAKING CHANGE: refactor `Program` to optimize `Program::clone` [#999](https://github.com/lambdaclass/cairo-vm/pull/999)

    * Breaking change: many fields that were (unnecessarily) public become hidden by the refactor.

* BREAKING CHANGE: Add _builtin suffix to builtin names e.g.: output -> output_builtin [#1005](https://github.com/lambdaclass/cairo-vm/pull/1005)

* Implement hint on uint384_extension lib [#983](https://github.com/lambdaclass/cairo-vm/pull/983)

    `BuiltinHintProcessor` now supports the following hint:

    ```python
        def split(num: int, num_bits_shift: int, length: int):
            a = []
            for _ in range(length):
                a.append( num & ((1 << num_bits_shift) - 1) )
                num = num >> num_bits_shift
            return tuple(a)

        def pack(z, num_bits_shift: int) -> int:
            limbs = (z.d0, z.d1, z.d2)
            return sum(limb << (num_bits_shift * i) for i, limb in enumerate(limbs))

        def pack_extended(z, num_bits_shift: int) -> int:
            limbs = (z.d0, z.d1, z.d2, z.d3, z.d4, z.d5)
            return sum(limb << (num_bits_shift * i) for i, limb in enumerate(limbs))

        a = pack_extended(ids.a, num_bits_shift = 128)
        div = pack(ids.div, num_bits_shift = 128)

        quotient, remainder = divmod(a, div)

        quotient_split = split(quotient, num_bits_shift=128, length=6)

        ids.quotient.d0 = quotient_split[0]
        ids.quotient.d1 = quotient_split[1]
        ids.quotient.d2 = quotient_split[2]
        ids.quotient.d3 = quotient_split[3]
        ids.quotient.d4 = quotient_split[4]
        ids.quotient.d5 = quotient_split[5]

        remainder_split = split(remainder, num_bits_shift=128, length=3)
        ids.remainder.d0 = remainder_split[0]
        ids.remainder.d1 = remainder_split[1]
        ids.remainder.d2 = remainder_split[2]
    ```

* BREAKING CHANGE: optimization for instruction decoding [#942](https://github.com/lambdaclass/cairo-vm/pull/942):
    * Avoids copying immediate arguments to the `Instruction` structure, as they get inferred from the offset anyway
    * Breaking: removal of the field `Instruction::imm`

* Add missing `\n` character in traceback string [#997](https://github.com/lambdaclass/cairo-vm/pull/997)
    * BugFix: Add missing `\n` character after traceback lines when the filename is missing ("Unknown Location")

* 0.11 Support
    * Add missing hints [#1014](https://github.com/lambdaclass/cairo-vm/pull/1014):
        `BuiltinHintProcessor` now supports the following hints:
        ```python
            from starkware.cairo.common.cairo_secp.secp256r1_utils import SECP256R1_P as SECP_P
        ```
        and:
        ```python
            from starkware.cairo.common.cairo_secp.secp_utils import pack
            from starkware.python.math_utils import line_slope

            # Compute the slope.
            x0 = pack(ids.point0.x, PRIME)
            y0 = pack(ids.point0.y, PRIME)
            x1 = pack(ids.point1.x, PRIME)
            y1 = pack(ids.point1.y, PRIME)
            value = slope = line_slope(point1=(x0, y0), point2=(x1, y1), p=SECP_P)
        ```
    * Add missing hints on cairo_secp lib [#991](https://github.com/lambdaclass/cairo-vm/pull/991):
        `BuiltinHintProcessor` now supports the following hints:
        ```python
        from starkware.cairo.common.cairo_secp.secp_utils import pack
        from starkware.python.math_utils import div_mod, safe_div

        N = 0xfffffffffffffffffffffffffffffffebaaedce6af48a03bbfd25e8cd0364141
        x = pack(ids.x, PRIME) % N
        s = pack(ids.s, PRIME) % N
        value = res = div_mod(x, s, N)
        ```
        and:
        ```python
        value = k = safe_div(res * s - x, N)
        ```
    * Layouts update [#874](https://github.com/lambdaclass/cairo-vm/pull/874)
    * Keccak builtin updated [#873](https://github.com/lambdaclass/cairo-vm/pull/873), [#883](https://github.com/lambdaclass/cairo-vm/pull/883)
    * Changes to `ec_op` [#876](https://github.com/lambdaclass/cairo-vm/pull/876)
    * Poseidon builtin [#875](https://github.com/lambdaclass/cairo-vm/pull/875)
    * Renamed Felt to Felt252 [#899](https://github.com/lambdaclass/cairo-vm/pull/899)
    * Added SegmentArenaBuiltinRunner [#913](https://github.com/lambdaclass/cairo-vm/pull/913)
    * Added `program_segment_size` argument to `verify_secure_runner` & `run_from_entrypoint` [#928](https://github.com/lambdaclass/cairo-vm/pull/928)
    * Added dynamic layout [#879](https://github.com/lambdaclass/cairo-vm/pull/879)
    * `get_segment_size` was exposed [#934](https://github.com/lambdaclass/cairo-vm/pull/934)

* Add missing hint on cairo_secp lib [#1006](https://github.com/lambdaclass/cairo-vm/pull/1006):

    `BuiltinHintProcessor` now supports the following hint:

    ```python
        ids.quad_bit = (
            8 * ((ids.scalar_v >> ids.m) & 1)
            + 4 * ((ids.scalar_u >> ids.m) & 1)
            + 2 * ((ids.scalar_v >> (ids.m - 1)) & 1)
            + ((ids.scalar_u >> (ids.m - 1)) & 1)
        )
    ```

* Add missing hint on cairo_secp lib [#1003](https://github.com/lambdaclass/cairo-vm/pull/1003):

    `BuiltinHintProcessor` now supports the following hint:

    ```python
        from starkware.cairo.common.cairo_secp.secp_utils import pack

        x = pack(ids.x, PRIME) % SECP_P
    ```

* Add missing hint on cairo_secp lib [#996](https://github.com/lambdaclass/cairo-vm/pull/996):

    `BuiltinHintProcessor` now supports the following hint:

    ```python
        from starkware.python.math_utils import div_mod
        value = x_inv = div_mod(1, x, SECP_P)
    ```

* Add missing hints on cairo_secp lib [#994](https://github.com/lambdaclass/cairo-vm/pull/994):

    `BuiltinHintProcessor` now supports the following hints:

    ```python
        from starkware.cairo.common.cairo_secp.secp_utils import pack
        from starkware.python.math_utils import div_mod, safe_div

        a = pack(ids.a, PRIME)
        b = pack(ids.b, PRIME)
        value = res = div_mod(a, b, N)
    ```

    ```python
        value = k_plus_one = safe_div(res * b - a, N) + 1
    ```

* Add missing hint on cairo_secp lib [#992](https://github.com/lambdaclass/cairo-vm/pull/992):

    `BuiltinHintProcessor` now supports the following hint:

    ```python
        from starkware.cairo.common.cairo_secp.secp_utils import pack

        q, r = divmod(pack(ids.val, PRIME), SECP_P)
        assert r == 0, f"verify_zero: Invalid input {ids.val.d0, ids.val.d1, ids.val.d2}."
        ids.q = q % PRIME
    ```

* Add missing hint on cairo_secp lib [#990](https://github.com/lambdaclass/cairo-vm/pull/990):

    `BuiltinHintProcessor` now supports the following hint:

    ```python
        from starkware.cairo.common.cairo_secp.secp_utils import pack

        slope = pack(ids.slope, PRIME)
        x = pack(ids.point.x, PRIME)
        y = pack(ids.point.y, PRIME)

        value = new_x = (pow(slope, 2, SECP_P) - 2 * x) % SECP_P
    ```

* Add missing hint on cairo_secp lib [#989](https://github.com/lambdaclass/cairo-vm/pull/989):

    `BuiltinHintProcessor` now supports the following hint:

    ```python
        from starkware.cairo.common.cairo_secp.secp_utils import SECP_P
        q, r = divmod(pack(ids.val, PRIME), SECP_P)
        assert r == 0, f"verify_zero: Invalid input {ids.val.d0, ids.val.d1, ids.val.d2}."
        ids.q = q % PRIME
    ```

* Add missing hint on cairo_secp lib [#986](https://github.com/lambdaclass/cairo-vm/pull/986):

    `BuiltinHintProcessor` now supports the following hint:

    ```python
        from starkware.cairo.common.cairo_secp.secp_utils import SECP_P, pack
        from starkware.python.math_utils import div_mod

        # Compute the slope.
        x = pack(ids.pt.x, PRIME)
        y = pack(ids.pt.y, PRIME)
        value = slope = div_mod(3 * x ** 2, 2 * y, SECP_P)
    ```

* Add missing hint on cairo_secp lib [#984](https://github.com/lambdaclass/cairo-vm/pull/984):

    `BuiltinHintProcessor` now supports the following hint:

    ```python
        from starkware.cairo.common.cairo_secp.secp_utils import SECP_P, pack
        from starkware.python.math_utils import div_mod

        # Compute the slope.
        x0 = pack(ids.pt0.x, PRIME)
        y0 = pack(ids.pt0.y, PRIME)
        x1 = pack(ids.pt1.x, PRIME)
        y1 = pack(ids.pt1.y, PRIME)
        value = slope = div_mod(y0 - y1, x0 - x1, SECP_P)
    ```

* Implement hints on uint384 lib (Part 2) [#971](https://github.com/lambdaclass/cairo-vm/pull/971)

    `BuiltinHintProcessor` now supports the following hint:

    ```python
        memory[ap] = 1 if 0 <= (ids.a.d2 % PRIME) < 2 ** 127 else 0
    ```

 * Add alternative hint code for hint on _block_permutation used by 0.10.3 whitelist [#958](https://github.com/lambdaclass/cairo-vm/pull/958)

     `BuiltinHintProcessor` now supports the following hint:

    ```python
        from starkware.cairo.common.keccak_utils.keccak_utils import keccak_func
        _keccak_state_size_felts = int(ids.KECCAK_STATE_SIZE_FELTS)
        assert 0 <= _keccak_state_size_felts < 100

        output_values = keccak_func(memory.get_range(
            ids.keccak_ptr - _keccak_state_size_felts, _keccak_state_size_felts))
        segments.write_arg(ids.keccak_ptr, output_values)
    ```

* Make  hints code `src/hint_processor/builtin_hint_processor/hint_code.rs` public [#988](https://github.com/lambdaclass/cairo-vm/pull/988)

* Implement hints on uint384 lib (Part 1) [#960](https://github.com/lambdaclass/cairo-vm/pull/960)

    `BuiltinHintProcessor` now supports the following hints:

    ```python
        def split(num: int, num_bits_shift: int, length: int):
        a = []
        for _ in range(length):
            a.append( num & ((1 << num_bits_shift) - 1) )
            num = num >> num_bits_shift
        return tuple(a)

        def pack(z, num_bits_shift: int) -> int:
            limbs = (z.d0, z.d1, z.d2)
            return sum(limb << (num_bits_shift * i) for i, limb in enumerate(limbs))

        a = pack(ids.a, num_bits_shift = 128)
        div = pack(ids.div, num_bits_shift = 128)
        quotient, remainder = divmod(a, div)

        quotient_split = split(quotient, num_bits_shift=128, length=3)
        assert len(quotient_split) == 3

        ids.quotient.d0 = quotient_split[0]
        ids.quotient.d1 = quotient_split[1]
        ids.quotient.d2 = quotient_split[2]

        remainder_split = split(remainder, num_bits_shift=128, length=3)
        ids.remainder.d0 = remainder_split[0]
        ids.remainder.d1 = remainder_split[1]
        ids.remainder.d2 = remainder_split[2]
    ```

    ```python
        ids.low = ids.a & ((1<<128) - 1)
        ids.high = ids.a >> 128
    ```

    ```python
            sum_d0 = ids.a.d0 + ids.b.d0
        ids.carry_d0 = 1 if sum_d0 >= ids.SHIFT else 0
        sum_d1 = ids.a.d1 + ids.b.d1 + ids.carry_d0
        ids.carry_d1 = 1 if sum_d1 >= ids.SHIFT else 0
        sum_d2 = ids.a.d2 + ids.b.d2 + ids.carry_d1
        ids.carry_d2 = 1 if sum_d2 >= ids.SHIFT else 0
    ```

    ```python
        from starkware.python.math_utils import isqrt

        def split(num: int, num_bits_shift: int, length: int):
            a = []
            for _ in range(length):
                a.append( num & ((1 << num_bits_shift) - 1) )
                num = num >> num_bits_shift
            return tuple(a)

        def pack(z, num_bits_shift: int) -> int:
            limbs = (z.d0, z.d1, z.d2)
            return sum(limb << (num_bits_shift * i) for i, limb in enumerate(limbs))

        a = pack(ids.a, num_bits_shift=128)
        root = isqrt(a)
        assert 0 <= root < 2 ** 192
        root_split = split(root, num_bits_shift=128, length=3)
        ids.root.d0 = root_split[0]
        ids.root.d1 = root_split[1]
        ids.root.d2 = root_split[2]
    ```

* Re-export the `cairo-felt` crate as `cairo_vm::felt` [#981](https://github.com/lambdaclass/cairo-vm/pull/981)
  * Removes the need of explicitly importing `cairo-felt` in downstream projects
  and helps ensure there is no version mismatch caused by that

* Implement hint on `uint256_mul_div_mod`[#957](https://github.com/lambdaclass/cairo-vm/pull/957)

    `BuiltinHintProcessor` now supports the following hint:

    ```python
    a = (ids.a.high << 128) + ids.a.low
    b = (ids.b.high << 128) + ids.b.low
    div = (ids.div.high << 128) + ids.div.low
    quotient, remainder = divmod(a * b, div)

    ids.quotient_low.low = quotient & ((1 << 128) - 1)
    ids.quotient_low.high = (quotient >> 128) & ((1 << 128) - 1)
    ids.quotient_high.low = (quotient >> 256) & ((1 << 128) - 1)
    ids.quotient_high.high = quotient >> 384
    ids.remainder.low = remainder & ((1 << 128) - 1)
    ids.remainder.high = remainder >> 128"
    ```

    Used by the common library function `uint256_mul_div_mod`

#### [0.3.0-rc1] - 2023-04-13
* Derive Deserialize for ExecutionResources [#922](https://github.com/lambdaclass/cairo-vm/pull/922)
* Remove builtin names from VirtualMachine.builtin_runners [#921](https://github.com/lambdaclass/cairo-vm/pull/921)
* Implemented hints on common/ec.cairo [#888](https://github.com/lambdaclass/cairo-vm/pull/888)
* Changed `Memory.insert` argument types [#902](https://github.com/lambdaclass/cairo-vm/pull/902)
* feat: implemented `Deserialize` on Program by changing builtins field type to enum [#896](https://github.com/lambdaclass/cairo-vm/pull/896)
* Effective size computation from the VM exposed [#887](https://github.com/lambdaclass/cairo-vm/pull/887)
* Wasm32 Support! [#828](https://github.com/lambdaclass/cairo-vm/pull/828), [#893](https://github.com/lambdaclass/cairo-vm/pull/893)
* `MathError` added for math operation [#855](https://github.com/lambdaclass/cairo-vm/pull/855)
* Check for overflows in relocatable operations [#859](https://github.com/lambdaclass/cairo-vm/pull/859)
* Use `Relocatable` instead of `&MaybeRelocatable` in `load_data` and `get_range`[#860](https://github.com/lambdaclass/cairo-vm/pull/860) [#867](https://github.com/lambdaclass/cairo-vm/pull/867)
* Memory-related errors moved to `MemoryError` [#854](https://github.com/lambdaclass/cairo-vm/pull/854)
    * Removed unused error variants
    * Moved memory-related error variants to `MemoryError`
    * Changed memory getters to return `MemoryError` instead of `VirtualMachineError`
    * Changed all memory-related errors in hint from `HintError::Internal(VmError::...` to `HintError::Memory(MemoryError::...`
* feat: Builder pattern for `VirtualMachine` [#820](https://github.com/lambdaclass/cairo-vm/pull/820)
* Simplified `Memory::get` return type to `Option` [#852](https://github.com/lambdaclass/cairo-vm/pull/852)
* Improved idenitifier variable error handling [#851](https://github.com/lambdaclass/cairo-vm/pull/851)
* `CairoRunner::write_output` now prints missing and relocatable values [#853](https://github.com/lambdaclass/cairo-vm/pull/853)
* `VirtualMachineError::FailedToComputeOperands` error message expanded [#848](https://github.com/lambdaclass/cairo-vm/pull/848)
* Builtin names made public [#849](https://github.com/lambdaclass/cairo-vm/pull/849)
* `secure_run` flag moved to `CairoRunConfig` struct [#832](https://github.com/lambdaclass/cairo-vm/pull/832)
* `vm_core` error types revised and iimplemented `AddAssign` for `Relocatable` [#837](https://github.com/lambdaclass/cairo-vm/pull/837)
* `to_bigint` and `to_biguint` deprecated [#757](https://github.com/lambdaclass/cairo-vm/pull/757)
* `Memory` moved into `MemorySegmentManager` [#830](https://github.com/lambdaclass/cairo-vm/pull/830)
    * To reduce the complexity of the VM's memory and enforce proper usage (as the memory and its segment manager are now a "unified" entity)
    * Removed `memory` field from `VirtualMachine`
    * Added `memory` field to `MemorySegmentManager`
    * Removed `Memory` argument from methods where `MemorySegmentManager` is also an argument
    * Added test macro `segments` (an extension of the `memory` macro)
* `Display` trait added to Memory struct [#812](https://github.com/lambdaclass/cairo-vm/pull/812)
* feat: Extensible VirtualMachineError and removed PartialEq trait [#783](https://github.com/lambdaclass/cairo-vm/pull/783)
    * `VirtualMachineError::Other(anyhow::Error)` was added to allow to returning custom errors when using `cairo-vm`
    * The `PartialEq` trait was removed from the `VirtualMachineError` enum
* VM hooks added as a conditional feature [#761](https://github.com/lambdaclass/cairo-vm/pull/761)
    * Cairo-vm based testing tools such as cairo-foundry or those built by FuzzingLabs need access to the state of the VM at specific points during the execution.
    * This PR adds the possibility for users of the cairo-vm lib to execute their custom additional code during the program execution.
    * The Rust "feature" mechanism was used in order to guarantee that this ability is only available when the lib user needs it, and is not compiled when it's not required.
    * Three hooks were created:
        * before the first step
        * before each step
        * after each step
* ExecutionResource operations: add and substract [#774](https://github.com/lambdaclass/cairo-vm/pull/774), multiplication [#908](https://github.com/lambdaclass/cairo-vm/pull/908) , and `AddAssign` [#914](https://github.com/lambdaclass/cairo-vm/pull/914)

* Move `Memory` into `MemorySegmentManager` [#830](https://github.com/lambdaclass/cairo-vm/pull/830)
    * Structural changes:
        * Remove `memory: Memory` field from `VirtualMachine`
        * Add `memory: Memory` field to `MemorySegmentManager`
    * As a result of this, multiple public methods' signatures changed:
        * `BuiltinRunner` (and its inner enum types):
            * `initialize_segments(&mut self, segments: &mut MemorySegmentManager, memory: &mut Memory)` -> `initialize_segments(&mut self, segments: &mut MemorySegmentManager)`
            * `final_stack(&mut self, segments: &MemorySegmentManager, memory: &Memory, stack_pointer: Relocatable) -> Result<Relocatable, RunnerError>` -> `final_stack(&mut self, segments: &MemorySegmentManager, stack_pointer: Relocatable) -> Result<Relocatable, RunnerError>`
        * `MemorySegmentManager`
            * `add(&mut self, memory: &mut Memory) -> Relocatable` -> `add(&mut self) -> Relocatable`
            * `add_temporary_segment(&mut self, memory: &mut Memory) -> Relocatable` -> `add_temporary_segment(&mut self) -> Relocatable`
            * `load_data(&mut self, memory: &mut Memory, ptr: &MaybeRelocatable, data: &Vec<MaybeRelocatable>) -> Result<MaybeRelocatable, MemoryError>` -> `load_data(&mut self, ptr: &MaybeRelocatable, data: &Vec<MaybeRelocatable>) -> Result<MaybeRelocatable, MemoryError>`
            * `compute_effective_sizes(&mut self, memory: &Memory) -> &Vec<usize>` -> `compute_effective_sizes(&mut self) -> &Vec<usize>`
            * `gen_arg(&mut self, arg: &dyn Any, memory: &mut Memory) -> Result<MaybeRelocatable, VirtualMachineError>` -> `gen_arg(&mut self, arg: &dyn Any) -> Result<MaybeRelocatable, VirtualMachineError>`
            * `gen_cairo_arg(&mut self, arg: &CairoArg, memory: &mut Memory) -> Result<MaybeRelocatable, VirtualMachineError>` -> `gen_cairo_arg(&mut self, arg: &CairoArg) -> Result<MaybeRelocatable, VirtualMachineError>`
            * `write_arg(&mut self, memory: &mut Memory, ptr: &Relocatable, arg: &dyn Any) -> Result<MaybeRelocatable, MemoryError>` -> `write_arg(&mut self, ptr: &Relocatable, arg: &dyn Any) -> Result<MaybeRelocatable, MemoryError>`

* Refactor `Memory::relocate memory` [#784](https://github.com/lambdaclass/cairo-vm/pull/784)
    * Bugfixes:
        * `Memory::relocate_memory` now moves data in the temporary memory relocated by a relocation rule to the real memory
    * Aditional Notes:
        * When relocating temporary memory produces clashes with pre-existing values in the real memory, an InconsistentMemory error is returned instead of keeping the last inserted value. This differs from the original implementation.

* Restrict addresses to Relocatable + fix some error variants used in signature.rs [#792](https://github.com/lambdaclass/cairo-vm/pull/792)
    * Public Api Changes:
        * Change `ValidationRule` inner type to `Box<dyn Fn(&Memory, &Relocatable) -> Result<Vec<Relocatable>, MemoryError>>`.
        * Change `validated_addresses` field of `Memory` to `HashSet<Relocatable>`.
        * Change `validate_memory_cell(&mut self, address: &MaybeRelocatable) -> Result<(), MemoryError>` to `validate_memory_cell(&mut self, addr: &Relocatable) -> Result<(), MemoryError>`.

* Add `VmException` to `CairoRunner::run_from_entrypoint`[#775](https://github.com/lambdaclass/cairo-vm/pull/775)
    * Public Api Changes:
        * Change error return type of `CairoRunner::run_from_entrypoint` to `CairoRunError`.
        * Convert `VirtualMachineError`s outputed during the vm run to `VmException` in `CairoRunner::run_from_entrypoint`.
        * Make `VmException` fields public

* Fix `BuiltinRunner::final_stack` and remove quick fix [#778](https://github.com/lambdaclass/cairo-vm/pull/778)
    * Public Api changes:
        * Various changes to public `BuiltinRunner` method's signatures:
            * `final_stack(&self, vm: &VirtualMachine, pointer: Relocatable) -> Result<(Relocatable, usize), RunnerError>` to `final_stack(&mut self, segments: &MemorySegmentManager, memory: &Memory, pointer: Relocatable) -> Result<Relocatable,RunnerError>`.
            * `get_used_cells(&self, vm: &VirtualMachine) -> Result<usize, MemoryError>` to  `get_used_cells(&self, segments: &MemorySegmentManager) -> Result<usize, MemoryError>`.
            * `get_used_instances(&self, vm: &VirtualMachine) -> Result<usize, MemoryError>` to `get_used_instances(&self, segments: &MemorySegmentManager) -> Result<usize, MemoryError>`.
    * Bugfixes:
        * `BuiltinRunner::final_stack` now updates the builtin's stop_ptr instead of returning it. This replaces the bugfix on PR #768.

#### [0.1.3] - 2023-01-26
* Add secure_run flag + integrate verify_secure_runner into cairo-run [#771](https://github.com/lambdaclass/cairo-vm/pull/777)
    * Public Api changes:
        * Add command_line argument `secure_run`
        * Add argument `secure_run: Option<bool>` to `cairo_run`
        * `verify_secure_runner` is now called inside `cairo-run` when `secure_run` is set to true or when it not set and the run is not on `proof_mode`
    * Bugfixes:
        * `EcOpBuiltinRunner::deduce_memory_cell` now checks that both points are on the curve instead of only the first one
        * `EcOpBuiltinRunner::deduce_memory_cell` now returns the values of the point coordinates instead of the indices when a `PointNotOnCurve` error is returned

* Refactor `Refactor verify_secure_runner` [#768](https://github.com/lambdaclass/cairo-vm/pull/768)
    * Public Api changes:
        * Remove builtin name from the return value of `BuiltinRunner::get_memory_segment_addresses`
        * Simplify the return value of `CairoRunner::get_builtin_segments_info` to `Vec<(usize, usize)>`
        * CairoRunner::read_return_values now receives a mutable reference to VirtualMachine
    * Bugfixes:
        * CairoRunner::read_return_values now updates the `stop_ptr` of each builtin after calling `BuiltinRunner::final_stack`

* Use CairoArg enum instead of Any in CairoRunner::run_from_entrypoint [#686](https://github.com/lambdaclass/cairo-vm/pull/686)
    * Public Api changes:
        * Remove `Result` from `MaybeRelocatable::mod_floor`, it now returns a `MaybeRelocatable`
        * Add struct `CairoArg`
        * Change `arg` argument of `CairoRunner::run_from_entrypoint` from `Vec<&dyn Any>` to `&[&CairoArg]`
        * Remove argument `typed_args` from `CairoRunner::run_from_entrypoint`
        * Remove no longer used method `gen_typed_arg` from `VirtualMachine` & `MemorySegmentManager`
        * Add methods `MemorySegmentManager::gen_cairo_arg` & `MemorySegmentManager::write_simple_args` as typed counterparts to `MemorySegmentManager::gen_arg` & `MemorySegmentManager::write_arg`

#### [0.1.1] - 2023-01-11

* Add input file contents to traceback [#666](https://github.com/lambdaclass/cairo-vm/pull/666/files)
    * Public Api changes:
        * `VirtualMachineError` enum variants containing `MaybeRelocatable` and/or `Relocatable` values now use the `Display` format instead of `Debug` in their `Display` implementation
        * `get_traceback` now adds the source code line to each traceback entry
* Use hint location instead of instruction location when building VmExceptions from hint failure [#673](https://github.com/lambdaclass/cairo-vm/pull/673/files)
    * Public Api changes:
        * `hints` field added to `InstructionLocation`
        * `Program.instruction_locations` type changed from `Option<HashMap<usize, Location>>` to `Option<HashMap<usize, InstructionLocation>>`
        * `VirtualMachineError`s produced by `HintProcessor::execute_hint()` will be wrapped in a `VirtualMachineError::Hint` error containing their hint_index
        * `get_location()` now receives an an optional usize value `hint_index`, used to obtain hint locations
* Default implementation of compile_hint [#680](https://github.com/lambdaclass/cairo-vm/pull/680)
    * Internal changes:
        * Make the `compile_hint` implementation which was in the `BuiltinHintProcessor` the default implementation in the trait.
* Add new error type `HintError` [#676](https://github.com/lambdaclass/cairo-vm/pull/676)
    * Public Api changes:
        * `HintProcessor::execute_hint()` now returns a `HintError` instead of a `VirtualMachineError`
        * Helper functions on `hint_processor_utils.rs` now return a `HintError`
* Change the Dictionary used in dict hints to store MaybeRelocatable instead of BigInt [#687](https://github.com/lambdaclass/cairo-vm/pull/687)
    * Public Api changes:
        * `DictManager`, its dictionaries, and all dict module hints implemented in rust now use `MaybeRelocatable` for keys and values instead of `BigInt`
        * Add helper functions that allow extracting ids variables as `MaybeRelocatable`: `get_maybe_relocatable_from_var_name` & `get_maybe_relocatable_from_reference`
        * Change inner value type of dict-related `HintError` variants to `MaybeRelocatable`

* Implement `substitute_error_message_attribute_references` [#689] (https://github.com/lambdaclass/cairo-vm/pull/689)
    * Public Api changes:
        * Remove `error_message_attributes` field from `VirtualMachine`, and `VirtualMachine::new`
        * Add `flow_tracking_data` field to `Attribute`
        * `get_error_attr_value` now replaces the references in the error message with the corresponding cairo values.
        * Remove duplicated handling of error attribute messages leading to duplicated into in the final error display.
* Fix multiplicative inverse bug [#697](https://github.com/lambdaclass/cairo-vm/pull/697) [#698](https://github.com/lambdaclass/cairo-vm/pull/698). The VM was using integer division rather than prime field inverse when deducing `op0` or `op1` for the multiplication opcode

#### [0.1.0] - 2022-12-30
* Add traceback to VmException [#657](https://github.com/lambdaclass/cairo-vm/pull/657)
    * Public API changes:
        * `traceback` field added to `VmException` struct
        * `pub fn from_vm_error(runner: &CairoRunner, error: VirtualMachineError, pc: usize) -> Self` is now `pub fn from_vm_error(runner: &CairoRunner, vm: &VirtualMachine, error: VirtualMachineError) -> Self`
        * `pub fn get_location(pc: &usize, runner: &CairoRunner) -> Option<Location>` is now `pub fn get_location(pc: usize, runner: &CairoRunner) -> Option<Location>`
        * `pub fn decode_instruction(encoded_instr: i64, mut imm: Option<BigInt>) -> Result<instruction::Instruction, VirtualMachineError>` is now `pub fn decode_instruction(encoded_instr: i64, mut imm: Option<&BigInt>) -> Result<instruction::Instruction, VirtualMachineError>`
        * `VmException` fields' string format now mirrors their cairo-lang counterparts.<|MERGE_RESOLUTION|>--- conflicted
+++ resolved
@@ -2,12 +2,10 @@
 
 #### Upcoming Changes
 
-<<<<<<< HEAD
 * bugfix: Fix BuiltinRunner::final_stack for SegmentArena[#1747](https://github.com/lambdaclass/cairo-vm/pull/1747)
-=======
+
 * perf: use a more compact representation for `MemoryCell` [#1672](https://github.com/lambdaclass/cairo-vm/pull/1672)
   * BREAKING: `Memory::get_value` will now always return `Cow::Owned` variants, code that relied on `Cow::Borrowed` may break
->>>>>>> bc5a14e9
 
 #### [1.0.0-rc2] - 2024-05-02
 
