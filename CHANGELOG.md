--- conflicted
+++ resolved
@@ -2,9 +2,14 @@
 
 #### Upcoming Changes
 
-<<<<<<< HEAD
 * Implement hint on 0.6.0.json whitelist [#1044](https://github.com/lambdaclass/cairo-rs/pull/1044):
-=======
+
+     `BuiltinHintProcessor` now supports the following hints:
+
+    %{
+       ids.a_lsb = ids.a & 1
+       ids.b_lsb = ids.b & 1
+    %}
 
 * Implement hint on `assert_le_felt` for versions 0.6.0 and 0.8.2 [#1047](https://github.com/lambdaclass/cairo-rs/pull/1047):
 
@@ -39,19 +44,10 @@
      ```
 
 * Implement hint on ec_recover.json whitelist [#1038](https://github.com/lambdaclass/cairo-rs/pull/1038):
->>>>>>> 62682a91
-
-    `BuiltinHintProcessor` now supports the following hint:
-
-    ```python
-<<<<<<< HEAD
-
-    %{
-       ids.a_lsb = ids.a & 1
-       ids.b_lsb = ids.b & 1
-    %}
-
-=======
+
+    `BuiltinHintProcessor` now supports the following hint:
+
+    ```python
     %{
          value = k = product // m
     %}
@@ -91,7 +87,6 @@
         padding = (inp + keccak_func(inp)) * _block_size
         segments.write_arg(ids.keccak_ptr_end, padding)
     %}
->>>>>>> 62682a91
     ```
 
 * Implement hint on ec_recover.json whitelist [#1036](https://github.com/lambdaclass/cairo-rs/pull/1036):
