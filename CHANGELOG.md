## Cairo-VM Changelog

#### Upcoming Changes

<<<<<<< HEAD

* feat: Implement a CLI to run cairo programs [#1370](https://github.com/lambdaclass/cairo-vm/pull/1370)
=======
* fix: Using UINT256_HINT no longer panics when b is greater than 2^256 [#1430](https://github.com/lambdaclass/cairo-vm/pull/1430)

* feat: Added a differential fuzzer for programs with whitelisted hints [#1358](https://github.com/lambdaclass/cairo-vm/pull/1358)

* fix: Change return type of `get_execution_resources` to `RunnerError` [#1398](https://github.com/lambdaclass/cairo-vm/pull/1398)

* Don't build wasm-demo in `build` target + add ci job to run the wasm demo [#1393](https://github.com/lambdaclass/cairo-vm/pull/1393)

    * Adds default-members to workspace
    * Crate `examples/wasm-demo` is no longer built during `make build`
    * `make check` no longer compiles the cairo file used in the wasm-demo
    * Removes Makefile targets `examples/wasm-demo/src/array_sum.json` & `example_program`
    * `wasm-demo` now uses the compiled cairo file in `cairo_programs` directory instead of its own copy

* feat: Add `Program::new_for_proof` [#1396](https://github.com/lambdaclass/cairo-vm/pull/1396)

#### [0.8.7] - 2023-8-28

* Add REDUCE_V2 hint [#1420](https://github.com/lambdaclass/cairo-vm/pull/1420):
    * Implement REDUCE_V2 hint
    * Rename hint REDUCE -> REDUCE_V1
>>>>>>> a36b3133

* BREAKING: Add `disable_trace_padding` to `CairoRunConfig`[#1233](https://github.com/lambdaclass/cairo-rs/pull/1233)

* feat: Implement `CairoRunner.get_cairo_pie`[#1375](https://github.com/lambdaclass/cairo-vm/pull/1375)

* fix: Compare air_public_inputs against python vm + Fix how public memory is built [#391](https://github.com/lambdaclass/cairo-vm/pull/1391)

    BugFixes:

    *  `CairoRunner.finalize_segments` now builds the output builtin's public memory (if applicable).
    * `MemorySegmentManager.get_public_memory_addresses` logic fixed.
    * `MemorySegmentManager.finalize` no longer skips segments when their public memory is None

    Minor changes:

    * `VirtualMachine.get_public_memory_addresses` now strips the "_builtin" suffix from builtin names
    * `MemorySegmentAddresses.stop_address` renamed to `stop_ptr`

    Overall these changes make the the air public input file (obtained through the --air_public_input flag) equivalent to the ones outputted by the cairo-lang version

* fix: Fix `SPLIT_FELT` hint [#1387](https://github.com/lambdaclass/cairo-vm/pull/1387)

* refactor: combine `Program.hints` and `Program.hints_ranges` into custom collection [#1366](https://github.com/lambdaclass/cairo-vm/pull/1366)

* fix: Fix div_mod [#1383](https://github.com/lambdaclass/cairo-vm/pull/1383)

  * Fixes `div_mod` function so that it behaves like the cairo-lang version
  * Various functions in the `math_utils` crate can now return a `MathError` : `div_mod`, `ec_add`, `line_slope`, `ec_double`, `ec_double_slope`.
  * Fixes `UINT256_MUL_INV_MOD_P` hint so that it behaves like the python code.

#### [0.8.6] - 2023-8-11

* fix: Handle error in hint `UINT256_MUL_DIV_MOD` when divides by zero [#1367](https://github.com/lambdaclass/cairo-vm/pull/1367)

* Add HintError::SyscallError and VmErrors::HINT_ERROR_STR constant [#1357](https://github.com/lambdaclass/cairo-rs/pull/1357)

* feat: make *arbitrary* feature also enable a `proptest::arbitrary::Arbitrary` implementation for `Felt252` [#1355](https://github.com/lambdaclass/cairo-vm/pull/1355)

* fix: correctly display invalid signature error message [#1361](https://github.com/lambdaclass/cairo-vm/pull/1361)

#### [0.8.5] - 2023-7-31

* fix: `Program` comparison depending on `hints_ranges` ordering [#1351](https://github.com/lambdaclass/cairo-rs/pull/1351)

* feat: implement the `--air_public_input` flag to the runner for outputting public inputs into a file [#1268](https://github.com/lambdaclass/cairo-rs/pull/1268)

* fix: CLI errors bad formatting and handling

* perf: replace insertion with bit-setting in validated addresses [#1208](https://github.com/lambdaclass/cairo-vm/pull/1208)

* fix: return error when a parsed hint's PC is invalid [#1340](https://github.com/lambdaclass/cairo-vm/pull/1340)

* chore(deps): bump _cairo-lang_ dependencies to v2.1.0-rc2 [#1345](https://github.com/lambdaclass/cairo-vm/pull/1345)

* chore(examples): remove _wee_alloc_ dependency from _wasm-demo_ example and _ensure-no_std_ dummy crate [#1337](https://github.com/lambdaclass/cairo-vm/pull/1337)

* docs: improved crate documentation [#1334](https://github.com/lambdaclass/cairo-vm/pull/1334)

* chore!: made `deserialize_utils` module private [#1334](https://github.com/lambdaclass/cairo-vm/pull/1334)
  BREAKING:
  * `deserialize_utils` is no longer exported
  * functions `maybe_add_padding`, `parse_value`, and `take_until_unbalanced` are no longer exported
  * `ReferenceParseError` is no more

* perf: changed `ok_or` usage for `ok_or_else` in expensive cases [#1332](https://github.com/lambdaclass/cairo-vm/pull/1332)

* feat: updated the old WASM example and moved it to [`examples/wasm-demo`](examples/wasm-demo/) [#1315](https://github.com/lambdaclass/cairo-vm/pull/1315)

* feat(fuzzing): add `arbitrary` feature to enable arbitrary derive in `Program` and `CairoRunConfig` [#1306](https://github.com/lambdaclass/cairo-vm/pull/1306) [#1330](https://github.com/lambdaclass/cairo-vm/pull/1330)

* perf: remove pointless iterator from rc limits tracking [#1316](https://github.com/lambdaclass/cairo-vm/pull/1316)

* feat(felt): add `from_bytes_le` and `from_bytes_ne` methods to `Felt252` [#1326](https://github.com/lambdaclass/cairo-vm/pull/1326)

* perf: change `Program::shared_program_data::hints` from `HashMap<usize, Vec<Box<dyn Any>>>` to `Vec<Box<dyn Any>>` and refer to them as ranges stored in a `Vec<_>` indexed by PC with run time reductions of up to 12% [#931](https://github.com/lambdaclass/cairo-vm/pull/931)
  BREAKING:
  * `get_hint_dictionary(&self, &[HintReference], &mut dyn HintProcessor) -> Result<HashMap<usize, Vec<Box<dyn Any>>, VirtualMachineError>` ->
    `get_hint_data(self, &[HintReference], &mut dyn HintProcessor) -> Result<Vec<Box<dyn Any>, VirtualMachineError>`
  * Hook methods receive `&[Box<dyn Any>]` rather than `&HashMap<usize, Vec<Box<dyn Any>>>`

#### [0.8.4] 
**YANKED**

#### [0.8.3]
**YANKED**

#### [0.8.2] - 2023-7-10

* chore: update dependencies, particularly lamdaworks 0.1.2 -> 0.1.3 [#1323](https://github.com/lambdaclass/cairo-vm/pull/1323)

* fix: fix `UINT256_MUL_DIV_MOD` hint [#1320](https://github.com/lambdaclass/cairo-vm/pull/1320)

* feat: add dependency installation script `install.sh` [#1298](https://github.com/lambdaclass/cairo-vm/pull/1298)

* fix: specify resolver version 2 in the virtual workspace's manifest [#1311](https://github.com/lambdaclass/cairo-vm/pull/1311)

* feat: add `lambdaworks-felt` feature to `cairo-vm-cli` [#1308](https://github.com/lambdaclass/cairo-vm/pull/1308)

* chore: update dependencies, particularly clap 3.2 -> 4.3 [#1309](https://github.com/lambdaclass/cairo-vm/pull/1309)
  * this removes dependency on _atty_, that's no longer mantained

* chore: remove unused dependencies [#1307](https://github.com/lambdaclass/cairo-vm/pull/1307)
  * rand_core
  * serde_bytes
  * rusty-hook (_dev-dependency_)

* chore: bump `cairo-lang-starknet` and `cairo-lang-casm` dependencies to 2.0.0 [#1313](https://github.com/lambdaclass/cairo-vm/pull/1313)

#### [0.8.1] - 2023-6-29

* chore: change mentions of *cairo-rs-py* to *cairo-vm-py* [#1296](https://github.com/lambdaclass/cairo-vm/pull/1296)

* rename github repo from https://github.com/lambdaclass/cairo-rs to https://github.com/lambdaclass/cairo-vm [#1289](https://github.com/lambdaclass/cairo-vm/pull/1289)

* fix(security): avoid OOM crashes when programs jump to very high invalid addresses [#1285](https://github.com/lambdaclass/cairo-vm/pull/1285)

* fix: add `to_bytes_be` to the felt when `lambdaworks-felt` feature is active [#1290](https://github.com/lambdaclass/cairo-vm/pull/1290)

* chore: mark `modpow` and `to_signed_bytes_le` as *deprecated* [#1290](https://github.com/lambdaclass/cairo-vm/pull/1290)

* fix: bump *lambdaworks-math* to latest version, that fixes no-std support [#1293](https://github.com/lambdaclass/cairo-vm/pull/1293)

* build: remove dependency to `thiserror` (use `thiserror-no-std/std` instead)

* chore: use LambdaWorks' implementation of bit operations for `Felt252` [#1291](https://github.com/lambdaclass/cairo-vm/pull/1291)

* update `cairo-lang-starknet` and `cairo-lang-casm` dependencies to v2.0.0-rc6 [#1299](https://github.com/lambdaclass/cairo-vm/pull/1299)

#### [0.8.0] - 2023-6-26

* feat: Add feature `lambdaworks-felt` to `felt` & `cairo-vm` crates [#1281](https://github.com/lambdaclass/cairo-vm/pull/1281)

    Changes under this feature:
  * `Felt252` now uses *LambdaWorks*' `FieldElement` internally
  * BREAKING: some methods of `Felt252` were removed, namely: `modpow` and `to_signed_bytes_le`

#### [0.7.0] - 2023-6-26

* BREAKING: Integrate `RunResources` logic into `HintProcessor` trait [#1274](https://github.com/lambdaclass/cairo-vm/pull/1274)
  * Rename trait `HintProcessor` to `HintProcessorLogic`
  * Add trait `ResourceTracker`
  * Trait `HintProcessor` is now `HintProcessor: HintProcessorLogic + ResourceTracker`
  * `BuiltinHintProcessor::new` & `Cairo1HintProcessor::new` now receive the argumet `run_resources: RunResources`
  * `HintProcessorLogic::execute_hint` no longer receives `run_resources: &mut RunResources`
  * Remove argument `run_resources: &mut RunResources` from `CairoRunner::run_until_pc` & `CairoRunner::run_from_entrypoint`

* build: remove unused implicit features from cairo-vm [#1266](https://github.com/lambdaclass/cairo-vm/pull/1266)


#### [0.6.1] - 2023-6-23

* fix: updated the `custom_hint_example` and added it to the workspace [#1258](https://github.com/lambdaclass/cairo-vm/pull/1258)

* Add path to cairo-vm README.md [#1276](https://github.com/lambdaclass/cairo-vm/pull/1276)

* fix: change error returned when subtracting two `MaybeRelocatable`s to better reflect the cause [#1271](https://github.com/lambdaclass/cairo-vm/pull/1271)

* fix: CLI error message when using --help [#1270](https://github.com/lambdaclass/cairo-vm/pull/1270)

#### [0.6.0] - 2023-6-18

* fix: `dibit` hint no longer fails when called with an `m` of zero [#1247](https://github.com/lambdaclass/cairo-vm/pull/1247)

* fix(security): avoid denial of service on malicious input exploiting the scientific notation parser [#1239](https://github.com/lambdaclass/cairo-vm/pull/1239)

* BREAKING: Change `RunResources` usage:
    * Modify field type `RunResources.n_steps: Option<usize>,`
    
    * Public Api Changes:
        *  CairoRunner::run_until_pc: Now receive a `&mut RunResources` instead of an `&mut Option<RunResources>`
        *  CairoRunner::run_from_entrypoint: Now receive a `&mut RunResources` instead of an `&mut Option<RunResources>`
        * VirtualMachine::Step: Add `&mut RunResources` as input
        * Trait HintProcessor::execute_hint: Add  `&mut RunResources` as an input 

* perf: accumulate `min` and `max` instruction offsets during run to speed up range check [#1080](https://github.com/lambdaclass/cairo-vm/pull/)
  BREAKING: `Cairo_runner::get_perm_range_check_limits` no longer returns an error when called without trace enabled, as it no longer depends on it

* perf: process reference list on `Program` creation only [#1214](https://github.com/lambdaclass/cairo-vm/pull/1214)
  Also keep them in a `Vec<_>` instead of a `HashMap<_, _>` since it will be continuous anyway.
  BREAKING:
  * `HintProcessor::compile_hint` now receies a `&[HintReference]` rather than `&HashMap<usize, HintReference>`
  * Public `CairoRunner::get_reference_list` has been removed

* BREAKING: Add no_std compatibility to cairo-vm (cairo-1-hints feature still not supported)
    * Move the vm to its own directory and crate, different from the workspace [#1215](https://github.com/lambdaclass/cairo-vm/pull/1215)

    * Add an `ensure_no_std` crate that the CI will use to check that new changes don't revert `no_std` support [#1215](https://github.com/lambdaclass/cairo-vm/pull/1215) [#1232](https://github.com/lambdaclass/cairo-vm/pull/1232) 

    * replace the use of `num-prime::is_prime` by a custom implementation, therefore restoring `no_std` compatibility [#1238](https://github.com/lambdaclass/cairo-vm/pull/1238)

#### [0.5.2] - 2023-6-12

* BREAKING: Compute `ExecutionResources.n_steps` without requiring trace [#1222](https://github.com/lambdaclass/cairo-vm/pull/1222)

  * `CairoRunner::get_execution_resources` return's `n_steps` field value is now set to `vm.current_step` instead of `0` if both `original_steps` and `trace` are set to `None`

* Add `RunResources::get_n_steps` method [#1225](https://github.com/lambdaclass/cairo-vm/pull/1225)

* refactor: simplify `mem_eq`

* fix: pin Cairo compiler version [#1220](https://github.com/lambdaclass/cairo-vm/pull/1220)

* perf: make `inner_rc_bound` a constant, improving performance of the range-check builtin

* fix: substraction of `MaybeRelocatable` always behaves as signed [#1218](https://github.com/lambdaclass/cairo-vm/pull/1218)

#### [0.5.1] - 2023-6-7

* fix: fix overflow for `QUAD_BIT` and `DI_BIT` hints [#1209](https://github.com/lambdaclass/cairo-vm/pull/1209)
  Fixes [#1205](https://github.com/lambdaclass/cairo-vm/issue/1205)

* fix: fix hints `UINT256_UNSIGNED_DIV_REM` && `UINT256_EXPANDED_UNSIGNED_DIV_REM` [#1203](https://github.com/lambdaclass/cairo-vm/pull/1203)

* bugfix: fix deserialization of scientific notation with fractional values [#1202](https://github.com/lambdaclass/cairo-vm/pull/1202)

* feat: implement `mem_eq` function to test for equality of two ranges in memory [#1198](https://github.com/lambdaclass/cairo-vm/pull/1198)

* perf: use `mem_eq` in `set_add` [#1198](https://github.com/lambdaclass/cairo-vm/pull/1198)

* feat: wrap big variants of `HintError`, `VirtualMachineError`, `RunnerError`, `MemoryError`, `MathError`, `InsufficientAllocatedCellsError` in `Box` [#1193](https://github.com/lambdaclass/cairo-vm/pull/1193)
  * BREAKING: all tuple variants of `HintError` with a single `Felt252` or multiple elements now receive a single `Box`

* Add `Program::builtins_len method` [#1194](https://github.com/lambdaclass/cairo-vm/pull/1194)

* fix: Handle the deserialization of serde_json::Number with scientific notation (e.g.: Number(1e27)) in felt_from_number function [#1188](https://github.com/lambdaclass/cairo-vm/pull/1188)

* feat: Add RunResources Struct [#1175](https://github.com/lambdaclass/cairo-vm/pull/1175)
  * BREAKING: Modify `CairoRunner::run_until_pc` arity. Add `run_resources: &mut Option<RunResources>` input
  * BREAKING: Modify `CairoRunner::run_from_entrypoint` arity. Add `run_resources: &mut Option<RunResources>` input

* fix: Fix 'as_int' conversion usage in hints `ASSERT_250_BIT` &  `SIGNED_DIV_REM` [#1191](https://github.com/lambdaclass/cairo-vm/pull/1191)


* bugfix: Use cairo constants in `ASSERT_250_BIT` hint [#1187](https://github.com/lambdaclass/cairo-vm/pull/1187)

* bugfix: Fix `EC_DOUBLE_ASSIGN_NEW_X_V2` hint not taking `SECP_P` value from the current execution scope [#1186](https://github.com/lambdaclass/cairo-vm/pull/1186)

* fix: Fix hint `BIGINT_PACK_DIV_MOD` [#1189](https://github.com/lambdaclass/cairo-vm/pull/1189)

* fix: Fix possible subtraction overflow in `QUAD_BIT` & `DI_BIT` hints [#1185](https://github.com/lambdaclass/cairo-vm/pull/1185)

  * These hints now return an error when ids.m equals zero

* fix: felt_from_number not properly returning parse errors [#1012](https://github.com/lambdaclass/cairo-vm/pull/1012)

* fix: Fix felt sqrt and Signed impl [#1150](https://github.com/lambdaclass/cairo-vm/pull/1150)

  * BREAKING: Fix `Felt252` methods `abs`, `signum`, `is_positive`, `is_negative` and `sqrt`
  * BREAKING: Remove function `math_utils::sqrt`(Now moved to `Felt252::sqrt`)

* feat: Add method `CairoRunner::initialize_function_runner_cairo_1` [#1151](https://github.com/lambdaclass/cairo-vm/pull/1151)

  * Add method `pub fn initialize_function_runner_cairo_1(
        &mut self,
        vm: &mut VirtualMachine,
        program_builtins: &[BuiltinName],
    ) -> Result<(), RunnerError>` to `CairoRunner`

  * BREAKING: Move field `builtins` from `SharedProgramData` to `Program`
  * BREAKING: Remove argument `add_segment_arena_builtin` from `CairoRunner::initialize_function_runner`, it is now always false
  * BREAKING: Add `segment_arena` enum variant to `BuiltinName`

* Fix implementation of `InitSquashData` and `ShouldSkipSquashLoop`

* Add more hints to `Cairo1HintProcessor` [#1171](https://github.com/lambdaclass/cairo-vm/pull/1171)
                                          [#1143](https://github.com/lambdaclass/cairo-vm/pull/1143)

    * `Cairo1HintProcessor` can now run the following hints:
        * Felt252DictEntryInit
        * Felt252DictEntryUpdate
        * GetCurrentAccessDelta
        * InitSquashData
        * AllocConstantSize
        * GetCurrentAccessIndex
        * ShouldContinueSquashLoop
        * FieldSqrt
        * Uint512DivMod

* Add some small considerations regarding Cairo 1 programs [#1144](https://github.com/lambdaclass/cairo-vm/pull/1144):

  * Ignore Casm and Sierra files
  * Add special flag to compile Cairo 1 programs

* Make the VM able to run `CasmContractClass` files under `cairo-1-hints` feature [#1098](https://github.com/lambdaclass/cairo-vm/pull/1098)

  * Implement `TryFrom<CasmContractClass> for Program`
  * Add `Cairo1HintProcessor`

#### 0.5.0
**YANKED**

#### [0.4.0] - 2023-05-12

* perf: insert elements from the tail in `load_data` so reallocation happens only once [#1117](https://github.com/lambdaclass/cairo-vm/pull/1117)

* Add `CairoRunner::get_program method` [#1123](https://github.com/lambdaclass/cairo-vm/pull/1123)

* Use to_signed_felt as function for felt252 as BigInt within [-P/2, P/2] range and use to_bigint as function for representation as BigInt. [#1100](https://github.com/lambdaclass/cairo-vm/pull/1100)

* Implement hint on field_arithmetic lib [#1090](https://github.com/lambdaclass/cairo-vm/pull/1090)

    `BuiltinHintProcessor` now supports the following hints:

    ```python
        %{
            def split(num: int, num_bits_shift: int, length: int):
                a = []
                for _ in range(length):
                    a.append( num & ((1 << num_bits_shift) - 1) )
                    num = num >> num_bits_shift
                return tuple(a)

            def pack(z, num_bits_shift: int) -> int:
                limbs = (z.d0, z.d1, z.d2)
                return sum(limb << (num_bits_shift * i) for i, limb in enumerate(limbs))

            a = pack(ids.a, num_bits_shift = 128)
            b = pack(ids.b, num_bits_shift = 128)
            p = pack(ids.p, num_bits_shift = 128)

            res = (a - b) % p


            res_split = split(res, num_bits_shift=128, length=3)

            ids.res.d0 = res_split[0]
            ids.res.d1 = res_split[1]
            ids.res.d2 = res_split[2]
        %}
    ```

* Add missing hint on cairo_secp lib [#1089](https://github.com/lambdaclass/cairo-vm/pull/1089):
    `BuiltinHintProcessor` now supports the following hint:

    ```python

    from starkware.cairo.common.cairo_secp.secp_utils import pack

    slope = pack(ids.slope, PRIME)
    x0 = pack(ids.point0.x, PRIME)
    x1 = pack(ids.point1.x, PRIME)
    y0 = pack(ids.point0.y, PRIME)

    value = new_x = (pow(slope, 2, SECP_P) - x0 - x1) % SECP_P
    ```

* Add missing hint on vrf.json whitelist [#1055](https://github.com/lambdaclass/cairo-vm/pull/1055):

     `BuiltinHintProcessor` now supports the following hint:

     ```python
    %{
        PRIME = 2**255 - 19
        II = pow(2, (PRIME - 1) // 4, PRIME)

        xx = ids.xx.low + (ids.xx.high<<128)
        x = pow(xx, (PRIME + 3) // 8, PRIME)
        if (x * x - xx) % PRIME != 0:
            x = (x * II) % PRIME
        if x % 2 != 0:
            x = PRIME - x
        ids.x.low = x & ((1<<128)-1)
        ids.x.high = x >> 128
    %}
    ```

* Implement hint variant for finalize_blake2s[#1072](https://github.com/lambdaclass/cairo-vm/pull/1072)

    `BuiltinHintProcessor` now supports the following hint:

     ```python
    %{
        # Add dummy pairs of input and output.
        from starkware.cairo.common.cairo_blake2s.blake2s_utils import IV, blake2s_compress

        _n_packed_instances = int(ids.N_PACKED_INSTANCES)
        assert 0 <= _n_packed_instances < 20
        _blake2s_input_chunk_size_felts = int(ids.BLAKE2S_INPUT_CHUNK_SIZE_FELTS)
        assert 0 <= _blake2s_input_chunk_size_felts < 100

        message = [0] * _blake2s_input_chunk_size_felts
        modified_iv = [IV[0] ^ 0x01010020] + IV[1:]
        output = blake2s_compress(
            message=message,
            h=modified_iv,
            t0=0,
            t1=0,
            f0=0xffffffff,
            f1=0,
        )
        padding = (message + modified_iv + [0, 0xffffffff] + output) * (_n_packed_instances - 1)
        segments.write_arg(ids.blake2s_ptr_end, padding)
        %}
        ```

* Implement fast_ec_add hint variant [#1087](https://github.com/lambdaclass/cairo-vm/pull/1087)

`BuiltinHintProcessor` now supports the following hint:

    ```python
    %{
        from starkware.cairo.common.cairo_secp.secp_utils import SECP_P, pack

        slope = pack(ids.slope, PRIME)
        x0 = pack(ids.pt0.x, PRIME)
        x1 = pack(ids.pt1.x, PRIME)
        y0 = pack(ids.pt0.y, PRIME)

        value = new_x = (pow(slope, 2, SECP_P) - x0 - x1) % SECP_P
    %}
    ```

* feat(hints): Add alternative string for hint IS_ZERO_PACK_EXTERNAL_SECP [#1082](https://github.com/lambdaclass/cairo-vm/pull/1082)

    `BuiltinHintProcessor` now supports the following hint:

    ```python
    %{
        from starkware.cairo.common.cairo_secp.secp_utils import pack
        x = pack(ids.x, PRIME) % SECP_P
    %}
    ```

* Add alternative hint code for ec_double hint [#1083](https://github.com/lambdaclass/cairo-vm/pull/1083)

    `BuiltinHintProcessor` now supports the following hint:

    ```python
    %{
        from starkware.cairo.common.cairo_secp.secp_utils import SECP_P, pack

        slope = pack(ids.slope, PRIME)
        x = pack(ids.pt.x, PRIME)
        y = pack(ids.pt.y, PRIME)

        value = new_x = (pow(slope, 2, SECP_P) - 2 * x) % SECP_P
    %}
    ```

* fix(security)!: avoid DoS on malicious insertion to memory [#1099](https://github.com/lambdaclass/cairo-vm/pull/1099)
    * A program could crash the library by attempting to insert a value at an address with a big offset; fixed by trying to reserve to check for allocation failure
    * A program could crash the program by exploiting an integer overflow when attempting to insert a value at an address with offset `usize::MAX`

    BREAKING: added a new error variant `MemoryError::VecCapacityExceeded`

* perf: specialize addition for `u64` and `Felt252` [#932](https://github.com/lambdaclass/cairo-vm/pull/932)
    * Avoids the creation of a new `Felt252` instance for additions with a very restricted valid range
    * This impacts specially the addition of `Relocatable` with `Felt252` values in `update_pc`, which take a significant amount of time in some benchmarks

* fix(starknet-crypto): bump version to `0.5.0` [#1088](https://github.com/lambdaclass/cairo-vm/pull/1088)
    * This includes the fix for a `panic!` in `ecdsa::verify`.
      See: [#365](https://github.com/xJonathanLEI/starknet-rs/issues/365) and [#366](https://github.com/xJonathanLEI/starknet-rs/pulls/366)

* feat(hints): Add alternative string for hint IS_ZERO_PACK [#1081](https://github.com/lambdaclass/cairo-vm/pull/1081)

    `BuiltinHintProcessor` now supports the following hint:

    ```python
    %{
        from starkware.cairo.common.cairo_secp.secp_utils import SECP_P, pack
        x = pack(ids.x, PRIME) % SECP_P
    %}

* Add missing hints `NewHint#55`, `NewHint#56`, and `NewHint#57` [#1077](https://github.com/lambdaclass/cairo-vm/issues/1077)

    `BuiltinHintProcessor` now supports the following hints:

    ```python
    from starkware.cairo.common.cairo_secp.secp_utils import pack
    SECP_P=2**255-19

    x = pack(ids.x, PRIME) % SECP_P
    ```

    ```python
    from starkware.cairo.common.cairo_secp.secp_utils import pack
    SECP_P=2**255-19

    value = pack(ids.x, PRIME) % SECP_P
    ```

    ```python
    SECP_P=2**255-19
    from starkware.python.math_utils import div_mod

    value = x_inv = div_mod(1, x, SECP_P)
    ```
    
* Implement hint for `starkware.cairo.common.cairo_keccak.keccak._copy_inputs` as described by whitelist `starknet/security/whitelists/cairo_keccak.json` [#1058](https://github.com/lambdaclass/cairo-vm/pull/1058)

    `BuiltinHintProcessor` now supports the following hint:

    ```python
    %{ ids.full_word = int(ids.n_bytes >= 8) %}
    ```

* perf: cache decoded instructions [#944](https://github.com/lambdaclass/cairo-vm/pull/944)
    * Creates a new cache field in `VirtualMachine` that stores the `Instruction` instances as they get decoded from memory, significantly reducing decoding overhead, with gains up to 9% in runtime according to benchmarks in the performance server

* Add alternative hint code for nondet_bigint3 hint [#1071](https://github.com/lambdaclass/cairo-vm/pull/1071)

    `BuiltinHintProcessor` now supports the following hint:

    ```python
    %{
        from starkware.cairo.common.cairo_secp.secp_utils import split
        segments.write_arg(ids.res.address_, split(value))
    %}
    ```

* Add missing hint on vrf.json lib [#1052](https://github.com/lambdaclass/cairo-vm/pull/1052):

    `BuiltinHintProcessor` now supports the following hint:

    ```python
    %{
        from starkware.cairo.common.cairo_secp.secp_utils import pack
        SECP_P = 2**255-19

        slope = pack(ids.slope, PRIME)
        x0 = pack(ids.point0.x, PRIME)
        x1 = pack(ids.point1.x, PRIME)
        y0 = pack(ids.point0.y, PRIME)

        value = new_x = (pow(slope, 2, SECP_P) - x0 - x1) % SECP_P
    %}
    ```

* Implement hint for cairo_sha256_arbitrary_input_length whitelist [#1091](https://github.com/lambdaclass/cairo-vm/pull/1091)

    `BuiltinHintProcessor` now supports the following hint:

    ```python
    %{
        from starkware.cairo.common.cairo_sha256.sha256_utils import (
            compute_message_schedule, sha2_compress_function)

        _sha256_input_chunk_size_felts = int(ids.SHA256_INPUT_CHUNK_SIZE_FELTS)
        assert 0 <= _sha256_input_chunk_size_felts < 100
        _sha256_state_size_felts = int(ids.SHA256_STATE_SIZE_FELTS)
        assert 0 <= _sha256_state_size_felts < 100
        w = compute_message_schedule(memory.get_range(
            ids.sha256_start, _sha256_input_chunk_size_felts))
        new_state = sha2_compress_function(memory.get_range(ids.state, _sha256_state_size_felts), w)
        segments.write_arg(ids.output, new_state)
    %}
    ```

* Add missing hint on vrf.json lib [#1053](https://github.com/lambdaclass/cairo-vm/pull/1053):

     `BuiltinHintProcessor` now supports the following hint:

     ```python
    %{
        from starkware.cairo.common.cairo_secp.secp_utils import SECP_P, pack
        SECP_P = 2**255-19

        slope = pack(ids.slope, PRIME)
        x = pack(ids.point.x, PRIME)
        y = pack(ids.point.y, PRIME)

        value = new_x = (pow(slope, 2, SECP_P) - 2 * x) % SECP_P
    %}
    ```

* Implement hint on 0.6.0.json whitelist [#1044](https://github.com/lambdaclass/cairo-vm/pull/1044):

     `BuiltinHintProcessor` now supports the following hints:

    ```python
    %{
       ids.a_lsb = ids.a & 1
       ids.b_lsb = ids.b & 1
    %}
    ```

* Implement hint for `starkware.cairo.common.cairo_keccak.keccak._block_permutation` as described by whitelist `starknet/security/whitelists/cairo_keccak.json` [#1046](https://github.com/lambdaclass/cairo-vm/pull/1046)

    `BuiltinHintProcessor` now supports the following hint:

    ```python
    %{
        from starkware.cairo.common.cairo_keccak.keccak_utils import keccak_func
        _keccak_state_size_felts = int(ids.KECCAK_STATE_SIZE_FELTS)
        assert 0 <= _keccak_state_size_felts < 100
        output_values = keccak_func(memory.get_range(
            ids.keccak_ptr_start, _keccak_state_size_felts))
        segments.write_arg(ids.output, output_values)
    %}
    ```

* Implement hint on cairo_blake2s whitelist [#1040](https://github.com/lambdaclass/cairo-vm/pull/1040)

    `BuiltinHintProcessor` now supports the following hint:

    ```python
    %{
        from starkware.cairo.common.cairo_blake2s.blake2s_utils import IV, blake2s_compress

        _blake2s_input_chunk_size_felts = int(ids.BLAKE2S_INPUT_CHUNK_SIZE_FELTS)
        assert 0 <= _blake2s_input_chunk_size_felts < 100

        new_state = blake2s_compress(
            message=memory.get_range(ids.blake2s_start, _blake2s_input_chunk_size_felts),
            h=[IV[0] ^ 0x01010020] + IV[1:],
            t0=ids.n_bytes,
            t1=0,
            f0=0xffffffff,
            f1=0,
        )

        segments.write_arg(ids.output, new_state)
    %}
    ```

* Implement hint on cairo_blake2s whitelist [#1039](https://github.com/lambdaclass/cairo-vm/pull/1039)

    `BuiltinHintProcessor` now supports the following hint:

    ```python

    %{
        # Add dummy pairs of input and output.
        from starkware.cairo.common.cairo_blake2s.blake2s_utils import IV, blake2s_compress

        _n_packed_instances = int(ids.N_PACKED_INSTANCES)
        assert 0 <= _n_packed_instances < 20
        _blake2s_input_chunk_size_felts = int(ids.BLAKE2S_INPUT_CHUNK_SIZE_FELTS)
        assert 0 <= _blake2s_input_chunk_size_felts < 100

        message = [0] * _blake2s_input_chunk_size_felts
        modified_iv = [IV[0] ^ 0x01010020] + IV[1:]
        output = blake2s_compress(
            message=message,
            h=modified_iv,
            t0=0,
            t1=0,
            f0=0xffffffff,
            f1=0,
        )
        padding = (modified_iv + message + [0, 0xffffffff] + output) * (_n_packed_instances - 1)
        segments.write_arg(ids.blake2s_ptr_end, padding)
    %}

* Add `Program::iter_identifiers(&self) -> Iterator<Item = (&str, &Identifier)>` to get an iterator over the program's identifiers [#1079](https://github.com/lambdaclass/cairo-vm/pull/1079)

* Implement hint on `assert_le_felt` for versions 0.6.0 and 0.8.2 [#1047](https://github.com/lambdaclass/cairo-vm/pull/1047):

     `BuiltinHintProcessor` now supports the following hints:

     ```python

     %{
        from starkware.cairo.common.math_utils import assert_integer
        assert_integer(ids.a)
        assert_integer(ids.b)
        assert (ids.a % PRIME) <= (ids.b % PRIME), \
            f'a = {ids.a % PRIME} is not less than or equal to b = {ids.b % PRIME}.'
    %}

     ```

     ```python

    %{
        from starkware.cairo.common.math_utils import assert_integer
        assert_integer(ids.a)
        assert_integer(ids.b)
        a = ids.a % PRIME
        b = ids.b % PRIME
        assert a <= b, f'a = {a} is not less than or equal to b = {b}.'

        ids.small_inputs = int(
            a < range_check_builtin.bound and (b - a) < range_check_builtin.bound)
    %}

     ```

* Add missing hints on whitelist [#1073](https://github.com/lambdaclass/cairo-vm/pull/1073):

    `BuiltinHintProcessor` now supports the following hints:

    ```python
        ids.is_250 = 1 if ids.addr < 2**250 else 0
    ```

    ```python
        # Verify the assumptions on the relationship between 2**250, ADDR_BOUND and PRIME.
        ADDR_BOUND = ids.ADDR_BOUND % PRIME
        assert (2**250 < ADDR_BOUND <= 2**251) and (2 * 2**250 < PRIME) and (
                ADDR_BOUND * 2 > PRIME), \
            'normalize_address() cannot be used with the current constants.'
        ids.is_small = 1 if ids.addr < ADDR_BOUND else 0
    ```

* Implement hint on ec_recover.json whitelist [#1038](https://github.com/lambdaclass/cairo-vm/pull/1038):

    `BuiltinHintProcessor` now supports the following hint:

    ```python
    %{
         value = k = product // m
    %}
    ```

* Implement hint on ec_recover.json whitelist [#1037](https://github.com/lambdaclass/cairo-vm/pull/1037):

    `BuiltinHintProcessor` now supports the following hint:

    ```python
    %{
        from starkware.cairo.common.cairo_secp.secp_utils import pack
        from starkware.python.math_utils import div_mod, safe_div

        a = pack(ids.a, PRIME)
        b = pack(ids.b, PRIME)
        product = a * b
        m = pack(ids.m, PRIME)

        value = res = product % m

    %}
    ```

* Implement hint for `starkware.cairo.common.cairo_keccak.keccak.finalize_keccak` as described by whitelist `starknet/security/whitelists/cairo_keccak.json` [#1041](https://github.com/lambdaclass/cairo-vm/pull/1041)

    `BuiltinHintProcessor` now supports the following hint:

    ```python
    %{
        # Add dummy pairs of input and output.
        _keccak_state_size_felts = int(ids.KECCAK_STATE_SIZE_FELTS)
        _block_size = int(ids.BLOCK_SIZE)
        assert 0 <= _keccak_state_size_felts < 100
        assert 0 <= _block_size < 1000
        inp = [0] * _keccak_state_size_felts
        padding = (inp + keccak_func(inp)) * _block_size
        segments.write_arg(ids.keccak_ptr_end, padding)
    %}
    ```

* Implement hint on ec_recover.json whitelist [#1036](https://github.com/lambdaclass/cairo-vm/pull/1036):

    `BuiltinHintProcessor` now supports the following hint:

    ```python

    %{
        from starkware.cairo.common.cairo_secp.secp_utils import pack
        from starkware.python.math_utils import div_mod, safe_div

        a = pack(ids.a, PRIME)
        b = pack(ids.b, PRIME)

        value = res = a - b
    %}

    ```

* Add missing hint on vrf.json lib [#1054](https://github.com/lambdaclass/cairo-vm/pull/1054):

    `BuiltinHintProcessor` now supports the following hint:

    ```python
        from starkware.cairo.common.cairo_secp.secp_utils import pack
        SECP_P = 2**255-19

        y = pack(ids.point.y, PRIME) % SECP_P
        # The modulo operation in python always returns a nonnegative number.
        value = (-y) % SECP_P
    ```

* Implement hint on ec_recover.json whitelist [#1032](https://github.com/lambdaclass/cairo-vm/pull/1032):

    `BuiltinHintProcessor` now supports the following hint:

    ```python
    %{
        from starkware.cairo.common.cairo_secp.secp_utils import pack
        from starkware.python.math_utils import div_mod, safe_div

        N = pack(ids.n, PRIME)
        x = pack(ids.x, PRIME) % N
        s = pack(ids.s, PRIME) % N,
        value = res = div_mod(x, s, N)
    %}
    ```

* Implement hints on field_arithmetic lib (Part 2) [#1004](https://github.com/lambdaclass/cairo-vm/pull/1004)

    `BuiltinHintProcessor` now supports the following hint:

    ```python
    %{
        from starkware.python.math_utils import div_mod

        def split(num: int, num_bits_shift: int, length: int):
            a = []
            for _ in range(length):
                a.append( num & ((1 << num_bits_shift) - 1) )
                num = num >> num_bits_shift
            return tuple(a)

        def pack(z, num_bits_shift: int) -> int:
            limbs = (z.d0, z.d1, z.d2)
            return sum(limb << (num_bits_shift * i) for i, limb in enumerate(limbs))

        a = pack(ids.a, num_bits_shift = 128)
        b = pack(ids.b, num_bits_shift = 128)
        p = pack(ids.p, num_bits_shift = 128)
        # For python3.8 and above the modular inverse can be computed as follows:
        # b_inverse_mod_p = pow(b, -1, p)
        # Instead we use the python3.7-friendly function div_mod from starkware.python.math_utils
        b_inverse_mod_p = div_mod(1, b, p)


        b_inverse_mod_p_split = split(b_inverse_mod_p, num_bits_shift=128, length=3)

        ids.b_inverse_mod_p.d0 = b_inverse_mod_p_split[0]
        ids.b_inverse_mod_p.d1 = b_inverse_mod_p_split[1]
        ids.b_inverse_mod_p.d2 = b_inverse_mod_p_split[2]
    %}
    ```

* Optimizations for hash builtin [#1029](https://github.com/lambdaclass/cairo-vm/pull/1029):
  * Track the verified addresses by offset in a `Vec<bool>` rather than storing the address in a `Vec<Relocatable>`

* Add missing hint on vrf.json whitelist [#1056](https://github.com/lambdaclass/cairo-vm/pull/1056):

    `BuiltinHintProcessor` now supports the following hint:

    ```python
    %{
        from starkware.python.math_utils import ec_double_slope
        from starkware.cairo.common.cairo_secp.secp_utils import pack
        SECP_P = 2**255-19

        # Compute the slope.
        x = pack(ids.point.x, PRIME)
        y = pack(ids.point.y, PRIME)
        value = slope = ec_double_slope(point=(x, y), alpha=42204101795669822316448953119945047945709099015225996174933988943478124189485, p=SECP_P)
    %}
    ```

* Add missing hint on vrf.json whitelist [#1035](https://github.com/lambdaclass/cairo-vm/pull/1035):

    `BuiltinHintProcessor` now supports the following hint:

    ```python
    %{
        from starkware.python.math_utils import line_slope
        from starkware.cairo.common.cairo_secp.secp_utils import pack
        SECP_P = 2**255-19
        # Compute the slope.
        x0 = pack(ids.point0.x, PRIME)
        y0 = pack(ids.point0.y, PRIME)
        x1 = pack(ids.point1.x, PRIME)
        y1 = pack(ids.point1.y, PRIME)
        value = slope = line_slope(point1=(x0, y0), point2=(x1, y1), p=SECP_P)
    %}
    ```

* Add missing hint on vrf.json whitelist [#1035](https://github.com/lambdaclass/cairo-vm/pull/1035):

    `BuiltinHintProcessor` now supports the following hint:

    ```python
    %{
        from starkware.cairo.common.cairo_secp.secp_utils import pack
        SECP_P = 2**255-19
        to_assert = pack(ids.val, PRIME)
        q, r = divmod(pack(ids.val, PRIME), SECP_P)
        assert r == 0, f"verify_zero: Invalid input {ids.val.d0, ids.val.d1, ids.val.d2}."
        ids.q = q % PRIME
    %}
    ```

* Add missing hint on vrf.json whitelist [#1000](https://github.com/lambdaclass/cairo-vm/pull/1000):

    `BuiltinHintProcessor` now supports the following hint:

    ```python
        def pack_512(u, num_bits_shift: int) -> int:
            limbs = (u.d0, u.d1, u.d2, u.d3)
            return sum(limb << (num_bits_shift * i) for i, limb in enumerate(limbs))

        x = pack_512(ids.x, num_bits_shift = 128)
        p = ids.p.low + (ids.p.high << 128)
        x_inverse_mod_p = pow(x,-1, p)

        x_inverse_mod_p_split = (x_inverse_mod_p & ((1 << 128) - 1), x_inverse_mod_p >> 128)

        ids.x_inverse_mod_p.low = x_inverse_mod_p_split[0]
        ids.x_inverse_mod_p.high = x_inverse_mod_p_split[1]
    ```

* BREAKING CHANGE: Fix `CairoRunner::get_memory_holes` [#1027](https://github.com/lambdaclass/cairo-vm/pull/1027):

  * Skip builtin segements when counting memory holes
  * Check amount of memory holes for all tests in cairo_run_test
  * Remove duplicated tests in cairo_run_test
  * BREAKING CHANGE: `MemorySegmentManager.get_memory_holes` now also receives the amount of builtins in the vm. Signature is now `pub fn get_memory_holes(&self, builtin_count: usize) -> Result<usize, MemoryError>`

* Add missing hints on cairo_secp lib [#1026](https://github.com/lambdaclass/cairo-vm/pull/1026):

    `BuiltinHintProcessor` now supports the following hints:

    ```python
    from starkware.cairo.common.cairo_secp.secp256r1_utils import SECP256R1_ALPHA as ALPHA
    ```
    and:

    ```python
    from starkware.cairo.common.cairo_secp.secp256r1_utils import SECP256R1_N as N
    ```

* Add missing hint on vrf.json lib [#1043](https://github.com/lambdaclass/cairo-vm/pull/1043):

    `BuiltinHintProcessor` now supports the following hint:

    ```python
        from starkware.python.math_utils import div_mod

        def split(a: int):
            return (a & ((1 << 128) - 1), a >> 128)

        def pack(z, num_bits_shift: int) -> int:
            limbs = (z.low, z.high)
            return sum(limb << (num_bits_shift * i) for i, limb in enumerate(limbs))

        a = pack(ids.a, 128)
        b = pack(ids.b, 128)
        p = pack(ids.p, 128)
        # For python3.8 and above the modular inverse can be computed as follows:
        # b_inverse_mod_p = pow(b, -1, p)
        # Instead we use the python3.7-friendly function div_mod from starkware.python.math_utils
        b_inverse_mod_p = div_mod(1, b, p)

        b_inverse_mod_p_split = split(b_inverse_mod_p)

        ids.b_inverse_mod_p.low = b_inverse_mod_p_split[0]
        ids.b_inverse_mod_p.high = b_inverse_mod_p_split[1]
    ```

* Add missing hints `NewHint#35` and `NewHint#36` [#975](https://github.com/lambdaclass/cairo-vm/issues/975)

    `BuiltinHintProcessor` now supports the following hint:

    ```python
    from starkware.cairo.common.cairo_secp.secp_utils import pack
    from starkware.cairo.common.math_utils import as_int
    from starkware.python.math_utils import div_mod, safe_div

    p = pack(ids.P, PRIME)
    x = pack(ids.x, PRIME) + as_int(ids.x.d3, PRIME) * ids.BASE ** 3 + as_int(ids.x.d4, PRIME) * ids.BASE ** 4
    y = pack(ids.y, PRIME)

    value = res = div_mod(x, y, p)
    ```

    ```python
    k = safe_div(res * y - x, p)
    value = k if k > 0 else 0 - k
    ids.flag = 1 if k > 0 else 0
    ```

* Add missing hint on cairo_secp lib [#1057](https://github.com/lambdaclass/cairo-vm/pull/1057):

    `BuiltinHintProcessor` now supports the following hint:

    ```python
        from starkware.cairo.common.cairo_secp.secp_utils import pack
        from starkware.python.math_utils import ec_double_slope

        # Compute the slope.
        x = pack(ids.point.x, PRIME)
        y = pack(ids.point.y, PRIME)
        value = slope = ec_double_slope(point=(x, y), alpha=ALPHA, p=SECP_P)
    ```

* Add missing hint on uint256_improvements lib [#1025](https://github.com/lambdaclass/cairo-vm/pull/1025):

    `BuiltinHintProcessor` now supports the following hint:

    ```python
        from starkware.python.math_utils import isqrt
        n = (ids.n.high << 128) + ids.n.low
        root = isqrt(n)
        assert 0 <= root < 2 ** 128
        ids.root = root
    ```

* Add missing hint on vrf.json lib [#1045](https://github.com/lambdaclass/cairo-vm/pull/1045):

    `BuiltinHintProcessor` now supports the following hint:

    ```python
        from starkware.python.math_utils import is_quad_residue, sqrt

        def split(a: int):
            return (a & ((1 << 128) - 1), a >> 128)

        def pack(z) -> int:
            return z.low + (z.high << 128)

        generator = pack(ids.generator)
        x = pack(ids.x)
        p = pack(ids.p)

        success_x = is_quad_residue(x, p)
        root_x = sqrt(x, p) if success_x else None
        success_gx = is_quad_residue(generator*x, p)
        root_gx = sqrt(generator*x, p) if success_gx else None

        # Check that one is 0 and the other is 1
        if x != 0:
            assert success_x + success_gx == 1

        # `None` means that no root was found, but we need to transform these into a felt no matter what
        if root_x == None:
            root_x = 0
        if root_gx == None:
            root_gx = 0
        ids.success_x = int(success_x)
        ids.success_gx = int(success_gx)
        split_root_x = split(root_x)
        # print('split root x', split_root_x)
        split_root_gx = split(root_gx)
        ids.sqrt_x.low = split_root_x[0]
        ids.sqrt_x.high = split_root_x[1]
        ids.sqrt_gx.low = split_root_gx[0]
        ids.sqrt_gx.high = split_root_gx[1]
    ```

* Add missing hint on uint256_improvements lib [#1024](https://github.com/lambdaclass/cairo-vm/pull/1024):

    `BuiltinHintProcessor` now supports the following hint:

    ```python
        res = ids.a + ids.b
        ids.carry = 1 if res >= ids.SHIFT else 0
    ```

* BREAKING CHANGE: move `Program::identifiers` to `SharedProgramData::identifiers` [#1023](https://github.com/lambdaclass/cairo-vm/pull/1023)
    * Optimizes `CairoRunner::new`, needed for sequencers and other workflows reusing the same `Program` instance across `CairoRunner`s
    * Breaking change: make all fields in `Program` and `SharedProgramData` `pub(crate)`, since we break by moving the field let's make it the last break for this struct
    * Add `Program::get_identifier(&self, id: &str) -> &Identifier` to get a single identifier by name

* Implement hints on field_arithmetic lib[#985](https://github.com/lambdaclass/cairo-vm/pull/983)

    `BuiltinHintProcessor` now supports the following hint:

    ```python
        %{
            from starkware.python.math_utils import is_quad_residue, sqrt

            def split(num: int, num_bits_shift: int = 128, length: int = 3):
                a = []
                for _ in range(length):
                    a.append( num & ((1 << num_bits_shift) - 1) )
                    num = num >> num_bits_shift
                return tuple(a)

            def pack(z, num_bits_shift: int = 128) -> int:
                limbs = (z.d0, z.d1, z.d2)
                return sum(limb << (num_bits_shift * i) for i, limb in enumerate(limbs))


            generator = pack(ids.generator)
            x = pack(ids.x)
            p = pack(ids.p)

            success_x = is_quad_residue(x, p)
            root_x = sqrt(x, p) if success_x else None

            success_gx = is_quad_residue(generator*x, p)
            root_gx = sqrt(generator*x, p) if success_gx else None

            # Check that one is 0 and the other is 1
            if x != 0:
                assert success_x + success_gx ==1

            # `None` means that no root was found, but we need to transform these into a felt no matter what
            if root_x == None:
                root_x = 0
            if root_gx == None:
                root_gx = 0
            ids.success_x = int(success_x)
            ids.success_gx = int(success_gx)
            split_root_x = split(root_x)
            split_root_gx = split(root_gx)
            ids.sqrt_x.d0 = split_root_x[0]
            ids.sqrt_x.d1 = split_root_x[1]
            ids.sqrt_x.d2 = split_root_x[2]
            ids.sqrt_gx.d0 = split_root_gx[0]
            ids.sqrt_gx.d1 = split_root_gx[1]
            ids.sqrt_gx.d2 = split_root_gx[2]
        %}
    ```

* Add missing hint on vrf.json lib [#1050](https://github.com/lambdaclass/cairo-vm/pull/1050):

    `BuiltinHintProcessor` now supports the following hint:

    ```python
        sum_low = ids.a.low + ids.b.low
        ids.carry_low = 1 if sum_low >= ids.SHIFT else 0
    ```

* Add missing hint on uint256_improvements lib [#1016](https://github.com/lambdaclass/cairo-vm/pull/1016):

    `BuiltinHintProcessor` now supports the following hint:

    ```python
        def split(num: int, num_bits_shift: int = 128, length: int = 2):
            a = []
            for _ in range(length):
                a.append( num & ((1 << num_bits_shift) - 1) )
                num = num >> num_bits_shift
            return tuple(a)

        def pack(z, num_bits_shift: int = 128) -> int:
            limbs = (z.low, z.high)
            return sum(limb << (num_bits_shift * i) for i, limb in enumerate(limbs))

        a = pack(ids.a)
        b = pack(ids.b)
        res = (a - b)%2**256
        res_split = split(res)
        ids.res.low = res_split[0]
        ids.res.high = res_split[1]
    ```

* Implement hint on vrf.json lib [#1049](https://github.com/lambdaclass/cairo-vm/pull/1049)

    `BuiltinHintProcessor` now supports the following hint:
    
    ```python
        def split(num: int, num_bits_shift: int, length: int):
            a = []
            for _ in range(length):
                a.append( num & ((1 << num_bits_shift) - 1) )
                num = num >> num_bits_shift
            return tuple(a)

        def pack(z, num_bits_shift: int) -> int:
            limbs = (z.d0, z.d1, z.d2)
            return sum(limb << (num_bits_shift * i) for i, limb in enumerate(limbs))

        def pack_extended(z, num_bits_shift: int) -> int:
            limbs = (z.d0, z.d1, z.d2, z.d3, z.d4, z.d5)
            return sum(limb << (num_bits_shift * i) for i, limb in enumerate(limbs))

        a = pack_extended(ids.a, num_bits_shift = 128)
        div = pack(ids.div, num_bits_shift = 128)

        quotient, remainder = divmod(a, div)

        quotient_split = split(quotient, num_bits_shift=128, length=6)

        ids.quotient.d0 = quotient_split[0]
        ids.quotient.d1 = quotient_split[1]
        ids.quotient.d2 = quotient_split[2]
        ids.quotient.d3 = quotient_split[3]
        ids.quotient.d4 = quotient_split[4]
        ids.quotient.d5 = quotient_split[5]

        remainder_split = split(remainder, num_bits_shift=128, length=3)
        ids.remainder.d0 = remainder_split[0]
        ids.remainder.d1 = remainder_split[1]
        ids.remainder.d2 = remainder_split[2]
    ```

    _Note: this hint is similar to the one in #983, but with some trailing whitespace removed_

* Add missing hint on vrf.json whitelist [#1030](https://github.com/lambdaclass/cairo-vm/pull/1030):

    `BuiltinHintProcessor` now supports the following hint:

    ```python
        def split(num: int, num_bits_shift: int, length: int):
            a = []
            for _ in range(length):
                a.append( num & ((1 << num_bits_shift) - 1) )
                num = num >> num_bits_shift
            return tuple(a)

        def pack(z, num_bits_shift: int) -> int:
            limbs = (z.low, z.high)
            return sum(limb << (num_bits_shift * i) for i, limb in enumerate(limbs))

        def pack_extended(z, num_bits_shift: int) -> int:
            limbs = (z.d0, z.d1, z.d2, z.d3)
            return sum(limb << (num_bits_shift * i) for i, limb in enumerate(limbs))

        x = pack_extended(ids.x, num_bits_shift = 128)
        div = pack(ids.div, num_bits_shift = 128)

        quotient, remainder = divmod(x, div)

        quotient_split = split(quotient, num_bits_shift=128, length=4)

        ids.quotient.d0 = quotient_split[0]
        ids.quotient.d1 = quotient_split[1]
        ids.quotient.d2 = quotient_split[2]
        ids.quotient.d3 = quotient_split[3]

        remainder_split = split(remainder, num_bits_shift=128, length=2)
        ids.remainder.low = remainder_split[0]
        ids.remainder.high = remainder_split[1]
    ```

* Add method `Program::data_len(&self) -> usize` to get the number of data cells in a given program [#1022](https://github.com/lambdaclass/cairo-vm/pull/1022)

* Add missing hint on uint256_improvements lib [#1013](https://github.com/lambdaclass/cairo-vm/pull/1013):

    `BuiltinHintProcessor` now supports the following hint:

    ```python
        a = (ids.a.high << 128) + ids.a.low
        div = (ids.div.b23 << 128) + ids.div.b01
        quotient, remainder = divmod(a, div)

        ids.quotient.low = quotient & ((1 << 128) - 1)
        ids.quotient.high = quotient >> 128
        ids.remainder.low = remainder & ((1 << 128) - 1)
        ids.remainder.high = remainder >> 128
    ```

* Add missing hint on cairo_secp lib [#1010](https://github.com/lambdaclass/cairo-vm/pull/1010):

    `BuiltinHintProcessor` now supports the following hint:

    ```python
        memory[ap] = int(x == 0)
    ```

* Implement hint on `get_felt_bitlength` [#993](https://github.com/lambdaclass/cairo-vm/pull/993)

  `BuiltinHintProcessor` now supports the following hint:
  ```python
  x = ids.x
  ids.bit_length = x.bit_length()
  ```
  Used by the [`Garaga` library function `get_felt_bitlength`](https://github.com/keep-starknet-strange/garaga/blob/249f8a372126b3a839f9c1e1080ea8c6f9374c0c/src/utils.cairo#L54)

* Add missing hint on cairo_secp lib [#1009](https://github.com/lambdaclass/cairo-vm/pull/1009):

    `BuiltinHintProcessor` now supports the following hint:

    ```python
        ids.dibit = ((ids.scalar_u >> ids.m) & 1) + 2 * ((ids.scalar_v >> ids.m) & 1)
    ```

* Add getters to read properties of a `Program` [#1017](https://github.com/lambdaclass/cairo-vm/pull/1017):
  * `prime(&self) -> &str`: get the prime associated to data in hex representation
  * `iter_data(&self) -> Iterator<Item = &MaybeRelocatable>`: get an iterator over all elements in the program data
  * `iter_builtins(&self) -> Iterator<Item = &BuiltinName>`: get an iterator over the names of required builtins

* Add missing hint on cairo_secp lib [#1008](https://github.com/lambdaclass/cairo-vm/pull/1008):

    `BuiltinHintProcessor` now supports the following hint:

    ```python
        ids.len_hi = max(ids.scalar_u.d2.bit_length(), ids.scalar_v.d2.bit_length())-1
    ```

* Update `starknet-crypto` to version `0.4.3` [#1011](https://github.com/lambdaclass/cairo-vm/pull/1011)
  * The new version carries an 85% reduction in execution time for ECDSA signature verification

* BREAKING CHANGE: refactor `Program` to optimize `Program::clone` [#999](https://github.com/lambdaclass/cairo-vm/pull/999)

    * Breaking change: many fields that were (unnecessarily) public become hidden by the refactor.

* BREAKING CHANGE: Add _builtin suffix to builtin names e.g.: output -> output_builtin [#1005](https://github.com/lambdaclass/cairo-vm/pull/1005)

* Implement hint on uint384_extension lib [#983](https://github.com/lambdaclass/cairo-vm/pull/983)

    `BuiltinHintProcessor` now supports the following hint:
    
    ```python
        def split(num: int, num_bits_shift: int, length: int):
            a = []
            for _ in range(length):
                a.append( num & ((1 << num_bits_shift) - 1) )
                num = num >> num_bits_shift 
            return tuple(a)

        def pack(z, num_bits_shift: int) -> int:
            limbs = (z.d0, z.d1, z.d2)
            return sum(limb << (num_bits_shift * i) for i, limb in enumerate(limbs))
            
        def pack_extended(z, num_bits_shift: int) -> int:
            limbs = (z.d0, z.d1, z.d2, z.d3, z.d4, z.d5)
            return sum(limb << (num_bits_shift * i) for i, limb in enumerate(limbs))

        a = pack_extended(ids.a, num_bits_shift = 128)
        div = pack(ids.div, num_bits_shift = 128)

        quotient, remainder = divmod(a, div)

        quotient_split = split(quotient, num_bits_shift=128, length=6)

        ids.quotient.d0 = quotient_split[0]
        ids.quotient.d1 = quotient_split[1]
        ids.quotient.d2 = quotient_split[2]
        ids.quotient.d3 = quotient_split[3]
        ids.quotient.d4 = quotient_split[4]
        ids.quotient.d5 = quotient_split[5]

        remainder_split = split(remainder, num_bits_shift=128, length=3)
        ids.remainder.d0 = remainder_split[0]
        ids.remainder.d1 = remainder_split[1]
        ids.remainder.d2 = remainder_split[2]
    ```

* BREAKING CHANGE: optimization for instruction decoding [#942](https://github.com/lambdaclass/cairo-vm/pull/942):
    * Avoids copying immediate arguments to the `Instruction` structure, as they get inferred from the offset anyway
    * Breaking: removal of the field `Instruction::imm`

* Add missing `\n` character in traceback string [#997](https://github.com/lambdaclass/cairo-vm/pull/997)
    * BugFix: Add missing `\n` character after traceback lines when the filename is missing ("Unknown Location")

* 0.11 Support
    * Add missing hints [#1014](https://github.com/lambdaclass/cairo-vm/pull/1014):
        `BuiltinHintProcessor` now supports the following hints:
        ```python
            from starkware.cairo.common.cairo_secp.secp256r1_utils import SECP256R1_P as SECP_P 
        ```
        and: 
        ```python
            from starkware.cairo.common.cairo_secp.secp_utils import pack
            from starkware.python.math_utils import line_slope
            
            # Compute the slope.
            x0 = pack(ids.point0.x, PRIME)
            y0 = pack(ids.point0.y, PRIME)
            x1 = pack(ids.point1.x, PRIME)
            y1 = pack(ids.point1.y, PRIME)
            value = slope = line_slope(point1=(x0, y0), point2=(x1, y1), p=SECP_P)
        ```
    * Add missing hints on cairo_secp lib [#991](https://github.com/lambdaclass/cairo-vm/pull/991):
        `BuiltinHintProcessor` now supports the following hints:
        ```python
        from starkware.cairo.common.cairo_secp.secp_utils import pack
        from starkware.python.math_utils import div_mod, safe_div

        N = 0xfffffffffffffffffffffffffffffffebaaedce6af48a03bbfd25e8cd0364141
        x = pack(ids.x, PRIME) % N
        s = pack(ids.s, PRIME) % N
        value = res = div_mod(x, s, N)
        ```
        and: 
        ```python
        value = k = safe_div(res * s - x, N)
        ```
    * Layouts update [#874](https://github.com/lambdaclass/cairo-vm/pull/874)
    * Keccak builtin updated [#873](https://github.com/lambdaclass/cairo-vm/pull/873), [#883](https://github.com/lambdaclass/cairo-vm/pull/883)
    * Changes to `ec_op` [#876](https://github.com/lambdaclass/cairo-vm/pull/876)
    * Poseidon builtin [#875](https://github.com/lambdaclass/cairo-vm/pull/875)
    * Renamed Felt to Felt252 [#899](https://github.com/lambdaclass/cairo-vm/pull/899)
    * Added SegmentArenaBuiltinRunner [#913](https://github.com/lambdaclass/cairo-vm/pull/913)
    * Added `program_segment_size` argument to `verify_secure_runner` & `run_from_entrypoint` [#928](https://github.com/lambdaclass/cairo-vm/pull/928)
    * Added dynamic layout [#879](https://github.com/lambdaclass/cairo-vm/pull/879)
    * `get_segment_size` was exposed [#934](https://github.com/lambdaclass/cairo-vm/pull/934)

* Add missing hint on cairo_secp lib [#1006](https://github.com/lambdaclass/cairo-vm/pull/1006):

    `BuiltinHintProcessor` now supports the following hint:

    ```python
        ids.quad_bit = (
            8 * ((ids.scalar_v >> ids.m) & 1)
            + 4 * ((ids.scalar_u >> ids.m) & 1)
            + 2 * ((ids.scalar_v >> (ids.m - 1)) & 1)
            + ((ids.scalar_u >> (ids.m - 1)) & 1)
        )
    ```

* Add missing hint on cairo_secp lib [#1003](https://github.com/lambdaclass/cairo-vm/pull/1003):

    `BuiltinHintProcessor` now supports the following hint:

    ```python
        from starkware.cairo.common.cairo_secp.secp_utils import pack

        x = pack(ids.x, PRIME) % SECP_P
    ```

* Add missing hint on cairo_secp lib [#996](https://github.com/lambdaclass/cairo-vm/pull/996):

    `BuiltinHintProcessor` now supports the following hint:

    ```python
        from starkware.python.math_utils import div_mod
        value = x_inv = div_mod(1, x, SECP_P)
    ```

* Add missing hints on cairo_secp lib [#994](https://github.com/lambdaclass/cairo-vm/pull/994):

    `BuiltinHintProcessor` now supports the following hints:

    ```python
        from starkware.cairo.common.cairo_secp.secp_utils import pack
        from starkware.python.math_utils import div_mod, safe_div

        a = pack(ids.a, PRIME)
        b = pack(ids.b, PRIME)
        value = res = div_mod(a, b, N)
    ```

    ```python
        value = k_plus_one = safe_div(res * b - a, N) + 1
    ```

* Add missing hint on cairo_secp lib [#992](https://github.com/lambdaclass/cairo-vm/pull/992):

    `BuiltinHintProcessor` now supports the following hint:

    ```python
        from starkware.cairo.common.cairo_secp.secp_utils import pack

        q, r = divmod(pack(ids.val, PRIME), SECP_P)
        assert r == 0, f"verify_zero: Invalid input {ids.val.d0, ids.val.d1, ids.val.d2}."
        ids.q = q % PRIME
    ```

* Add missing hint on cairo_secp lib [#990](https://github.com/lambdaclass/cairo-vm/pull/990):

    `BuiltinHintProcessor` now supports the following hint:

    ```python
        from starkware.cairo.common.cairo_secp.secp_utils import pack

        slope = pack(ids.slope, PRIME)
        x = pack(ids.point.x, PRIME)
        y = pack(ids.point.y, PRIME)

        value = new_x = (pow(slope, 2, SECP_P) - 2 * x) % SECP_P
    ```

* Add missing hint on cairo_secp lib [#989](https://github.com/lambdaclass/cairo-vm/pull/989):

    `BuiltinHintProcessor` now supports the following hint:

    ```python
        from starkware.cairo.common.cairo_secp.secp_utils import SECP_P
        q, r = divmod(pack(ids.val, PRIME), SECP_P)
        assert r == 0, f"verify_zero: Invalid input {ids.val.d0, ids.val.d1, ids.val.d2}."
        ids.q = q % PRIME
    ```

* Add missing hint on cairo_secp lib [#986](https://github.com/lambdaclass/cairo-vm/pull/986):

    `BuiltinHintProcessor` now supports the following hint:

    ```python
        from starkware.cairo.common.cairo_secp.secp_utils import SECP_P, pack
        from starkware.python.math_utils import div_mod

        # Compute the slope.
        x = pack(ids.pt.x, PRIME)
        y = pack(ids.pt.y, PRIME)
        value = slope = div_mod(3 * x ** 2, 2 * y, SECP_P)
    ```

* Add missing hint on cairo_secp lib [#984](https://github.com/lambdaclass/cairo-vm/pull/984):

    `BuiltinHintProcessor` now supports the following hint:

    ```python
        from starkware.cairo.common.cairo_secp.secp_utils import SECP_P, pack
        from starkware.python.math_utils import div_mod

        # Compute the slope.
        x0 = pack(ids.pt0.x, PRIME)
        y0 = pack(ids.pt0.y, PRIME)
        x1 = pack(ids.pt1.x, PRIME)
        y1 = pack(ids.pt1.y, PRIME)
        value = slope = div_mod(y0 - y1, x0 - x1, SECP_P)
    ```

* Implement hints on uint384 lib (Part 2) [#971](https://github.com/lambdaclass/cairo-vm/pull/971)

    `BuiltinHintProcessor` now supports the following hint:

    ```python
        memory[ap] = 1 if 0 <= (ids.a.d2 % PRIME) < 2 ** 127 else 0
    ```

 * Add alternative hint code for hint on _block_permutation used by 0.10.3 whitelist [#958](https://github.com/lambdaclass/cairo-vm/pull/958)

     `BuiltinHintProcessor` now supports the following hint:

    ```python
        from starkware.cairo.common.keccak_utils.keccak_utils import keccak_func
        _keccak_state_size_felts = int(ids.KECCAK_STATE_SIZE_FELTS)
        assert 0 <= _keccak_state_size_felts < 100

        output_values = keccak_func(memory.get_range(
            ids.keccak_ptr - _keccak_state_size_felts, _keccak_state_size_felts))
        segments.write_arg(ids.keccak_ptr, output_values)
    ```

* Make  hints code `src/hint_processor/builtin_hint_processor/hint_code.rs` public [#988](https://github.com/lambdaclass/cairo-vm/pull/988)

* Implement hints on uint384 lib (Part 1) [#960](https://github.com/lambdaclass/cairo-vm/pull/960)

    `BuiltinHintProcessor` now supports the following hints:

    ```python
        def split(num: int, num_bits_shift: int, length: int):
        a = []
        for _ in range(length):
            a.append( num & ((1 << num_bits_shift) - 1) )
            num = num >> num_bits_shift
        return tuple(a)

        def pack(z, num_bits_shift: int) -> int:
            limbs = (z.d0, z.d1, z.d2)
            return sum(limb << (num_bits_shift * i) for i, limb in enumerate(limbs))

        a = pack(ids.a, num_bits_shift = 128)
        div = pack(ids.div, num_bits_shift = 128)
        quotient, remainder = divmod(a, div)

        quotient_split = split(quotient, num_bits_shift=128, length=3)
        assert len(quotient_split) == 3

        ids.quotient.d0 = quotient_split[0]
        ids.quotient.d1 = quotient_split[1]
        ids.quotient.d2 = quotient_split[2]

        remainder_split = split(remainder, num_bits_shift=128, length=3)
        ids.remainder.d0 = remainder_split[0]
        ids.remainder.d1 = remainder_split[1]
        ids.remainder.d2 = remainder_split[2]
    ```

    ```python
        ids.low = ids.a & ((1<<128) - 1)
        ids.high = ids.a >> 128
    ```

    ```python
            sum_d0 = ids.a.d0 + ids.b.d0
        ids.carry_d0 = 1 if sum_d0 >= ids.SHIFT else 0
        sum_d1 = ids.a.d1 + ids.b.d1 + ids.carry_d0
        ids.carry_d1 = 1 if sum_d1 >= ids.SHIFT else 0
        sum_d2 = ids.a.d2 + ids.b.d2 + ids.carry_d1
        ids.carry_d2 = 1 if sum_d2 >= ids.SHIFT else 0
    ```

    ```python
        from starkware.python.math_utils import isqrt

        def split(num: int, num_bits_shift: int, length: int):
            a = []
            for _ in range(length):
                a.append( num & ((1 << num_bits_shift) - 1) )
                num = num >> num_bits_shift
            return tuple(a)

        def pack(z, num_bits_shift: int) -> int:
            limbs = (z.d0, z.d1, z.d2)
            return sum(limb << (num_bits_shift * i) for i, limb in enumerate(limbs))

        a = pack(ids.a, num_bits_shift=128)
        root = isqrt(a)
        assert 0 <= root < 2 ** 192
        root_split = split(root, num_bits_shift=128, length=3)
        ids.root.d0 = root_split[0]
        ids.root.d1 = root_split[1]
        ids.root.d2 = root_split[2]
    ```

* Re-export the `cairo-felt` crate as `cairo_vm::felt` [#981](https://github.com/lambdaclass/cairo-vm/pull/981)
  * Removes the need of explicitly importing `cairo-felt` in downstream projects
  and helps ensure there is no version mismatch caused by that

* Implement hint on `uint256_mul_div_mod`[#957](https://github.com/lambdaclass/cairo-vm/pull/957)

    `BuiltinHintProcessor` now supports the following hint:

    ```python
    a = (ids.a.high << 128) + ids.a.low
    b = (ids.b.high << 128) + ids.b.low
    div = (ids.div.high << 128) + ids.div.low
    quotient, remainder = divmod(a * b, div)

    ids.quotient_low.low = quotient & ((1 << 128) - 1)
    ids.quotient_low.high = (quotient >> 128) & ((1 << 128) - 1)
    ids.quotient_high.low = (quotient >> 256) & ((1 << 128) - 1)
    ids.quotient_high.high = quotient >> 384
    ids.remainder.low = remainder & ((1 << 128) - 1)
    ids.remainder.high = remainder >> 128"
    ```

    Used by the common library function `uint256_mul_div_mod`

#### [0.3.0-rc1] - 2023-04-13
* Derive Deserialize for ExecutionResources [#922](https://github.com/lambdaclass/cairo-vm/pull/922)
* Remove builtin names from VirtualMachine.builtin_runners [#921](https://github.com/lambdaclass/cairo-vm/pull/921)
* Implemented hints on common/ec.cairo [#888](https://github.com/lambdaclass/cairo-vm/pull/888)
* Changed `Memory.insert` argument types [#902](https://github.com/lambdaclass/cairo-vm/pull/902)
* feat: implemented `Deserialize` on Program by changing builtins field type to enum [#896](https://github.com/lambdaclass/cairo-vm/pull/896)
* Effective size computation from the VM exposed [#887](https://github.com/lambdaclass/cairo-vm/pull/887)
* Wasm32 Support! [#828](https://github.com/lambdaclass/cairo-vm/pull/828), [#893](https://github.com/lambdaclass/cairo-vm/pull/893)
* `MathError` added for math operation [#855](https://github.com/lambdaclass/cairo-vm/pull/855)
* Check for overflows in relocatable operations [#859](https://github.com/lambdaclass/cairo-vm/pull/859)
* Use `Relocatable` instead of `&MaybeRelocatable` in `load_data` and `get_range`[#860](https://github.com/lambdaclass/cairo-vm/pull/860) [#867](https://github.com/lambdaclass/cairo-vm/pull/867)
* Memory-related errors moved to `MemoryError` [#854](https://github.com/lambdaclass/cairo-vm/pull/854)
    * Removed unused error variants
    * Moved memory-related error variants to `MemoryError`
    * Changed memory getters to return `MemoryError` instead of `VirtualMachineError`
    * Changed all memory-related errors in hint from `HintError::Internal(VmError::...` to `HintError::Memory(MemoryError::...`
* feat: Builder pattern for `VirtualMachine` [#820](https://github.com/lambdaclass/cairo-vm/pull/820)
* Simplified `Memory::get` return type to `Option` [#852](https://github.com/lambdaclass/cairo-vm/pull/852)
* Improved idenitifier variable error handling [#851](https://github.com/lambdaclass/cairo-vm/pull/851)
* `CairoRunner::write_output` now prints missing and relocatable values [#853](https://github.com/lambdaclass/cairo-vm/pull/853)
* `VirtualMachineError::FailedToComputeOperands` error message expanded [#848](https://github.com/lambdaclass/cairo-vm/pull/848)
* Builtin names made public [#849](https://github.com/lambdaclass/cairo-vm/pull/849)
* `secure_run` flag moved to `CairoRunConfig` struct [#832](https://github.com/lambdaclass/cairo-vm/pull/832)
* `vm_core` error types revised and iimplemented `AddAssign` for `Relocatable` [#837](https://github.com/lambdaclass/cairo-vm/pull/837)
* `to_bigint` and `to_biguint` deprecated [#757](https://github.com/lambdaclass/cairo-vm/pull/757)
* `Memory` moved into `MemorySegmentManager` [#830](https://github.com/lambdaclass/cairo-vm/pull/830)
    * To reduce the complexity of the VM's memory and enforce proper usage (as the memory and its segment manager are now a "unified" entity)
    * Removed `memory` field from `VirtualMachine`
    * Added `memory` field to `MemorySegmentManager`
    * Removed `Memory` argument from methods where `MemorySegmentManager` is also an argument
    * Added test macro `segments` (an extension of the `memory` macro)
* `Display` trait added to Memory struct [#812](https://github.com/lambdaclass/cairo-vm/pull/812)
* feat: Extensible VirtualMachineError and removed PartialEq trait [#783](https://github.com/lambdaclass/cairo-vm/pull/783)
    * `VirtualMachineError::Other(anyhow::Error)` was added to allow to returning custom errors when using `cairo-vm`
    * The `PartialEq` trait was removed from the `VirtualMachineError` enum
* VM hooks added as a conditional feature [#761](https://github.com/lambdaclass/cairo-vm/pull/761)
    * Cairo-vm based testing tools such as cairo-foundry or those built by FuzzingLabs need access to the state of the VM at specific points during the execution.
    * This PR adds the possibility for users of the cairo-vm lib to execute their custom additional code during the program execution.
    * The Rust "feature" mechanism was used in order to guarantee that this ability is only available when the lib user needs it, and is not compiled when it's not required.
    * Three hooks were created:
        * before the first step
        * before each step
        * after each step
* ExecutionResource operations: add and substract [#774](https://github.com/lambdaclass/cairo-vm/pull/774), multiplication [#908](https://github.com/lambdaclass/cairo-vm/pull/908) , and `AddAssign` [#914](https://github.com/lambdaclass/cairo-vm/pull/914)

* Move `Memory` into `MemorySegmentManager` [#830](https://github.com/lambdaclass/cairo-vm/pull/830)
    * Structural changes:
        * Remove `memory: Memory` field from `VirtualMachine`
        * Add `memory: Memory` field to `MemorySegmentManager`
    * As a result of this, multiple public methods' signatures changed:
        * `BuiltinRunner` (and its inner enum types):
            * `initialize_segments(&mut self, segments: &mut MemorySegmentManager, memory: &mut Memory)` -> `initialize_segments(&mut self, segments: &mut MemorySegmentManager)`
            * `final_stack(&mut self, segments: &MemorySegmentManager, memory: &Memory, stack_pointer: Relocatable) -> Result<Relocatable, RunnerError>` -> `final_stack(&mut self, segments: &MemorySegmentManager, stack_pointer: Relocatable) -> Result<Relocatable, RunnerError>`
        * `MemorySegmentManager`
            * `add(&mut self, memory: &mut Memory) -> Relocatable` -> `add(&mut self) -> Relocatable`
            * `add_temporary_segment(&mut self, memory: &mut Memory) -> Relocatable` -> `add_temporary_segment(&mut self) -> Relocatable`
            * `load_data(&mut self, memory: &mut Memory, ptr: &MaybeRelocatable, data: &Vec<MaybeRelocatable>) -> Result<MaybeRelocatable, MemoryError>` -> `load_data(&mut self, ptr: &MaybeRelocatable, data: &Vec<MaybeRelocatable>) -> Result<MaybeRelocatable, MemoryError>`
            * `compute_effective_sizes(&mut self, memory: &Memory) -> &Vec<usize>` -> `compute_effective_sizes(&mut self) -> &Vec<usize>`
            * `gen_arg(&mut self, arg: &dyn Any, memory: &mut Memory) -> Result<MaybeRelocatable, VirtualMachineError>` -> `gen_arg(&mut self, arg: &dyn Any) -> Result<MaybeRelocatable, VirtualMachineError>`
            * `gen_cairo_arg(&mut self, arg: &CairoArg, memory: &mut Memory) -> Result<MaybeRelocatable, VirtualMachineError>` -> `gen_cairo_arg(&mut self, arg: &CairoArg) -> Result<MaybeRelocatable, VirtualMachineError>`
            * `write_arg(&mut self, memory: &mut Memory, ptr: &Relocatable, arg: &dyn Any) -> Result<MaybeRelocatable, MemoryError>` -> `write_arg(&mut self, ptr: &Relocatable, arg: &dyn Any) -> Result<MaybeRelocatable, MemoryError>`

* Refactor `Memory::relocate memory` [#784](https://github.com/lambdaclass/cairo-vm/pull/784)
    * Bugfixes:
        * `Memory::relocate_memory` now moves data in the temporary memory relocated by a relocation rule to the real memory
    * Aditional Notes:
        * When relocating temporary memory produces clashes with pre-existing values in the real memory, an InconsistentMemory error is returned instead of keeping the last inserted value. This differs from the original implementation.

* Restrict addresses to Relocatable + fix some error variants used in signature.rs [#792](https://github.com/lambdaclass/cairo-vm/pull/792)
    * Public Api Changes:
        * Change `ValidationRule` inner type to `Box<dyn Fn(&Memory, &Relocatable) -> Result<Vec<Relocatable>, MemoryError>>`.
        * Change `validated_addresses` field of `Memory` to `HashSet<Relocatable>`.
        * Change `validate_memory_cell(&mut self, address: &MaybeRelocatable) -> Result<(), MemoryError>` to `validate_memory_cell(&mut self, addr: &Relocatable) -> Result<(), MemoryError>`.

* Add `VmException` to `CairoRunner::run_from_entrypoint`[#775](https://github.com/lambdaclass/cairo-vm/pull/775)
    * Public Api Changes:
        * Change error return type of `CairoRunner::run_from_entrypoint` to `CairoRunError`.
        * Convert `VirtualMachineError`s outputed during the vm run to `VmException` in `CairoRunner::run_from_entrypoint`.
        * Make `VmException` fields public

* Fix `BuiltinRunner::final_stack` and remove quick fix [#778](https://github.com/lambdaclass/cairo-vm/pull/778)
    * Public Api changes:
        * Various changes to public `BuiltinRunner` method's signatures:
            * `final_stack(&self, vm: &VirtualMachine, pointer: Relocatable) -> Result<(Relocatable, usize), RunnerError>` to `final_stack(&mut self, segments: &MemorySegmentManager, memory: &Memory, pointer: Relocatable) -> Result<Relocatable,RunnerError>`.
            * `get_used_cells(&self, vm: &VirtualMachine) -> Result<usize, MemoryError>` to  `get_used_cells(&self, segments: &MemorySegmentManager) -> Result<usize, MemoryError>`.
            * `get_used_instances(&self, vm: &VirtualMachine) -> Result<usize, MemoryError>` to `get_used_instances(&self, segments: &MemorySegmentManager) -> Result<usize, MemoryError>`.
    * Bugfixes:
        * `BuiltinRunner::final_stack` now updates the builtin's stop_ptr instead of returning it. This replaces the bugfix on PR #768.

#### [0.1.3] - 2023-01-26
* Add secure_run flag + integrate verify_secure_runner into cairo-run [#771](https://github.com/lambdaclass/cairo-vm/pull/777)
    * Public Api changes:
        * Add command_line argument `secure_run`
        * Add argument `secure_run: Option<bool>` to `cairo_run`
        * `verify_secure_runner` is now called inside `cairo-run` when `secure_run` is set to true or when it not set and the run is not on `proof_mode`
    * Bugfixes:
        * `EcOpBuiltinRunner::deduce_memory_cell` now checks that both points are on the curve instead of only the first one
        * `EcOpBuiltinRunner::deduce_memory_cell` now returns the values of the point coordinates instead of the indices when a `PointNotOnCurve` error is returned

* Refactor `Refactor verify_secure_runner` [#768](https://github.com/lambdaclass/cairo-vm/pull/768)
    * Public Api changes:
        * Remove builtin name from the return value of `BuiltinRunner::get_memory_segment_addresses`
        * Simplify the return value of `CairoRunner::get_builtin_segments_info` to `Vec<(usize, usize)>`
        * CairoRunner::read_return_values now receives a mutable reference to VirtualMachine
    * Bugfixes:
        * CairoRunner::read_return_values now updates the `stop_ptr` of each builtin after calling `BuiltinRunner::final_stack`

* Use CairoArg enum instead of Any in CairoRunner::run_from_entrypoint [#686](https://github.com/lambdaclass/cairo-vm/pull/686)
    * Public Api changes:
        * Remove `Result` from `MaybeRelocatable::mod_floor`, it now returns a `MaybeRelocatable`
        * Add struct `CairoArg`
        * Change `arg` argument of `CairoRunner::run_from_entrypoint` from `Vec<&dyn Any>` to `&[&CairoArg]`
        * Remove argument `typed_args` from `CairoRunner::run_from_entrypoint`
        * Remove no longer used method `gen_typed_arg` from `VirtualMachine` & `MemorySegmentManager`
        * Add methods `MemorySegmentManager::gen_cairo_arg` & `MemorySegmentManager::write_simple_args` as typed counterparts to `MemorySegmentManager::gen_arg` & `MemorySegmentManager::write_arg`

#### [0.1.1] - 2023-01-11

* Add input file contents to traceback [#666](https://github.com/lambdaclass/cairo-vm/pull/666/files)
    * Public Api changes:
        * `VirtualMachineError` enum variants containing `MaybeRelocatable` and/or `Relocatable` values now use the `Display` format instead of `Debug` in their `Display` implementation
        * `get_traceback` now adds the source code line to each traceback entry
* Use hint location instead of instruction location when building VmExceptions from hint failure [#673](https://github.com/lambdaclass/cairo-vm/pull/673/files)
    * Public Api changes:
        * `hints` field added to `InstructionLocation`
        * `Program.instruction_locations` type changed from `Option<HashMap<usize, Location>>` to `Option<HashMap<usize, InstructionLocation>>`
        * `VirtualMachineError`s produced by `HintProcessor::execute_hint()` will be wrapped in a `VirtualMachineError::Hint` error containing their hint_index
        * `get_location()` now receives an an optional usize value `hint_index`, used to obtain hint locations
* Default implementation of compile_hint [#680](https://github.com/lambdaclass/cairo-vm/pull/680)
    * Internal changes:
        * Make the `compile_hint` implementation which was in the `BuiltinHintProcessor` the default implementation in the trait.
* Add new error type `HintError` [#676](https://github.com/lambdaclass/cairo-vm/pull/676)
    * Public Api changes:
        * `HintProcessor::execute_hint()` now returns a `HintError` instead of a `VirtualMachineError`
        * Helper functions on `hint_processor_utils.rs` now return a `HintError`
* Change the Dictionary used in dict hints to store MaybeRelocatable instead of BigInt [#687](https://github.com/lambdaclass/cairo-vm/pull/687)
    * Public Api changes:
        * `DictManager`, its dictionaries, and all dict module hints implemented in rust now use `MaybeRelocatable` for keys and values instead of `BigInt`
        * Add helper functions that allow extracting ids variables as `MaybeRelocatable`: `get_maybe_relocatable_from_var_name` & `get_maybe_relocatable_from_reference`
        * Change inner value type of dict-related `HintError` variants to `MaybeRelocatable`

* Implement `substitute_error_message_attribute_references` [#689] (https://github.com/lambdaclass/cairo-vm/pull/689)
    * Public Api changes:
        * Remove `error_message_attributes` field from `VirtualMachine`, and `VirtualMachine::new`
        * Add `flow_tracking_data` field to `Attribute`
        * `get_error_attr_value` now replaces the references in the error message with the corresponding cairo values.
        * Remove duplicated handling of error attribute messages leading to duplicated into in the final error display.
* Fix multiplicative inverse bug [#697](https://github.com/lambdaclass/cairo-vm/pull/697) [#698](https://github.com/lambdaclass/cairo-vm/pull/698). The VM was using integer division rather than prime field inverse when deducing `op0` or `op1` for the multiplication opcode

#### [0.1.0] - 2022-12-30
* Add traceback to VmException [#657](https://github.com/lambdaclass/cairo-vm/pull/657)
    * Public API changes:
        * `traceback` field added to `VmException` struct
        * `pub fn from_vm_error(runner: &CairoRunner, error: VirtualMachineError, pc: usize) -> Self` is now `pub fn from_vm_error(runner: &CairoRunner, vm: &VirtualMachine, error: VirtualMachineError) -> Self`
        * `pub fn get_location(pc: &usize, runner: &CairoRunner) -> Option<Location>` is now `pub fn get_location(pc: usize, runner: &CairoRunner) -> Option<Location>`
        * `pub fn decode_instruction(encoded_instr: i64, mut imm: Option<BigInt>) -> Result<instruction::Instruction, VirtualMachineError>` is now `pub fn decode_instruction(encoded_instr: i64, mut imm: Option<&BigInt>) -> Result<instruction::Instruction, VirtualMachineError>`
        * `VmException` fields' string format now mirrors their cairo-lang counterparts.<|MERGE_RESOLUTION|>--- conflicted
+++ resolved
@@ -2,10 +2,8 @@
 
 #### Upcoming Changes
 
-<<<<<<< HEAD
-
 * feat: Implement a CLI to run cairo programs [#1370](https://github.com/lambdaclass/cairo-vm/pull/1370)
-=======
+
 * fix: Using UINT256_HINT no longer panics when b is greater than 2^256 [#1430](https://github.com/lambdaclass/cairo-vm/pull/1430)
 
 * feat: Added a differential fuzzer for programs with whitelisted hints [#1358](https://github.com/lambdaclass/cairo-vm/pull/1358)
@@ -27,7 +25,6 @@
 * Add REDUCE_V2 hint [#1420](https://github.com/lambdaclass/cairo-vm/pull/1420):
     * Implement REDUCE_V2 hint
     * Rename hint REDUCE -> REDUCE_V1
->>>>>>> a36b3133
 
 * BREAKING: Add `disable_trace_padding` to `CairoRunConfig`[#1233](https://github.com/lambdaclass/cairo-rs/pull/1233)
 
