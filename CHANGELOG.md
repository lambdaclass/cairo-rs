## Cairo-VM Changelog

#### Upcoming Changes

<<<<<<< HEAD
* fix(BREAKING): Handle triple dereference references[#1708](https://github.com/lambdaclass/cairo-vm/pull/1708)
  * Replace `ValueAddress` boolean field `dereference` with boolean fields `outer_dereference` & `inner_dereference`
  * Replace `HintReference` boolean field `dereference` with boolean fields `outer_dereference` & `inner_dereference`
  * Reference parsing now handles the case of dereferences inside the cast. Aka references of type `cast([A + B], type)` such as `cast([[fp + 2] + 2], felt)`.
=======
* refactor: Remove unused code & use constants whenever possible for builtin instance definitions[#1707](https://github.com/lambdaclass/cairo-vm/pull/1707)
>>>>>>> 1d23afb4

* fix(BREAKING): Use program builtins in `initialize_main_entrypoint` & `read_return_values`[#1703](https://github.com/lambdaclass/cairo-vm/pull/1703)
  * `initialize_main_entrypoint` now iterates over the program builtins when building the stack & inserts 0 for any missing builtin
  * `read_return_values` now only computes the final stack of the builtins in the program
  * BREAKING: `read_return_values` now takes a boolean argument `allow_missing_builtins`
  * Added method `BuiltinRunner::identifier` to get the `BuiltinName` of each builtin
  * BREAKING: `OutputBuiltinRunner::get_public_memory` now takes a reference to `MemorySegmentManager`
  * BREAKING: method `VirtualMachine::get_memory_segment_addresses` moved to `CairoRunner::get_memory_segment_addresses`

* feat(BREAKING): Add range_check96 builtin[#1698](https://github.com/lambdaclass/cairo-vm/pull/1698)
  * Add the new `range_check96` builtin to the `all_cairo` layout.
  * `RangeCheckBuiltinRunner` changes:
    * Remove field `n_parts`, replacing it with const generic `N_PARTS`.
    * Remome `n_parts` argument form method `new`.
    * Remove field `_bound`, replacing it with public method `bound`.
    * Add public methods `name` & `n_parts`.

* feat(BREAKING): Add mod builtin [#1673](https://github.com/lambdaclass/cairo-vm/pull/1673)

  Main Changes:
  * Add the new `ModBuiltinRunner`, implementing the builtins `add_mod` & `mul_mod`
  * Adds `add_mod` & `mul_mod` to the `all_cairo` & `dynamic` layouts under the `mod_builtin` feature flag. This will be added to the main code in a future update.
  * Add method `VirtualMachine::fill_memory` in order to perform the new builtin's main logic from within hints
  * Add hints to run arithmetic circuits using `add_mod` and/or `mul_mod` builtins

  Other Changes:
  * BREAKING: BuiltinRunner method signature change from
  `air_private_input(&self, memory: &Memory) -> Vec<PrivateInput>` to `pub fn air_private_input(&self, segments: &MemorySegmentManager) -> Vec<PrivateInput>`
  * Add `MayleRelocatable::sub_usize`
  * Implement `Add<u32> for Relocatable`
  * Add `Memory::get_usize`
  * BREAKING: Clean up unused/duplicated code from builtins module:
    * Remove unused method `get_memory_segment_addresses` from all builtin runners & the enum
    * Remove empty implementations of `deduce_memory_cell` & `add_validation_rules` from all builtin runners
    * Remove duplicated implementation of `final_stack` from all builtin runners except output and move it to the enum implementation

* bugfix(BREAKING): Handle off2 immediate case in `get_integer_from_reference`[#1701](https://github.com/lambdaclass/cairo-vm/pull/1701)
  * `get_integer_from_reference` & `get_integer_from_var_name` output changed from `Result<Cow<'a, Felt252>, HintError>` to `Result<Felt252, HintError>`

* feat: Reorganized builtins to be in the top of stack at the end of a run (Cairo1).

* BREAKING: Remove `CairoRunner::add_additional_hash_builtin` & `VirtualMachine::disable_trace`[#1658](https://github.com/lambdaclass/cairo-vm/pull/1658)

* feat: output builtin add_attribute method [#1691](https://github.com/lambdaclass/cairo-vm/pull/1691)
 
* feat: add a method to retrieve the output builtin from the VM [#1690](https://github.com/lambdaclass/cairo-vm/pull/1690)

* feat: Add zero segment [#1668](https://github.com/lambdaclass/cairo-vm/pull/1668)

* feat: Bump cairo_lang to 0.13.1 in testing env [#1687](https://github.com/lambdaclass/cairo-vm/pull/1687)

* feat(BREAKING): Use return type info from sierra when serializing return values in cairo1-run crate [#1665](https://github.com/lambdaclass/cairo-vm/pull/1665)
  * Removed public function `serialize_output`.
  * Add field `serialize_output` to `Cairo1RunConfig`.
  * Function `cairo_run_program` now returns an extra `Option<String>` value with the serialized output if `serialize_output` is enabled in the config.
  * Output serialization improved as it now uses the sierra program data to identify return value's types.

* feat: Create hyper_threading crate to benchmark the `cairo-vm` in a hyper-threaded environment [#1679](https://github.com/lambdaclass/cairo-vm/pull/1679)

* feat: add a `--tracer` option which hosts a web server that shows the line by line execution of cairo code along with memory registers [#1265](https://github.com/lambdaclass/cairo-vm/pull/1265)

* feat: Fix error handling in `initialize_state`[#1657](https://github.com/lambdaclass/cairo-vm/pull/1657)

* feat: Make air public inputs deserializable [#1657](https://github.com/lambdaclass/cairo-vm/pull/1648)

* feat: Show only layout builtins in air private input [#1651](https://github.com/lambdaclass/cairo-vm/pull/1651)

* feat: Sort builtin segment info upon serialization for Cairo PIE [#1654](https://github.com/lambdaclass/cairo-vm/pull/1654)

* feat: Fix output serialization for cairo 1 [#1645](https://github.com/lambdaclass/cairo-vm/pull/1645)
  * Reverts changes added by #1630
  * Extends the serialization of Arrays added by the `print_output` flag to Spans and Dictionaries
  * Now dereferences references upon serialization

* feat: Add flag to append return values to output segment when not running in proof_mode [#1646](https://github.com/lambdaclass/cairo-vm/pull/1646)
  * Adds the flag `append_return_values` to both the CLI and `Cairo1RunConfig` struct.
  * Enabling flag will add the output builtin and the necessary instructions to append the return values to the output builtin's memory segment.

* feat: Compute program hash chain [#1647](https://github.com/lambdaclass/cairo-vm/pull/1647)

* feat: Add cairo1-run output pretty-printing for felts, arrays/spans and dicts [#1630](https://github.com/lambdaclass/cairo-vm/pull/1630)

* feat: output builtin features for bootloader support [#1580](https://github.com/lambdaclass/cairo-vm/pull/1580)

#### [1.0.0-rc1] - 2024-02-23

* Bump `starknet-types-core` dependency version to 0.0.9 [#1628](https://github.com/lambdaclass/cairo-vm/pull/1628)

* feat: Implement `Display` for `MemorySegmentManager`[#1606](https://github.com/lambdaclass/cairo-vm/pull/1606)

* fix: make Felt252DictEntryUpdate work with MaybeRelocatable instead of only Felt [#1624](https://github.com/lambdaclass/cairo-vm/pull/1624).

* chore: bump `cairo-lang-` dependencies to 2.5.4 [#1629](https://github.com/lambdaclass/cairo-vm/pull/1629)

* chore: bump `cairo-lang-` dependencies to 2.5.3 [#1596](https://github.com/lambdaclass/cairo-vm/pull/1596)

* refactor: Refactor `cairo1-run` crate [#1601](https://github.com/lambdaclass/cairo-vm/pull/1601)
  * Add function `cairo_run_program` & struct `Cairo1RunConfig` in `cairo1-run::cairo_run` module.
  * Function `serialize_output` & structs `FuncArg` and `Error` in crate `cairo1-run` are now public.

* feat(BREAKING): Add `allow_missing_builtins` flag [#1600](https://github.com/lambdaclass/cairo-vm/pull/1600)

    This new flag will skip the check that all builtins used by the program need to be present in the selected layout if enabled. It will also be enabled by default when running in proof_mode.

  * Add `allow_missing_builtins` flag to `cairo-vm-cli` crate
  * Add `allow_missing_builtins` field to `CairoRunConfig` struct
  * Add `allow_missing_builtins` boolean argument to `CairoRunner` methods `initialize` & `initialize_builtins`

* feat: Append return values to the output segment when running cairo1-run in proof_mode [#1597](https://github.com/lambdaclass/cairo-vm/pull/1597)
  * Add instructions to the proof_mode header to copy return values to the output segment before initiating the infinite loop
  * Output builtin is now always included when running cairo 1 programs in proof_mode

* feat: deserialize AIR private input [#1589](https://github.com/lambdaclass/cairo-vm/pull/1589)

* feat(BREAKING): Remove unecessary conversion functions between `Felt` & `BigUint`/`BigInt` [#1562](https://github.com/lambdaclass/cairo-vm/pull/1562)
  * Remove the following functions:
    * felt_from_biguint
    * felt_from_bigint
    * felt_to_biguint
    * felt_to_bigint

* perf: optimize instruction cache allocations by using `VirtualMachine::load_data` [#1441](https://github.com/lambdaclass/cairo-vm/pull/1441)

* feat: Add `print_output` flag to `cairo-1` crate [#1575] (https://github.com/lambdaclass/cairo-vm/pull/1575)

* bugfixes(BREAKING): Fix memory hole count inconsistencies #[1585] (https://github.com/lambdaclass/cairo-vm/pull/1585)
  * Output builtin memory segment is no longer skipped when counting memory holes
  * Temporary memory cells now keep their accessed status when relocated
  * BREAKING: Signature change: `get_memory_holes(&self, builtin_count: usize) -> Result<usize, MemoryError>` ->  `get_memory_holes(&self, builtin_count: usize,  has_output_builtin: bool) -> Result<usize, MemoryError>`

* feat: Add `cairo_pie_output` flag to `cairo1-run` [#1581] (https://github.com/lambdaclass/cairo-vm/pull/1581)

* feat: Add `cairo_pie_output` flag to `cairo_vm_cli` [#1578] (https://github.com/lambdaclass/cairo-vm/pull/1578)
  * Fix serialization of CairoPie to be fully compatible with the python version
  * Add `CairoPie::write_zip_file`
  * Move handling of required and exclusive arguments in `cairo-vm-cli` to struct definition using clap derives

* feat: Add doc + default impl for ResourceTracker trait [#1576] (https://github.com/lambdaclass/cairo-vm/pull/1576)

* feat: Add `air_private_input` flag to `cairo1-run` [#1559] (https://github.com/lambdaclass/cairo-vm/pull/1559)

* feat: Add `args` flag to `cairo1-run` [#1551] (https://github.com/lambdaclass/cairo-vm/pull/1551)

* feat: Add `air_public_input` flag to `cairo1-run` [#1539] (https://github.com/lambdaclass/cairo-vm/pull/1539)

* feat: Implement air_private_input [#1552](https://github.com/lambdaclass/cairo-vm/pull/1552)

* feat: Add `proof_mode` flag to `cairo1-run` [#1537] (https://github.com/lambdaclass/cairo-vm/pull/1537)
  * The cairo1-run crate no longer compiles and executes in proof_mode by default
  * Add flag `proof_mode` to cairo1-run crate. Activating this flag will enable proof_mode compilation and execution

* dev: bump cairo 1 compiler dep to 2.4 [#1530](https://github.com/lambdaclass/cairo-vm/pull/1530)

#### [1.0.0-rc0] - 2024-1-5

* feat: Use `ProjectivePoint` from types-rs in ec_op builtin impl [#1532](https://github.com/lambdaclass/cairo-vm/pull/1532)

* feat(BREAKING): Replace `cairo-felt` crate with `starknet-types-core` (0.0.5) [#1408](https://github.com/lambdaclass/cairo-vm/pull/1408)

* feat(BREAKING): Add Cairo 1 proof mode compilation and execution [#1517] (https://github.com/lambdaclass/cairo-vm/pull/1517)
    * In the cairo1-run crate, now the Cairo 1 Programs are compiled and executed in proof-mode
    * BREAKING: Remove `CairoRunner.proof_mode: bool` field and replace it with `CairoRunner.runner_mode: RunnerMode`

* perf: Add `extensive_hints` feature to prevent performance regression for the common use-case [#1503] (https://github.com/lambdaclass/cairo-vm/pull/1503)

  * Gates changes added by #1491 under the feature flag `extensive_hints`

* chore: remove cancel-duplicates workflow [#1497](https://github.com/lambdaclass/cairo-vm/pull/1497)

* feat: Handle `pc`s outside of program segment in `VmException` [#1501] (https://github.com/lambdaclass/cairo-vm/pull/1501)

  * `VmException` now shows the full pc value instead of just the offset (`VmException.pc` field type changed to `Relocatable`)
  * `VmException.traceback` now shows the full pc value for each entry instead of hardcoding its index to 0.
  * Disable debug information for errors produced when `pc` is outside of the program segment (segment_index != 0). `VmException` fields `inst_location` & `error_attr_value` will be `None` in such case.

* feat: Allow running instructions from pcs outside the program segement [#1493](https://github.com/lambdaclass/cairo-vm/pull/1493)

* BREAKING: Partially Revert `Optimize trace relocation #906` [#1492](https://github.com/lambdaclass/cairo-vm/pull/1492)

  * Remove methods `VirtualMachine::get_relocated_trace`& `VirtualMachine::relocate_trace`.
  * Add `relocated_trace` field  & `relocate_trace` method to `CairoRunner`.
  * Swap `TraceEntry` for `RelocatedTraceEntry` type in `write_encoded_trace` & `PublicInput::new` signatures.
  * Now takes into account the program counter's segment index when building the execution trace instead of assuming it to be 0.

* feat: Add HintProcessor::execute_hint_extensive + refactor hint_ranges [#1491](https://github.com/lambdaclass/cairo-vm/pull/1491)

  * Add trait method `HintProcessorLogic::execute_hint_extensive`:
    * This method has a similar behaviour to `HintProcessorLogic::execute_hint` but it also returns a `HintExtension` (type alias for `HashMap<Relocatable, Vec<Box<dyn Any>>>`) that can be used to extend the current map of hints used by the VM. This behaviour achieves what the `vm_load_data` primitive does for cairo-lang, and is needed to implement os hints.
    * This method is now used by the VM to execute hints instead of `execute_hint`, but it's default implementation calls `execute_hint`, so current implementors of the `HintProcessor` trait won't notice any change.

  * Signature changes:
    * `pub fn step_hint(&mut self, hint_executor: &mut dyn HintProcessor, exec_scopes: &mut ExecutionScopes, hint_datas: &mut Vec<Box<dyn Any>>, constants: &HashMap<String, Felt252>) -> Result<(), VirtualMachineError>` -> `pub fn step_hint(&mut self, hint_processor: &mut dyn HintProcessor, exec_scopes: &mut ExecutionScopes, hint_datas: &mut Vec<Box<dyn Any>>, hint_ranges: &mut HashMap<Relocatable, HintRange>, constants: &HashMap<String, Felt252>) -> Result<(), VirtualMachineError>`
    * `pub fn step(&mut self, hint_executor: &mut dyn HintProcessor, exec_scopes: &mut ExecutionScopes, hint_data: &[Box<dyn Any>], constants: &HashMap<String, Felt252>) -> Result<(), VirtualMachineError>` -> `pub fn step(&mut self, hint_processor: &mut dyn HintProcessor, exec_scopes: &mut ExecutionScopes, hint_datas: &mut Vec<Box<dyn Any>>, hint_ranges: &mut HashMap<Relocatable, HintRange>, constants: &HashMap<String, Felt252>) -> Result<(), VirtualMachineError>`

* feat: add debugging capabilities behind `print` feature flag. [#1476](https://github.com/lambdaclass/cairo-vm/pull/1476)

* feat: add `cairo_run_program` function that takes a `Program` as an arg. [#1496](https://github.com/lambdaclass/cairo-vm/pull/1496)

#### [0.9.1] - 2023-11-16

* chore: bump `cairo-lang-` dependencies to 2.3.1 [#1482](https://github.com/lambdaclass/cairo-vm/pull/1482), [#1483](https://github.com/lambdaclass/cairo-vm/pull/1483)

* feat: Make PublicInput fields public [#1474](https://github.com/lambdaclass/cairo-vm/pull/1474)

* chore: bump starknet-crypto to v0.6.1 [#1469](https://github.com/lambdaclass/cairo-vm/pull/1469)

* feat: Implement the Serialize and Deserialize methods for the Program struct [#1458](https://github.com/lambdaclass/cairo-vm/pull/1458)

* feat: Use only program builtins when running cairo 1 programs [#1457](https://github.com/lambdaclass/cairo-vm/pull/1457)

* feat: Use latest cairo-vm version in cairo1-run crate [#1455](https://github.com/lambdaclass/cairo-vm/pull/1455)

* feat: Implement a CLI to run cairo 1 programs [#1370](https://github.com/lambdaclass/cairo-vm/pull/1370)

* fix: Fix string code of `BLAKE2S_ADD_UINT256` hint [#1454](https://github.com/lambdaclass/cairo-vm/pull/1454)

#### [0.9.0] - 2023-10-03

* fix: Default to empty attributes vector when the field is missing from the program JSON [#1450](https://github.com/lambdaclass/cairo-vm/pull/1450)

* fix: Change serialization of CairoPieMemory to match Python's binary format [#1447](https://github.com/lambdaclass/cairo-vm/pull/1447)

* fix: Remove Deserialize derive from CairoPie and fix Serialize implementation to match Python's [#1444](https://github.com/lambdaclass/cairo-vm/pull/1444)

* fix: ec_recover hints no longer panic when divisor is 0 [#1433](https://github.com/lambdaclass/cairo-vm/pull/1433)

* feat: Implement the Serialize and Deserialize traits for the CairoPie struct [#1438](https://github.com/lambdaclass/cairo-vm/pull/1438)

* fix: Using UINT256_HINT no longer panics when b is greater than 2^256 [#1430](https://github.com/lambdaclass/cairo-vm/pull/1430)

* feat: Added a differential fuzzer for programs with whitelisted hints [#1358](https://github.com/lambdaclass/cairo-vm/pull/1358)

* fix(breaking): Change return type of `get_execution_resources` to `RunnerError` [#1398](https://github.com/lambdaclass/cairo-vm/pull/1398)

* Don't build wasm-demo in `build` target + add ci job to run the wasm demo [#1393](https://github.com/lambdaclass/cairo-vm/pull/1393)

    * Adds default-members to workspace
    * Crate `examples/wasm-demo` is no longer built during `make build`
    * `make check` no longer compiles the cairo file used in the wasm-demo
    * Removes Makefile targets `examples/wasm-demo/src/array_sum.json` & `example_program`
    * `wasm-demo` now uses the compiled cairo file in `cairo_programs` directory instead of its own copy

* feat: Add `Program::new_for_proof` [#1396](https://github.com/lambdaclass/cairo-vm/pull/1396)

#### [0.8.7] - 2023-8-28

* Add REDUCE_V2 hint [#1420](https://github.com/lambdaclass/cairo-vm/pull/1420):
    * Implement REDUCE_V2 hint
    * Rename hint REDUCE -> REDUCE_V1

* BREAKING: Add `disable_trace_padding` to `CairoRunConfig`[#1233](https://github.com/lambdaclass/cairo-rs/pull/1233)

* feat: Implement `CairoRunner.get_cairo_pie`[#1375](https://github.com/lambdaclass/cairo-vm/pull/1375)

* fix: Compare air_public_inputs against python vm + Fix how public memory is built [#391](https://github.com/lambdaclass/cairo-vm/pull/1391)

    BugFixes:

    *  `CairoRunner.finalize_segments` now builds the output builtin's public memory (if applicable).
    * `MemorySegmentManager.get_public_memory_addresses` logic fixed.
    * `MemorySegmentManager.finalize` no longer skips segments when their public memory is None

    Minor changes:

    * `VirtualMachine.get_public_memory_addresses` now strips the "_builtin" suffix from builtin names
    * `MemorySegmentAddresses.stop_address` renamed to `stop_ptr`

    Overall these changes make the the air public input file (obtained through the --air_public_input flag) equivalent to the ones outputted by the cairo-lang version

* fix: Fix `SPLIT_FELT` hint [#1387](https://github.com/lambdaclass/cairo-vm/pull/1387)

* refactor: combine `Program.hints` and `Program.hints_ranges` into custom collection [#1366](https://github.com/lambdaclass/cairo-vm/pull/1366)

* fix: Fix div_mod [#1383](https://github.com/lambdaclass/cairo-vm/pull/1383)

  * Fixes `div_mod` function so that it behaves like the cairo-lang version
  * Various functions in the `math_utils` crate can now return a `MathError` : `div_mod`, `ec_add`, `line_slope`, `ec_double`, `ec_double_slope`.
  * Fixes `UINT256_MUL_INV_MOD_P` hint so that it behaves like the python code.

#### [0.8.6] - 2023-8-11

* fix: Handle error in hint `UINT256_MUL_DIV_MOD` when divides by zero [#1367](https://github.com/lambdaclass/cairo-vm/pull/1367)

* Add HintError::SyscallError and VmErrors::HINT_ERROR_STR constant [#1357](https://github.com/lambdaclass/cairo-rs/pull/1357)

* feat: make *arbitrary* feature also enable a `proptest::arbitrary::Arbitrary` implementation for `Felt252` [#1355](https://github.com/lambdaclass/cairo-vm/pull/1355)

* fix: correctly display invalid signature error message [#1361](https://github.com/lambdaclass/cairo-vm/pull/1361)

#### [0.8.5] - 2023-7-31

* fix: `Program` comparison depending on `hints_ranges` ordering [#1351](https://github.com/lambdaclass/cairo-rs/pull/1351)

* feat: implement the `--air_public_input` flag to the runner for outputting public inputs into a file [#1268](https://github.com/lambdaclass/cairo-rs/pull/1268)

* fix: CLI errors bad formatting and handling

* perf: replace insertion with bit-setting in validated addresses [#1208](https://github.com/lambdaclass/cairo-vm/pull/1208)

* fix: return error when a parsed hint's PC is invalid [#1340](https://github.com/lambdaclass/cairo-vm/pull/1340)

* chore(deps): bump _cairo-lang_ dependencies to v2.1.0-rc2 [#1345](https://github.com/lambdaclass/cairo-vm/pull/1345)

* chore(examples): remove _wee_alloc_ dependency from _wasm-demo_ example and _ensure-no_std_ dummy crate [#1337](https://github.com/lambdaclass/cairo-vm/pull/1337)

* docs: improved crate documentation [#1334](https://github.com/lambdaclass/cairo-vm/pull/1334)

* chore!: made `deserialize_utils` module private [#1334](https://github.com/lambdaclass/cairo-vm/pull/1334)
  BREAKING:
  * `deserialize_utils` is no longer exported
  * functions `maybe_add_padding`, `parse_value`, and `take_until_unbalanced` are no longer exported
  * `ReferenceParseError` is no more

* perf: changed `ok_or` usage for `ok_or_else` in expensive cases [#1332](https://github.com/lambdaclass/cairo-vm/pull/1332)

* feat: updated the old WASM example and moved it to [`examples/wasm-demo`](examples/wasm-demo/) [#1315](https://github.com/lambdaclass/cairo-vm/pull/1315)

* feat(fuzzing): add `arbitrary` feature to enable arbitrary derive in `Program` and `CairoRunConfig` [#1306](https://github.com/lambdaclass/cairo-vm/pull/1306) [#1330](https://github.com/lambdaclass/cairo-vm/pull/1330)

* perf: remove pointless iterator from rc limits tracking [#1316](https://github.com/lambdaclass/cairo-vm/pull/1316)

* feat(felt): add `from_bytes_le` and `from_bytes_ne` methods to `Felt252` [#1326](https://github.com/lambdaclass/cairo-vm/pull/1326)

* perf: change `Program::shared_program_data::hints` from `HashMap<usize, Vec<Box<dyn Any>>>` to `Vec<Box<dyn Any>>` and refer to them as ranges stored in a `Vec<_>` indexed by PC with run time reductions of up to 12% [#931](https://github.com/lambdaclass/cairo-vm/pull/931)
  BREAKING:
  * `get_hint_dictionary(&self, &[HintReference], &mut dyn HintProcessor) -> Result<HashMap<usize, Vec<Box<dyn Any>>, VirtualMachineError>` ->
    `get_hint_data(self, &[HintReference], &mut dyn HintProcessor) -> Result<Vec<Box<dyn Any>, VirtualMachineError>`
  * Hook methods receive `&[Box<dyn Any>]` rather than `&HashMap<usize, Vec<Box<dyn Any>>>`

#### [0.8.4]
**YANKED**

#### [0.8.3]
**YANKED**

#### [0.8.2] - 2023-7-10

* chore: update dependencies, particularly lamdaworks 0.1.2 -> 0.1.3 [#1323](https://github.com/lambdaclass/cairo-vm/pull/1323)

* fix: fix `UINT256_MUL_DIV_MOD` hint [#1320](https://github.com/lambdaclass/cairo-vm/pull/1320)

* feat: add dependency installation script `install.sh` [#1298](https://github.com/lambdaclass/cairo-vm/pull/1298)

* fix: specify resolver version 2 in the virtual workspace's manifest [#1311](https://github.com/lambdaclass/cairo-vm/pull/1311)

* feat: add `lambdaworks-felt` feature to `cairo-vm-cli` [#1308](https://github.com/lambdaclass/cairo-vm/pull/1308)

* chore: update dependencies, particularly clap 3.2 -> 4.3 [#1309](https://github.com/lambdaclass/cairo-vm/pull/1309)
  * this removes dependency on _atty_, that's no longer mantained

* chore: remove unused dependencies [#1307](https://github.com/lambdaclass/cairo-vm/pull/1307)
  * rand_core
  * serde_bytes
  * rusty-hook (_dev-dependency_)

* chore: bump `cairo-lang-starknet` and `cairo-lang-casm` dependencies to 2.0.0 [#1313](https://github.com/lambdaclass/cairo-vm/pull/1313)

#### [0.8.1] - 2023-6-29

* chore: change mentions of *cairo-rs-py* to *cairo-vm-py* [#1296](https://github.com/lambdaclass/cairo-vm/pull/1296)

* rename github repo from https://github.com/lambdaclass/cairo-rs to https://github.com/lambdaclass/cairo-vm [#1289](https://github.com/lambdaclass/cairo-vm/pull/1289)

* fix(security): avoid OOM crashes when programs jump to very high invalid addresses [#1285](https://github.com/lambdaclass/cairo-vm/pull/1285)

* fix: add `to_bytes_be` to the felt when `lambdaworks-felt` feature is active [#1290](https://github.com/lambdaclass/cairo-vm/pull/1290)

* chore: mark `modpow` and `to_signed_bytes_le` as *deprecated* [#1290](https://github.com/lambdaclass/cairo-vm/pull/1290)

* fix: bump *lambdaworks-math* to latest version, that fixes no-std support [#1293](https://github.com/lambdaclass/cairo-vm/pull/1293)

* build: remove dependency to `thiserror` (use `thiserror-no-std/std` instead)

* chore: use LambdaWorks' implementation of bit operations for `Felt252` [#1291](https://github.com/lambdaclass/cairo-vm/pull/1291)

* update `cairo-lang-starknet` and `cairo-lang-casm` dependencies to v2.0.0-rc6 [#1299](https://github.com/lambdaclass/cairo-vm/pull/1299)

#### [0.8.0] - 2023-6-26

* feat: Add feature `lambdaworks-felt` to `felt` & `cairo-vm` crates [#1281](https://github.com/lambdaclass/cairo-vm/pull/1281)

    Changes under this feature:
  * `Felt252` now uses *LambdaWorks*' `FieldElement` internally
  * BREAKING: some methods of `Felt252` were removed, namely: `modpow` and `to_signed_bytes_le`

#### [0.7.0] - 2023-6-26

* BREAKING: Integrate `RunResources` logic into `HintProcessor` trait [#1274](https://github.com/lambdaclass/cairo-vm/pull/1274)
  * Rename trait `HintProcessor` to `HintProcessorLogic`
  * Add trait `ResourceTracker`
  * Trait `HintProcessor` is now `HintProcessor: HintProcessorLogic + ResourceTracker`
  * `BuiltinHintProcessor::new` & `Cairo1HintProcessor::new` now receive the argumet `run_resources: RunResources`
  * `HintProcessorLogic::execute_hint` no longer receives `run_resources: &mut RunResources`
  * Remove argument `run_resources: &mut RunResources` from `CairoRunner::run_until_pc` & `CairoRunner::run_from_entrypoint`

* build: remove unused implicit features from cairo-vm [#1266](https://github.com/lambdaclass/cairo-vm/pull/1266)


#### [0.6.1] - 2023-6-23

* fix: updated the `custom_hint_example` and added it to the workspace [#1258](https://github.com/lambdaclass/cairo-vm/pull/1258)

* Add path to cairo-vm README.md [#1276](https://github.com/lambdaclass/cairo-vm/pull/1276)

* fix: change error returned when subtracting two `MaybeRelocatable`s to better reflect the cause [#1271](https://github.com/lambdaclass/cairo-vm/pull/1271)

* fix: CLI error message when using --help [#1270](https://github.com/lambdaclass/cairo-vm/pull/1270)

#### [0.6.0] - 2023-6-18

* fix: `dibit` hint no longer fails when called with an `m` of zero [#1247](https://github.com/lambdaclass/cairo-vm/pull/1247)

* fix(security): avoid denial of service on malicious input exploiting the scientific notation parser [#1239](https://github.com/lambdaclass/cairo-vm/pull/1239)

* BREAKING: Change `RunResources` usage:
    * Modify field type `RunResources.n_steps: Option<usize>,`

    * Public Api Changes:
        *  CairoRunner::run_until_pc: Now receive a `&mut RunResources` instead of an `&mut Option<RunResources>`
        *  CairoRunner::run_from_entrypoint: Now receive a `&mut RunResources` instead of an `&mut Option<RunResources>`
        * VirtualMachine::Step: Add `&mut RunResources` as input
        * Trait HintProcessor::execute_hint: Add  `&mut RunResources` as an input

* perf: accumulate `min` and `max` instruction offsets during run to speed up range check [#1080](https://github.com/lambdaclass/cairo-vm/pull/)
  BREAKING: `Cairo_runner::get_perm_range_check_limits` no longer returns an error when called without trace enabled, as it no longer depends on it

* perf: process reference list on `Program` creation only [#1214](https://github.com/lambdaclass/cairo-vm/pull/1214)
  Also keep them in a `Vec<_>` instead of a `HashMap<_, _>` since it will be continuous anyway.
  BREAKING:
  * `HintProcessor::compile_hint` now receies a `&[HintReference]` rather than `&HashMap<usize, HintReference>`
  * Public `CairoRunner::get_reference_list` has been removed

* BREAKING: Add no_std compatibility to cairo-vm (cairo-1-hints feature still not supported)
    * Move the vm to its own directory and crate, different from the workspace [#1215](https://github.com/lambdaclass/cairo-vm/pull/1215)

    * Add an `ensure_no_std` crate that the CI will use to check that new changes don't revert `no_std` support [#1215](https://github.com/lambdaclass/cairo-vm/pull/1215) [#1232](https://github.com/lambdaclass/cairo-vm/pull/1232)

    * replace the use of `num-prime::is_prime` by a custom implementation, therefore restoring `no_std` compatibility [#1238](https://github.com/lambdaclass/cairo-vm/pull/1238)

#### [0.5.2] - 2023-6-12

* BREAKING: Compute `ExecutionResources.n_steps` without requiring trace [#1222](https://github.com/lambdaclass/cairo-vm/pull/1222)

  * `CairoRunner::get_execution_resources` return's `n_steps` field value is now set to `vm.current_step` instead of `0` if both `original_steps` and `trace` are set to `None`

* Add `RunResources::get_n_steps` method [#1225](https://github.com/lambdaclass/cairo-vm/pull/1225)

* refactor: simplify `mem_eq`

* fix: pin Cairo compiler version [#1220](https://github.com/lambdaclass/cairo-vm/pull/1220)

* perf: make `inner_rc_bound` a constant, improving performance of the range-check builtin

* fix: substraction of `MaybeRelocatable` always behaves as signed [#1218](https://github.com/lambdaclass/cairo-vm/pull/1218)

#### [0.5.1] - 2023-6-7

* fix: fix overflow for `QUAD_BIT` and `DI_BIT` hints [#1209](https://github.com/lambdaclass/cairo-vm/pull/1209)
  Fixes [#1205](https://github.com/lambdaclass/cairo-vm/issue/1205)

* fix: fix hints `UINT256_UNSIGNED_DIV_REM` && `UINT256_EXPANDED_UNSIGNED_DIV_REM` [#1203](https://github.com/lambdaclass/cairo-vm/pull/1203)

* bugfix: fix deserialization of scientific notation with fractional values [#1202](https://github.com/lambdaclass/cairo-vm/pull/1202)

* feat: implement `mem_eq` function to test for equality of two ranges in memory [#1198](https://github.com/lambdaclass/cairo-vm/pull/1198)

* perf: use `mem_eq` in `set_add` [#1198](https://github.com/lambdaclass/cairo-vm/pull/1198)

* feat: wrap big variants of `HintError`, `VirtualMachineError`, `RunnerError`, `MemoryError`, `MathError`, `InsufficientAllocatedCellsError` in `Box` [#1193](https://github.com/lambdaclass/cairo-vm/pull/1193)
  * BREAKING: all tuple variants of `HintError` with a single `Felt252` or multiple elements now receive a single `Box`

* Add `Program::builtins_len method` [#1194](https://github.com/lambdaclass/cairo-vm/pull/1194)

* fix: Handle the deserialization of serde_json::Number with scientific notation (e.g.: Number(1e27)) in felt_from_number function [#1188](https://github.com/lambdaclass/cairo-vm/pull/1188)

* feat: Add RunResources Struct [#1175](https://github.com/lambdaclass/cairo-vm/pull/1175)
  * BREAKING: Modify `CairoRunner::run_until_pc` arity. Add `run_resources: &mut Option<RunResources>` input
  * BREAKING: Modify `CairoRunner::run_from_entrypoint` arity. Add `run_resources: &mut Option<RunResources>` input

* fix: Fix 'as_int' conversion usage in hints `ASSERT_250_BIT` &  `SIGNED_DIV_REM` [#1191](https://github.com/lambdaclass/cairo-vm/pull/1191)


* bugfix: Use cairo constants in `ASSERT_250_BIT` hint [#1187](https://github.com/lambdaclass/cairo-vm/pull/1187)

* bugfix: Fix `EC_DOUBLE_ASSIGN_NEW_X_V2` hint not taking `SECP_P` value from the current execution scope [#1186](https://github.com/lambdaclass/cairo-vm/pull/1186)

* fix: Fix hint `BIGINT_PACK_DIV_MOD` [#1189](https://github.com/lambdaclass/cairo-vm/pull/1189)

* fix: Fix possible subtraction overflow in `QUAD_BIT` & `DI_BIT` hints [#1185](https://github.com/lambdaclass/cairo-vm/pull/1185)

  * These hints now return an error when ids.m equals zero

* fix: felt_from_number not properly returning parse errors [#1012](https://github.com/lambdaclass/cairo-vm/pull/1012)

* fix: Fix felt sqrt and Signed impl [#1150](https://github.com/lambdaclass/cairo-vm/pull/1150)

  * BREAKING: Fix `Felt252` methods `abs`, `signum`, `is_positive`, `is_negative` and `sqrt`
  * BREAKING: Remove function `math_utils::sqrt`(Now moved to `Felt252::sqrt`)

* feat: Add method `CairoRunner::initialize_function_runner_cairo_1` [#1151](https://github.com/lambdaclass/cairo-vm/pull/1151)

  * Add method `pub fn initialize_function_runner_cairo_1(
        &mut self,
        vm: &mut VirtualMachine,
        program_builtins: &[BuiltinName],
    ) -> Result<(), RunnerError>` to `CairoRunner`

  * BREAKING: Move field `builtins` from `SharedProgramData` to `Program`
  * BREAKING: Remove argument `add_segment_arena_builtin` from `CairoRunner::initialize_function_runner`, it is now always false
  * BREAKING: Add `segment_arena` enum variant to `BuiltinName`

* Fix implementation of `InitSquashData` and `ShouldSkipSquashLoop`

* Add more hints to `Cairo1HintProcessor` [#1171](https://github.com/lambdaclass/cairo-vm/pull/1171)
                                          [#1143](https://github.com/lambdaclass/cairo-vm/pull/1143)

    * `Cairo1HintProcessor` can now run the following hints:
        * Felt252DictEntryInit
        * Felt252DictEntryUpdate
        * GetCurrentAccessDelta
        * InitSquashData
        * AllocConstantSize
        * GetCurrentAccessIndex
        * ShouldContinueSquashLoop
        * FieldSqrt
        * Uint512DivMod

* Add some small considerations regarding Cairo 1 programs [#1144](https://github.com/lambdaclass/cairo-vm/pull/1144):

  * Ignore Casm and Sierra files
  * Add special flag to compile Cairo 1 programs

* Make the VM able to run `CasmContractClass` files under `cairo-1-hints` feature [#1098](https://github.com/lambdaclass/cairo-vm/pull/1098)

  * Implement `TryFrom<CasmContractClass> for Program`
  * Add `Cairo1HintProcessor`

#### 0.5.0
**YANKED**

#### [0.4.0] - 2023-05-12

* perf: insert elements from the tail in `load_data` so reallocation happens only once [#1117](https://github.com/lambdaclass/cairo-vm/pull/1117)

* Add `CairoRunner::get_program method` [#1123](https://github.com/lambdaclass/cairo-vm/pull/1123)

* Use to_signed_felt as function for felt252 as BigInt within [-P/2, P/2] range and use to_bigint as function for representation as BigInt. [#1100](https://github.com/lambdaclass/cairo-vm/pull/1100)

* Implement hint on field_arithmetic lib [#1090](https://github.com/lambdaclass/cairo-vm/pull/1090)

    `BuiltinHintProcessor` now supports the following hints:

    ```python
        %{
            def split(num: int, num_bits_shift: int, length: int):
                a = []
                for _ in range(length):
                    a.append( num & ((1 << num_bits_shift) - 1) )
                    num = num >> num_bits_shift
                return tuple(a)

            def pack(z, num_bits_shift: int) -> int:
                limbs = (z.d0, z.d1, z.d2)
                return sum(limb << (num_bits_shift * i) for i, limb in enumerate(limbs))

            a = pack(ids.a, num_bits_shift = 128)
            b = pack(ids.b, num_bits_shift = 128)
            p = pack(ids.p, num_bits_shift = 128)

            res = (a - b) % p


            res_split = split(res, num_bits_shift=128, length=3)

            ids.res.d0 = res_split[0]
            ids.res.d1 = res_split[1]
            ids.res.d2 = res_split[2]
        %}
    ```

* Add missing hint on cairo_secp lib [#1089](https://github.com/lambdaclass/cairo-vm/pull/1089):
    `BuiltinHintProcessor` now supports the following hint:

    ```python

    from starkware.cairo.common.cairo_secp.secp_utils import pack

    slope = pack(ids.slope, PRIME)
    x0 = pack(ids.point0.x, PRIME)
    x1 = pack(ids.point1.x, PRIME)
    y0 = pack(ids.point0.y, PRIME)

    value = new_x = (pow(slope, 2, SECP_P) - x0 - x1) % SECP_P
    ```

* Add missing hint on vrf.json whitelist [#1055](https://github.com/lambdaclass/cairo-vm/pull/1055):

     `BuiltinHintProcessor` now supports the following hint:

     ```python
    %{
        PRIME = 2**255 - 19
        II = pow(2, (PRIME - 1) // 4, PRIME)

        xx = ids.xx.low + (ids.xx.high<<128)
        x = pow(xx, (PRIME + 3) // 8, PRIME)
        if (x * x - xx) % PRIME != 0:
            x = (x * II) % PRIME
        if x % 2 != 0:
            x = PRIME - x
        ids.x.low = x & ((1<<128)-1)
        ids.x.high = x >> 128
    %}
    ```

* Implement hint variant for finalize_blake2s[#1072](https://github.com/lambdaclass/cairo-vm/pull/1072)

    `BuiltinHintProcessor` now supports the following hint:

     ```python
    %{
        # Add dummy pairs of input and output.
        from starkware.cairo.common.cairo_blake2s.blake2s_utils import IV, blake2s_compress

        _n_packed_instances = int(ids.N_PACKED_INSTANCES)
        assert 0 <= _n_packed_instances < 20
        _blake2s_input_chunk_size_felts = int(ids.BLAKE2S_INPUT_CHUNK_SIZE_FELTS)
        assert 0 <= _blake2s_input_chunk_size_felts < 100

        message = [0] * _blake2s_input_chunk_size_felts
        modified_iv = [IV[0] ^ 0x01010020] + IV[1:]
        output = blake2s_compress(
            message=message,
            h=modified_iv,
            t0=0,
            t1=0,
            f0=0xffffffff,
            f1=0,
        )
        padding = (message + modified_iv + [0, 0xffffffff] + output) * (_n_packed_instances - 1)
        segments.write_arg(ids.blake2s_ptr_end, padding)
        %}
        ```

* Implement fast_ec_add hint variant [#1087](https://github.com/lambdaclass/cairo-vm/pull/1087)

`BuiltinHintProcessor` now supports the following hint:

    ```python
    %{
        from starkware.cairo.common.cairo_secp.secp_utils import SECP_P, pack

        slope = pack(ids.slope, PRIME)
        x0 = pack(ids.pt0.x, PRIME)
        x1 = pack(ids.pt1.x, PRIME)
        y0 = pack(ids.pt0.y, PRIME)

        value = new_x = (pow(slope, 2, SECP_P) - x0 - x1) % SECP_P
    %}
    ```

* feat(hints): Add alternative string for hint IS_ZERO_PACK_EXTERNAL_SECP [#1082](https://github.com/lambdaclass/cairo-vm/pull/1082)

    `BuiltinHintProcessor` now supports the following hint:

    ```python
    %{
        from starkware.cairo.common.cairo_secp.secp_utils import pack
        x = pack(ids.x, PRIME) % SECP_P
    %}
    ```

* Add alternative hint code for ec_double hint [#1083](https://github.com/lambdaclass/cairo-vm/pull/1083)

    `BuiltinHintProcessor` now supports the following hint:

    ```python
    %{
        from starkware.cairo.common.cairo_secp.secp_utils import SECP_P, pack

        slope = pack(ids.slope, PRIME)
        x = pack(ids.pt.x, PRIME)
        y = pack(ids.pt.y, PRIME)

        value = new_x = (pow(slope, 2, SECP_P) - 2 * x) % SECP_P
    %}
    ```

* fix(security)!: avoid DoS on malicious insertion to memory [#1099](https://github.com/lambdaclass/cairo-vm/pull/1099)
    * A program could crash the library by attempting to insert a value at an address with a big offset; fixed by trying to reserve to check for allocation failure
    * A program could crash the program by exploiting an integer overflow when attempting to insert a value at an address with offset `usize::MAX`

    BREAKING: added a new error variant `MemoryError::VecCapacityExceeded`

* perf: specialize addition for `u64` and `Felt252` [#932](https://github.com/lambdaclass/cairo-vm/pull/932)
    * Avoids the creation of a new `Felt252` instance for additions with a very restricted valid range
    * This impacts specially the addition of `Relocatable` with `Felt252` values in `update_pc`, which take a significant amount of time in some benchmarks

* fix(starknet-crypto): bump version to `0.5.0` [#1088](https://github.com/lambdaclass/cairo-vm/pull/1088)
    * This includes the fix for a `panic!` in `ecdsa::verify`.
      See: [#365](https://github.com/xJonathanLEI/starknet-rs/issues/365) and [#366](https://github.com/xJonathanLEI/starknet-rs/pulls/366)

* feat(hints): Add alternative string for hint IS_ZERO_PACK [#1081](https://github.com/lambdaclass/cairo-vm/pull/1081)

    `BuiltinHintProcessor` now supports the following hint:

    ```python
    %{
        from starkware.cairo.common.cairo_secp.secp_utils import SECP_P, pack
        x = pack(ids.x, PRIME) % SECP_P
    %}

* Add missing hints `NewHint#55`, `NewHint#56`, and `NewHint#57` [#1077](https://github.com/lambdaclass/cairo-vm/issues/1077)

    `BuiltinHintProcessor` now supports the following hints:

    ```python
    from starkware.cairo.common.cairo_secp.secp_utils import pack
    SECP_P=2**255-19

    x = pack(ids.x, PRIME) % SECP_P
    ```

    ```python
    from starkware.cairo.common.cairo_secp.secp_utils import pack
    SECP_P=2**255-19

    value = pack(ids.x, PRIME) % SECP_P
    ```

    ```python
    SECP_P=2**255-19
    from starkware.python.math_utils import div_mod

    value = x_inv = div_mod(1, x, SECP_P)
    ```

* Implement hint for `starkware.cairo.common.cairo_keccak.keccak._copy_inputs` as described by whitelist `starknet/security/whitelists/cairo_keccak.json` [#1058](https://github.com/lambdaclass/cairo-vm/pull/1058)

    `BuiltinHintProcessor` now supports the following hint:

    ```python
    %{ ids.full_word = int(ids.n_bytes >= 8) %}
    ```

* perf: cache decoded instructions [#944](https://github.com/lambdaclass/cairo-vm/pull/944)
    * Creates a new cache field in `VirtualMachine` that stores the `Instruction` instances as they get decoded from memory, significantly reducing decoding overhead, with gains up to 9% in runtime according to benchmarks in the performance server

* Add alternative hint code for nondet_bigint3 hint [#1071](https://github.com/lambdaclass/cairo-vm/pull/1071)

    `BuiltinHintProcessor` now supports the following hint:

    ```python
    %{
        from starkware.cairo.common.cairo_secp.secp_utils import split
        segments.write_arg(ids.res.address_, split(value))
    %}
    ```

* Add missing hint on vrf.json lib [#1052](https://github.com/lambdaclass/cairo-vm/pull/1052):

    `BuiltinHintProcessor` now supports the following hint:

    ```python
    %{
        from starkware.cairo.common.cairo_secp.secp_utils import pack
        SECP_P = 2**255-19

        slope = pack(ids.slope, PRIME)
        x0 = pack(ids.point0.x, PRIME)
        x1 = pack(ids.point1.x, PRIME)
        y0 = pack(ids.point0.y, PRIME)

        value = new_x = (pow(slope, 2, SECP_P) - x0 - x1) % SECP_P
    %}
    ```

* Implement hint for cairo_sha256_arbitrary_input_length whitelist [#1091](https://github.com/lambdaclass/cairo-vm/pull/1091)

    `BuiltinHintProcessor` now supports the following hint:

    ```python
    %{
        from starkware.cairo.common.cairo_sha256.sha256_utils import (
            compute_message_schedule, sha2_compress_function)

        _sha256_input_chunk_size_felts = int(ids.SHA256_INPUT_CHUNK_SIZE_FELTS)
        assert 0 <= _sha256_input_chunk_size_felts < 100
        _sha256_state_size_felts = int(ids.SHA256_STATE_SIZE_FELTS)
        assert 0 <= _sha256_state_size_felts < 100
        w = compute_message_schedule(memory.get_range(
            ids.sha256_start, _sha256_input_chunk_size_felts))
        new_state = sha2_compress_function(memory.get_range(ids.state, _sha256_state_size_felts), w)
        segments.write_arg(ids.output, new_state)
    %}
    ```

* Add missing hint on vrf.json lib [#1053](https://github.com/lambdaclass/cairo-vm/pull/1053):

     `BuiltinHintProcessor` now supports the following hint:

     ```python
    %{
        from starkware.cairo.common.cairo_secp.secp_utils import SECP_P, pack
        SECP_P = 2**255-19

        slope = pack(ids.slope, PRIME)
        x = pack(ids.point.x, PRIME)
        y = pack(ids.point.y, PRIME)

        value = new_x = (pow(slope, 2, SECP_P) - 2 * x) % SECP_P
    %}
    ```

* Implement hint on 0.6.0.json whitelist [#1044](https://github.com/lambdaclass/cairo-vm/pull/1044):

     `BuiltinHintProcessor` now supports the following hints:

    ```python
    %{
       ids.a_lsb = ids.a & 1
       ids.b_lsb = ids.b & 1
    %}
    ```

* Implement hint for `starkware.cairo.common.cairo_keccak.keccak._block_permutation` as described by whitelist `starknet/security/whitelists/cairo_keccak.json` [#1046](https://github.com/lambdaclass/cairo-vm/pull/1046)

    `BuiltinHintProcessor` now supports the following hint:

    ```python
    %{
        from starkware.cairo.common.cairo_keccak.keccak_utils import keccak_func
        _keccak_state_size_felts = int(ids.KECCAK_STATE_SIZE_FELTS)
        assert 0 <= _keccak_state_size_felts < 100
        output_values = keccak_func(memory.get_range(
            ids.keccak_ptr_start, _keccak_state_size_felts))
        segments.write_arg(ids.output, output_values)
    %}
    ```

* Implement hint on cairo_blake2s whitelist [#1040](https://github.com/lambdaclass/cairo-vm/pull/1040)

    `BuiltinHintProcessor` now supports the following hint:

    ```python
    %{
        from starkware.cairo.common.cairo_blake2s.blake2s_utils import IV, blake2s_compress

        _blake2s_input_chunk_size_felts = int(ids.BLAKE2S_INPUT_CHUNK_SIZE_FELTS)
        assert 0 <= _blake2s_input_chunk_size_felts < 100

        new_state = blake2s_compress(
            message=memory.get_range(ids.blake2s_start, _blake2s_input_chunk_size_felts),
            h=[IV[0] ^ 0x01010020] + IV[1:],
            t0=ids.n_bytes,
            t1=0,
            f0=0xffffffff,
            f1=0,
        )

        segments.write_arg(ids.output, new_state)
    %}
    ```

* Implement hint on cairo_blake2s whitelist [#1039](https://github.com/lambdaclass/cairo-vm/pull/1039)

    `BuiltinHintProcessor` now supports the following hint:

    ```python

    %{
        # Add dummy pairs of input and output.
        from starkware.cairo.common.cairo_blake2s.blake2s_utils import IV, blake2s_compress

        _n_packed_instances = int(ids.N_PACKED_INSTANCES)
        assert 0 <= _n_packed_instances < 20
        _blake2s_input_chunk_size_felts = int(ids.BLAKE2S_INPUT_CHUNK_SIZE_FELTS)
        assert 0 <= _blake2s_input_chunk_size_felts < 100

        message = [0] * _blake2s_input_chunk_size_felts
        modified_iv = [IV[0] ^ 0x01010020] + IV[1:]
        output = blake2s_compress(
            message=message,
            h=modified_iv,
            t0=0,
            t1=0,
            f0=0xffffffff,
            f1=0,
        )
        padding = (modified_iv + message + [0, 0xffffffff] + output) * (_n_packed_instances - 1)
        segments.write_arg(ids.blake2s_ptr_end, padding)
    %}

* Add `Program::iter_identifiers(&self) -> Iterator<Item = (&str, &Identifier)>` to get an iterator over the program's identifiers [#1079](https://github.com/lambdaclass/cairo-vm/pull/1079)

* Implement hint on `assert_le_felt` for versions 0.6.0 and 0.8.2 [#1047](https://github.com/lambdaclass/cairo-vm/pull/1047):

     `BuiltinHintProcessor` now supports the following hints:

     ```python

     %{
        from starkware.cairo.common.math_utils import assert_integer
        assert_integer(ids.a)
        assert_integer(ids.b)
        assert (ids.a % PRIME) <= (ids.b % PRIME), \
            f'a = {ids.a % PRIME} is not less than or equal to b = {ids.b % PRIME}.'
    %}

     ```

     ```python

    %{
        from starkware.cairo.common.math_utils import assert_integer
        assert_integer(ids.a)
        assert_integer(ids.b)
        a = ids.a % PRIME
        b = ids.b % PRIME
        assert a <= b, f'a = {a} is not less than or equal to b = {b}.'

        ids.small_inputs = int(
            a < range_check_builtin.bound and (b - a) < range_check_builtin.bound)
    %}

     ```

* Add missing hints on whitelist [#1073](https://github.com/lambdaclass/cairo-vm/pull/1073):

    `BuiltinHintProcessor` now supports the following hints:

    ```python
        ids.is_250 = 1 if ids.addr < 2**250 else 0
    ```

    ```python
        # Verify the assumptions on the relationship between 2**250, ADDR_BOUND and PRIME.
        ADDR_BOUND = ids.ADDR_BOUND % PRIME
        assert (2**250 < ADDR_BOUND <= 2**251) and (2 * 2**250 < PRIME) and (
                ADDR_BOUND * 2 > PRIME), \
            'normalize_address() cannot be used with the current constants.'
        ids.is_small = 1 if ids.addr < ADDR_BOUND else 0
    ```

* Implement hint on ec_recover.json whitelist [#1038](https://github.com/lambdaclass/cairo-vm/pull/1038):

    `BuiltinHintProcessor` now supports the following hint:

    ```python
    %{
         value = k = product // m
    %}
    ```

* Implement hint on ec_recover.json whitelist [#1037](https://github.com/lambdaclass/cairo-vm/pull/1037):

    `BuiltinHintProcessor` now supports the following hint:

    ```python
    %{
        from starkware.cairo.common.cairo_secp.secp_utils import pack
        from starkware.python.math_utils import div_mod, safe_div

        a = pack(ids.a, PRIME)
        b = pack(ids.b, PRIME)
        product = a * b
        m = pack(ids.m, PRIME)

        value = res = product % m

    %}
    ```

* Implement hint for `starkware.cairo.common.cairo_keccak.keccak.finalize_keccak` as described by whitelist `starknet/security/whitelists/cairo_keccak.json` [#1041](https://github.com/lambdaclass/cairo-vm/pull/1041)

    `BuiltinHintProcessor` now supports the following hint:

    ```python
    %{
        # Add dummy pairs of input and output.
        _keccak_state_size_felts = int(ids.KECCAK_STATE_SIZE_FELTS)
        _block_size = int(ids.BLOCK_SIZE)
        assert 0 <= _keccak_state_size_felts < 100
        assert 0 <= _block_size < 1000
        inp = [0] * _keccak_state_size_felts
        padding = (inp + keccak_func(inp)) * _block_size
        segments.write_arg(ids.keccak_ptr_end, padding)
    %}
    ```

* Implement hint on ec_recover.json whitelist [#1036](https://github.com/lambdaclass/cairo-vm/pull/1036):

    `BuiltinHintProcessor` now supports the following hint:

    ```python

    %{
        from starkware.cairo.common.cairo_secp.secp_utils import pack
        from starkware.python.math_utils import div_mod, safe_div

        a = pack(ids.a, PRIME)
        b = pack(ids.b, PRIME)

        value = res = a - b
    %}

    ```

* Add missing hint on vrf.json lib [#1054](https://github.com/lambdaclass/cairo-vm/pull/1054):

    `BuiltinHintProcessor` now supports the following hint:

    ```python
        from starkware.cairo.common.cairo_secp.secp_utils import pack
        SECP_P = 2**255-19

        y = pack(ids.point.y, PRIME) % SECP_P
        # The modulo operation in python always returns a nonnegative number.
        value = (-y) % SECP_P
    ```

* Implement hint on ec_recover.json whitelist [#1032](https://github.com/lambdaclass/cairo-vm/pull/1032):

    `BuiltinHintProcessor` now supports the following hint:

    ```python
    %{
        from starkware.cairo.common.cairo_secp.secp_utils import pack
        from starkware.python.math_utils import div_mod, safe_div

        N = pack(ids.n, PRIME)
        x = pack(ids.x, PRIME) % N
        s = pack(ids.s, PRIME) % N,
        value = res = div_mod(x, s, N)
    %}
    ```

* Implement hints on field_arithmetic lib (Part 2) [#1004](https://github.com/lambdaclass/cairo-vm/pull/1004)

    `BuiltinHintProcessor` now supports the following hint:

    ```python
    %{
        from starkware.python.math_utils import div_mod

        def split(num: int, num_bits_shift: int, length: int):
            a = []
            for _ in range(length):
                a.append( num & ((1 << num_bits_shift) - 1) )
                num = num >> num_bits_shift
            return tuple(a)

        def pack(z, num_bits_shift: int) -> int:
            limbs = (z.d0, z.d1, z.d2)
            return sum(limb << (num_bits_shift * i) for i, limb in enumerate(limbs))

        a = pack(ids.a, num_bits_shift = 128)
        b = pack(ids.b, num_bits_shift = 128)
        p = pack(ids.p, num_bits_shift = 128)
        # For python3.8 and above the modular inverse can be computed as follows:
        # b_inverse_mod_p = pow(b, -1, p)
        # Instead we use the python3.7-friendly function div_mod from starkware.python.math_utils
        b_inverse_mod_p = div_mod(1, b, p)


        b_inverse_mod_p_split = split(b_inverse_mod_p, num_bits_shift=128, length=3)

        ids.b_inverse_mod_p.d0 = b_inverse_mod_p_split[0]
        ids.b_inverse_mod_p.d1 = b_inverse_mod_p_split[1]
        ids.b_inverse_mod_p.d2 = b_inverse_mod_p_split[2]
    %}
    ```

* Optimizations for hash builtin [#1029](https://github.com/lambdaclass/cairo-vm/pull/1029):
  * Track the verified addresses by offset in a `Vec<bool>` rather than storing the address in a `Vec<Relocatable>`

* Add missing hint on vrf.json whitelist [#1056](https://github.com/lambdaclass/cairo-vm/pull/1056):

    `BuiltinHintProcessor` now supports the following hint:

    ```python
    %{
        from starkware.python.math_utils import ec_double_slope
        from starkware.cairo.common.cairo_secp.secp_utils import pack
        SECP_P = 2**255-19

        # Compute the slope.
        x = pack(ids.point.x, PRIME)
        y = pack(ids.point.y, PRIME)
        value = slope = ec_double_slope(point=(x, y), alpha=42204101795669822316448953119945047945709099015225996174933988943478124189485, p=SECP_P)
    %}
    ```

* Add missing hint on vrf.json whitelist [#1035](https://github.com/lambdaclass/cairo-vm/pull/1035):

    `BuiltinHintProcessor` now supports the following hint:

    ```python
    %{
        from starkware.python.math_utils import line_slope
        from starkware.cairo.common.cairo_secp.secp_utils import pack
        SECP_P = 2**255-19
        # Compute the slope.
        x0 = pack(ids.point0.x, PRIME)
        y0 = pack(ids.point0.y, PRIME)
        x1 = pack(ids.point1.x, PRIME)
        y1 = pack(ids.point1.y, PRIME)
        value = slope = line_slope(point1=(x0, y0), point2=(x1, y1), p=SECP_P)
    %}
    ```

* Add missing hint on vrf.json whitelist [#1035](https://github.com/lambdaclass/cairo-vm/pull/1035):

    `BuiltinHintProcessor` now supports the following hint:

    ```python
    %{
        from starkware.cairo.common.cairo_secp.secp_utils import pack
        SECP_P = 2**255-19
        to_assert = pack(ids.val, PRIME)
        q, r = divmod(pack(ids.val, PRIME), SECP_P)
        assert r == 0, f"verify_zero: Invalid input {ids.val.d0, ids.val.d1, ids.val.d2}."
        ids.q = q % PRIME
    %}
    ```

* Add missing hint on vrf.json whitelist [#1000](https://github.com/lambdaclass/cairo-vm/pull/1000):

    `BuiltinHintProcessor` now supports the following hint:

    ```python
        def pack_512(u, num_bits_shift: int) -> int:
            limbs = (u.d0, u.d1, u.d2, u.d3)
            return sum(limb << (num_bits_shift * i) for i, limb in enumerate(limbs))

        x = pack_512(ids.x, num_bits_shift = 128)
        p = ids.p.low + (ids.p.high << 128)
        x_inverse_mod_p = pow(x,-1, p)

        x_inverse_mod_p_split = (x_inverse_mod_p & ((1 << 128) - 1), x_inverse_mod_p >> 128)

        ids.x_inverse_mod_p.low = x_inverse_mod_p_split[0]
        ids.x_inverse_mod_p.high = x_inverse_mod_p_split[1]
    ```

* BREAKING CHANGE: Fix `CairoRunner::get_memory_holes` [#1027](https://github.com/lambdaclass/cairo-vm/pull/1027):

  * Skip builtin segements when counting memory holes
  * Check amount of memory holes for all tests in cairo_run_test
  * Remove duplicated tests in cairo_run_test
  * BREAKING CHANGE: `MemorySegmentManager.get_memory_holes` now also receives the amount of builtins in the vm. Signature is now `pub fn get_memory_holes(&self, builtin_count: usize) -> Result<usize, MemoryError>`

* Add missing hints on cairo_secp lib [#1026](https://github.com/lambdaclass/cairo-vm/pull/1026):

    `BuiltinHintProcessor` now supports the following hints:

    ```python
    from starkware.cairo.common.cairo_secp.secp256r1_utils import SECP256R1_ALPHA as ALPHA
    ```
    and:

    ```python
    from starkware.cairo.common.cairo_secp.secp256r1_utils import SECP256R1_N as N
    ```

* Add missing hint on vrf.json lib [#1043](https://github.com/lambdaclass/cairo-vm/pull/1043):

    `BuiltinHintProcessor` now supports the following hint:

    ```python
        from starkware.python.math_utils import div_mod

        def split(a: int):
            return (a & ((1 << 128) - 1), a >> 128)

        def pack(z, num_bits_shift: int) -> int:
            limbs = (z.low, z.high)
            return sum(limb << (num_bits_shift * i) for i, limb in enumerate(limbs))

        a = pack(ids.a, 128)
        b = pack(ids.b, 128)
        p = pack(ids.p, 128)
        # For python3.8 and above the modular inverse can be computed as follows:
        # b_inverse_mod_p = pow(b, -1, p)
        # Instead we use the python3.7-friendly function div_mod from starkware.python.math_utils
        b_inverse_mod_p = div_mod(1, b, p)

        b_inverse_mod_p_split = split(b_inverse_mod_p)

        ids.b_inverse_mod_p.low = b_inverse_mod_p_split[0]
        ids.b_inverse_mod_p.high = b_inverse_mod_p_split[1]
    ```

* Add missing hints `NewHint#35` and `NewHint#36` [#975](https://github.com/lambdaclass/cairo-vm/issues/975)

    `BuiltinHintProcessor` now supports the following hint:

    ```python
    from starkware.cairo.common.cairo_secp.secp_utils import pack
    from starkware.cairo.common.math_utils import as_int
    from starkware.python.math_utils import div_mod, safe_div

    p = pack(ids.P, PRIME)
    x = pack(ids.x, PRIME) + as_int(ids.x.d3, PRIME) * ids.BASE ** 3 + as_int(ids.x.d4, PRIME) * ids.BASE ** 4
    y = pack(ids.y, PRIME)

    value = res = div_mod(x, y, p)
    ```

    ```python
    k = safe_div(res * y - x, p)
    value = k if k > 0 else 0 - k
    ids.flag = 1 if k > 0 else 0
    ```

* Add missing hint on cairo_secp lib [#1057](https://github.com/lambdaclass/cairo-vm/pull/1057):

    `BuiltinHintProcessor` now supports the following hint:

    ```python
        from starkware.cairo.common.cairo_secp.secp_utils import pack
        from starkware.python.math_utils import ec_double_slope

        # Compute the slope.
        x = pack(ids.point.x, PRIME)
        y = pack(ids.point.y, PRIME)
        value = slope = ec_double_slope(point=(x, y), alpha=ALPHA, p=SECP_P)
    ```

* Add missing hint on uint256_improvements lib [#1025](https://github.com/lambdaclass/cairo-vm/pull/1025):

    `BuiltinHintProcessor` now supports the following hint:

    ```python
        from starkware.python.math_utils import isqrt
        n = (ids.n.high << 128) + ids.n.low
        root = isqrt(n)
        assert 0 <= root < 2 ** 128
        ids.root = root
    ```

* Add missing hint on vrf.json lib [#1045](https://github.com/lambdaclass/cairo-vm/pull/1045):

    `BuiltinHintProcessor` now supports the following hint:

    ```python
        from starkware.python.math_utils import is_quad_residue, sqrt

        def split(a: int):
            return (a & ((1 << 128) - 1), a >> 128)

        def pack(z) -> int:
            return z.low + (z.high << 128)

        generator = pack(ids.generator)
        x = pack(ids.x)
        p = pack(ids.p)

        success_x = is_quad_residue(x, p)
        root_x = sqrt(x, p) if success_x else None
        success_gx = is_quad_residue(generator*x, p)
        root_gx = sqrt(generator*x, p) if success_gx else None

        # Check that one is 0 and the other is 1
        if x != 0:
            assert success_x + success_gx == 1

        # `None` means that no root was found, but we need to transform these into a felt no matter what
        if root_x == None:
            root_x = 0
        if root_gx == None:
            root_gx = 0
        ids.success_x = int(success_x)
        ids.success_gx = int(success_gx)
        split_root_x = split(root_x)
        # print('split root x', split_root_x)
        split_root_gx = split(root_gx)
        ids.sqrt_x.low = split_root_x[0]
        ids.sqrt_x.high = split_root_x[1]
        ids.sqrt_gx.low = split_root_gx[0]
        ids.sqrt_gx.high = split_root_gx[1]
    ```

* Add missing hint on uint256_improvements lib [#1024](https://github.com/lambdaclass/cairo-vm/pull/1024):

    `BuiltinHintProcessor` now supports the following hint:

    ```python
        res = ids.a + ids.b
        ids.carry = 1 if res >= ids.SHIFT else 0
    ```

* BREAKING CHANGE: move `Program::identifiers` to `SharedProgramData::identifiers` [#1023](https://github.com/lambdaclass/cairo-vm/pull/1023)
    * Optimizes `CairoRunner::new`, needed for sequencers and other workflows reusing the same `Program` instance across `CairoRunner`s
    * Breaking change: make all fields in `Program` and `SharedProgramData` `pub(crate)`, since we break by moving the field let's make it the last break for this struct
    * Add `Program::get_identifier(&self, id: &str) -> &Identifier` to get a single identifier by name

* Implement hints on field_arithmetic lib[#985](https://github.com/lambdaclass/cairo-vm/pull/983)

    `BuiltinHintProcessor` now supports the following hint:

    ```python
        %{
            from starkware.python.math_utils import is_quad_residue, sqrt

            def split(num: int, num_bits_shift: int = 128, length: int = 3):
                a = []
                for _ in range(length):
                    a.append( num & ((1 << num_bits_shift) - 1) )
                    num = num >> num_bits_shift
                return tuple(a)

            def pack(z, num_bits_shift: int = 128) -> int:
                limbs = (z.d0, z.d1, z.d2)
                return sum(limb << (num_bits_shift * i) for i, limb in enumerate(limbs))


            generator = pack(ids.generator)
            x = pack(ids.x)
            p = pack(ids.p)

            success_x = is_quad_residue(x, p)
            root_x = sqrt(x, p) if success_x else None

            success_gx = is_quad_residue(generator*x, p)
            root_gx = sqrt(generator*x, p) if success_gx else None

            # Check that one is 0 and the other is 1
            if x != 0:
                assert success_x + success_gx ==1

            # `None` means that no root was found, but we need to transform these into a felt no matter what
            if root_x == None:
                root_x = 0
            if root_gx == None:
                root_gx = 0
            ids.success_x = int(success_x)
            ids.success_gx = int(success_gx)
            split_root_x = split(root_x)
            split_root_gx = split(root_gx)
            ids.sqrt_x.d0 = split_root_x[0]
            ids.sqrt_x.d1 = split_root_x[1]
            ids.sqrt_x.d2 = split_root_x[2]
            ids.sqrt_gx.d0 = split_root_gx[0]
            ids.sqrt_gx.d1 = split_root_gx[1]
            ids.sqrt_gx.d2 = split_root_gx[2]
        %}
    ```

* Add missing hint on vrf.json lib [#1050](https://github.com/lambdaclass/cairo-vm/pull/1050):

    `BuiltinHintProcessor` now supports the following hint:

    ```python
        sum_low = ids.a.low + ids.b.low
        ids.carry_low = 1 if sum_low >= ids.SHIFT else 0
    ```

* Add missing hint on uint256_improvements lib [#1016](https://github.com/lambdaclass/cairo-vm/pull/1016):

    `BuiltinHintProcessor` now supports the following hint:

    ```python
        def split(num: int, num_bits_shift: int = 128, length: int = 2):
            a = []
            for _ in range(length):
                a.append( num & ((1 << num_bits_shift) - 1) )
                num = num >> num_bits_shift
            return tuple(a)

        def pack(z, num_bits_shift: int = 128) -> int:
            limbs = (z.low, z.high)
            return sum(limb << (num_bits_shift * i) for i, limb in enumerate(limbs))

        a = pack(ids.a)
        b = pack(ids.b)
        res = (a - b)%2**256
        res_split = split(res)
        ids.res.low = res_split[0]
        ids.res.high = res_split[1]
    ```

* Implement hint on vrf.json lib [#1049](https://github.com/lambdaclass/cairo-vm/pull/1049)

    `BuiltinHintProcessor` now supports the following hint:

    ```python
        def split(num: int, num_bits_shift: int, length: int):
            a = []
            for _ in range(length):
                a.append( num & ((1 << num_bits_shift) - 1) )
                num = num >> num_bits_shift
            return tuple(a)

        def pack(z, num_bits_shift: int) -> int:
            limbs = (z.d0, z.d1, z.d2)
            return sum(limb << (num_bits_shift * i) for i, limb in enumerate(limbs))

        def pack_extended(z, num_bits_shift: int) -> int:
            limbs = (z.d0, z.d1, z.d2, z.d3, z.d4, z.d5)
            return sum(limb << (num_bits_shift * i) for i, limb in enumerate(limbs))

        a = pack_extended(ids.a, num_bits_shift = 128)
        div = pack(ids.div, num_bits_shift = 128)

        quotient, remainder = divmod(a, div)

        quotient_split = split(quotient, num_bits_shift=128, length=6)

        ids.quotient.d0 = quotient_split[0]
        ids.quotient.d1 = quotient_split[1]
        ids.quotient.d2 = quotient_split[2]
        ids.quotient.d3 = quotient_split[3]
        ids.quotient.d4 = quotient_split[4]
        ids.quotient.d5 = quotient_split[5]

        remainder_split = split(remainder, num_bits_shift=128, length=3)
        ids.remainder.d0 = remainder_split[0]
        ids.remainder.d1 = remainder_split[1]
        ids.remainder.d2 = remainder_split[2]
    ```

    _Note: this hint is similar to the one in #983, but with some trailing whitespace removed_

* Add missing hint on vrf.json whitelist [#1030](https://github.com/lambdaclass/cairo-vm/pull/1030):

    `BuiltinHintProcessor` now supports the following hint:

    ```python
        def split(num: int, num_bits_shift: int, length: int):
            a = []
            for _ in range(length):
                a.append( num & ((1 << num_bits_shift) - 1) )
                num = num >> num_bits_shift
            return tuple(a)

        def pack(z, num_bits_shift: int) -> int:
            limbs = (z.low, z.high)
            return sum(limb << (num_bits_shift * i) for i, limb in enumerate(limbs))

        def pack_extended(z, num_bits_shift: int) -> int:
            limbs = (z.d0, z.d1, z.d2, z.d3)
            return sum(limb << (num_bits_shift * i) for i, limb in enumerate(limbs))

        x = pack_extended(ids.x, num_bits_shift = 128)
        div = pack(ids.div, num_bits_shift = 128)

        quotient, remainder = divmod(x, div)

        quotient_split = split(quotient, num_bits_shift=128, length=4)

        ids.quotient.d0 = quotient_split[0]
        ids.quotient.d1 = quotient_split[1]
        ids.quotient.d2 = quotient_split[2]
        ids.quotient.d3 = quotient_split[3]

        remainder_split = split(remainder, num_bits_shift=128, length=2)
        ids.remainder.low = remainder_split[0]
        ids.remainder.high = remainder_split[1]
    ```

* Add method `Program::data_len(&self) -> usize` to get the number of data cells in a given program [#1022](https://github.com/lambdaclass/cairo-vm/pull/1022)

* Add missing hint on uint256_improvements lib [#1013](https://github.com/lambdaclass/cairo-vm/pull/1013):

    `BuiltinHintProcessor` now supports the following hint:

    ```python
        a = (ids.a.high << 128) + ids.a.low
        div = (ids.div.b23 << 128) + ids.div.b01
        quotient, remainder = divmod(a, div)

        ids.quotient.low = quotient & ((1 << 128) - 1)
        ids.quotient.high = quotient >> 128
        ids.remainder.low = remainder & ((1 << 128) - 1)
        ids.remainder.high = remainder >> 128
    ```

* Add missing hint on cairo_secp lib [#1010](https://github.com/lambdaclass/cairo-vm/pull/1010):

    `BuiltinHintProcessor` now supports the following hint:

    ```python
        memory[ap] = int(x == 0)
    ```

* Implement hint on `get_felt_bitlength` [#993](https://github.com/lambdaclass/cairo-vm/pull/993)

  `BuiltinHintProcessor` now supports the following hint:
  ```python
  x = ids.x
  ids.bit_length = x.bit_length()
  ```
  Used by the [`Garaga` library function `get_felt_bitlength`](https://github.com/keep-starknet-strange/garaga/blob/249f8a372126b3a839f9c1e1080ea8c6f9374c0c/src/utils.cairo#L54)

* Add missing hint on cairo_secp lib [#1009](https://github.com/lambdaclass/cairo-vm/pull/1009):

    `BuiltinHintProcessor` now supports the following hint:

    ```python
        ids.dibit = ((ids.scalar_u >> ids.m) & 1) + 2 * ((ids.scalar_v >> ids.m) & 1)
    ```

* Add getters to read properties of a `Program` [#1017](https://github.com/lambdaclass/cairo-vm/pull/1017):
  * `prime(&self) -> &str`: get the prime associated to data in hex representation
  * `iter_data(&self) -> Iterator<Item = &MaybeRelocatable>`: get an iterator over all elements in the program data
  * `iter_builtins(&self) -> Iterator<Item = &BuiltinName>`: get an iterator over the names of required builtins

* Add missing hint on cairo_secp lib [#1008](https://github.com/lambdaclass/cairo-vm/pull/1008):

    `BuiltinHintProcessor` now supports the following hint:

    ```python
        ids.len_hi = max(ids.scalar_u.d2.bit_length(), ids.scalar_v.d2.bit_length())-1
    ```

* Update `starknet-crypto` to version `0.4.3` [#1011](https://github.com/lambdaclass/cairo-vm/pull/1011)
  * The new version carries an 85% reduction in execution time for ECDSA signature verification

* BREAKING CHANGE: refactor `Program` to optimize `Program::clone` [#999](https://github.com/lambdaclass/cairo-vm/pull/999)

    * Breaking change: many fields that were (unnecessarily) public become hidden by the refactor.

* BREAKING CHANGE: Add _builtin suffix to builtin names e.g.: output -> output_builtin [#1005](https://github.com/lambdaclass/cairo-vm/pull/1005)

* Implement hint on uint384_extension lib [#983](https://github.com/lambdaclass/cairo-vm/pull/983)

    `BuiltinHintProcessor` now supports the following hint:

    ```python
        def split(num: int, num_bits_shift: int, length: int):
            a = []
            for _ in range(length):
                a.append( num & ((1 << num_bits_shift) - 1) )
                num = num >> num_bits_shift
            return tuple(a)

        def pack(z, num_bits_shift: int) -> int:
            limbs = (z.d0, z.d1, z.d2)
            return sum(limb << (num_bits_shift * i) for i, limb in enumerate(limbs))

        def pack_extended(z, num_bits_shift: int) -> int:
            limbs = (z.d0, z.d1, z.d2, z.d3, z.d4, z.d5)
            return sum(limb << (num_bits_shift * i) for i, limb in enumerate(limbs))

        a = pack_extended(ids.a, num_bits_shift = 128)
        div = pack(ids.div, num_bits_shift = 128)

        quotient, remainder = divmod(a, div)

        quotient_split = split(quotient, num_bits_shift=128, length=6)

        ids.quotient.d0 = quotient_split[0]
        ids.quotient.d1 = quotient_split[1]
        ids.quotient.d2 = quotient_split[2]
        ids.quotient.d3 = quotient_split[3]
        ids.quotient.d4 = quotient_split[4]
        ids.quotient.d5 = quotient_split[5]

        remainder_split = split(remainder, num_bits_shift=128, length=3)
        ids.remainder.d0 = remainder_split[0]
        ids.remainder.d1 = remainder_split[1]
        ids.remainder.d2 = remainder_split[2]
    ```

* BREAKING CHANGE: optimization for instruction decoding [#942](https://github.com/lambdaclass/cairo-vm/pull/942):
    * Avoids copying immediate arguments to the `Instruction` structure, as they get inferred from the offset anyway
    * Breaking: removal of the field `Instruction::imm`

* Add missing `\n` character in traceback string [#997](https://github.com/lambdaclass/cairo-vm/pull/997)
    * BugFix: Add missing `\n` character after traceback lines when the filename is missing ("Unknown Location")

* 0.11 Support
    * Add missing hints [#1014](https://github.com/lambdaclass/cairo-vm/pull/1014):
        `BuiltinHintProcessor` now supports the following hints:
        ```python
            from starkware.cairo.common.cairo_secp.secp256r1_utils import SECP256R1_P as SECP_P
        ```
        and:
        ```python
            from starkware.cairo.common.cairo_secp.secp_utils import pack
            from starkware.python.math_utils import line_slope

            # Compute the slope.
            x0 = pack(ids.point0.x, PRIME)
            y0 = pack(ids.point0.y, PRIME)
            x1 = pack(ids.point1.x, PRIME)
            y1 = pack(ids.point1.y, PRIME)
            value = slope = line_slope(point1=(x0, y0), point2=(x1, y1), p=SECP_P)
        ```
    * Add missing hints on cairo_secp lib [#991](https://github.com/lambdaclass/cairo-vm/pull/991):
        `BuiltinHintProcessor` now supports the following hints:
        ```python
        from starkware.cairo.common.cairo_secp.secp_utils import pack
        from starkware.python.math_utils import div_mod, safe_div

        N = 0xfffffffffffffffffffffffffffffffebaaedce6af48a03bbfd25e8cd0364141
        x = pack(ids.x, PRIME) % N
        s = pack(ids.s, PRIME) % N
        value = res = div_mod(x, s, N)
        ```
        and:
        ```python
        value = k = safe_div(res * s - x, N)
        ```
    * Layouts update [#874](https://github.com/lambdaclass/cairo-vm/pull/874)
    * Keccak builtin updated [#873](https://github.com/lambdaclass/cairo-vm/pull/873), [#883](https://github.com/lambdaclass/cairo-vm/pull/883)
    * Changes to `ec_op` [#876](https://github.com/lambdaclass/cairo-vm/pull/876)
    * Poseidon builtin [#875](https://github.com/lambdaclass/cairo-vm/pull/875)
    * Renamed Felt to Felt252 [#899](https://github.com/lambdaclass/cairo-vm/pull/899)
    * Added SegmentArenaBuiltinRunner [#913](https://github.com/lambdaclass/cairo-vm/pull/913)
    * Added `program_segment_size` argument to `verify_secure_runner` & `run_from_entrypoint` [#928](https://github.com/lambdaclass/cairo-vm/pull/928)
    * Added dynamic layout [#879](https://github.com/lambdaclass/cairo-vm/pull/879)
    * `get_segment_size` was exposed [#934](https://github.com/lambdaclass/cairo-vm/pull/934)

* Add missing hint on cairo_secp lib [#1006](https://github.com/lambdaclass/cairo-vm/pull/1006):

    `BuiltinHintProcessor` now supports the following hint:

    ```python
        ids.quad_bit = (
            8 * ((ids.scalar_v >> ids.m) & 1)
            + 4 * ((ids.scalar_u >> ids.m) & 1)
            + 2 * ((ids.scalar_v >> (ids.m - 1)) & 1)
            + ((ids.scalar_u >> (ids.m - 1)) & 1)
        )
    ```

* Add missing hint on cairo_secp lib [#1003](https://github.com/lambdaclass/cairo-vm/pull/1003):

    `BuiltinHintProcessor` now supports the following hint:

    ```python
        from starkware.cairo.common.cairo_secp.secp_utils import pack

        x = pack(ids.x, PRIME) % SECP_P
    ```

* Add missing hint on cairo_secp lib [#996](https://github.com/lambdaclass/cairo-vm/pull/996):

    `BuiltinHintProcessor` now supports the following hint:

    ```python
        from starkware.python.math_utils import div_mod
        value = x_inv = div_mod(1, x, SECP_P)
    ```

* Add missing hints on cairo_secp lib [#994](https://github.com/lambdaclass/cairo-vm/pull/994):

    `BuiltinHintProcessor` now supports the following hints:

    ```python
        from starkware.cairo.common.cairo_secp.secp_utils import pack
        from starkware.python.math_utils import div_mod, safe_div

        a = pack(ids.a, PRIME)
        b = pack(ids.b, PRIME)
        value = res = div_mod(a, b, N)
    ```

    ```python
        value = k_plus_one = safe_div(res * b - a, N) + 1
    ```

* Add missing hint on cairo_secp lib [#992](https://github.com/lambdaclass/cairo-vm/pull/992):

    `BuiltinHintProcessor` now supports the following hint:

    ```python
        from starkware.cairo.common.cairo_secp.secp_utils import pack

        q, r = divmod(pack(ids.val, PRIME), SECP_P)
        assert r == 0, f"verify_zero: Invalid input {ids.val.d0, ids.val.d1, ids.val.d2}."
        ids.q = q % PRIME
    ```

* Add missing hint on cairo_secp lib [#990](https://github.com/lambdaclass/cairo-vm/pull/990):

    `BuiltinHintProcessor` now supports the following hint:

    ```python
        from starkware.cairo.common.cairo_secp.secp_utils import pack

        slope = pack(ids.slope, PRIME)
        x = pack(ids.point.x, PRIME)
        y = pack(ids.point.y, PRIME)

        value = new_x = (pow(slope, 2, SECP_P) - 2 * x) % SECP_P
    ```

* Add missing hint on cairo_secp lib [#989](https://github.com/lambdaclass/cairo-vm/pull/989):

    `BuiltinHintProcessor` now supports the following hint:

    ```python
        from starkware.cairo.common.cairo_secp.secp_utils import SECP_P
        q, r = divmod(pack(ids.val, PRIME), SECP_P)
        assert r == 0, f"verify_zero: Invalid input {ids.val.d0, ids.val.d1, ids.val.d2}."
        ids.q = q % PRIME
    ```

* Add missing hint on cairo_secp lib [#986](https://github.com/lambdaclass/cairo-vm/pull/986):

    `BuiltinHintProcessor` now supports the following hint:

    ```python
        from starkware.cairo.common.cairo_secp.secp_utils import SECP_P, pack
        from starkware.python.math_utils import div_mod

        # Compute the slope.
        x = pack(ids.pt.x, PRIME)
        y = pack(ids.pt.y, PRIME)
        value = slope = div_mod(3 * x ** 2, 2 * y, SECP_P)
    ```

* Add missing hint on cairo_secp lib [#984](https://github.com/lambdaclass/cairo-vm/pull/984):

    `BuiltinHintProcessor` now supports the following hint:

    ```python
        from starkware.cairo.common.cairo_secp.secp_utils import SECP_P, pack
        from starkware.python.math_utils import div_mod

        # Compute the slope.
        x0 = pack(ids.pt0.x, PRIME)
        y0 = pack(ids.pt0.y, PRIME)
        x1 = pack(ids.pt1.x, PRIME)
        y1 = pack(ids.pt1.y, PRIME)
        value = slope = div_mod(y0 - y1, x0 - x1, SECP_P)
    ```

* Implement hints on uint384 lib (Part 2) [#971](https://github.com/lambdaclass/cairo-vm/pull/971)

    `BuiltinHintProcessor` now supports the following hint:

    ```python
        memory[ap] = 1 if 0 <= (ids.a.d2 % PRIME) < 2 ** 127 else 0
    ```

 * Add alternative hint code for hint on _block_permutation used by 0.10.3 whitelist [#958](https://github.com/lambdaclass/cairo-vm/pull/958)

     `BuiltinHintProcessor` now supports the following hint:

    ```python
        from starkware.cairo.common.keccak_utils.keccak_utils import keccak_func
        _keccak_state_size_felts = int(ids.KECCAK_STATE_SIZE_FELTS)
        assert 0 <= _keccak_state_size_felts < 100

        output_values = keccak_func(memory.get_range(
            ids.keccak_ptr - _keccak_state_size_felts, _keccak_state_size_felts))
        segments.write_arg(ids.keccak_ptr, output_values)
    ```

* Make  hints code `src/hint_processor/builtin_hint_processor/hint_code.rs` public [#988](https://github.com/lambdaclass/cairo-vm/pull/988)

* Implement hints on uint384 lib (Part 1) [#960](https://github.com/lambdaclass/cairo-vm/pull/960)

    `BuiltinHintProcessor` now supports the following hints:

    ```python
        def split(num: int, num_bits_shift: int, length: int):
        a = []
        for _ in range(length):
            a.append( num & ((1 << num_bits_shift) - 1) )
            num = num >> num_bits_shift
        return tuple(a)

        def pack(z, num_bits_shift: int) -> int:
            limbs = (z.d0, z.d1, z.d2)
            return sum(limb << (num_bits_shift * i) for i, limb in enumerate(limbs))

        a = pack(ids.a, num_bits_shift = 128)
        div = pack(ids.div, num_bits_shift = 128)
        quotient, remainder = divmod(a, div)

        quotient_split = split(quotient, num_bits_shift=128, length=3)
        assert len(quotient_split) == 3

        ids.quotient.d0 = quotient_split[0]
        ids.quotient.d1 = quotient_split[1]
        ids.quotient.d2 = quotient_split[2]

        remainder_split = split(remainder, num_bits_shift=128, length=3)
        ids.remainder.d0 = remainder_split[0]
        ids.remainder.d1 = remainder_split[1]
        ids.remainder.d2 = remainder_split[2]
    ```

    ```python
        ids.low = ids.a & ((1<<128) - 1)
        ids.high = ids.a >> 128
    ```

    ```python
            sum_d0 = ids.a.d0 + ids.b.d0
        ids.carry_d0 = 1 if sum_d0 >= ids.SHIFT else 0
        sum_d1 = ids.a.d1 + ids.b.d1 + ids.carry_d0
        ids.carry_d1 = 1 if sum_d1 >= ids.SHIFT else 0
        sum_d2 = ids.a.d2 + ids.b.d2 + ids.carry_d1
        ids.carry_d2 = 1 if sum_d2 >= ids.SHIFT else 0
    ```

    ```python
        from starkware.python.math_utils import isqrt

        def split(num: int, num_bits_shift: int, length: int):
            a = []
            for _ in range(length):
                a.append( num & ((1 << num_bits_shift) - 1) )
                num = num >> num_bits_shift
            return tuple(a)

        def pack(z, num_bits_shift: int) -> int:
            limbs = (z.d0, z.d1, z.d2)
            return sum(limb << (num_bits_shift * i) for i, limb in enumerate(limbs))

        a = pack(ids.a, num_bits_shift=128)
        root = isqrt(a)
        assert 0 <= root < 2 ** 192
        root_split = split(root, num_bits_shift=128, length=3)
        ids.root.d0 = root_split[0]
        ids.root.d1 = root_split[1]
        ids.root.d2 = root_split[2]
    ```

* Re-export the `cairo-felt` crate as `cairo_vm::felt` [#981](https://github.com/lambdaclass/cairo-vm/pull/981)
  * Removes the need of explicitly importing `cairo-felt` in downstream projects
  and helps ensure there is no version mismatch caused by that

* Implement hint on `uint256_mul_div_mod`[#957](https://github.com/lambdaclass/cairo-vm/pull/957)

    `BuiltinHintProcessor` now supports the following hint:

    ```python
    a = (ids.a.high << 128) + ids.a.low
    b = (ids.b.high << 128) + ids.b.low
    div = (ids.div.high << 128) + ids.div.low
    quotient, remainder = divmod(a * b, div)

    ids.quotient_low.low = quotient & ((1 << 128) - 1)
    ids.quotient_low.high = (quotient >> 128) & ((1 << 128) - 1)
    ids.quotient_high.low = (quotient >> 256) & ((1 << 128) - 1)
    ids.quotient_high.high = quotient >> 384
    ids.remainder.low = remainder & ((1 << 128) - 1)
    ids.remainder.high = remainder >> 128"
    ```

    Used by the common library function `uint256_mul_div_mod`

#### [0.3.0-rc1] - 2023-04-13
* Derive Deserialize for ExecutionResources [#922](https://github.com/lambdaclass/cairo-vm/pull/922)
* Remove builtin names from VirtualMachine.builtin_runners [#921](https://github.com/lambdaclass/cairo-vm/pull/921)
* Implemented hints on common/ec.cairo [#888](https://github.com/lambdaclass/cairo-vm/pull/888)
* Changed `Memory.insert` argument types [#902](https://github.com/lambdaclass/cairo-vm/pull/902)
* feat: implemented `Deserialize` on Program by changing builtins field type to enum [#896](https://github.com/lambdaclass/cairo-vm/pull/896)
* Effective size computation from the VM exposed [#887](https://github.com/lambdaclass/cairo-vm/pull/887)
* Wasm32 Support! [#828](https://github.com/lambdaclass/cairo-vm/pull/828), [#893](https://github.com/lambdaclass/cairo-vm/pull/893)
* `MathError` added for math operation [#855](https://github.com/lambdaclass/cairo-vm/pull/855)
* Check for overflows in relocatable operations [#859](https://github.com/lambdaclass/cairo-vm/pull/859)
* Use `Relocatable` instead of `&MaybeRelocatable` in `load_data` and `get_range`[#860](https://github.com/lambdaclass/cairo-vm/pull/860) [#867](https://github.com/lambdaclass/cairo-vm/pull/867)
* Memory-related errors moved to `MemoryError` [#854](https://github.com/lambdaclass/cairo-vm/pull/854)
    * Removed unused error variants
    * Moved memory-related error variants to `MemoryError`
    * Changed memory getters to return `MemoryError` instead of `VirtualMachineError`
    * Changed all memory-related errors in hint from `HintError::Internal(VmError::...` to `HintError::Memory(MemoryError::...`
* feat: Builder pattern for `VirtualMachine` [#820](https://github.com/lambdaclass/cairo-vm/pull/820)
* Simplified `Memory::get` return type to `Option` [#852](https://github.com/lambdaclass/cairo-vm/pull/852)
* Improved idenitifier variable error handling [#851](https://github.com/lambdaclass/cairo-vm/pull/851)
* `CairoRunner::write_output` now prints missing and relocatable values [#853](https://github.com/lambdaclass/cairo-vm/pull/853)
* `VirtualMachineError::FailedToComputeOperands` error message expanded [#848](https://github.com/lambdaclass/cairo-vm/pull/848)
* Builtin names made public [#849](https://github.com/lambdaclass/cairo-vm/pull/849)
* `secure_run` flag moved to `CairoRunConfig` struct [#832](https://github.com/lambdaclass/cairo-vm/pull/832)
* `vm_core` error types revised and iimplemented `AddAssign` for `Relocatable` [#837](https://github.com/lambdaclass/cairo-vm/pull/837)
* `to_bigint` and `to_biguint` deprecated [#757](https://github.com/lambdaclass/cairo-vm/pull/757)
* `Memory` moved into `MemorySegmentManager` [#830](https://github.com/lambdaclass/cairo-vm/pull/830)
    * To reduce the complexity of the VM's memory and enforce proper usage (as the memory and its segment manager are now a "unified" entity)
    * Removed `memory` field from `VirtualMachine`
    * Added `memory` field to `MemorySegmentManager`
    * Removed `Memory` argument from methods where `MemorySegmentManager` is also an argument
    * Added test macro `segments` (an extension of the `memory` macro)
* `Display` trait added to Memory struct [#812](https://github.com/lambdaclass/cairo-vm/pull/812)
* feat: Extensible VirtualMachineError and removed PartialEq trait [#783](https://github.com/lambdaclass/cairo-vm/pull/783)
    * `VirtualMachineError::Other(anyhow::Error)` was added to allow to returning custom errors when using `cairo-vm`
    * The `PartialEq` trait was removed from the `VirtualMachineError` enum
* VM hooks added as a conditional feature [#761](https://github.com/lambdaclass/cairo-vm/pull/761)
    * Cairo-vm based testing tools such as cairo-foundry or those built by FuzzingLabs need access to the state of the VM at specific points during the execution.
    * This PR adds the possibility for users of the cairo-vm lib to execute their custom additional code during the program execution.
    * The Rust "feature" mechanism was used in order to guarantee that this ability is only available when the lib user needs it, and is not compiled when it's not required.
    * Three hooks were created:
        * before the first step
        * before each step
        * after each step
* ExecutionResource operations: add and substract [#774](https://github.com/lambdaclass/cairo-vm/pull/774), multiplication [#908](https://github.com/lambdaclass/cairo-vm/pull/908) , and `AddAssign` [#914](https://github.com/lambdaclass/cairo-vm/pull/914)

* Move `Memory` into `MemorySegmentManager` [#830](https://github.com/lambdaclass/cairo-vm/pull/830)
    * Structural changes:
        * Remove `memory: Memory` field from `VirtualMachine`
        * Add `memory: Memory` field to `MemorySegmentManager`
    * As a result of this, multiple public methods' signatures changed:
        * `BuiltinRunner` (and its inner enum types):
            * `initialize_segments(&mut self, segments: &mut MemorySegmentManager, memory: &mut Memory)` -> `initialize_segments(&mut self, segments: &mut MemorySegmentManager)`
            * `final_stack(&mut self, segments: &MemorySegmentManager, memory: &Memory, stack_pointer: Relocatable) -> Result<Relocatable, RunnerError>` -> `final_stack(&mut self, segments: &MemorySegmentManager, stack_pointer: Relocatable) -> Result<Relocatable, RunnerError>`
        * `MemorySegmentManager`
            * `add(&mut self, memory: &mut Memory) -> Relocatable` -> `add(&mut self) -> Relocatable`
            * `add_temporary_segment(&mut self, memory: &mut Memory) -> Relocatable` -> `add_temporary_segment(&mut self) -> Relocatable`
            * `load_data(&mut self, memory: &mut Memory, ptr: &MaybeRelocatable, data: &Vec<MaybeRelocatable>) -> Result<MaybeRelocatable, MemoryError>` -> `load_data(&mut self, ptr: &MaybeRelocatable, data: &Vec<MaybeRelocatable>) -> Result<MaybeRelocatable, MemoryError>`
            * `compute_effective_sizes(&mut self, memory: &Memory) -> &Vec<usize>` -> `compute_effective_sizes(&mut self) -> &Vec<usize>`
            * `gen_arg(&mut self, arg: &dyn Any, memory: &mut Memory) -> Result<MaybeRelocatable, VirtualMachineError>` -> `gen_arg(&mut self, arg: &dyn Any) -> Result<MaybeRelocatable, VirtualMachineError>`
            * `gen_cairo_arg(&mut self, arg: &CairoArg, memory: &mut Memory) -> Result<MaybeRelocatable, VirtualMachineError>` -> `gen_cairo_arg(&mut self, arg: &CairoArg) -> Result<MaybeRelocatable, VirtualMachineError>`
            * `write_arg(&mut self, memory: &mut Memory, ptr: &Relocatable, arg: &dyn Any) -> Result<MaybeRelocatable, MemoryError>` -> `write_arg(&mut self, ptr: &Relocatable, arg: &dyn Any) -> Result<MaybeRelocatable, MemoryError>`

* Refactor `Memory::relocate memory` [#784](https://github.com/lambdaclass/cairo-vm/pull/784)
    * Bugfixes:
        * `Memory::relocate_memory` now moves data in the temporary memory relocated by a relocation rule to the real memory
    * Aditional Notes:
        * When relocating temporary memory produces clashes with pre-existing values in the real memory, an InconsistentMemory error is returned instead of keeping the last inserted value. This differs from the original implementation.

* Restrict addresses to Relocatable + fix some error variants used in signature.rs [#792](https://github.com/lambdaclass/cairo-vm/pull/792)
    * Public Api Changes:
        * Change `ValidationRule` inner type to `Box<dyn Fn(&Memory, &Relocatable) -> Result<Vec<Relocatable>, MemoryError>>`.
        * Change `validated_addresses` field of `Memory` to `HashSet<Relocatable>`.
        * Change `validate_memory_cell(&mut self, address: &MaybeRelocatable) -> Result<(), MemoryError>` to `validate_memory_cell(&mut self, addr: &Relocatable) -> Result<(), MemoryError>`.

* Add `VmException` to `CairoRunner::run_from_entrypoint`[#775](https://github.com/lambdaclass/cairo-vm/pull/775)
    * Public Api Changes:
        * Change error return type of `CairoRunner::run_from_entrypoint` to `CairoRunError`.
        * Convert `VirtualMachineError`s outputed during the vm run to `VmException` in `CairoRunner::run_from_entrypoint`.
        * Make `VmException` fields public

* Fix `BuiltinRunner::final_stack` and remove quick fix [#778](https://github.com/lambdaclass/cairo-vm/pull/778)
    * Public Api changes:
        * Various changes to public `BuiltinRunner` method's signatures:
            * `final_stack(&self, vm: &VirtualMachine, pointer: Relocatable) -> Result<(Relocatable, usize), RunnerError>` to `final_stack(&mut self, segments: &MemorySegmentManager, memory: &Memory, pointer: Relocatable) -> Result<Relocatable,RunnerError>`.
            * `get_used_cells(&self, vm: &VirtualMachine) -> Result<usize, MemoryError>` to  `get_used_cells(&self, segments: &MemorySegmentManager) -> Result<usize, MemoryError>`.
            * `get_used_instances(&self, vm: &VirtualMachine) -> Result<usize, MemoryError>` to `get_used_instances(&self, segments: &MemorySegmentManager) -> Result<usize, MemoryError>`.
    * Bugfixes:
        * `BuiltinRunner::final_stack` now updates the builtin's stop_ptr instead of returning it. This replaces the bugfix on PR #768.

#### [0.1.3] - 2023-01-26
* Add secure_run flag + integrate verify_secure_runner into cairo-run [#771](https://github.com/lambdaclass/cairo-vm/pull/777)
    * Public Api changes:
        * Add command_line argument `secure_run`
        * Add argument `secure_run: Option<bool>` to `cairo_run`
        * `verify_secure_runner` is now called inside `cairo-run` when `secure_run` is set to true or when it not set and the run is not on `proof_mode`
    * Bugfixes:
        * `EcOpBuiltinRunner::deduce_memory_cell` now checks that both points are on the curve instead of only the first one
        * `EcOpBuiltinRunner::deduce_memory_cell` now returns the values of the point coordinates instead of the indices when a `PointNotOnCurve` error is returned

* Refactor `Refactor verify_secure_runner` [#768](https://github.com/lambdaclass/cairo-vm/pull/768)
    * Public Api changes:
        * Remove builtin name from the return value of `BuiltinRunner::get_memory_segment_addresses`
        * Simplify the return value of `CairoRunner::get_builtin_segments_info` to `Vec<(usize, usize)>`
        * CairoRunner::read_return_values now receives a mutable reference to VirtualMachine
    * Bugfixes:
        * CairoRunner::read_return_values now updates the `stop_ptr` of each builtin after calling `BuiltinRunner::final_stack`

* Use CairoArg enum instead of Any in CairoRunner::run_from_entrypoint [#686](https://github.com/lambdaclass/cairo-vm/pull/686)
    * Public Api changes:
        * Remove `Result` from `MaybeRelocatable::mod_floor`, it now returns a `MaybeRelocatable`
        * Add struct `CairoArg`
        * Change `arg` argument of `CairoRunner::run_from_entrypoint` from `Vec<&dyn Any>` to `&[&CairoArg]`
        * Remove argument `typed_args` from `CairoRunner::run_from_entrypoint`
        * Remove no longer used method `gen_typed_arg` from `VirtualMachine` & `MemorySegmentManager`
        * Add methods `MemorySegmentManager::gen_cairo_arg` & `MemorySegmentManager::write_simple_args` as typed counterparts to `MemorySegmentManager::gen_arg` & `MemorySegmentManager::write_arg`

#### [0.1.1] - 2023-01-11

* Add input file contents to traceback [#666](https://github.com/lambdaclass/cairo-vm/pull/666/files)
    * Public Api changes:
        * `VirtualMachineError` enum variants containing `MaybeRelocatable` and/or `Relocatable` values now use the `Display` format instead of `Debug` in their `Display` implementation
        * `get_traceback` now adds the source code line to each traceback entry
* Use hint location instead of instruction location when building VmExceptions from hint failure [#673](https://github.com/lambdaclass/cairo-vm/pull/673/files)
    * Public Api changes:
        * `hints` field added to `InstructionLocation`
        * `Program.instruction_locations` type changed from `Option<HashMap<usize, Location>>` to `Option<HashMap<usize, InstructionLocation>>`
        * `VirtualMachineError`s produced by `HintProcessor::execute_hint()` will be wrapped in a `VirtualMachineError::Hint` error containing their hint_index
        * `get_location()` now receives an an optional usize value `hint_index`, used to obtain hint locations
* Default implementation of compile_hint [#680](https://github.com/lambdaclass/cairo-vm/pull/680)
    * Internal changes:
        * Make the `compile_hint` implementation which was in the `BuiltinHintProcessor` the default implementation in the trait.
* Add new error type `HintError` [#676](https://github.com/lambdaclass/cairo-vm/pull/676)
    * Public Api changes:
        * `HintProcessor::execute_hint()` now returns a `HintError` instead of a `VirtualMachineError`
        * Helper functions on `hint_processor_utils.rs` now return a `HintError`
* Change the Dictionary used in dict hints to store MaybeRelocatable instead of BigInt [#687](https://github.com/lambdaclass/cairo-vm/pull/687)
    * Public Api changes:
        * `DictManager`, its dictionaries, and all dict module hints implemented in rust now use `MaybeRelocatable` for keys and values instead of `BigInt`
        * Add helper functions that allow extracting ids variables as `MaybeRelocatable`: `get_maybe_relocatable_from_var_name` & `get_maybe_relocatable_from_reference`
        * Change inner value type of dict-related `HintError` variants to `MaybeRelocatable`

* Implement `substitute_error_message_attribute_references` [#689] (https://github.com/lambdaclass/cairo-vm/pull/689)
    * Public Api changes:
        * Remove `error_message_attributes` field from `VirtualMachine`, and `VirtualMachine::new`
        * Add `flow_tracking_data` field to `Attribute`
        * `get_error_attr_value` now replaces the references in the error message with the corresponding cairo values.
        * Remove duplicated handling of error attribute messages leading to duplicated into in the final error display.
* Fix multiplicative inverse bug [#697](https://github.com/lambdaclass/cairo-vm/pull/697) [#698](https://github.com/lambdaclass/cairo-vm/pull/698). The VM was using integer division rather than prime field inverse when deducing `op0` or `op1` for the multiplication opcode

#### [0.1.0] - 2022-12-30
* Add traceback to VmException [#657](https://github.com/lambdaclass/cairo-vm/pull/657)
    * Public API changes:
        * `traceback` field added to `VmException` struct
        * `pub fn from_vm_error(runner: &CairoRunner, error: VirtualMachineError, pc: usize) -> Self` is now `pub fn from_vm_error(runner: &CairoRunner, vm: &VirtualMachine, error: VirtualMachineError) -> Self`
        * `pub fn get_location(pc: &usize, runner: &CairoRunner) -> Option<Location>` is now `pub fn get_location(pc: usize, runner: &CairoRunner) -> Option<Location>`
        * `pub fn decode_instruction(encoded_instr: i64, mut imm: Option<BigInt>) -> Result<instruction::Instruction, VirtualMachineError>` is now `pub fn decode_instruction(encoded_instr: i64, mut imm: Option<&BigInt>) -> Result<instruction::Instruction, VirtualMachineError>`
        * `VmException` fields' string format now mirrors their cairo-lang counterparts.<|MERGE_RESOLUTION|>--- conflicted
+++ resolved
@@ -2,14 +2,12 @@
 
 #### Upcoming Changes
 
-<<<<<<< HEAD
 * fix(BREAKING): Handle triple dereference references[#1708](https://github.com/lambdaclass/cairo-vm/pull/1708)
   * Replace `ValueAddress` boolean field `dereference` with boolean fields `outer_dereference` & `inner_dereference`
   * Replace `HintReference` boolean field `dereference` with boolean fields `outer_dereference` & `inner_dereference`
   * Reference parsing now handles the case of dereferences inside the cast. Aka references of type `cast([A + B], type)` such as `cast([[fp + 2] + 2], felt)`.
-=======
+
 * refactor: Remove unused code & use constants whenever possible for builtin instance definitions[#1707](https://github.com/lambdaclass/cairo-vm/pull/1707)
->>>>>>> 1d23afb4
 
 * fix(BREAKING): Use program builtins in `initialize_main_entrypoint` & `read_return_values`[#1703](https://github.com/lambdaclass/cairo-vm/pull/1703)
   * `initialize_main_entrypoint` now iterates over the program builtins when building the stack & inserts 0 for any missing builtin
