--- conflicted
+++ resolved
@@ -2,17 +2,15 @@
 
 #### Upcoming Changes
 
-<<<<<<< HEAD
 * feat(BREAKING): Serialize `Array<Felt252>` return value into output segment in cairo1-run crate:
   * Checks that only `PanicResult<Array<Felt252>>` or `Array<Felt252>` can be returned by the program when running with with either `--proof_mode` or `--append_return_values`.
   * Serializes return values into the output segment under the previous conditions following the format:
     * `PanicResult<Array<Felt252>>` -> `[panic_flag, array_len, arr[0], arr[1],.., arr[n]]`
     * `<Array<Felt252>` -> `[array_len, arr[0], arr[1],.., arr[n]]`
-=======
+
 * feat: Handle `BoundedInt` variant in `serialize_output`, `cairo1-run` crate  [#1768](https://github.com/lambdaclass/cairo-vm/pull/1768)
 
 * fix: make `OutputBuiltinState` public [#1769](https://github.com/lambdaclass/cairo-vm/pull/1769)
->>>>>>> 79cb8816
 
 * feat: Load arguments into VM instead of creating them via instructions in cairo1-run [#1759](https://github.com/lambdaclass/cairo-vm/pull/1759)
 
