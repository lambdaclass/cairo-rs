--- conflicted
+++ resolved
@@ -2,9 +2,8 @@
 
 #### Upcoming Changes
 
-<<<<<<< HEAD
 * Add methor `Program::data_len(&self) -> usize` to get the number of data cells in a given program [#1022](https://github.com/lambdaclass/cairo-rs/pull/1022)
-=======
+
 * Add missing hint on uint256_improvements lib [#1013](https://github.com/lambdaclass/cairo-rs/pull/1013):
 
     `BuiltinHintProcessor` now supports the following hint:
@@ -19,7 +18,6 @@
         ids.remainder.low = remainder & ((1 << 128) - 1)
         ids.remainder.high = remainder >> 128
     ```
->>>>>>> 86aac524
 
 * Add missing hint on cairo_secp lib [#1010](https://github.com/lambdaclass/cairo-rs/pull/1010):
 
