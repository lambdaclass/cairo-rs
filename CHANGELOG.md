--- conflicted
+++ resolved
@@ -2,17 +2,15 @@
 
 #### Upcoming Changes
 
-<<<<<<< HEAD
 * feat(BREAKING): [#1824](https://github.com/lambdaclass/cairo-vm/pull/1824):
     * Add support for dynamic layout
     * CLI change(BREAKING): The flag `cairo_layout_params_file` must be specified when using dynamic layout.
     * Signature change(BREAKING): Both `CairoRunner::new` and `CairoRunner::new_v2` now receive an `Option<CairoLayoutParams>`, used only with dynamic layout.
-=======
+
 * chore: bump pip `cairo-lang` 0.13.2 [#1827](https://github.com/lambdaclass/cairo-vm/pull/1827)
 
 * chore: bump `cairo-lang-` dependencies to 2.8.0 [#1833](https://github.com/lambdaclass/cairo-vm/pull/1833/files)
   * chore: update Rust required version to 1.80.0
->>>>>>> 5f8a011d
 
 * fix: Added the following VM fixes: [#1820](https://github.com/lambdaclass/cairo-vm/pull/1820)
   * Fix zero segment location.
