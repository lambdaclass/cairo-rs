--- conflicted
+++ resolved
@@ -1,12 +1,10 @@
 ## Cairo-VM Changelog
 
 #### Upcoming Changes
-<<<<<<< HEAD
-
-#### [2.0.0-rc1] - 2024-11-19
-=======
+
+#### [2.0.0-rc1] - 2024-11-20
+
 * feat: add `EvalCircuit` and `TestLessThanOrEqualAddress` hints [#1843](https://github.com/lambdaclass/cairo-vm/pull/1843)
->>>>>>> 1e2d0421
 
 * fix: [#1873](https://github.com/lambdaclass/cairo-vm/pull/1873)
   * Fix broken num-prime `is_prime` call
