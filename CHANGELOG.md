## Cairo-VM Changelog

#### Upcoming Changes

<<<<<<< HEAD
* fix: specify resolver version 2 in the virtual workspace's manifest [#1311](https://github.com/lambdaclass/cairo-vm/pull/1311)
=======
* chore: update dependencies, particularly clap 3.2 -> 4.3
  * this removes dependency on _atty_, that's no longer mantained
>>>>>>> d8aa124b

* chore: remove unused dependencies [#1307](https://github.com/lambdaclass/cairo-vm/pull/1307)
  * rand_core
  * serde_bytes
  * rusty-hook (_dev-dependency_)

* chore: bump `cairo-lang-starknet` and `cairo-lang-casm` dependencies to 2.0.0 [#1313](https://github.com/lambdaclass/cairo-vm/pull/1313)

#### [0.8.1] - 2023-6-29

* chore: change mentions of *cairo-rs-py* to *cairo-vm-py* [#1296](https://github.com/lambdaclass/cairo-vm/pull/1296)

* rename github repo from https://github.com/lambdaclass/cairo-rs to https://github.com/lambdaclass/cairo-vm [#1289](https://github.com/lambdaclass/cairo-vm/pull/1289)

* fix(security): avoid OOM crashes when programs jump to very high invalid addresses.

* fix: add `to_bytes_be` to the felt when `lambdaworks-felt` feature is active [#1290](https://github.com/lambdaclass/cairo-vm/pull/1290)

* chore: mark `modpow` and `to_signed_bytes_le` as *deprecated* [#1290](https://github.com/lambdaclass/cairo-vm/pull/1290)

* fix: bump *lambdaworks-math* to latest version, that fixes no-std support [#1293](https://github.com/lambdaclass/cairo-vm/pull/1293)

* build: remove dependency to `thiserror` (use `thiserror-no-std/std` instead)

* chore: use LambdaWorks' implementation of bit operations for `Felt252` [#1291](https://github.com/lambdaclass/cairo-vm/pull/1291)

* update `cairo-lang-starknet` and `cairo-lang-casm` dependencies to v2.0.0-rc6 [#1299](https://github.com/lambdaclass/cairo-vm/pull/1299)

#### [0.8.0] - 2023-6-26

* feat: Add feature `lambdaworks-felt` to `felt` & `cairo-vm` crates [#1281](https://github.com/lambdaclass/cairo-vm/pull/1281)

    Changes under this feature:
  * `Felt252` now uses *LambdaWorks*' `FieldElement` internally
  * BREAKING: some methods of `Felt252` were removed, namely: `modpow` and `to_signed_bytes_le`

#### [0.7.0] - 2023-6-26

* BREAKING: Integrate `RunResources` logic into `HintProcessor` trait [#1274](https://github.com/lambdaclass/cairo-vm/pull/1274)
  * Rename trait `HintProcessor` to `HintProcessorLogic`
  * Add trait `ResourceTracker`
  * Trait `HintProcessor` is now `HintProcessor: HintProcessorLogic + ResourceTracker`
  * `BuiltinHintProcessor::new` & `Cairo1HintProcessor::new` now receive the argumet `run_resources: RunResources`
  * `HintProcessorLogic::execute_hint` no longer receives `run_resources: &mut RunResources`
  * Remove argument `run_resources: &mut RunResources` from `CairoRunner::run_until_pc` & `CairoRunner::run_from_entrypoint`

* build: remove unused implicit features from cairo-vm [#1266](https://github.com/lambdaclass/cairo-vm/pull/1266)


#### [0.6.1] - 2023-6-23

* fix: updated the `custom_hint_example` and added it to the workspace [#1258](https://github.com/lambdaclass/cairo-vm/pull/1258)

* Add path to cairo-vm README.md [#1276](https://github.com/lambdaclass/cairo-vm/pull/1276)

* fix: change error returned when subtracting two `MaybeRelocatable`s to better reflect the cause [#1271](https://github.com/lambdaclass/cairo-vm/pull/1271)

* fix: CLI error message when using --help [#1270](https://github.com/lambdaclass/cairo-vm/pull/1270)

#### [0.6.0] - 2023-6-18

* fix: `dibit` hint no longer fails when called with an `m` of zero [#1247](https://github.com/lambdaclass/cairo-vm/pull/1247)

* fix(security): avoid denial of service on malicious input exploiting the scientific notation parser [#1239](https://github.com/lambdaclass/cairo-vm/pull/1239)

* BREAKING: Change `RunResources` usage:
    * Modify field type `RunResources.n_steps: Option<usize>,`
    
    * Public Api Changes:
        *  CairoRunner::run_until_pc: Now receive a `&mut RunResources` instead of an `&mut Option<RunResources>`
        *  CairoRunner::run_from_entrypoint: Now receive a `&mut RunResources` instead of an `&mut Option<RunResources>`
        * VirtualMachine::Step: Add `&mut RunResources` as input
        * Trait HintProcessor::execute_hint: Add  `&mut RunResources` as an input 

* perf: accumulate `min` and `max` instruction offsets during run to speed up range check [#1080](https://github.com/lambdaclass/cairo-vm/pull/)
  BREAKING: `Cairo_runner::get_perm_range_check_limits` no longer returns an error when called without trace enabled, as it no longer depends on it

* perf: process reference list on `Program` creation only [#1214](https://github.com/lambdaclass/cairo-vm/pull/1214)
  Also keep them in a `Vec<_>` instead of a `HashMap<_, _>` since it will be continuous anyway.
  BREAKING:
  * `HintProcessor::compile_hint` now receies a `&[HintReference]` rather than `&HashMap<usize, HintReference>`
  * Public `CairoRunner::get_reference_list` has been removed

* BREAKING: Add no_std compatibility to cairo-vm (cairo-1-hints feature still not supported)
    * Move the vm to its own directory and crate, different from the workspace [#1215](https://github.com/lambdaclass/cairo-vm/pull/1215)

    * Add an `ensure_no_std` crate that the CI will use to check that new changes don't revert `no_std` support [#1215](https://github.com/lambdaclass/cairo-vm/pull/1215) [#1232](https://github.com/lambdaclass/cairo-vm/pull/1232) 

    * replace the use of `num-prime::is_prime` by a custom implementation, therefore restoring `no_std` compatibility [#1238](https://github.com/lambdaclass/cairo-vm/pull/1238)

#### [0.5.2] - 2023-6-12

* BREAKING: Compute `ExecutionResources.n_steps` without requiring trace [#1222](https://github.com/lambdaclass/cairo-vm/pull/1222)

  * `CairoRunner::get_execution_resources` return's `n_steps` field value is now set to `vm.current_step` instead of `0` if both `original_steps` and `trace` are set to `None`

* Add `RunResources::get_n_steps` method [#1225](https://github.com/lambdaclass/cairo-vm/pull/1225)

* refactor: simplify `mem_eq`

* fix: pin Cairo compiler version [#1220](https://github.com/lambdaclass/cairo-vm/pull/1220)

* perf: make `inner_rc_bound` a constant, improving performance of the range-check builtin

* fix: substraction of `MaybeRelocatable` always behaves as signed [#1218](https://github.com/lambdaclass/cairo-vm/pull/1218)

#### [0.5.1] - 2023-6-7

* fix: fix overflow for `QUAD_BIT` and `DI_BIT` hints [#1209](https://github.com/lambdaclass/cairo-vm/pull/1209)
  Fixes [#1205](https://github.com/lambdaclass/cairo-vm/issue/1205)

* fix: fix hints `UINT256_UNSIGNED_DIV_REM` && `UINT256_EXPANDED_UNSIGNED_DIV_REM` [#1203](https://github.com/lambdaclass/cairo-vm/pull/1203)

* bugfix: fix deserialization of scientific notation with fractional values [#1202](https://github.com/lambdaclass/cairo-vm/pull/1202)

* feat: implement `mem_eq` function to test for equality of two ranges in memory [#1198](https://github.com/lambdaclass/cairo-vm/pull/1198)

* perf: use `mem_eq` in `set_add` [#1198](https://github.com/lambdaclass/cairo-vm/pull/1198)

* feat: wrap big variants of `HintError`, `VirtualMachineError`, `RunnerError`, `MemoryError`, `MathError`, `InsufficientAllocatedCellsError` in `Box` [#1193](https://github.com/lambdaclass/cairo-vm/pull/1193)
  * BREAKING: all tuple variants of `HintError` with a single `Felt252` or multiple elements now receive a single `Box`

* Add `Program::builtins_len method` [#1194](https://github.com/lambdaclass/cairo-vm/pull/1194)

* fix: Handle the deserialization of serde_json::Number with scientific notation (e.g.: Number(1e27)) in felt_from_number function [#1188](https://github.com/lambdaclass/cairo-vm/pull/1188)

* feat: Add RunResources Struct [#1175](https://github.com/lambdaclass/cairo-vm/pull/1175)
  * BREAKING: Modify `CairoRunner::run_until_pc` arity. Add `run_resources: &mut Option<RunResources>` input
  * BREAKING: Modify `CairoRunner::run_from_entrypoint` arity. Add `run_resources: &mut Option<RunResources>` input

* fix: Fix 'as_int' conversion usage in hints `ASSERT_250_BIT` &  `SIGNED_DIV_REM` [#1191](https://github.com/lambdaclass/cairo-vm/pull/1191)


* bugfix: Use cairo constants in `ASSERT_250_BIT` hint [#1187](https://github.com/lambdaclass/cairo-vm/pull/1187)

* bugfix: Fix `EC_DOUBLE_ASSIGN_NEW_X_V2` hint not taking `SECP_P` value from the current execution scope [#1186](https://github.com/lambdaclass/cairo-vm/pull/1186)

* fix: Fix hint `BIGINT_PACK_DIV_MOD` [#1189](https://github.com/lambdaclass/cairo-vm/pull/1189)

* fix: Fix possible subtraction overflow in `QUAD_BIT` & `DI_BIT` hints [#1185](https://github.com/lambdaclass/cairo-vm/pull/1185)

  * These hints now return an error when ids.m equals zero

* fix: felt_from_number not properly returning parse errors [#1012](https://github.com/lambdaclass/cairo-vm/pull/1012)

* fix: Fix felt sqrt and Signed impl [#1150](https://github.com/lambdaclass/cairo-vm/pull/1150)

  * BREAKING: Fix `Felt252` methods `abs`, `signum`, `is_positive`, `is_negative` and `sqrt`
  * BREAKING: Remove function `math_utils::sqrt`(Now moved to `Felt252::sqrt`)

* feat: Add method `CairoRunner::initialize_function_runner_cairo_1` [#1151](https://github.com/lambdaclass/cairo-vm/pull/1151)

  * Add method `pub fn initialize_function_runner_cairo_1(
        &mut self,
        vm: &mut VirtualMachine,
        program_builtins: &[BuiltinName],
    ) -> Result<(), RunnerError>` to `CairoRunner`

  * BREAKING: Move field `builtins` from `SharedProgramData` to `Program`
  * BREAKING: Remove argument `add_segment_arena_builtin` from `CairoRunner::initialize_function_runner`, it is now always false
  * BREAKING: Add `segment_arena` enum variant to `BuiltinName`

* Fix implementation of `InitSquashData` and `ShouldSkipSquashLoop`

* Add more hints to `Cairo1HintProcessor` [#1171](https://github.com/lambdaclass/cairo-vm/pull/1171)
                                          [#1143](https://github.com/lambdaclass/cairo-vm/pull/1143)

    * `Cairo1HintProcessor` can now run the following hints:
        * Felt252DictEntryInit
        * Felt252DictEntryUpdate
        * GetCurrentAccessDelta
        * InitSquashData
        * AllocConstantSize
        * GetCurrentAccessIndex
        * ShouldContinueSquashLoop
        * FieldSqrt
        * Uint512DivMod

* Add some small considerations regarding Cairo 1 programs [#1144](https://github.com/lambdaclass/cairo-vm/pull/1144):

  * Ignore Casm and Sierra files
  * Add special flag to compile Cairo 1 programs

* Make the VM able to run `CasmContractClass` files under `cairo-1-hints` feature [#1098](https://github.com/lambdaclass/cairo-vm/pull/1098)

  * Implement `TryFrom<CasmContractClass> for Program`
  * Add `Cairo1HintProcessor`

#### 0.5.0
**YANKED**

#### [0.4.0] - 2023-05-12

* perf: insert elements from the tail in `load_data` so reallocation happens only once [#1117](https://github.com/lambdaclass/cairo-vm/pull/1117)

* Add `CairoRunner::get_program method` [#1123](https://github.com/lambdaclass/cairo-vm/pull/1123)

* Use to_signed_felt as function for felt252 as BigInt within [-P/2, P/2] range and use to_bigint as function for representation as BigInt. [#1100](https://github.com/lambdaclass/cairo-vm/pull/1100)

* Implement hint on field_arithmetic lib [#1090](https://github.com/lambdaclass/cairo-vm/pull/1090)

    `BuiltinHintProcessor` now supports the following hints:

    ```python
        %{
            def split(num: int, num_bits_shift: int, length: int):
                a = []
                for _ in range(length):
                    a.append( num & ((1 << num_bits_shift) - 1) )
                    num = num >> num_bits_shift
                return tuple(a)

            def pack(z, num_bits_shift: int) -> int:
                limbs = (z.d0, z.d1, z.d2)
                return sum(limb << (num_bits_shift * i) for i, limb in enumerate(limbs))

            a = pack(ids.a, num_bits_shift = 128)
            b = pack(ids.b, num_bits_shift = 128)
            p = pack(ids.p, num_bits_shift = 128)

            res = (a - b) % p


            res_split = split(res, num_bits_shift=128, length=3)

            ids.res.d0 = res_split[0]
            ids.res.d1 = res_split[1]
            ids.res.d2 = res_split[2]
        %}
    ```

* Add missing hint on cairo_secp lib [#1089](https://github.com/lambdaclass/cairo-vm/pull/1089):
    `BuiltinHintProcessor` now supports the following hint:

    ```python

    from starkware.cairo.common.cairo_secp.secp_utils import pack

    slope = pack(ids.slope, PRIME)
    x0 = pack(ids.point0.x, PRIME)
    x1 = pack(ids.point1.x, PRIME)
    y0 = pack(ids.point0.y, PRIME)

    value = new_x = (pow(slope, 2, SECP_P) - x0 - x1) % SECP_P
    ```

* Add missing hint on vrf.json whitelist [#1055](https://github.com/lambdaclass/cairo-vm/pull/1055):

     `BuiltinHintProcessor` now supports the following hint:

     ```python
    %{
        PRIME = 2**255 - 19
        II = pow(2, (PRIME - 1) // 4, PRIME)

        xx = ids.xx.low + (ids.xx.high<<128)
        x = pow(xx, (PRIME + 3) // 8, PRIME)
        if (x * x - xx) % PRIME != 0:
            x = (x * II) % PRIME
        if x % 2 != 0:
            x = PRIME - x
        ids.x.low = x & ((1<<128)-1)
        ids.x.high = x >> 128
    %}
    ```

* Implement hint variant for finalize_blake2s[#1072](https://github.com/lambdaclass/cairo-vm/pull/1072)

    `BuiltinHintProcessor` now supports the following hint:

     ```python
    %{
        # Add dummy pairs of input and output.
        from starkware.cairo.common.cairo_blake2s.blake2s_utils import IV, blake2s_compress

        _n_packed_instances = int(ids.N_PACKED_INSTANCES)
        assert 0 <= _n_packed_instances < 20
        _blake2s_input_chunk_size_felts = int(ids.BLAKE2S_INPUT_CHUNK_SIZE_FELTS)
        assert 0 <= _blake2s_input_chunk_size_felts < 100

        message = [0] * _blake2s_input_chunk_size_felts
        modified_iv = [IV[0] ^ 0x01010020] + IV[1:]
        output = blake2s_compress(
            message=message,
            h=modified_iv,
            t0=0,
            t1=0,
            f0=0xffffffff,
            f1=0,
        )
        padding = (message + modified_iv + [0, 0xffffffff] + output) * (_n_packed_instances - 1)
        segments.write_arg(ids.blake2s_ptr_end, padding)
        %}
        ```

* Implement fast_ec_add hint variant [#1087](https://github.com/lambdaclass/cairo-vm/pull/1087)

`BuiltinHintProcessor` now supports the following hint:

    ```python
    %{
        from starkware.cairo.common.cairo_secp.secp_utils import SECP_P, pack

        slope = pack(ids.slope, PRIME)
        x0 = pack(ids.pt0.x, PRIME)
        x1 = pack(ids.pt1.x, PRIME)
        y0 = pack(ids.pt0.y, PRIME)

        value = new_x = (pow(slope, 2, SECP_P) - x0 - x1) % SECP_P
    %}
    ```

* feat(hints): Add alternative string for hint IS_ZERO_PACK_EXTERNAL_SECP [#1082](https://github.com/lambdaclass/cairo-vm/pull/1082)

    `BuiltinHintProcessor` now supports the following hint:

    ```python
    %{
        from starkware.cairo.common.cairo_secp.secp_utils import pack
        x = pack(ids.x, PRIME) % SECP_P
    %}
    ```

* Add alternative hint code for ec_double hint [#1083](https://github.com/lambdaclass/cairo-vm/pull/1083)

    `BuiltinHintProcessor` now supports the following hint:

    ```python
    %{
        from starkware.cairo.common.cairo_secp.secp_utils import SECP_P, pack

        slope = pack(ids.slope, PRIME)
        x = pack(ids.pt.x, PRIME)
        y = pack(ids.pt.y, PRIME)

        value = new_x = (pow(slope, 2, SECP_P) - 2 * x) % SECP_P
    %}
    ```

* fix(security)!: avoid DoS on malicious insertion to memory [#1099](https://github.com/lambdaclass/cairo-vm/pull/1099)
    * A program could crash the library by attempting to insert a value at an address with a big offset; fixed by trying to reserve to check for allocation failure
    * A program could crash the program by exploiting an integer overflow when attempting to insert a value at an address with offset `usize::MAX`

    BREAKING: added a new error variant `MemoryError::VecCapacityExceeded`

* perf: specialize addition for `u64` and `Felt252` [#932](https://github.com/lambdaclass/cairo-vm/pull/932)
    * Avoids the creation of a new `Felt252` instance for additions with a very restricted valid range
    * This impacts specially the addition of `Relocatable` with `Felt252` values in `update_pc`, which take a significant amount of time in some benchmarks

* fix(starknet-crypto): bump version to `0.5.0` [#1088](https://github.com/lambdaclass/cairo-vm/pull/1088)
    * This includes the fix for a `panic!` in `ecdsa::verify`.
      See: [#365](https://github.com/xJonathanLEI/starknet-rs/issues/365) and [#366](https://github.com/xJonathanLEI/starknet-rs/pulls/366)

* feat(hints): Add alternative string for hint IS_ZERO_PACK [#1081](https://github.com/lambdaclass/cairo-vm/pull/1081)

    `BuiltinHintProcessor` now supports the following hint:

    ```python
    %{
        from starkware.cairo.common.cairo_secp.secp_utils import SECP_P, pack
        x = pack(ids.x, PRIME) % SECP_P
    %}

* Add missing hints `NewHint#55`, `NewHint#56`, and `NewHint#57` [#1077](https://github.com/lambdaclass/cairo-vm/issues/1077)

    `BuiltinHintProcessor` now supports the following hints:

    ```python
    from starkware.cairo.common.cairo_secp.secp_utils import pack
    SECP_P=2**255-19

    x = pack(ids.x, PRIME) % SECP_P
    ```

    ```python
    from starkware.cairo.common.cairo_secp.secp_utils import pack
    SECP_P=2**255-19

    value = pack(ids.x, PRIME) % SECP_P
    ```

    ```python
    SECP_P=2**255-19
    from starkware.python.math_utils import div_mod

    value = x_inv = div_mod(1, x, SECP_P)
    ```
    
* Implement hint for `starkware.cairo.common.cairo_keccak.keccak._copy_inputs` as described by whitelist `starknet/security/whitelists/cairo_keccak.json` [#1058](https://github.com/lambdaclass/cairo-vm/pull/1058)

    `BuiltinHintProcessor` now supports the following hint:

    ```python
    %{ ids.full_word = int(ids.n_bytes >= 8) %}
    ```

* perf: cache decoded instructions [#944](https://github.com/lambdaclass/cairo-vm/pull/944)
    * Creates a new cache field in `VirtualMachine` that stores the `Instruction` instances as they get decoded from memory, significantly reducing decoding overhead, with gains up to 9% in runtime according to benchmarks in the performance server

* Add alternative hint code for nondet_bigint3 hint [#1071](https://github.com/lambdaclass/cairo-vm/pull/1071)

    `BuiltinHintProcessor` now supports the following hint:

    ```python
    %{
        from starkware.cairo.common.cairo_secp.secp_utils import split
        segments.write_arg(ids.res.address_, split(value))
    %}
    ```

* Add missing hint on vrf.json lib [#1052](https://github.com/lambdaclass/cairo-vm/pull/1052):

    `BuiltinHintProcessor` now supports the following hint:

    ```python
    %{
        from starkware.cairo.common.cairo_secp.secp_utils import pack
        SECP_P = 2**255-19

        slope = pack(ids.slope, PRIME)
        x0 = pack(ids.point0.x, PRIME)
        x1 = pack(ids.point1.x, PRIME)
        y0 = pack(ids.point0.y, PRIME)

        value = new_x = (pow(slope, 2, SECP_P) - x0 - x1) % SECP_P
    %}
    ```

* Implement hint for cairo_sha256_arbitrary_input_length whitelist [#1091](https://github.com/lambdaclass/cairo-vm/pull/1091)

    `BuiltinHintProcessor` now supports the following hint:

    ```python
    %{
        from starkware.cairo.common.cairo_sha256.sha256_utils import (
            compute_message_schedule, sha2_compress_function)

        _sha256_input_chunk_size_felts = int(ids.SHA256_INPUT_CHUNK_SIZE_FELTS)
        assert 0 <= _sha256_input_chunk_size_felts < 100
        _sha256_state_size_felts = int(ids.SHA256_STATE_SIZE_FELTS)
        assert 0 <= _sha256_state_size_felts < 100
        w = compute_message_schedule(memory.get_range(
            ids.sha256_start, _sha256_input_chunk_size_felts))
        new_state = sha2_compress_function(memory.get_range(ids.state, _sha256_state_size_felts), w)
        segments.write_arg(ids.output, new_state)
    %}
    ```

* Add missing hint on vrf.json lib [#1053](https://github.com/lambdaclass/cairo-vm/pull/1053):

     `BuiltinHintProcessor` now supports the following hint:

     ```python
    %{
        from starkware.cairo.common.cairo_secp.secp_utils import SECP_P, pack
        SECP_P = 2**255-19

        slope = pack(ids.slope, PRIME)
        x = pack(ids.point.x, PRIME)
        y = pack(ids.point.y, PRIME)

        value = new_x = (pow(slope, 2, SECP_P) - 2 * x) % SECP_P
    %}
    ```

* Implement hint on 0.6.0.json whitelist [#1044](https://github.com/lambdaclass/cairo-vm/pull/1044):

     `BuiltinHintProcessor` now supports the following hints:

    ```python
    %{
       ids.a_lsb = ids.a & 1
       ids.b_lsb = ids.b & 1
    %}
    ```

* Implement hint for `starkware.cairo.common.cairo_keccak.keccak._block_permutation` as described by whitelist `starknet/security/whitelists/cairo_keccak.json` [#1046](https://github.com/lambdaclass/cairo-vm/pull/1046)

    `BuiltinHintProcessor` now supports the following hint:

    ```python
    %{
        from starkware.cairo.common.cairo_keccak.keccak_utils import keccak_func
        _keccak_state_size_felts = int(ids.KECCAK_STATE_SIZE_FELTS)
        assert 0 <= _keccak_state_size_felts < 100
        output_values = keccak_func(memory.get_range(
            ids.keccak_ptr_start, _keccak_state_size_felts))
        segments.write_arg(ids.output, output_values)
    %}
    ```

* Implement hint on cairo_blake2s whitelist [#1040](https://github.com/lambdaclass/cairo-vm/pull/1040)

    `BuiltinHintProcessor` now supports the following hint:

    ```python
    %{
        from starkware.cairo.common.cairo_blake2s.blake2s_utils import IV, blake2s_compress

        _blake2s_input_chunk_size_felts = int(ids.BLAKE2S_INPUT_CHUNK_SIZE_FELTS)
        assert 0 <= _blake2s_input_chunk_size_felts < 100

        new_state = blake2s_compress(
            message=memory.get_range(ids.blake2s_start, _blake2s_input_chunk_size_felts),
            h=[IV[0] ^ 0x01010020] + IV[1:],
            t0=ids.n_bytes,
            t1=0,
            f0=0xffffffff,
            f1=0,
        )

        segments.write_arg(ids.output, new_state)
    %}
    ```

* Implement hint on cairo_blake2s whitelist [#1039](https://github.com/lambdaclass/cairo-vm/pull/1039)

    `BuiltinHintProcessor` now supports the following hint:

    ```python

    %{
        # Add dummy pairs of input and output.
        from starkware.cairo.common.cairo_blake2s.blake2s_utils import IV, blake2s_compress

        _n_packed_instances = int(ids.N_PACKED_INSTANCES)
        assert 0 <= _n_packed_instances < 20
        _blake2s_input_chunk_size_felts = int(ids.BLAKE2S_INPUT_CHUNK_SIZE_FELTS)
        assert 0 <= _blake2s_input_chunk_size_felts < 100

        message = [0] * _blake2s_input_chunk_size_felts
        modified_iv = [IV[0] ^ 0x01010020] + IV[1:]
        output = blake2s_compress(
            message=message,
            h=modified_iv,
            t0=0,
            t1=0,
            f0=0xffffffff,
            f1=0,
        )
        padding = (modified_iv + message + [0, 0xffffffff] + output) * (_n_packed_instances - 1)
        segments.write_arg(ids.blake2s_ptr_end, padding)
    %}

* Add `Program::iter_identifiers(&self) -> Iterator<Item = (&str, &Identifier)>` to get an iterator over the program's identifiers [#1079](https://github.com/lambdaclass/cairo-vm/pull/1079)

* Implement hint on `assert_le_felt` for versions 0.6.0 and 0.8.2 [#1047](https://github.com/lambdaclass/cairo-vm/pull/1047):

     `BuiltinHintProcessor` now supports the following hints:

     ```python

     %{
        from starkware.cairo.common.math_utils import assert_integer
        assert_integer(ids.a)
        assert_integer(ids.b)
        assert (ids.a % PRIME) <= (ids.b % PRIME), \
            f'a = {ids.a % PRIME} is not less than or equal to b = {ids.b % PRIME}.'
    %}

     ```

     ```python

    %{
        from starkware.cairo.common.math_utils import assert_integer
        assert_integer(ids.a)
        assert_integer(ids.b)
        a = ids.a % PRIME
        b = ids.b % PRIME
        assert a <= b, f'a = {a} is not less than or equal to b = {b}.'

        ids.small_inputs = int(
            a < range_check_builtin.bound and (b - a) < range_check_builtin.bound)
    %}

     ```

* Add missing hints on whitelist [#1073](https://github.com/lambdaclass/cairo-vm/pull/1073):

    `BuiltinHintProcessor` now supports the following hints:

    ```python
        ids.is_250 = 1 if ids.addr < 2**250 else 0
    ```

    ```python
        # Verify the assumptions on the relationship between 2**250, ADDR_BOUND and PRIME.
        ADDR_BOUND = ids.ADDR_BOUND % PRIME
        assert (2**250 < ADDR_BOUND <= 2**251) and (2 * 2**250 < PRIME) and (
                ADDR_BOUND * 2 > PRIME), \
            'normalize_address() cannot be used with the current constants.'
        ids.is_small = 1 if ids.addr < ADDR_BOUND else 0
    ```

* Implement hint on ec_recover.json whitelist [#1038](https://github.com/lambdaclass/cairo-vm/pull/1038):

    `BuiltinHintProcessor` now supports the following hint:

    ```python
    %{
         value = k = product // m
    %}
    ```

* Implement hint on ec_recover.json whitelist [#1037](https://github.com/lambdaclass/cairo-vm/pull/1037):

    `BuiltinHintProcessor` now supports the following hint:

    ```python
    %{
        from starkware.cairo.common.cairo_secp.secp_utils import pack
        from starkware.python.math_utils import div_mod, safe_div

        a = pack(ids.a, PRIME)
        b = pack(ids.b, PRIME)
        product = a * b
        m = pack(ids.m, PRIME)

        value = res = product % m

    %}
    ```

* Implement hint for `starkware.cairo.common.cairo_keccak.keccak.finalize_keccak` as described by whitelist `starknet/security/whitelists/cairo_keccak.json` [#1041](https://github.com/lambdaclass/cairo-vm/pull/1041)

    `BuiltinHintProcessor` now supports the following hint:

    ```python
    %{
        # Add dummy pairs of input and output.
        _keccak_state_size_felts = int(ids.KECCAK_STATE_SIZE_FELTS)
        _block_size = int(ids.BLOCK_SIZE)
        assert 0 <= _keccak_state_size_felts < 100
        assert 0 <= _block_size < 1000
        inp = [0] * _keccak_state_size_felts
        padding = (inp + keccak_func(inp)) * _block_size
        segments.write_arg(ids.keccak_ptr_end, padding)
    %}
    ```

* Implement hint on ec_recover.json whitelist [#1036](https://github.com/lambdaclass/cairo-vm/pull/1036):

    `BuiltinHintProcessor` now supports the following hint:

    ```python

    %{
        from starkware.cairo.common.cairo_secp.secp_utils import pack
        from starkware.python.math_utils import div_mod, safe_div

        a = pack(ids.a, PRIME)
        b = pack(ids.b, PRIME)

        value = res = a - b
    %}

    ```

* Add missing hint on vrf.json lib [#1054](https://github.com/lambdaclass/cairo-vm/pull/1054):

    `BuiltinHintProcessor` now supports the following hint:

    ```python
        from starkware.cairo.common.cairo_secp.secp_utils import pack
        SECP_P = 2**255-19

        y = pack(ids.point.y, PRIME) % SECP_P
        # The modulo operation in python always returns a nonnegative number.
        value = (-y) % SECP_P
    ```

* Implement hint on ec_recover.json whitelist [#1032](https://github.com/lambdaclass/cairo-vm/pull/1032):

    `BuiltinHintProcessor` now supports the following hint:

    ```python
    %{
        from starkware.cairo.common.cairo_secp.secp_utils import pack
        from starkware.python.math_utils import div_mod, safe_div

        N = pack(ids.n, PRIME)
        x = pack(ids.x, PRIME) % N
        s = pack(ids.s, PRIME) % N,
        value = res = div_mod(x, s, N)
    %}
    ```

* Implement hints on field_arithmetic lib (Part 2) [#1004](https://github.com/lambdaclass/cairo-vm/pull/1004)

    `BuiltinHintProcessor` now supports the following hint:

    ```python
    %{
        from starkware.python.math_utils import div_mod

        def split(num: int, num_bits_shift: int, length: int):
            a = []
            for _ in range(length):
                a.append( num & ((1 << num_bits_shift) - 1) )
                num = num >> num_bits_shift
            return tuple(a)

        def pack(z, num_bits_shift: int) -> int:
            limbs = (z.d0, z.d1, z.d2)
            return sum(limb << (num_bits_shift * i) for i, limb in enumerate(limbs))

        a = pack(ids.a, num_bits_shift = 128)
        b = pack(ids.b, num_bits_shift = 128)
        p = pack(ids.p, num_bits_shift = 128)
        # For python3.8 and above the modular inverse can be computed as follows:
        # b_inverse_mod_p = pow(b, -1, p)
        # Instead we use the python3.7-friendly function div_mod from starkware.python.math_utils
        b_inverse_mod_p = div_mod(1, b, p)


        b_inverse_mod_p_split = split(b_inverse_mod_p, num_bits_shift=128, length=3)

        ids.b_inverse_mod_p.d0 = b_inverse_mod_p_split[0]
        ids.b_inverse_mod_p.d1 = b_inverse_mod_p_split[1]
        ids.b_inverse_mod_p.d2 = b_inverse_mod_p_split[2]
    %}
    ```

* Optimizations for hash builtin [#1029](https://github.com/lambdaclass/cairo-vm/pull/1029):
  * Track the verified addresses by offset in a `Vec<bool>` rather than storing the address in a `Vec<Relocatable>`

* Add missing hint on vrf.json whitelist [#1056](https://github.com/lambdaclass/cairo-vm/pull/1056):

    `BuiltinHintProcessor` now supports the following hint:

    ```python
    %{
        from starkware.python.math_utils import ec_double_slope
        from starkware.cairo.common.cairo_secp.secp_utils import pack
        SECP_P = 2**255-19

        # Compute the slope.
        x = pack(ids.point.x, PRIME)
        y = pack(ids.point.y, PRIME)
        value = slope = ec_double_slope(point=(x, y), alpha=42204101795669822316448953119945047945709099015225996174933988943478124189485, p=SECP_P)
    %}
    ```

* Add missing hint on vrf.json whitelist [#1035](https://github.com/lambdaclass/cairo-vm/pull/1035):

    `BuiltinHintProcessor` now supports the following hint:

    ```python
    %{
        from starkware.python.math_utils import line_slope
        from starkware.cairo.common.cairo_secp.secp_utils import pack
        SECP_P = 2**255-19
        # Compute the slope.
        x0 = pack(ids.point0.x, PRIME)
        y0 = pack(ids.point0.y, PRIME)
        x1 = pack(ids.point1.x, PRIME)
        y1 = pack(ids.point1.y, PRIME)
        value = slope = line_slope(point1=(x0, y0), point2=(x1, y1), p=SECP_P)
    %}
    ```

* Add missing hint on vrf.json whitelist [#1035](https://github.com/lambdaclass/cairo-vm/pull/1035):

    `BuiltinHintProcessor` now supports the following hint:

    ```python
    %{
        from starkware.cairo.common.cairo_secp.secp_utils import pack
        SECP_P = 2**255-19
        to_assert = pack(ids.val, PRIME)
        q, r = divmod(pack(ids.val, PRIME), SECP_P)
        assert r == 0, f"verify_zero: Invalid input {ids.val.d0, ids.val.d1, ids.val.d2}."
        ids.q = q % PRIME
    %}
    ```

* Add missing hint on vrf.json whitelist [#1000](https://github.com/lambdaclass/cairo-vm/pull/1000):

    `BuiltinHintProcessor` now supports the following hint:

    ```python
        def pack_512(u, num_bits_shift: int) -> int:
            limbs = (u.d0, u.d1, u.d2, u.d3)
            return sum(limb << (num_bits_shift * i) for i, limb in enumerate(limbs))

        x = pack_512(ids.x, num_bits_shift = 128)
        p = ids.p.low + (ids.p.high << 128)
        x_inverse_mod_p = pow(x,-1, p)

        x_inverse_mod_p_split = (x_inverse_mod_p & ((1 << 128) - 1), x_inverse_mod_p >> 128)

        ids.x_inverse_mod_p.low = x_inverse_mod_p_split[0]
        ids.x_inverse_mod_p.high = x_inverse_mod_p_split[1]
    ```

* BREAKING CHANGE: Fix `CairoRunner::get_memory_holes` [#1027](https://github.com/lambdaclass/cairo-vm/pull/1027):

  * Skip builtin segements when counting memory holes
  * Check amount of memory holes for all tests in cairo_run_test
  * Remove duplicated tests in cairo_run_test
  * BREAKING CHANGE: `MemorySegmentManager.get_memory_holes` now also receives the amount of builtins in the vm. Signature is now `pub fn get_memory_holes(&self, builtin_count: usize) -> Result<usize, MemoryError>`

* Add missing hints on cairo_secp lib [#1026](https://github.com/lambdaclass/cairo-vm/pull/1026):

    `BuiltinHintProcessor` now supports the following hints:

    ```python
    from starkware.cairo.common.cairo_secp.secp256r1_utils import SECP256R1_ALPHA as ALPHA
    ```
    and:

    ```python
    from starkware.cairo.common.cairo_secp.secp256r1_utils import SECP256R1_N as N
    ```

* Add missing hint on vrf.json lib [#1043](https://github.com/lambdaclass/cairo-vm/pull/1043):

    `BuiltinHintProcessor` now supports the following hint:

    ```python
        from starkware.python.math_utils import div_mod

        def split(a: int):
            return (a & ((1 << 128) - 1), a >> 128)

        def pack(z, num_bits_shift: int) -> int:
            limbs = (z.low, z.high)
            return sum(limb << (num_bits_shift * i) for i, limb in enumerate(limbs))

        a = pack(ids.a, 128)
        b = pack(ids.b, 128)
        p = pack(ids.p, 128)
        # For python3.8 and above the modular inverse can be computed as follows:
        # b_inverse_mod_p = pow(b, -1, p)
        # Instead we use the python3.7-friendly function div_mod from starkware.python.math_utils
        b_inverse_mod_p = div_mod(1, b, p)

        b_inverse_mod_p_split = split(b_inverse_mod_p)

        ids.b_inverse_mod_p.low = b_inverse_mod_p_split[0]
        ids.b_inverse_mod_p.high = b_inverse_mod_p_split[1]
    ```

* Add missing hints `NewHint#35` and `NewHint#36` [#975](https://github.com/lambdaclass/cairo-vm/issues/975)

    `BuiltinHintProcessor` now supports the following hint:

    ```python
    from starkware.cairo.common.cairo_secp.secp_utils import pack
    from starkware.cairo.common.math_utils import as_int
    from starkware.python.math_utils import div_mod, safe_div

    p = pack(ids.P, PRIME)
    x = pack(ids.x, PRIME) + as_int(ids.x.d3, PRIME) * ids.BASE ** 3 + as_int(ids.x.d4, PRIME) * ids.BASE ** 4
    y = pack(ids.y, PRIME)

    value = res = div_mod(x, y, p)
    ```

    ```python
    k = safe_div(res * y - x, p)
    value = k if k > 0 else 0 - k
    ids.flag = 1 if k > 0 else 0
    ```

* Add missing hint on cairo_secp lib [#1057](https://github.com/lambdaclass/cairo-vm/pull/1057):

    `BuiltinHintProcessor` now supports the following hint:

    ```python
        from starkware.cairo.common.cairo_secp.secp_utils import pack
        from starkware.python.math_utils import ec_double_slope

        # Compute the slope.
        x = pack(ids.point.x, PRIME)
        y = pack(ids.point.y, PRIME)
        value = slope = ec_double_slope(point=(x, y), alpha=ALPHA, p=SECP_P)
    ```

* Add missing hint on uint256_improvements lib [#1025](https://github.com/lambdaclass/cairo-vm/pull/1025):

    `BuiltinHintProcessor` now supports the following hint:

    ```python
        from starkware.python.math_utils import isqrt
        n = (ids.n.high << 128) + ids.n.low
        root = isqrt(n)
        assert 0 <= root < 2 ** 128
        ids.root = root
    ```

* Add missing hint on vrf.json lib [#1045](https://github.com/lambdaclass/cairo-vm/pull/1045):

    `BuiltinHintProcessor` now supports the following hint:

    ```python
        from starkware.python.math_utils import is_quad_residue, sqrt

        def split(a: int):
            return (a & ((1 << 128) - 1), a >> 128)

        def pack(z) -> int:
            return z.low + (z.high << 128)

        generator = pack(ids.generator)
        x = pack(ids.x)
        p = pack(ids.p)

        success_x = is_quad_residue(x, p)
        root_x = sqrt(x, p) if success_x else None
        success_gx = is_quad_residue(generator*x, p)
        root_gx = sqrt(generator*x, p) if success_gx else None

        # Check that one is 0 and the other is 1
        if x != 0:
            assert success_x + success_gx == 1

        # `None` means that no root was found, but we need to transform these into a felt no matter what
        if root_x == None:
            root_x = 0
        if root_gx == None:
            root_gx = 0
        ids.success_x = int(success_x)
        ids.success_gx = int(success_gx)
        split_root_x = split(root_x)
        # print('split root x', split_root_x)
        split_root_gx = split(root_gx)
        ids.sqrt_x.low = split_root_x[0]
        ids.sqrt_x.high = split_root_x[1]
        ids.sqrt_gx.low = split_root_gx[0]
        ids.sqrt_gx.high = split_root_gx[1]
    ```

* Add missing hint on uint256_improvements lib [#1024](https://github.com/lambdaclass/cairo-vm/pull/1024):

    `BuiltinHintProcessor` now supports the following hint:

    ```python
        res = ids.a + ids.b
        ids.carry = 1 if res >= ids.SHIFT else 0
    ```

* BREAKING CHANGE: move `Program::identifiers` to `SharedProgramData::identifiers` [#1023](https://github.com/lambdaclass/cairo-vm/pull/1023)
    * Optimizes `CairoRunner::new`, needed for sequencers and other workflows reusing the same `Program` instance across `CairoRunner`s
    * Breaking change: make all fields in `Program` and `SharedProgramData` `pub(crate)`, since we break by moving the field let's make it the last break for this struct
    * Add `Program::get_identifier(&self, id: &str) -> &Identifier` to get a single identifier by name

* Implement hints on field_arithmetic lib[#985](https://github.com/lambdaclass/cairo-vm/pull/983)

    `BuiltinHintProcessor` now supports the following hint:

    ```python
        %{
            from starkware.python.math_utils import is_quad_residue, sqrt

            def split(num: int, num_bits_shift: int = 128, length: int = 3):
                a = []
                for _ in range(length):
                    a.append( num & ((1 << num_bits_shift) - 1) )
                    num = num >> num_bits_shift
                return tuple(a)

            def pack(z, num_bits_shift: int = 128) -> int:
                limbs = (z.d0, z.d1, z.d2)
                return sum(limb << (num_bits_shift * i) for i, limb in enumerate(limbs))


            generator = pack(ids.generator)
            x = pack(ids.x)
            p = pack(ids.p)

            success_x = is_quad_residue(x, p)
            root_x = sqrt(x, p) if success_x else None

            success_gx = is_quad_residue(generator*x, p)
            root_gx = sqrt(generator*x, p) if success_gx else None

            # Check that one is 0 and the other is 1
            if x != 0:
                assert success_x + success_gx ==1

            # `None` means that no root was found, but we need to transform these into a felt no matter what
            if root_x == None:
                root_x = 0
            if root_gx == None:
                root_gx = 0
            ids.success_x = int(success_x)
            ids.success_gx = int(success_gx)
            split_root_x = split(root_x)
            split_root_gx = split(root_gx)
            ids.sqrt_x.d0 = split_root_x[0]
            ids.sqrt_x.d1 = split_root_x[1]
            ids.sqrt_x.d2 = split_root_x[2]
            ids.sqrt_gx.d0 = split_root_gx[0]
            ids.sqrt_gx.d1 = split_root_gx[1]
            ids.sqrt_gx.d2 = split_root_gx[2]
        %}
    ```

* Add missing hint on vrf.json lib [#1050](https://github.com/lambdaclass/cairo-vm/pull/1050):

    `BuiltinHintProcessor` now supports the following hint:

    ```python
        sum_low = ids.a.low + ids.b.low
        ids.carry_low = 1 if sum_low >= ids.SHIFT else 0
    ```

* Add missing hint on uint256_improvements lib [#1016](https://github.com/lambdaclass/cairo-vm/pull/1016):

    `BuiltinHintProcessor` now supports the following hint:

    ```python
        def split(num: int, num_bits_shift: int = 128, length: int = 2):
            a = []
            for _ in range(length):
                a.append( num & ((1 << num_bits_shift) - 1) )
                num = num >> num_bits_shift
            return tuple(a)

        def pack(z, num_bits_shift: int = 128) -> int:
            limbs = (z.low, z.high)
            return sum(limb << (num_bits_shift * i) for i, limb in enumerate(limbs))

        a = pack(ids.a)
        b = pack(ids.b)
        res = (a - b)%2**256
        res_split = split(res)
        ids.res.low = res_split[0]
        ids.res.high = res_split[1]
    ```

* Implement hint on vrf.json lib [#1049](https://github.com/lambdaclass/cairo-vm/pull/1049)

    `BuiltinHintProcessor` now supports the following hint:
    
    ```python
        def split(num: int, num_bits_shift: int, length: int):
            a = []
            for _ in range(length):
                a.append( num & ((1 << num_bits_shift) - 1) )
                num = num >> num_bits_shift
            return tuple(a)

        def pack(z, num_bits_shift: int) -> int:
            limbs = (z.d0, z.d1, z.d2)
            return sum(limb << (num_bits_shift * i) for i, limb in enumerate(limbs))

        def pack_extended(z, num_bits_shift: int) -> int:
            limbs = (z.d0, z.d1, z.d2, z.d3, z.d4, z.d5)
            return sum(limb << (num_bits_shift * i) for i, limb in enumerate(limbs))

        a = pack_extended(ids.a, num_bits_shift = 128)
        div = pack(ids.div, num_bits_shift = 128)

        quotient, remainder = divmod(a, div)

        quotient_split = split(quotient, num_bits_shift=128, length=6)

        ids.quotient.d0 = quotient_split[0]
        ids.quotient.d1 = quotient_split[1]
        ids.quotient.d2 = quotient_split[2]
        ids.quotient.d3 = quotient_split[3]
        ids.quotient.d4 = quotient_split[4]
        ids.quotient.d5 = quotient_split[5]

        remainder_split = split(remainder, num_bits_shift=128, length=3)
        ids.remainder.d0 = remainder_split[0]
        ids.remainder.d1 = remainder_split[1]
        ids.remainder.d2 = remainder_split[2]
    ```

    _Note: this hint is similar to the one in #983, but with some trailing whitespace removed_

* Add missing hint on vrf.json whitelist [#1030](https://github.com/lambdaclass/cairo-vm/pull/1030):

    `BuiltinHintProcessor` now supports the following hint:

    ```python
        def split(num: int, num_bits_shift: int, length: int):
            a = []
            for _ in range(length):
                a.append( num & ((1 << num_bits_shift) - 1) )
                num = num >> num_bits_shift
            return tuple(a)

        def pack(z, num_bits_shift: int) -> int:
            limbs = (z.low, z.high)
            return sum(limb << (num_bits_shift * i) for i, limb in enumerate(limbs))

        def pack_extended(z, num_bits_shift: int) -> int:
            limbs = (z.d0, z.d1, z.d2, z.d3)
            return sum(limb << (num_bits_shift * i) for i, limb in enumerate(limbs))

        x = pack_extended(ids.x, num_bits_shift = 128)
        div = pack(ids.div, num_bits_shift = 128)

        quotient, remainder = divmod(x, div)

        quotient_split = split(quotient, num_bits_shift=128, length=4)

        ids.quotient.d0 = quotient_split[0]
        ids.quotient.d1 = quotient_split[1]
        ids.quotient.d2 = quotient_split[2]
        ids.quotient.d3 = quotient_split[3]

        remainder_split = split(remainder, num_bits_shift=128, length=2)
        ids.remainder.low = remainder_split[0]
        ids.remainder.high = remainder_split[1]
    ```

* Add method `Program::data_len(&self) -> usize` to get the number of data cells in a given program [#1022](https://github.com/lambdaclass/cairo-vm/pull/1022)

* Add missing hint on uint256_improvements lib [#1013](https://github.com/lambdaclass/cairo-vm/pull/1013):

    `BuiltinHintProcessor` now supports the following hint:

    ```python
        a = (ids.a.high << 128) + ids.a.low
        div = (ids.div.b23 << 128) + ids.div.b01
        quotient, remainder = divmod(a, div)

        ids.quotient.low = quotient & ((1 << 128) - 1)
        ids.quotient.high = quotient >> 128
        ids.remainder.low = remainder & ((1 << 128) - 1)
        ids.remainder.high = remainder >> 128
    ```

* Add missing hint on cairo_secp lib [#1010](https://github.com/lambdaclass/cairo-vm/pull/1010):

    `BuiltinHintProcessor` now supports the following hint:

    ```python
        memory[ap] = int(x == 0)
    ```

* Implement hint on `get_felt_bitlength` [#993](https://github.com/lambdaclass/cairo-vm/pull/993)

  `BuiltinHintProcessor` now supports the following hint:
  ```python
  x = ids.x
  ids.bit_length = x.bit_length()
  ```
  Used by the [`Garaga` library function `get_felt_bitlength`](https://github.com/keep-starknet-strange/garaga/blob/249f8a372126b3a839f9c1e1080ea8c6f9374c0c/src/utils.cairo#L54)

* Add missing hint on cairo_secp lib [#1009](https://github.com/lambdaclass/cairo-vm/pull/1009):

    `BuiltinHintProcessor` now supports the following hint:

    ```python
        ids.dibit = ((ids.scalar_u >> ids.m) & 1) + 2 * ((ids.scalar_v >> ids.m) & 1)
    ```

* Add getters to read properties of a `Program` [#1017](https://github.com/lambdaclass/cairo-vm/pull/1017):
  * `prime(&self) -> &str`: get the prime associated to data in hex representation
  * `iter_data(&self) -> Iterator<Item = &MaybeRelocatable>`: get an iterator over all elements in the program data
  * `iter_builtins(&self) -> Iterator<Item = &BuiltinName>`: get an iterator over the names of required builtins

* Add missing hint on cairo_secp lib [#1008](https://github.com/lambdaclass/cairo-vm/pull/1008):

    `BuiltinHintProcessor` now supports the following hint:

    ```python
        ids.len_hi = max(ids.scalar_u.d2.bit_length(), ids.scalar_v.d2.bit_length())-1
    ```

* Update `starknet-crypto` to version `0.4.3` [#1011](https://github.com/lambdaclass/cairo-vm/pull/1011)
  * The new version carries an 85% reduction in execution time for ECDSA signature verification

* BREAKING CHANGE: refactor `Program` to optimize `Program::clone` [#999](https://github.com/lambdaclass/cairo-vm/pull/999)

    * Breaking change: many fields that were (unnecessarily) public become hidden by the refactor.

* BREAKING CHANGE: Add _builtin suffix to builtin names e.g.: output -> output_builtin [#1005](https://github.com/lambdaclass/cairo-vm/pull/1005)

* Implement hint on uint384_extension lib [#983](https://github.com/lambdaclass/cairo-vm/pull/983)

    `BuiltinHintProcessor` now supports the following hint:
    
    ```python
        def split(num: int, num_bits_shift: int, length: int):
            a = []
            for _ in range(length):
                a.append( num & ((1 << num_bits_shift) - 1) )
                num = num >> num_bits_shift 
            return tuple(a)

        def pack(z, num_bits_shift: int) -> int:
            limbs = (z.d0, z.d1, z.d2)
            return sum(limb << (num_bits_shift * i) for i, limb in enumerate(limbs))
            
        def pack_extended(z, num_bits_shift: int) -> int:
            limbs = (z.d0, z.d1, z.d2, z.d3, z.d4, z.d5)
            return sum(limb << (num_bits_shift * i) for i, limb in enumerate(limbs))

        a = pack_extended(ids.a, num_bits_shift = 128)
        div = pack(ids.div, num_bits_shift = 128)

        quotient, remainder = divmod(a, div)

        quotient_split = split(quotient, num_bits_shift=128, length=6)

        ids.quotient.d0 = quotient_split[0]
        ids.quotient.d1 = quotient_split[1]
        ids.quotient.d2 = quotient_split[2]
        ids.quotient.d3 = quotient_split[3]
        ids.quotient.d4 = quotient_split[4]
        ids.quotient.d5 = quotient_split[5]

        remainder_split = split(remainder, num_bits_shift=128, length=3)
        ids.remainder.d0 = remainder_split[0]
        ids.remainder.d1 = remainder_split[1]
        ids.remainder.d2 = remainder_split[2]
    ```

* BREAKING CHANGE: optimization for instruction decoding [#942](https://github.com/lambdaclass/cairo-vm/pull/942):
    * Avoids copying immediate arguments to the `Instruction` structure, as they get inferred from the offset anyway
    * Breaking: removal of the field `Instruction::imm`

* Add missing `\n` character in traceback string [#997](https://github.com/lambdaclass/cairo-vm/pull/997)
    * BugFix: Add missing `\n` character after traceback lines when the filename is missing ("Unknown Location")

* 0.11 Support
    * Add missing hints [#1014](https://github.com/lambdaclass/cairo-vm/pull/1014):
        `BuiltinHintProcessor` now supports the following hints:
        ```python
            from starkware.cairo.common.cairo_secp.secp256r1_utils import SECP256R1_P as SECP_P 
        ```
        and: 
        ```python
            from starkware.cairo.common.cairo_secp.secp_utils import pack
            from starkware.python.math_utils import line_slope
            
            # Compute the slope.
            x0 = pack(ids.point0.x, PRIME)
            y0 = pack(ids.point0.y, PRIME)
            x1 = pack(ids.point1.x, PRIME)
            y1 = pack(ids.point1.y, PRIME)
            value = slope = line_slope(point1=(x0, y0), point2=(x1, y1), p=SECP_P)
        ```
    * Add missing hints on cairo_secp lib [#991](https://github.com/lambdaclass/cairo-vm/pull/991):
        `BuiltinHintProcessor` now supports the following hints:
        ```python
        from starkware.cairo.common.cairo_secp.secp_utils import pack
        from starkware.python.math_utils import div_mod, safe_div

        N = 0xfffffffffffffffffffffffffffffffebaaedce6af48a03bbfd25e8cd0364141
        x = pack(ids.x, PRIME) % N
        s = pack(ids.s, PRIME) % N
        value = res = div_mod(x, s, N)
        ```
        and: 
        ```python
        value = k = safe_div(res * s - x, N)
        ```
    * Layouts update [#874](https://github.com/lambdaclass/cairo-vm/pull/874)
    * Keccak builtin updated [#873](https://github.com/lambdaclass/cairo-vm/pull/873), [#883](https://github.com/lambdaclass/cairo-vm/pull/883)
    * Changes to `ec_op` [#876](https://github.com/lambdaclass/cairo-vm/pull/876)
    * Poseidon builtin [#875](https://github.com/lambdaclass/cairo-vm/pull/875)
    * Renamed Felt to Felt252 [#899](https://github.com/lambdaclass/cairo-vm/pull/899)
    * Added SegmentArenaBuiltinRunner [#913](https://github.com/lambdaclass/cairo-vm/pull/913)
    * Added `program_segment_size` argument to `verify_secure_runner` & `run_from_entrypoint` [#928](https://github.com/lambdaclass/cairo-vm/pull/928)
    * Added dynamic layout [#879](https://github.com/lambdaclass/cairo-vm/pull/879)
    * `get_segment_size` was exposed [#934](https://github.com/lambdaclass/cairo-vm/pull/934)

* Add missing hint on cairo_secp lib [#1006](https://github.com/lambdaclass/cairo-vm/pull/1006):

    `BuiltinHintProcessor` now supports the following hint:

    ```python
        ids.quad_bit = (
            8 * ((ids.scalar_v >> ids.m) & 1)
            + 4 * ((ids.scalar_u >> ids.m) & 1)
            + 2 * ((ids.scalar_v >> (ids.m - 1)) & 1)
            + ((ids.scalar_u >> (ids.m - 1)) & 1)
        )
    ```

* Add missing hint on cairo_secp lib [#1003](https://github.com/lambdaclass/cairo-vm/pull/1003):

    `BuiltinHintProcessor` now supports the following hint:

    ```python
        from starkware.cairo.common.cairo_secp.secp_utils import pack

        x = pack(ids.x, PRIME) % SECP_P
    ```

* Add missing hint on cairo_secp lib [#996](https://github.com/lambdaclass/cairo-vm/pull/996):

    `BuiltinHintProcessor` now supports the following hint:

    ```python
        from starkware.python.math_utils import div_mod
        value = x_inv = div_mod(1, x, SECP_P)
    ```

* Add missing hints on cairo_secp lib [#994](https://github.com/lambdaclass/cairo-vm/pull/994):

    `BuiltinHintProcessor` now supports the following hints:

    ```python
        from starkware.cairo.common.cairo_secp.secp_utils import pack
        from starkware.python.math_utils import div_mod, safe_div

        a = pack(ids.a, PRIME)
        b = pack(ids.b, PRIME)
        value = res = div_mod(a, b, N)
    ```

    ```python
        value = k_plus_one = safe_div(res * b - a, N) + 1
    ```

* Add missing hint on cairo_secp lib [#992](https://github.com/lambdaclass/cairo-vm/pull/992):

    `BuiltinHintProcessor` now supports the following hint:

    ```python
        from starkware.cairo.common.cairo_secp.secp_utils import pack

        q, r = divmod(pack(ids.val, PRIME), SECP_P)
        assert r == 0, f"verify_zero: Invalid input {ids.val.d0, ids.val.d1, ids.val.d2}."
        ids.q = q % PRIME
    ```

* Add missing hint on cairo_secp lib [#990](https://github.com/lambdaclass/cairo-vm/pull/990):

    `BuiltinHintProcessor` now supports the following hint:

    ```python
        from starkware.cairo.common.cairo_secp.secp_utils import pack

        slope = pack(ids.slope, PRIME)
        x = pack(ids.point.x, PRIME)
        y = pack(ids.point.y, PRIME)

        value = new_x = (pow(slope, 2, SECP_P) - 2 * x) % SECP_P
    ```

* Add missing hint on cairo_secp lib [#989](https://github.com/lambdaclass/cairo-vm/pull/989):

    `BuiltinHintProcessor` now supports the following hint:

    ```python
        from starkware.cairo.common.cairo_secp.secp_utils import SECP_P
        q, r = divmod(pack(ids.val, PRIME), SECP_P)
        assert r == 0, f"verify_zero: Invalid input {ids.val.d0, ids.val.d1, ids.val.d2}."
        ids.q = q % PRIME
    ```

* Add missing hint on cairo_secp lib [#986](https://github.com/lambdaclass/cairo-vm/pull/986):

    `BuiltinHintProcessor` now supports the following hint:

    ```python
        from starkware.cairo.common.cairo_secp.secp_utils import SECP_P, pack
        from starkware.python.math_utils import div_mod

        # Compute the slope.
        x = pack(ids.pt.x, PRIME)
        y = pack(ids.pt.y, PRIME)
        value = slope = div_mod(3 * x ** 2, 2 * y, SECP_P)
    ```

* Add missing hint on cairo_secp lib [#984](https://github.com/lambdaclass/cairo-vm/pull/984):

    `BuiltinHintProcessor` now supports the following hint:

    ```python
        from starkware.cairo.common.cairo_secp.secp_utils import SECP_P, pack
        from starkware.python.math_utils import div_mod

        # Compute the slope.
        x0 = pack(ids.pt0.x, PRIME)
        y0 = pack(ids.pt0.y, PRIME)
        x1 = pack(ids.pt1.x, PRIME)
        y1 = pack(ids.pt1.y, PRIME)
        value = slope = div_mod(y0 - y1, x0 - x1, SECP_P)
    ```

* Implement hints on uint384 lib (Part 2) [#971](https://github.com/lambdaclass/cairo-vm/pull/971)

    `BuiltinHintProcessor` now supports the following hint:

    ```python
        memory[ap] = 1 if 0 <= (ids.a.d2 % PRIME) < 2 ** 127 else 0
    ```

 * Add alternative hint code for hint on _block_permutation used by 0.10.3 whitelist [#958](https://github.com/lambdaclass/cairo-vm/pull/958)

     `BuiltinHintProcessor` now supports the following hint:

    ```python
        from starkware.cairo.common.keccak_utils.keccak_utils import keccak_func
        _keccak_state_size_felts = int(ids.KECCAK_STATE_SIZE_FELTS)
        assert 0 <= _keccak_state_size_felts < 100

        output_values = keccak_func(memory.get_range(
            ids.keccak_ptr - _keccak_state_size_felts, _keccak_state_size_felts))
        segments.write_arg(ids.keccak_ptr, output_values)
    ```

* Make  hints code `src/hint_processor/builtin_hint_processor/hint_code.rs` public [#988](https://github.com/lambdaclass/cairo-vm/pull/988)

* Implement hints on uint384 lib (Part 1) [#960](https://github.com/lambdaclass/cairo-vm/pull/960)

    `BuiltinHintProcessor` now supports the following hints:

    ```python
        def split(num: int, num_bits_shift: int, length: int):
        a = []
        for _ in range(length):
            a.append( num & ((1 << num_bits_shift) - 1) )
            num = num >> num_bits_shift
        return tuple(a)

        def pack(z, num_bits_shift: int) -> int:
            limbs = (z.d0, z.d1, z.d2)
            return sum(limb << (num_bits_shift * i) for i, limb in enumerate(limbs))

        a = pack(ids.a, num_bits_shift = 128)
        div = pack(ids.div, num_bits_shift = 128)
        quotient, remainder = divmod(a, div)

        quotient_split = split(quotient, num_bits_shift=128, length=3)
        assert len(quotient_split) == 3

        ids.quotient.d0 = quotient_split[0]
        ids.quotient.d1 = quotient_split[1]
        ids.quotient.d2 = quotient_split[2]

        remainder_split = split(remainder, num_bits_shift=128, length=3)
        ids.remainder.d0 = remainder_split[0]
        ids.remainder.d1 = remainder_split[1]
        ids.remainder.d2 = remainder_split[2]
    ```

    ```python
        ids.low = ids.a & ((1<<128) - 1)
        ids.high = ids.a >> 128
    ```

    ```python
            sum_d0 = ids.a.d0 + ids.b.d0
        ids.carry_d0 = 1 if sum_d0 >= ids.SHIFT else 0
        sum_d1 = ids.a.d1 + ids.b.d1 + ids.carry_d0
        ids.carry_d1 = 1 if sum_d1 >= ids.SHIFT else 0
        sum_d2 = ids.a.d2 + ids.b.d2 + ids.carry_d1
        ids.carry_d2 = 1 if sum_d2 >= ids.SHIFT else 0
    ```

    ```python
        from starkware.python.math_utils import isqrt

        def split(num: int, num_bits_shift: int, length: int):
            a = []
            for _ in range(length):
                a.append( num & ((1 << num_bits_shift) - 1) )
                num = num >> num_bits_shift
            return tuple(a)

        def pack(z, num_bits_shift: int) -> int:
            limbs = (z.d0, z.d1, z.d2)
            return sum(limb << (num_bits_shift * i) for i, limb in enumerate(limbs))

        a = pack(ids.a, num_bits_shift=128)
        root = isqrt(a)
        assert 0 <= root < 2 ** 192
        root_split = split(root, num_bits_shift=128, length=3)
        ids.root.d0 = root_split[0]
        ids.root.d1 = root_split[1]
        ids.root.d2 = root_split[2]
    ```

* Re-export the `cairo-felt` crate as `cairo_vm::felt` [#981](https://github.com/lambdaclass/cairo-vm/pull/981)
  * Removes the need of explicitly importing `cairo-felt` in downstream projects
  and helps ensure there is no version mismatch caused by that

* Implement hint on `uint256_mul_div_mod`[#957](https://github.com/lambdaclass/cairo-vm/pull/957)

    `BuiltinHintProcessor` now supports the following hint:

    ```python
    a = (ids.a.high << 128) + ids.a.low
    b = (ids.b.high << 128) + ids.b.low
    div = (ids.div.high << 128) + ids.div.low
    quotient, remainder = divmod(a * b, div)

    ids.quotient_low.low = quotient & ((1 << 128) - 1)
    ids.quotient_low.high = (quotient >> 128) & ((1 << 128) - 1)
    ids.quotient_high.low = (quotient >> 256) & ((1 << 128) - 1)
    ids.quotient_high.high = quotient >> 384
    ids.remainder.low = remainder & ((1 << 128) - 1)
    ids.remainder.high = remainder >> 128"
    ```

    Used by the common library function `uint256_mul_div_mod`

#### [0.3.0-rc1] - 2023-04-13
* Derive Deserialize for ExecutionResources [#922](https://github.com/lambdaclass/cairo-vm/pull/922)
* Remove builtin names from VirtualMachine.builtin_runners [#921](https://github.com/lambdaclass/cairo-vm/pull/921)
* Implemented hints on common/ec.cairo [#888](https://github.com/lambdaclass/cairo-vm/pull/888)
* Changed `Memory.insert` argument types [#902](https://github.com/lambdaclass/cairo-vm/pull/902)
* feat: implemented `Deserialize` on Program by changing builtins field type to enum [#896](https://github.com/lambdaclass/cairo-vm/pull/896)
* Effective size computation from the VM exposed [#887](https://github.com/lambdaclass/cairo-vm/pull/887)
* Wasm32 Support! [#828](https://github.com/lambdaclass/cairo-vm/pull/828), [#893](https://github.com/lambdaclass/cairo-vm/pull/893)
* `MathError` added for math operation [#855](https://github.com/lambdaclass/cairo-vm/pull/855)
* Check for overflows in relocatable operations [#859](https://github.com/lambdaclass/cairo-vm/pull/859)
* Use `Relocatable` instead of `&MaybeRelocatable` in `load_data` and `get_range`[#860](https://github.com/lambdaclass/cairo-vm/pull/860) [#867](https://github.com/lambdaclass/cairo-vm/pull/867)
* Memory-related errors moved to `MemoryError` [#854](https://github.com/lambdaclass/cairo-vm/pull/854)
    * Removed unused error variants
    * Moved memory-related error variants to `MemoryError`
    * Changed memory getters to return `MemoryError` instead of `VirtualMachineError`
    * Changed all memory-related errors in hint from `HintError::Internal(VmError::...` to `HintError::Memory(MemoryError::...`
* feat: Builder pattern for `VirtualMachine` [#820](https://github.com/lambdaclass/cairo-vm/pull/820)
* Simplified `Memory::get` return type to `Option` [#852](https://github.com/lambdaclass/cairo-vm/pull/852)
* Improved idenitifier variable error handling [#851](https://github.com/lambdaclass/cairo-vm/pull/851)
* `CairoRunner::write_output` now prints missing and relocatable values [#853](https://github.com/lambdaclass/cairo-vm/pull/853)
* `VirtualMachineError::FailedToComputeOperands` error message expanded [#848](https://github.com/lambdaclass/cairo-vm/pull/848)
* Builtin names made public [#849](https://github.com/lambdaclass/cairo-vm/pull/849)
* `secure_run` flag moved to `CairoRunConfig` struct [#832](https://github.com/lambdaclass/cairo-vm/pull/832)
* `vm_core` error types revised and iimplemented `AddAssign` for `Relocatable` [#837](https://github.com/lambdaclass/cairo-vm/pull/837)
* `to_bigint` and `to_biguint` deprecated [#757](https://github.com/lambdaclass/cairo-vm/pull/757)
* `Memory` moved into `MemorySegmentManager` [#830](https://github.com/lambdaclass/cairo-vm/pull/830)
    * To reduce the complexity of the VM's memory and enforce proper usage (as the memory and its segment manager are now a "unified" entity)
    * Removed `memory` field from `VirtualMachine`
    * Added `memory` field to `MemorySegmentManager`
    * Removed `Memory` argument from methods where `MemorySegmentManager` is also an argument
    * Added test macro `segments` (an extension of the `memory` macro)
* `Display` trait added to Memory struct [#812](https://github.com/lambdaclass/cairo-vm/pull/812)
* feat: Extensible VirtualMachineError and removed PartialEq trait [#783](https://github.com/lambdaclass/cairo-vm/pull/783)
    * `VirtualMachineError::Other(anyhow::Error)` was added to allow to returning custom errors when using `cairo-vm`
    * The `PartialEq` trait was removed from the `VirtualMachineError` enum
* VM hooks added as a conditional feature [#761](https://github.com/lambdaclass/cairo-vm/pull/761)
    * Cairo-vm based testing tools such as cairo-foundry or those built by FuzzingLabs need access to the state of the VM at specific points during the execution.
    * This PR adds the possibility for users of the cairo-vm lib to execute their custom additional code during the program execution.
    * The Rust "feature" mechanism was used in order to guarantee that this ability is only available when the lib user needs it, and is not compiled when it's not required.
    * Three hooks were created:
        * before the first step
        * before each step
        * after each step
* ExecutionResource operations: add and substract [#774](https://github.com/lambdaclass/cairo-vm/pull/774), multiplication [#908](https://github.com/lambdaclass/cairo-vm/pull/908) , and `AddAssign` [#914](https://github.com/lambdaclass/cairo-vm/pull/914)

* Move `Memory` into `MemorySegmentManager` [#830](https://github.com/lambdaclass/cairo-vm/pull/830)
    * Structural changes:
        * Remove `memory: Memory` field from `VirtualMachine`
        * Add `memory: Memory` field to `MemorySegmentManager`
    * As a result of this, multiple public methods' signatures changed:
        * `BuiltinRunner` (and its inner enum types):
            * `initialize_segments(&mut self, segments: &mut MemorySegmentManager, memory: &mut Memory)` -> `initialize_segments(&mut self, segments: &mut MemorySegmentManager)`
            * `final_stack(&mut self, segments: &MemorySegmentManager, memory: &Memory, stack_pointer: Relocatable) -> Result<Relocatable, RunnerError>` -> `final_stack(&mut self, segments: &MemorySegmentManager, stack_pointer: Relocatable) -> Result<Relocatable, RunnerError>`
        * `MemorySegmentManager`
            * `add(&mut self, memory: &mut Memory) -> Relocatable` -> `add(&mut self) -> Relocatable`
            * `add_temporary_segment(&mut self, memory: &mut Memory) -> Relocatable` -> `add_temporary_segment(&mut self) -> Relocatable`
            * `load_data(&mut self, memory: &mut Memory, ptr: &MaybeRelocatable, data: &Vec<MaybeRelocatable>) -> Result<MaybeRelocatable, MemoryError>` -> `load_data(&mut self, ptr: &MaybeRelocatable, data: &Vec<MaybeRelocatable>) -> Result<MaybeRelocatable, MemoryError>`
            * `compute_effective_sizes(&mut self, memory: &Memory) -> &Vec<usize>` -> `compute_effective_sizes(&mut self) -> &Vec<usize>`
            * `gen_arg(&mut self, arg: &dyn Any, memory: &mut Memory) -> Result<MaybeRelocatable, VirtualMachineError>` -> `gen_arg(&mut self, arg: &dyn Any) -> Result<MaybeRelocatable, VirtualMachineError>`
            * `gen_cairo_arg(&mut self, arg: &CairoArg, memory: &mut Memory) -> Result<MaybeRelocatable, VirtualMachineError>` -> `gen_cairo_arg(&mut self, arg: &CairoArg) -> Result<MaybeRelocatable, VirtualMachineError>`
            * `write_arg(&mut self, memory: &mut Memory, ptr: &Relocatable, arg: &dyn Any) -> Result<MaybeRelocatable, MemoryError>` -> `write_arg(&mut self, ptr: &Relocatable, arg: &dyn Any) -> Result<MaybeRelocatable, MemoryError>`

* Refactor `Memory::relocate memory` [#784](https://github.com/lambdaclass/cairo-vm/pull/784)
    * Bugfixes:
        * `Memory::relocate_memory` now moves data in the temporary memory relocated by a relocation rule to the real memory
    * Aditional Notes:
        * When relocating temporary memory produces clashes with pre-existing values in the real memory, an InconsistentMemory error is returned instead of keeping the last inserted value. This differs from the original implementation.

* Restrict addresses to Relocatable + fix some error variants used in signature.rs [#792](https://github.com/lambdaclass/cairo-vm/pull/792)
    * Public Api Changes:
        * Change `ValidationRule` inner type to `Box<dyn Fn(&Memory, &Relocatable) -> Result<Vec<Relocatable>, MemoryError>>`.
        * Change `validated_addresses` field of `Memory` to `HashSet<Relocatable>`.
        * Change `validate_memory_cell(&mut self, address: &MaybeRelocatable) -> Result<(), MemoryError>` to `validate_memory_cell(&mut self, addr: &Relocatable) -> Result<(), MemoryError>`.

* Add `VmException` to `CairoRunner::run_from_entrypoint`[#775](https://github.com/lambdaclass/cairo-vm/pull/775)
    * Public Api Changes:
        * Change error return type of `CairoRunner::run_from_entrypoint` to `CairoRunError`.
        * Convert `VirtualMachineError`s outputed during the vm run to `VmException` in `CairoRunner::run_from_entrypoint`.
        * Make `VmException` fields public

* Fix `BuiltinRunner::final_stack` and remove quick fix [#778](https://github.com/lambdaclass/cairo-vm/pull/778)
    * Public Api changes:
        * Various changes to public `BuiltinRunner` method's signatures:
            * `final_stack(&self, vm: &VirtualMachine, pointer: Relocatable) -> Result<(Relocatable, usize), RunnerError>` to `final_stack(&mut self, segments: &MemorySegmentManager, memory: &Memory, pointer: Relocatable) -> Result<Relocatable,RunnerError>`.
            * `get_used_cells(&self, vm: &VirtualMachine) -> Result<usize, MemoryError>` to  `get_used_cells(&self, segments: &MemorySegmentManager) -> Result<usize, MemoryError>`.
            * `get_used_instances(&self, vm: &VirtualMachine) -> Result<usize, MemoryError>` to `get_used_instances(&self, segments: &MemorySegmentManager) -> Result<usize, MemoryError>`.
    * Bugfixes:
        * `BuiltinRunner::final_stack` now updates the builtin's stop_ptr instead of returning it. This replaces the bugfix on PR #768.

#### [0.1.3] - 2023-01-26
* Add secure_run flag + integrate verify_secure_runner into cairo-run [#771](https://github.com/lambdaclass/cairo-vm/pull/777)
    * Public Api changes:
        * Add command_line argument `secure_run`
        * Add argument `secure_run: Option<bool>` to `cairo_run`
        * `verify_secure_runner` is now called inside `cairo-run` when `secure_run` is set to true or when it not set and the run is not on `proof_mode`
    * Bugfixes:
        * `EcOpBuiltinRunner::deduce_memory_cell` now checks that both points are on the curve instead of only the first one
        * `EcOpBuiltinRunner::deduce_memory_cell` now returns the values of the point coordinates instead of the indices when a `PointNotOnCurve` error is returned

* Refactor `Refactor verify_secure_runner` [#768](https://github.com/lambdaclass/cairo-vm/pull/768)
    * Public Api changes:
        * Remove builtin name from the return value of `BuiltinRunner::get_memory_segment_addresses`
        * Simplify the return value of `CairoRunner::get_builtin_segments_info` to `Vec<(usize, usize)>`
        * CairoRunner::read_return_values now receives a mutable reference to VirtualMachine
    * Bugfixes:
        * CairoRunner::read_return_values now updates the `stop_ptr` of each builtin after calling `BuiltinRunner::final_stack`

* Use CairoArg enum instead of Any in CairoRunner::run_from_entrypoint [#686](https://github.com/lambdaclass/cairo-vm/pull/686)
    * Public Api changes:
        * Remove `Result` from `MaybeRelocatable::mod_floor`, it now returns a `MaybeRelocatable`
        * Add struct `CairoArg`
        * Change `arg` argument of `CairoRunner::run_from_entrypoint` from `Vec<&dyn Any>` to `&[&CairoArg]`
        * Remove argument `typed_args` from `CairoRunner::run_from_entrypoint`
        * Remove no longer used method `gen_typed_arg` from `VirtualMachine` & `MemorySegmentManager`
        * Add methods `MemorySegmentManager::gen_cairo_arg` & `MemorySegmentManager::write_simple_args` as typed counterparts to `MemorySegmentManager::gen_arg` & `MemorySegmentManager::write_arg`

#### [0.1.1] - 2023-01-11

* Add input file contents to traceback [#666](https://github.com/lambdaclass/cairo-vm/pull/666/files)
    * Public Api changes:
        * `VirtualMachineError` enum variants containing `MaybeRelocatable` and/or `Relocatable` values now use the `Display` format instead of `Debug` in their `Display` implementation
        * `get_traceback` now adds the source code line to each traceback entry
* Use hint location instead of instruction location when building VmExceptions from hint failure [#673](https://github.com/lambdaclass/cairo-vm/pull/673/files)
    * Public Api changes:
        * `hints` field added to `InstructionLocation`
        * `Program.instruction_locations` type changed from `Option<HashMap<usize, Location>>` to `Option<HashMap<usize, InstructionLocation>>`
        * `VirtualMachineError`s produced by `HintProcessor::execute_hint()` will be wrapped in a `VirtualMachineError::Hint` error containing their hint_index
        * `get_location()` now receives an an optional usize value `hint_index`, used to obtain hint locations
* Default implementation of compile_hint [#680](https://github.com/lambdaclass/cairo-vm/pull/680)
    * Internal changes:
        * Make the `compile_hint` implementation which was in the `BuiltinHintProcessor` the default implementation in the trait.
* Add new error type `HintError` [#676](https://github.com/lambdaclass/cairo-vm/pull/676)
    * Public Api changes:
        * `HintProcessor::execute_hint()` now returns a `HintError` instead of a `VirtualMachineError`
        * Helper functions on `hint_processor_utils.rs` now return a `HintError`
* Change the Dictionary used in dict hints to store MaybeRelocatable instead of BigInt [#687](https://github.com/lambdaclass/cairo-vm/pull/687)
    * Public Api changes:
        * `DictManager`, its dictionaries, and all dict module hints implemented in rust now use `MaybeRelocatable` for keys and values instead of `BigInt`
        * Add helper functions that allow extracting ids variables as `MaybeRelocatable`: `get_maybe_relocatable_from_var_name` & `get_maybe_relocatable_from_reference`
        * Change inner value type of dict-related `HintError` variants to `MaybeRelocatable`

* Implement `substitute_error_message_attribute_references` [#689] (https://github.com/lambdaclass/cairo-vm/pull/689)
    * Public Api changes:
        * Remove `error_message_attributes` field from `VirtualMachine`, and `VirtualMachine::new`
        * Add `flow_tracking_data` field to `Attribute`
        * `get_error_attr_value` now replaces the references in the error message with the corresponding cairo values.
        * Remove duplicated handling of error attribute messages leading to duplicated into in the final error display.
* Fix multiplicative inverse bug [#697](https://github.com/lambdaclass/cairo-vm/pull/697) [#698](https://github.com/lambdaclass/cairo-vm/pull/698). The VM was using integer division rather than prime field inverse when deducing `op0` or `op1` for the multiplication opcode

#### [0.1.0] - 2022-12-30
* Add traceback to VmException [#657](https://github.com/lambdaclass/cairo-vm/pull/657)
    * Public API changes:
        * `traceback` field added to `VmException` struct
        * `pub fn from_vm_error(runner: &CairoRunner, error: VirtualMachineError, pc: usize) -> Self` is now `pub fn from_vm_error(runner: &CairoRunner, vm: &VirtualMachine, error: VirtualMachineError) -> Self`
        * `pub fn get_location(pc: &usize, runner: &CairoRunner) -> Option<Location>` is now `pub fn get_location(pc: usize, runner: &CairoRunner) -> Option<Location>`
        * `pub fn decode_instruction(encoded_instr: i64, mut imm: Option<BigInt>) -> Result<instruction::Instruction, VirtualMachineError>` is now `pub fn decode_instruction(encoded_instr: i64, mut imm: Option<&BigInt>) -> Result<instruction::Instruction, VirtualMachineError>`
        * `VmException` fields' string format now mirrors their cairo-lang counterparts.<|MERGE_RESOLUTION|>--- conflicted
+++ resolved
@@ -2,12 +2,10 @@
 
 #### Upcoming Changes
 
-<<<<<<< HEAD
 * fix: specify resolver version 2 in the virtual workspace's manifest [#1311](https://github.com/lambdaclass/cairo-vm/pull/1311)
-=======
-* chore: update dependencies, particularly clap 3.2 -> 4.3
+
+* chore: update dependencies, particularly clap 3.2 -> 4.3 [#1309](https://github.com/lambdaclass/cairo-vm/pull/1309)
   * this removes dependency on _atty_, that's no longer mantained
->>>>>>> d8aa124b
 
 * chore: remove unused dependencies [#1307](https://github.com/lambdaclass/cairo-vm/pull/1307)
   * rand_core
