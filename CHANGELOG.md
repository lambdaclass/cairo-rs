## Cairo-VM Changelog

#### Upcoming Changes

<<<<<<< HEAD
* Update starknet-crypto to 0.7.3, removing the old FieldElement completly in favour of the new Felt (that is Copy).
=======
* chore: update the cairo-vm version used in the readme

* chore: update cairo-lang dependencies to 2.9.2
>>>>>>> b416f80b

* fix: replace `div_rem` with `div_mod_floor` in `verify_zero` hints [#1881](https://github.com/lambdaclass/cairo-vm/pull/1881)

* feat: Implement `SECP related` hints [#1829](https://github.com/lambdaclass/cairo-vm/pull/1829)

* chore: bump pip `cairo-lang` 0.13.3 [#1884](https://github.com/lambdaclass/cairo-vm/pull/1884)

* fix: [#1862](https://github.com/lambdaclass/cairo-vm/pull/1862):
  * Use MaybeRelocatable for relocation table

* chore: bump pip `cairo-lang` 0.13.3 [#1884](https://github.com/lambdaclass/cairo-vm/pull/1884)

* chore: [#1880](https://github.com/lambdaclass/cairo-vm/pull/1880):
  * Refactor vm crate to make it possible to use hint extension feature for nested programs with hints.

#### [2.0.0-rc1] - 2024-11-20

* feat: add `EvalCircuit` and `TestLessThanOrEqualAddress` hints [#1843](https://github.com/lambdaclass/cairo-vm/pull/1843)

* fix: [#1873](https://github.com/lambdaclass/cairo-vm/pull/1873)
  * Fix broken num-prime `is_prime` call
* fix: [#1868](https://github.com/lambdaclass/cairo-vm/pull/1855):
  * Adds logic to include the 3 new builtins in `builtin_segments` when serializing the output cairo pie's metadata.

* fix: [#1855](https://github.com/lambdaclass/cairo-vm/pull/1855):
  * Adds logic to skip pedersen additional data comparison when checking pie compatibility.

* serde: add `size` field to `Identifier` [#1861]https://github.com/lambdaclass/cairo-vm/pull/1861

#### [2.0.0-rc0] - 2024-10-22

* fix: [#1864](https://github.com/lambdaclass/cairo-vm/pull/1864):
    * Runner: include data from constants segment to the bytecode when assembling program

* chore: bump `cairo-lang-` dependencies to 2.9.0-dev.0 [#1858](https://github.com/lambdaclass/cairo-vm/pull/1858/files)

* chore: update Rust required version to 1.81.0 [#1857](https://github.com/lambdaclass/cairo-vm/pull/1857)

* fix: [#1851](https://github.com/lambdaclass/cairo-vm/pull/1851):
  * Fix unsorted signature and mod builtin outputs in air_private_input.

* feat(BREAKING): [#1824](https://github.com/lambdaclass/cairo-vm/pull/1824)[#1838](https://github.com/lambdaclass/cairo-vm/pull/1838):
    * Add support for dynamic layout
    * CLI change(BREAKING): The flag `cairo_layout_params_file` must be specified when using dynamic layout.
    * Signature change(BREAKING): Both `CairoRunner::new` and `CairoRunner::new_v2` now receive an `Option<CairoLayoutParams>`, used only with dynamic layout.

* fix: [#1841](https://github.com/lambdaclass/cairo-vm/pull/1841):
  * Fix modulo builtin to comply with prover constraints

* chore: bump pip `cairo-lang` 0.13.2 [#1827](https://github.com/lambdaclass/cairo-vm/pull/1827)

* chore: bump `cairo-lang-` dependencies to 2.8.0 [#1833](https://github.com/lambdaclass/cairo-vm/pull/1833/files)
  * chore: update Rust required version to 1.80.0

* fix: Added the following VM fixes: [#1820](https://github.com/lambdaclass/cairo-vm/pull/1820)
  * Fix zero segment location.
  * Fix has_zero_segment naming.
  * Fix prover input.
  * Fix version reading when no version is supplied.


* chore: bump `cairo-lang-` dependencies to 2.7.1 [#1823](https://github.com/lambdaclass/cairo-vm/pull/1823)

#### [1.0.1] - 2024-08-12

* fix(BREAKING): [#1818](https://github.com/lambdaclass/cairo-vm/pull/1818):
  * Fix `MemorySegmentManager::add_zero_segment` function when resizing a segment
  * Signature change(BREAKING): `MemorySegmentManager::get_memory_holes` now receives `builtin_segment_indexes: HashSet<usize>`

* fix(BREAKING): Replace `CairoRunner` method `initialize_all_builtins` with `initialize_program_builtins`. Now it only initializes program builtins instead of all of them

#### [1.0.0] - 2024-08-01

* chore: bump `cairo-lang-` dependencies to 2.7.0 [#1813](https://github.com/lambdaclass/cairo-vm/pull/1813)

* fix(BREAKING): Don't assume output builtin is first when counting memory holes

  * Logic change: Memory hole counting no longer asumes that the output builtin ocuppies the first builtin segment if present
  * Signature change: `MemorySegmentManager` method `get_memory_holes` now receives the index of the output builtin (as an `Option<usize>`) instead of the boolean argument `has_output_builtin`[#1811](https://github.com/lambdaclass/cairo-vm/pull/1811)

* fix: ambiguous keccak module name use on external contexts [#1809](https://github.com/lambdaclass/cairo-vm/pull/1809)

#### [1.0.0-rc6] - 2024-07-22

* chore: bump `cairo-lang-` dependencies to 2.7.0-rc.3 [#1807](https://github.com/lambdaclass/cairo-vm/pull/1807)
  * chore: update Rust required version to 1.76.0

#### [1.0.0-rc5] - 2024-07-13

* fix: Fixed deserialization of negative numbers in scientific notation [#1804](https://github.com/lambdaclass/cairo-vm/pull/1804)

#### [1.0.0-rc4] - 2024-07-05

* chore: bump `cairo-lang-` dependencies to 2.6.4 [#1799](https://github.com/lambdaclass/cairo-vm/pull/1799)
  * fix: revert breaking change on public input serialization

* fix: Remove validation of CairoPie memory values [#1783](https://github.com/lambdaclass/cairo-vm/pull/1783)

* fix: Handle `GasBuiltin` in cairo1-run crate [#1789](https://github.com/lambdaclass/cairo-vm/pull/1789)
  * Load `initial_gas` into vm instead of creating it via instructions.
  * Fix bug affecting programs with input arguments and gas builtin.

* fix: Change (de)serialization of CairoPie's `OutputBuiltinAdditionalData`'s `PublicMemoryPage` to vectors of length 2. [#1781](https://github.com/lambdaclass/cairo-vm/pull/1781)

* fix: Fixed deserialization issue when signature additional data is empty, and the name of the builtin range_check96 [#1785](https://github.com/lambdaclass/cairo-vm/pull/1785)

* refactor + bugfix: Improve arg handling for cairo1-run [#1782](https://github.com/lambdaclass/cairo-vm/pull/1782)
  * Now uses ascii whitespace as separator, preventing errors when using newlines in args file
  * No longer gets stuck on improperly-formatted arrays
  * Returns an informative clap error upon invalid felt strings instead of unwrapping

* fix: Ignore memory order when comparing instances of `CairoPieMemory` [#1780](https://github.com/lambdaclass/cairo-vm/pull/1780)

* feat: Add `EXCESS_BALANCE` hint [#1777](https://github.com/lambdaclass/cairo-vm/pull/1777)

* feat(BREAKING): Use a cheatcode to relocate all dicts + Make temporary segment usage configurable [#1776](https://github.com/lambdaclass/cairo-vm/pull/1776)
  * Add the flags `segment_arena_validation` & `use_temporary_segments` to the `Cairo1HintProcessor` & `DictManagerExecScope` respectively. These flags will determine if real segments or temporary segments will be used when creating dictionaries.
  * `DictManagerExecScope::finalize_segment` no longer performs relocation and is ignored if `use_temporary_segments` is set to false.
  * Add method `DictManagerExecScope::relocate_all_dictionaries` that adds relocation rules for all tracked dictionaries, relocating them one next to the other in a new segment.
  * Add cheatcode `RelocateAllDictionaries` to the `Cairo1HintProcessor`, which calls the aforementioned method.
  * Add casm instruction to call the aforementioned cheatcode in `create_entry_code` if either `proof_mode` or `append_return_values` are set to true, and segment arena is present.

* Bump `starknet-types-core` version + Use the lib's pedersen hash [#1734](https://github.com/lambdaclass/cairo-vm/pull/1734)

* refactor: Add boolean method Cairo1RunConfig::copy_to_output + Update Doc [#1778](https://github.com/lambdaclass/cairo-vm/pull/1778)

* feat: Filter implicit arguments from return value in cairo1-run crate [#1775](https://github.com/lambdaclass/cairo-vm/pull/1775)

* feat(BREAKING): Serialize inputs into output segment in cairo1-run crate:
  * Checks that only `Array<Felt252>` can be received by the program main function when running with with either `--proof_mode` or `--append_return_values`.
  * Copies the input value to the output segment right after the output in the format `[array_len, arr[0], arr[1],.., arr[n]]`.

                  * feat: specify initial value for `exec_scopes` in `cairo_run_program` [1772](https://github.com/lambdaclass/cairo-vm/pull/1772)

* fix: make MemorySegmentManager.finalize() public [#1771](https://github.com/lambdaclass/cairo-vm/pull/1771)

* feat: load Cairo PIE from bytes [#1773](https://github.com/lambdaclass/cairo-vm/pull/1773)

* feat(BREAKING): Serialize `Array<Felt252>` return value into output segment in cairo1-run crate:
  * Checks that only `PanicResult<Array<Felt252>>` or `Array<Felt252>` can be returned by the program when running with either `--proof_mode` or `--append_return_values`.
  * Serializes return values into the output segment under the previous conditions following the format:
    * `PanicResult<Array<Felt252>>` -> `[panic_flag, array_len, arr[0], arr[1],.., arr[n]]`
    * `<Array<Felt252>` -> `[array_len, arr[0], arr[1],.., arr[n]]`

* feat: Handle `BoundedInt` variant in `serialize_output`, `cairo1-run` crate  [#1768](https://github.com/lambdaclass/cairo-vm/pull/1768)

* fix: make `OutputBuiltinState` public [#1769](https://github.com/lambdaclass/cairo-vm/pull/1769)

* feat: Load arguments into VM instead of creating them via instructions in cairo1-run [#1759](https://github.com/lambdaclass/cairo-vm/pull/1759)

#### [1.0.0-rc3] - 2024-05-14

* bugfix: Fix handling of return values wrapped in `PanicResult` in cairo1-run crate [#1763](https://github.com/lambdaclass/cairo-vm/pull/1763)

* refactor(BREAKING): Move the VM back to the CairoRunner [#1743](https://github.com/lambdaclass/cairo-vm/pull/1743)
  * `CairoRunner` has a new public field `vm: VirtualMachine`
  * `CairoRunner` no longer derives `Debug`
  * `CairoRunner` methods `new_v2` & `new` take an extra boolean argument `trace_enabled`.
  * Functions `cairo_run` , `cairo_run_program` & `cairo_run_fuzzed_program` from `vm` crate and `cairo_run_program` from `cairo1-run` crate now retun only `CairoRunner` instead of `(CairoRunner, VirtualMachine)`
  * `CairoRunner` methods no longer take a reference to `VirtualMachine`. Methods that took an immutable reference to self and a mutable reference to the VM now take a mutable reference to self. Affected methods:
    * `initialize`
    * `initialize_builtins`
    * `initialize_all_builtins`
    * `initialize_segments`
    * `initialize_state`
    * `initialize_function_entrypoint`
    * `initialize_state`
    * `initialize_main_entrypoint`
    * `initialize_vm`
    * `run_until_pc`
    * `run_for_steps`
    * `run_until_steps`
    * `run_until_power_of_2`
    * `get_perm_range_check_limits`
    * `check_range_check_usage`
    * `get_memory_holes`
    * `check_diluted_check_usage`
    * `end_run`
    * `relocate_trace`
    * `relocate_memory`
    * `relocate`
    * `get_builtin_segments_info`
    * `get_builtin_segments_info_for_pie`
    * `get_execution_resources`
    * `finalize_segments`
    * `run_from_entrypoint`
    * `check_used_cells`
    * `check_memory_usage`
    * `initialize_function_runner_cairo_1`
    * `initialize_function_runner`
    * `read_return_values`
    * `get_builtins_final_stack`
    * `get_cairo_pie`
    * `get_air_public_input`
    * `get_air_private_input`
    * `get_memory_segment_addresses`
  * Functions & methods taking a reference to `CairoRunner` & `VirtualMachine` now only take a reference to `CairoRunner`:
    * `start_tracer`
    * `VmException::from_vm_error`
    * `get_error_attr_value`
    * `get_traceback`
    * `verify_secure_runner`
  * [hooks feature] `BeforeFirstStepHookFunc` dyn Fn no longer takes a mutable reference to `CairoRunner`, along with `VirtualMachine::execute_before_first_step`.

* fix: add support for arrays shorter than 2 as arguments for cairo1-run [#1737](https://github.com/lambdaclass/cairo-vm/pull/1737)

* bugfix: Fix BuiltinRunner::final_stack for SegmentArena[#1747](https://github.com/lambdaclass/cairo-vm/pull/1747)

* feat: unify `arbitrary`, `hooks`, `print` and `skip_next_instruction_hint` features as a single `test_utils` feature [#1755](https://github.com/lambdaclass/cairo-vm/pull/1755)
  * BREAKING: removed the above features

* bugfix: cairo1-run CLI: Set finalize_builtins to true when using --air_public_input flag [#1744](https://github.com/lambdaclass/cairo-vm/pull/1752)

* feat: Add hint `U256InvModN` to `Cairo1HintProcessor` [#1744](https://github.com/lambdaclass/cairo-vm/pull/1744)

* perf: use a more compact representation for `MemoryCell` [#1672](https://github.com/lambdaclass/cairo-vm/pull/1672)
  * BREAKING: `Memory::get_value` will now always return `Cow::Owned` variants, code that relied on `Cow::Borrowed` may break

#### [1.0.0-rc2] - 2024-05-02

* `cairo1-run` CLI: Allow loading arguments from file[#1739](https://github.com/lambdaclass/cairo-vm/pull/1739)

* BREAKING: Remove unused `CairoRunner` field `original_steps`[#1742](https://github.com/lambdaclass/cairo-vm/pull/1742)

* feat: Add `--run_from_cairo_pie` to `cairo-vm-cli` + workflow [#1730](https://github.com/lambdaclass/cairo-vm/pull/1730)

* Serialize directly into writer in `CairoPie::write_zip_file`[#1736](https://github.com/lambdaclass/cairo-vm/pull/1736)

* feat: Add support for cairo1 run with segements arena validation.
  * Refactored the runner CASM code generation to user a more high level builder.
  * Added segment merging of the dictionary segments.
  * Added validation of the generated segment arena in cairo1 run.

* refactor: Add `lib.rs` to cairo1-run[#1714](https://github.com/lambdaclass/cairo-vm/pull/1714)

* feat: Implement `CairoPie::read_zip_file`[#1729](https://github.com/lambdaclass/cairo-vm/pull/1729)

* feat: Bump to 2.6.3 + Remove gas checks[#1709](https://github.com/lambdaclass/cairo-vm/pull/1709)
  * Bump cairo_lang crates & corelib to v2.6.3
  * Disable gas checks when compiling to sierra & casm
  * Add `Known bugs & issues` segment to README, poining out issues derived from the removal of gas checks and cairo v2.6.3

* feat: Implement running from `CairoPie`[#1720](https://github.com/lambdaclass/cairo-vm/pull/1720)
  * Add function `cairo_run_pie`
  * Add `CairoPie` methods `run_validity_checks` & `check_pie_compatibility`
  * Add `Program` method `from_stripped_program`

* bugfix: Don't assume outer deref when fetching integer values from references[#1732](https://github.com/lambdaclass/cairo-vm/pull/1732)

* feat: Implement `extend_additional_data` for `BuiltinRunner`[#1726](https://github.com/lambdaclass/cairo-vm/pull/1726)

* BREAKING: Set dynamic params as null by default on air public input [#1716](https://github.com/lambdaclass/cairo-vm/pull/1716)
  * `PublicInput` field `layout_params` renamed to `dynamic_params` & type changed from`&'a CairoLayout` to `()`.

* feat: `cairo1-run` accepts Sierra programs [#1719](https://github.com/lambdaclass/cairo-vm/pull/1719)

* refactor(BREAKING): Use `BuiltinName` enum instead of string representation [#1722](https://github.com/lambdaclass/cairo-vm/pull/1722)
  * `BuiltinName` moved from `crate::serde::deserialize_program` module to `crate::types::builtin_name`.
    * Implement `BuiltinName` methods `to_str`, `to_str_with_suffix`, `from_str` & `from_str_with_suffix`.
  * Remove `BuiltinName` method `name`.
  * All builtin-related error variants now store `BuiltinName` instead of `&'static str` or `String`.
  * Remove constants: `OUTPUT_BUILTIN_NAME`, `HASH_BUILTIN_NAME`, `RANGE_CHECK_BUILTIN_NAME`,`RANGE_CHECK_96_BUILTIN_NAME`, `SIGNATURE_BUILTIN_NAME`, `BITWISE_BUILTIN_NAME`, `EC_OP_BUILTIN_NAME`, `KECCAK_BUILTIN_NAME`, `POSEIDON_BUILTIN_NAME`, `SEGMENT_ARENA_BUILTIN_NAME`, `ADD_MOD_BUILTIN_NAME` &
`MUL_MOD_BUILTIN_NAME`.
  * Remove `BuiltinRunner` & `ModBuiltinRunner` method `identifier`
  * Structs containing string representation of builtin names now use `BuiltinName` instead:
    * `AirPrivateInput(pub HashMap<&'static str, Vec<PrivateInput>>)` ->  `AirPrivateInput(pub HashMap<BuiltinName, Vec<PrivateInput>>)`.
    * `CairoPieMetadata` field `additional_data`: `HashMap<String, BuiltinAdditionalData>,` -> `CairoPieAdditionalData` with `CairoPieAdditionalData(pub HashMap<BuiltinName, BuiltinAdditionalData>)`
    * `CairoPieMetadata` field `builtin_segments`: `HashMap<String, SegmentInfo>` -> `HashMap<BuiltinName, SegmentInfo>`.
    * `ExecutiobResources` field `builtin_instance_counter`: `HashMap<String, usize>` -> `HashMap<BuiltinName, usize>`
  * Methods returning string representation of builtin names now use `BuiltinName` instead:
    * `BuiltinRunner`, `ModBuiltinRunner` & `RangeCheckBuiltinRunner` method `name`: `&'static str` -> `BuiltinName`.
    * `CairoRunner` method `get_builtin_segment_info_for_pie`: `Result<HashMap<String, cairo_pie::SegmentInfo>, RunnerError>` -> `Result<HashMap<BuiltinName, cairo_pie::SegmentInfo>, RunnerError>`

  Notes: Serialization of vm outputs that now contain `BuiltinName` & `Display` implementation of `BuiltinName` have not been affected by this PR

* feat: Add `recursive_with_poseidon` layout[#1724](https://github.com/lambdaclass/cairo-vm/pull/1724)

* refactor(BREAKING): Use an enum to represent layout name[#1715](https://github.com/lambdaclass/cairo-vm/pull/1715)
  * Add enum `LayoutName` to represent cairo layout names.
  * `CairoRunConfig`, `Cairo1RunConfig` & `CairoRunner` field `layout` type changed from `String` to `LayoutName`.
  * `CairoLayout` field `name` type changed from `String` to `LayoutName`.

* fix(BREAKING): Remove unsafe impl of `Add<usize> for &'a Relocatable`[#1718](https://github.com/lambdaclass/cairo-vm/pull/1718)

* fix(BREAKING): Handle triple dereference references[#1708](https://github.com/lambdaclass/cairo-vm/pull/1708)
  * Replace `ValueAddress` boolean field `dereference` with boolean fields `outer_dereference` & `inner_dereference`
  * Replace `HintReference` boolean field `dereference` with boolean fields `outer_dereference` & `inner_dereference`
  * Reference parsing now handles the case of dereferences inside the cast. Aka references of type `cast([A + B], type)` such as `cast([[fp + 2] + 2], felt)`.

* Bump `starknet-types-core` version + Use the lib's pedersen hash [#1692](https://github.com/lambdaclass/cairo-vm/pull/1692)

* refactor: Remove unused code & use constants whenever possible for builtin instance definitions[#1707](https://github.com/lambdaclass/cairo-vm/pull/1707)

* feat: missing EC hints for Starknet OS 0.13.1 [#1706](https://github.com/lambdaclass/cairo-vm/pull/1706)

* fix(BREAKING): Use program builtins in `initialize_main_entrypoint` & `read_return_values`[#1703](https://github.com/lambdaclass/cairo-vm/pull/1703)
  * `initialize_main_entrypoint` now iterates over the program builtins when building the stack & inserts 0 for any missing builtin
  * `read_return_values` now only computes the final stack of the builtins in the program
  * BREAKING: `read_return_values` now takes a boolean argument `allow_missing_builtins`
  * Added method `BuiltinRunner::identifier` to get the `BuiltinName` of each builtin
  * BREAKING: `OutputBuiltinRunner::get_public_memory` now takes a reference to `MemorySegmentManager`
  * BREAKING: method `VirtualMachine::get_memory_segment_addresses` moved to `CairoRunner::get_memory_segment_addresses`

* feat(BREAKING): Add range_check96 builtin[#1698](https://github.com/lambdaclass/cairo-vm/pull/1698)
  * Add the new `range_check96` builtin to the `all_cairo` layout.
  * `RangeCheckBuiltinRunner` changes:
    * Remove field `n_parts`, replacing it with const generic `N_PARTS`.
    * Remome `n_parts` argument form method `new`.
    * Remove field `_bound`, replacing it with public method `bound`.
    * Add public methods `name` & `n_parts`.

* feat(BREAKING): Add mod builtin [#1673](https://github.com/lambdaclass/cairo-vm/pull/1673)

  Main Changes:
  * Add the new `ModBuiltinRunner`, implementing the builtins `add_mod` & `mul_mod`
  * Adds `add_mod` & `mul_mod` to the `all_cairo` & `dynamic` layouts under the `mod_builtin` feature flag. This will be added to the main code in a future update.
  * Add method `VirtualMachine::fill_memory` in order to perform the new builtin's main logic from within hints
  * Add hints to run arithmetic circuits using `add_mod` and/or `mul_mod` builtins

  Other Changes:
  * BREAKING: BuiltinRunner method signature change from
  `air_private_input(&self, memory: &Memory) -> Vec<PrivateInput>` to `pub fn air_private_input(&self, segments: &MemorySegmentManager) -> Vec<PrivateInput>`
  * Add `MayleRelocatable::sub_usize`
  * Implement `Add<u32> for Relocatable`
  * Add `Memory::get_usize`
  * BREAKING: Clean up unused/duplicated code from builtins module:
    * Remove unused method `get_memory_segment_addresses` from all builtin runners & the enum
    * Remove empty implementations of `deduce_memory_cell` & `add_validation_rules` from all builtin runners
    * Remove duplicated implementation of `final_stack` from all builtin runners except output and move it to the enum implementation

* bugfix(BREAKING): Handle off2 immediate case in `get_integer_from_reference`[#1701](https://github.com/lambdaclass/cairo-vm/pull/1701)
  * `get_integer_from_reference` & `get_integer_from_var_name` output changed from `Result<Cow<'a, Felt252>, HintError>` to `Result<Felt252, HintError>`

* feat: Reorganized builtins to be in the top of stack at the end of a run (Cairo1).

* BREAKING: Remove `CairoRunner::add_additional_hash_builtin` & `VirtualMachine::disable_trace`[#1658](https://github.com/lambdaclass/cairo-vm/pull/1658)

* feat: output builtin add_attribute method [#1691](https://github.com/lambdaclass/cairo-vm/pull/1691)

* feat: add a method to retrieve the output builtin from the VM [#1690](https://github.com/lambdaclass/cairo-vm/pull/1690)

* feat: Add zero segment [#1668](https://github.com/lambdaclass/cairo-vm/pull/1668)

* feat: Bump cairo_lang to 0.13.1 in testing env [#1687](https://github.com/lambdaclass/cairo-vm/pull/1687)

* feat(BREAKING): Use return type info from sierra when serializing return values in cairo1-run crate [#1665](https://github.com/lambdaclass/cairo-vm/pull/1665)
  * Removed public function `serialize_output`.
  * Add field `serialize_output` to `Cairo1RunConfig`.
  * Function `cairo_run_program` now returns an extra `Option<String>` value with the serialized output if `serialize_output` is enabled in the config.
  * Output serialization improved as it now uses the sierra program data to identify return value's types.

* feat: Create hyper_threading crate to benchmark the `cairo-vm` in a hyper-threaded environment [#1679](https://github.com/lambdaclass/cairo-vm/pull/1679)

* feat: add a `--tracer` option which hosts a web server that shows the line by line execution of cairo code along with memory registers [#1265](https://github.com/lambdaclass/cairo-vm/pull/1265)

* feat: Fix error handling in `initialize_state`[#1657](https://github.com/lambdaclass/cairo-vm/pull/1657)

* feat: Make air public inputs deserializable [#1657](https://github.com/lambdaclass/cairo-vm/pull/1648)

* feat: Show only layout builtins in air private input [#1651](https://github.com/lambdaclass/cairo-vm/pull/1651)

* feat: Sort builtin segment info upon serialization for Cairo PIE [#1654](https://github.com/lambdaclass/cairo-vm/pull/1654)

* feat: Fix output serialization for cairo 1 [#1645](https://github.com/lambdaclass/cairo-vm/pull/1645)
  * Reverts changes added by #1630
  * Extends the serialization of Arrays added by the `print_output` flag to Spans and Dictionaries
  * Now dereferences references upon serialization

* feat: Add flag to append return values to output segment when not running in proof_mode [#1646](https://github.com/lambdaclass/cairo-vm/pull/1646)
  * Adds the flag `append_return_values` to both the CLI and `Cairo1RunConfig` struct.
  * Enabling flag will add the output builtin and the necessary instructions to append the return values to the output builtin's memory segment.

* feat: Compute program hash chain [#1647](https://github.com/lambdaclass/cairo-vm/pull/1647)

* feat: Add cairo1-run output pretty-printing for felts, arrays/spans and dicts [#1630](https://github.com/lambdaclass/cairo-vm/pull/1630)

* feat: output builtin features for bootloader support [#1580](https://github.com/lambdaclass/cairo-vm/pull/1580)

#### [1.0.0-rc1] - 2024-02-23

* Bump `starknet-types-core` dependency version to 0.0.9 [#1628](https://github.com/lambdaclass/cairo-vm/pull/1628)

* feat: Implement `Display` for `MemorySegmentManager`[#1606](https://github.com/lambdaclass/cairo-vm/pull/1606)

* fix: make Felt252DictEntryUpdate work with MaybeRelocatable instead of only Felt [#1624](https://github.com/lambdaclass/cairo-vm/pull/1624).

* chore: bump `cairo-lang-` dependencies to 2.5.4 [#1629](https://github.com/lambdaclass/cairo-vm/pull/1629)

* chore: bump `cairo-lang-` dependencies to 2.5.3 [#1596](https://github.com/lambdaclass/cairo-vm/pull/1596)

* refactor: Refactor `cairo1-run` crate [#1601](https://github.com/lambdaclass/cairo-vm/pull/1601)
  * Add function `cairo_run_program` & struct `Cairo1RunConfig` in `cairo1-run::cairo_run` module.
  * Function `serialize_output` & structs `FuncArg` and `Error` in crate `cairo1-run` are now public.

* feat(BREAKING): Add `allow_missing_builtins` flag [#1600](https://github.com/lambdaclass/cairo-vm/pull/1600)

    This new flag will skip the check that all builtins used by the program need to be present in the selected layout if enabled. It will also be enabled by default when running in proof_mode.

  * Add `allow_missing_builtins` flag to `cairo-vm-cli` crate
  * Add `allow_missing_builtins` field to `CairoRunConfig` struct
  * Add `allow_missing_builtins` boolean argument to `CairoRunner` methods `initialize` & `initialize_builtins`

* feat: Append return values to the output segment when running cairo1-run in proof_mode [#1597](https://github.com/lambdaclass/cairo-vm/pull/1597)
  * Add instructions to the proof_mode header to copy return values to the output segment before initiating the infinite loop
  * Output builtin is now always included when running cairo 1 programs in proof_mode

* feat: deserialize AIR private input [#1589](https://github.com/lambdaclass/cairo-vm/pull/1589)

* feat(BREAKING): Remove unecessary conversion functions between `Felt` & `BigUint`/`BigInt` [#1562](https://github.com/lambdaclass/cairo-vm/pull/1562)
  * Remove the following functions:
    * felt_from_biguint
    * felt_from_bigint
    * felt_to_biguint
    * felt_to_bigint

* perf: optimize instruction cache allocations by using `VirtualMachine::load_data` [#1441](https://github.com/lambdaclass/cairo-vm/pull/1441)

* feat: Add `print_output` flag to `cairo-1` crate [#1575] (https://github.com/lambdaclass/cairo-vm/pull/1575)

* bugfixes(BREAKING): Fix memory hole count inconsistencies #[1585] (https://github.com/lambdaclass/cairo-vm/pull/1585)
  * Output builtin memory segment is no longer skipped when counting memory holes
  * Temporary memory cells now keep their accessed status when relocated
  * BREAKING: Signature change: `get_memory_holes(&self, builtin_count: usize) -> Result<usize, MemoryError>` ->  `get_memory_holes(&self, builtin_count: usize,  has_output_builtin: bool) -> Result<usize, MemoryError>`

* feat: Add `cairo_pie_output` flag to `cairo1-run` [#1581] (https://github.com/lambdaclass/cairo-vm/pull/1581)

* feat: Add `cairo_pie_output` flag to `cairo_vm_cli` [#1578] (https://github.com/lambdaclass/cairo-vm/pull/1578)
  * Fix serialization of CairoPie to be fully compatible with the python version
  * Add `CairoPie::write_zip_file`
  * Move handling of required and exclusive arguments in `cairo-vm-cli` to struct definition using clap derives

* feat: Add doc + default impl for ResourceTracker trait [#1576] (https://github.com/lambdaclass/cairo-vm/pull/1576)

* feat: Add `air_private_input` flag to `cairo1-run` [#1559] (https://github.com/lambdaclass/cairo-vm/pull/1559)

* feat: Add `args` flag to `cairo1-run` [#1551] (https://github.com/lambdaclass/cairo-vm/pull/1551)

* feat: Add `air_public_input` flag to `cairo1-run` [#1539] (https://github.com/lambdaclass/cairo-vm/pull/1539)

* feat: Implement air_private_input [#1552](https://github.com/lambdaclass/cairo-vm/pull/1552)

* feat: Add `proof_mode` flag to `cairo1-run` [#1537] (https://github.com/lambdaclass/cairo-vm/pull/1537)
  * The cairo1-run crate no longer compiles and executes in proof_mode by default
  * Add flag `proof_mode` to cairo1-run crate. Activating this flag will enable proof_mode compilation and execution

* dev: bump cairo 1 compiler dep to 2.4 [#1530](https://github.com/lambdaclass/cairo-vm/pull/1530)

#### [1.0.0-rc0] - 2024-1-5

* feat: Use `ProjectivePoint` from types-rs in ec_op builtin impl [#1532](https://github.com/lambdaclass/cairo-vm/pull/1532)

* feat(BREAKING): Replace `cairo-felt` crate with `starknet-types-core` (0.0.5) [#1408](https://github.com/lambdaclass/cairo-vm/pull/1408)

* feat(BREAKING): Add Cairo 1 proof mode compilation and execution [#1517] (https://github.com/lambdaclass/cairo-vm/pull/1517)
    * In the cairo1-run crate, now the Cairo 1 Programs are compiled and executed in proof-mode
    * BREAKING: Remove `CairoRunner.proof_mode: bool` field and replace it with `CairoRunner.runner_mode: RunnerMode`

* perf: Add `extensive_hints` feature to prevent performance regression for the common use-case [#1503] (https://github.com/lambdaclass/cairo-vm/pull/1503)

  * Gates changes added by #1491 under the feature flag `extensive_hints`

* chore: remove cancel-duplicates workflow [#1497](https://github.com/lambdaclass/cairo-vm/pull/1497)

* feat: Handle `pc`s outside of program segment in `VmException` [#1501] (https://github.com/lambdaclass/cairo-vm/pull/1501)

  * `VmException` now shows the full pc value instead of just the offset (`VmException.pc` field type changed to `Relocatable`)
  * `VmException.traceback` now shows the full pc value for each entry instead of hardcoding its index to 0.
  * Disable debug information for errors produced when `pc` is outside of the program segment (segment_index != 0). `VmException` fields `inst_location` & `error_attr_value` will be `None` in such case.

* feat: Allow running instructions from pcs outside the program segement [#1493](https://github.com/lambdaclass/cairo-vm/pull/1493)

* BREAKING: Partially Revert `Optimize trace relocation #906` [#1492](https://github.com/lambdaclass/cairo-vm/pull/1492)

  * Remove methods `VirtualMachine::get_relocated_trace`& `VirtualMachine::relocate_trace`.
  * Add `relocated_trace` field  & `relocate_trace` method to `CairoRunner`.
  * Swap `TraceEntry` for `RelocatedTraceEntry` type in `write_encoded_trace` & `PublicInput::new` signatures.
  * Now takes into account the program counter's segment index when building the execution trace instead of assuming it to be 0.

* feat: Add HintProcessor::execute_hint_extensive + refactor hint_ranges [#1491](https://github.com/lambdaclass/cairo-vm/pull/1491)

  * Add trait method `HintProcessorLogic::execute_hint_extensive`:
    * This method has a similar behaviour to `HintProcessorLogic::execute_hint` but it also returns a `HintExtension` (type alias for `HashMap<Relocatable, Vec<Box<dyn Any>>>`) that can be used to extend the current map of hints used by the VM. This behaviour achieves what the `vm_load_data` primitive does for cairo-lang, and is needed to implement os hints.
    * This method is now used by the VM to execute hints instead of `execute_hint`, but it's default implementation calls `execute_hint`, so current implementors of the `HintProcessor` trait won't notice any change.

  * Signature changes:
    * `pub fn step_hint(&mut self, hint_executor: &mut dyn HintProcessor, exec_scopes: &mut ExecutionScopes, hint_datas: &mut Vec<Box<dyn Any>>, constants: &HashMap<String, Felt252>) -> Result<(), VirtualMachineError>` -> `pub fn step_hint(&mut self, hint_processor: &mut dyn HintProcessor, exec_scopes: &mut ExecutionScopes, hint_datas: &mut Vec<Box<dyn Any>>, hint_ranges: &mut HashMap<Relocatable, HintRange>, constants: &HashMap<String, Felt252>) -> Result<(), VirtualMachineError>`
    * `pub fn step(&mut self, hint_executor: &mut dyn HintProcessor, exec_scopes: &mut ExecutionScopes, hint_data: &[Box<dyn Any>], constants: &HashMap<String, Felt252>) -> Result<(), VirtualMachineError>` -> `pub fn step(&mut self, hint_processor: &mut dyn HintProcessor, exec_scopes: &mut ExecutionScopes, hint_datas: &mut Vec<Box<dyn Any>>, hint_ranges: &mut HashMap<Relocatable, HintRange>, constants: &HashMap<String, Felt252>) -> Result<(), VirtualMachineError>`

* feat: add debugging capabilities behind `print` feature flag. [#1476](https://github.com/lambdaclass/cairo-vm/pull/1476)

* feat: add `cairo_run_program` function that takes a `Program` as an arg. [#1496](https://github.com/lambdaclass/cairo-vm/pull/1496)

#### [0.9.1] - 2023-11-16

* chore: bump `cairo-lang-` dependencies to 2.3.1 [#1482](https://github.com/lambdaclass/cairo-vm/pull/1482), [#1483](https://github.com/lambdaclass/cairo-vm/pull/1483)

* feat: Make PublicInput fields public [#1474](https://github.com/lambdaclass/cairo-vm/pull/1474)

* chore: bump starknet-crypto to v0.6.1 [#1469](https://github.com/lambdaclass/cairo-vm/pull/1469)

* feat: Implement the Serialize and Deserialize methods for the Program struct [#1458](https://github.com/lambdaclass/cairo-vm/pull/1458)

* feat: Use only program builtins when running cairo 1 programs [#1457](https://github.com/lambdaclass/cairo-vm/pull/1457)

* feat: Use latest cairo-vm version in cairo1-run crate [#1455](https://github.com/lambdaclass/cairo-vm/pull/1455)

* feat: Implement a CLI to run cairo 1 programs [#1370](https://github.com/lambdaclass/cairo-vm/pull/1370)

* fix: Fix string code of `BLAKE2S_ADD_UINT256` hint [#1454](https://github.com/lambdaclass/cairo-vm/pull/1454)

#### [0.9.0] - 2023-10-03

* fix: Default to empty attributes vector when the field is missing from the program JSON [#1450](https://github.com/lambdaclass/cairo-vm/pull/1450)

* fix: Change serialization of CairoPieMemory to match Python's binary format [#1447](https://github.com/lambdaclass/cairo-vm/pull/1447)

* fix: Remove Deserialize derive from CairoPie and fix Serialize implementation to match Python's [#1444](https://github.com/lambdaclass/cairo-vm/pull/1444)

* fix: ec_recover hints no longer panic when divisor is 0 [#1433](https://github.com/lambdaclass/cairo-vm/pull/1433)

* feat: Implement the Serialize and Deserialize traits for the CairoPie struct [#1438](https://github.com/lambdaclass/cairo-vm/pull/1438)

* fix: Using UINT256_HINT no longer panics when b is greater than 2^256 [#1430](https://github.com/lambdaclass/cairo-vm/pull/1430)

* feat: Added a differential fuzzer for programs with whitelisted hints [#1358](https://github.com/lambdaclass/cairo-vm/pull/1358)

* fix(breaking): Change return type of `get_execution_resources` to `RunnerError` [#1398](https://github.com/lambdaclass/cairo-vm/pull/1398)

* Don't build wasm-demo in `build` target + add ci job to run the wasm demo [#1393](https://github.com/lambdaclass/cairo-vm/pull/1393)

    * Adds default-members to workspace
    * Crate `examples/wasm-demo` is no longer built during `make build`
    * `make check` no longer compiles the cairo file used in the wasm-demo
    * Removes Makefile targets `examples/wasm-demo/src/array_sum.json` & `example_program`
    * `wasm-demo` now uses the compiled cairo file in `cairo_programs` directory instead of its own copy

* feat: Add `Program::new_for_proof` [#1396](https://github.com/lambdaclass/cairo-vm/pull/1396)

#### [0.8.7] - 2023-8-28

* Add REDUCE_V2 hint [#1420](https://github.com/lambdaclass/cairo-vm/pull/1420):
    * Implement REDUCE_V2 hint
    * Rename hint REDUCE -> REDUCE_V1

* BREAKING: Add `disable_trace_padding` to `CairoRunConfig`[#1233](https://github.com/lambdaclass/cairo-rs/pull/1233)

* feat: Implement `CairoRunner.get_cairo_pie`[#1375](https://github.com/lambdaclass/cairo-vm/pull/1375)

* fix: Compare air_public_inputs against python vm + Fix how public memory is built [#391](https://github.com/lambdaclass/cairo-vm/pull/1391)

    BugFixes:

    *  `CairoRunner.finalize_segments` now builds the output builtin's public memory (if applicable).
    * `MemorySegmentManager.get_public_memory_addresses` logic fixed.
    * `MemorySegmentManager.finalize` no longer skips segments when their public memory is None

    Minor changes:

    * `VirtualMachine.get_public_memory_addresses` now strips the "_builtin" suffix from builtin names
    * `MemorySegmentAddresses.stop_address` renamed to `stop_ptr`

    Overall these changes make the the air public input file (obtained through the --air_public_input flag) equivalent to the ones outputted by the cairo-lang version

* fix: Fix `SPLIT_FELT` hint [#1387](https://github.com/lambdaclass/cairo-vm/pull/1387)

* refactor: combine `Program.hints` and `Program.hints_ranges` into custom collection [#1366](https://github.com/lambdaclass/cairo-vm/pull/1366)

* fix: Fix div_mod [#1383](https://github.com/lambdaclass/cairo-vm/pull/1383)

  * Fixes `div_mod` function so that it behaves like the cairo-lang version
  * Various functions in the `math_utils` crate can now return a `MathError` : `div_mod`, `ec_add`, `line_slope`, `ec_double`, `ec_double_slope`.
  * Fixes `UINT256_MUL_INV_MOD_P` hint so that it behaves like the python code.

#### [0.8.6] - 2023-8-11

* fix: Handle error in hint `UINT256_MUL_DIV_MOD` when divides by zero [#1367](https://github.com/lambdaclass/cairo-vm/pull/1367)

* Add HintError::SyscallError and VmErrors::HINT_ERROR_STR constant [#1357](https://github.com/lambdaclass/cairo-rs/pull/1357)

* feat: make *arbitrary* feature also enable a `proptest::arbitrary::Arbitrary` implementation for `Felt252` [#1355](https://github.com/lambdaclass/cairo-vm/pull/1355)

* fix: correctly display invalid signature error message [#1361](https://github.com/lambdaclass/cairo-vm/pull/1361)

#### [0.8.5] - 2023-7-31

* fix: `Program` comparison depending on `hints_ranges` ordering [#1351](https://github.com/lambdaclass/cairo-rs/pull/1351)

* feat: implement the `--air_public_input` flag to the runner for outputting public inputs into a file [#1268](https://github.com/lambdaclass/cairo-rs/pull/1268)

* fix: CLI errors bad formatting and handling

* perf: replace insertion with bit-setting in validated addresses [#1208](https://github.com/lambdaclass/cairo-vm/pull/1208)

* fix: return error when a parsed hint's PC is invalid [#1340](https://github.com/lambdaclass/cairo-vm/pull/1340)

* chore(deps): bump _cairo-lang_ dependencies to v2.1.0-rc2 [#1345](https://github.com/lambdaclass/cairo-vm/pull/1345)

* chore(examples): remove _wee_alloc_ dependency from _wasm-demo_ example and _ensure-no_std_ dummy crate [#1337](https://github.com/lambdaclass/cairo-vm/pull/1337)

* docs: improved crate documentation [#1334](https://github.com/lambdaclass/cairo-vm/pull/1334)

* chore!: made `deserialize_utils` module private [#1334](https://github.com/lambdaclass/cairo-vm/pull/1334)
  BREAKING:
  * `deserialize_utils` is no longer exported
  * functions `maybe_add_padding`, `parse_value`, and `take_until_unbalanced` are no longer exported
  * `ReferenceParseError` is no more

* perf: changed `ok_or` usage for `ok_or_else` in expensive cases [#1332](https://github.com/lambdaclass/cairo-vm/pull/1332)

* feat: updated the old WASM example and moved it to [`examples/wasm-demo`](examples/wasm-demo/) [#1315](https://github.com/lambdaclass/cairo-vm/pull/1315)

* feat(fuzzing): add `arbitrary` feature to enable arbitrary derive in `Program` and `CairoRunConfig` [#1306](https://github.com/lambdaclass/cairo-vm/pull/1306) [#1330](https://github.com/lambdaclass/cairo-vm/pull/1330)

* perf: remove pointless iterator from rc limits tracking [#1316](https://github.com/lambdaclass/cairo-vm/pull/1316)

* feat(felt): add `from_bytes_le` and `from_bytes_ne` methods to `Felt252` [#1326](https://github.com/lambdaclass/cairo-vm/pull/1326)

* perf: change `Program::shared_program_data::hints` from `HashMap<usize, Vec<Box<dyn Any>>>` to `Vec<Box<dyn Any>>` and refer to them as ranges stored in a `Vec<_>` indexed by PC with run time reductions of up to 12% [#931](https://github.com/lambdaclass/cairo-vm/pull/931)
  BREAKING:
  * `get_hint_dictionary(&self, &[HintReference], &mut dyn HintProcessor) -> Result<HashMap<usize, Vec<Box<dyn Any>>, VirtualMachineError>` ->
    `get_hint_data(self, &[HintReference], &mut dyn HintProcessor) -> Result<Vec<Box<dyn Any>, VirtualMachineError>`
  * Hook methods receive `&[Box<dyn Any>]` rather than `&HashMap<usize, Vec<Box<dyn Any>>>`

#### [0.8.4]
**YANKED**

#### [0.8.3]
**YANKED**

#### [0.8.2] - 2023-7-10

* chore: update dependencies, particularly lamdaworks 0.1.2 -> 0.1.3 [#1323](https://github.com/lambdaclass/cairo-vm/pull/1323)

* fix: fix `UINT256_MUL_DIV_MOD` hint [#1320](https://github.com/lambdaclass/cairo-vm/pull/1320)

* feat: add dependency installation script `install.sh` [#1298](https://github.com/lambdaclass/cairo-vm/pull/1298)

* fix: specify resolver version 2 in the virtual workspace's manifest [#1311](https://github.com/lambdaclass/cairo-vm/pull/1311)

* feat: add `lambdaworks-felt` feature to `cairo-vm-cli` [#1308](https://github.com/lambdaclass/cairo-vm/pull/1308)

* chore: update dependencies, particularly clap 3.2 -> 4.3 [#1309](https://github.com/lambdaclass/cairo-vm/pull/1309)
  * this removes dependency on _atty_, that's no longer mantained

* chore: remove unused dependencies [#1307](https://github.com/lambdaclass/cairo-vm/pull/1307)
  * rand_core
  * serde_bytes
  * rusty-hook (_dev-dependency_)

* chore: bump `cairo-lang-starknet` and `cairo-lang-casm` dependencies to 2.0.0 [#1313](https://github.com/lambdaclass/cairo-vm/pull/1313)

#### [0.8.1] - 2023-6-29

* chore: change mentions of *cairo-rs-py* to *cairo-vm-py* [#1296](https://github.com/lambdaclass/cairo-vm/pull/1296)

* rename github repo from https://github.com/lambdaclass/cairo-rs to https://github.com/lambdaclass/cairo-vm [#1289](https://github.com/lambdaclass/cairo-vm/pull/1289)

* fix(security): avoid OOM crashes when programs jump to very high invalid addresses [#1285](https://github.com/lambdaclass/cairo-vm/pull/1285)

* fix: add `to_bytes_be` to the felt when `lambdaworks-felt` feature is active [#1290](https://github.com/lambdaclass/cairo-vm/pull/1290)

* chore: mark `modpow` and `to_signed_bytes_le` as *deprecated* [#1290](https://github.com/lambdaclass/cairo-vm/pull/1290)

* fix: bump *lambdaworks-math* to latest version, that fixes no-std support [#1293](https://github.com/lambdaclass/cairo-vm/pull/1293)

* build: remove dependency to `thiserror` (use `thiserror-no-std/std` instead)

* chore: use LambdaWorks' implementation of bit operations for `Felt252` [#1291](https://github.com/lambdaclass/cairo-vm/pull/1291)

* update `cairo-lang-starknet` and `cairo-lang-casm` dependencies to v2.0.0-rc6 [#1299](https://github.com/lambdaclass/cairo-vm/pull/1299)

#### [0.8.0] - 2023-6-26

* feat: Add feature `lambdaworks-felt` to `felt` & `cairo-vm` crates [#1281](https://github.com/lambdaclass/cairo-vm/pull/1281)

    Changes under this feature:
  * `Felt252` now uses *LambdaWorks*' `FieldElement` internally
  * BREAKING: some methods of `Felt252` were removed, namely: `modpow` and `to_signed_bytes_le`

#### [0.7.0] - 2023-6-26

* BREAKING: Integrate `RunResources` logic into `HintProcessor` trait [#1274](https://github.com/lambdaclass/cairo-vm/pull/1274)
  * Rename trait `HintProcessor` to `HintProcessorLogic`
  * Add trait `ResourceTracker`
  * Trait `HintProcessor` is now `HintProcessor: HintProcessorLogic + ResourceTracker`
  * `BuiltinHintProcessor::new` & `Cairo1HintProcessor::new` now receive the argumet `run_resources: RunResources`
  * `HintProcessorLogic::execute_hint` no longer receives `run_resources: &mut RunResources`
  * Remove argument `run_resources: &mut RunResources` from `CairoRunner::run_until_pc` & `CairoRunner::run_from_entrypoint`

* build: remove unused implicit features from cairo-vm [#1266](https://github.com/lambdaclass/cairo-vm/pull/1266)


#### [0.6.1] - 2023-6-23

* fix: updated the `custom_hint_example` and added it to the workspace [#1258](https://github.com/lambdaclass/cairo-vm/pull/1258)

* Add path to cairo-vm README.md [#1276](https://github.com/lambdaclass/cairo-vm/pull/1276)

* fix: change error returned when subtracting two `MaybeRelocatable`s to better reflect the cause [#1271](https://github.com/lambdaclass/cairo-vm/pull/1271)

* fix: CLI error message when using --help [#1270](https://github.com/lambdaclass/cairo-vm/pull/1270)

#### [0.6.0] - 2023-6-18

* fix: `dibit` hint no longer fails when called with an `m` of zero [#1247](https://github.com/lambdaclass/cairo-vm/pull/1247)

* fix(security): avoid denial of service on malicious input exploiting the scientific notation parser [#1239](https://github.com/lambdaclass/cairo-vm/pull/1239)

* BREAKING: Change `RunResources` usage:
    * Modify field type `RunResources.n_steps: Option<usize>,`

    * Public Api Changes:
        *  CairoRunner::run_until_pc: Now receive a `&mut RunResources` instead of an `&mut Option<RunResources>`
        *  CairoRunner::run_from_entrypoint: Now receive a `&mut RunResources` instead of an `&mut Option<RunResources>`
        * VirtualMachine::Step: Add `&mut RunResources` as input
        * Trait HintProcessor::execute_hint: Add  `&mut RunResources` as an input

* perf: accumulate `min` and `max` instruction offsets during run to speed up range check [#1080](https://github.com/lambdaclass/cairo-vm/pull/)
  BREAKING: `Cairo_runner::get_perm_range_check_limits` no longer returns an error when called without trace enabled, as it no longer depends on it

* perf: process reference list on `Program` creation only [#1214](https://github.com/lambdaclass/cairo-vm/pull/1214)
  Also keep them in a `Vec<_>` instead of a `HashMap<_, _>` since it will be continuous anyway.
  BREAKING:
  * `HintProcessor::compile_hint` now receies a `&[HintReference]` rather than `&HashMap<usize, HintReference>`
  * Public `CairoRunner::get_reference_list` has been removed

* BREAKING: Add no_std compatibility to cairo-vm (cairo-1-hints feature still not supported)
    * Move the vm to its own directory and crate, different from the workspace [#1215](https://github.com/lambdaclass/cairo-vm/pull/1215)

    * Add an `ensure_no_std` crate that the CI will use to check that new changes don't revert `no_std` support [#1215](https://github.com/lambdaclass/cairo-vm/pull/1215) [#1232](https://github.com/lambdaclass/cairo-vm/pull/1232)

    * replace the use of `num-prime::is_prime` by a custom implementation, therefore restoring `no_std` compatibility [#1238](https://github.com/lambdaclass/cairo-vm/pull/1238)

#### [0.5.2] - 2023-6-12

* BREAKING: Compute `ExecutionResources.n_steps` without requiring trace [#1222](https://github.com/lambdaclass/cairo-vm/pull/1222)

  * `CairoRunner::get_execution_resources` return's `n_steps` field value is now set to `vm.current_step` instead of `0` if both `original_steps` and `trace` are set to `None`

* Add `RunResources::get_n_steps` method [#1225](https://github.com/lambdaclass/cairo-vm/pull/1225)

* refactor: simplify `mem_eq`

* fix: pin Cairo compiler version [#1220](https://github.com/lambdaclass/cairo-vm/pull/1220)

* perf: make `inner_rc_bound` a constant, improving performance of the range-check builtin

* fix: substraction of `MaybeRelocatable` always behaves as signed [#1218](https://github.com/lambdaclass/cairo-vm/pull/1218)

#### [0.5.1] - 2023-6-7

* fix: fix overflow for `QUAD_BIT` and `DI_BIT` hints [#1209](https://github.com/lambdaclass/cairo-vm/pull/1209)
  Fixes [#1205](https://github.com/lambdaclass/cairo-vm/issue/1205)

* fix: fix hints `UINT256_UNSIGNED_DIV_REM` && `UINT256_EXPANDED_UNSIGNED_DIV_REM` [#1203](https://github.com/lambdaclass/cairo-vm/pull/1203)

* bugfix: fix deserialization of scientific notation with fractional values [#1202](https://github.com/lambdaclass/cairo-vm/pull/1202)

* feat: implement `mem_eq` function to test for equality of two ranges in memory [#1198](https://github.com/lambdaclass/cairo-vm/pull/1198)

* perf: use `mem_eq` in `set_add` [#1198](https://github.com/lambdaclass/cairo-vm/pull/1198)

* feat: wrap big variants of `HintError`, `VirtualMachineError`, `RunnerError`, `MemoryError`, `MathError`, `InsufficientAllocatedCellsError` in `Box` [#1193](https://github.com/lambdaclass/cairo-vm/pull/1193)
  * BREAKING: all tuple variants of `HintError` with a single `Felt252` or multiple elements now receive a single `Box`

* Add `Program::builtins_len method` [#1194](https://github.com/lambdaclass/cairo-vm/pull/1194)

* fix: Handle the deserialization of serde_json::Number with scientific notation (e.g.: Number(1e27)) in felt_from_number function [#1188](https://github.com/lambdaclass/cairo-vm/pull/1188)

* feat: Add RunResources Struct [#1175](https://github.com/lambdaclass/cairo-vm/pull/1175)
  * BREAKING: Modify `CairoRunner::run_until_pc` arity. Add `run_resources: &mut Option<RunResources>` input
  * BREAKING: Modify `CairoRunner::run_from_entrypoint` arity. Add `run_resources: &mut Option<RunResources>` input

* fix: Fix 'as_int' conversion usage in hints `ASSERT_250_BIT` &  `SIGNED_DIV_REM` [#1191](https://github.com/lambdaclass/cairo-vm/pull/1191)


* bugfix: Use cairo constants in `ASSERT_250_BIT` hint [#1187](https://github.com/lambdaclass/cairo-vm/pull/1187)

* bugfix: Fix `EC_DOUBLE_ASSIGN_NEW_X_V2` hint not taking `SECP_P` value from the current execution scope [#1186](https://github.com/lambdaclass/cairo-vm/pull/1186)

* fix: Fix hint `BIGINT_PACK_DIV_MOD` [#1189](https://github.com/lambdaclass/cairo-vm/pull/1189)

* fix: Fix possible subtraction overflow in `QUAD_BIT` & `DI_BIT` hints [#1185](https://github.com/lambdaclass/cairo-vm/pull/1185)

  * These hints now return an error when ids.m equals zero

* fix: felt_from_number not properly returning parse errors [#1012](https://github.com/lambdaclass/cairo-vm/pull/1012)

* fix: Fix felt sqrt and Signed impl [#1150](https://github.com/lambdaclass/cairo-vm/pull/1150)

  * BREAKING: Fix `Felt252` methods `abs`, `signum`, `is_positive`, `is_negative` and `sqrt`
  * BREAKING: Remove function `math_utils::sqrt`(Now moved to `Felt252::sqrt`)

* feat: Add method `CairoRunner::initialize_function_runner_cairo_1` [#1151](https://github.com/lambdaclass/cairo-vm/pull/1151)

  * Add method `pub fn initialize_function_runner_cairo_1(
        &mut self,
        vm: &mut VirtualMachine,
        program_builtins: &[BuiltinName],
    ) -> Result<(), RunnerError>` to `CairoRunner`

  * BREAKING: Move field `builtins` from `SharedProgramData` to `Program`
  * BREAKING: Remove argument `add_segment_arena_builtin` from `CairoRunner::initialize_function_runner`, it is now always false
  * BREAKING: Add `segment_arena` enum variant to `BuiltinName`

* Fix implementation of `InitSquashData` and `ShouldSkipSquashLoop`

* Add more hints to `Cairo1HintProcessor` [#1171](https://github.com/lambdaclass/cairo-vm/pull/1171)
                                          [#1143](https://github.com/lambdaclass/cairo-vm/pull/1143)

    * `Cairo1HintProcessor` can now run the following hints:
        * Felt252DictEntryInit
        * Felt252DictEntryUpdate
        * GetCurrentAccessDelta
        * InitSquashData
        * AllocConstantSize
        * GetCurrentAccessIndex
        * ShouldContinueSquashLoop
        * FieldSqrt
        * Uint512DivMod

* Add some small considerations regarding Cairo 1 programs [#1144](https://github.com/lambdaclass/cairo-vm/pull/1144):

  * Ignore Casm and Sierra files
  * Add special flag to compile Cairo 1 programs

* Make the VM able to run `CasmContractClass` files under `cairo-1-hints` feature [#1098](https://github.com/lambdaclass/cairo-vm/pull/1098)

  * Implement `TryFrom<CasmContractClass> for Program`
  * Add `Cairo1HintProcessor`

#### 0.5.0
**YANKED**

#### [0.4.0] - 2023-05-12

* perf: insert elements from the tail in `load_data` so reallocation happens only once [#1117](https://github.com/lambdaclass/cairo-vm/pull/1117)

* Add `CairoRunner::get_program method` [#1123](https://github.com/lambdaclass/cairo-vm/pull/1123)

* Use to_signed_felt as function for felt252 as BigInt within [-P/2, P/2] range and use to_bigint as function for representation as BigInt. [#1100](https://github.com/lambdaclass/cairo-vm/pull/1100)

* Implement hint on field_arithmetic lib [#1090](https://github.com/lambdaclass/cairo-vm/pull/1090)

    `BuiltinHintProcessor` now supports the following hints:

    ```python
        %{
            def split(num: int, num_bits_shift: int, length: int):
                a = []
                for _ in range(length):
                    a.append( num & ((1 << num_bits_shift) - 1) )
                    num = num >> num_bits_shift
                return tuple(a)

            def pack(z, num_bits_shift: int) -> int:
                limbs = (z.d0, z.d1, z.d2)
                return sum(limb << (num_bits_shift * i) for i, limb in enumerate(limbs))

            a = pack(ids.a, num_bits_shift = 128)
            b = pack(ids.b, num_bits_shift = 128)
            p = pack(ids.p, num_bits_shift = 128)

            res = (a - b) % p


            res_split = split(res, num_bits_shift=128, length=3)

            ids.res.d0 = res_split[0]
            ids.res.d1 = res_split[1]
            ids.res.d2 = res_split[2]
        %}
    ```

* Add missing hint on cairo_secp lib [#1089](https://github.com/lambdaclass/cairo-vm/pull/1089):
    `BuiltinHintProcessor` now supports the following hint:

    ```python

    from starkware.cairo.common.cairo_secp.secp_utils import pack

    slope = pack(ids.slope, PRIME)
    x0 = pack(ids.point0.x, PRIME)
    x1 = pack(ids.point1.x, PRIME)
    y0 = pack(ids.point0.y, PRIME)

    value = new_x = (pow(slope, 2, SECP_P) - x0 - x1) % SECP_P
    ```

* Add missing hint on vrf.json whitelist [#1055](https://github.com/lambdaclass/cairo-vm/pull/1055):

     `BuiltinHintProcessor` now supports the following hint:

     ```python
    %{
        PRIME = 2**255 - 19
        II = pow(2, (PRIME - 1) // 4, PRIME)

        xx = ids.xx.low + (ids.xx.high<<128)
        x = pow(xx, (PRIME + 3) // 8, PRIME)
        if (x * x - xx) % PRIME != 0:
            x = (x * II) % PRIME
        if x % 2 != 0:
            x = PRIME - x
        ids.x.low = x & ((1<<128)-1)
        ids.x.high = x >> 128
    %}
    ```

* Implement hint variant for finalize_blake2s[#1072](https://github.com/lambdaclass/cairo-vm/pull/1072)

    `BuiltinHintProcessor` now supports the following hint:

     ```python
    %{
        # Add dummy pairs of input and output.
        from starkware.cairo.common.cairo_blake2s.blake2s_utils import IV, blake2s_compress

        _n_packed_instances = int(ids.N_PACKED_INSTANCES)
        assert 0 <= _n_packed_instances < 20
        _blake2s_input_chunk_size_felts = int(ids.BLAKE2S_INPUT_CHUNK_SIZE_FELTS)
        assert 0 <= _blake2s_input_chunk_size_felts < 100

        message = [0] * _blake2s_input_chunk_size_felts
        modified_iv = [IV[0] ^ 0x01010020] + IV[1:]
        output = blake2s_compress(
            message=message,
            h=modified_iv,
            t0=0,
            t1=0,
            f0=0xffffffff,
            f1=0,
        )
        padding = (message + modified_iv + [0, 0xffffffff] + output) * (_n_packed_instances - 1)
        segments.write_arg(ids.blake2s_ptr_end, padding)
        %}
        ```

* Implement fast_ec_add hint variant [#1087](https://github.com/lambdaclass/cairo-vm/pull/1087)

`BuiltinHintProcessor` now supports the following hint:

    ```python
    %{
        from starkware.cairo.common.cairo_secp.secp_utils import SECP_P, pack

        slope = pack(ids.slope, PRIME)
        x0 = pack(ids.pt0.x, PRIME)
        x1 = pack(ids.pt1.x, PRIME)
        y0 = pack(ids.pt0.y, PRIME)

        value = new_x = (pow(slope, 2, SECP_P) - x0 - x1) % SECP_P
    %}
    ```

* feat(hints): Add alternative string for hint IS_ZERO_PACK_EXTERNAL_SECP [#1082](https://github.com/lambdaclass/cairo-vm/pull/1082)

    `BuiltinHintProcessor` now supports the following hint:

    ```python
    %{
        from starkware.cairo.common.cairo_secp.secp_utils import pack
        x = pack(ids.x, PRIME) % SECP_P
    %}
    ```

* Add alternative hint code for ec_double hint [#1083](https://github.com/lambdaclass/cairo-vm/pull/1083)

    `BuiltinHintProcessor` now supports the following hint:

    ```python
    %{
        from starkware.cairo.common.cairo_secp.secp_utils import SECP_P, pack

        slope = pack(ids.slope, PRIME)
        x = pack(ids.pt.x, PRIME)
        y = pack(ids.pt.y, PRIME)

        value = new_x = (pow(slope, 2, SECP_P) - 2 * x) % SECP_P
    %}
    ```

* fix(security)!: avoid DoS on malicious insertion to memory [#1099](https://github.com/lambdaclass/cairo-vm/pull/1099)
    * A program could crash the library by attempting to insert a value at an address with a big offset; fixed by trying to reserve to check for allocation failure
    * A program could crash the program by exploiting an integer overflow when attempting to insert a value at an address with offset `usize::MAX`

    BREAKING: added a new error variant `MemoryError::VecCapacityExceeded`

* perf: specialize addition for `u64` and `Felt252` [#932](https://github.com/lambdaclass/cairo-vm/pull/932)
    * Avoids the creation of a new `Felt252` instance for additions with a very restricted valid range
    * This impacts specially the addition of `Relocatable` with `Felt252` values in `update_pc`, which take a significant amount of time in some benchmarks

* fix(starknet-crypto): bump version to `0.5.0` [#1088](https://github.com/lambdaclass/cairo-vm/pull/1088)
    * This includes the fix for a `panic!` in `ecdsa::verify`.
      See: [#365](https://github.com/xJonathanLEI/starknet-rs/issues/365) and [#366](https://github.com/xJonathanLEI/starknet-rs/pulls/366)

* feat(hints): Add alternative string for hint IS_ZERO_PACK [#1081](https://github.com/lambdaclass/cairo-vm/pull/1081)

    `BuiltinHintProcessor` now supports the following hint:

    ```python
    %{
        from starkware.cairo.common.cairo_secp.secp_utils import SECP_P, pack
        x = pack(ids.x, PRIME) % SECP_P
    %}

* Add missing hints `NewHint#55`, `NewHint#56`, and `NewHint#57` [#1077](https://github.com/lambdaclass/cairo-vm/issues/1077)

    `BuiltinHintProcessor` now supports the following hints:

    ```python
    from starkware.cairo.common.cairo_secp.secp_utils import pack
    SECP_P=2**255-19

    x = pack(ids.x, PRIME) % SECP_P
    ```

    ```python
    from starkware.cairo.common.cairo_secp.secp_utils import pack
    SECP_P=2**255-19

    value = pack(ids.x, PRIME) % SECP_P
    ```

    ```python
    SECP_P=2**255-19
    from starkware.python.math_utils import div_mod

    value = x_inv = div_mod(1, x, SECP_P)
    ```

* Implement hint for `starkware.cairo.common.cairo_keccak.keccak._copy_inputs` as described by whitelist `starknet/security/whitelists/cairo_keccak.json` [#1058](https://github.com/lambdaclass/cairo-vm/pull/1058)

    `BuiltinHintProcessor` now supports the following hint:

    ```python
    %{ ids.full_word = int(ids.n_bytes >= 8) %}
    ```

* perf: cache decoded instructions [#944](https://github.com/lambdaclass/cairo-vm/pull/944)
    * Creates a new cache field in `VirtualMachine` that stores the `Instruction` instances as they get decoded from memory, significantly reducing decoding overhead, with gains up to 9% in runtime according to benchmarks in the performance server

* Add alternative hint code for nondet_bigint3 hint [#1071](https://github.com/lambdaclass/cairo-vm/pull/1071)

    `BuiltinHintProcessor` now supports the following hint:

    ```python
    %{
        from starkware.cairo.common.cairo_secp.secp_utils import split
        segments.write_arg(ids.res.address_, split(value))
    %}
    ```

* Add missing hint on vrf.json lib [#1052](https://github.com/lambdaclass/cairo-vm/pull/1052):

    `BuiltinHintProcessor` now supports the following hint:

    ```python
    %{
        from starkware.cairo.common.cairo_secp.secp_utils import pack
        SECP_P = 2**255-19

        slope = pack(ids.slope, PRIME)
        x0 = pack(ids.point0.x, PRIME)
        x1 = pack(ids.point1.x, PRIME)
        y0 = pack(ids.point0.y, PRIME)

        value = new_x = (pow(slope, 2, SECP_P) - x0 - x1) % SECP_P
    %}
    ```

* Implement hint for cairo_sha256_arbitrary_input_length whitelist [#1091](https://github.com/lambdaclass/cairo-vm/pull/1091)

    `BuiltinHintProcessor` now supports the following hint:

    ```python
    %{
        from starkware.cairo.common.cairo_sha256.sha256_utils import (
            compute_message_schedule, sha2_compress_function)

        _sha256_input_chunk_size_felts = int(ids.SHA256_INPUT_CHUNK_SIZE_FELTS)
        assert 0 <= _sha256_input_chunk_size_felts < 100
        _sha256_state_size_felts = int(ids.SHA256_STATE_SIZE_FELTS)
        assert 0 <= _sha256_state_size_felts < 100
        w = compute_message_schedule(memory.get_range(
            ids.sha256_start, _sha256_input_chunk_size_felts))
        new_state = sha2_compress_function(memory.get_range(ids.state, _sha256_state_size_felts), w)
        segments.write_arg(ids.output, new_state)
    %}
    ```

* Add missing hint on vrf.json lib [#1053](https://github.com/lambdaclass/cairo-vm/pull/1053):

     `BuiltinHintProcessor` now supports the following hint:

     ```python
    %{
        from starkware.cairo.common.cairo_secp.secp_utils import SECP_P, pack
        SECP_P = 2**255-19

        slope = pack(ids.slope, PRIME)
        x = pack(ids.point.x, PRIME)
        y = pack(ids.point.y, PRIME)

        value = new_x = (pow(slope, 2, SECP_P) - 2 * x) % SECP_P
    %}
    ```

* Implement hint on 0.6.0.json whitelist [#1044](https://github.com/lambdaclass/cairo-vm/pull/1044):

     `BuiltinHintProcessor` now supports the following hints:

    ```python
    %{
       ids.a_lsb = ids.a & 1
       ids.b_lsb = ids.b & 1
    %}
    ```

* Implement hint for `starkware.cairo.common.cairo_keccak.keccak._block_permutation` as described by whitelist `starknet/security/whitelists/cairo_keccak.json` [#1046](https://github.com/lambdaclass/cairo-vm/pull/1046)

    `BuiltinHintProcessor` now supports the following hint:

    ```python
    %{
        from starkware.cairo.common.cairo_keccak.keccak_utils import keccak_func
        _keccak_state_size_felts = int(ids.KECCAK_STATE_SIZE_FELTS)
        assert 0 <= _keccak_state_size_felts < 100
        output_values = keccak_func(memory.get_range(
            ids.keccak_ptr_start, _keccak_state_size_felts))
        segments.write_arg(ids.output, output_values)
    %}
    ```

* Implement hint on cairo_blake2s whitelist [#1040](https://github.com/lambdaclass/cairo-vm/pull/1040)

    `BuiltinHintProcessor` now supports the following hint:

    ```python
    %{
        from starkware.cairo.common.cairo_blake2s.blake2s_utils import IV, blake2s_compress

        _blake2s_input_chunk_size_felts = int(ids.BLAKE2S_INPUT_CHUNK_SIZE_FELTS)
        assert 0 <= _blake2s_input_chunk_size_felts < 100

        new_state = blake2s_compress(
            message=memory.get_range(ids.blake2s_start, _blake2s_input_chunk_size_felts),
            h=[IV[0] ^ 0x01010020] + IV[1:],
            t0=ids.n_bytes,
            t1=0,
            f0=0xffffffff,
            f1=0,
        )

        segments.write_arg(ids.output, new_state)
    %}
    ```

* Implement hint on cairo_blake2s whitelist [#1039](https://github.com/lambdaclass/cairo-vm/pull/1039)

    `BuiltinHintProcessor` now supports the following hint:

    ```python

    %{
        # Add dummy pairs of input and output.
        from starkware.cairo.common.cairo_blake2s.blake2s_utils import IV, blake2s_compress

        _n_packed_instances = int(ids.N_PACKED_INSTANCES)
        assert 0 <= _n_packed_instances < 20
        _blake2s_input_chunk_size_felts = int(ids.BLAKE2S_INPUT_CHUNK_SIZE_FELTS)
        assert 0 <= _blake2s_input_chunk_size_felts < 100

        message = [0] * _blake2s_input_chunk_size_felts
        modified_iv = [IV[0] ^ 0x01010020] + IV[1:]
        output = blake2s_compress(
            message=message,
            h=modified_iv,
            t0=0,
            t1=0,
            f0=0xffffffff,
            f1=0,
        )
        padding = (modified_iv + message + [0, 0xffffffff] + output) * (_n_packed_instances - 1)
        segments.write_arg(ids.blake2s_ptr_end, padding)
    %}

* Add `Program::iter_identifiers(&self) -> Iterator<Item = (&str, &Identifier)>` to get an iterator over the program's identifiers [#1079](https://github.com/lambdaclass/cairo-vm/pull/1079)

* Implement hint on `assert_le_felt` for versions 0.6.0 and 0.8.2 [#1047](https://github.com/lambdaclass/cairo-vm/pull/1047):

     `BuiltinHintProcessor` now supports the following hints:

     ```python

     %{
        from starkware.cairo.common.math_utils import assert_integer
        assert_integer(ids.a)
        assert_integer(ids.b)
        assert (ids.a % PRIME) <= (ids.b % PRIME), \
            f'a = {ids.a % PRIME} is not less than or equal to b = {ids.b % PRIME}.'
    %}

     ```

     ```python

    %{
        from starkware.cairo.common.math_utils import assert_integer
        assert_integer(ids.a)
        assert_integer(ids.b)
        a = ids.a % PRIME
        b = ids.b % PRIME
        assert a <= b, f'a = {a} is not less than or equal to b = {b}.'

        ids.small_inputs = int(
            a < range_check_builtin.bound and (b - a) < range_check_builtin.bound)
    %}

     ```

* Add missing hints on whitelist [#1073](https://github.com/lambdaclass/cairo-vm/pull/1073):

    `BuiltinHintProcessor` now supports the following hints:

    ```python
        ids.is_250 = 1 if ids.addr < 2**250 else 0
    ```

    ```python
        # Verify the assumptions on the relationship between 2**250, ADDR_BOUND and PRIME.
        ADDR_BOUND = ids.ADDR_BOUND % PRIME
        assert (2**250 < ADDR_BOUND <= 2**251) and (2 * 2**250 < PRIME) and (
                ADDR_BOUND * 2 > PRIME), \
            'normalize_address() cannot be used with the current constants.'
        ids.is_small = 1 if ids.addr < ADDR_BOUND else 0
    ```

* Implement hint on ec_recover.json whitelist [#1038](https://github.com/lambdaclass/cairo-vm/pull/1038):

    `BuiltinHintProcessor` now supports the following hint:

    ```python
    %{
         value = k = product // m
    %}
    ```

* Implement hint on ec_recover.json whitelist [#1037](https://github.com/lambdaclass/cairo-vm/pull/1037):

    `BuiltinHintProcessor` now supports the following hint:

    ```python
    %{
        from starkware.cairo.common.cairo_secp.secp_utils import pack
        from starkware.python.math_utils import div_mod, safe_div

        a = pack(ids.a, PRIME)
        b = pack(ids.b, PRIME)
        product = a * b
        m = pack(ids.m, PRIME)

        value = res = product % m

    %}
    ```

* Implement hint for `starkware.cairo.common.cairo_keccak.keccak.finalize_keccak` as described by whitelist `starknet/security/whitelists/cairo_keccak.json` [#1041](https://github.com/lambdaclass/cairo-vm/pull/1041)

    `BuiltinHintProcessor` now supports the following hint:

    ```python
    %{
        # Add dummy pairs of input and output.
        _keccak_state_size_felts = int(ids.KECCAK_STATE_SIZE_FELTS)
        _block_size = int(ids.BLOCK_SIZE)
        assert 0 <= _keccak_state_size_felts < 100
        assert 0 <= _block_size < 1000
        inp = [0] * _keccak_state_size_felts
        padding = (inp + keccak_func(inp)) * _block_size
        segments.write_arg(ids.keccak_ptr_end, padding)
    %}
    ```

* Implement hint on ec_recover.json whitelist [#1036](https://github.com/lambdaclass/cairo-vm/pull/1036):

    `BuiltinHintProcessor` now supports the following hint:

    ```python

    %{
        from starkware.cairo.common.cairo_secp.secp_utils import pack
        from starkware.python.math_utils import div_mod, safe_div

        a = pack(ids.a, PRIME)
        b = pack(ids.b, PRIME)

        value = res = a - b
    %}

    ```

* Add missing hint on vrf.json lib [#1054](https://github.com/lambdaclass/cairo-vm/pull/1054):

    `BuiltinHintProcessor` now supports the following hint:

    ```python
        from starkware.cairo.common.cairo_secp.secp_utils import pack
        SECP_P = 2**255-19

        y = pack(ids.point.y, PRIME) % SECP_P
        # The modulo operation in python always returns a nonnegative number.
        value = (-y) % SECP_P
    ```

* Implement hint on ec_recover.json whitelist [#1032](https://github.com/lambdaclass/cairo-vm/pull/1032):

    `BuiltinHintProcessor` now supports the following hint:

    ```python
    %{
        from starkware.cairo.common.cairo_secp.secp_utils import pack
        from starkware.python.math_utils import div_mod, safe_div

        N = pack(ids.n, PRIME)
        x = pack(ids.x, PRIME) % N
        s = pack(ids.s, PRIME) % N,
        value = res = div_mod(x, s, N)
    %}
    ```

* Implement hints on field_arithmetic lib (Part 2) [#1004](https://github.com/lambdaclass/cairo-vm/pull/1004)

    `BuiltinHintProcessor` now supports the following hint:

    ```python
    %{
        from starkware.python.math_utils import div_mod

        def split(num: int, num_bits_shift: int, length: int):
            a = []
            for _ in range(length):
                a.append( num & ((1 << num_bits_shift) - 1) )
                num = num >> num_bits_shift
            return tuple(a)

        def pack(z, num_bits_shift: int) -> int:
            limbs = (z.d0, z.d1, z.d2)
            return sum(limb << (num_bits_shift * i) for i, limb in enumerate(limbs))

        a = pack(ids.a, num_bits_shift = 128)
        b = pack(ids.b, num_bits_shift = 128)
        p = pack(ids.p, num_bits_shift = 128)
        # For python3.8 and above the modular inverse can be computed as follows:
        # b_inverse_mod_p = pow(b, -1, p)
        # Instead we use the python3.7-friendly function div_mod from starkware.python.math_utils
        b_inverse_mod_p = div_mod(1, b, p)


        b_inverse_mod_p_split = split(b_inverse_mod_p, num_bits_shift=128, length=3)

        ids.b_inverse_mod_p.d0 = b_inverse_mod_p_split[0]
        ids.b_inverse_mod_p.d1 = b_inverse_mod_p_split[1]
        ids.b_inverse_mod_p.d2 = b_inverse_mod_p_split[2]
    %}
    ```

* Optimizations for hash builtin [#1029](https://github.com/lambdaclass/cairo-vm/pull/1029):
  * Track the verified addresses by offset in a `Vec<bool>` rather than storing the address in a `Vec<Relocatable>`

* Add missing hint on vrf.json whitelist [#1056](https://github.com/lambdaclass/cairo-vm/pull/1056):

    `BuiltinHintProcessor` now supports the following hint:

    ```python
    %{
        from starkware.python.math_utils import ec_double_slope
        from starkware.cairo.common.cairo_secp.secp_utils import pack
        SECP_P = 2**255-19

        # Compute the slope.
        x = pack(ids.point.x, PRIME)
        y = pack(ids.point.y, PRIME)
        value = slope = ec_double_slope(point=(x, y), alpha=42204101795669822316448953119945047945709099015225996174933988943478124189485, p=SECP_P)
    %}
    ```

* Add missing hint on vrf.json whitelist [#1035](https://github.com/lambdaclass/cairo-vm/pull/1035):

    `BuiltinHintProcessor` now supports the following hint:

    ```python
    %{
        from starkware.python.math_utils import line_slope
        from starkware.cairo.common.cairo_secp.secp_utils import pack
        SECP_P = 2**255-19
        # Compute the slope.
        x0 = pack(ids.point0.x, PRIME)
        y0 = pack(ids.point0.y, PRIME)
        x1 = pack(ids.point1.x, PRIME)
        y1 = pack(ids.point1.y, PRIME)
        value = slope = line_slope(point1=(x0, y0), point2=(x1, y1), p=SECP_P)
    %}
    ```

* Add missing hint on vrf.json whitelist [#1035](https://github.com/lambdaclass/cairo-vm/pull/1035):

    `BuiltinHintProcessor` now supports the following hint:

    ```python
    %{
        from starkware.cairo.common.cairo_secp.secp_utils import pack
        SECP_P = 2**255-19
        to_assert = pack(ids.val, PRIME)
        q, r = divmod(pack(ids.val, PRIME), SECP_P)
        assert r == 0, f"verify_zero: Invalid input {ids.val.d0, ids.val.d1, ids.val.d2}."
        ids.q = q % PRIME
    %}
    ```

* Add missing hint on vrf.json whitelist [#1000](https://github.com/lambdaclass/cairo-vm/pull/1000):

    `BuiltinHintProcessor` now supports the following hint:

    ```python
        def pack_512(u, num_bits_shift: int) -> int:
            limbs = (u.d0, u.d1, u.d2, u.d3)
            return sum(limb << (num_bits_shift * i) for i, limb in enumerate(limbs))

        x = pack_512(ids.x, num_bits_shift = 128)
        p = ids.p.low + (ids.p.high << 128)
        x_inverse_mod_p = pow(x,-1, p)

        x_inverse_mod_p_split = (x_inverse_mod_p & ((1 << 128) - 1), x_inverse_mod_p >> 128)

        ids.x_inverse_mod_p.low = x_inverse_mod_p_split[0]
        ids.x_inverse_mod_p.high = x_inverse_mod_p_split[1]
    ```

* BREAKING CHANGE: Fix `CairoRunner::get_memory_holes` [#1027](https://github.com/lambdaclass/cairo-vm/pull/1027):

  * Skip builtin segements when counting memory holes
  * Check amount of memory holes for all tests in cairo_run_test
  * Remove duplicated tests in cairo_run_test
  * BREAKING CHANGE: `MemorySegmentManager.get_memory_holes` now also receives the amount of builtins in the vm. Signature is now `pub fn get_memory_holes(&self, builtin_count: usize) -> Result<usize, MemoryError>`

* Add missing hints on cairo_secp lib [#1026](https://github.com/lambdaclass/cairo-vm/pull/1026):

    `BuiltinHintProcessor` now supports the following hints:

    ```python
    from starkware.cairo.common.cairo_secp.secp256r1_utils import SECP256R1_ALPHA as ALPHA
    ```
    and:

    ```python
    from starkware.cairo.common.cairo_secp.secp256r1_utils import SECP256R1_N as N
    ```

* Add missing hint on vrf.json lib [#1043](https://github.com/lambdaclass/cairo-vm/pull/1043):

    `BuiltinHintProcessor` now supports the following hint:

    ```python
        from starkware.python.math_utils import div_mod

        def split(a: int):
            return (a & ((1 << 128) - 1), a >> 128)

        def pack(z, num_bits_shift: int) -> int:
            limbs = (z.low, z.high)
            return sum(limb << (num_bits_shift * i) for i, limb in enumerate(limbs))

        a = pack(ids.a, 128)
        b = pack(ids.b, 128)
        p = pack(ids.p, 128)
        # For python3.8 and above the modular inverse can be computed as follows:
        # b_inverse_mod_p = pow(b, -1, p)
        # Instead we use the python3.7-friendly function div_mod from starkware.python.math_utils
        b_inverse_mod_p = div_mod(1, b, p)

        b_inverse_mod_p_split = split(b_inverse_mod_p)

        ids.b_inverse_mod_p.low = b_inverse_mod_p_split[0]
        ids.b_inverse_mod_p.high = b_inverse_mod_p_split[1]
    ```

* Add missing hints `NewHint#35` and `NewHint#36` [#975](https://github.com/lambdaclass/cairo-vm/issues/975)

    `BuiltinHintProcessor` now supports the following hint:

    ```python
    from starkware.cairo.common.cairo_secp.secp_utils import pack
    from starkware.cairo.common.math_utils import as_int
    from starkware.python.math_utils import div_mod, safe_div

    p = pack(ids.P, PRIME)
    x = pack(ids.x, PRIME) + as_int(ids.x.d3, PRIME) * ids.BASE ** 3 + as_int(ids.x.d4, PRIME) * ids.BASE ** 4
    y = pack(ids.y, PRIME)

    value = res = div_mod(x, y, p)
    ```

    ```python
    k = safe_div(res * y - x, p)
    value = k if k > 0 else 0 - k
    ids.flag = 1 if k > 0 else 0
    ```

* Add missing hint on cairo_secp lib [#1057](https://github.com/lambdaclass/cairo-vm/pull/1057):

    `BuiltinHintProcessor` now supports the following hint:

    ```python
        from starkware.cairo.common.cairo_secp.secp_utils import pack
        from starkware.python.math_utils import ec_double_slope

        # Compute the slope.
        x = pack(ids.point.x, PRIME)
        y = pack(ids.point.y, PRIME)
        value = slope = ec_double_slope(point=(x, y), alpha=ALPHA, p=SECP_P)
    ```

* Add missing hint on uint256_improvements lib [#1025](https://github.com/lambdaclass/cairo-vm/pull/1025):

    `BuiltinHintProcessor` now supports the following hint:

    ```python
        from starkware.python.math_utils import isqrt
        n = (ids.n.high << 128) + ids.n.low
        root = isqrt(n)
        assert 0 <= root < 2 ** 128
        ids.root = root
    ```

* Add missing hint on vrf.json lib [#1045](https://github.com/lambdaclass/cairo-vm/pull/1045):

    `BuiltinHintProcessor` now supports the following hint:

    ```python
        from starkware.python.math_utils import is_quad_residue, sqrt

        def split(a: int):
            return (a & ((1 << 128) - 1), a >> 128)

        def pack(z) -> int:
            return z.low + (z.high << 128)

        generator = pack(ids.generator)
        x = pack(ids.x)
        p = pack(ids.p)

        success_x = is_quad_residue(x, p)
        root_x = sqrt(x, p) if success_x else None
        success_gx = is_quad_residue(generator*x, p)
        root_gx = sqrt(generator*x, p) if success_gx else None

        # Check that one is 0 and the other is 1
        if x != 0:
            assert success_x + success_gx == 1

        # `None` means that no root was found, but we need to transform these into a felt no matter what
        if root_x == None:
            root_x = 0
        if root_gx == None:
            root_gx = 0
        ids.success_x = int(success_x)
        ids.success_gx = int(success_gx)
        split_root_x = split(root_x)
        # print('split root x', split_root_x)
        split_root_gx = split(root_gx)
        ids.sqrt_x.low = split_root_x[0]
        ids.sqrt_x.high = split_root_x[1]
        ids.sqrt_gx.low = split_root_gx[0]
        ids.sqrt_gx.high = split_root_gx[1]
    ```

* Add missing hint on uint256_improvements lib [#1024](https://github.com/lambdaclass/cairo-vm/pull/1024):

    `BuiltinHintProcessor` now supports the following hint:

    ```python
        res = ids.a + ids.b
        ids.carry = 1 if res >= ids.SHIFT else 0
    ```

* BREAKING CHANGE: move `Program::identifiers` to `SharedProgramData::identifiers` [#1023](https://github.com/lambdaclass/cairo-vm/pull/1023)
    * Optimizes `CairoRunner::new`, needed for sequencers and other workflows reusing the same `Program` instance across `CairoRunner`s
    * Breaking change: make all fields in `Program` and `SharedProgramData` `pub(crate)`, since we break by moving the field let's make it the last break for this struct
    * Add `Program::get_identifier(&self, id: &str) -> &Identifier` to get a single identifier by name

* Implement hints on field_arithmetic lib[#985](https://github.com/lambdaclass/cairo-vm/pull/983)

    `BuiltinHintProcessor` now supports the following hint:

    ```python
        %{
            from starkware.python.math_utils import is_quad_residue, sqrt

            def split(num: int, num_bits_shift: int = 128, length: int = 3):
                a = []
                for _ in range(length):
                    a.append( num & ((1 << num_bits_shift) - 1) )
                    num = num >> num_bits_shift
                return tuple(a)

            def pack(z, num_bits_shift: int = 128) -> int:
                limbs = (z.d0, z.d1, z.d2)
                return sum(limb << (num_bits_shift * i) for i, limb in enumerate(limbs))


            generator = pack(ids.generator)
            x = pack(ids.x)
            p = pack(ids.p)

            success_x = is_quad_residue(x, p)
            root_x = sqrt(x, p) if success_x else None

            success_gx = is_quad_residue(generator*x, p)
            root_gx = sqrt(generator*x, p) if success_gx else None

            # Check that one is 0 and the other is 1
            if x != 0:
                assert success_x + success_gx ==1

            # `None` means that no root was found, but we need to transform these into a felt no matter what
            if root_x == None:
                root_x = 0
            if root_gx == None:
                root_gx = 0
            ids.success_x = int(success_x)
            ids.success_gx = int(success_gx)
            split_root_x = split(root_x)
            split_root_gx = split(root_gx)
            ids.sqrt_x.d0 = split_root_x[0]
            ids.sqrt_x.d1 = split_root_x[1]
            ids.sqrt_x.d2 = split_root_x[2]
            ids.sqrt_gx.d0 = split_root_gx[0]
            ids.sqrt_gx.d1 = split_root_gx[1]
            ids.sqrt_gx.d2 = split_root_gx[2]
        %}
    ```

* Add missing hint on vrf.json lib [#1050](https://github.com/lambdaclass/cairo-vm/pull/1050):

    `BuiltinHintProcessor` now supports the following hint:

    ```python
        sum_low = ids.a.low + ids.b.low
        ids.carry_low = 1 if sum_low >= ids.SHIFT else 0
    ```

* Add missing hint on uint256_improvements lib [#1016](https://github.com/lambdaclass/cairo-vm/pull/1016):

    `BuiltinHintProcessor` now supports the following hint:

    ```python
        def split(num: int, num_bits_shift: int = 128, length: int = 2):
            a = []
            for _ in range(length):
                a.append( num & ((1 << num_bits_shift) - 1) )
                num = num >> num_bits_shift
            return tuple(a)

        def pack(z, num_bits_shift: int = 128) -> int:
            limbs = (z.low, z.high)
            return sum(limb << (num_bits_shift * i) for i, limb in enumerate(limbs))

        a = pack(ids.a)
        b = pack(ids.b)
        res = (a - b)%2**256
        res_split = split(res)
        ids.res.low = res_split[0]
        ids.res.high = res_split[1]
    ```

* Implement hint on vrf.json lib [#1049](https://github.com/lambdaclass/cairo-vm/pull/1049)

    `BuiltinHintProcessor` now supports the following hint:

    ```python
        def split(num: int, num_bits_shift: int, length: int):
            a = []
            for _ in range(length):
                a.append( num & ((1 << num_bits_shift) - 1) )
                num = num >> num_bits_shift
            return tuple(a)

        def pack(z, num_bits_shift: int) -> int:
            limbs = (z.d0, z.d1, z.d2)
            return sum(limb << (num_bits_shift * i) for i, limb in enumerate(limbs))

        def pack_extended(z, num_bits_shift: int) -> int:
            limbs = (z.d0, z.d1, z.d2, z.d3, z.d4, z.d5)
            return sum(limb << (num_bits_shift * i) for i, limb in enumerate(limbs))

        a = pack_extended(ids.a, num_bits_shift = 128)
        div = pack(ids.div, num_bits_shift = 128)

        quotient, remainder = divmod(a, div)

        quotient_split = split(quotient, num_bits_shift=128, length=6)

        ids.quotient.d0 = quotient_split[0]
        ids.quotient.d1 = quotient_split[1]
        ids.quotient.d2 = quotient_split[2]
        ids.quotient.d3 = quotient_split[3]
        ids.quotient.d4 = quotient_split[4]
        ids.quotient.d5 = quotient_split[5]

        remainder_split = split(remainder, num_bits_shift=128, length=3)
        ids.remainder.d0 = remainder_split[0]
        ids.remainder.d1 = remainder_split[1]
        ids.remainder.d2 = remainder_split[2]
    ```

    _Note: this hint is similar to the one in #983, but with some trailing whitespace removed_

* Add missing hint on vrf.json whitelist [#1030](https://github.com/lambdaclass/cairo-vm/pull/1030):

    `BuiltinHintProcessor` now supports the following hint:

    ```python
        def split(num: int, num_bits_shift: int, length: int):
            a = []
            for _ in range(length):
                a.append( num & ((1 << num_bits_shift) - 1) )
                num = num >> num_bits_shift
            return tuple(a)

        def pack(z, num_bits_shift: int) -> int:
            limbs = (z.low, z.high)
            return sum(limb << (num_bits_shift * i) for i, limb in enumerate(limbs))

        def pack_extended(z, num_bits_shift: int) -> int:
            limbs = (z.d0, z.d1, z.d2, z.d3)
            return sum(limb << (num_bits_shift * i) for i, limb in enumerate(limbs))

        x = pack_extended(ids.x, num_bits_shift = 128)
        div = pack(ids.div, num_bits_shift = 128)

        quotient, remainder = divmod(x, div)

        quotient_split = split(quotient, num_bits_shift=128, length=4)

        ids.quotient.d0 = quotient_split[0]
        ids.quotient.d1 = quotient_split[1]
        ids.quotient.d2 = quotient_split[2]
        ids.quotient.d3 = quotient_split[3]

        remainder_split = split(remainder, num_bits_shift=128, length=2)
        ids.remainder.low = remainder_split[0]
        ids.remainder.high = remainder_split[1]
    ```

* Add method `Program::data_len(&self) -> usize` to get the number of data cells in a given program [#1022](https://github.com/lambdaclass/cairo-vm/pull/1022)

* Add missing hint on uint256_improvements lib [#1013](https://github.com/lambdaclass/cairo-vm/pull/1013):

    `BuiltinHintProcessor` now supports the following hint:

    ```python
        a = (ids.a.high << 128) + ids.a.low
        div = (ids.div.b23 << 128) + ids.div.b01
        quotient, remainder = divmod(a, div)

        ids.quotient.low = quotient & ((1 << 128) - 1)
        ids.quotient.high = quotient >> 128
        ids.remainder.low = remainder & ((1 << 128) - 1)
        ids.remainder.high = remainder >> 128
    ```

* Add missing hint on cairo_secp lib [#1010](https://github.com/lambdaclass/cairo-vm/pull/1010):

    `BuiltinHintProcessor` now supports the following hint:

    ```python
        memory[ap] = int(x == 0)
    ```

* Implement hint on `get_felt_bitlength` [#993](https://github.com/lambdaclass/cairo-vm/pull/993)

  `BuiltinHintProcessor` now supports the following hint:
  ```python
  x = ids.x
  ids.bit_length = x.bit_length()
  ```
  Used by the [`Garaga` library function `get_felt_bitlength`](https://github.com/keep-starknet-strange/garaga/blob/249f8a372126b3a839f9c1e1080ea8c6f9374c0c/src/utils.cairo#L54)

* Add missing hint on cairo_secp lib [#1009](https://github.com/lambdaclass/cairo-vm/pull/1009):

    `BuiltinHintProcessor` now supports the following hint:

    ```python
        ids.dibit = ((ids.scalar_u >> ids.m) & 1) + 2 * ((ids.scalar_v >> ids.m) & 1)
    ```

* Add getters to read properties of a `Program` [#1017](https://github.com/lambdaclass/cairo-vm/pull/1017):
  * `prime(&self) -> &str`: get the prime associated to data in hex representation
  * `iter_data(&self) -> Iterator<Item = &MaybeRelocatable>`: get an iterator over all elements in the program data
  * `iter_builtins(&self) -> Iterator<Item = &BuiltinName>`: get an iterator over the names of required builtins

* Add missing hint on cairo_secp lib [#1008](https://github.com/lambdaclass/cairo-vm/pull/1008):

    `BuiltinHintProcessor` now supports the following hint:

    ```python
        ids.len_hi = max(ids.scalar_u.d2.bit_length(), ids.scalar_v.d2.bit_length())-1
    ```

* Update `starknet-crypto` to version `0.4.3` [#1011](https://github.com/lambdaclass/cairo-vm/pull/1011)
  * The new version carries an 85% reduction in execution time for ECDSA signature verification

* BREAKING CHANGE: refactor `Program` to optimize `Program::clone` [#999](https://github.com/lambdaclass/cairo-vm/pull/999)

    * Breaking change: many fields that were (unnecessarily) public become hidden by the refactor.

* BREAKING CHANGE: Add _builtin suffix to builtin names e.g.: output -> output_builtin [#1005](https://github.com/lambdaclass/cairo-vm/pull/1005)

* Implement hint on uint384_extension lib [#983](https://github.com/lambdaclass/cairo-vm/pull/983)

    `BuiltinHintProcessor` now supports the following hint:

    ```python
        def split(num: int, num_bits_shift: int, length: int):
            a = []
            for _ in range(length):
                a.append( num & ((1 << num_bits_shift) - 1) )
                num = num >> num_bits_shift
            return tuple(a)

        def pack(z, num_bits_shift: int) -> int:
            limbs = (z.d0, z.d1, z.d2)
            return sum(limb << (num_bits_shift * i) for i, limb in enumerate(limbs))

        def pack_extended(z, num_bits_shift: int) -> int:
            limbs = (z.d0, z.d1, z.d2, z.d3, z.d4, z.d5)
            return sum(limb << (num_bits_shift * i) for i, limb in enumerate(limbs))

        a = pack_extended(ids.a, num_bits_shift = 128)
        div = pack(ids.div, num_bits_shift = 128)

        quotient, remainder = divmod(a, div)

        quotient_split = split(quotient, num_bits_shift=128, length=6)

        ids.quotient.d0 = quotient_split[0]
        ids.quotient.d1 = quotient_split[1]
        ids.quotient.d2 = quotient_split[2]
        ids.quotient.d3 = quotient_split[3]
        ids.quotient.d4 = quotient_split[4]
        ids.quotient.d5 = quotient_split[5]

        remainder_split = split(remainder, num_bits_shift=128, length=3)
        ids.remainder.d0 = remainder_split[0]
        ids.remainder.d1 = remainder_split[1]
        ids.remainder.d2 = remainder_split[2]
    ```

* BREAKING CHANGE: optimization for instruction decoding [#942](https://github.com/lambdaclass/cairo-vm/pull/942):
    * Avoids copying immediate arguments to the `Instruction` structure, as they get inferred from the offset anyway
    * Breaking: removal of the field `Instruction::imm`

* Add missing `\n` character in traceback string [#997](https://github.com/lambdaclass/cairo-vm/pull/997)
    * BugFix: Add missing `\n` character after traceback lines when the filename is missing ("Unknown Location")

* 0.11 Support
    * Add missing hints [#1014](https://github.com/lambdaclass/cairo-vm/pull/1014):
        `BuiltinHintProcessor` now supports the following hints:
        ```python
            from starkware.cairo.common.cairo_secp.secp256r1_utils import SECP256R1_P as SECP_P
        ```
        and:
        ```python
            from starkware.cairo.common.cairo_secp.secp_utils import pack
            from starkware.python.math_utils import line_slope

            # Compute the slope.
            x0 = pack(ids.point0.x, PRIME)
            y0 = pack(ids.point0.y, PRIME)
            x1 = pack(ids.point1.x, PRIME)
            y1 = pack(ids.point1.y, PRIME)
            value = slope = line_slope(point1=(x0, y0), point2=(x1, y1), p=SECP_P)
        ```
    * Add missing hints on cairo_secp lib [#991](https://github.com/lambdaclass/cairo-vm/pull/991):
        `BuiltinHintProcessor` now supports the following hints:
        ```python
        from starkware.cairo.common.cairo_secp.secp_utils import pack
        from starkware.python.math_utils import div_mod, safe_div

        N = 0xfffffffffffffffffffffffffffffffebaaedce6af48a03bbfd25e8cd0364141
        x = pack(ids.x, PRIME) % N
        s = pack(ids.s, PRIME) % N
        value = res = div_mod(x, s, N)
        ```
        and:
        ```python
        value = k = safe_div(res * s - x, N)
        ```
    * Layouts update [#874](https://github.com/lambdaclass/cairo-vm/pull/874)
    * Keccak builtin updated [#873](https://github.com/lambdaclass/cairo-vm/pull/873), [#883](https://github.com/lambdaclass/cairo-vm/pull/883)
    * Changes to `ec_op` [#876](https://github.com/lambdaclass/cairo-vm/pull/876)
    * Poseidon builtin [#875](https://github.com/lambdaclass/cairo-vm/pull/875)
    * Renamed Felt to Felt252 [#899](https://github.com/lambdaclass/cairo-vm/pull/899)
    * Added SegmentArenaBuiltinRunner [#913](https://github.com/lambdaclass/cairo-vm/pull/913)
    * Added `program_segment_size` argument to `verify_secure_runner` & `run_from_entrypoint` [#928](https://github.com/lambdaclass/cairo-vm/pull/928)
    * Added dynamic layout [#879](https://github.com/lambdaclass/cairo-vm/pull/879)
    * `get_segment_size` was exposed [#934](https://github.com/lambdaclass/cairo-vm/pull/934)

* Add missing hint on cairo_secp lib [#1006](https://github.com/lambdaclass/cairo-vm/pull/1006):

    `BuiltinHintProcessor` now supports the following hint:

    ```python
        ids.quad_bit = (
            8 * ((ids.scalar_v >> ids.m) & 1)
            + 4 * ((ids.scalar_u >> ids.m) & 1)
            + 2 * ((ids.scalar_v >> (ids.m - 1)) & 1)
            + ((ids.scalar_u >> (ids.m - 1)) & 1)
        )
    ```

* Add missing hint on cairo_secp lib [#1003](https://github.com/lambdaclass/cairo-vm/pull/1003):

    `BuiltinHintProcessor` now supports the following hint:

    ```python
        from starkware.cairo.common.cairo_secp.secp_utils import pack

        x = pack(ids.x, PRIME) % SECP_P
    ```

* Add missing hint on cairo_secp lib [#996](https://github.com/lambdaclass/cairo-vm/pull/996):

    `BuiltinHintProcessor` now supports the following hint:

    ```python
        from starkware.python.math_utils import div_mod
        value = x_inv = div_mod(1, x, SECP_P)
    ```

* Add missing hints on cairo_secp lib [#994](https://github.com/lambdaclass/cairo-vm/pull/994):

    `BuiltinHintProcessor` now supports the following hints:

    ```python
        from starkware.cairo.common.cairo_secp.secp_utils import pack
        from starkware.python.math_utils import div_mod, safe_div

        a = pack(ids.a, PRIME)
        b = pack(ids.b, PRIME)
        value = res = div_mod(a, b, N)
    ```

    ```python
        value = k_plus_one = safe_div(res * b - a, N) + 1
    ```

* Add missing hint on cairo_secp lib [#992](https://github.com/lambdaclass/cairo-vm/pull/992):

    `BuiltinHintProcessor` now supports the following hint:

    ```python
        from starkware.cairo.common.cairo_secp.secp_utils import pack

        q, r = divmod(pack(ids.val, PRIME), SECP_P)
        assert r == 0, f"verify_zero: Invalid input {ids.val.d0, ids.val.d1, ids.val.d2}."
        ids.q = q % PRIME
    ```

* Add missing hint on cairo_secp lib [#990](https://github.com/lambdaclass/cairo-vm/pull/990):

    `BuiltinHintProcessor` now supports the following hint:

    ```python
        from starkware.cairo.common.cairo_secp.secp_utils import pack

        slope = pack(ids.slope, PRIME)
        x = pack(ids.point.x, PRIME)
        y = pack(ids.point.y, PRIME)

        value = new_x = (pow(slope, 2, SECP_P) - 2 * x) % SECP_P
    ```

* Add missing hint on cairo_secp lib [#989](https://github.com/lambdaclass/cairo-vm/pull/989):

    `BuiltinHintProcessor` now supports the following hint:

    ```python
        from starkware.cairo.common.cairo_secp.secp_utils import SECP_P
        q, r = divmod(pack(ids.val, PRIME), SECP_P)
        assert r == 0, f"verify_zero: Invalid input {ids.val.d0, ids.val.d1, ids.val.d2}."
        ids.q = q % PRIME
    ```

* Add missing hint on cairo_secp lib [#986](https://github.com/lambdaclass/cairo-vm/pull/986):

    `BuiltinHintProcessor` now supports the following hint:

    ```python
        from starkware.cairo.common.cairo_secp.secp_utils import SECP_P, pack
        from starkware.python.math_utils import div_mod

        # Compute the slope.
        x = pack(ids.pt.x, PRIME)
        y = pack(ids.pt.y, PRIME)
        value = slope = div_mod(3 * x ** 2, 2 * y, SECP_P)
    ```

* Add missing hint on cairo_secp lib [#984](https://github.com/lambdaclass/cairo-vm/pull/984):

    `BuiltinHintProcessor` now supports the following hint:

    ```python
        from starkware.cairo.common.cairo_secp.secp_utils import SECP_P, pack
        from starkware.python.math_utils import div_mod

        # Compute the slope.
        x0 = pack(ids.pt0.x, PRIME)
        y0 = pack(ids.pt0.y, PRIME)
        x1 = pack(ids.pt1.x, PRIME)
        y1 = pack(ids.pt1.y, PRIME)
        value = slope = div_mod(y0 - y1, x0 - x1, SECP_P)
    ```

* Implement hints on uint384 lib (Part 2) [#971](https://github.com/lambdaclass/cairo-vm/pull/971)

    `BuiltinHintProcessor` now supports the following hint:

    ```python
        memory[ap] = 1 if 0 <= (ids.a.d2 % PRIME) < 2 ** 127 else 0
    ```

 * Add alternative hint code for hint on _block_permutation used by 0.10.3 whitelist [#958](https://github.com/lambdaclass/cairo-vm/pull/958)

     `BuiltinHintProcessor` now supports the following hint:

    ```python
        from starkware.cairo.common.keccak_utils.keccak_utils import keccak_func
        _keccak_state_size_felts = int(ids.KECCAK_STATE_SIZE_FELTS)
        assert 0 <= _keccak_state_size_felts < 100

        output_values = keccak_func(memory.get_range(
            ids.keccak_ptr - _keccak_state_size_felts, _keccak_state_size_felts))
        segments.write_arg(ids.keccak_ptr, output_values)
    ```

* Make  hints code `src/hint_processor/builtin_hint_processor/hint_code.rs` public [#988](https://github.com/lambdaclass/cairo-vm/pull/988)

* Implement hints on uint384 lib (Part 1) [#960](https://github.com/lambdaclass/cairo-vm/pull/960)

    `BuiltinHintProcessor` now supports the following hints:

    ```python
        def split(num: int, num_bits_shift: int, length: int):
        a = []
        for _ in range(length):
            a.append( num & ((1 << num_bits_shift) - 1) )
            num = num >> num_bits_shift
        return tuple(a)

        def pack(z, num_bits_shift: int) -> int:
            limbs = (z.d0, z.d1, z.d2)
            return sum(limb << (num_bits_shift * i) for i, limb in enumerate(limbs))

        a = pack(ids.a, num_bits_shift = 128)
        div = pack(ids.div, num_bits_shift = 128)
        quotient, remainder = divmod(a, div)

        quotient_split = split(quotient, num_bits_shift=128, length=3)
        assert len(quotient_split) == 3

        ids.quotient.d0 = quotient_split[0]
        ids.quotient.d1 = quotient_split[1]
        ids.quotient.d2 = quotient_split[2]

        remainder_split = split(remainder, num_bits_shift=128, length=3)
        ids.remainder.d0 = remainder_split[0]
        ids.remainder.d1 = remainder_split[1]
        ids.remainder.d2 = remainder_split[2]
    ```

    ```python
        ids.low = ids.a & ((1<<128) - 1)
        ids.high = ids.a >> 128
    ```

    ```python
            sum_d0 = ids.a.d0 + ids.b.d0
        ids.carry_d0 = 1 if sum_d0 >= ids.SHIFT else 0
        sum_d1 = ids.a.d1 + ids.b.d1 + ids.carry_d0
        ids.carry_d1 = 1 if sum_d1 >= ids.SHIFT else 0
        sum_d2 = ids.a.d2 + ids.b.d2 + ids.carry_d1
        ids.carry_d2 = 1 if sum_d2 >= ids.SHIFT else 0
    ```

    ```python
        from starkware.python.math_utils import isqrt

        def split(num: int, num_bits_shift: int, length: int):
            a = []
            for _ in range(length):
                a.append( num & ((1 << num_bits_shift) - 1) )
                num = num >> num_bits_shift
            return tuple(a)

        def pack(z, num_bits_shift: int) -> int:
            limbs = (z.d0, z.d1, z.d2)
            return sum(limb << (num_bits_shift * i) for i, limb in enumerate(limbs))

        a = pack(ids.a, num_bits_shift=128)
        root = isqrt(a)
        assert 0 <= root < 2 ** 192
        root_split = split(root, num_bits_shift=128, length=3)
        ids.root.d0 = root_split[0]
        ids.root.d1 = root_split[1]
        ids.root.d2 = root_split[2]
    ```

* Re-export the `cairo-felt` crate as `cairo_vm::felt` [#981](https://github.com/lambdaclass/cairo-vm/pull/981)
  * Removes the need of explicitly importing `cairo-felt` in downstream projects
  and helps ensure there is no version mismatch caused by that

* Implement hint on `uint256_mul_div_mod`[#957](https://github.com/lambdaclass/cairo-vm/pull/957)

    `BuiltinHintProcessor` now supports the following hint:

    ```python
    a = (ids.a.high << 128) + ids.a.low
    b = (ids.b.high << 128) + ids.b.low
    div = (ids.div.high << 128) + ids.div.low
    quotient, remainder = divmod(a * b, div)

    ids.quotient_low.low = quotient & ((1 << 128) - 1)
    ids.quotient_low.high = (quotient >> 128) & ((1 << 128) - 1)
    ids.quotient_high.low = (quotient >> 256) & ((1 << 128) - 1)
    ids.quotient_high.high = quotient >> 384
    ids.remainder.low = remainder & ((1 << 128) - 1)
    ids.remainder.high = remainder >> 128"
    ```

    Used by the common library function `uint256_mul_div_mod`

#### [0.3.0-rc1] - 2023-04-13
* Derive Deserialize for ExecutionResources [#922](https://github.com/lambdaclass/cairo-vm/pull/922)
* Remove builtin names from VirtualMachine.builtin_runners [#921](https://github.com/lambdaclass/cairo-vm/pull/921)
* Implemented hints on common/ec.cairo [#888](https://github.com/lambdaclass/cairo-vm/pull/888)
* Changed `Memory.insert` argument types [#902](https://github.com/lambdaclass/cairo-vm/pull/902)
* feat: implemented `Deserialize` on Program by changing builtins field type to enum [#896](https://github.com/lambdaclass/cairo-vm/pull/896)
* Effective size computation from the VM exposed [#887](https://github.com/lambdaclass/cairo-vm/pull/887)
* Wasm32 Support! [#828](https://github.com/lambdaclass/cairo-vm/pull/828), [#893](https://github.com/lambdaclass/cairo-vm/pull/893)
* `MathError` added for math operation [#855](https://github.com/lambdaclass/cairo-vm/pull/855)
* Check for overflows in relocatable operations [#859](https://github.com/lambdaclass/cairo-vm/pull/859)
* Use `Relocatable` instead of `&MaybeRelocatable` in `load_data` and `get_range`[#860](https://github.com/lambdaclass/cairo-vm/pull/860) [#867](https://github.com/lambdaclass/cairo-vm/pull/867)
* Memory-related errors moved to `MemoryError` [#854](https://github.com/lambdaclass/cairo-vm/pull/854)
    * Removed unused error variants
    * Moved memory-related error variants to `MemoryError`
    * Changed memory getters to return `MemoryError` instead of `VirtualMachineError`
    * Changed all memory-related errors in hint from `HintError::Internal(VmError::...` to `HintError::Memory(MemoryError::...`
* feat: Builder pattern for `VirtualMachine` [#820](https://github.com/lambdaclass/cairo-vm/pull/820)
* Simplified `Memory::get` return type to `Option` [#852](https://github.com/lambdaclass/cairo-vm/pull/852)
* Improved idenitifier variable error handling [#851](https://github.com/lambdaclass/cairo-vm/pull/851)
* `CairoRunner::write_output` now prints missing and relocatable values [#853](https://github.com/lambdaclass/cairo-vm/pull/853)
* `VirtualMachineError::FailedToComputeOperands` error message expanded [#848](https://github.com/lambdaclass/cairo-vm/pull/848)
* Builtin names made public [#849](https://github.com/lambdaclass/cairo-vm/pull/849)
* `secure_run` flag moved to `CairoRunConfig` struct [#832](https://github.com/lambdaclass/cairo-vm/pull/832)
* `vm_core` error types revised and iimplemented `AddAssign` for `Relocatable` [#837](https://github.com/lambdaclass/cairo-vm/pull/837)
* `to_bigint` and `to_biguint` deprecated [#757](https://github.com/lambdaclass/cairo-vm/pull/757)
* `Memory` moved into `MemorySegmentManager` [#830](https://github.com/lambdaclass/cairo-vm/pull/830)
    * To reduce the complexity of the VM's memory and enforce proper usage (as the memory and its segment manager are now a "unified" entity)
    * Removed `memory` field from `VirtualMachine`
    * Added `memory` field to `MemorySegmentManager`
    * Removed `Memory` argument from methods where `MemorySegmentManager` is also an argument
    * Added test macro `segments` (an extension of the `memory` macro)
* `Display` trait added to Memory struct [#812](https://github.com/lambdaclass/cairo-vm/pull/812)
* feat: Extensible VirtualMachineError and removed PartialEq trait [#783](https://github.com/lambdaclass/cairo-vm/pull/783)
    * `VirtualMachineError::Other(anyhow::Error)` was added to allow to returning custom errors when using `cairo-vm`
    * The `PartialEq` trait was removed from the `VirtualMachineError` enum
* VM hooks added as a conditional feature [#761](https://github.com/lambdaclass/cairo-vm/pull/761)
    * Cairo-vm based testing tools such as cairo-foundry or those built by FuzzingLabs need access to the state of the VM at specific points during the execution.
    * This PR adds the possibility for users of the cairo-vm lib to execute their custom additional code during the program execution.
    * The Rust "feature" mechanism was used in order to guarantee that this ability is only available when the lib user needs it, and is not compiled when it's not required.
    * Three hooks were created:
        * before the first step
        * before each step
        * after each step
* ExecutionResource operations: add and substract [#774](https://github.com/lambdaclass/cairo-vm/pull/774), multiplication [#908](https://github.com/lambdaclass/cairo-vm/pull/908) , and `AddAssign` [#914](https://github.com/lambdaclass/cairo-vm/pull/914)

* Move `Memory` into `MemorySegmentManager` [#830](https://github.com/lambdaclass/cairo-vm/pull/830)
    * Structural changes:
        * Remove `memory: Memory` field from `VirtualMachine`
        * Add `memory: Memory` field to `MemorySegmentManager`
    * As a result of this, multiple public methods' signatures changed:
        * `BuiltinRunner` (and its inner enum types):
            * `initialize_segments(&mut self, segments: &mut MemorySegmentManager, memory: &mut Memory)` -> `initialize_segments(&mut self, segments: &mut MemorySegmentManager)`
            * `final_stack(&mut self, segments: &MemorySegmentManager, memory: &Memory, stack_pointer: Relocatable) -> Result<Relocatable, RunnerError>` -> `final_stack(&mut self, segments: &MemorySegmentManager, stack_pointer: Relocatable) -> Result<Relocatable, RunnerError>`
        * `MemorySegmentManager`
            * `add(&mut self, memory: &mut Memory) -> Relocatable` -> `add(&mut self) -> Relocatable`
            * `add_temporary_segment(&mut self, memory: &mut Memory) -> Relocatable` -> `add_temporary_segment(&mut self) -> Relocatable`
            * `load_data(&mut self, memory: &mut Memory, ptr: &MaybeRelocatable, data: &Vec<MaybeRelocatable>) -> Result<MaybeRelocatable, MemoryError>` -> `load_data(&mut self, ptr: &MaybeRelocatable, data: &Vec<MaybeRelocatable>) -> Result<MaybeRelocatable, MemoryError>`
            * `compute_effective_sizes(&mut self, memory: &Memory) -> &Vec<usize>` -> `compute_effective_sizes(&mut self) -> &Vec<usize>`
            * `gen_arg(&mut self, arg: &dyn Any, memory: &mut Memory) -> Result<MaybeRelocatable, VirtualMachineError>` -> `gen_arg(&mut self, arg: &dyn Any) -> Result<MaybeRelocatable, VirtualMachineError>`
            * `gen_cairo_arg(&mut self, arg: &CairoArg, memory: &mut Memory) -> Result<MaybeRelocatable, VirtualMachineError>` -> `gen_cairo_arg(&mut self, arg: &CairoArg) -> Result<MaybeRelocatable, VirtualMachineError>`
            * `write_arg(&mut self, memory: &mut Memory, ptr: &Relocatable, arg: &dyn Any) -> Result<MaybeRelocatable, MemoryError>` -> `write_arg(&mut self, ptr: &Relocatable, arg: &dyn Any) -> Result<MaybeRelocatable, MemoryError>`

* Refactor `Memory::relocate memory` [#784](https://github.com/lambdaclass/cairo-vm/pull/784)
    * Bugfixes:
        * `Memory::relocate_memory` now moves data in the temporary memory relocated by a relocation rule to the real memory
    * Aditional Notes:
        * When relocating temporary memory produces clashes with pre-existing values in the real memory, an InconsistentMemory error is returned instead of keeping the last inserted value. This differs from the original implementation.

* Restrict addresses to Relocatable + fix some error variants used in signature.rs [#792](https://github.com/lambdaclass/cairo-vm/pull/792)
    * Public Api Changes:
        * Change `ValidationRule` inner type to `Box<dyn Fn(&Memory, &Relocatable) -> Result<Vec<Relocatable>, MemoryError>>`.
        * Change `validated_addresses` field of `Memory` to `HashSet<Relocatable>`.
        * Change `validate_memory_cell(&mut self, address: &MaybeRelocatable) -> Result<(), MemoryError>` to `validate_memory_cell(&mut self, addr: &Relocatable) -> Result<(), MemoryError>`.

* Add `VmException` to `CairoRunner::run_from_entrypoint`[#775](https://github.com/lambdaclass/cairo-vm/pull/775)
    * Public Api Changes:
        * Change error return type of `CairoRunner::run_from_entrypoint` to `CairoRunError`.
        * Convert `VirtualMachineError`s outputed during the vm run to `VmException` in `CairoRunner::run_from_entrypoint`.
        * Make `VmException` fields public

* Fix `BuiltinRunner::final_stack` and remove quick fix [#778](https://github.com/lambdaclass/cairo-vm/pull/778)
    * Public Api changes:
        * Various changes to public `BuiltinRunner` method's signatures:
            * `final_stack(&self, vm: &VirtualMachine, pointer: Relocatable) -> Result<(Relocatable, usize), RunnerError>` to `final_stack(&mut self, segments: &MemorySegmentManager, memory: &Memory, pointer: Relocatable) -> Result<Relocatable,RunnerError>`.
            * `get_used_cells(&self, vm: &VirtualMachine) -> Result<usize, MemoryError>` to  `get_used_cells(&self, segments: &MemorySegmentManager) -> Result<usize, MemoryError>`.
            * `get_used_instances(&self, vm: &VirtualMachine) -> Result<usize, MemoryError>` to `get_used_instances(&self, segments: &MemorySegmentManager) -> Result<usize, MemoryError>`.
    * Bugfixes:
        * `BuiltinRunner::final_stack` now updates the builtin's stop_ptr instead of returning it. This replaces the bugfix on PR #768.

#### [0.1.3] - 2023-01-26
* Add secure_run flag + integrate verify_secure_runner into cairo-run [#771](https://github.com/lambdaclass/cairo-vm/pull/777)
    * Public Api changes:
        * Add command_line argument `secure_run`
        * Add argument `secure_run: Option<bool>` to `cairo_run`
        * `verify_secure_runner` is now called inside `cairo-run` when `secure_run` is set to true or when it not set and the run is not on `proof_mode`
    * Bugfixes:
        * `EcOpBuiltinRunner::deduce_memory_cell` now checks that both points are on the curve instead of only the first one
        * `EcOpBuiltinRunner::deduce_memory_cell` now returns the values of the point coordinates instead of the indices when a `PointNotOnCurve` error is returned

* Refactor `Refactor verify_secure_runner` [#768](https://github.com/lambdaclass/cairo-vm/pull/768)
    * Public Api changes:
        * Remove builtin name from the return value of `BuiltinRunner::get_memory_segment_addresses`
        * Simplify the return value of `CairoRunner::get_builtin_segments_info` to `Vec<(usize, usize)>`
        * CairoRunner::read_return_values now receives a mutable reference to VirtualMachine
    * Bugfixes:
        * CairoRunner::read_return_values now updates the `stop_ptr` of each builtin after calling `BuiltinRunner::final_stack`

* Use CairoArg enum instead of Any in CairoRunner::run_from_entrypoint [#686](https://github.com/lambdaclass/cairo-vm/pull/686)
    * Public Api changes:
        * Remove `Result` from `MaybeRelocatable::mod_floor`, it now returns a `MaybeRelocatable`
        * Add struct `CairoArg`
        * Change `arg` argument of `CairoRunner::run_from_entrypoint` from `Vec<&dyn Any>` to `&[&CairoArg]`
        * Remove argument `typed_args` from `CairoRunner::run_from_entrypoint`
        * Remove no longer used method `gen_typed_arg` from `VirtualMachine` & `MemorySegmentManager`
        * Add methods `MemorySegmentManager::gen_cairo_arg` & `MemorySegmentManager::write_simple_args` as typed counterparts to `MemorySegmentManager::gen_arg` & `MemorySegmentManager::write_arg`

#### [0.1.1] - 2023-01-11

* Add input file contents to traceback [#666](https://github.com/lambdaclass/cairo-vm/pull/666/files)
    * Public Api changes:
        * `VirtualMachineError` enum variants containing `MaybeRelocatable` and/or `Relocatable` values now use the `Display` format instead of `Debug` in their `Display` implementation
        * `get_traceback` now adds the source code line to each traceback entry
* Use hint location instead of instruction location when building VmExceptions from hint failure [#673](https://github.com/lambdaclass/cairo-vm/pull/673/files)
    * Public Api changes:
        * `hints` field added to `InstructionLocation`
        * `Program.instruction_locations` type changed from `Option<HashMap<usize, Location>>` to `Option<HashMap<usize, InstructionLocation>>`
        * `VirtualMachineError`s produced by `HintProcessor::execute_hint()` will be wrapped in a `VirtualMachineError::Hint` error containing their hint_index
        * `get_location()` now receives an an optional usize value `hint_index`, used to obtain hint locations
* Default implementation of compile_hint [#680](https://github.com/lambdaclass/cairo-vm/pull/680)
    * Internal changes:
        * Make the `compile_hint` implementation which was in the `BuiltinHintProcessor` the default implementation in the trait.
* Add new error type `HintError` [#676](https://github.com/lambdaclass/cairo-vm/pull/676)
    * Public Api changes:
        * `HintProcessor::execute_hint()` now returns a `HintError` instead of a `VirtualMachineError`
        * Helper functions on `hint_processor_utils.rs` now return a `HintError`
* Change the Dictionary used in dict hints to store MaybeRelocatable instead of BigInt [#687](https://github.com/lambdaclass/cairo-vm/pull/687)
    * Public Api changes:
        * `DictManager`, its dictionaries, and all dict module hints implemented in rust now use `MaybeRelocatable` for keys and values instead of `BigInt`
        * Add helper functions that allow extracting ids variables as `MaybeRelocatable`: `get_maybe_relocatable_from_var_name` & `get_maybe_relocatable_from_reference`
        * Change inner value type of dict-related `HintError` variants to `MaybeRelocatable`

* Implement `substitute_error_message_attribute_references` [#689] (https://github.com/lambdaclass/cairo-vm/pull/689)
    * Public Api changes:
        * Remove `error_message_attributes` field from `VirtualMachine`, and `VirtualMachine::new`
        * Add `flow_tracking_data` field to `Attribute`
        * `get_error_attr_value` now replaces the references in the error message with the corresponding cairo values.
        * Remove duplicated handling of error attribute messages leading to duplicated into in the final error display.
* Fix multiplicative inverse bug [#697](https://github.com/lambdaclass/cairo-vm/pull/697) [#698](https://github.com/lambdaclass/cairo-vm/pull/698). The VM was using integer division rather than prime field inverse when deducing `op0` or `op1` for the multiplication opcode

#### [0.1.0] - 2022-12-30
* Add traceback to VmException [#657](https://github.com/lambdaclass/cairo-vm/pull/657)
    * Public API changes:
        * `traceback` field added to `VmException` struct
        * `pub fn from_vm_error(runner: &CairoRunner, error: VirtualMachineError, pc: usize) -> Self` is now `pub fn from_vm_error(runner: &CairoRunner, vm: &VirtualMachine, error: VirtualMachineError) -> Self`
        * `pub fn get_location(pc: &usize, runner: &CairoRunner) -> Option<Location>` is now `pub fn get_location(pc: usize, runner: &CairoRunner) -> Option<Location>`
        * `pub fn decode_instruction(encoded_instr: i64, mut imm: Option<BigInt>) -> Result<instruction::Instruction, VirtualMachineError>` is now `pub fn decode_instruction(encoded_instr: i64, mut imm: Option<&BigInt>) -> Result<instruction::Instruction, VirtualMachineError>`
        * `VmException` fields' string format now mirrors their cairo-lang counterparts.<|MERGE_RESOLUTION|>--- conflicted
+++ resolved
@@ -2,13 +2,11 @@
 
 #### Upcoming Changes
 
-<<<<<<< HEAD
 * Update starknet-crypto to 0.7.3, removing the old FieldElement completly in favour of the new Felt (that is Copy).
-=======
+
 * chore: update the cairo-vm version used in the readme
 
 * chore: update cairo-lang dependencies to 2.9.2
->>>>>>> b416f80b
 
 * fix: replace `div_rem` with `div_mod_floor` in `verify_zero` hints [#1881](https://github.com/lambdaclass/cairo-vm/pull/1881)
 
