--- conflicted
+++ resolved
@@ -4,15 +4,13 @@
 
 #### [0.8.6] - 2023-8-11
 
-<<<<<<< HEAD
 * refactor: combine `Program.hints` and `Program.hints_ranges` into custom collection [#1366](https://github.com/lambdaclass/cairo-vm/pull/1366)
-=======
+
 * fix: Fix div_mod [#1383](https://github.com/lambdaclass/cairo-vm/pull/1383)
 
   * Fixes `div_mod` function so that it behaves like the cairo-lang version
   * Various functions in the `math_utils` crate can now return a `MathError` : `div_mod`, `ec_add`, `line_slope`, `ec_double`, `ec_double_slope`.
   * Fixes `UINT256_MUL_INV_MOD_P` hint so that it behaves like the python code.
->>>>>>> 4d36f964
 
 * fix: Handle error in hint `UINT256_MUL_DIV_MOD` when divides by zero [#1367](https://github.com/lambdaclass/cairo-vm/pull/1367)
 
