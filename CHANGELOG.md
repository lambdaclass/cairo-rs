## Cairo-VM Changelog

#### Upcoming Changes

<<<<<<< HEAD
* feat: Add `print_output` flag to `cairo-1` crate [#1575] (https://github.com/lambdaclass/cairo-vm/pull/1575)
=======
* feat: Add `cairo_pie_output` flag to `cairo_vm_cli` [#1578] (https://github.com/lambdaclass/cairo-vm/pull/1578)
  * Fix serialization of CairoPie to be fully compatible with the python version
  * Add `CairoPie::write_zip_file`
  * Move handling of required and exclusive arguments in `cairo-vm-cli` to struct definition using clap derives
>>>>>>> 2f715c43

* feat: Add doc + default impl for ResourceTracker trait [#1576] (https://github.com/lambdaclass/cairo-vm/pull/1576)

* feat: Add `air_private_input` flag to `cairo1-run` [#1559] (https://github.com/lambdaclass/cairo-vm/pull/1559)

* feat: Add `args` flag to `cairo1-run` [#15551] (https://github.com/lambdaclass/cairo-vm/pull/1551)

* feat: Add `air_public_input` flag to `cairo1-run` [#1539] (https://github.com/lambdaclass/cairo-vm/pull/1539)

* feat: Implement air_private_input [#1552](https://github.com/lambdaclass/cairo-vm/pull/1552)

* feat: Add `proof_mode` flag to `cairo1-run` [#1537] (https://github.com/lambdaclass/cairo-vm/pull/1537)
  * The cairo1-run crate no longer compiles and executes in proof_mode by default
  * Add flag `proof_mode` to cairo1-run crate. Activating this flag will enable proof_mode compilation and execution

* dev: bump cairo 1 compiler dep to 2.4 [#1530](https://github.com/lambdaclass/cairo-vm/pull/1530)

#### [1.0.0-rc0] - 2024-1-5

* feat: Use `ProjectivePoint` from types-rs in ec_op builtin impl [#1532](https://github.com/lambdaclass/cairo-vm/pull/1532)

* feat(BREAKING): Replace `cairo-felt` crate with `starknet-types-core` (0.0.5) [#1408](https://github.com/lambdaclass/cairo-vm/pull/1408)

* feat(BREAKING): Add Cairo 1 proof mode compilation and execution [#1517] (https://github.com/lambdaclass/cairo-vm/pull/1517)
    * In the cairo1-run crate, now the Cairo 1 Programs are compiled and executed in proof-mode
    * BREAKING: Remove `CairoRunner.proof_mode: bool` field and replace it with `CairoRunner.runner_mode: RunnerMode`

* perf: Add `extensive_hints` feature to prevent performance regression for the common use-case [#1503] (https://github.com/lambdaclass/cairo-vm/pull/1503)

  * Gates changes added by #1491 under the feature flag `extensive_hints`

* chore: remove cancel-duplicates workflow [#1497](https://github.com/lambdaclass/cairo-vm/pull/1497)

* feat: Handle `pc`s outside of program segment in `VmException` [#1501] (https://github.com/lambdaclass/cairo-vm/pull/1501)

  * `VmException` now shows the full pc value instead of just the offset (`VmException.pc` field type changed to `Relocatable`)
  * `VmException.traceback` now shows the full pc value for each entry instead of hardcoding its index to 0.
  * Disable debug information for errors produced when `pc` is outside of the program segment (segment_index != 0). `VmException` fields `inst_location` & `error_attr_value` will be `None` in such case.

* feat: Allow running instructions from pcs outside the program segement [#1493](https://github.com/lambdaclass/cairo-vm/pull/1493)

* BREAKING: Partially Revert `Optimize trace relocation #906` [#1492](https://github.com/lambdaclass/cairo-vm/pull/1492)

  * Remove methods `VirtualMachine::get_relocated_trace`& `VirtualMachine::relocate_trace`.
  * Add `relocated_trace` field  & `relocate_trace` method to `CairoRunner`.
  * Swap `TraceEntry` for `RelocatedTraceEntry` type in `write_encoded_trace` & `PublicInput::new` signatures.
  * Now takes into account the program counter's segment index when building the execution trace instead of assuming it to be 0.

* feat: Add HintProcessor::execute_hint_extensive + refactor hint_ranges [#1491](https://github.com/lambdaclass/cairo-vm/pull/1491)

  * Add trait method `HintProcessorLogic::execute_hint_extensive`:
    * This method has a similar behaviour to `HintProcessorLogic::execute_hint` but it also returns a `HintExtension` (type alias for `HashMap<Relocatable, Vec<Box<dyn Any>>>`) that can be used to extend the current map of hints used by the VM. This behaviour achieves what the `vm_load_data` primitive does for cairo-lang, and is needed to implement os hints.
    * This method is now used by the VM to execute hints instead of `execute_hint`, but it's default implementation calls `execute_hint`, so current implementors of the `HintProcessor` trait won't notice any change.

  * Signature changes:
    * `pub fn step_hint(&mut self, hint_executor: &mut dyn HintProcessor, exec_scopes: &mut ExecutionScopes, hint_datas: &mut Vec<Box<dyn Any>>, constants: &HashMap<String, Felt252>) -> Result<(), VirtualMachineError>` -> `pub fn step_hint(&mut self, hint_processor: &mut dyn HintProcessor, exec_scopes: &mut ExecutionScopes, hint_datas: &mut Vec<Box<dyn Any>>, hint_ranges: &mut HashMap<Relocatable, HintRange>, constants: &HashMap<String, Felt252>) -> Result<(), VirtualMachineError>`
    * `pub fn step(&mut self, hint_executor: &mut dyn HintProcessor, exec_scopes: &mut ExecutionScopes, hint_data: &[Box<dyn Any>], constants: &HashMap<String, Felt252>) -> Result<(), VirtualMachineError>` -> `pub fn step(&mut self, hint_processor: &mut dyn HintProcessor, exec_scopes: &mut ExecutionScopes, hint_datas: &mut Vec<Box<dyn Any>>, hint_ranges: &mut HashMap<Relocatable, HintRange>, constants: &HashMap<String, Felt252>) -> Result<(), VirtualMachineError>`

* feat: add debugging capabilities behind `print` feature flag. [#1476](https://github.com/lambdaclass/cairo-vm/pull/1476)

* feat: add `cairo_run_program` function that takes a `Program` as an arg. [#1496](https://github.com/lambdaclass/cairo-vm/pull/1496)

#### [0.9.1] - 2023-11-16

* chore: bump `cairo-lang-` dependencies to 2.3.1 [#1482](https://github.com/lambdaclass/cairo-vm/pull/1482), [#1483](https://github.com/lambdaclass/cairo-vm/pull/1483)

* feat: Make PublicInput fields public [#1474](https://github.com/lambdaclass/cairo-vm/pull/1474)

* chore: bump starknet-crypto to v0.6.1 [#1469](https://github.com/lambdaclass/cairo-vm/pull/1469)

* feat: Implement the Serialize and Deserialize methods for the Program struct [#1458](https://github.com/lambdaclass/cairo-vm/pull/1458)

* feat: Use only program builtins when running cairo 1 programs [#1457](https://github.com/lambdaclass/cairo-vm/pull/1457)

* feat: Use latest cairo-vm version in cairo1-run crate [#1455](https://github.com/lambdaclass/cairo-vm/pull/1455)

* feat: Implement a CLI to run cairo 1 programs [#1370](https://github.com/lambdaclass/cairo-vm/pull/1370)

* fix: Fix string code of `BLAKE2S_ADD_UINT256` hint [#1454](https://github.com/lambdaclass/cairo-vm/pull/1454)

#### [0.9.0] - 2023-10-03

* fix: Default to empty attributes vector when the field is missing from the program JSON [#1450](https://github.com/lambdaclass/cairo-vm/pull/1450)

* fix: Change serialization of CairoPieMemory to match Python's binary format [#1447](https://github.com/lambdaclass/cairo-vm/pull/1447)

* fix: Remove Deserialize derive from CairoPie and fix Serialize implementation to match Python's [#1444](https://github.com/lambdaclass/cairo-vm/pull/1444)

* fix: ec_recover hints no longer panic when divisor is 0 [#1433](https://github.com/lambdaclass/cairo-vm/pull/1433)

* feat: Implement the Serialize and Deserialize traits for the CairoPie struct [#1438](https://github.com/lambdaclass/cairo-vm/pull/1438)

* fix: Using UINT256_HINT no longer panics when b is greater than 2^256 [#1430](https://github.com/lambdaclass/cairo-vm/pull/1430)

* feat: Added a differential fuzzer for programs with whitelisted hints [#1358](https://github.com/lambdaclass/cairo-vm/pull/1358)

* fix(breaking): Change return type of `get_execution_resources` to `RunnerError` [#1398](https://github.com/lambdaclass/cairo-vm/pull/1398)

* Don't build wasm-demo in `build` target + add ci job to run the wasm demo [#1393](https://github.com/lambdaclass/cairo-vm/pull/1393)

    * Adds default-members to workspace
    * Crate `examples/wasm-demo` is no longer built during `make build`
    * `make check` no longer compiles the cairo file used in the wasm-demo
    * Removes Makefile targets `examples/wasm-demo/src/array_sum.json` & `example_program`
    * `wasm-demo` now uses the compiled cairo file in `cairo_programs` directory instead of its own copy

* feat: Add `Program::new_for_proof` [#1396](https://github.com/lambdaclass/cairo-vm/pull/1396)

#### [0.8.7] - 2023-8-28

* Add REDUCE_V2 hint [#1420](https://github.com/lambdaclass/cairo-vm/pull/1420):
    * Implement REDUCE_V2 hint
    * Rename hint REDUCE -> REDUCE_V1

* BREAKING: Add `disable_trace_padding` to `CairoRunConfig`[#1233](https://github.com/lambdaclass/cairo-rs/pull/1233)

* feat: Implement `CairoRunner.get_cairo_pie`[#1375](https://github.com/lambdaclass/cairo-vm/pull/1375)

* fix: Compare air_public_inputs against python vm + Fix how public memory is built [#391](https://github.com/lambdaclass/cairo-vm/pull/1391)

    BugFixes:

    *  `CairoRunner.finalize_segments` now builds the output builtin's public memory (if applicable).
    * `MemorySegmentManager.get_public_memory_addresses` logic fixed.
    * `MemorySegmentManager.finalize` no longer skips segments when their public memory is None

    Minor changes:

    * `VirtualMachine.get_public_memory_addresses` now strips the "_builtin" suffix from builtin names
    * `MemorySegmentAddresses.stop_address` renamed to `stop_ptr`

    Overall these changes make the the air public input file (obtained through the --air_public_input flag) equivalent to the ones outputted by the cairo-lang version

* fix: Fix `SPLIT_FELT` hint [#1387](https://github.com/lambdaclass/cairo-vm/pull/1387)

* refactor: combine `Program.hints` and `Program.hints_ranges` into custom collection [#1366](https://github.com/lambdaclass/cairo-vm/pull/1366)

* fix: Fix div_mod [#1383](https://github.com/lambdaclass/cairo-vm/pull/1383)

  * Fixes `div_mod` function so that it behaves like the cairo-lang version
  * Various functions in the `math_utils` crate can now return a `MathError` : `div_mod`, `ec_add`, `line_slope`, `ec_double`, `ec_double_slope`.
  * Fixes `UINT256_MUL_INV_MOD_P` hint so that it behaves like the python code.

#### [0.8.6] - 2023-8-11

* fix: Handle error in hint `UINT256_MUL_DIV_MOD` when divides by zero [#1367](https://github.com/lambdaclass/cairo-vm/pull/1367)

* Add HintError::SyscallError and VmErrors::HINT_ERROR_STR constant [#1357](https://github.com/lambdaclass/cairo-rs/pull/1357)

* feat: make *arbitrary* feature also enable a `proptest::arbitrary::Arbitrary` implementation for `Felt252` [#1355](https://github.com/lambdaclass/cairo-vm/pull/1355)

* fix: correctly display invalid signature error message [#1361](https://github.com/lambdaclass/cairo-vm/pull/1361)

#### [0.8.5] - 2023-7-31

* fix: `Program` comparison depending on `hints_ranges` ordering [#1351](https://github.com/lambdaclass/cairo-rs/pull/1351)

* feat: implement the `--air_public_input` flag to the runner for outputting public inputs into a file [#1268](https://github.com/lambdaclass/cairo-rs/pull/1268)

* fix: CLI errors bad formatting and handling

* perf: replace insertion with bit-setting in validated addresses [#1208](https://github.com/lambdaclass/cairo-vm/pull/1208)

* fix: return error when a parsed hint's PC is invalid [#1340](https://github.com/lambdaclass/cairo-vm/pull/1340)

* chore(deps): bump _cairo-lang_ dependencies to v2.1.0-rc2 [#1345](https://github.com/lambdaclass/cairo-vm/pull/1345)

* chore(examples): remove _wee_alloc_ dependency from _wasm-demo_ example and _ensure-no_std_ dummy crate [#1337](https://github.com/lambdaclass/cairo-vm/pull/1337)

* docs: improved crate documentation [#1334](https://github.com/lambdaclass/cairo-vm/pull/1334)

* chore!: made `deserialize_utils` module private [#1334](https://github.com/lambdaclass/cairo-vm/pull/1334)
  BREAKING:
  * `deserialize_utils` is no longer exported
  * functions `maybe_add_padding`, `parse_value`, and `take_until_unbalanced` are no longer exported
  * `ReferenceParseError` is no more

* perf: changed `ok_or` usage for `ok_or_else` in expensive cases [#1332](https://github.com/lambdaclass/cairo-vm/pull/1332)

* feat: updated the old WASM example and moved it to [`examples/wasm-demo`](examples/wasm-demo/) [#1315](https://github.com/lambdaclass/cairo-vm/pull/1315)

* feat(fuzzing): add `arbitrary` feature to enable arbitrary derive in `Program` and `CairoRunConfig` [#1306](https://github.com/lambdaclass/cairo-vm/pull/1306) [#1330](https://github.com/lambdaclass/cairo-vm/pull/1330)

* perf: remove pointless iterator from rc limits tracking [#1316](https://github.com/lambdaclass/cairo-vm/pull/1316)

* feat(felt): add `from_bytes_le` and `from_bytes_ne` methods to `Felt252` [#1326](https://github.com/lambdaclass/cairo-vm/pull/1326)

* perf: change `Program::shared_program_data::hints` from `HashMap<usize, Vec<Box<dyn Any>>>` to `Vec<Box<dyn Any>>` and refer to them as ranges stored in a `Vec<_>` indexed by PC with run time reductions of up to 12% [#931](https://github.com/lambdaclass/cairo-vm/pull/931)
  BREAKING:
  * `get_hint_dictionary(&self, &[HintReference], &mut dyn HintProcessor) -> Result<HashMap<usize, Vec<Box<dyn Any>>, VirtualMachineError>` ->
    `get_hint_data(self, &[HintReference], &mut dyn HintProcessor) -> Result<Vec<Box<dyn Any>, VirtualMachineError>`
  * Hook methods receive `&[Box<dyn Any>]` rather than `&HashMap<usize, Vec<Box<dyn Any>>>`

#### [0.8.4]
**YANKED**

#### [0.8.3]
**YANKED**

#### [0.8.2] - 2023-7-10

* chore: update dependencies, particularly lamdaworks 0.1.2 -> 0.1.3 [#1323](https://github.com/lambdaclass/cairo-vm/pull/1323)

* fix: fix `UINT256_MUL_DIV_MOD` hint [#1320](https://github.com/lambdaclass/cairo-vm/pull/1320)

* feat: add dependency installation script `install.sh` [#1298](https://github.com/lambdaclass/cairo-vm/pull/1298)

* fix: specify resolver version 2 in the virtual workspace's manifest [#1311](https://github.com/lambdaclass/cairo-vm/pull/1311)

* feat: add `lambdaworks-felt` feature to `cairo-vm-cli` [#1308](https://github.com/lambdaclass/cairo-vm/pull/1308)

* chore: update dependencies, particularly clap 3.2 -> 4.3 [#1309](https://github.com/lambdaclass/cairo-vm/pull/1309)
  * this removes dependency on _atty_, that's no longer mantained

* chore: remove unused dependencies [#1307](https://github.com/lambdaclass/cairo-vm/pull/1307)
  * rand_core
  * serde_bytes
  * rusty-hook (_dev-dependency_)

* chore: bump `cairo-lang-starknet` and `cairo-lang-casm` dependencies to 2.0.0 [#1313](https://github.com/lambdaclass/cairo-vm/pull/1313)

#### [0.8.1] - 2023-6-29

* chore: change mentions of *cairo-rs-py* to *cairo-vm-py* [#1296](https://github.com/lambdaclass/cairo-vm/pull/1296)

* rename github repo from https://github.com/lambdaclass/cairo-rs to https://github.com/lambdaclass/cairo-vm [#1289](https://github.com/lambdaclass/cairo-vm/pull/1289)

* fix(security): avoid OOM crashes when programs jump to very high invalid addresses [#1285](https://github.com/lambdaclass/cairo-vm/pull/1285)

* fix: add `to_bytes_be` to the felt when `lambdaworks-felt` feature is active [#1290](https://github.com/lambdaclass/cairo-vm/pull/1290)

* chore: mark `modpow` and `to_signed_bytes_le` as *deprecated* [#1290](https://github.com/lambdaclass/cairo-vm/pull/1290)

* fix: bump *lambdaworks-math* to latest version, that fixes no-std support [#1293](https://github.com/lambdaclass/cairo-vm/pull/1293)

* build: remove dependency to `thiserror` (use `thiserror-no-std/std` instead)

* chore: use LambdaWorks' implementation of bit operations for `Felt252` [#1291](https://github.com/lambdaclass/cairo-vm/pull/1291)

* update `cairo-lang-starknet` and `cairo-lang-casm` dependencies to v2.0.0-rc6 [#1299](https://github.com/lambdaclass/cairo-vm/pull/1299)

#### [0.8.0] - 2023-6-26

* feat: Add feature `lambdaworks-felt` to `felt` & `cairo-vm` crates [#1281](https://github.com/lambdaclass/cairo-vm/pull/1281)

    Changes under this feature:
  * `Felt252` now uses *LambdaWorks*' `FieldElement` internally
  * BREAKING: some methods of `Felt252` were removed, namely: `modpow` and `to_signed_bytes_le`

#### [0.7.0] - 2023-6-26

* BREAKING: Integrate `RunResources` logic into `HintProcessor` trait [#1274](https://github.com/lambdaclass/cairo-vm/pull/1274)
  * Rename trait `HintProcessor` to `HintProcessorLogic`
  * Add trait `ResourceTracker`
  * Trait `HintProcessor` is now `HintProcessor: HintProcessorLogic + ResourceTracker`
  * `BuiltinHintProcessor::new` & `Cairo1HintProcessor::new` now receive the argumet `run_resources: RunResources`
  * `HintProcessorLogic::execute_hint` no longer receives `run_resources: &mut RunResources`
  * Remove argument `run_resources: &mut RunResources` from `CairoRunner::run_until_pc` & `CairoRunner::run_from_entrypoint`

* build: remove unused implicit features from cairo-vm [#1266](https://github.com/lambdaclass/cairo-vm/pull/1266)


#### [0.6.1] - 2023-6-23

* fix: updated the `custom_hint_example` and added it to the workspace [#1258](https://github.com/lambdaclass/cairo-vm/pull/1258)

* Add path to cairo-vm README.md [#1276](https://github.com/lambdaclass/cairo-vm/pull/1276)

* fix: change error returned when subtracting two `MaybeRelocatable`s to better reflect the cause [#1271](https://github.com/lambdaclass/cairo-vm/pull/1271)

* fix: CLI error message when using --help [#1270](https://github.com/lambdaclass/cairo-vm/pull/1270)

#### [0.6.0] - 2023-6-18

* fix: `dibit` hint no longer fails when called with an `m` of zero [#1247](https://github.com/lambdaclass/cairo-vm/pull/1247)

* fix(security): avoid denial of service on malicious input exploiting the scientific notation parser [#1239](https://github.com/lambdaclass/cairo-vm/pull/1239)

* BREAKING: Change `RunResources` usage:
    * Modify field type `RunResources.n_steps: Option<usize>,`

    * Public Api Changes:
        *  CairoRunner::run_until_pc: Now receive a `&mut RunResources` instead of an `&mut Option<RunResources>`
        *  CairoRunner::run_from_entrypoint: Now receive a `&mut RunResources` instead of an `&mut Option<RunResources>`
        * VirtualMachine::Step: Add `&mut RunResources` as input
        * Trait HintProcessor::execute_hint: Add  `&mut RunResources` as an input

* perf: accumulate `min` and `max` instruction offsets during run to speed up range check [#1080](https://github.com/lambdaclass/cairo-vm/pull/)
  BREAKING: `Cairo_runner::get_perm_range_check_limits` no longer returns an error when called without trace enabled, as it no longer depends on it

* perf: process reference list on `Program` creation only [#1214](https://github.com/lambdaclass/cairo-vm/pull/1214)
  Also keep them in a `Vec<_>` instead of a `HashMap<_, _>` since it will be continuous anyway.
  BREAKING:
  * `HintProcessor::compile_hint` now receies a `&[HintReference]` rather than `&HashMap<usize, HintReference>`
  * Public `CairoRunner::get_reference_list` has been removed

* BREAKING: Add no_std compatibility to cairo-vm (cairo-1-hints feature still not supported)
    * Move the vm to its own directory and crate, different from the workspace [#1215](https://github.com/lambdaclass/cairo-vm/pull/1215)

    * Add an `ensure_no_std` crate that the CI will use to check that new changes don't revert `no_std` support [#1215](https://github.com/lambdaclass/cairo-vm/pull/1215) [#1232](https://github.com/lambdaclass/cairo-vm/pull/1232)

    * replace the use of `num-prime::is_prime` by a custom implementation, therefore restoring `no_std` compatibility [#1238](https://github.com/lambdaclass/cairo-vm/pull/1238)

#### [0.5.2] - 2023-6-12

* BREAKING: Compute `ExecutionResources.n_steps` without requiring trace [#1222](https://github.com/lambdaclass/cairo-vm/pull/1222)

  * `CairoRunner::get_execution_resources` return's `n_steps` field value is now set to `vm.current_step` instead of `0` if both `original_steps` and `trace` are set to `None`

* Add `RunResources::get_n_steps` method [#1225](https://github.com/lambdaclass/cairo-vm/pull/1225)

* refactor: simplify `mem_eq`

* fix: pin Cairo compiler version [#1220](https://github.com/lambdaclass/cairo-vm/pull/1220)

* perf: make `inner_rc_bound` a constant, improving performance of the range-check builtin

* fix: substraction of `MaybeRelocatable` always behaves as signed [#1218](https://github.com/lambdaclass/cairo-vm/pull/1218)

#### [0.5.1] - 2023-6-7

* fix: fix overflow for `QUAD_BIT` and `DI_BIT` hints [#1209](https://github.com/lambdaclass/cairo-vm/pull/1209)
  Fixes [#1205](https://github.com/lambdaclass/cairo-vm/issue/1205)

* fix: fix hints `UINT256_UNSIGNED_DIV_REM` && `UINT256_EXPANDED_UNSIGNED_DIV_REM` [#1203](https://github.com/lambdaclass/cairo-vm/pull/1203)

* bugfix: fix deserialization of scientific notation with fractional values [#1202](https://github.com/lambdaclass/cairo-vm/pull/1202)

* feat: implement `mem_eq` function to test for equality of two ranges in memory [#1198](https://github.com/lambdaclass/cairo-vm/pull/1198)

* perf: use `mem_eq` in `set_add` [#1198](https://github.com/lambdaclass/cairo-vm/pull/1198)

* feat: wrap big variants of `HintError`, `VirtualMachineError`, `RunnerError`, `MemoryError`, `MathError`, `InsufficientAllocatedCellsError` in `Box` [#1193](https://github.com/lambdaclass/cairo-vm/pull/1193)
  * BREAKING: all tuple variants of `HintError` with a single `Felt252` or multiple elements now receive a single `Box`

* Add `Program::builtins_len method` [#1194](https://github.com/lambdaclass/cairo-vm/pull/1194)

* fix: Handle the deserialization of serde_json::Number with scientific notation (e.g.: Number(1e27)) in felt_from_number function [#1188](https://github.com/lambdaclass/cairo-vm/pull/1188)

* feat: Add RunResources Struct [#1175](https://github.com/lambdaclass/cairo-vm/pull/1175)
  * BREAKING: Modify `CairoRunner::run_until_pc` arity. Add `run_resources: &mut Option<RunResources>` input
  * BREAKING: Modify `CairoRunner::run_from_entrypoint` arity. Add `run_resources: &mut Option<RunResources>` input

* fix: Fix 'as_int' conversion usage in hints `ASSERT_250_BIT` &  `SIGNED_DIV_REM` [#1191](https://github.com/lambdaclass/cairo-vm/pull/1191)


* bugfix: Use cairo constants in `ASSERT_250_BIT` hint [#1187](https://github.com/lambdaclass/cairo-vm/pull/1187)

* bugfix: Fix `EC_DOUBLE_ASSIGN_NEW_X_V2` hint not taking `SECP_P` value from the current execution scope [#1186](https://github.com/lambdaclass/cairo-vm/pull/1186)

* fix: Fix hint `BIGINT_PACK_DIV_MOD` [#1189](https://github.com/lambdaclass/cairo-vm/pull/1189)

* fix: Fix possible subtraction overflow in `QUAD_BIT` & `DI_BIT` hints [#1185](https://github.com/lambdaclass/cairo-vm/pull/1185)

  * These hints now return an error when ids.m equals zero

* fix: felt_from_number not properly returning parse errors [#1012](https://github.com/lambdaclass/cairo-vm/pull/1012)

* fix: Fix felt sqrt and Signed impl [#1150](https://github.com/lambdaclass/cairo-vm/pull/1150)

  * BREAKING: Fix `Felt252` methods `abs`, `signum`, `is_positive`, `is_negative` and `sqrt`
  * BREAKING: Remove function `math_utils::sqrt`(Now moved to `Felt252::sqrt`)

* feat: Add method `CairoRunner::initialize_function_runner_cairo_1` [#1151](https://github.com/lambdaclass/cairo-vm/pull/1151)

  * Add method `pub fn initialize_function_runner_cairo_1(
        &mut self,
        vm: &mut VirtualMachine,
        program_builtins: &[BuiltinName],
    ) -> Result<(), RunnerError>` to `CairoRunner`

  * BREAKING: Move field `builtins` from `SharedProgramData` to `Program`
  * BREAKING: Remove argument `add_segment_arena_builtin` from `CairoRunner::initialize_function_runner`, it is now always false
  * BREAKING: Add `segment_arena` enum variant to `BuiltinName`

* Fix implementation of `InitSquashData` and `ShouldSkipSquashLoop`

* Add more hints to `Cairo1HintProcessor` [#1171](https://github.com/lambdaclass/cairo-vm/pull/1171)
                                          [#1143](https://github.com/lambdaclass/cairo-vm/pull/1143)

    * `Cairo1HintProcessor` can now run the following hints:
        * Felt252DictEntryInit
        * Felt252DictEntryUpdate
        * GetCurrentAccessDelta
        * InitSquashData
        * AllocConstantSize
        * GetCurrentAccessIndex
        * ShouldContinueSquashLoop
        * FieldSqrt
        * Uint512DivMod

* Add some small considerations regarding Cairo 1 programs [#1144](https://github.com/lambdaclass/cairo-vm/pull/1144):

  * Ignore Casm and Sierra files
  * Add special flag to compile Cairo 1 programs

* Make the VM able to run `CasmContractClass` files under `cairo-1-hints` feature [#1098](https://github.com/lambdaclass/cairo-vm/pull/1098)

  * Implement `TryFrom<CasmContractClass> for Program`
  * Add `Cairo1HintProcessor`

#### 0.5.0
**YANKED**

#### [0.4.0] - 2023-05-12

* perf: insert elements from the tail in `load_data` so reallocation happens only once [#1117](https://github.com/lambdaclass/cairo-vm/pull/1117)

* Add `CairoRunner::get_program method` [#1123](https://github.com/lambdaclass/cairo-vm/pull/1123)

* Use to_signed_felt as function for felt252 as BigInt within [-P/2, P/2] range and use to_bigint as function for representation as BigInt. [#1100](https://github.com/lambdaclass/cairo-vm/pull/1100)

* Implement hint on field_arithmetic lib [#1090](https://github.com/lambdaclass/cairo-vm/pull/1090)

    `BuiltinHintProcessor` now supports the following hints:

    ```python
        %{
            def split(num: int, num_bits_shift: int, length: int):
                a = []
                for _ in range(length):
                    a.append( num & ((1 << num_bits_shift) - 1) )
                    num = num >> num_bits_shift
                return tuple(a)

            def pack(z, num_bits_shift: int) -> int:
                limbs = (z.d0, z.d1, z.d2)
                return sum(limb << (num_bits_shift * i) for i, limb in enumerate(limbs))

            a = pack(ids.a, num_bits_shift = 128)
            b = pack(ids.b, num_bits_shift = 128)
            p = pack(ids.p, num_bits_shift = 128)

            res = (a - b) % p


            res_split = split(res, num_bits_shift=128, length=3)

            ids.res.d0 = res_split[0]
            ids.res.d1 = res_split[1]
            ids.res.d2 = res_split[2]
        %}
    ```

* Add missing hint on cairo_secp lib [#1089](https://github.com/lambdaclass/cairo-vm/pull/1089):
    `BuiltinHintProcessor` now supports the following hint:

    ```python

    from starkware.cairo.common.cairo_secp.secp_utils import pack

    slope = pack(ids.slope, PRIME)
    x0 = pack(ids.point0.x, PRIME)
    x1 = pack(ids.point1.x, PRIME)
    y0 = pack(ids.point0.y, PRIME)

    value = new_x = (pow(slope, 2, SECP_P) - x0 - x1) % SECP_P
    ```

* Add missing hint on vrf.json whitelist [#1055](https://github.com/lambdaclass/cairo-vm/pull/1055):

     `BuiltinHintProcessor` now supports the following hint:

     ```python
    %{
        PRIME = 2**255 - 19
        II = pow(2, (PRIME - 1) // 4, PRIME)

        xx = ids.xx.low + (ids.xx.high<<128)
        x = pow(xx, (PRIME + 3) // 8, PRIME)
        if (x * x - xx) % PRIME != 0:
            x = (x * II) % PRIME
        if x % 2 != 0:
            x = PRIME - x
        ids.x.low = x & ((1<<128)-1)
        ids.x.high = x >> 128
    %}
    ```

* Implement hint variant for finalize_blake2s[#1072](https://github.com/lambdaclass/cairo-vm/pull/1072)

    `BuiltinHintProcessor` now supports the following hint:

     ```python
    %{
        # Add dummy pairs of input and output.
        from starkware.cairo.common.cairo_blake2s.blake2s_utils import IV, blake2s_compress

        _n_packed_instances = int(ids.N_PACKED_INSTANCES)
        assert 0 <= _n_packed_instances < 20
        _blake2s_input_chunk_size_felts = int(ids.BLAKE2S_INPUT_CHUNK_SIZE_FELTS)
        assert 0 <= _blake2s_input_chunk_size_felts < 100

        message = [0] * _blake2s_input_chunk_size_felts
        modified_iv = [IV[0] ^ 0x01010020] + IV[1:]
        output = blake2s_compress(
            message=message,
            h=modified_iv,
            t0=0,
            t1=0,
            f0=0xffffffff,
            f1=0,
        )
        padding = (message + modified_iv + [0, 0xffffffff] + output) * (_n_packed_instances - 1)
        segments.write_arg(ids.blake2s_ptr_end, padding)
        %}
        ```

* Implement fast_ec_add hint variant [#1087](https://github.com/lambdaclass/cairo-vm/pull/1087)

`BuiltinHintProcessor` now supports the following hint:

    ```python
    %{
        from starkware.cairo.common.cairo_secp.secp_utils import SECP_P, pack

        slope = pack(ids.slope, PRIME)
        x0 = pack(ids.pt0.x, PRIME)
        x1 = pack(ids.pt1.x, PRIME)
        y0 = pack(ids.pt0.y, PRIME)

        value = new_x = (pow(slope, 2, SECP_P) - x0 - x1) % SECP_P
    %}
    ```

* feat(hints): Add alternative string for hint IS_ZERO_PACK_EXTERNAL_SECP [#1082](https://github.com/lambdaclass/cairo-vm/pull/1082)

    `BuiltinHintProcessor` now supports the following hint:

    ```python
    %{
        from starkware.cairo.common.cairo_secp.secp_utils import pack
        x = pack(ids.x, PRIME) % SECP_P
    %}
    ```

* Add alternative hint code for ec_double hint [#1083](https://github.com/lambdaclass/cairo-vm/pull/1083)

    `BuiltinHintProcessor` now supports the following hint:

    ```python
    %{
        from starkware.cairo.common.cairo_secp.secp_utils import SECP_P, pack

        slope = pack(ids.slope, PRIME)
        x = pack(ids.pt.x, PRIME)
        y = pack(ids.pt.y, PRIME)

        value = new_x = (pow(slope, 2, SECP_P) - 2 * x) % SECP_P
    %}
    ```

* fix(security)!: avoid DoS on malicious insertion to memory [#1099](https://github.com/lambdaclass/cairo-vm/pull/1099)
    * A program could crash the library by attempting to insert a value at an address with a big offset; fixed by trying to reserve to check for allocation failure
    * A program could crash the program by exploiting an integer overflow when attempting to insert a value at an address with offset `usize::MAX`

    BREAKING: added a new error variant `MemoryError::VecCapacityExceeded`

* perf: specialize addition for `u64` and `Felt252` [#932](https://github.com/lambdaclass/cairo-vm/pull/932)
    * Avoids the creation of a new `Felt252` instance for additions with a very restricted valid range
    * This impacts specially the addition of `Relocatable` with `Felt252` values in `update_pc`, which take a significant amount of time in some benchmarks

* fix(starknet-crypto): bump version to `0.5.0` [#1088](https://github.com/lambdaclass/cairo-vm/pull/1088)
    * This includes the fix for a `panic!` in `ecdsa::verify`.
      See: [#365](https://github.com/xJonathanLEI/starknet-rs/issues/365) and [#366](https://github.com/xJonathanLEI/starknet-rs/pulls/366)

* feat(hints): Add alternative string for hint IS_ZERO_PACK [#1081](https://github.com/lambdaclass/cairo-vm/pull/1081)

    `BuiltinHintProcessor` now supports the following hint:

    ```python
    %{
        from starkware.cairo.common.cairo_secp.secp_utils import SECP_P, pack
        x = pack(ids.x, PRIME) % SECP_P
    %}

* Add missing hints `NewHint#55`, `NewHint#56`, and `NewHint#57` [#1077](https://github.com/lambdaclass/cairo-vm/issues/1077)

    `BuiltinHintProcessor` now supports the following hints:

    ```python
    from starkware.cairo.common.cairo_secp.secp_utils import pack
    SECP_P=2**255-19

    x = pack(ids.x, PRIME) % SECP_P
    ```

    ```python
    from starkware.cairo.common.cairo_secp.secp_utils import pack
    SECP_P=2**255-19

    value = pack(ids.x, PRIME) % SECP_P
    ```

    ```python
    SECP_P=2**255-19
    from starkware.python.math_utils import div_mod

    value = x_inv = div_mod(1, x, SECP_P)
    ```

* Implement hint for `starkware.cairo.common.cairo_keccak.keccak._copy_inputs` as described by whitelist `starknet/security/whitelists/cairo_keccak.json` [#1058](https://github.com/lambdaclass/cairo-vm/pull/1058)

    `BuiltinHintProcessor` now supports the following hint:

    ```python
    %{ ids.full_word = int(ids.n_bytes >= 8) %}
    ```

* perf: cache decoded instructions [#944](https://github.com/lambdaclass/cairo-vm/pull/944)
    * Creates a new cache field in `VirtualMachine` that stores the `Instruction` instances as they get decoded from memory, significantly reducing decoding overhead, with gains up to 9% in runtime according to benchmarks in the performance server

* Add alternative hint code for nondet_bigint3 hint [#1071](https://github.com/lambdaclass/cairo-vm/pull/1071)

    `BuiltinHintProcessor` now supports the following hint:

    ```python
    %{
        from starkware.cairo.common.cairo_secp.secp_utils import split
        segments.write_arg(ids.res.address_, split(value))
    %}
    ```

* Add missing hint on vrf.json lib [#1052](https://github.com/lambdaclass/cairo-vm/pull/1052):

    `BuiltinHintProcessor` now supports the following hint:

    ```python
    %{
        from starkware.cairo.common.cairo_secp.secp_utils import pack
        SECP_P = 2**255-19

        slope = pack(ids.slope, PRIME)
        x0 = pack(ids.point0.x, PRIME)
        x1 = pack(ids.point1.x, PRIME)
        y0 = pack(ids.point0.y, PRIME)

        value = new_x = (pow(slope, 2, SECP_P) - x0 - x1) % SECP_P
    %}
    ```

* Implement hint for cairo_sha256_arbitrary_input_length whitelist [#1091](https://github.com/lambdaclass/cairo-vm/pull/1091)

    `BuiltinHintProcessor` now supports the following hint:

    ```python
    %{
        from starkware.cairo.common.cairo_sha256.sha256_utils import (
            compute_message_schedule, sha2_compress_function)

        _sha256_input_chunk_size_felts = int(ids.SHA256_INPUT_CHUNK_SIZE_FELTS)
        assert 0 <= _sha256_input_chunk_size_felts < 100
        _sha256_state_size_felts = int(ids.SHA256_STATE_SIZE_FELTS)
        assert 0 <= _sha256_state_size_felts < 100
        w = compute_message_schedule(memory.get_range(
            ids.sha256_start, _sha256_input_chunk_size_felts))
        new_state = sha2_compress_function(memory.get_range(ids.state, _sha256_state_size_felts), w)
        segments.write_arg(ids.output, new_state)
    %}
    ```

* Add missing hint on vrf.json lib [#1053](https://github.com/lambdaclass/cairo-vm/pull/1053):

     `BuiltinHintProcessor` now supports the following hint:

     ```python
    %{
        from starkware.cairo.common.cairo_secp.secp_utils import SECP_P, pack
        SECP_P = 2**255-19

        slope = pack(ids.slope, PRIME)
        x = pack(ids.point.x, PRIME)
        y = pack(ids.point.y, PRIME)

        value = new_x = (pow(slope, 2, SECP_P) - 2 * x) % SECP_P
    %}
    ```

* Implement hint on 0.6.0.json whitelist [#1044](https://github.com/lambdaclass/cairo-vm/pull/1044):

     `BuiltinHintProcessor` now supports the following hints:

    ```python
    %{
       ids.a_lsb = ids.a & 1
       ids.b_lsb = ids.b & 1
    %}
    ```

* Implement hint for `starkware.cairo.common.cairo_keccak.keccak._block_permutation` as described by whitelist `starknet/security/whitelists/cairo_keccak.json` [#1046](https://github.com/lambdaclass/cairo-vm/pull/1046)

    `BuiltinHintProcessor` now supports the following hint:

    ```python
    %{
        from starkware.cairo.common.cairo_keccak.keccak_utils import keccak_func
        _keccak_state_size_felts = int(ids.KECCAK_STATE_SIZE_FELTS)
        assert 0 <= _keccak_state_size_felts < 100
        output_values = keccak_func(memory.get_range(
            ids.keccak_ptr_start, _keccak_state_size_felts))
        segments.write_arg(ids.output, output_values)
    %}
    ```

* Implement hint on cairo_blake2s whitelist [#1040](https://github.com/lambdaclass/cairo-vm/pull/1040)

    `BuiltinHintProcessor` now supports the following hint:

    ```python
    %{
        from starkware.cairo.common.cairo_blake2s.blake2s_utils import IV, blake2s_compress

        _blake2s_input_chunk_size_felts = int(ids.BLAKE2S_INPUT_CHUNK_SIZE_FELTS)
        assert 0 <= _blake2s_input_chunk_size_felts < 100

        new_state = blake2s_compress(
            message=memory.get_range(ids.blake2s_start, _blake2s_input_chunk_size_felts),
            h=[IV[0] ^ 0x01010020] + IV[1:],
            t0=ids.n_bytes,
            t1=0,
            f0=0xffffffff,
            f1=0,
        )

        segments.write_arg(ids.output, new_state)
    %}
    ```

* Implement hint on cairo_blake2s whitelist [#1039](https://github.com/lambdaclass/cairo-vm/pull/1039)

    `BuiltinHintProcessor` now supports the following hint:

    ```python

    %{
        # Add dummy pairs of input and output.
        from starkware.cairo.common.cairo_blake2s.blake2s_utils import IV, blake2s_compress

        _n_packed_instances = int(ids.N_PACKED_INSTANCES)
        assert 0 <= _n_packed_instances < 20
        _blake2s_input_chunk_size_felts = int(ids.BLAKE2S_INPUT_CHUNK_SIZE_FELTS)
        assert 0 <= _blake2s_input_chunk_size_felts < 100

        message = [0] * _blake2s_input_chunk_size_felts
        modified_iv = [IV[0] ^ 0x01010020] + IV[1:]
        output = blake2s_compress(
            message=message,
            h=modified_iv,
            t0=0,
            t1=0,
            f0=0xffffffff,
            f1=0,
        )
        padding = (modified_iv + message + [0, 0xffffffff] + output) * (_n_packed_instances - 1)
        segments.write_arg(ids.blake2s_ptr_end, padding)
    %}

* Add `Program::iter_identifiers(&self) -> Iterator<Item = (&str, &Identifier)>` to get an iterator over the program's identifiers [#1079](https://github.com/lambdaclass/cairo-vm/pull/1079)

* Implement hint on `assert_le_felt` for versions 0.6.0 and 0.8.2 [#1047](https://github.com/lambdaclass/cairo-vm/pull/1047):

     `BuiltinHintProcessor` now supports the following hints:

     ```python

     %{
        from starkware.cairo.common.math_utils import assert_integer
        assert_integer(ids.a)
        assert_integer(ids.b)
        assert (ids.a % PRIME) <= (ids.b % PRIME), \
            f'a = {ids.a % PRIME} is not less than or equal to b = {ids.b % PRIME}.'
    %}

     ```

     ```python

    %{
        from starkware.cairo.common.math_utils import assert_integer
        assert_integer(ids.a)
        assert_integer(ids.b)
        a = ids.a % PRIME
        b = ids.b % PRIME
        assert a <= b, f'a = {a} is not less than or equal to b = {b}.'

        ids.small_inputs = int(
            a < range_check_builtin.bound and (b - a) < range_check_builtin.bound)
    %}

     ```

* Add missing hints on whitelist [#1073](https://github.com/lambdaclass/cairo-vm/pull/1073):

    `BuiltinHintProcessor` now supports the following hints:

    ```python
        ids.is_250 = 1 if ids.addr < 2**250 else 0
    ```

    ```python
        # Verify the assumptions on the relationship between 2**250, ADDR_BOUND and PRIME.
        ADDR_BOUND = ids.ADDR_BOUND % PRIME
        assert (2**250 < ADDR_BOUND <= 2**251) and (2 * 2**250 < PRIME) and (
                ADDR_BOUND * 2 > PRIME), \
            'normalize_address() cannot be used with the current constants.'
        ids.is_small = 1 if ids.addr < ADDR_BOUND else 0
    ```

* Implement hint on ec_recover.json whitelist [#1038](https://github.com/lambdaclass/cairo-vm/pull/1038):

    `BuiltinHintProcessor` now supports the following hint:

    ```python
    %{
         value = k = product // m
    %}
    ```

* Implement hint on ec_recover.json whitelist [#1037](https://github.com/lambdaclass/cairo-vm/pull/1037):

    `BuiltinHintProcessor` now supports the following hint:

    ```python
    %{
        from starkware.cairo.common.cairo_secp.secp_utils import pack
        from starkware.python.math_utils import div_mod, safe_div

        a = pack(ids.a, PRIME)
        b = pack(ids.b, PRIME)
        product = a * b
        m = pack(ids.m, PRIME)

        value = res = product % m

    %}
    ```

* Implement hint for `starkware.cairo.common.cairo_keccak.keccak.finalize_keccak` as described by whitelist `starknet/security/whitelists/cairo_keccak.json` [#1041](https://github.com/lambdaclass/cairo-vm/pull/1041)

    `BuiltinHintProcessor` now supports the following hint:

    ```python
    %{
        # Add dummy pairs of input and output.
        _keccak_state_size_felts = int(ids.KECCAK_STATE_SIZE_FELTS)
        _block_size = int(ids.BLOCK_SIZE)
        assert 0 <= _keccak_state_size_felts < 100
        assert 0 <= _block_size < 1000
        inp = [0] * _keccak_state_size_felts
        padding = (inp + keccak_func(inp)) * _block_size
        segments.write_arg(ids.keccak_ptr_end, padding)
    %}
    ```

* Implement hint on ec_recover.json whitelist [#1036](https://github.com/lambdaclass/cairo-vm/pull/1036):

    `BuiltinHintProcessor` now supports the following hint:

    ```python

    %{
        from starkware.cairo.common.cairo_secp.secp_utils import pack
        from starkware.python.math_utils import div_mod, safe_div

        a = pack(ids.a, PRIME)
        b = pack(ids.b, PRIME)

        value = res = a - b
    %}

    ```

* Add missing hint on vrf.json lib [#1054](https://github.com/lambdaclass/cairo-vm/pull/1054):

    `BuiltinHintProcessor` now supports the following hint:

    ```python
        from starkware.cairo.common.cairo_secp.secp_utils import pack
        SECP_P = 2**255-19

        y = pack(ids.point.y, PRIME) % SECP_P
        # The modulo operation in python always returns a nonnegative number.
        value = (-y) % SECP_P
    ```

* Implement hint on ec_recover.json whitelist [#1032](https://github.com/lambdaclass/cairo-vm/pull/1032):

    `BuiltinHintProcessor` now supports the following hint:

    ```python
    %{
        from starkware.cairo.common.cairo_secp.secp_utils import pack
        from starkware.python.math_utils import div_mod, safe_div

        N = pack(ids.n, PRIME)
        x = pack(ids.x, PRIME) % N
        s = pack(ids.s, PRIME) % N,
        value = res = div_mod(x, s, N)
    %}
    ```

* Implement hints on field_arithmetic lib (Part 2) [#1004](https://github.com/lambdaclass/cairo-vm/pull/1004)

    `BuiltinHintProcessor` now supports the following hint:

    ```python
    %{
        from starkware.python.math_utils import div_mod

        def split(num: int, num_bits_shift: int, length: int):
            a = []
            for _ in range(length):
                a.append( num & ((1 << num_bits_shift) - 1) )
                num = num >> num_bits_shift
            return tuple(a)

        def pack(z, num_bits_shift: int) -> int:
            limbs = (z.d0, z.d1, z.d2)
            return sum(limb << (num_bits_shift * i) for i, limb in enumerate(limbs))

        a = pack(ids.a, num_bits_shift = 128)
        b = pack(ids.b, num_bits_shift = 128)
        p = pack(ids.p, num_bits_shift = 128)
        # For python3.8 and above the modular inverse can be computed as follows:
        # b_inverse_mod_p = pow(b, -1, p)
        # Instead we use the python3.7-friendly function div_mod from starkware.python.math_utils
        b_inverse_mod_p = div_mod(1, b, p)


        b_inverse_mod_p_split = split(b_inverse_mod_p, num_bits_shift=128, length=3)

        ids.b_inverse_mod_p.d0 = b_inverse_mod_p_split[0]
        ids.b_inverse_mod_p.d1 = b_inverse_mod_p_split[1]
        ids.b_inverse_mod_p.d2 = b_inverse_mod_p_split[2]
    %}
    ```

* Optimizations for hash builtin [#1029](https://github.com/lambdaclass/cairo-vm/pull/1029):
  * Track the verified addresses by offset in a `Vec<bool>` rather than storing the address in a `Vec<Relocatable>`

* Add missing hint on vrf.json whitelist [#1056](https://github.com/lambdaclass/cairo-vm/pull/1056):

    `BuiltinHintProcessor` now supports the following hint:

    ```python
    %{
        from starkware.python.math_utils import ec_double_slope
        from starkware.cairo.common.cairo_secp.secp_utils import pack
        SECP_P = 2**255-19

        # Compute the slope.
        x = pack(ids.point.x, PRIME)
        y = pack(ids.point.y, PRIME)
        value = slope = ec_double_slope(point=(x, y), alpha=42204101795669822316448953119945047945709099015225996174933988943478124189485, p=SECP_P)
    %}
    ```

* Add missing hint on vrf.json whitelist [#1035](https://github.com/lambdaclass/cairo-vm/pull/1035):

    `BuiltinHintProcessor` now supports the following hint:

    ```python
    %{
        from starkware.python.math_utils import line_slope
        from starkware.cairo.common.cairo_secp.secp_utils import pack
        SECP_P = 2**255-19
        # Compute the slope.
        x0 = pack(ids.point0.x, PRIME)
        y0 = pack(ids.point0.y, PRIME)
        x1 = pack(ids.point1.x, PRIME)
        y1 = pack(ids.point1.y, PRIME)
        value = slope = line_slope(point1=(x0, y0), point2=(x1, y1), p=SECP_P)
    %}
    ```

* Add missing hint on vrf.json whitelist [#1035](https://github.com/lambdaclass/cairo-vm/pull/1035):

    `BuiltinHintProcessor` now supports the following hint:

    ```python
    %{
        from starkware.cairo.common.cairo_secp.secp_utils import pack
        SECP_P = 2**255-19
        to_assert = pack(ids.val, PRIME)
        q, r = divmod(pack(ids.val, PRIME), SECP_P)
        assert r == 0, f"verify_zero: Invalid input {ids.val.d0, ids.val.d1, ids.val.d2}."
        ids.q = q % PRIME
    %}
    ```

* Add missing hint on vrf.json whitelist [#1000](https://github.com/lambdaclass/cairo-vm/pull/1000):

    `BuiltinHintProcessor` now supports the following hint:

    ```python
        def pack_512(u, num_bits_shift: int) -> int:
            limbs = (u.d0, u.d1, u.d2, u.d3)
            return sum(limb << (num_bits_shift * i) for i, limb in enumerate(limbs))

        x = pack_512(ids.x, num_bits_shift = 128)
        p = ids.p.low + (ids.p.high << 128)
        x_inverse_mod_p = pow(x,-1, p)

        x_inverse_mod_p_split = (x_inverse_mod_p & ((1 << 128) - 1), x_inverse_mod_p >> 128)

        ids.x_inverse_mod_p.low = x_inverse_mod_p_split[0]
        ids.x_inverse_mod_p.high = x_inverse_mod_p_split[1]
    ```

* BREAKING CHANGE: Fix `CairoRunner::get_memory_holes` [#1027](https://github.com/lambdaclass/cairo-vm/pull/1027):

  * Skip builtin segements when counting memory holes
  * Check amount of memory holes for all tests in cairo_run_test
  * Remove duplicated tests in cairo_run_test
  * BREAKING CHANGE: `MemorySegmentManager.get_memory_holes` now also receives the amount of builtins in the vm. Signature is now `pub fn get_memory_holes(&self, builtin_count: usize) -> Result<usize, MemoryError>`

* Add missing hints on cairo_secp lib [#1026](https://github.com/lambdaclass/cairo-vm/pull/1026):

    `BuiltinHintProcessor` now supports the following hints:

    ```python
    from starkware.cairo.common.cairo_secp.secp256r1_utils import SECP256R1_ALPHA as ALPHA
    ```
    and:

    ```python
    from starkware.cairo.common.cairo_secp.secp256r1_utils import SECP256R1_N as N
    ```

* Add missing hint on vrf.json lib [#1043](https://github.com/lambdaclass/cairo-vm/pull/1043):

    `BuiltinHintProcessor` now supports the following hint:

    ```python
        from starkware.python.math_utils import div_mod

        def split(a: int):
            return (a & ((1 << 128) - 1), a >> 128)

        def pack(z, num_bits_shift: int) -> int:
            limbs = (z.low, z.high)
            return sum(limb << (num_bits_shift * i) for i, limb in enumerate(limbs))

        a = pack(ids.a, 128)
        b = pack(ids.b, 128)
        p = pack(ids.p, 128)
        # For python3.8 and above the modular inverse can be computed as follows:
        # b_inverse_mod_p = pow(b, -1, p)
        # Instead we use the python3.7-friendly function div_mod from starkware.python.math_utils
        b_inverse_mod_p = div_mod(1, b, p)

        b_inverse_mod_p_split = split(b_inverse_mod_p)

        ids.b_inverse_mod_p.low = b_inverse_mod_p_split[0]
        ids.b_inverse_mod_p.high = b_inverse_mod_p_split[1]
    ```

* Add missing hints `NewHint#35` and `NewHint#36` [#975](https://github.com/lambdaclass/cairo-vm/issues/975)

    `BuiltinHintProcessor` now supports the following hint:

    ```python
    from starkware.cairo.common.cairo_secp.secp_utils import pack
    from starkware.cairo.common.math_utils import as_int
    from starkware.python.math_utils import div_mod, safe_div

    p = pack(ids.P, PRIME)
    x = pack(ids.x, PRIME) + as_int(ids.x.d3, PRIME) * ids.BASE ** 3 + as_int(ids.x.d4, PRIME) * ids.BASE ** 4
    y = pack(ids.y, PRIME)

    value = res = div_mod(x, y, p)
    ```

    ```python
    k = safe_div(res * y - x, p)
    value = k if k > 0 else 0 - k
    ids.flag = 1 if k > 0 else 0
    ```

* Add missing hint on cairo_secp lib [#1057](https://github.com/lambdaclass/cairo-vm/pull/1057):

    `BuiltinHintProcessor` now supports the following hint:

    ```python
        from starkware.cairo.common.cairo_secp.secp_utils import pack
        from starkware.python.math_utils import ec_double_slope

        # Compute the slope.
        x = pack(ids.point.x, PRIME)
        y = pack(ids.point.y, PRIME)
        value = slope = ec_double_slope(point=(x, y), alpha=ALPHA, p=SECP_P)
    ```

* Add missing hint on uint256_improvements lib [#1025](https://github.com/lambdaclass/cairo-vm/pull/1025):

    `BuiltinHintProcessor` now supports the following hint:

    ```python
        from starkware.python.math_utils import isqrt
        n = (ids.n.high << 128) + ids.n.low
        root = isqrt(n)
        assert 0 <= root < 2 ** 128
        ids.root = root
    ```

* Add missing hint on vrf.json lib [#1045](https://github.com/lambdaclass/cairo-vm/pull/1045):

    `BuiltinHintProcessor` now supports the following hint:

    ```python
        from starkware.python.math_utils import is_quad_residue, sqrt

        def split(a: int):
            return (a & ((1 << 128) - 1), a >> 128)

        def pack(z) -> int:
            return z.low + (z.high << 128)

        generator = pack(ids.generator)
        x = pack(ids.x)
        p = pack(ids.p)

        success_x = is_quad_residue(x, p)
        root_x = sqrt(x, p) if success_x else None
        success_gx = is_quad_residue(generator*x, p)
        root_gx = sqrt(generator*x, p) if success_gx else None

        # Check that one is 0 and the other is 1
        if x != 0:
            assert success_x + success_gx == 1

        # `None` means that no root was found, but we need to transform these into a felt no matter what
        if root_x == None:
            root_x = 0
        if root_gx == None:
            root_gx = 0
        ids.success_x = int(success_x)
        ids.success_gx = int(success_gx)
        split_root_x = split(root_x)
        # print('split root x', split_root_x)
        split_root_gx = split(root_gx)
        ids.sqrt_x.low = split_root_x[0]
        ids.sqrt_x.high = split_root_x[1]
        ids.sqrt_gx.low = split_root_gx[0]
        ids.sqrt_gx.high = split_root_gx[1]
    ```

* Add missing hint on uint256_improvements lib [#1024](https://github.com/lambdaclass/cairo-vm/pull/1024):

    `BuiltinHintProcessor` now supports the following hint:

    ```python
        res = ids.a + ids.b
        ids.carry = 1 if res >= ids.SHIFT else 0
    ```

* BREAKING CHANGE: move `Program::identifiers` to `SharedProgramData::identifiers` [#1023](https://github.com/lambdaclass/cairo-vm/pull/1023)
    * Optimizes `CairoRunner::new`, needed for sequencers and other workflows reusing the same `Program` instance across `CairoRunner`s
    * Breaking change: make all fields in `Program` and `SharedProgramData` `pub(crate)`, since we break by moving the field let's make it the last break for this struct
    * Add `Program::get_identifier(&self, id: &str) -> &Identifier` to get a single identifier by name

* Implement hints on field_arithmetic lib[#985](https://github.com/lambdaclass/cairo-vm/pull/983)

    `BuiltinHintProcessor` now supports the following hint:

    ```python
        %{
            from starkware.python.math_utils import is_quad_residue, sqrt

            def split(num: int, num_bits_shift: int = 128, length: int = 3):
                a = []
                for _ in range(length):
                    a.append( num & ((1 << num_bits_shift) - 1) )
                    num = num >> num_bits_shift
                return tuple(a)

            def pack(z, num_bits_shift: int = 128) -> int:
                limbs = (z.d0, z.d1, z.d2)
                return sum(limb << (num_bits_shift * i) for i, limb in enumerate(limbs))


            generator = pack(ids.generator)
            x = pack(ids.x)
            p = pack(ids.p)

            success_x = is_quad_residue(x, p)
            root_x = sqrt(x, p) if success_x else None

            success_gx = is_quad_residue(generator*x, p)
            root_gx = sqrt(generator*x, p) if success_gx else None

            # Check that one is 0 and the other is 1
            if x != 0:
                assert success_x + success_gx ==1

            # `None` means that no root was found, but we need to transform these into a felt no matter what
            if root_x == None:
                root_x = 0
            if root_gx == None:
                root_gx = 0
            ids.success_x = int(success_x)
            ids.success_gx = int(success_gx)
            split_root_x = split(root_x)
            split_root_gx = split(root_gx)
            ids.sqrt_x.d0 = split_root_x[0]
            ids.sqrt_x.d1 = split_root_x[1]
            ids.sqrt_x.d2 = split_root_x[2]
            ids.sqrt_gx.d0 = split_root_gx[0]
            ids.sqrt_gx.d1 = split_root_gx[1]
            ids.sqrt_gx.d2 = split_root_gx[2]
        %}
    ```

* Add missing hint on vrf.json lib [#1050](https://github.com/lambdaclass/cairo-vm/pull/1050):

    `BuiltinHintProcessor` now supports the following hint:

    ```python
        sum_low = ids.a.low + ids.b.low
        ids.carry_low = 1 if sum_low >= ids.SHIFT else 0
    ```

* Add missing hint on uint256_improvements lib [#1016](https://github.com/lambdaclass/cairo-vm/pull/1016):

    `BuiltinHintProcessor` now supports the following hint:

    ```python
        def split(num: int, num_bits_shift: int = 128, length: int = 2):
            a = []
            for _ in range(length):
                a.append( num & ((1 << num_bits_shift) - 1) )
                num = num >> num_bits_shift
            return tuple(a)

        def pack(z, num_bits_shift: int = 128) -> int:
            limbs = (z.low, z.high)
            return sum(limb << (num_bits_shift * i) for i, limb in enumerate(limbs))

        a = pack(ids.a)
        b = pack(ids.b)
        res = (a - b)%2**256
        res_split = split(res)
        ids.res.low = res_split[0]
        ids.res.high = res_split[1]
    ```

* Implement hint on vrf.json lib [#1049](https://github.com/lambdaclass/cairo-vm/pull/1049)

    `BuiltinHintProcessor` now supports the following hint:

    ```python
        def split(num: int, num_bits_shift: int, length: int):
            a = []
            for _ in range(length):
                a.append( num & ((1 << num_bits_shift) - 1) )
                num = num >> num_bits_shift
            return tuple(a)

        def pack(z, num_bits_shift: int) -> int:
            limbs = (z.d0, z.d1, z.d2)
            return sum(limb << (num_bits_shift * i) for i, limb in enumerate(limbs))

        def pack_extended(z, num_bits_shift: int) -> int:
            limbs = (z.d0, z.d1, z.d2, z.d3, z.d4, z.d5)
            return sum(limb << (num_bits_shift * i) for i, limb in enumerate(limbs))

        a = pack_extended(ids.a, num_bits_shift = 128)
        div = pack(ids.div, num_bits_shift = 128)

        quotient, remainder = divmod(a, div)

        quotient_split = split(quotient, num_bits_shift=128, length=6)

        ids.quotient.d0 = quotient_split[0]
        ids.quotient.d1 = quotient_split[1]
        ids.quotient.d2 = quotient_split[2]
        ids.quotient.d3 = quotient_split[3]
        ids.quotient.d4 = quotient_split[4]
        ids.quotient.d5 = quotient_split[5]

        remainder_split = split(remainder, num_bits_shift=128, length=3)
        ids.remainder.d0 = remainder_split[0]
        ids.remainder.d1 = remainder_split[1]
        ids.remainder.d2 = remainder_split[2]
    ```

    _Note: this hint is similar to the one in #983, but with some trailing whitespace removed_

* Add missing hint on vrf.json whitelist [#1030](https://github.com/lambdaclass/cairo-vm/pull/1030):

    `BuiltinHintProcessor` now supports the following hint:

    ```python
        def split(num: int, num_bits_shift: int, length: int):
            a = []
            for _ in range(length):
                a.append( num & ((1 << num_bits_shift) - 1) )
                num = num >> num_bits_shift
            return tuple(a)

        def pack(z, num_bits_shift: int) -> int:
            limbs = (z.low, z.high)
            return sum(limb << (num_bits_shift * i) for i, limb in enumerate(limbs))

        def pack_extended(z, num_bits_shift: int) -> int:
            limbs = (z.d0, z.d1, z.d2, z.d3)
            return sum(limb << (num_bits_shift * i) for i, limb in enumerate(limbs))

        x = pack_extended(ids.x, num_bits_shift = 128)
        div = pack(ids.div, num_bits_shift = 128)

        quotient, remainder = divmod(x, div)

        quotient_split = split(quotient, num_bits_shift=128, length=4)

        ids.quotient.d0 = quotient_split[0]
        ids.quotient.d1 = quotient_split[1]
        ids.quotient.d2 = quotient_split[2]
        ids.quotient.d3 = quotient_split[3]

        remainder_split = split(remainder, num_bits_shift=128, length=2)
        ids.remainder.low = remainder_split[0]
        ids.remainder.high = remainder_split[1]
    ```

* Add method `Program::data_len(&self) -> usize` to get the number of data cells in a given program [#1022](https://github.com/lambdaclass/cairo-vm/pull/1022)

* Add missing hint on uint256_improvements lib [#1013](https://github.com/lambdaclass/cairo-vm/pull/1013):

    `BuiltinHintProcessor` now supports the following hint:

    ```python
        a = (ids.a.high << 128) + ids.a.low
        div = (ids.div.b23 << 128) + ids.div.b01
        quotient, remainder = divmod(a, div)

        ids.quotient.low = quotient & ((1 << 128) - 1)
        ids.quotient.high = quotient >> 128
        ids.remainder.low = remainder & ((1 << 128) - 1)
        ids.remainder.high = remainder >> 128
    ```

* Add missing hint on cairo_secp lib [#1010](https://github.com/lambdaclass/cairo-vm/pull/1010):

    `BuiltinHintProcessor` now supports the following hint:

    ```python
        memory[ap] = int(x == 0)
    ```

* Implement hint on `get_felt_bitlength` [#993](https://github.com/lambdaclass/cairo-vm/pull/993)

  `BuiltinHintProcessor` now supports the following hint:
  ```python
  x = ids.x
  ids.bit_length = x.bit_length()
  ```
  Used by the [`Garaga` library function `get_felt_bitlength`](https://github.com/keep-starknet-strange/garaga/blob/249f8a372126b3a839f9c1e1080ea8c6f9374c0c/src/utils.cairo#L54)

* Add missing hint on cairo_secp lib [#1009](https://github.com/lambdaclass/cairo-vm/pull/1009):

    `BuiltinHintProcessor` now supports the following hint:

    ```python
        ids.dibit = ((ids.scalar_u >> ids.m) & 1) + 2 * ((ids.scalar_v >> ids.m) & 1)
    ```

* Add getters to read properties of a `Program` [#1017](https://github.com/lambdaclass/cairo-vm/pull/1017):
  * `prime(&self) -> &str`: get the prime associated to data in hex representation
  * `iter_data(&self) -> Iterator<Item = &MaybeRelocatable>`: get an iterator over all elements in the program data
  * `iter_builtins(&self) -> Iterator<Item = &BuiltinName>`: get an iterator over the names of required builtins

* Add missing hint on cairo_secp lib [#1008](https://github.com/lambdaclass/cairo-vm/pull/1008):

    `BuiltinHintProcessor` now supports the following hint:

    ```python
        ids.len_hi = max(ids.scalar_u.d2.bit_length(), ids.scalar_v.d2.bit_length())-1
    ```

* Update `starknet-crypto` to version `0.4.3` [#1011](https://github.com/lambdaclass/cairo-vm/pull/1011)
  * The new version carries an 85% reduction in execution time for ECDSA signature verification

* BREAKING CHANGE: refactor `Program` to optimize `Program::clone` [#999](https://github.com/lambdaclass/cairo-vm/pull/999)

    * Breaking change: many fields that were (unnecessarily) public become hidden by the refactor.

* BREAKING CHANGE: Add _builtin suffix to builtin names e.g.: output -> output_builtin [#1005](https://github.com/lambdaclass/cairo-vm/pull/1005)

* Implement hint on uint384_extension lib [#983](https://github.com/lambdaclass/cairo-vm/pull/983)

    `BuiltinHintProcessor` now supports the following hint:

    ```python
        def split(num: int, num_bits_shift: int, length: int):
            a = []
            for _ in range(length):
                a.append( num & ((1 << num_bits_shift) - 1) )
                num = num >> num_bits_shift
            return tuple(a)

        def pack(z, num_bits_shift: int) -> int:
            limbs = (z.d0, z.d1, z.d2)
            return sum(limb << (num_bits_shift * i) for i, limb in enumerate(limbs))

        def pack_extended(z, num_bits_shift: int) -> int:
            limbs = (z.d0, z.d1, z.d2, z.d3, z.d4, z.d5)
            return sum(limb << (num_bits_shift * i) for i, limb in enumerate(limbs))

        a = pack_extended(ids.a, num_bits_shift = 128)
        div = pack(ids.div, num_bits_shift = 128)

        quotient, remainder = divmod(a, div)

        quotient_split = split(quotient, num_bits_shift=128, length=6)

        ids.quotient.d0 = quotient_split[0]
        ids.quotient.d1 = quotient_split[1]
        ids.quotient.d2 = quotient_split[2]
        ids.quotient.d3 = quotient_split[3]
        ids.quotient.d4 = quotient_split[4]
        ids.quotient.d5 = quotient_split[5]

        remainder_split = split(remainder, num_bits_shift=128, length=3)
        ids.remainder.d0 = remainder_split[0]
        ids.remainder.d1 = remainder_split[1]
        ids.remainder.d2 = remainder_split[2]
    ```

* BREAKING CHANGE: optimization for instruction decoding [#942](https://github.com/lambdaclass/cairo-vm/pull/942):
    * Avoids copying immediate arguments to the `Instruction` structure, as they get inferred from the offset anyway
    * Breaking: removal of the field `Instruction::imm`

* Add missing `\n` character in traceback string [#997](https://github.com/lambdaclass/cairo-vm/pull/997)
    * BugFix: Add missing `\n` character after traceback lines when the filename is missing ("Unknown Location")

* 0.11 Support
    * Add missing hints [#1014](https://github.com/lambdaclass/cairo-vm/pull/1014):
        `BuiltinHintProcessor` now supports the following hints:
        ```python
            from starkware.cairo.common.cairo_secp.secp256r1_utils import SECP256R1_P as SECP_P
        ```
        and:
        ```python
            from starkware.cairo.common.cairo_secp.secp_utils import pack
            from starkware.python.math_utils import line_slope

            # Compute the slope.
            x0 = pack(ids.point0.x, PRIME)
            y0 = pack(ids.point0.y, PRIME)
            x1 = pack(ids.point1.x, PRIME)
            y1 = pack(ids.point1.y, PRIME)
            value = slope = line_slope(point1=(x0, y0), point2=(x1, y1), p=SECP_P)
        ```
    * Add missing hints on cairo_secp lib [#991](https://github.com/lambdaclass/cairo-vm/pull/991):
        `BuiltinHintProcessor` now supports the following hints:
        ```python
        from starkware.cairo.common.cairo_secp.secp_utils import pack
        from starkware.python.math_utils import div_mod, safe_div

        N = 0xfffffffffffffffffffffffffffffffebaaedce6af48a03bbfd25e8cd0364141
        x = pack(ids.x, PRIME) % N
        s = pack(ids.s, PRIME) % N
        value = res = div_mod(x, s, N)
        ```
        and:
        ```python
        value = k = safe_div(res * s - x, N)
        ```
    * Layouts update [#874](https://github.com/lambdaclass/cairo-vm/pull/874)
    * Keccak builtin updated [#873](https://github.com/lambdaclass/cairo-vm/pull/873), [#883](https://github.com/lambdaclass/cairo-vm/pull/883)
    * Changes to `ec_op` [#876](https://github.com/lambdaclass/cairo-vm/pull/876)
    * Poseidon builtin [#875](https://github.com/lambdaclass/cairo-vm/pull/875)
    * Renamed Felt to Felt252 [#899](https://github.com/lambdaclass/cairo-vm/pull/899)
    * Added SegmentArenaBuiltinRunner [#913](https://github.com/lambdaclass/cairo-vm/pull/913)
    * Added `program_segment_size` argument to `verify_secure_runner` & `run_from_entrypoint` [#928](https://github.com/lambdaclass/cairo-vm/pull/928)
    * Added dynamic layout [#879](https://github.com/lambdaclass/cairo-vm/pull/879)
    * `get_segment_size` was exposed [#934](https://github.com/lambdaclass/cairo-vm/pull/934)

* Add missing hint on cairo_secp lib [#1006](https://github.com/lambdaclass/cairo-vm/pull/1006):

    `BuiltinHintProcessor` now supports the following hint:

    ```python
        ids.quad_bit = (
            8 * ((ids.scalar_v >> ids.m) & 1)
            + 4 * ((ids.scalar_u >> ids.m) & 1)
            + 2 * ((ids.scalar_v >> (ids.m - 1)) & 1)
            + ((ids.scalar_u >> (ids.m - 1)) & 1)
        )
    ```

* Add missing hint on cairo_secp lib [#1003](https://github.com/lambdaclass/cairo-vm/pull/1003):

    `BuiltinHintProcessor` now supports the following hint:

    ```python
        from starkware.cairo.common.cairo_secp.secp_utils import pack

        x = pack(ids.x, PRIME) % SECP_P
    ```

* Add missing hint on cairo_secp lib [#996](https://github.com/lambdaclass/cairo-vm/pull/996):

    `BuiltinHintProcessor` now supports the following hint:

    ```python
        from starkware.python.math_utils import div_mod
        value = x_inv = div_mod(1, x, SECP_P)
    ```

* Add missing hints on cairo_secp lib [#994](https://github.com/lambdaclass/cairo-vm/pull/994):

    `BuiltinHintProcessor` now supports the following hints:

    ```python
        from starkware.cairo.common.cairo_secp.secp_utils import pack
        from starkware.python.math_utils import div_mod, safe_div

        a = pack(ids.a, PRIME)
        b = pack(ids.b, PRIME)
        value = res = div_mod(a, b, N)
    ```

    ```python
        value = k_plus_one = safe_div(res * b - a, N) + 1
    ```

* Add missing hint on cairo_secp lib [#992](https://github.com/lambdaclass/cairo-vm/pull/992):

    `BuiltinHintProcessor` now supports the following hint:

    ```python
        from starkware.cairo.common.cairo_secp.secp_utils import pack

        q, r = divmod(pack(ids.val, PRIME), SECP_P)
        assert r == 0, f"verify_zero: Invalid input {ids.val.d0, ids.val.d1, ids.val.d2}."
        ids.q = q % PRIME
    ```

* Add missing hint on cairo_secp lib [#990](https://github.com/lambdaclass/cairo-vm/pull/990):

    `BuiltinHintProcessor` now supports the following hint:

    ```python
        from starkware.cairo.common.cairo_secp.secp_utils import pack

        slope = pack(ids.slope, PRIME)
        x = pack(ids.point.x, PRIME)
        y = pack(ids.point.y, PRIME)

        value = new_x = (pow(slope, 2, SECP_P) - 2 * x) % SECP_P
    ```

* Add missing hint on cairo_secp lib [#989](https://github.com/lambdaclass/cairo-vm/pull/989):

    `BuiltinHintProcessor` now supports the following hint:

    ```python
        from starkware.cairo.common.cairo_secp.secp_utils import SECP_P
        q, r = divmod(pack(ids.val, PRIME), SECP_P)
        assert r == 0, f"verify_zero: Invalid input {ids.val.d0, ids.val.d1, ids.val.d2}."
        ids.q = q % PRIME
    ```

* Add missing hint on cairo_secp lib [#986](https://github.com/lambdaclass/cairo-vm/pull/986):

    `BuiltinHintProcessor` now supports the following hint:

    ```python
        from starkware.cairo.common.cairo_secp.secp_utils import SECP_P, pack
        from starkware.python.math_utils import div_mod

        # Compute the slope.
        x = pack(ids.pt.x, PRIME)
        y = pack(ids.pt.y, PRIME)
        value = slope = div_mod(3 * x ** 2, 2 * y, SECP_P)
    ```

* Add missing hint on cairo_secp lib [#984](https://github.com/lambdaclass/cairo-vm/pull/984):

    `BuiltinHintProcessor` now supports the following hint:

    ```python
        from starkware.cairo.common.cairo_secp.secp_utils import SECP_P, pack
        from starkware.python.math_utils import div_mod

        # Compute the slope.
        x0 = pack(ids.pt0.x, PRIME)
        y0 = pack(ids.pt0.y, PRIME)
        x1 = pack(ids.pt1.x, PRIME)
        y1 = pack(ids.pt1.y, PRIME)
        value = slope = div_mod(y0 - y1, x0 - x1, SECP_P)
    ```

* Implement hints on uint384 lib (Part 2) [#971](https://github.com/lambdaclass/cairo-vm/pull/971)

    `BuiltinHintProcessor` now supports the following hint:

    ```python
        memory[ap] = 1 if 0 <= (ids.a.d2 % PRIME) < 2 ** 127 else 0
    ```

 * Add alternative hint code for hint on _block_permutation used by 0.10.3 whitelist [#958](https://github.com/lambdaclass/cairo-vm/pull/958)

     `BuiltinHintProcessor` now supports the following hint:

    ```python
        from starkware.cairo.common.keccak_utils.keccak_utils import keccak_func
        _keccak_state_size_felts = int(ids.KECCAK_STATE_SIZE_FELTS)
        assert 0 <= _keccak_state_size_felts < 100

        output_values = keccak_func(memory.get_range(
            ids.keccak_ptr - _keccak_state_size_felts, _keccak_state_size_felts))
        segments.write_arg(ids.keccak_ptr, output_values)
    ```

* Make  hints code `src/hint_processor/builtin_hint_processor/hint_code.rs` public [#988](https://github.com/lambdaclass/cairo-vm/pull/988)

* Implement hints on uint384 lib (Part 1) [#960](https://github.com/lambdaclass/cairo-vm/pull/960)

    `BuiltinHintProcessor` now supports the following hints:

    ```python
        def split(num: int, num_bits_shift: int, length: int):
        a = []
        for _ in range(length):
            a.append( num & ((1 << num_bits_shift) - 1) )
            num = num >> num_bits_shift
        return tuple(a)

        def pack(z, num_bits_shift: int) -> int:
            limbs = (z.d0, z.d1, z.d2)
            return sum(limb << (num_bits_shift * i) for i, limb in enumerate(limbs))

        a = pack(ids.a, num_bits_shift = 128)
        div = pack(ids.div, num_bits_shift = 128)
        quotient, remainder = divmod(a, div)

        quotient_split = split(quotient, num_bits_shift=128, length=3)
        assert len(quotient_split) == 3

        ids.quotient.d0 = quotient_split[0]
        ids.quotient.d1 = quotient_split[1]
        ids.quotient.d2 = quotient_split[2]

        remainder_split = split(remainder, num_bits_shift=128, length=3)
        ids.remainder.d0 = remainder_split[0]
        ids.remainder.d1 = remainder_split[1]
        ids.remainder.d2 = remainder_split[2]
    ```

    ```python
        ids.low = ids.a & ((1<<128) - 1)
        ids.high = ids.a >> 128
    ```

    ```python
            sum_d0 = ids.a.d0 + ids.b.d0
        ids.carry_d0 = 1 if sum_d0 >= ids.SHIFT else 0
        sum_d1 = ids.a.d1 + ids.b.d1 + ids.carry_d0
        ids.carry_d1 = 1 if sum_d1 >= ids.SHIFT else 0
        sum_d2 = ids.a.d2 + ids.b.d2 + ids.carry_d1
        ids.carry_d2 = 1 if sum_d2 >= ids.SHIFT else 0
    ```

    ```python
        from starkware.python.math_utils import isqrt

        def split(num: int, num_bits_shift: int, length: int):
            a = []
            for _ in range(length):
                a.append( num & ((1 << num_bits_shift) - 1) )
                num = num >> num_bits_shift
            return tuple(a)

        def pack(z, num_bits_shift: int) -> int:
            limbs = (z.d0, z.d1, z.d2)
            return sum(limb << (num_bits_shift * i) for i, limb in enumerate(limbs))

        a = pack(ids.a, num_bits_shift=128)
        root = isqrt(a)
        assert 0 <= root < 2 ** 192
        root_split = split(root, num_bits_shift=128, length=3)
        ids.root.d0 = root_split[0]
        ids.root.d1 = root_split[1]
        ids.root.d2 = root_split[2]
    ```

* Re-export the `cairo-felt` crate as `cairo_vm::felt` [#981](https://github.com/lambdaclass/cairo-vm/pull/981)
  * Removes the need of explicitly importing `cairo-felt` in downstream projects
  and helps ensure there is no version mismatch caused by that

* Implement hint on `uint256_mul_div_mod`[#957](https://github.com/lambdaclass/cairo-vm/pull/957)

    `BuiltinHintProcessor` now supports the following hint:

    ```python
    a = (ids.a.high << 128) + ids.a.low
    b = (ids.b.high << 128) + ids.b.low
    div = (ids.div.high << 128) + ids.div.low
    quotient, remainder = divmod(a * b, div)

    ids.quotient_low.low = quotient & ((1 << 128) - 1)
    ids.quotient_low.high = (quotient >> 128) & ((1 << 128) - 1)
    ids.quotient_high.low = (quotient >> 256) & ((1 << 128) - 1)
    ids.quotient_high.high = quotient >> 384
    ids.remainder.low = remainder & ((1 << 128) - 1)
    ids.remainder.high = remainder >> 128"
    ```

    Used by the common library function `uint256_mul_div_mod`

#### [0.3.0-rc1] - 2023-04-13
* Derive Deserialize for ExecutionResources [#922](https://github.com/lambdaclass/cairo-vm/pull/922)
* Remove builtin names from VirtualMachine.builtin_runners [#921](https://github.com/lambdaclass/cairo-vm/pull/921)
* Implemented hints on common/ec.cairo [#888](https://github.com/lambdaclass/cairo-vm/pull/888)
* Changed `Memory.insert` argument types [#902](https://github.com/lambdaclass/cairo-vm/pull/902)
* feat: implemented `Deserialize` on Program by changing builtins field type to enum [#896](https://github.com/lambdaclass/cairo-vm/pull/896)
* Effective size computation from the VM exposed [#887](https://github.com/lambdaclass/cairo-vm/pull/887)
* Wasm32 Support! [#828](https://github.com/lambdaclass/cairo-vm/pull/828), [#893](https://github.com/lambdaclass/cairo-vm/pull/893)
* `MathError` added for math operation [#855](https://github.com/lambdaclass/cairo-vm/pull/855)
* Check for overflows in relocatable operations [#859](https://github.com/lambdaclass/cairo-vm/pull/859)
* Use `Relocatable` instead of `&MaybeRelocatable` in `load_data` and `get_range`[#860](https://github.com/lambdaclass/cairo-vm/pull/860) [#867](https://github.com/lambdaclass/cairo-vm/pull/867)
* Memory-related errors moved to `MemoryError` [#854](https://github.com/lambdaclass/cairo-vm/pull/854)
    * Removed unused error variants
    * Moved memory-related error variants to `MemoryError`
    * Changed memory getters to return `MemoryError` instead of `VirtualMachineError`
    * Changed all memory-related errors in hint from `HintError::Internal(VmError::...` to `HintError::Memory(MemoryError::...`
* feat: Builder pattern for `VirtualMachine` [#820](https://github.com/lambdaclass/cairo-vm/pull/820)
* Simplified `Memory::get` return type to `Option` [#852](https://github.com/lambdaclass/cairo-vm/pull/852)
* Improved idenitifier variable error handling [#851](https://github.com/lambdaclass/cairo-vm/pull/851)
* `CairoRunner::write_output` now prints missing and relocatable values [#853](https://github.com/lambdaclass/cairo-vm/pull/853)
* `VirtualMachineError::FailedToComputeOperands` error message expanded [#848](https://github.com/lambdaclass/cairo-vm/pull/848)
* Builtin names made public [#849](https://github.com/lambdaclass/cairo-vm/pull/849)
* `secure_run` flag moved to `CairoRunConfig` struct [#832](https://github.com/lambdaclass/cairo-vm/pull/832)
* `vm_core` error types revised and iimplemented `AddAssign` for `Relocatable` [#837](https://github.com/lambdaclass/cairo-vm/pull/837)
* `to_bigint` and `to_biguint` deprecated [#757](https://github.com/lambdaclass/cairo-vm/pull/757)
* `Memory` moved into `MemorySegmentManager` [#830](https://github.com/lambdaclass/cairo-vm/pull/830)
    * To reduce the complexity of the VM's memory and enforce proper usage (as the memory and its segment manager are now a "unified" entity)
    * Removed `memory` field from `VirtualMachine`
    * Added `memory` field to `MemorySegmentManager`
    * Removed `Memory` argument from methods where `MemorySegmentManager` is also an argument
    * Added test macro `segments` (an extension of the `memory` macro)
* `Display` trait added to Memory struct [#812](https://github.com/lambdaclass/cairo-vm/pull/812)
* feat: Extensible VirtualMachineError and removed PartialEq trait [#783](https://github.com/lambdaclass/cairo-vm/pull/783)
    * `VirtualMachineError::Other(anyhow::Error)` was added to allow to returning custom errors when using `cairo-vm`
    * The `PartialEq` trait was removed from the `VirtualMachineError` enum
* VM hooks added as a conditional feature [#761](https://github.com/lambdaclass/cairo-vm/pull/761)
    * Cairo-vm based testing tools such as cairo-foundry or those built by FuzzingLabs need access to the state of the VM at specific points during the execution.
    * This PR adds the possibility for users of the cairo-vm lib to execute their custom additional code during the program execution.
    * The Rust "feature" mechanism was used in order to guarantee that this ability is only available when the lib user needs it, and is not compiled when it's not required.
    * Three hooks were created:
        * before the first step
        * before each step
        * after each step
* ExecutionResource operations: add and substract [#774](https://github.com/lambdaclass/cairo-vm/pull/774), multiplication [#908](https://github.com/lambdaclass/cairo-vm/pull/908) , and `AddAssign` [#914](https://github.com/lambdaclass/cairo-vm/pull/914)

* Move `Memory` into `MemorySegmentManager` [#830](https://github.com/lambdaclass/cairo-vm/pull/830)
    * Structural changes:
        * Remove `memory: Memory` field from `VirtualMachine`
        * Add `memory: Memory` field to `MemorySegmentManager`
    * As a result of this, multiple public methods' signatures changed:
        * `BuiltinRunner` (and its inner enum types):
            * `initialize_segments(&mut self, segments: &mut MemorySegmentManager, memory: &mut Memory)` -> `initialize_segments(&mut self, segments: &mut MemorySegmentManager)`
            * `final_stack(&mut self, segments: &MemorySegmentManager, memory: &Memory, stack_pointer: Relocatable) -> Result<Relocatable, RunnerError>` -> `final_stack(&mut self, segments: &MemorySegmentManager, stack_pointer: Relocatable) -> Result<Relocatable, RunnerError>`
        * `MemorySegmentManager`
            * `add(&mut self, memory: &mut Memory) -> Relocatable` -> `add(&mut self) -> Relocatable`
            * `add_temporary_segment(&mut self, memory: &mut Memory) -> Relocatable` -> `add_temporary_segment(&mut self) -> Relocatable`
            * `load_data(&mut self, memory: &mut Memory, ptr: &MaybeRelocatable, data: &Vec<MaybeRelocatable>) -> Result<MaybeRelocatable, MemoryError>` -> `load_data(&mut self, ptr: &MaybeRelocatable, data: &Vec<MaybeRelocatable>) -> Result<MaybeRelocatable, MemoryError>`
            * `compute_effective_sizes(&mut self, memory: &Memory) -> &Vec<usize>` -> `compute_effective_sizes(&mut self) -> &Vec<usize>`
            * `gen_arg(&mut self, arg: &dyn Any, memory: &mut Memory) -> Result<MaybeRelocatable, VirtualMachineError>` -> `gen_arg(&mut self, arg: &dyn Any) -> Result<MaybeRelocatable, VirtualMachineError>`
            * `gen_cairo_arg(&mut self, arg: &CairoArg, memory: &mut Memory) -> Result<MaybeRelocatable, VirtualMachineError>` -> `gen_cairo_arg(&mut self, arg: &CairoArg) -> Result<MaybeRelocatable, VirtualMachineError>`
            * `write_arg(&mut self, memory: &mut Memory, ptr: &Relocatable, arg: &dyn Any) -> Result<MaybeRelocatable, MemoryError>` -> `write_arg(&mut self, ptr: &Relocatable, arg: &dyn Any) -> Result<MaybeRelocatable, MemoryError>`

* Refactor `Memory::relocate memory` [#784](https://github.com/lambdaclass/cairo-vm/pull/784)
    * Bugfixes:
        * `Memory::relocate_memory` now moves data in the temporary memory relocated by a relocation rule to the real memory
    * Aditional Notes:
        * When relocating temporary memory produces clashes with pre-existing values in the real memory, an InconsistentMemory error is returned instead of keeping the last inserted value. This differs from the original implementation.

* Restrict addresses to Relocatable + fix some error variants used in signature.rs [#792](https://github.com/lambdaclass/cairo-vm/pull/792)
    * Public Api Changes:
        * Change `ValidationRule` inner type to `Box<dyn Fn(&Memory, &Relocatable) -> Result<Vec<Relocatable>, MemoryError>>`.
        * Change `validated_addresses` field of `Memory` to `HashSet<Relocatable>`.
        * Change `validate_memory_cell(&mut self, address: &MaybeRelocatable) -> Result<(), MemoryError>` to `validate_memory_cell(&mut self, addr: &Relocatable) -> Result<(), MemoryError>`.

* Add `VmException` to `CairoRunner::run_from_entrypoint`[#775](https://github.com/lambdaclass/cairo-vm/pull/775)
    * Public Api Changes:
        * Change error return type of `CairoRunner::run_from_entrypoint` to `CairoRunError`.
        * Convert `VirtualMachineError`s outputed during the vm run to `VmException` in `CairoRunner::run_from_entrypoint`.
        * Make `VmException` fields public

* Fix `BuiltinRunner::final_stack` and remove quick fix [#778](https://github.com/lambdaclass/cairo-vm/pull/778)
    * Public Api changes:
        * Various changes to public `BuiltinRunner` method's signatures:
            * `final_stack(&self, vm: &VirtualMachine, pointer: Relocatable) -> Result<(Relocatable, usize), RunnerError>` to `final_stack(&mut self, segments: &MemorySegmentManager, memory: &Memory, pointer: Relocatable) -> Result<Relocatable,RunnerError>`.
            * `get_used_cells(&self, vm: &VirtualMachine) -> Result<usize, MemoryError>` to  `get_used_cells(&self, segments: &MemorySegmentManager) -> Result<usize, MemoryError>`.
            * `get_used_instances(&self, vm: &VirtualMachine) -> Result<usize, MemoryError>` to `get_used_instances(&self, segments: &MemorySegmentManager) -> Result<usize, MemoryError>`.
    * Bugfixes:
        * `BuiltinRunner::final_stack` now updates the builtin's stop_ptr instead of returning it. This replaces the bugfix on PR #768.

#### [0.1.3] - 2023-01-26
* Add secure_run flag + integrate verify_secure_runner into cairo-run [#771](https://github.com/lambdaclass/cairo-vm/pull/777)
    * Public Api changes:
        * Add command_line argument `secure_run`
        * Add argument `secure_run: Option<bool>` to `cairo_run`
        * `verify_secure_runner` is now called inside `cairo-run` when `secure_run` is set to true or when it not set and the run is not on `proof_mode`
    * Bugfixes:
        * `EcOpBuiltinRunner::deduce_memory_cell` now checks that both points are on the curve instead of only the first one
        * `EcOpBuiltinRunner::deduce_memory_cell` now returns the values of the point coordinates instead of the indices when a `PointNotOnCurve` error is returned

* Refactor `Refactor verify_secure_runner` [#768](https://github.com/lambdaclass/cairo-vm/pull/768)
    * Public Api changes:
        * Remove builtin name from the return value of `BuiltinRunner::get_memory_segment_addresses`
        * Simplify the return value of `CairoRunner::get_builtin_segments_info` to `Vec<(usize, usize)>`
        * CairoRunner::read_return_values now receives a mutable reference to VirtualMachine
    * Bugfixes:
        * CairoRunner::read_return_values now updates the `stop_ptr` of each builtin after calling `BuiltinRunner::final_stack`

* Use CairoArg enum instead of Any in CairoRunner::run_from_entrypoint [#686](https://github.com/lambdaclass/cairo-vm/pull/686)
    * Public Api changes:
        * Remove `Result` from `MaybeRelocatable::mod_floor`, it now returns a `MaybeRelocatable`
        * Add struct `CairoArg`
        * Change `arg` argument of `CairoRunner::run_from_entrypoint` from `Vec<&dyn Any>` to `&[&CairoArg]`
        * Remove argument `typed_args` from `CairoRunner::run_from_entrypoint`
        * Remove no longer used method `gen_typed_arg` from `VirtualMachine` & `MemorySegmentManager`
        * Add methods `MemorySegmentManager::gen_cairo_arg` & `MemorySegmentManager::write_simple_args` as typed counterparts to `MemorySegmentManager::gen_arg` & `MemorySegmentManager::write_arg`

#### [0.1.1] - 2023-01-11

* Add input file contents to traceback [#666](https://github.com/lambdaclass/cairo-vm/pull/666/files)
    * Public Api changes:
        * `VirtualMachineError` enum variants containing `MaybeRelocatable` and/or `Relocatable` values now use the `Display` format instead of `Debug` in their `Display` implementation
        * `get_traceback` now adds the source code line to each traceback entry
* Use hint location instead of instruction location when building VmExceptions from hint failure [#673](https://github.com/lambdaclass/cairo-vm/pull/673/files)
    * Public Api changes:
        * `hints` field added to `InstructionLocation`
        * `Program.instruction_locations` type changed from `Option<HashMap<usize, Location>>` to `Option<HashMap<usize, InstructionLocation>>`
        * `VirtualMachineError`s produced by `HintProcessor::execute_hint()` will be wrapped in a `VirtualMachineError::Hint` error containing their hint_index
        * `get_location()` now receives an an optional usize value `hint_index`, used to obtain hint locations
* Default implementation of compile_hint [#680](https://github.com/lambdaclass/cairo-vm/pull/680)
    * Internal changes:
        * Make the `compile_hint` implementation which was in the `BuiltinHintProcessor` the default implementation in the trait.
* Add new error type `HintError` [#676](https://github.com/lambdaclass/cairo-vm/pull/676)
    * Public Api changes:
        * `HintProcessor::execute_hint()` now returns a `HintError` instead of a `VirtualMachineError`
        * Helper functions on `hint_processor_utils.rs` now return a `HintError`
* Change the Dictionary used in dict hints to store MaybeRelocatable instead of BigInt [#687](https://github.com/lambdaclass/cairo-vm/pull/687)
    * Public Api changes:
        * `DictManager`, its dictionaries, and all dict module hints implemented in rust now use `MaybeRelocatable` for keys and values instead of `BigInt`
        * Add helper functions that allow extracting ids variables as `MaybeRelocatable`: `get_maybe_relocatable_from_var_name` & `get_maybe_relocatable_from_reference`
        * Change inner value type of dict-related `HintError` variants to `MaybeRelocatable`

* Implement `substitute_error_message_attribute_references` [#689] (https://github.com/lambdaclass/cairo-vm/pull/689)
    * Public Api changes:
        * Remove `error_message_attributes` field from `VirtualMachine`, and `VirtualMachine::new`
        * Add `flow_tracking_data` field to `Attribute`
        * `get_error_attr_value` now replaces the references in the error message with the corresponding cairo values.
        * Remove duplicated handling of error attribute messages leading to duplicated into in the final error display.
* Fix multiplicative inverse bug [#697](https://github.com/lambdaclass/cairo-vm/pull/697) [#698](https://github.com/lambdaclass/cairo-vm/pull/698). The VM was using integer division rather than prime field inverse when deducing `op0` or `op1` for the multiplication opcode

#### [0.1.0] - 2022-12-30
* Add traceback to VmException [#657](https://github.com/lambdaclass/cairo-vm/pull/657)
    * Public API changes:
        * `traceback` field added to `VmException` struct
        * `pub fn from_vm_error(runner: &CairoRunner, error: VirtualMachineError, pc: usize) -> Self` is now `pub fn from_vm_error(runner: &CairoRunner, vm: &VirtualMachine, error: VirtualMachineError) -> Self`
        * `pub fn get_location(pc: &usize, runner: &CairoRunner) -> Option<Location>` is now `pub fn get_location(pc: usize, runner: &CairoRunner) -> Option<Location>`
        * `pub fn decode_instruction(encoded_instr: i64, mut imm: Option<BigInt>) -> Result<instruction::Instruction, VirtualMachineError>` is now `pub fn decode_instruction(encoded_instr: i64, mut imm: Option<&BigInt>) -> Result<instruction::Instruction, VirtualMachineError>`
        * `VmException` fields' string format now mirrors their cairo-lang counterparts.<|MERGE_RESOLUTION|>--- conflicted
+++ resolved
@@ -2,14 +2,12 @@
 
 #### Upcoming Changes
 
-<<<<<<< HEAD
 * feat: Add `print_output` flag to `cairo-1` crate [#1575] (https://github.com/lambdaclass/cairo-vm/pull/1575)
-=======
+
 * feat: Add `cairo_pie_output` flag to `cairo_vm_cli` [#1578] (https://github.com/lambdaclass/cairo-vm/pull/1578)
   * Fix serialization of CairoPie to be fully compatible with the python version
   * Add `CairoPie::write_zip_file`
   * Move handling of required and exclusive arguments in `cairo-vm-cli` to struct definition using clap derives
->>>>>>> 2f715c43
 
 * feat: Add doc + default impl for ResourceTracker trait [#1576] (https://github.com/lambdaclass/cairo-vm/pull/1576)
 
