## Cairo-VM Changelog

#### Upcoming Changes

<<<<<<< HEAD
* chore: bump pip `cairo-lang` 0.13.2 [#1827](https://github.com/lambdaclass/cairo-vm/pull/1827)
=======
* chore: bump `cairo-lang-` dependencies to 2.8.0 [#1833](https://github.com/lambdaclass/cairo-vm/pull/1833/files)
  * chore: update Rust required version to 1.80.0
>>>>>>> 1f1190b5

* fix: Added the following VM fixes: [#1820](https://github.com/lambdaclass/cairo-vm/pull/1820)
  * Fix zero segment location.
  * Fix has_zero_segment naming.
  * Fix prover input.
  * Fix version reading when no version is supplied.


* chore: bump `cairo-lang-` dependencies to 2.7.1 [#1823](https://github.com/lambdaclass/cairo-vm/pull/1823)

#### [1.0.1] - 2024-08-12

* fix(BREAKING): [#1818](https://github.com/lambdaclass/cairo-vm/pull/1818):
  * Fix `MemorySegmentManager::add_zero_segment` function when resizing a segment
  * Signature change(BREAKING): `MemorySegmentManager::get_memory_holes` now receives `builtin_segment_indexes: HashSet<usize>`

* fix(BREAKING): Replace `CairoRunner` method `initialize_all_builtins` with `initialize_program_builtins`. Now it only initializes program builtins instead of all of them

#### [1.0.0] - 2024-08-01

* chore: bump `cairo-lang-` dependencies to 2.7.0 [#1813](https://github.com/lambdaclass/cairo-vm/pull/1813)

* fix(BREAKING): Don't assume output builtin is first when counting memory holes

  * Logic change: Memory hole counting no longer asumes that the output builtin ocuppies the first builtin segment if present
  * Signature change: `MemorySegmentManager` method `get_memory_holes` now receives the index of the output builtin (as an `Option<usize>`) instead of the boolean argument `has_output_builtin`[#1811](https://github.com/lambdaclass/cairo-vm/pull/1811)

* fix: ambiguous keccak module name use on external contexts [#1809](https://github.com/lambdaclass/cairo-vm/pull/1809)

#### [1.0.0-rc6] - 2024-07-22

* chore: bump `cairo-lang-` dependencies to 2.7.0-rc.3 [#1807](https://github.com/lambdaclass/cairo-vm/pull/1807)
  * chore: update Rust required version to 1.76.0

#### [1.0.0-rc5] - 2024-07-13

* fix: Fixed deserialization of negative numbers in scientific notation [#1804](https://github.com/lambdaclass/cairo-vm/pull/1804)

#### [1.0.0-rc4] - 2024-07-05

* chore: bump `cairo-lang-` dependencies to 2.6.4 [#1799](https://github.com/lambdaclass/cairo-vm/pull/1799)
  * fix: revert breaking change on public input serialization

* fix: Remove validation of CairoPie memory values [#1783](https://github.com/lambdaclass/cairo-vm/pull/1783)

* fix: Handle `GasBuiltin` in cairo1-run crate [#1789](https://github.com/lambdaclass/cairo-vm/pull/1789)
  * Load `initial_gas` into vm instead of creating it via instructions.
  * Fix bug affecting programs with input arguments and gas builtin.

* fix: Change (de)serialization of CairoPie's `OutputBuiltinAdditionalData`'s `PublicMemoryPage` to vectors of length 2. [#1781](https://github.com/lambdaclass/cairo-vm/pull/1781)

* fix: Fixed deserialization issue when signature additional data is empty, and the name of the builtin range_check96 [#1785](https://github.com/lambdaclass/cairo-vm/pull/1785)

* refactor + bugfix: Improve arg handling for cairo1-run [#1782](https://github.com/lambdaclass/cairo-vm/pull/1782)
  * Now uses ascii whitespace as separator, preventing errors when using newlines in args file
  * No longer gets stuck on improperly-formatted arrays
  * Returns an informative clap error upon invalid felt strings instead of unwrapping

* fix: Ignore memory order when comparing instances of `CairoPieMemory` [#1780](https://github.com/lambdaclass/cairo-vm/pull/1780)

* feat: Add `EXCESS_BALANCE` hint [#1777](https://github.com/lambdaclass/cairo-vm/pull/1777)

* feat(BREAKING): Use a cheatcode to relocate all dicts + Make temporary segment usage configurable [#1776](https://github.com/lambdaclass/cairo-vm/pull/1776)
  * Add the flags `segment_arena_validation` & `use_temporary_segments` to the `Cairo1HintProcessor` & `DictManagerExecScope` respectively. These flags will determine if real segments or temporary segments will be used when creating dictionaries.
  * `DictManagerExecScope::finalize_segment` no longer performs relocation and is ignored if `use_temporary_segments` is set to false.
  * Add method `DictManagerExecScope::relocate_all_dictionaries` that adds relocation rules for all tracked dictionaries, relocating them one next to the other in a new segment.
  * Add cheatcode `RelocateAllDictionaries` to the `Cairo1HintProcessor`, which calls the aforementioned method.
  * Add casm instruction to call the aforementioned cheatcode in `create_entry_code` if either `proof_mode` or `append_return_values` are set to true, and segment arena is present.

* Bump `starknet-types-core` version + Use the lib's pedersen hash [#1734](https://github.com/lambdaclass/cairo-vm/pull/1734)

* refactor: Add boolean method Cairo1RunConfig::copy_to_output + Update Doc [#1778](https://github.com/lambdaclass/cairo-vm/pull/1778)

* feat: Filter implicit arguments from return value in cairo1-run crate [#1775](https://github.com/lambdaclass/cairo-vm/pull/1775)

* feat(BREAKING): Serialize inputs into output segment in cairo1-run crate:
  * Checks that only `Array<Felt252>` can be received by the program main function when running with with either `--proof_mode` or `--append_return_values`.
  * Copies the input value to the output segment right after the output in the format `[array_len, arr[0], arr[1],.., arr[n]]`.

                  * feat: specify initial value for `exec_scopes` in `cairo_run_program` [1772](https://github.com/lambdaclass/cairo-vm/pull/1772)

* fix: make MemorySegmentManager.finalize() public [#1771](https://github.com/lambdaclass/cairo-vm/pull/1771)

* feat: load Cairo PIE from bytes [#1773](https://github.com/lambdaclass/cairo-vm/pull/1773)

* feat(BREAKING): Serialize `Array<Felt252>` return value into output segment in cairo1-run crate:
  * Checks that only `PanicResult<Array<Felt252>>` or `Array<Felt252>` can be returned by the program when running with either `--proof_mode` or `--append_return_values`.
  * Serializes return values into the output segment under the previous conditions following the format:
    * `PanicResult<Array<Felt252>>` -> `[panic_flag, array_len, arr[0], arr[1],.., arr[n]]`
    * `<Array<Felt252>` -> `[array_len, arr[0], arr[1],.., arr[n]]`

* feat: Handle `BoundedInt` variant in `serialize_output`, `cairo1-run` crate  [#1768](https://github.com/lambdaclass/cairo-vm/pull/1768)

* fix: make `OutputBuiltinState` public [#1769](https://github.com/lambdaclass/cairo-vm/pull/1769)

* feat: Load arguments into VM instead of creating them via instructions in cairo1-run [#1759](https://github.com/lambdaclass/cairo-vm/pull/1759)

#### [1.0.0-rc3] - 2024-05-14

* bugfix: Fix handling of return values wrapped in `PanicResult` in cairo1-run crate [#1763](https://github.com/lambdaclass/cairo-vm/pull/1763)

* refactor(BREAKING): Move the VM back to the CairoRunner [#1743](https://github.com/lambdaclass/cairo-vm/pull/1743)
  * `CairoRunner` has a new public field `vm: VirtualMachine`
  * `CairoRunner` no longer derives `Debug`
  * `CairoRunner` methods `new_v2` & `new` take an extra boolean argument `trace_enabled`.
  * Functions `cairo_run` , `cairo_run_program` & `cairo_run_fuzzed_program` from `vm` crate and `cairo_run_program` from `cairo1-run` crate now retun only `CairoRunner` instead of `(CairoRunner, VirtualMachine)`
  * `CairoRunner` methods no longer take a reference to `VirtualMachine`. Methods that took an immutable reference to self and a mutable reference to the VM now take a mutable reference to self. Affected methods:
    * `initialize`
    * `initialize_builtins`
    * `initialize_all_builtins`
    * `initialize_segments`
    * `initialize_state`
    * `initialize_function_entrypoint`
    * `initialize_state`
    * `initialize_main_entrypoint`
    * `initialize_vm`
    * `run_until_pc`
    * `run_for_steps`
    * `run_until_steps`
    * `run_until_power_of_2`
    * `get_perm_range_check_limits`
    * `check_range_check_usage`
    * `get_memory_holes`
    * `check_diluted_check_usage`
    * `end_run`
    * `relocate_trace`
    * `relocate_memory`
    * `relocate`
    * `get_builtin_segments_info`
    * `get_builtin_segments_info_for_pie`
    * `get_execution_resources`
    * `finalize_segments`
    * `run_from_entrypoint`
    * `check_used_cells`
    * `check_memory_usage`
    * `initialize_function_runner_cairo_1`
    * `initialize_function_runner`
    * `read_return_values`
    * `get_builtins_final_stack`
    * `get_cairo_pie`
    * `get_air_public_input`
    * `get_air_private_input`
    * `get_memory_segment_addresses`
  * Functions & methods taking a reference to `CairoRunner` & `VirtualMachine` now only take a reference to `CairoRunner`:
    * `start_tracer`
    * `VmException::from_vm_error`
    * `get_error_attr_value`
    * `get_traceback`
    * `verify_secure_runner`
  * [hooks feature] `BeforeFirstStepHookFunc` dyn Fn no longer takes a mutable reference to `CairoRunner`, along with `VirtualMachine::execute_before_first_step`.

* fix: add support for arrays shorter than 2 as arguments for cairo1-run [#1737](https://github.com/lambdaclass/cairo-vm/pull/1737)

* bugfix: Fix BuiltinRunner::final_stack for SegmentArena[#1747](https://github.com/lambdaclass/cairo-vm/pull/1747)

* feat: unify `arbitrary`, `hooks`, `print` and `skip_next_instruction_hint` features as a single `test_utils` feature [#1755](https://github.com/lambdaclass/cairo-vm/pull/1755)
  * BREAKING: removed the above features

* bugfix: cairo1-run CLI: Set finalize_builtins to true when using --air_public_input flag [#1744](https://github.com/lambdaclass/cairo-vm/pull/1752)

* feat: Add hint `U256InvModN` to `Cairo1HintProcessor` [#1744](https://github.com/lambdaclass/cairo-vm/pull/1744)

* perf: use a more compact representation for `MemoryCell` [#1672](https://github.com/lambdaclass/cairo-vm/pull/1672)
  * BREAKING: `Memory::get_value` will now always return `Cow::Owned` variants, code that relied on `Cow::Borrowed` may break

#### [1.0.0-rc2] - 2024-05-02

* `cairo1-run` CLI: Allow loading arguments from file[#1739](https://github.com/lambdaclass/cairo-vm/pull/1739)

* BREAKING: Remove unused `CairoRunner` field `original_steps`[#1742](https://github.com/lambdaclass/cairo-vm/pull/1742)

* feat: Add `--run_from_cairo_pie` to `cairo-vm-cli` + workflow [#1730](https://github.com/lambdaclass/cairo-vm/pull/1730)

* Serialize directly into writer in `CairoPie::write_zip_file`[#1736](https://github.com/lambdaclass/cairo-vm/pull/1736)

* feat: Add support for cairo1 run with segements arena validation.
  * Refactored the runner CASM code generation to user a more high level builder.
  * Added segment merging of the dictionary segments.
  * Added validation of the generated segment arena in cairo1 run.

* refactor: Add `lib.rs` to cairo1-run[#1714](https://github.com/lambdaclass/cairo-vm/pull/1714)

* feat: Implement `CairoPie::read_zip_file`[#1729](https://github.com/lambdaclass/cairo-vm/pull/1729)

* feat: Bump to 2.6.3 + Remove gas checks[#1709](https://github.com/lambdaclass/cairo-vm/pull/1709)
  * Bump cairo_lang crates & corelib to v2.6.3
  * Disable gas checks when compiling to sierra & casm
  * Add `Known bugs & issues` segment to README, poining out issues derived from the removal of gas checks and cairo v2.6.3

* feat: Implement running from `CairoPie`[#1720](https://github.com/lambdaclass/cairo-vm/pull/1720)
  * Add function `cairo_run_pie`
  * Add `CairoPie` methods `run_validity_checks` & `check_pie_compatibility`
  * Add `Program` method `from_stripped_program`

* bugfix: Don't assume outer deref when fetching integer values from references[#1732](https://github.com/lambdaclass/cairo-vm/pull/1732)

* feat: Implement `extend_additional_data` for `BuiltinRunner`[#1726](https://github.com/lambdaclass/cairo-vm/pull/1726)

* BREAKING: Set dynamic params as null by default on air public input [#1716](https://github.com/lambdaclass/cairo-vm/pull/1716)
  * `PublicInput` field `layout_params` renamed to `dynamic_params` & type changed from`&'a CairoLayout` to `()`.

* feat: `cairo1-run` accepts Sierra programs [#1719](https://github.com/lambdaclass/cairo-vm/pull/1719)

* refactor(BREAKING): Use `BuiltinName` enum instead of string representation [#1722](https://github.com/lambdaclass/cairo-vm/pull/1722)
  * `BuiltinName` moved from `crate::serde::deserialize_program` module to `crate::types::builtin_name`.
    * Implement `BuiltinName` methods `to_str`, `to_str_with_suffix`, `from_str` & `from_str_with_suffix`.
  * Remove `BuiltinName` method `name`.
  * All builtin-related error variants now store `BuiltinName` instead of `&'static str` or `String`.
  * Remove constants: `OUTPUT_BUILTIN_NAME`, `HASH_BUILTIN_NAME`, `RANGE_CHECK_BUILTIN_NAME`,`RANGE_CHECK_96_BUILTIN_NAME`, `SIGNATURE_BUILTIN_NAME`, `BITWISE_BUILTIN_NAME`, `EC_OP_BUILTIN_NAME`, `KECCAK_BUILTIN_NAME`, `POSEIDON_BUILTIN_NAME`, `SEGMENT_ARENA_BUILTIN_NAME`, `ADD_MOD_BUILTIN_NAME` &
`MUL_MOD_BUILTIN_NAME`.
  * Remove `BuiltinRunner` & `ModBuiltinRunner` method `identifier`
  * Structs containing string representation of builtin names now use `BuiltinName` instead:
    * `AirPrivateInput(pub HashMap<&'static str, Vec<PrivateInput>>)` ->  `AirPrivateInput(pub HashMap<BuiltinName, Vec<PrivateInput>>)`.
    * `CairoPieMetadata` field `additional_data`: `HashMap<String, BuiltinAdditionalData>,` -> `CairoPieAdditionalData` with `CairoPieAdditionalData(pub HashMap<BuiltinName, BuiltinAdditionalData>)`
    * `CairoPieMetadata` field `builtin_segments`: `HashMap<String, SegmentInfo>` -> `HashMap<BuiltinName, SegmentInfo>`.
    * `ExecutiobResources` field `builtin_instance_counter`: `HashMap<String, usize>` -> `HashMap<BuiltinName, usize>`
  * Methods returning string representation of builtin names now use `BuiltinName` instead:
    * `BuiltinRunner`, `ModBuiltinRunner` & `RangeCheckBuiltinRunner` method `name`: `&'static str` -> `BuiltinName`.
    * `CairoRunner` method `get_builtin_segment_info_for_pie`: `Result<HashMap<String, cairo_pie::SegmentInfo>, RunnerError>` -> `Result<HashMap<BuiltinName, cairo_pie::SegmentInfo>, RunnerError>`

  Notes: Serialization of vm outputs that now contain `BuiltinName` & `Display` implementation of `BuiltinName` have not been affected by this PR

* feat: Add `recursive_with_poseidon` layout[#1724](https://github.com/lambdaclass/cairo-vm/pull/1724)

* refactor(BREAKING): Use an enum to represent layout name[#1715](https://github.com/lambdaclass/cairo-vm/pull/1715)
  * Add enum `LayoutName` to represent cairo layout names.
  * `CairoRunConfig`, `Cairo1RunConfig` & `CairoRunner` field `layout` type changed from `String` to `LayoutName`.
  * `CairoLayout` field `name` type changed from `String` to `LayoutName`.

* fix(BREAKING): Remove unsafe impl of `Add<usize> for &'a Relocatable`[#1718](https://github.com/lambdaclass/cairo-vm/pull/1718)

* fix(BREAKING): Handle triple dereference references[#1708](https://github.com/lambdaclass/cairo-vm/pull/1708)
  * Replace `ValueAddress` boolean field `dereference` with boolean fields `outer_dereference` & `inner_dereference`
  * Replace `HintReference` boolean field `dereference` with boolean fields `outer_dereference` & `inner_dereference`
  * Reference parsing now handles the case of dereferences inside the cast. Aka references of type `cast([A + B], type)` such as `cast([[fp + 2] + 2], felt)`.

* Bump `starknet-types-core` version + Use the lib's pedersen hash [#1692](https://github.com/lambdaclass/cairo-vm/pull/1692)

* refactor: Remove unused code & use constants whenever possible for builtin instance definitions[#1707](https://github.com/lambdaclass/cairo-vm/pull/1707)

* feat: missing EC hints for Starknet OS 0.13.1 [#1706](https://github.com/lambdaclass/cairo-vm/pull/1706)

* fix(BREAKING): Use program builtins in `initialize_main_entrypoint` & `read_return_values`[#1703](https://github.com/lambdaclass/cairo-vm/pull/1703)
  * `initialize_main_entrypoint` now iterates over the program builtins when building the stack & inserts 0 for any missing builtin
  * `read_return_values` now only computes the final stack of the builtins in the program
  * BREAKING: `read_return_values` now takes a boolean argument `allow_missing_builtins`
  * Added method `BuiltinRunner::identifier` to get the `BuiltinName` of each builtin
  * BREAKING: `OutputBuiltinRunner::get_public_memory` now takes a reference to `MemorySegmentManager`
  * BREAKING: method `VirtualMachine::get_memory_segment_addresses` moved to `CairoRunner::get_memory_segment_addresses`

* feat(BREAKING): Add range_check96 builtin[#1698](https://github.com/lambdaclass/cairo-vm/pull/1698)
  * Add the new `range_check96` builtin to the `all_cairo` layout.
  * `RangeCheckBuiltinRunner` changes:
    * Remove field `n_parts`, replacing it with const generic `N_PARTS`.
    * Remome `n_parts` argument form method `new`.
    * Remove field `_bound`, replacing it with public method `bound`.
    * Add public methods `name` & `n_parts`.

* feat(BREAKING): Add mod builtin [#1673](https://github.com/lambdaclass/cairo-vm/pull/1673)

  Main Changes:
  * Add the new `ModBuiltinRunner`, implementing the builtins `add_mod` & `mul_mod`
  * Adds `add_mod` & `mul_mod` to the `all_cairo` & `dynamic` layouts under the `mod_builtin` feature flag. This will be added to the main code in a future update.
  * Add method `VirtualMachine::fill_memory` in order to perform the new builtin's main logic from within hints
  * Add hints to run arithmetic circuits using `add_mod` and/or `mul_mod` builtins

  Other Changes:
  * BREAKING: BuiltinRunner method signature change from
  `air_private_input(&self, memory: &Memory) -> Vec<PrivateInput>` to `pub fn air_private_input(&self, segments: &MemorySegmentManager) -> Vec<PrivateInput>`
  * Add `MayleRelocatable::sub_usize`
  * Implement `Add<u32> for Relocatable`
  * Add `Memory::get_usize`
  * BREAKING: Clean up unused/duplicated code from builtins module:
    * Remove unused method `get_memory_segment_addresses` from all builtin runners & the enum
    * Remove empty implementations of `deduce_memory_cell` & `add_validation_rules` from all builtin runners
    * Remove duplicated implementation of `final_stack` from all builtin runners except output and move it to the enum implementation

* bugfix(BREAKING): Handle off2 immediate case in `get_integer_from_reference`[#1701](https://github.com/lambdaclass/cairo-vm/pull/1701)
  * `get_integer_from_reference` & `get_integer_from_var_name` output changed from `Result<Cow<'a, Felt252>, HintError>` to `Result<Felt252, HintError>`

* feat: Reorganized builtins to be in the top of stack at the end of a run (Cairo1).

* BREAKING: Remove `CairoRunner::add_additional_hash_builtin` & `VirtualMachine::disable_trace`[#1658](https://github.com/lambdaclass/cairo-vm/pull/1658)

* feat: output builtin add_attribute method [#1691](https://github.com/lambdaclass/cairo-vm/pull/1691)

* feat: add a method to retrieve the output builtin from the VM [#1690](https://github.com/lambdaclass/cairo-vm/pull/1690)

* feat: Add zero segment [#1668](https://github.com/lambdaclass/cairo-vm/pull/1668)

* feat: Bump cairo_lang to 0.13.1 in testing env [#1687](https://github.com/lambdaclass/cairo-vm/pull/1687)

* feat(BREAKING): Use return type info from sierra when serializing return values in cairo1-run crate [#1665](https://github.com/lambdaclass/cairo-vm/pull/1665)
  * Removed public function `serialize_output`.
  * Add field `serialize_output` to `Cairo1RunConfig`.
  * Function `cairo_run_program` now returns an extra `Option<String>` value with the serialized output if `serialize_output` is enabled in the config.
  * Output serialization improved as it now uses the sierra program data to identify return value's types.

* feat: Create hyper_threading crate to benchmark the `cairo-vm` in a hyper-threaded environment [#1679](https://github.com/lambdaclass/cairo-vm/pull/1679)

* feat: add a `--tracer` option which hosts a web server that shows the line by line execution of cairo code along with memory registers [#1265](https://github.com/lambdaclass/cairo-vm/pull/1265)

* feat: Fix error handling in `initialize_state`[#1657](https://github.com/lambdaclass/cairo-vm/pull/1657)

* feat: Make air public inputs deserializable [#1657](https://github.com/lambdaclass/cairo-vm/pull/1648)

* feat: Show only layout builtins in air private input [#1651](https://github.com/lambdaclass/cairo-vm/pull/1651)

* feat: Sort builtin segment info upon serialization for Cairo PIE [#1654](https://github.com/lambdaclass/cairo-vm/pull/1654)

* feat: Fix output serialization for cairo 1 [#1645](https://github.com/lambdaclass/cairo-vm/pull/1645)
  * Reverts changes added by #1630
  * Extends the serialization of Arrays added by the `print_output` flag to Spans and Dictionaries
  * Now dereferences references upon serialization

* feat: Add flag to append return values to output segment when not running in proof_mode [#1646](https://github.com/lambdaclass/cairo-vm/pull/1646)
  * Adds the flag `append_return_values` to both the CLI and `Cairo1RunConfig` struct.
  * Enabling flag will add the output builtin and the necessary instructions to append the return values to the output builtin's memory segment.

* feat: Compute program hash chain [#1647](https://github.com/lambdaclass/cairo-vm/pull/1647)

* feat: Add cairo1-run output pretty-printing for felts, arrays/spans and dicts [#1630](https://github.com/lambdaclass/cairo-vm/pull/1630)

* feat: output builtin features for bootloader support [#1580](https://github.com/lambdaclass/cairo-vm/pull/1580)

#### [1.0.0-rc1] - 2024-02-23

* Bump `starknet-types-core` dependency version to 0.0.9 [#1628](https://github.com/lambdaclass/cairo-vm/pull/1628)

* feat: Implement `Display` for `MemorySegmentManager`[#1606](https://github.com/lambdaclass/cairo-vm/pull/1606)

* fix: make Felt252DictEntryUpdate work with MaybeRelocatable instead of only Felt [#1624](https://github.com/lambdaclass/cairo-vm/pull/1624).

* chore: bump `cairo-lang-` dependencies to 2.5.4 [#1629](https://github.com/lambdaclass/cairo-vm/pull/1629)

* chore: bump `cairo-lang-` dependencies to 2.5.3 [#1596](https://github.com/lambdaclass/cairo-vm/pull/1596)

* refactor: Refactor `cairo1-run` crate [#1601](https://github.com/lambdaclass/cairo-vm/pull/1601)
  * Add function `cairo_run_program` & struct `Cairo1RunConfig` in `cairo1-run::cairo_run` module.
  * Function `serialize_output` & structs `FuncArg` and `Error` in crate `cairo1-run` are now public.

* feat(BREAKING): Add `allow_missing_builtins` flag [#1600](https://github.com/lambdaclass/cairo-vm/pull/1600)

    This new flag will skip the check that all builtins used by the program need to be present in the selected layout if enabled. It will also be enabled by default when running in proof_mode.

  * Add `allow_missing_builtins` flag to `cairo-vm-cli` crate
  * Add `allow_missing_builtins` field to `CairoRunConfig` struct
  * Add `allow_missing_builtins` boolean argument to `CairoRunner` methods `initialize` & `initialize_builtins`

* feat: Append return values to the output segment when running cairo1-run in proof_mode [#1597](https://github.com/lambdaclass/cairo-vm/pull/1597)
  * Add instructions to the proof_mode header to copy return values to the output segment before initiating the infinite loop
  * Output builtin is now always included when running cairo 1 programs in proof_mode

* feat: deserialize AIR private input [#1589](https://github.com/lambdaclass/cairo-vm/pull/1589)

* feat(BREAKING): Remove unecessary conversion functions between `Felt` & `BigUint`/`BigInt` [#1562](https://github.com/lambdaclass/cairo-vm/pull/1562)
  * Remove the following functions:
    * felt_from_biguint
    * felt_from_bigint
    * felt_to_biguint
    * felt_to_bigint

* perf: optimize instruction cache allocations by using `VirtualMachine::load_data` [#1441](https://github.com/lambdaclass/cairo-vm/pull/1441)

* feat: Add `print_output` flag to `cairo-1` crate [#1575] (https://github.com/lambdaclass/cairo-vm/pull/1575)

* bugfixes(BREAKING): Fix memory hole count inconsistencies #[1585] (https://github.com/lambdaclass/cairo-vm/pull/1585)
  * Output builtin memory segment is no longer skipped when counting memory holes
  * Temporary memory cells now keep their accessed status when relocated
  * BREAKING: Signature change: `get_memory_holes(&self, builtin_count: usize) -> Result<usize, MemoryError>` ->  `get_memory_holes(&self, builtin_count: usize,  has_output_builtin: bool) -> Result<usize, MemoryError>`

* feat: Add `cairo_pie_output` flag to `cairo1-run` [#1581] (https://github.com/lambdaclass/cairo-vm/pull/1581)

* feat: Add `cairo_pie_output` flag to `cairo_vm_cli` [#1578] (https://github.com/lambdaclass/cairo-vm/pull/1578)
  * Fix serialization of CairoPie to be fully compatible with the python version
  * Add `CairoPie::write_zip_file`
  * Move handling of required and exclusive arguments in `cairo-vm-cli` to struct definition using clap derives

* feat: Add doc + default impl for ResourceTracker trait [#1576] (https://github.com/lambdaclass/cairo-vm/pull/1576)

* feat: Add `air_private_input` flag to `cairo1-run` [#1559] (https://github.com/lambdaclass/cairo-vm/pull/1559)

* feat: Add `args` flag to `cairo1-run` [#1551] (https://github.com/lambdaclass/cairo-vm/pull/1551)

* feat: Add `air_public_input` flag to `cairo1-run` [#1539] (https://github.com/lambdaclass/cairo-vm/pull/1539)

* feat: Implement air_private_input [#1552](https://github.com/lambdaclass/cairo-vm/pull/1552)

* feat: Add `proof_mode` flag to `cairo1-run` [#1537] (https://github.com/lambdaclass/cairo-vm/pull/1537)
  * The cairo1-run crate no longer compiles and executes in proof_mode by default
  * Add flag `proof_mode` to cairo1-run crate. Activating this flag will enable proof_mode compilation and execution

* dev: bump cairo 1 compiler dep to 2.4 [#1530](https://github.com/lambdaclass/cairo-vm/pull/1530)

#### [1.0.0-rc0] - 2024-1-5

* feat: Use `ProjectivePoint` from types-rs in ec_op builtin impl [#1532](https://github.com/lambdaclass/cairo-vm/pull/1532)

* feat(BREAKING): Replace `cairo-felt` crate with `starknet-types-core` (0.0.5) [#1408](https://github.com/lambdaclass/cairo-vm/pull/1408)

* feat(BREAKING): Add Cairo 1 proof mode compilation and execution [#1517] (https://github.com/lambdaclass/cairo-vm/pull/1517)
    * In the cairo1-run crate, now the Cairo 1 Programs are compiled and executed in proof-mode
    * BREAKING: Remove `CairoRunner.proof_mode: bool` field and replace it with `CairoRunner.runner_mode: RunnerMode`

* perf: Add `extensive_hints` feature to prevent performance regression for the common use-case [#1503] (https://github.com/lambdaclass/cairo-vm/pull/1503)

  * Gates changes added by #1491 under the feature flag `extensive_hints`

* chore: remove cancel-duplicates workflow [#1497](https://github.com/lambdaclass/cairo-vm/pull/1497)

* feat: Handle `pc`s outside of program segment in `VmException` [#1501] (https://github.com/lambdaclass/cairo-vm/pull/1501)

  * `VmException` now shows the full pc value instead of just the offset (`VmException.pc` field type changed to `Relocatable`)
  * `VmException.traceback` now shows the full pc value for each entry instead of hardcoding its index to 0.
  * Disable debug information for errors produced when `pc` is outside of the program segment (segment_index != 0). `VmException` fields `inst_location` & `error_attr_value` will be `None` in such case.

* feat: Allow running instructions from pcs outside the program segement [#1493](https://github.com/lambdaclass/cairo-vm/pull/1493)

* BREAKING: Partially Revert `Optimize trace relocation #906` [#1492](https://github.com/lambdaclass/cairo-vm/pull/1492)

  * Remove methods `VirtualMachine::get_relocated_trace`& `VirtualMachine::relocate_trace`.
  * Add `relocated_trace` field  & `relocate_trace` method to `CairoRunner`.
  * Swap `TraceEntry` for `RelocatedTraceEntry` type in `write_encoded_trace` & `PublicInput::new` signatures.
  * Now takes into account the program counter's segment index when building the execution trace instead of assuming it to be 0.

* feat: Add HintProcessor::execute_hint_extensive + refactor hint_ranges [#1491](https://github.com/lambdaclass/cairo-vm/pull/1491)

  * Add trait method `HintProcessorLogic::execute_hint_extensive`:
    * This method has a similar behaviour to `HintProcessorLogic::execute_hint` but it also returns a `HintExtension` (type alias for `HashMap<Relocatable, Vec<Box<dyn Any>>>`) that can be used to extend the current map of hints used by the VM. This behaviour achieves what the `vm_load_data` primitive does for cairo-lang, and is needed to implement os hints.
    * This method is now used by the VM to execute hints instead of `execute_hint`, but it's default implementation calls `execute_hint`, so current implementors of the `HintProcessor` trait won't notice any change.

  * Signature changes:
    * `pub fn step_hint(&mut self, hint_executor: &mut dyn HintProcessor, exec_scopes: &mut ExecutionScopes, hint_datas: &mut Vec<Box<dyn Any>>, constants: &HashMap<String, Felt252>) -> Result<(), VirtualMachineError>` -> `pub fn step_hint(&mut self, hint_processor: &mut dyn HintProcessor, exec_scopes: &mut ExecutionScopes, hint_datas: &mut Vec<Box<dyn Any>>, hint_ranges: &mut HashMap<Relocatable, HintRange>, constants: &HashMap<String, Felt252>) -> Result<(), VirtualMachineError>`
    * `pub fn step(&mut self, hint_executor: &mut dyn HintProcessor, exec_scopes: &mut ExecutionScopes, hint_data: &[Box<dyn Any>], constants: &HashMap<String, Felt252>) -> Result<(), VirtualMachineError>` -> `pub fn step(&mut self, hint_processor: &mut dyn HintProcessor, exec_scopes: &mut ExecutionScopes, hint_datas: &mut Vec<Box<dyn Any>>, hint_ranges: &mut HashMap<Relocatable, HintRange>, constants: &HashMap<String, Felt252>) -> Result<(), VirtualMachineError>`

* feat: add debugging capabilities behind `print` feature flag. [#1476](https://github.com/lambdaclass/cairo-vm/pull/1476)

* feat: add `cairo_run_program` function that takes a `Program` as an arg. [#1496](https://github.com/lambdaclass/cairo-vm/pull/1496)

#### [0.9.1] - 2023-11-16

* chore: bump `cairo-lang-` dependencies to 2.3.1 [#1482](https://github.com/lambdaclass/cairo-vm/pull/1482), [#1483](https://github.com/lambdaclass/cairo-vm/pull/1483)

* feat: Make PublicInput fields public [#1474](https://github.com/lambdaclass/cairo-vm/pull/1474)

* chore: bump starknet-crypto to v0.6.1 [#1469](https://github.com/lambdaclass/cairo-vm/pull/1469)

* feat: Implement the Serialize and Deserialize methods for the Program struct [#1458](https://github.com/lambdaclass/cairo-vm/pull/1458)

* feat: Use only program builtins when running cairo 1 programs [#1457](https://github.com/lambdaclass/cairo-vm/pull/1457)

* feat: Use latest cairo-vm version in cairo1-run crate [#1455](https://github.com/lambdaclass/cairo-vm/pull/1455)

* feat: Implement a CLI to run cairo 1 programs [#1370](https://github.com/lambdaclass/cairo-vm/pull/1370)

* fix: Fix string code of `BLAKE2S_ADD_UINT256` hint [#1454](https://github.com/lambdaclass/cairo-vm/pull/1454)

#### [0.9.0] - 2023-10-03

* fix: Default to empty attributes vector when the field is missing from the program JSON [#1450](https://github.com/lambdaclass/cairo-vm/pull/1450)

* fix: Change serialization of CairoPieMemory to match Python's binary format [#1447](https://github.com/lambdaclass/cairo-vm/pull/1447)

* fix: Remove Deserialize derive from CairoPie and fix Serialize implementation to match Python's [#1444](https://github.com/lambdaclass/cairo-vm/pull/1444)

* fix: ec_recover hints no longer panic when divisor is 0 [#1433](https://github.com/lambdaclass/cairo-vm/pull/1433)

* feat: Implement the Serialize and Deserialize traits for the CairoPie struct [#1438](https://github.com/lambdaclass/cairo-vm/pull/1438)

* fix: Using UINT256_HINT no longer panics when b is greater than 2^256 [#1430](https://github.com/lambdaclass/cairo-vm/pull/1430)

* feat: Added a differential fuzzer for programs with whitelisted hints [#1358](https://github.com/lambdaclass/cairo-vm/pull/1358)

* fix(breaking): Change return type of `get_execution_resources` to `RunnerError` [#1398](https://github.com/lambdaclass/cairo-vm/pull/1398)

* Don't build wasm-demo in `build` target + add ci job to run the wasm demo [#1393](https://github.com/lambdaclass/cairo-vm/pull/1393)

    * Adds default-members to workspace
    * Crate `examples/wasm-demo` is no longer built during `make build`
    * `make check` no longer compiles the cairo file used in the wasm-demo
    * Removes Makefile targets `examples/wasm-demo/src/array_sum.json` & `example_program`
    * `wasm-demo` now uses the compiled cairo file in `cairo_programs` directory instead of its own copy

* feat: Add `Program::new_for_proof` [#1396](https://github.com/lambdaclass/cairo-vm/pull/1396)

#### [0.8.7] - 2023-8-28

* Add REDUCE_V2 hint [#1420](https://github.com/lambdaclass/cairo-vm/pull/1420):
    * Implement REDUCE_V2 hint
    * Rename hint REDUCE -> REDUCE_V1

* BREAKING: Add `disable_trace_padding` to `CairoRunConfig`[#1233](https://github.com/lambdaclass/cairo-rs/pull/1233)

* feat: Implement `CairoRunner.get_cairo_pie`[#1375](https://github.com/lambdaclass/cairo-vm/pull/1375)

* fix: Compare air_public_inputs against python vm + Fix how public memory is built [#391](https://github.com/lambdaclass/cairo-vm/pull/1391)

    BugFixes:

    *  `CairoRunner.finalize_segments` now builds the output builtin's public memory (if applicable).
    * `MemorySegmentManager.get_public_memory_addresses` logic fixed.
    * `MemorySegmentManager.finalize` no longer skips segments when their public memory is None

    Minor changes:

    * `VirtualMachine.get_public_memory_addresses` now strips the "_builtin" suffix from builtin names
    * `MemorySegmentAddresses.stop_address` renamed to `stop_ptr`

    Overall these changes make the the air public input file (obtained through the --air_public_input flag) equivalent to the ones outputted by the cairo-lang version

* fix: Fix `SPLIT_FELT` hint [#1387](https://github.com/lambdaclass/cairo-vm/pull/1387)

* refactor: combine `Program.hints` and `Program.hints_ranges` into custom collection [#1366](https://github.com/lambdaclass/cairo-vm/pull/1366)

* fix: Fix div_mod [#1383](https://github.com/lambdaclass/cairo-vm/pull/1383)

  * Fixes `div_mod` function so that it behaves like the cairo-lang version
  * Various functions in the `math_utils` crate can now return a `MathError` : `div_mod`, `ec_add`, `line_slope`, `ec_double`, `ec_double_slope`.
  * Fixes `UINT256_MUL_INV_MOD_P` hint so that it behaves like the python code.

#### [0.8.6] - 2023-8-11

* fix: Handle error in hint `UINT256_MUL_DIV_MOD` when divides by zero [#1367](https://github.com/lambdaclass/cairo-vm/pull/1367)

* Add HintError::SyscallError and VmErrors::HINT_ERROR_STR constant [#1357](https://github.com/lambdaclass/cairo-rs/pull/1357)

* feat: make *arbitrary* feature also enable a `proptest::arbitrary::Arbitrary` implementation for `Felt252` [#1355](https://github.com/lambdaclass/cairo-vm/pull/1355)

* fix: correctly display invalid signature error message [#1361](https://github.com/lambdaclass/cairo-vm/pull/1361)

#### [0.8.5] - 2023-7-31

* fix: `Program` comparison depending on `hints_ranges` ordering [#1351](https://github.com/lambdaclass/cairo-rs/pull/1351)

* feat: implement the `--air_public_input` flag to the runner for outputting public inputs into a file [#1268](https://github.com/lambdaclass/cairo-rs/pull/1268)

* fix: CLI errors bad formatting and handling

* perf: replace insertion with bit-setting in validated addresses [#1208](https://github.com/lambdaclass/cairo-vm/pull/1208)

* fix: return error when a parsed hint's PC is invalid [#1340](https://github.com/lambdaclass/cairo-vm/pull/1340)

* chore(deps): bump _cairo-lang_ dependencies to v2.1.0-rc2 [#1345](https://github.com/lambdaclass/cairo-vm/pull/1345)

* chore(examples): remove _wee_alloc_ dependency from _wasm-demo_ example and _ensure-no_std_ dummy crate [#1337](https://github.com/lambdaclass/cairo-vm/pull/1337)

* docs: improved crate documentation [#1334](https://github.com/lambdaclass/cairo-vm/pull/1334)

* chore!: made `deserialize_utils` module private [#1334](https://github.com/lambdaclass/cairo-vm/pull/1334)
  BREAKING:
  * `deserialize_utils` is no longer exported
  * functions `maybe_add_padding`, `parse_value`, and `take_until_unbalanced` are no longer exported
  * `ReferenceParseError` is no more

* perf: changed `ok_or` usage for `ok_or_else` in expensive cases [#1332](https://github.com/lambdaclass/cairo-vm/pull/1332)

* feat: updated the old WASM example and moved it to [`examples/wasm-demo`](examples/wasm-demo/) [#1315](https://github.com/lambdaclass/cairo-vm/pull/1315)

* feat(fuzzing): add `arbitrary` feature to enable arbitrary derive in `Program` and `CairoRunConfig` [#1306](https://github.com/lambdaclass/cairo-vm/pull/1306) [#1330](https://github.com/lambdaclass/cairo-vm/pull/1330)

* perf: remove pointless iterator from rc limits tracking [#1316](https://github.com/lambdaclass/cairo-vm/pull/1316)

* feat(felt): add `from_bytes_le` and `from_bytes_ne` methods to `Felt252` [#1326](https://github.com/lambdaclass/cairo-vm/pull/1326)

* perf: change `Program::shared_program_data::hints` from `HashMap<usize, Vec<Box<dyn Any>>>` to `Vec<Box<dyn Any>>` and refer to them as ranges stored in a `Vec<_>` indexed by PC with run time reductions of up to 12% [#931](https://github.com/lambdaclass/cairo-vm/pull/931)
  BREAKING:
  * `get_hint_dictionary(&self, &[HintReference], &mut dyn HintProcessor) -> Result<HashMap<usize, Vec<Box<dyn Any>>, VirtualMachineError>` ->
    `get_hint_data(self, &[HintReference], &mut dyn HintProcessor) -> Result<Vec<Box<dyn Any>, VirtualMachineError>`
  * Hook methods receive `&[Box<dyn Any>]` rather than `&HashMap<usize, Vec<Box<dyn Any>>>`

#### [0.8.4]
**YANKED**

#### [0.8.3]
**YANKED**

#### [0.8.2] - 2023-7-10

* chore: update dependencies, particularly lamdaworks 0.1.2 -> 0.1.3 [#1323](https://github.com/lambdaclass/cairo-vm/pull/1323)

* fix: fix `UINT256_MUL_DIV_MOD` hint [#1320](https://github.com/lambdaclass/cairo-vm/pull/1320)

* feat: add dependency installation script `install.sh` [#1298](https://github.com/lambdaclass/cairo-vm/pull/1298)

* fix: specify resolver version 2 in the virtual workspace's manifest [#1311](https://github.com/lambdaclass/cairo-vm/pull/1311)

* feat: add `lambdaworks-felt` feature to `cairo-vm-cli` [#1308](https://github.com/lambdaclass/cairo-vm/pull/1308)

* chore: update dependencies, particularly clap 3.2 -> 4.3 [#1309](https://github.com/lambdaclass/cairo-vm/pull/1309)
  * this removes dependency on _atty_, that's no longer mantained

* chore: remove unused dependencies [#1307](https://github.com/lambdaclass/cairo-vm/pull/1307)
  * rand_core
  * serde_bytes
  * rusty-hook (_dev-dependency_)

* chore: bump `cairo-lang-starknet` and `cairo-lang-casm` dependencies to 2.0.0 [#1313](https://github.com/lambdaclass/cairo-vm/pull/1313)

#### [0.8.1] - 2023-6-29

* chore: change mentions of *cairo-rs-py* to *cairo-vm-py* [#1296](https://github.com/lambdaclass/cairo-vm/pull/1296)

* rename github repo from https://github.com/lambdaclass/cairo-rs to https://github.com/lambdaclass/cairo-vm [#1289](https://github.com/lambdaclass/cairo-vm/pull/1289)

* fix(security): avoid OOM crashes when programs jump to very high invalid addresses [#1285](https://github.com/lambdaclass/cairo-vm/pull/1285)

* fix: add `to_bytes_be` to the felt when `lambdaworks-felt` feature is active [#1290](https://github.com/lambdaclass/cairo-vm/pull/1290)

* chore: mark `modpow` and `to_signed_bytes_le` as *deprecated* [#1290](https://github.com/lambdaclass/cairo-vm/pull/1290)

* fix: bump *lambdaworks-math* to latest version, that fixes no-std support [#1293](https://github.com/lambdaclass/cairo-vm/pull/1293)

* build: remove dependency to `thiserror` (use `thiserror-no-std/std` instead)

* chore: use LambdaWorks' implementation of bit operations for `Felt252` [#1291](https://github.com/lambdaclass/cairo-vm/pull/1291)

* update `cairo-lang-starknet` and `cairo-lang-casm` dependencies to v2.0.0-rc6 [#1299](https://github.com/lambdaclass/cairo-vm/pull/1299)

#### [0.8.0] - 2023-6-26

* feat: Add feature `lambdaworks-felt` to `felt` & `cairo-vm` crates [#1281](https://github.com/lambdaclass/cairo-vm/pull/1281)

    Changes under this feature:
  * `Felt252` now uses *LambdaWorks*' `FieldElement` internally
  * BREAKING: some methods of `Felt252` were removed, namely: `modpow` and `to_signed_bytes_le`

#### [0.7.0] - 2023-6-26

* BREAKING: Integrate `RunResources` logic into `HintProcessor` trait [#1274](https://github.com/lambdaclass/cairo-vm/pull/1274)
  * Rename trait `HintProcessor` to `HintProcessorLogic`
  * Add trait `ResourceTracker`
  * Trait `HintProcessor` is now `HintProcessor: HintProcessorLogic + ResourceTracker`
  * `BuiltinHintProcessor::new` & `Cairo1HintProcessor::new` now receive the argumet `run_resources: RunResources`
  * `HintProcessorLogic::execute_hint` no longer receives `run_resources: &mut RunResources`
  * Remove argument `run_resources: &mut RunResources` from `CairoRunner::run_until_pc` & `CairoRunner::run_from_entrypoint`

* build: remove unused implicit features from cairo-vm [#1266](https://github.com/lambdaclass/cairo-vm/pull/1266)


#### [0.6.1] - 2023-6-23

* fix: updated the `custom_hint_example` and added it to the workspace [#1258](https://github.com/lambdaclass/cairo-vm/pull/1258)

* Add path to cairo-vm README.md [#1276](https://github.com/lambdaclass/cairo-vm/pull/1276)

* fix: change error returned when subtracting two `MaybeRelocatable`s to better reflect the cause [#1271](https://github.com/lambdaclass/cairo-vm/pull/1271)

* fix: CLI error message when using --help [#1270](https://github.com/lambdaclass/cairo-vm/pull/1270)

#### [0.6.0] - 2023-6-18

* fix: `dibit` hint no longer fails when called with an `m` of zero [#1247](https://github.com/lambdaclass/cairo-vm/pull/1247)

* fix(security): avoid denial of service on malicious input exploiting the scientific notation parser [#1239](https://github.com/lambdaclass/cairo-vm/pull/1239)

* BREAKING: Change `RunResources` usage:
    * Modify field type `RunResources.n_steps: Option<usize>,`

    * Public Api Changes:
        *  CairoRunner::run_until_pc: Now receive a `&mut RunResources` instead of an `&mut Option<RunResources>`
        *  CairoRunner::run_from_entrypoint: Now receive a `&mut RunResources` instead of an `&mut Option<RunResources>`
        * VirtualMachine::Step: Add `&mut RunResources` as input
        * Trait HintProcessor::execute_hint: Add  `&mut RunResources` as an input

* perf: accumulate `min` and `max` instruction offsets during run to speed up range check [#1080](https://github.com/lambdaclass/cairo-vm/pull/)
  BREAKING: `Cairo_runner::get_perm_range_check_limits` no longer returns an error when called without trace enabled, as it no longer depends on it

* perf: process reference list on `Program` creation only [#1214](https://github.com/lambdaclass/cairo-vm/pull/1214)
  Also keep them in a `Vec<_>` instead of a `HashMap<_, _>` since it will be continuous anyway.
  BREAKING:
  * `HintProcessor::compile_hint` now receies a `&[HintReference]` rather than `&HashMap<usize, HintReference>`
  * Public `CairoRunner::get_reference_list` has been removed

* BREAKING: Add no_std compatibility to cairo-vm (cairo-1-hints feature still not supported)
    * Move the vm to its own directory and crate, different from the workspace [#1215](https://github.com/lambdaclass/cairo-vm/pull/1215)

    * Add an `ensure_no_std` crate that the CI will use to check that new changes don't revert `no_std` support [#1215](https://github.com/lambdaclass/cairo-vm/pull/1215) [#1232](https://github.com/lambdaclass/cairo-vm/pull/1232)

    * replace the use of `num-prime::is_prime` by a custom implementation, therefore restoring `no_std` compatibility [#1238](https://github.com/lambdaclass/cairo-vm/pull/1238)

#### [0.5.2] - 2023-6-12

* BREAKING: Compute `ExecutionResources.n_steps` without requiring trace [#1222](https://github.com/lambdaclass/cairo-vm/pull/1222)

  * `CairoRunner::get_execution_resources` return's `n_steps` field value is now set to `vm.current_step` instead of `0` if both `original_steps` and `trace` are set to `None`

* Add `RunResources::get_n_steps` method [#1225](https://github.com/lambdaclass/cairo-vm/pull/1225)

* refactor: simplify `mem_eq`

* fix: pin Cairo compiler version [#1220](https://github.com/lambdaclass/cairo-vm/pull/1220)

* perf: make `inner_rc_bound` a constant, improving performance of the range-check builtin

* fix: substraction of `MaybeRelocatable` always behaves as signed [#1218](https://github.com/lambdaclass/cairo-vm/pull/1218)

#### [0.5.1] - 2023-6-7

* fix: fix overflow for `QUAD_BIT` and `DI_BIT` hints [#1209](https://github.com/lambdaclass/cairo-vm/pull/1209)
  Fixes [#1205](https://github.com/lambdaclass/cairo-vm/issue/1205)

* fix: fix hints `UINT256_UNSIGNED_DIV_REM` && `UINT256_EXPANDED_UNSIGNED_DIV_REM` [#1203](https://github.com/lambdaclass/cairo-vm/pull/1203)

* bugfix: fix deserialization of scientific notation with fractional values [#1202](https://github.com/lambdaclass/cairo-vm/pull/1202)

* feat: implement `mem_eq` function to test for equality of two ranges in memory [#1198](https://github.com/lambdaclass/cairo-vm/pull/1198)

* perf: use `mem_eq` in `set_add` [#1198](https://github.com/lambdaclass/cairo-vm/pull/1198)

* feat: wrap big variants of `HintError`, `VirtualMachineError`, `RunnerError`, `MemoryError`, `MathError`, `InsufficientAllocatedCellsError` in `Box` [#1193](https://github.com/lambdaclass/cairo-vm/pull/1193)
  * BREAKING: all tuple variants of `HintError` with a single `Felt252` or multiple elements now receive a single `Box`

* Add `Program::builtins_len method` [#1194](https://github.com/lambdaclass/cairo-vm/pull/1194)

* fix: Handle the deserialization of serde_json::Number with scientific notation (e.g.: Number(1e27)) in felt_from_number function [#1188](https://github.com/lambdaclass/cairo-vm/pull/1188)

* feat: Add RunResources Struct [#1175](https://github.com/lambdaclass/cairo-vm/pull/1175)
  * BREAKING: Modify `CairoRunner::run_until_pc` arity. Add `run_resources: &mut Option<RunResources>` input
  * BREAKING: Modify `CairoRunner::run_from_entrypoint` arity. Add `run_resources: &mut Option<RunResources>` input

* fix: Fix 'as_int' conversion usage in hints `ASSERT_250_BIT` &  `SIGNED_DIV_REM` [#1191](https://github.com/lambdaclass/cairo-vm/pull/1191)


* bugfix: Use cairo constants in `ASSERT_250_BIT` hint [#1187](https://github.com/lambdaclass/cairo-vm/pull/1187)

* bugfix: Fix `EC_DOUBLE_ASSIGN_NEW_X_V2` hint not taking `SECP_P` value from the current execution scope [#1186](https://github.com/lambdaclass/cairo-vm/pull/1186)

* fix: Fix hint `BIGINT_PACK_DIV_MOD` [#1189](https://github.com/lambdaclass/cairo-vm/pull/1189)

* fix: Fix possible subtraction overflow in `QUAD_BIT` & `DI_BIT` hints [#1185](https://github.com/lambdaclass/cairo-vm/pull/1185)

  * These hints now return an error when ids.m equals zero

* fix: felt_from_number not properly returning parse errors [#1012](https://github.com/lambdaclass/cairo-vm/pull/1012)

* fix: Fix felt sqrt and Signed impl [#1150](https://github.com/lambdaclass/cairo-vm/pull/1150)

  * BREAKING: Fix `Felt252` methods `abs`, `signum`, `is_positive`, `is_negative` and `sqrt`
  * BREAKING: Remove function `math_utils::sqrt`(Now moved to `Felt252::sqrt`)

* feat: Add method `CairoRunner::initialize_function_runner_cairo_1` [#1151](https://github.com/lambdaclass/cairo-vm/pull/1151)

  * Add method `pub fn initialize_function_runner_cairo_1(
        &mut self,
        vm: &mut VirtualMachine,
        program_builtins: &[BuiltinName],
    ) -> Result<(), RunnerError>` to `CairoRunner`

  * BREAKING: Move field `builtins` from `SharedProgramData` to `Program`
  * BREAKING: Remove argument `add_segment_arena_builtin` from `CairoRunner::initialize_function_runner`, it is now always false
  * BREAKING: Add `segment_arena` enum variant to `BuiltinName`

* Fix implementation of `InitSquashData` and `ShouldSkipSquashLoop`

* Add more hints to `Cairo1HintProcessor` [#1171](https://github.com/lambdaclass/cairo-vm/pull/1171)
                                          [#1143](https://github.com/lambdaclass/cairo-vm/pull/1143)

    * `Cairo1HintProcessor` can now run the following hints:
        * Felt252DictEntryInit
        * Felt252DictEntryUpdate
        * GetCurrentAccessDelta
        * InitSquashData
        * AllocConstantSize
        * GetCurrentAccessIndex
        * ShouldContinueSquashLoop
        * FieldSqrt
        * Uint512DivMod

* Add some small considerations regarding Cairo 1 programs [#1144](https://github.com/lambdaclass/cairo-vm/pull/1144):

  * Ignore Casm and Sierra files
  * Add special flag to compile Cairo 1 programs

* Make the VM able to run `CasmContractClass` files under `cairo-1-hints` feature [#1098](https://github.com/lambdaclass/cairo-vm/pull/1098)

  * Implement `TryFrom<CasmContractClass> for Program`
  * Add `Cairo1HintProcessor`

#### 0.5.0
**YANKED**

#### [0.4.0] - 2023-05-12

* perf: insert elements from the tail in `load_data` so reallocation happens only once [#1117](https://github.com/lambdaclass/cairo-vm/pull/1117)

* Add `CairoRunner::get_program method` [#1123](https://github.com/lambdaclass/cairo-vm/pull/1123)

* Use to_signed_felt as function for felt252 as BigInt within [-P/2, P/2] range and use to_bigint as function for representation as BigInt. [#1100](https://github.com/lambdaclass/cairo-vm/pull/1100)

* Implement hint on field_arithmetic lib [#1090](https://github.com/lambdaclass/cairo-vm/pull/1090)

    `BuiltinHintProcessor` now supports the following hints:

    ```python
        %{
            def split(num: int, num_bits_shift: int, length: int):
                a = []
                for _ in range(length):
                    a.append( num & ((1 << num_bits_shift) - 1) )
                    num = num >> num_bits_shift
                return tuple(a)

            def pack(z, num_bits_shift: int) -> int:
                limbs = (z.d0, z.d1, z.d2)
                return sum(limb << (num_bits_shift * i) for i, limb in enumerate(limbs))

            a = pack(ids.a, num_bits_shift = 128)
            b = pack(ids.b, num_bits_shift = 128)
            p = pack(ids.p, num_bits_shift = 128)

            res = (a - b) % p


            res_split = split(res, num_bits_shift=128, length=3)

            ids.res.d0 = res_split[0]
            ids.res.d1 = res_split[1]
            ids.res.d2 = res_split[2]
        %}
    ```

* Add missing hint on cairo_secp lib [#1089](https://github.com/lambdaclass/cairo-vm/pull/1089):
    `BuiltinHintProcessor` now supports the following hint:

    ```python

    from starkware.cairo.common.cairo_secp.secp_utils import pack

    slope = pack(ids.slope, PRIME)
    x0 = pack(ids.point0.x, PRIME)
    x1 = pack(ids.point1.x, PRIME)
    y0 = pack(ids.point0.y, PRIME)

    value = new_x = (pow(slope, 2, SECP_P) - x0 - x1) % SECP_P
    ```

* Add missing hint on vrf.json whitelist [#1055](https://github.com/lambdaclass/cairo-vm/pull/1055):

     `BuiltinHintProcessor` now supports the following hint:

     ```python
    %{
        PRIME = 2**255 - 19
        II = pow(2, (PRIME - 1) // 4, PRIME)

        xx = ids.xx.low + (ids.xx.high<<128)
        x = pow(xx, (PRIME + 3) // 8, PRIME)
        if (x * x - xx) % PRIME != 0:
            x = (x * II) % PRIME
        if x % 2 != 0:
            x = PRIME - x
        ids.x.low = x & ((1<<128)-1)
        ids.x.high = x >> 128
    %}
    ```

* Implement hint variant for finalize_blake2s[#1072](https://github.com/lambdaclass/cairo-vm/pull/1072)

    `BuiltinHintProcessor` now supports the following hint:

     ```python
    %{
        # Add dummy pairs of input and output.
        from starkware.cairo.common.cairo_blake2s.blake2s_utils import IV, blake2s_compress

        _n_packed_instances = int(ids.N_PACKED_INSTANCES)
        assert 0 <= _n_packed_instances < 20
        _blake2s_input_chunk_size_felts = int(ids.BLAKE2S_INPUT_CHUNK_SIZE_FELTS)
        assert 0 <= _blake2s_input_chunk_size_felts < 100

        message = [0] * _blake2s_input_chunk_size_felts
        modified_iv = [IV[0] ^ 0x01010020] + IV[1:]
        output = blake2s_compress(
            message=message,
            h=modified_iv,
            t0=0,
            t1=0,
            f0=0xffffffff,
            f1=0,
        )
        padding = (message + modified_iv + [0, 0xffffffff] + output) * (_n_packed_instances - 1)
        segments.write_arg(ids.blake2s_ptr_end, padding)
        %}
        ```

* Implement fast_ec_add hint variant [#1087](https://github.com/lambdaclass/cairo-vm/pull/1087)

`BuiltinHintProcessor` now supports the following hint:

    ```python
    %{
        from starkware.cairo.common.cairo_secp.secp_utils import SECP_P, pack

        slope = pack(ids.slope, PRIME)
        x0 = pack(ids.pt0.x, PRIME)
        x1 = pack(ids.pt1.x, PRIME)
        y0 = pack(ids.pt0.y, PRIME)

        value = new_x = (pow(slope, 2, SECP_P) - x0 - x1) % SECP_P
    %}
    ```

* feat(hints): Add alternative string for hint IS_ZERO_PACK_EXTERNAL_SECP [#1082](https://github.com/lambdaclass/cairo-vm/pull/1082)

    `BuiltinHintProcessor` now supports the following hint:

    ```python
    %{
        from starkware.cairo.common.cairo_secp.secp_utils import pack
        x = pack(ids.x, PRIME) % SECP_P
    %}
    ```

* Add alternative hint code for ec_double hint [#1083](https://github.com/lambdaclass/cairo-vm/pull/1083)

    `BuiltinHintProcessor` now supports the following hint:

    ```python
    %{
        from starkware.cairo.common.cairo_secp.secp_utils import SECP_P, pack

        slope = pack(ids.slope, PRIME)
        x = pack(ids.pt.x, PRIME)
        y = pack(ids.pt.y, PRIME)

        value = new_x = (pow(slope, 2, SECP_P) - 2 * x) % SECP_P
    %}
    ```

* fix(security)!: avoid DoS on malicious insertion to memory [#1099](https://github.com/lambdaclass/cairo-vm/pull/1099)
    * A program could crash the library by attempting to insert a value at an address with a big offset; fixed by trying to reserve to check for allocation failure
    * A program could crash the program by exploiting an integer overflow when attempting to insert a value at an address with offset `usize::MAX`

    BREAKING: added a new error variant `MemoryError::VecCapacityExceeded`

* perf: specialize addition for `u64` and `Felt252` [#932](https://github.com/lambdaclass/cairo-vm/pull/932)
    * Avoids the creation of a new `Felt252` instance for additions with a very restricted valid range
    * This impacts specially the addition of `Relocatable` with `Felt252` values in `update_pc`, which take a significant amount of time in some benchmarks

* fix(starknet-crypto): bump version to `0.5.0` [#1088](https://github.com/lambdaclass/cairo-vm/pull/1088)
    * This includes the fix for a `panic!` in `ecdsa::verify`.
      See: [#365](https://github.com/xJonathanLEI/starknet-rs/issues/365) and [#366](https://github.com/xJonathanLEI/starknet-rs/pulls/366)

* feat(hints): Add alternative string for hint IS_ZERO_PACK [#1081](https://github.com/lambdaclass/cairo-vm/pull/1081)

    `BuiltinHintProcessor` now supports the following hint:

    ```python
    %{
        from starkware.cairo.common.cairo_secp.secp_utils import SECP_P, pack
        x = pack(ids.x, PRIME) % SECP_P
    %}

* Add missing hints `NewHint#55`, `NewHint#56`, and `NewHint#57` [#1077](https://github.com/lambdaclass/cairo-vm/issues/1077)

    `BuiltinHintProcessor` now supports the following hints:

    ```python
    from starkware.cairo.common.cairo_secp.secp_utils import pack
    SECP_P=2**255-19

    x = pack(ids.x, PRIME) % SECP_P
    ```

    ```python
    from starkware.cairo.common.cairo_secp.secp_utils import pack
    SECP_P=2**255-19

    value = pack(ids.x, PRIME) % SECP_P
    ```

    ```python
    SECP_P=2**255-19
    from starkware.python.math_utils import div_mod

    value = x_inv = div_mod(1, x, SECP_P)
    ```

* Implement hint for `starkware.cairo.common.cairo_keccak.keccak._copy_inputs` as described by whitelist `starknet/security/whitelists/cairo_keccak.json` [#1058](https://github.com/lambdaclass/cairo-vm/pull/1058)

    `BuiltinHintProcessor` now supports the following hint:

    ```python
    %{ ids.full_word = int(ids.n_bytes >= 8) %}
    ```

* perf: cache decoded instructions [#944](https://github.com/lambdaclass/cairo-vm/pull/944)
    * Creates a new cache field in `VirtualMachine` that stores the `Instruction` instances as they get decoded from memory, significantly reducing decoding overhead, with gains up to 9% in runtime according to benchmarks in the performance server

* Add alternative hint code for nondet_bigint3 hint [#1071](https://github.com/lambdaclass/cairo-vm/pull/1071)

    `BuiltinHintProcessor` now supports the following hint:

    ```python
    %{
        from starkware.cairo.common.cairo_secp.secp_utils import split
        segments.write_arg(ids.res.address_, split(value))
    %}
    ```

* Add missing hint on vrf.json lib [#1052](https://github.com/lambdaclass/cairo-vm/pull/1052):

    `BuiltinHintProcessor` now supports the following hint:

    ```python
    %{
        from starkware.cairo.common.cairo_secp.secp_utils import pack
        SECP_P = 2**255-19

        slope = pack(ids.slope, PRIME)
        x0 = pack(ids.point0.x, PRIME)
        x1 = pack(ids.point1.x, PRIME)
        y0 = pack(ids.point0.y, PRIME)

        value = new_x = (pow(slope, 2, SECP_P) - x0 - x1) % SECP_P
    %}
    ```

* Implement hint for cairo_sha256_arbitrary_input_length whitelist [#1091](https://github.com/lambdaclass/cairo-vm/pull/1091)

    `BuiltinHintProcessor` now supports the following hint:

    ```python
    %{
        from starkware.cairo.common.cairo_sha256.sha256_utils import (
            compute_message_schedule, sha2_compress_function)

        _sha256_input_chunk_size_felts = int(ids.SHA256_INPUT_CHUNK_SIZE_FELTS)
        assert 0 <= _sha256_input_chunk_size_felts < 100
        _sha256_state_size_felts = int(ids.SHA256_STATE_SIZE_FELTS)
        assert 0 <= _sha256_state_size_felts < 100
        w = compute_message_schedule(memory.get_range(
            ids.sha256_start, _sha256_input_chunk_size_felts))
        new_state = sha2_compress_function(memory.get_range(ids.state, _sha256_state_size_felts), w)
        segments.write_arg(ids.output, new_state)
    %}
    ```

* Add missing hint on vrf.json lib [#1053](https://github.com/lambdaclass/cairo-vm/pull/1053):

     `BuiltinHintProcessor` now supports the following hint:

     ```python
    %{
        from starkware.cairo.common.cairo_secp.secp_utils import SECP_P, pack
        SECP_P = 2**255-19

        slope = pack(ids.slope, PRIME)
        x = pack(ids.point.x, PRIME)
        y = pack(ids.point.y, PRIME)

        value = new_x = (pow(slope, 2, SECP_P) - 2 * x) % SECP_P
    %}
    ```

* Implement hint on 0.6.0.json whitelist [#1044](https://github.com/lambdaclass/cairo-vm/pull/1044):

     `BuiltinHintProcessor` now supports the following hints:

    ```python
    %{
       ids.a_lsb = ids.a & 1
       ids.b_lsb = ids.b & 1
    %}
    ```

* Implement hint for `starkware.cairo.common.cairo_keccak.keccak._block_permutation` as described by whitelist `starknet/security/whitelists/cairo_keccak.json` [#1046](https://github.com/lambdaclass/cairo-vm/pull/1046)

    `BuiltinHintProcessor` now supports the following hint:

    ```python
    %{
        from starkware.cairo.common.cairo_keccak.keccak_utils import keccak_func
        _keccak_state_size_felts = int(ids.KECCAK_STATE_SIZE_FELTS)
        assert 0 <= _keccak_state_size_felts < 100
        output_values = keccak_func(memory.get_range(
            ids.keccak_ptr_start, _keccak_state_size_felts))
        segments.write_arg(ids.output, output_values)
    %}
    ```

* Implement hint on cairo_blake2s whitelist [#1040](https://github.com/lambdaclass/cairo-vm/pull/1040)

    `BuiltinHintProcessor` now supports the following hint:

    ```python
    %{
        from starkware.cairo.common.cairo_blake2s.blake2s_utils import IV, blake2s_compress

        _blake2s_input_chunk_size_felts = int(ids.BLAKE2S_INPUT_CHUNK_SIZE_FELTS)
        assert 0 <= _blake2s_input_chunk_size_felts < 100

        new_state = blake2s_compress(
            message=memory.get_range(ids.blake2s_start, _blake2s_input_chunk_size_felts),
            h=[IV[0] ^ 0x01010020] + IV[1:],
            t0=ids.n_bytes,
            t1=0,
            f0=0xffffffff,
            f1=0,
        )

        segments.write_arg(ids.output, new_state)
    %}
    ```

* Implement hint on cairo_blake2s whitelist [#1039](https://github.com/lambdaclass/cairo-vm/pull/1039)

    `BuiltinHintProcessor` now supports the following hint:

    ```python

    %{
        # Add dummy pairs of input and output.
        from starkware.cairo.common.cairo_blake2s.blake2s_utils import IV, blake2s_compress

        _n_packed_instances = int(ids.N_PACKED_INSTANCES)
        assert 0 <= _n_packed_instances < 20
        _blake2s_input_chunk_size_felts = int(ids.BLAKE2S_INPUT_CHUNK_SIZE_FELTS)
        assert 0 <= _blake2s_input_chunk_size_felts < 100

        message = [0] * _blake2s_input_chunk_size_felts
        modified_iv = [IV[0] ^ 0x01010020] + IV[1:]
        output = blake2s_compress(
            message=message,
            h=modified_iv,
            t0=0,
            t1=0,
            f0=0xffffffff,
            f1=0,
        )
        padding = (modified_iv + message + [0, 0xffffffff] + output) * (_n_packed_instances - 1)
        segments.write_arg(ids.blake2s_ptr_end, padding)
    %}

* Add `Program::iter_identifiers(&self) -> Iterator<Item = (&str, &Identifier)>` to get an iterator over the program's identifiers [#1079](https://github.com/lambdaclass/cairo-vm/pull/1079)

* Implement hint on `assert_le_felt` for versions 0.6.0 and 0.8.2 [#1047](https://github.com/lambdaclass/cairo-vm/pull/1047):

     `BuiltinHintProcessor` now supports the following hints:

     ```python

     %{
        from starkware.cairo.common.math_utils import assert_integer
        assert_integer(ids.a)
        assert_integer(ids.b)
        assert (ids.a % PRIME) <= (ids.b % PRIME), \
            f'a = {ids.a % PRIME} is not less than or equal to b = {ids.b % PRIME}.'
    %}

     ```

     ```python

    %{
        from starkware.cairo.common.math_utils import assert_integer
        assert_integer(ids.a)
        assert_integer(ids.b)
        a = ids.a % PRIME
        b = ids.b % PRIME
        assert a <= b, f'a = {a} is not less than or equal to b = {b}.'

        ids.small_inputs = int(
            a < range_check_builtin.bound and (b - a) < range_check_builtin.bound)
    %}

     ```

* Add missing hints on whitelist [#1073](https://github.com/lambdaclass/cairo-vm/pull/1073):

    `BuiltinHintProcessor` now supports the following hints:

    ```python
        ids.is_250 = 1 if ids.addr < 2**250 else 0
    ```

    ```python
        # Verify the assumptions on the relationship between 2**250, ADDR_BOUND and PRIME.
        ADDR_BOUND = ids.ADDR_BOUND % PRIME
        assert (2**250 < ADDR_BOUND <= 2**251) and (2 * 2**250 < PRIME) and (
                ADDR_BOUND * 2 > PRIME), \
            'normalize_address() cannot be used with the current constants.'
        ids.is_small = 1 if ids.addr < ADDR_BOUND else 0
    ```

* Implement hint on ec_recover.json whitelist [#1038](https://github.com/lambdaclass/cairo-vm/pull/1038):

    `BuiltinHintProcessor` now supports the following hint:

    ```python
    %{
         value = k = product // m
    %}
    ```

* Implement hint on ec_recover.json whitelist [#1037](https://github.com/lambdaclass/cairo-vm/pull/1037):

    `BuiltinHintProcessor` now supports the following hint:

    ```python
    %{
        from starkware.cairo.common.cairo_secp.secp_utils import pack
        from starkware.python.math_utils import div_mod, safe_div

        a = pack(ids.a, PRIME)
        b = pack(ids.b, PRIME)
        product = a * b
        m = pack(ids.m, PRIME)

        value = res = product % m

    %}
    ```

* Implement hint for `starkware.cairo.common.cairo_keccak.keccak.finalize_keccak` as described by whitelist `starknet/security/whitelists/cairo_keccak.json` [#1041](https://github.com/lambdaclass/cairo-vm/pull/1041)

    `BuiltinHintProcessor` now supports the following hint:

    ```python
    %{
        # Add dummy pairs of input and output.
        _keccak_state_size_felts = int(ids.KECCAK_STATE_SIZE_FELTS)
        _block_size = int(ids.BLOCK_SIZE)
        assert 0 <= _keccak_state_size_felts < 100
        assert 0 <= _block_size < 1000
        inp = [0] * _keccak_state_size_felts
        padding = (inp + keccak_func(inp)) * _block_size
        segments.write_arg(ids.keccak_ptr_end, padding)
    %}
    ```

* Implement hint on ec_recover.json whitelist [#1036](https://github.com/lambdaclass/cairo-vm/pull/1036):

    `BuiltinHintProcessor` now supports the following hint:

    ```python

    %{
        from starkware.cairo.common.cairo_secp.secp_utils import pack
        from starkware.python.math_utils import div_mod, safe_div

        a = pack(ids.a, PRIME)
        b = pack(ids.b, PRIME)

        value = res = a - b
    %}

    ```

* Add missing hint on vrf.json lib [#1054](https://github.com/lambdaclass/cairo-vm/pull/1054):

    `BuiltinHintProcessor` now supports the following hint:

    ```python
        from starkware.cairo.common.cairo_secp.secp_utils import pack
        SECP_P = 2**255-19

        y = pack(ids.point.y, PRIME) % SECP_P
        # The modulo operation in python always returns a nonnegative number.
        value = (-y) % SECP_P
    ```

* Implement hint on ec_recover.json whitelist [#1032](https://github.com/lambdaclass/cairo-vm/pull/1032):

    `BuiltinHintProcessor` now supports the following hint:

    ```python
    %{
        from starkware.cairo.common.cairo_secp.secp_utils import pack
        from starkware.python.math_utils import div_mod, safe_div

        N = pack(ids.n, PRIME)
        x = pack(ids.x, PRIME) % N
        s = pack(ids.s, PRIME) % N,
        value = res = div_mod(x, s, N)
    %}
    ```

* Implement hints on field_arithmetic lib (Part 2) [#1004](https://github.com/lambdaclass/cairo-vm/pull/1004)

    `BuiltinHintProcessor` now supports the following hint:

    ```python
    %{
        from starkware.python.math_utils import div_mod

        def split(num: int, num_bits_shift: int, length: int):
            a = []
            for _ in range(length):
                a.append( num & ((1 << num_bits_shift) - 1) )
                num = num >> num_bits_shift
            return tuple(a)

        def pack(z, num_bits_shift: int) -> int:
            limbs = (z.d0, z.d1, z.d2)
            return sum(limb << (num_bits_shift * i) for i, limb in enumerate(limbs))

        a = pack(ids.a, num_bits_shift = 128)
        b = pack(ids.b, num_bits_shift = 128)
        p = pack(ids.p, num_bits_shift = 128)
        # For python3.8 and above the modular inverse can be computed as follows:
        # b_inverse_mod_p = pow(b, -1, p)
        # Instead we use the python3.7-friendly function div_mod from starkware.python.math_utils
        b_inverse_mod_p = div_mod(1, b, p)


        b_inverse_mod_p_split = split(b_inverse_mod_p, num_bits_shift=128, length=3)

        ids.b_inverse_mod_p.d0 = b_inverse_mod_p_split[0]
        ids.b_inverse_mod_p.d1 = b_inverse_mod_p_split[1]
        ids.b_inverse_mod_p.d2 = b_inverse_mod_p_split[2]
    %}
    ```

* Optimizations for hash builtin [#1029](https://github.com/lambdaclass/cairo-vm/pull/1029):
  * Track the verified addresses by offset in a `Vec<bool>` rather than storing the address in a `Vec<Relocatable>`

* Add missing hint on vrf.json whitelist [#1056](https://github.com/lambdaclass/cairo-vm/pull/1056):

    `BuiltinHintProcessor` now supports the following hint:

    ```python
    %{
        from starkware.python.math_utils import ec_double_slope
        from starkware.cairo.common.cairo_secp.secp_utils import pack
        SECP_P = 2**255-19

        # Compute the slope.
        x = pack(ids.point.x, PRIME)
        y = pack(ids.point.y, PRIME)
        value = slope = ec_double_slope(point=(x, y), alpha=42204101795669822316448953119945047945709099015225996174933988943478124189485, p=SECP_P)
    %}
    ```

* Add missing hint on vrf.json whitelist [#1035](https://github.com/lambdaclass/cairo-vm/pull/1035):

    `BuiltinHintProcessor` now supports the following hint:

    ```python
    %{
        from starkware.python.math_utils import line_slope
        from starkware.cairo.common.cairo_secp.secp_utils import pack
        SECP_P = 2**255-19
        # Compute the slope.
        x0 = pack(ids.point0.x, PRIME)
        y0 = pack(ids.point0.y, PRIME)
        x1 = pack(ids.point1.x, PRIME)
        y1 = pack(ids.point1.y, PRIME)
        value = slope = line_slope(point1=(x0, y0), point2=(x1, y1), p=SECP_P)
    %}
    ```

* Add missing hint on vrf.json whitelist [#1035](https://github.com/lambdaclass/cairo-vm/pull/1035):

    `BuiltinHintProcessor` now supports the following hint:

    ```python
    %{
        from starkware.cairo.common.cairo_secp.secp_utils import pack
        SECP_P = 2**255-19
        to_assert = pack(ids.val, PRIME)
        q, r = divmod(pack(ids.val, PRIME), SECP_P)
        assert r == 0, f"verify_zero: Invalid input {ids.val.d0, ids.val.d1, ids.val.d2}."
        ids.q = q % PRIME
    %}
    ```

* Add missing hint on vrf.json whitelist [#1000](https://github.com/lambdaclass/cairo-vm/pull/1000):

    `BuiltinHintProcessor` now supports the following hint:

    ```python
        def pack_512(u, num_bits_shift: int) -> int:
            limbs = (u.d0, u.d1, u.d2, u.d3)
            return sum(limb << (num_bits_shift * i) for i, limb in enumerate(limbs))

        x = pack_512(ids.x, num_bits_shift = 128)
        p = ids.p.low + (ids.p.high << 128)
        x_inverse_mod_p = pow(x,-1, p)

        x_inverse_mod_p_split = (x_inverse_mod_p & ((1 << 128) - 1), x_inverse_mod_p >> 128)

        ids.x_inverse_mod_p.low = x_inverse_mod_p_split[0]
        ids.x_inverse_mod_p.high = x_inverse_mod_p_split[1]
    ```

* BREAKING CHANGE: Fix `CairoRunner::get_memory_holes` [#1027](https://github.com/lambdaclass/cairo-vm/pull/1027):

  * Skip builtin segements when counting memory holes
  * Check amount of memory holes for all tests in cairo_run_test
  * Remove duplicated tests in cairo_run_test
  * BREAKING CHANGE: `MemorySegmentManager.get_memory_holes` now also receives the amount of builtins in the vm. Signature is now `pub fn get_memory_holes(&self, builtin_count: usize) -> Result<usize, MemoryError>`

* Add missing hints on cairo_secp lib [#1026](https://github.com/lambdaclass/cairo-vm/pull/1026):

    `BuiltinHintProcessor` now supports the following hints:

    ```python
    from starkware.cairo.common.cairo_secp.secp256r1_utils import SECP256R1_ALPHA as ALPHA
    ```
    and:

    ```python
    from starkware.cairo.common.cairo_secp.secp256r1_utils import SECP256R1_N as N
    ```

* Add missing hint on vrf.json lib [#1043](https://github.com/lambdaclass/cairo-vm/pull/1043):

    `BuiltinHintProcessor` now supports the following hint:

    ```python
        from starkware.python.math_utils import div_mod

        def split(a: int):
            return (a & ((1 << 128) - 1), a >> 128)

        def pack(z, num_bits_shift: int) -> int:
            limbs = (z.low, z.high)
            return sum(limb << (num_bits_shift * i) for i, limb in enumerate(limbs))

        a = pack(ids.a, 128)
        b = pack(ids.b, 128)
        p = pack(ids.p, 128)
        # For python3.8 and above the modular inverse can be computed as follows:
        # b_inverse_mod_p = pow(b, -1, p)
        # Instead we use the python3.7-friendly function div_mod from starkware.python.math_utils
        b_inverse_mod_p = div_mod(1, b, p)

        b_inverse_mod_p_split = split(b_inverse_mod_p)

        ids.b_inverse_mod_p.low = b_inverse_mod_p_split[0]
        ids.b_inverse_mod_p.high = b_inverse_mod_p_split[1]
    ```

* Add missing hints `NewHint#35` and `NewHint#36` [#975](https://github.com/lambdaclass/cairo-vm/issues/975)

    `BuiltinHintProcessor` now supports the following hint:

    ```python
    from starkware.cairo.common.cairo_secp.secp_utils import pack
    from starkware.cairo.common.math_utils import as_int
    from starkware.python.math_utils import div_mod, safe_div

    p = pack(ids.P, PRIME)
    x = pack(ids.x, PRIME) + as_int(ids.x.d3, PRIME) * ids.BASE ** 3 + as_int(ids.x.d4, PRIME) * ids.BASE ** 4
    y = pack(ids.y, PRIME)

    value = res = div_mod(x, y, p)
    ```

    ```python
    k = safe_div(res * y - x, p)
    value = k if k > 0 else 0 - k
    ids.flag = 1 if k > 0 else 0
    ```

* Add missing hint on cairo_secp lib [#1057](https://github.com/lambdaclass/cairo-vm/pull/1057):

    `BuiltinHintProcessor` now supports the following hint:

    ```python
        from starkware.cairo.common.cairo_secp.secp_utils import pack
        from starkware.python.math_utils import ec_double_slope

        # Compute the slope.
        x = pack(ids.point.x, PRIME)
        y = pack(ids.point.y, PRIME)
        value = slope = ec_double_slope(point=(x, y), alpha=ALPHA, p=SECP_P)
    ```

* Add missing hint on uint256_improvements lib [#1025](https://github.com/lambdaclass/cairo-vm/pull/1025):

    `BuiltinHintProcessor` now supports the following hint:

    ```python
        from starkware.python.math_utils import isqrt
        n = (ids.n.high << 128) + ids.n.low
        root = isqrt(n)
        assert 0 <= root < 2 ** 128
        ids.root = root
    ```

* Add missing hint on vrf.json lib [#1045](https://github.com/lambdaclass/cairo-vm/pull/1045):

    `BuiltinHintProcessor` now supports the following hint:

    ```python
        from starkware.python.math_utils import is_quad_residue, sqrt

        def split(a: int):
            return (a & ((1 << 128) - 1), a >> 128)

        def pack(z) -> int:
            return z.low + (z.high << 128)

        generator = pack(ids.generator)
        x = pack(ids.x)
        p = pack(ids.p)

        success_x = is_quad_residue(x, p)
        root_x = sqrt(x, p) if success_x else None
        success_gx = is_quad_residue(generator*x, p)
        root_gx = sqrt(generator*x, p) if success_gx else None

        # Check that one is 0 and the other is 1
        if x != 0:
            assert success_x + success_gx == 1

        # `None` means that no root was found, but we need to transform these into a felt no matter what
        if root_x == None:
            root_x = 0
        if root_gx == None:
            root_gx = 0
        ids.success_x = int(success_x)
        ids.success_gx = int(success_gx)
        split_root_x = split(root_x)
        # print('split root x', split_root_x)
        split_root_gx = split(root_gx)
        ids.sqrt_x.low = split_root_x[0]
        ids.sqrt_x.high = split_root_x[1]
        ids.sqrt_gx.low = split_root_gx[0]
        ids.sqrt_gx.high = split_root_gx[1]
    ```

* Add missing hint on uint256_improvements lib [#1024](https://github.com/lambdaclass/cairo-vm/pull/1024):

    `BuiltinHintProcessor` now supports the following hint:

    ```python
        res = ids.a + ids.b
        ids.carry = 1 if res >= ids.SHIFT else 0
    ```

* BREAKING CHANGE: move `Program::identifiers` to `SharedProgramData::identifiers` [#1023](https://github.com/lambdaclass/cairo-vm/pull/1023)
    * Optimizes `CairoRunner::new`, needed for sequencers and other workflows reusing the same `Program` instance across `CairoRunner`s
    * Breaking change: make all fields in `Program` and `SharedProgramData` `pub(crate)`, since we break by moving the field let's make it the last break for this struct
    * Add `Program::get_identifier(&self, id: &str) -> &Identifier` to get a single identifier by name

* Implement hints on field_arithmetic lib[#985](https://github.com/lambdaclass/cairo-vm/pull/983)

    `BuiltinHintProcessor` now supports the following hint:

    ```python
        %{
            from starkware.python.math_utils import is_quad_residue, sqrt

            def split(num: int, num_bits_shift: int = 128, length: int = 3):
                a = []
                for _ in range(length):
                    a.append( num & ((1 << num_bits_shift) - 1) )
                    num = num >> num_bits_shift
                return tuple(a)

            def pack(z, num_bits_shift: int = 128) -> int:
                limbs = (z.d0, z.d1, z.d2)
                return sum(limb << (num_bits_shift * i) for i, limb in enumerate(limbs))


            generator = pack(ids.generator)
            x = pack(ids.x)
            p = pack(ids.p)

            success_x = is_quad_residue(x, p)
            root_x = sqrt(x, p) if success_x else None

            success_gx = is_quad_residue(generator*x, p)
            root_gx = sqrt(generator*x, p) if success_gx else None

            # Check that one is 0 and the other is 1
            if x != 0:
                assert success_x + success_gx ==1

            # `None` means that no root was found, but we need to transform these into a felt no matter what
            if root_x == None:
                root_x = 0
            if root_gx == None:
                root_gx = 0
            ids.success_x = int(success_x)
            ids.success_gx = int(success_gx)
            split_root_x = split(root_x)
            split_root_gx = split(root_gx)
            ids.sqrt_x.d0 = split_root_x[0]
            ids.sqrt_x.d1 = split_root_x[1]
            ids.sqrt_x.d2 = split_root_x[2]
            ids.sqrt_gx.d0 = split_root_gx[0]
            ids.sqrt_gx.d1 = split_root_gx[1]
            ids.sqrt_gx.d2 = split_root_gx[2]
        %}
    ```

* Add missing hint on vrf.json lib [#1050](https://github.com/lambdaclass/cairo-vm/pull/1050):

    `BuiltinHintProcessor` now supports the following hint:

    ```python
        sum_low = ids.a.low + ids.b.low
        ids.carry_low = 1 if sum_low >= ids.SHIFT else 0
    ```

* Add missing hint on uint256_improvements lib [#1016](https://github.com/lambdaclass/cairo-vm/pull/1016):

    `BuiltinHintProcessor` now supports the following hint:

    ```python
        def split(num: int, num_bits_shift: int = 128, length: int = 2):
            a = []
            for _ in range(length):
                a.append( num & ((1 << num_bits_shift) - 1) )
                num = num >> num_bits_shift
            return tuple(a)

        def pack(z, num_bits_shift: int = 128) -> int:
            limbs = (z.low, z.high)
            return sum(limb << (num_bits_shift * i) for i, limb in enumerate(limbs))

        a = pack(ids.a)
        b = pack(ids.b)
        res = (a - b)%2**256
        res_split = split(res)
        ids.res.low = res_split[0]
        ids.res.high = res_split[1]
    ```

* Implement hint on vrf.json lib [#1049](https://github.com/lambdaclass/cairo-vm/pull/1049)

    `BuiltinHintProcessor` now supports the following hint:

    ```python
        def split(num: int, num_bits_shift: int, length: int):
            a = []
            for _ in range(length):
                a.append( num & ((1 << num_bits_shift) - 1) )
                num = num >> num_bits_shift
            return tuple(a)

        def pack(z, num_bits_shift: int) -> int:
            limbs = (z.d0, z.d1, z.d2)
            return sum(limb << (num_bits_shift * i) for i, limb in enumerate(limbs))

        def pack_extended(z, num_bits_shift: int) -> int:
            limbs = (z.d0, z.d1, z.d2, z.d3, z.d4, z.d5)
            return sum(limb << (num_bits_shift * i) for i, limb in enumerate(limbs))

        a = pack_extended(ids.a, num_bits_shift = 128)
        div = pack(ids.div, num_bits_shift = 128)

        quotient, remainder = divmod(a, div)

        quotient_split = split(quotient, num_bits_shift=128, length=6)

        ids.quotient.d0 = quotient_split[0]
        ids.quotient.d1 = quotient_split[1]
        ids.quotient.d2 = quotient_split[2]
        ids.quotient.d3 = quotient_split[3]
        ids.quotient.d4 = quotient_split[4]
        ids.quotient.d5 = quotient_split[5]

        remainder_split = split(remainder, num_bits_shift=128, length=3)
        ids.remainder.d0 = remainder_split[0]
        ids.remainder.d1 = remainder_split[1]
        ids.remainder.d2 = remainder_split[2]
    ```

    _Note: this hint is similar to the one in #983, but with some trailing whitespace removed_

* Add missing hint on vrf.json whitelist [#1030](https://github.com/lambdaclass/cairo-vm/pull/1030):

    `BuiltinHintProcessor` now supports the following hint:

    ```python
        def split(num: int, num_bits_shift: int, length: int):
            a = []
            for _ in range(length):
                a.append( num & ((1 << num_bits_shift) - 1) )
                num = num >> num_bits_shift
            return tuple(a)

        def pack(z, num_bits_shift: int) -> int:
            limbs = (z.low, z.high)
            return sum(limb << (num_bits_shift * i) for i, limb in enumerate(limbs))

        def pack_extended(z, num_bits_shift: int) -> int:
            limbs = (z.d0, z.d1, z.d2, z.d3)
            return sum(limb << (num_bits_shift * i) for i, limb in enumerate(limbs))

        x = pack_extended(ids.x, num_bits_shift = 128)
        div = pack(ids.div, num_bits_shift = 128)

        quotient, remainder = divmod(x, div)

        quotient_split = split(quotient, num_bits_shift=128, length=4)

        ids.quotient.d0 = quotient_split[0]
        ids.quotient.d1 = quotient_split[1]
        ids.quotient.d2 = quotient_split[2]
        ids.quotient.d3 = quotient_split[3]

        remainder_split = split(remainder, num_bits_shift=128, length=2)
        ids.remainder.low = remainder_split[0]
        ids.remainder.high = remainder_split[1]
    ```

* Add method `Program::data_len(&self) -> usize` to get the number of data cells in a given program [#1022](https://github.com/lambdaclass/cairo-vm/pull/1022)

* Add missing hint on uint256_improvements lib [#1013](https://github.com/lambdaclass/cairo-vm/pull/1013):

    `BuiltinHintProcessor` now supports the following hint:

    ```python
        a = (ids.a.high << 128) + ids.a.low
        div = (ids.div.b23 << 128) + ids.div.b01
        quotient, remainder = divmod(a, div)

        ids.quotient.low = quotient & ((1 << 128) - 1)
        ids.quotient.high = quotient >> 128
        ids.remainder.low = remainder & ((1 << 128) - 1)
        ids.remainder.high = remainder >> 128
    ```

* Add missing hint on cairo_secp lib [#1010](https://github.com/lambdaclass/cairo-vm/pull/1010):

    `BuiltinHintProcessor` now supports the following hint:

    ```python
        memory[ap] = int(x == 0)
    ```

* Implement hint on `get_felt_bitlength` [#993](https://github.com/lambdaclass/cairo-vm/pull/993)

  `BuiltinHintProcessor` now supports the following hint:
  ```python
  x = ids.x
  ids.bit_length = x.bit_length()
  ```
  Used by the [`Garaga` library function `get_felt_bitlength`](https://github.com/keep-starknet-strange/garaga/blob/249f8a372126b3a839f9c1e1080ea8c6f9374c0c/src/utils.cairo#L54)

* Add missing hint on cairo_secp lib [#1009](https://github.com/lambdaclass/cairo-vm/pull/1009):

    `BuiltinHintProcessor` now supports the following hint:

    ```python
        ids.dibit = ((ids.scalar_u >> ids.m) & 1) + 2 * ((ids.scalar_v >> ids.m) & 1)
    ```

* Add getters to read properties of a `Program` [#1017](https://github.com/lambdaclass/cairo-vm/pull/1017):
  * `prime(&self) -> &str`: get the prime associated to data in hex representation
  * `iter_data(&self) -> Iterator<Item = &MaybeRelocatable>`: get an iterator over all elements in the program data
  * `iter_builtins(&self) -> Iterator<Item = &BuiltinName>`: get an iterator over the names of required builtins

* Add missing hint on cairo_secp lib [#1008](https://github.com/lambdaclass/cairo-vm/pull/1008):

    `BuiltinHintProcessor` now supports the following hint:

    ```python
        ids.len_hi = max(ids.scalar_u.d2.bit_length(), ids.scalar_v.d2.bit_length())-1
    ```

* Update `starknet-crypto` to version `0.4.3` [#1011](https://github.com/lambdaclass/cairo-vm/pull/1011)
  * The new version carries an 85% reduction in execution time for ECDSA signature verification

* BREAKING CHANGE: refactor `Program` to optimize `Program::clone` [#999](https://github.com/lambdaclass/cairo-vm/pull/999)

    * Breaking change: many fields that were (unnecessarily) public become hidden by the refactor.

* BREAKING CHANGE: Add _builtin suffix to builtin names e.g.: output -> output_builtin [#1005](https://github.com/lambdaclass/cairo-vm/pull/1005)

* Implement hint on uint384_extension lib [#983](https://github.com/lambdaclass/cairo-vm/pull/983)

    `BuiltinHintProcessor` now supports the following hint:

    ```python
        def split(num: int, num_bits_shift: int, length: int):
            a = []
            for _ in range(length):
                a.append( num & ((1 << num_bits_shift) - 1) )
                num = num >> num_bits_shift
            return tuple(a)

        def pack(z, num_bits_shift: int) -> int:
            limbs = (z.d0, z.d1, z.d2)
            return sum(limb << (num_bits_shift * i) for i, limb in enumerate(limbs))

        def pack_extended(z, num_bits_shift: int) -> int:
            limbs = (z.d0, z.d1, z.d2, z.d3, z.d4, z.d5)
            return sum(limb << (num_bits_shift * i) for i, limb in enumerate(limbs))

        a = pack_extended(ids.a, num_bits_shift = 128)
        div = pack(ids.div, num_bits_shift = 128)

        quotient, remainder = divmod(a, div)

        quotient_split = split(quotient, num_bits_shift=128, length=6)

        ids.quotient.d0 = quotient_split[0]
        ids.quotient.d1 = quotient_split[1]
        ids.quotient.d2 = quotient_split[2]
        ids.quotient.d3 = quotient_split[3]
        ids.quotient.d4 = quotient_split[4]
        ids.quotient.d5 = quotient_split[5]

        remainder_split = split(remainder, num_bits_shift=128, length=3)
        ids.remainder.d0 = remainder_split[0]
        ids.remainder.d1 = remainder_split[1]
        ids.remainder.d2 = remainder_split[2]
    ```

* BREAKING CHANGE: optimization for instruction decoding [#942](https://github.com/lambdaclass/cairo-vm/pull/942):
    * Avoids copying immediate arguments to the `Instruction` structure, as they get inferred from the offset anyway
    * Breaking: removal of the field `Instruction::imm`

* Add missing `\n` character in traceback string [#997](https://github.com/lambdaclass/cairo-vm/pull/997)
    * BugFix: Add missing `\n` character after traceback lines when the filename is missing ("Unknown Location")

* 0.11 Support
    * Add missing hints [#1014](https://github.com/lambdaclass/cairo-vm/pull/1014):
        `BuiltinHintProcessor` now supports the following hints:
        ```python
            from starkware.cairo.common.cairo_secp.secp256r1_utils import SECP256R1_P as SECP_P
        ```
        and:
        ```python
            from starkware.cairo.common.cairo_secp.secp_utils import pack
            from starkware.python.math_utils import line_slope

            # Compute the slope.
            x0 = pack(ids.point0.x, PRIME)
            y0 = pack(ids.point0.y, PRIME)
            x1 = pack(ids.point1.x, PRIME)
            y1 = pack(ids.point1.y, PRIME)
            value = slope = line_slope(point1=(x0, y0), point2=(x1, y1), p=SECP_P)
        ```
    * Add missing hints on cairo_secp lib [#991](https://github.com/lambdaclass/cairo-vm/pull/991):
        `BuiltinHintProcessor` now supports the following hints:
        ```python
        from starkware.cairo.common.cairo_secp.secp_utils import pack
        from starkware.python.math_utils import div_mod, safe_div

        N = 0xfffffffffffffffffffffffffffffffebaaedce6af48a03bbfd25e8cd0364141
        x = pack(ids.x, PRIME) % N
        s = pack(ids.s, PRIME) % N
        value = res = div_mod(x, s, N)
        ```
        and:
        ```python
        value = k = safe_div(res * s - x, N)
        ```
    * Layouts update [#874](https://github.com/lambdaclass/cairo-vm/pull/874)
    * Keccak builtin updated [#873](https://github.com/lambdaclass/cairo-vm/pull/873), [#883](https://github.com/lambdaclass/cairo-vm/pull/883)
    * Changes to `ec_op` [#876](https://github.com/lambdaclass/cairo-vm/pull/876)
    * Poseidon builtin [#875](https://github.com/lambdaclass/cairo-vm/pull/875)
    * Renamed Felt to Felt252 [#899](https://github.com/lambdaclass/cairo-vm/pull/899)
    * Added SegmentArenaBuiltinRunner [#913](https://github.com/lambdaclass/cairo-vm/pull/913)
    * Added `program_segment_size` argument to `verify_secure_runner` & `run_from_entrypoint` [#928](https://github.com/lambdaclass/cairo-vm/pull/928)
    * Added dynamic layout [#879](https://github.com/lambdaclass/cairo-vm/pull/879)
    * `get_segment_size` was exposed [#934](https://github.com/lambdaclass/cairo-vm/pull/934)

* Add missing hint on cairo_secp lib [#1006](https://github.com/lambdaclass/cairo-vm/pull/1006):

    `BuiltinHintProcessor` now supports the following hint:

    ```python
        ids.quad_bit = (
            8 * ((ids.scalar_v >> ids.m) & 1)
            + 4 * ((ids.scalar_u >> ids.m) & 1)
            + 2 * ((ids.scalar_v >> (ids.m - 1)) & 1)
            + ((ids.scalar_u >> (ids.m - 1)) & 1)
        )
    ```

* Add missing hint on cairo_secp lib [#1003](https://github.com/lambdaclass/cairo-vm/pull/1003):

    `BuiltinHintProcessor` now supports the following hint:

    ```python
        from starkware.cairo.common.cairo_secp.secp_utils import pack

        x = pack(ids.x, PRIME) % SECP_P
    ```

* Add missing hint on cairo_secp lib [#996](https://github.com/lambdaclass/cairo-vm/pull/996):

    `BuiltinHintProcessor` now supports the following hint:

    ```python
        from starkware.python.math_utils import div_mod
        value = x_inv = div_mod(1, x, SECP_P)
    ```

* Add missing hints on cairo_secp lib [#994](https://github.com/lambdaclass/cairo-vm/pull/994):

    `BuiltinHintProcessor` now supports the following hints:

    ```python
        from starkware.cairo.common.cairo_secp.secp_utils import pack
        from starkware.python.math_utils import div_mod, safe_div

        a = pack(ids.a, PRIME)
        b = pack(ids.b, PRIME)
        value = res = div_mod(a, b, N)
    ```

    ```python
        value = k_plus_one = safe_div(res * b - a, N) + 1
    ```

* Add missing hint on cairo_secp lib [#992](https://github.com/lambdaclass/cairo-vm/pull/992):

    `BuiltinHintProcessor` now supports the following hint:

    ```python
        from starkware.cairo.common.cairo_secp.secp_utils import pack

        q, r = divmod(pack(ids.val, PRIME), SECP_P)
        assert r == 0, f"verify_zero: Invalid input {ids.val.d0, ids.val.d1, ids.val.d2}."
        ids.q = q % PRIME
    ```

* Add missing hint on cairo_secp lib [#990](https://github.com/lambdaclass/cairo-vm/pull/990):

    `BuiltinHintProcessor` now supports the following hint:

    ```python
        from starkware.cairo.common.cairo_secp.secp_utils import pack

        slope = pack(ids.slope, PRIME)
        x = pack(ids.point.x, PRIME)
        y = pack(ids.point.y, PRIME)

        value = new_x = (pow(slope, 2, SECP_P) - 2 * x) % SECP_P
    ```

* Add missing hint on cairo_secp lib [#989](https://github.com/lambdaclass/cairo-vm/pull/989):

    `BuiltinHintProcessor` now supports the following hint:

    ```python
        from starkware.cairo.common.cairo_secp.secp_utils import SECP_P
        q, r = divmod(pack(ids.val, PRIME), SECP_P)
        assert r == 0, f"verify_zero: Invalid input {ids.val.d0, ids.val.d1, ids.val.d2}."
        ids.q = q % PRIME
    ```

* Add missing hint on cairo_secp lib [#986](https://github.com/lambdaclass/cairo-vm/pull/986):

    `BuiltinHintProcessor` now supports the following hint:

    ```python
        from starkware.cairo.common.cairo_secp.secp_utils import SECP_P, pack
        from starkware.python.math_utils import div_mod

        # Compute the slope.
        x = pack(ids.pt.x, PRIME)
        y = pack(ids.pt.y, PRIME)
        value = slope = div_mod(3 * x ** 2, 2 * y, SECP_P)
    ```

* Add missing hint on cairo_secp lib [#984](https://github.com/lambdaclass/cairo-vm/pull/984):

    `BuiltinHintProcessor` now supports the following hint:

    ```python
        from starkware.cairo.common.cairo_secp.secp_utils import SECP_P, pack
        from starkware.python.math_utils import div_mod

        # Compute the slope.
        x0 = pack(ids.pt0.x, PRIME)
        y0 = pack(ids.pt0.y, PRIME)
        x1 = pack(ids.pt1.x, PRIME)
        y1 = pack(ids.pt1.y, PRIME)
        value = slope = div_mod(y0 - y1, x0 - x1, SECP_P)
    ```

* Implement hints on uint384 lib (Part 2) [#971](https://github.com/lambdaclass/cairo-vm/pull/971)

    `BuiltinHintProcessor` now supports the following hint:

    ```python
        memory[ap] = 1 if 0 <= (ids.a.d2 % PRIME) < 2 ** 127 else 0
    ```

 * Add alternative hint code for hint on _block_permutation used by 0.10.3 whitelist [#958](https://github.com/lambdaclass/cairo-vm/pull/958)

     `BuiltinHintProcessor` now supports the following hint:

    ```python
        from starkware.cairo.common.keccak_utils.keccak_utils import keccak_func
        _keccak_state_size_felts = int(ids.KECCAK_STATE_SIZE_FELTS)
        assert 0 <= _keccak_state_size_felts < 100

        output_values = keccak_func(memory.get_range(
            ids.keccak_ptr - _keccak_state_size_felts, _keccak_state_size_felts))
        segments.write_arg(ids.keccak_ptr, output_values)
    ```

* Make  hints code `src/hint_processor/builtin_hint_processor/hint_code.rs` public [#988](https://github.com/lambdaclass/cairo-vm/pull/988)

* Implement hints on uint384 lib (Part 1) [#960](https://github.com/lambdaclass/cairo-vm/pull/960)

    `BuiltinHintProcessor` now supports the following hints:

    ```python
        def split(num: int, num_bits_shift: int, length: int):
        a = []
        for _ in range(length):
            a.append( num & ((1 << num_bits_shift) - 1) )
            num = num >> num_bits_shift
        return tuple(a)

        def pack(z, num_bits_shift: int) -> int:
            limbs = (z.d0, z.d1, z.d2)
            return sum(limb << (num_bits_shift * i) for i, limb in enumerate(limbs))

        a = pack(ids.a, num_bits_shift = 128)
        div = pack(ids.div, num_bits_shift = 128)
        quotient, remainder = divmod(a, div)

        quotient_split = split(quotient, num_bits_shift=128, length=3)
        assert len(quotient_split) == 3

        ids.quotient.d0 = quotient_split[0]
        ids.quotient.d1 = quotient_split[1]
        ids.quotient.d2 = quotient_split[2]

        remainder_split = split(remainder, num_bits_shift=128, length=3)
        ids.remainder.d0 = remainder_split[0]
        ids.remainder.d1 = remainder_split[1]
        ids.remainder.d2 = remainder_split[2]
    ```

    ```python
        ids.low = ids.a & ((1<<128) - 1)
        ids.high = ids.a >> 128
    ```

    ```python
            sum_d0 = ids.a.d0 + ids.b.d0
        ids.carry_d0 = 1 if sum_d0 >= ids.SHIFT else 0
        sum_d1 = ids.a.d1 + ids.b.d1 + ids.carry_d0
        ids.carry_d1 = 1 if sum_d1 >= ids.SHIFT else 0
        sum_d2 = ids.a.d2 + ids.b.d2 + ids.carry_d1
        ids.carry_d2 = 1 if sum_d2 >= ids.SHIFT else 0
    ```

    ```python
        from starkware.python.math_utils import isqrt

        def split(num: int, num_bits_shift: int, length: int):
            a = []
            for _ in range(length):
                a.append( num & ((1 << num_bits_shift) - 1) )
                num = num >> num_bits_shift
            return tuple(a)

        def pack(z, num_bits_shift: int) -> int:
            limbs = (z.d0, z.d1, z.d2)
            return sum(limb << (num_bits_shift * i) for i, limb in enumerate(limbs))

        a = pack(ids.a, num_bits_shift=128)
        root = isqrt(a)
        assert 0 <= root < 2 ** 192
        root_split = split(root, num_bits_shift=128, length=3)
        ids.root.d0 = root_split[0]
        ids.root.d1 = root_split[1]
        ids.root.d2 = root_split[2]
    ```

* Re-export the `cairo-felt` crate as `cairo_vm::felt` [#981](https://github.com/lambdaclass/cairo-vm/pull/981)
  * Removes the need of explicitly importing `cairo-felt` in downstream projects
  and helps ensure there is no version mismatch caused by that

* Implement hint on `uint256_mul_div_mod`[#957](https://github.com/lambdaclass/cairo-vm/pull/957)

    `BuiltinHintProcessor` now supports the following hint:

    ```python
    a = (ids.a.high << 128) + ids.a.low
    b = (ids.b.high << 128) + ids.b.low
    div = (ids.div.high << 128) + ids.div.low
    quotient, remainder = divmod(a * b, div)

    ids.quotient_low.low = quotient & ((1 << 128) - 1)
    ids.quotient_low.high = (quotient >> 128) & ((1 << 128) - 1)
    ids.quotient_high.low = (quotient >> 256) & ((1 << 128) - 1)
    ids.quotient_high.high = quotient >> 384
    ids.remainder.low = remainder & ((1 << 128) - 1)
    ids.remainder.high = remainder >> 128"
    ```

    Used by the common library function `uint256_mul_div_mod`

#### [0.3.0-rc1] - 2023-04-13
* Derive Deserialize for ExecutionResources [#922](https://github.com/lambdaclass/cairo-vm/pull/922)
* Remove builtin names from VirtualMachine.builtin_runners [#921](https://github.com/lambdaclass/cairo-vm/pull/921)
* Implemented hints on common/ec.cairo [#888](https://github.com/lambdaclass/cairo-vm/pull/888)
* Changed `Memory.insert` argument types [#902](https://github.com/lambdaclass/cairo-vm/pull/902)
* feat: implemented `Deserialize` on Program by changing builtins field type to enum [#896](https://github.com/lambdaclass/cairo-vm/pull/896)
* Effective size computation from the VM exposed [#887](https://github.com/lambdaclass/cairo-vm/pull/887)
* Wasm32 Support! [#828](https://github.com/lambdaclass/cairo-vm/pull/828), [#893](https://github.com/lambdaclass/cairo-vm/pull/893)
* `MathError` added for math operation [#855](https://github.com/lambdaclass/cairo-vm/pull/855)
* Check for overflows in relocatable operations [#859](https://github.com/lambdaclass/cairo-vm/pull/859)
* Use `Relocatable` instead of `&MaybeRelocatable` in `load_data` and `get_range`[#860](https://github.com/lambdaclass/cairo-vm/pull/860) [#867](https://github.com/lambdaclass/cairo-vm/pull/867)
* Memory-related errors moved to `MemoryError` [#854](https://github.com/lambdaclass/cairo-vm/pull/854)
    * Removed unused error variants
    * Moved memory-related error variants to `MemoryError`
    * Changed memory getters to return `MemoryError` instead of `VirtualMachineError`
    * Changed all memory-related errors in hint from `HintError::Internal(VmError::...` to `HintError::Memory(MemoryError::...`
* feat: Builder pattern for `VirtualMachine` [#820](https://github.com/lambdaclass/cairo-vm/pull/820)
* Simplified `Memory::get` return type to `Option` [#852](https://github.com/lambdaclass/cairo-vm/pull/852)
* Improved idenitifier variable error handling [#851](https://github.com/lambdaclass/cairo-vm/pull/851)
* `CairoRunner::write_output` now prints missing and relocatable values [#853](https://github.com/lambdaclass/cairo-vm/pull/853)
* `VirtualMachineError::FailedToComputeOperands` error message expanded [#848](https://github.com/lambdaclass/cairo-vm/pull/848)
* Builtin names made public [#849](https://github.com/lambdaclass/cairo-vm/pull/849)
* `secure_run` flag moved to `CairoRunConfig` struct [#832](https://github.com/lambdaclass/cairo-vm/pull/832)
* `vm_core` error types revised and iimplemented `AddAssign` for `Relocatable` [#837](https://github.com/lambdaclass/cairo-vm/pull/837)
* `to_bigint` and `to_biguint` deprecated [#757](https://github.com/lambdaclass/cairo-vm/pull/757)
* `Memory` moved into `MemorySegmentManager` [#830](https://github.com/lambdaclass/cairo-vm/pull/830)
    * To reduce the complexity of the VM's memory and enforce proper usage (as the memory and its segment manager are now a "unified" entity)
    * Removed `memory` field from `VirtualMachine`
    * Added `memory` field to `MemorySegmentManager`
    * Removed `Memory` argument from methods where `MemorySegmentManager` is also an argument
    * Added test macro `segments` (an extension of the `memory` macro)
* `Display` trait added to Memory struct [#812](https://github.com/lambdaclass/cairo-vm/pull/812)
* feat: Extensible VirtualMachineError and removed PartialEq trait [#783](https://github.com/lambdaclass/cairo-vm/pull/783)
    * `VirtualMachineError::Other(anyhow::Error)` was added to allow to returning custom errors when using `cairo-vm`
    * The `PartialEq` trait was removed from the `VirtualMachineError` enum
* VM hooks added as a conditional feature [#761](https://github.com/lambdaclass/cairo-vm/pull/761)
    * Cairo-vm based testing tools such as cairo-foundry or those built by FuzzingLabs need access to the state of the VM at specific points during the execution.
    * This PR adds the possibility for users of the cairo-vm lib to execute their custom additional code during the program execution.
    * The Rust "feature" mechanism was used in order to guarantee that this ability is only available when the lib user needs it, and is not compiled when it's not required.
    * Three hooks were created:
        * before the first step
        * before each step
        * after each step
* ExecutionResource operations: add and substract [#774](https://github.com/lambdaclass/cairo-vm/pull/774), multiplication [#908](https://github.com/lambdaclass/cairo-vm/pull/908) , and `AddAssign` [#914](https://github.com/lambdaclass/cairo-vm/pull/914)

* Move `Memory` into `MemorySegmentManager` [#830](https://github.com/lambdaclass/cairo-vm/pull/830)
    * Structural changes:
        * Remove `memory: Memory` field from `VirtualMachine`
        * Add `memory: Memory` field to `MemorySegmentManager`
    * As a result of this, multiple public methods' signatures changed:
        * `BuiltinRunner` (and its inner enum types):
            * `initialize_segments(&mut self, segments: &mut MemorySegmentManager, memory: &mut Memory)` -> `initialize_segments(&mut self, segments: &mut MemorySegmentManager)`
            * `final_stack(&mut self, segments: &MemorySegmentManager, memory: &Memory, stack_pointer: Relocatable) -> Result<Relocatable, RunnerError>` -> `final_stack(&mut self, segments: &MemorySegmentManager, stack_pointer: Relocatable) -> Result<Relocatable, RunnerError>`
        * `MemorySegmentManager`
            * `add(&mut self, memory: &mut Memory) -> Relocatable` -> `add(&mut self) -> Relocatable`
            * `add_temporary_segment(&mut self, memory: &mut Memory) -> Relocatable` -> `add_temporary_segment(&mut self) -> Relocatable`
            * `load_data(&mut self, memory: &mut Memory, ptr: &MaybeRelocatable, data: &Vec<MaybeRelocatable>) -> Result<MaybeRelocatable, MemoryError>` -> `load_data(&mut self, ptr: &MaybeRelocatable, data: &Vec<MaybeRelocatable>) -> Result<MaybeRelocatable, MemoryError>`
            * `compute_effective_sizes(&mut self, memory: &Memory) -> &Vec<usize>` -> `compute_effective_sizes(&mut self) -> &Vec<usize>`
            * `gen_arg(&mut self, arg: &dyn Any, memory: &mut Memory) -> Result<MaybeRelocatable, VirtualMachineError>` -> `gen_arg(&mut self, arg: &dyn Any) -> Result<MaybeRelocatable, VirtualMachineError>`
            * `gen_cairo_arg(&mut self, arg: &CairoArg, memory: &mut Memory) -> Result<MaybeRelocatable, VirtualMachineError>` -> `gen_cairo_arg(&mut self, arg: &CairoArg) -> Result<MaybeRelocatable, VirtualMachineError>`
            * `write_arg(&mut self, memory: &mut Memory, ptr: &Relocatable, arg: &dyn Any) -> Result<MaybeRelocatable, MemoryError>` -> `write_arg(&mut self, ptr: &Relocatable, arg: &dyn Any) -> Result<MaybeRelocatable, MemoryError>`

* Refactor `Memory::relocate memory` [#784](https://github.com/lambdaclass/cairo-vm/pull/784)
    * Bugfixes:
        * `Memory::relocate_memory` now moves data in the temporary memory relocated by a relocation rule to the real memory
    * Aditional Notes:
        * When relocating temporary memory produces clashes with pre-existing values in the real memory, an InconsistentMemory error is returned instead of keeping the last inserted value. This differs from the original implementation.

* Restrict addresses to Relocatable + fix some error variants used in signature.rs [#792](https://github.com/lambdaclass/cairo-vm/pull/792)
    * Public Api Changes:
        * Change `ValidationRule` inner type to `Box<dyn Fn(&Memory, &Relocatable) -> Result<Vec<Relocatable>, MemoryError>>`.
        * Change `validated_addresses` field of `Memory` to `HashSet<Relocatable>`.
        * Change `validate_memory_cell(&mut self, address: &MaybeRelocatable) -> Result<(), MemoryError>` to `validate_memory_cell(&mut self, addr: &Relocatable) -> Result<(), MemoryError>`.

* Add `VmException` to `CairoRunner::run_from_entrypoint`[#775](https://github.com/lambdaclass/cairo-vm/pull/775)
    * Public Api Changes:
        * Change error return type of `CairoRunner::run_from_entrypoint` to `CairoRunError`.
        * Convert `VirtualMachineError`s outputed during the vm run to `VmException` in `CairoRunner::run_from_entrypoint`.
        * Make `VmException` fields public

* Fix `BuiltinRunner::final_stack` and remove quick fix [#778](https://github.com/lambdaclass/cairo-vm/pull/778)
    * Public Api changes:
        * Various changes to public `BuiltinRunner` method's signatures:
            * `final_stack(&self, vm: &VirtualMachine, pointer: Relocatable) -> Result<(Relocatable, usize), RunnerError>` to `final_stack(&mut self, segments: &MemorySegmentManager, memory: &Memory, pointer: Relocatable) -> Result<Relocatable,RunnerError>`.
            * `get_used_cells(&self, vm: &VirtualMachine) -> Result<usize, MemoryError>` to  `get_used_cells(&self, segments: &MemorySegmentManager) -> Result<usize, MemoryError>`.
            * `get_used_instances(&self, vm: &VirtualMachine) -> Result<usize, MemoryError>` to `get_used_instances(&self, segments: &MemorySegmentManager) -> Result<usize, MemoryError>`.
    * Bugfixes:
        * `BuiltinRunner::final_stack` now updates the builtin's stop_ptr instead of returning it. This replaces the bugfix on PR #768.

#### [0.1.3] - 2023-01-26
* Add secure_run flag + integrate verify_secure_runner into cairo-run [#771](https://github.com/lambdaclass/cairo-vm/pull/777)
    * Public Api changes:
        * Add command_line argument `secure_run`
        * Add argument `secure_run: Option<bool>` to `cairo_run`
        * `verify_secure_runner` is now called inside `cairo-run` when `secure_run` is set to true or when it not set and the run is not on `proof_mode`
    * Bugfixes:
        * `EcOpBuiltinRunner::deduce_memory_cell` now checks that both points are on the curve instead of only the first one
        * `EcOpBuiltinRunner::deduce_memory_cell` now returns the values of the point coordinates instead of the indices when a `PointNotOnCurve` error is returned

* Refactor `Refactor verify_secure_runner` [#768](https://github.com/lambdaclass/cairo-vm/pull/768)
    * Public Api changes:
        * Remove builtin name from the return value of `BuiltinRunner::get_memory_segment_addresses`
        * Simplify the return value of `CairoRunner::get_builtin_segments_info` to `Vec<(usize, usize)>`
        * CairoRunner::read_return_values now receives a mutable reference to VirtualMachine
    * Bugfixes:
        * CairoRunner::read_return_values now updates the `stop_ptr` of each builtin after calling `BuiltinRunner::final_stack`

* Use CairoArg enum instead of Any in CairoRunner::run_from_entrypoint [#686](https://github.com/lambdaclass/cairo-vm/pull/686)
    * Public Api changes:
        * Remove `Result` from `MaybeRelocatable::mod_floor`, it now returns a `MaybeRelocatable`
        * Add struct `CairoArg`
        * Change `arg` argument of `CairoRunner::run_from_entrypoint` from `Vec<&dyn Any>` to `&[&CairoArg]`
        * Remove argument `typed_args` from `CairoRunner::run_from_entrypoint`
        * Remove no longer used method `gen_typed_arg` from `VirtualMachine` & `MemorySegmentManager`
        * Add methods `MemorySegmentManager::gen_cairo_arg` & `MemorySegmentManager::write_simple_args` as typed counterparts to `MemorySegmentManager::gen_arg` & `MemorySegmentManager::write_arg`

#### [0.1.1] - 2023-01-11

* Add input file contents to traceback [#666](https://github.com/lambdaclass/cairo-vm/pull/666/files)
    * Public Api changes:
        * `VirtualMachineError` enum variants containing `MaybeRelocatable` and/or `Relocatable` values now use the `Display` format instead of `Debug` in their `Display` implementation
        * `get_traceback` now adds the source code line to each traceback entry
* Use hint location instead of instruction location when building VmExceptions from hint failure [#673](https://github.com/lambdaclass/cairo-vm/pull/673/files)
    * Public Api changes:
        * `hints` field added to `InstructionLocation`
        * `Program.instruction_locations` type changed from `Option<HashMap<usize, Location>>` to `Option<HashMap<usize, InstructionLocation>>`
        * `VirtualMachineError`s produced by `HintProcessor::execute_hint()` will be wrapped in a `VirtualMachineError::Hint` error containing their hint_index
        * `get_location()` now receives an an optional usize value `hint_index`, used to obtain hint locations
* Default implementation of compile_hint [#680](https://github.com/lambdaclass/cairo-vm/pull/680)
    * Internal changes:
        * Make the `compile_hint` implementation which was in the `BuiltinHintProcessor` the default implementation in the trait.
* Add new error type `HintError` [#676](https://github.com/lambdaclass/cairo-vm/pull/676)
    * Public Api changes:
        * `HintProcessor::execute_hint()` now returns a `HintError` instead of a `VirtualMachineError`
        * Helper functions on `hint_processor_utils.rs` now return a `HintError`
* Change the Dictionary used in dict hints to store MaybeRelocatable instead of BigInt [#687](https://github.com/lambdaclass/cairo-vm/pull/687)
    * Public Api changes:
        * `DictManager`, its dictionaries, and all dict module hints implemented in rust now use `MaybeRelocatable` for keys and values instead of `BigInt`
        * Add helper functions that allow extracting ids variables as `MaybeRelocatable`: `get_maybe_relocatable_from_var_name` & `get_maybe_relocatable_from_reference`
        * Change inner value type of dict-related `HintError` variants to `MaybeRelocatable`

* Implement `substitute_error_message_attribute_references` [#689] (https://github.com/lambdaclass/cairo-vm/pull/689)
    * Public Api changes:
        * Remove `error_message_attributes` field from `VirtualMachine`, and `VirtualMachine::new`
        * Add `flow_tracking_data` field to `Attribute`
        * `get_error_attr_value` now replaces the references in the error message with the corresponding cairo values.
        * Remove duplicated handling of error attribute messages leading to duplicated into in the final error display.
* Fix multiplicative inverse bug [#697](https://github.com/lambdaclass/cairo-vm/pull/697) [#698](https://github.com/lambdaclass/cairo-vm/pull/698). The VM was using integer division rather than prime field inverse when deducing `op0` or `op1` for the multiplication opcode

#### [0.1.0] - 2022-12-30
* Add traceback to VmException [#657](https://github.com/lambdaclass/cairo-vm/pull/657)
    * Public API changes:
        * `traceback` field added to `VmException` struct
        * `pub fn from_vm_error(runner: &CairoRunner, error: VirtualMachineError, pc: usize) -> Self` is now `pub fn from_vm_error(runner: &CairoRunner, vm: &VirtualMachine, error: VirtualMachineError) -> Self`
        * `pub fn get_location(pc: &usize, runner: &CairoRunner) -> Option<Location>` is now `pub fn get_location(pc: usize, runner: &CairoRunner) -> Option<Location>`
        * `pub fn decode_instruction(encoded_instr: i64, mut imm: Option<BigInt>) -> Result<instruction::Instruction, VirtualMachineError>` is now `pub fn decode_instruction(encoded_instr: i64, mut imm: Option<&BigInt>) -> Result<instruction::Instruction, VirtualMachineError>`
        * `VmException` fields' string format now mirrors their cairo-lang counterparts.<|MERGE_RESOLUTION|>--- conflicted
+++ resolved
@@ -2,12 +2,10 @@
 
 #### Upcoming Changes
 
-<<<<<<< HEAD
 * chore: bump pip `cairo-lang` 0.13.2 [#1827](https://github.com/lambdaclass/cairo-vm/pull/1827)
-=======
+
 * chore: bump `cairo-lang-` dependencies to 2.8.0 [#1833](https://github.com/lambdaclass/cairo-vm/pull/1833/files)
   * chore: update Rust required version to 1.80.0
->>>>>>> 1f1190b5
 
 * fix: Added the following VM fixes: [#1820](https://github.com/lambdaclass/cairo-vm/pull/1820)
   * Fix zero segment location.
