--- conflicted
+++ resolved
@@ -2,13 +2,11 @@
 
 #### Upcoming Changes
 
-<<<<<<< HEAD
 * feat(BREAKING): Serialize inputs into output segment in cairo1-run crate:
   * Checks that only `Array<Felt252>` can be received by the program main function when running with with either `--proof_mode` or `--append_return_values`.
   * Copies the input value to the output segment right after the output in the format `[array_len, arr[0], arr[1],.., arr[n]]`.
-=======
+
 * fix: make MemorySegmentManager.finalize() public [#1771](https://github.com/lambdaclass/cairo-vm/pull/1771)
->>>>>>> a30e5c8e
 
 * feat(BREAKING): Serialize `Array<Felt252>` return value into output segment in cairo1-run crate:
   * Checks that only `PanicResult<Array<Felt252>>` or `Array<Felt252>` can be returned by the program when running with either `--proof_mode` or `--append_return_values`.
