## Cairo-VM Changelog

#### Upcoming Changes

<<<<<<< HEAD
* feat: Implement `extend_additional_data` for `BuiltinRunner`[#1726](https://github.com/lambdaclass/cairo-vm/pull/1726)
=======
* BREAKING: Set dynamic params as null by default on air public input [#1716](https://github.com/lambdaclass/cairo-vm/pull/1716)
  * `PublicInput` field `layout_params` renamed to `dynamic_params` & type changed from`&'a CairoLayout` to `()`.
>>>>>>> 7eff520c

* feat: `cairo1-run` accepts Sierra programs [#1719](https://github.com/lambdaclass/cairo-vm/pull/1719)

* refactor(BREAKING): Use `BuiltinName` enum instead of string representation [#1722](https://github.com/lambdaclass/cairo-vm/pull/1722)
  * `BuiltinName` moved from `crate::serde::deserialize_program` module to `crate::types::builtin_name`.
    * Implement `BuiltinName` methods `to_str`, `to_str_with_suffix`, `from_str` & `from_str_with_suffix`.
  * Remove `BuiltinName` method `name`.
  * All builtin-related error variants now store `BuiltinName` instead of `&'static str` or `String`.
  * Remove constants: `OUTPUT_BUILTIN_NAME`, `HASH_BUILTIN_NAME`, `RANGE_CHECK_BUILTIN_NAME`,`RANGE_CHECK_96_BUILTIN_NAME`, `SIGNATURE_BUILTIN_NAME`, `BITWISE_BUILTIN_NAME`, `EC_OP_BUILTIN_NAME`, `KECCAK_BUILTIN_NAME`, `POSEIDON_BUILTIN_NAME`, `SEGMENT_ARENA_BUILTIN_NAME`, `ADD_MOD_BUILTIN_NAME` &
`MUL_MOD_BUILTIN_NAME`.
  * Remove `BuiltinRunner` & `ModBuiltinRunner` method `identifier`
  * Structs containing string representation of builtin names now use `BuiltinName` instead:
    * `AirPrivateInput(pub HashMap<&'static str, Vec<PrivateInput>>)` ->  `AirPrivateInput(pub HashMap<BuiltinName, Vec<PrivateInput>>)`.
    * `CairoPieMetadata` field `additional_data`: `HashMap<String, BuiltinAdditionalData>,` -> `CairoPieAdditionalData` with `CairoPieAdditionalData(pub HashMap<BuiltinName, BuiltinAdditionalData>)`
    * `CairoPieMetadata` field `builtin_segments`: `HashMap<String, SegmentInfo>` -> `HashMap<BuiltinName, SegmentInfo>`.
    * `ExecutiobResources` field `builtin_instance_counter`: `HashMap<String, usize>` -> `HashMap<BuiltinName, usize>`
  * Methods returning string representation of builtin names now use `BuiltinName` instead:
    * `BuiltinRunner`, `ModBuiltinRunner` & `RangeCheckBuiltinRunner` method `name`: `&'static str` -> `BuiltinName`.
    * `CairoRunner` method `get_builtin_segment_info_for_pie`: `Result<HashMap<String, cairo_pie::SegmentInfo>, RunnerError>` -> `Result<HashMap<BuiltinName, cairo_pie::SegmentInfo>, RunnerError>`

  Notes: Serialization of vm outputs that now contain `BuiltinName` & `Display` implementation of `BuiltinName` have not been affected by this PR

* feat: Add `recursive_with_poseidon` layout[#1724](https://github.com/lambdaclass/cairo-vm/pull/1724)

* refactor(BREAKING): Use an enum to represent layout name[#1715](https://github.com/lambdaclass/cairo-vm/pull/1715)
  * Add enum `LayoutName` to represent cairo layout names.
  * `CairoRunConfig`, `Cairo1RunConfig` & `CairoRunner` field `layout` type changed from `String` to `LayoutName`.
  * `CairoLayout` field `name` type changed from `String` to `LayoutName`.

* fix(BREAKING): Remove unsafe impl of `Add<usize> for &'a Relocatable`[#1718](https://github.com/lambdaclass/cairo-vm/pull/1718)

* fix(BREAKING): Handle triple dereference references[#1708](https://github.com/lambdaclass/cairo-vm/pull/1708)
  * Replace `ValueAddress` boolean field `dereference` with boolean fields `outer_dereference` & `inner_dereference`
  * Replace `HintReference` boolean field `dereference` with boolean fields `outer_dereference` & `inner_dereference`
  * Reference parsing now handles the case of dereferences inside the cast. Aka references of type `cast([A + B], type)` such as `cast([[fp + 2] + 2], felt)`.

* Bump `starknet-types-core` version + Use the lib's pedersen hash [#1692](https://github.com/lambdaclass/cairo-vm/pull/1692)

* refactor: Remove unused code & use constants whenever possible for builtin instance definitions[#1707](https://github.com/lambdaclass/cairo-vm/pull/1707)

* feat: missing EC hints for Starknet OS 0.13.1 [#1706](https://github.com/lambdaclass/cairo-vm/pull/1706)

* fix(BREAKING): Use program builtins in `initialize_main_entrypoint` & `read_return_values`[#1703](https://github.com/lambdaclass/cairo-vm/pull/1703)
  * `initialize_main_entrypoint` now iterates over the program builtins when building the stack & inserts 0 for any missing builtin
  * `read_return_values` now only computes the final stack of the builtins in the program
  * BREAKING: `read_return_values` now takes a boolean argument `allow_missing_builtins`
  * Added method `BuiltinRunner::identifier` to get the `BuiltinName` of each builtin
  * BREAKING: `OutputBuiltinRunner::get_public_memory` now takes a reference to `MemorySegmentManager`
  * BREAKING: method `VirtualMachine::get_memory_segment_addresses` moved to `CairoRunner::get_memory_segment_addresses`

* feat(BREAKING): Add range_check96 builtin[#1698](https://github.com/lambdaclass/cairo-vm/pull/1698)
  * Add the new `range_check96` builtin to the `all_cairo` layout.
  * `RangeCheckBuiltinRunner` changes:
    * Remove field `n_parts`, replacing it with const generic `N_PARTS`.
    * Remome `n_parts` argument form method `new`.
    * Remove field `_bound`, replacing it with public method `bound`.
    * Add public methods `name` & `n_parts`.

* feat(BREAKING): Add mod builtin [#1673](https://github.com/lambdaclass/cairo-vm/pull/1673)

  Main Changes:
  * Add the new `ModBuiltinRunner`, implementing the builtins `add_mod` & `mul_mod`
  * Adds `add_mod` & `mul_mod` to the `all_cairo` & `dynamic` layouts under the `mod_builtin` feature flag. This will be added to the main code in a future update.
  * Add method `VirtualMachine::fill_memory` in order to perform the new builtin's main logic from within hints
  * Add hints to run arithmetic circuits using `add_mod` and/or `mul_mod` builtins

  Other Changes:
  * BREAKING: BuiltinRunner method signature change from
  `air_private_input(&self, memory: &Memory) -> Vec<PrivateInput>` to `pub fn air_private_input(&self, segments: &MemorySegmentManager) -> Vec<PrivateInput>`
  * Add `MayleRelocatable::sub_usize`
  * Implement `Add<u32> for Relocatable`
  * Add `Memory::get_usize`
  * BREAKING: Clean up unused/duplicated code from builtins module:
    * Remove unused method `get_memory_segment_addresses` from all builtin runners & the enum
    * Remove empty implementations of `deduce_memory_cell` & `add_validation_rules` from all builtin runners
    * Remove duplicated implementation of `final_stack` from all builtin runners except output and move it to the enum implementation

* bugfix(BREAKING): Handle off2 immediate case in `get_integer_from_reference`[#1701](https://github.com/lambdaclass/cairo-vm/pull/1701)
  * `get_integer_from_reference` & `get_integer_from_var_name` output changed from `Result<Cow<'a, Felt252>, HintError>` to `Result<Felt252, HintError>`

* feat: Reorganized builtins to be in the top of stack at the end of a run (Cairo1).

* BREAKING: Remove `CairoRunner::add_additional_hash_builtin` & `VirtualMachine::disable_trace`[#1658](https://github.com/lambdaclass/cairo-vm/pull/1658)

* feat: output builtin add_attribute method [#1691](https://github.com/lambdaclass/cairo-vm/pull/1691)
 
* feat: add a method to retrieve the output builtin from the VM [#1690](https://github.com/lambdaclass/cairo-vm/pull/1690)

* feat: Add zero segment [#1668](https://github.com/lambdaclass/cairo-vm/pull/1668)

* feat: Bump cairo_lang to 0.13.1 in testing env [#1687](https://github.com/lambdaclass/cairo-vm/pull/1687)

* feat(BREAKING): Use return type info from sierra when serializing return values in cairo1-run crate [#1665](https://github.com/lambdaclass/cairo-vm/pull/1665)
  * Removed public function `serialize_output`.
  * Add field `serialize_output` to `Cairo1RunConfig`.
  * Function `cairo_run_program` now returns an extra `Option<String>` value with the serialized output if `serialize_output` is enabled in the config.
  * Output serialization improved as it now uses the sierra program data to identify return value's types.

* feat: Create hyper_threading crate to benchmark the `cairo-vm` in a hyper-threaded environment [#1679](https://github.com/lambdaclass/cairo-vm/pull/1679)

* feat: add a `--tracer` option which hosts a web server that shows the line by line execution of cairo code along with memory registers [#1265](https://github.com/lambdaclass/cairo-vm/pull/1265)

* feat: Fix error handling in `initialize_state`[#1657](https://github.com/lambdaclass/cairo-vm/pull/1657)

* feat: Make air public inputs deserializable [#1657](https://github.com/lambdaclass/cairo-vm/pull/1648)

* feat: Show only layout builtins in air private input [#1651](https://github.com/lambdaclass/cairo-vm/pull/1651)

* feat: Sort builtin segment info upon serialization for Cairo PIE [#1654](https://github.com/lambdaclass/cairo-vm/pull/1654)

* feat: Fix output serialization for cairo 1 [#1645](https://github.com/lambdaclass/cairo-vm/pull/1645)
  * Reverts changes added by #1630
  * Extends the serialization of Arrays added by the `print_output` flag to Spans and Dictionaries
  * Now dereferences references upon serialization

* feat: Add flag to append return values to output segment when not running in proof_mode [#1646](https://github.com/lambdaclass/cairo-vm/pull/1646)
  * Adds the flag `append_return_values` to both the CLI and `Cairo1RunConfig` struct.
  * Enabling flag will add the output builtin and the necessary instructions to append the return values to the output builtin's memory segment.

* feat: Compute program hash chain [#1647](https://github.com/lambdaclass/cairo-vm/pull/1647)

* feat: Add cairo1-run output pretty-printing for felts, arrays/spans and dicts [#1630](https://github.com/lambdaclass/cairo-vm/pull/1630)

* feat: output builtin features for bootloader support [#1580](https://github.com/lambdaclass/cairo-vm/pull/1580)

#### [1.0.0-rc1] - 2024-02-23

* Bump `starknet-types-core` dependency version to 0.0.9 [#1628](https://github.com/lambdaclass/cairo-vm/pull/1628)

* feat: Implement `Display` for `MemorySegmentManager`[#1606](https://github.com/lambdaclass/cairo-vm/pull/1606)

* fix: make Felt252DictEntryUpdate work with MaybeRelocatable instead of only Felt [#1624](https://github.com/lambdaclass/cairo-vm/pull/1624).

* chore: bump `cairo-lang-` dependencies to 2.5.4 [#1629](https://github.com/lambdaclass/cairo-vm/pull/1629)

* chore: bump `cairo-lang-` dependencies to 2.5.3 [#1596](https://github.com/lambdaclass/cairo-vm/pull/1596)

* refactor: Refactor `cairo1-run` crate [#1601](https://github.com/lambdaclass/cairo-vm/pull/1601)
  * Add function `cairo_run_program` & struct `Cairo1RunConfig` in `cairo1-run::cairo_run` module.
  * Function `serialize_output` & structs `FuncArg` and `Error` in crate `cairo1-run` are now public.

* feat(BREAKING): Add `allow_missing_builtins` flag [#1600](https://github.com/lambdaclass/cairo-vm/pull/1600)

    This new flag will skip the check that all builtins used by the program need to be present in the selected layout if enabled. It will also be enabled by default when running in proof_mode.

  * Add `allow_missing_builtins` flag to `cairo-vm-cli` crate
  * Add `allow_missing_builtins` field to `CairoRunConfig` struct
  * Add `allow_missing_builtins` boolean argument to `CairoRunner` methods `initialize` & `initialize_builtins`

* feat: Append return values to the output segment when running cairo1-run in proof_mode [#1597](https://github.com/lambdaclass/cairo-vm/pull/1597)
  * Add instructions to the proof_mode header to copy return values to the output segment before initiating the infinite loop
  * Output builtin is now always included when running cairo 1 programs in proof_mode

* feat: deserialize AIR private input [#1589](https://github.com/lambdaclass/cairo-vm/pull/1589)

* feat(BREAKING): Remove unecessary conversion functions between `Felt` & `BigUint`/`BigInt` [#1562](https://github.com/lambdaclass/cairo-vm/pull/1562)
  * Remove the following functions:
    * felt_from_biguint
    * felt_from_bigint
    * felt_to_biguint
    * felt_to_bigint

* perf: optimize instruction cache allocations by using `VirtualMachine::load_data` [#1441](https://github.com/lambdaclass/cairo-vm/pull/1441)

* feat: Add `print_output` flag to `cairo-1` crate [#1575] (https://github.com/lambdaclass/cairo-vm/pull/1575)

* bugfixes(BREAKING): Fix memory hole count inconsistencies #[1585] (https://github.com/lambdaclass/cairo-vm/pull/1585)
  * Output builtin memory segment is no longer skipped when counting memory holes
  * Temporary memory cells now keep their accessed status when relocated
  * BREAKING: Signature change: `get_memory_holes(&self, builtin_count: usize) -> Result<usize, MemoryError>` ->  `get_memory_holes(&self, builtin_count: usize,  has_output_builtin: bool) -> Result<usize, MemoryError>`

* feat: Add `cairo_pie_output` flag to `cairo1-run` [#1581] (https://github.com/lambdaclass/cairo-vm/pull/1581)

* feat: Add `cairo_pie_output` flag to `cairo_vm_cli` [#1578] (https://github.com/lambdaclass/cairo-vm/pull/1578)
  * Fix serialization of CairoPie to be fully compatible with the python version
  * Add `CairoPie::write_zip_file`
  * Move handling of required and exclusive arguments in `cairo-vm-cli` to struct definition using clap derives

* feat: Add doc + default impl for ResourceTracker trait [#1576] (https://github.com/lambdaclass/cairo-vm/pull/1576)

* feat: Add `air_private_input` flag to `cairo1-run` [#1559] (https://github.com/lambdaclass/cairo-vm/pull/1559)

* feat: Add `args` flag to `cairo1-run` [#1551] (https://github.com/lambdaclass/cairo-vm/pull/1551)

* feat: Add `air_public_input` flag to `cairo1-run` [#1539] (https://github.com/lambdaclass/cairo-vm/pull/1539)

* feat: Implement air_private_input [#1552](https://github.com/lambdaclass/cairo-vm/pull/1552)

* feat: Add `proof_mode` flag to `cairo1-run` [#1537] (https://github.com/lambdaclass/cairo-vm/pull/1537)
  * The cairo1-run crate no longer compiles and executes in proof_mode by default
  * Add flag `proof_mode` to cairo1-run crate. Activating this flag will enable proof_mode compilation and execution

* dev: bump cairo 1 compiler dep to 2.4 [#1530](https://github.com/lambdaclass/cairo-vm/pull/1530)

#### [1.0.0-rc0] - 2024-1-5

* feat: Use `ProjectivePoint` from types-rs in ec_op builtin impl [#1532](https://github.com/lambdaclass/cairo-vm/pull/1532)

* feat(BREAKING): Replace `cairo-felt` crate with `starknet-types-core` (0.0.5) [#1408](https://github.com/lambdaclass/cairo-vm/pull/1408)

* feat(BREAKING): Add Cairo 1 proof mode compilation and execution [#1517] (https://github.com/lambdaclass/cairo-vm/pull/1517)
    * In the cairo1-run crate, now the Cairo 1 Programs are compiled and executed in proof-mode
    * BREAKING: Remove `CairoRunner.proof_mode: bool` field and replace it with `CairoRunner.runner_mode: RunnerMode`

* perf: Add `extensive_hints` feature to prevent performance regression for the common use-case [#1503] (https://github.com/lambdaclass/cairo-vm/pull/1503)

  * Gates changes added by #1491 under the feature flag `extensive_hints`

* chore: remove cancel-duplicates workflow [#1497](https://github.com/lambdaclass/cairo-vm/pull/1497)

* feat: Handle `pc`s outside of program segment in `VmException` [#1501] (https://github.com/lambdaclass/cairo-vm/pull/1501)

  * `VmException` now shows the full pc value instead of just the offset (`VmException.pc` field type changed to `Relocatable`)
  * `VmException.traceback` now shows the full pc value for each entry instead of hardcoding its index to 0.
  * Disable debug information for errors produced when `pc` is outside of the program segment (segment_index != 0). `VmException` fields `inst_location` & `error_attr_value` will be `None` in such case.

* feat: Allow running instructions from pcs outside the program segement [#1493](https://github.com/lambdaclass/cairo-vm/pull/1493)

* BREAKING: Partially Revert `Optimize trace relocation #906` [#1492](https://github.com/lambdaclass/cairo-vm/pull/1492)

  * Remove methods `VirtualMachine::get_relocated_trace`& `VirtualMachine::relocate_trace`.
  * Add `relocated_trace` field  & `relocate_trace` method to `CairoRunner`.
  * Swap `TraceEntry` for `RelocatedTraceEntry` type in `write_encoded_trace` & `PublicInput::new` signatures.
  * Now takes into account the program counter's segment index when building the execution trace instead of assuming it to be 0.

* feat: Add HintProcessor::execute_hint_extensive + refactor hint_ranges [#1491](https://github.com/lambdaclass/cairo-vm/pull/1491)

  * Add trait method `HintProcessorLogic::execute_hint_extensive`:
    * This method has a similar behaviour to `HintProcessorLogic::execute_hint` but it also returns a `HintExtension` (type alias for `HashMap<Relocatable, Vec<Box<dyn Any>>>`) that can be used to extend the current map of hints used by the VM. This behaviour achieves what the `vm_load_data` primitive does for cairo-lang, and is needed to implement os hints.
    * This method is now used by the VM to execute hints instead of `execute_hint`, but it's default implementation calls `execute_hint`, so current implementors of the `HintProcessor` trait won't notice any change.

  * Signature changes:
    * `pub fn step_hint(&mut self, hint_executor: &mut dyn HintProcessor, exec_scopes: &mut ExecutionScopes, hint_datas: &mut Vec<Box<dyn Any>>, constants: &HashMap<String, Felt252>) -> Result<(), VirtualMachineError>` -> `pub fn step_hint(&mut self, hint_processor: &mut dyn HintProcessor, exec_scopes: &mut ExecutionScopes, hint_datas: &mut Vec<Box<dyn Any>>, hint_ranges: &mut HashMap<Relocatable, HintRange>, constants: &HashMap<String, Felt252>) -> Result<(), VirtualMachineError>`
    * `pub fn step(&mut self, hint_executor: &mut dyn HintProcessor, exec_scopes: &mut ExecutionScopes, hint_data: &[Box<dyn Any>], constants: &HashMap<String, Felt252>) -> Result<(), VirtualMachineError>` -> `pub fn step(&mut self, hint_processor: &mut dyn HintProcessor, exec_scopes: &mut ExecutionScopes, hint_datas: &mut Vec<Box<dyn Any>>, hint_ranges: &mut HashMap<Relocatable, HintRange>, constants: &HashMap<String, Felt252>) -> Result<(), VirtualMachineError>`

* feat: add debugging capabilities behind `print` feature flag. [#1476](https://github.com/lambdaclass/cairo-vm/pull/1476)

* feat: add `cairo_run_program` function that takes a `Program` as an arg. [#1496](https://github.com/lambdaclass/cairo-vm/pull/1496)

#### [0.9.1] - 2023-11-16

* chore: bump `cairo-lang-` dependencies to 2.3.1 [#1482](https://github.com/lambdaclass/cairo-vm/pull/1482), [#1483](https://github.com/lambdaclass/cairo-vm/pull/1483)

* feat: Make PublicInput fields public [#1474](https://github.com/lambdaclass/cairo-vm/pull/1474)

* chore: bump starknet-crypto to v0.6.1 [#1469](https://github.com/lambdaclass/cairo-vm/pull/1469)

* feat: Implement the Serialize and Deserialize methods for the Program struct [#1458](https://github.com/lambdaclass/cairo-vm/pull/1458)

* feat: Use only program builtins when running cairo 1 programs [#1457](https://github.com/lambdaclass/cairo-vm/pull/1457)

* feat: Use latest cairo-vm version in cairo1-run crate [#1455](https://github.com/lambdaclass/cairo-vm/pull/1455)

* feat: Implement a CLI to run cairo 1 programs [#1370](https://github.com/lambdaclass/cairo-vm/pull/1370)

* fix: Fix string code of `BLAKE2S_ADD_UINT256` hint [#1454](https://github.com/lambdaclass/cairo-vm/pull/1454)

#### [0.9.0] - 2023-10-03

* fix: Default to empty attributes vector when the field is missing from the program JSON [#1450](https://github.com/lambdaclass/cairo-vm/pull/1450)

* fix: Change serialization of CairoPieMemory to match Python's binary format [#1447](https://github.com/lambdaclass/cairo-vm/pull/1447)

* fix: Remove Deserialize derive from CairoPie and fix Serialize implementation to match Python's [#1444](https://github.com/lambdaclass/cairo-vm/pull/1444)

* fix: ec_recover hints no longer panic when divisor is 0 [#1433](https://github.com/lambdaclass/cairo-vm/pull/1433)

* feat: Implement the Serialize and Deserialize traits for the CairoPie struct [#1438](https://github.com/lambdaclass/cairo-vm/pull/1438)

* fix: Using UINT256_HINT no longer panics when b is greater than 2^256 [#1430](https://github.com/lambdaclass/cairo-vm/pull/1430)

* feat: Added a differential fuzzer for programs with whitelisted hints [#1358](https://github.com/lambdaclass/cairo-vm/pull/1358)

* fix(breaking): Change return type of `get_execution_resources` to `RunnerError` [#1398](https://github.com/lambdaclass/cairo-vm/pull/1398)

* Don't build wasm-demo in `build` target + add ci job to run the wasm demo [#1393](https://github.com/lambdaclass/cairo-vm/pull/1393)

    * Adds default-members to workspace
    * Crate `examples/wasm-demo` is no longer built during `make build`
    * `make check` no longer compiles the cairo file used in the wasm-demo
    * Removes Makefile targets `examples/wasm-demo/src/array_sum.json` & `example_program`
    * `wasm-demo` now uses the compiled cairo file in `cairo_programs` directory instead of its own copy

* feat: Add `Program::new_for_proof` [#1396](https://github.com/lambdaclass/cairo-vm/pull/1396)

#### [0.8.7] - 2023-8-28

* Add REDUCE_V2 hint [#1420](https://github.com/lambdaclass/cairo-vm/pull/1420):
    * Implement REDUCE_V2 hint
    * Rename hint REDUCE -> REDUCE_V1

* BREAKING: Add `disable_trace_padding` to `CairoRunConfig`[#1233](https://github.com/lambdaclass/cairo-rs/pull/1233)

* feat: Implement `CairoRunner.get_cairo_pie`[#1375](https://github.com/lambdaclass/cairo-vm/pull/1375)

* fix: Compare air_public_inputs against python vm + Fix how public memory is built [#391](https://github.com/lambdaclass/cairo-vm/pull/1391)

    BugFixes:

    *  `CairoRunner.finalize_segments` now builds the output builtin's public memory (if applicable).
    * `MemorySegmentManager.get_public_memory_addresses` logic fixed.
    * `MemorySegmentManager.finalize` no longer skips segments when their public memory is None

    Minor changes:

    * `VirtualMachine.get_public_memory_addresses` now strips the "_builtin" suffix from builtin names
    * `MemorySegmentAddresses.stop_address` renamed to `stop_ptr`

    Overall these changes make the the air public input file (obtained through the --air_public_input flag) equivalent to the ones outputted by the cairo-lang version

* fix: Fix `SPLIT_FELT` hint [#1387](https://github.com/lambdaclass/cairo-vm/pull/1387)

* refactor: combine `Program.hints` and `Program.hints_ranges` into custom collection [#1366](https://github.com/lambdaclass/cairo-vm/pull/1366)

* fix: Fix div_mod [#1383](https://github.com/lambdaclass/cairo-vm/pull/1383)

  * Fixes `div_mod` function so that it behaves like the cairo-lang version
  * Various functions in the `math_utils` crate can now return a `MathError` : `div_mod`, `ec_add`, `line_slope`, `ec_double`, `ec_double_slope`.
  * Fixes `UINT256_MUL_INV_MOD_P` hint so that it behaves like the python code.

#### [0.8.6] - 2023-8-11

* fix: Handle error in hint `UINT256_MUL_DIV_MOD` when divides by zero [#1367](https://github.com/lambdaclass/cairo-vm/pull/1367)

* Add HintError::SyscallError and VmErrors::HINT_ERROR_STR constant [#1357](https://github.com/lambdaclass/cairo-rs/pull/1357)

* feat: make *arbitrary* feature also enable a `proptest::arbitrary::Arbitrary` implementation for `Felt252` [#1355](https://github.com/lambdaclass/cairo-vm/pull/1355)

* fix: correctly display invalid signature error message [#1361](https://github.com/lambdaclass/cairo-vm/pull/1361)

#### [0.8.5] - 2023-7-31

* fix: `Program` comparison depending on `hints_ranges` ordering [#1351](https://github.com/lambdaclass/cairo-rs/pull/1351)

* feat: implement the `--air_public_input` flag to the runner for outputting public inputs into a file [#1268](https://github.com/lambdaclass/cairo-rs/pull/1268)

* fix: CLI errors bad formatting and handling

* perf: replace insertion with bit-setting in validated addresses [#1208](https://github.com/lambdaclass/cairo-vm/pull/1208)

* fix: return error when a parsed hint's PC is invalid [#1340](https://github.com/lambdaclass/cairo-vm/pull/1340)

* chore(deps): bump _cairo-lang_ dependencies to v2.1.0-rc2 [#1345](https://github.com/lambdaclass/cairo-vm/pull/1345)

* chore(examples): remove _wee_alloc_ dependency from _wasm-demo_ example and _ensure-no_std_ dummy crate [#1337](https://github.com/lambdaclass/cairo-vm/pull/1337)

* docs: improved crate documentation [#1334](https://github.com/lambdaclass/cairo-vm/pull/1334)

* chore!: made `deserialize_utils` module private [#1334](https://github.com/lambdaclass/cairo-vm/pull/1334)
  BREAKING:
  * `deserialize_utils` is no longer exported
  * functions `maybe_add_padding`, `parse_value`, and `take_until_unbalanced` are no longer exported
  * `ReferenceParseError` is no more

* perf: changed `ok_or` usage for `ok_or_else` in expensive cases [#1332](https://github.com/lambdaclass/cairo-vm/pull/1332)

* feat: updated the old WASM example and moved it to [`examples/wasm-demo`](examples/wasm-demo/) [#1315](https://github.com/lambdaclass/cairo-vm/pull/1315)

* feat(fuzzing): add `arbitrary` feature to enable arbitrary derive in `Program` and `CairoRunConfig` [#1306](https://github.com/lambdaclass/cairo-vm/pull/1306) [#1330](https://github.com/lambdaclass/cairo-vm/pull/1330)

* perf: remove pointless iterator from rc limits tracking [#1316](https://github.com/lambdaclass/cairo-vm/pull/1316)

* feat(felt): add `from_bytes_le` and `from_bytes_ne` methods to `Felt252` [#1326](https://github.com/lambdaclass/cairo-vm/pull/1326)

* perf: change `Program::shared_program_data::hints` from `HashMap<usize, Vec<Box<dyn Any>>>` to `Vec<Box<dyn Any>>` and refer to them as ranges stored in a `Vec<_>` indexed by PC with run time reductions of up to 12% [#931](https://github.com/lambdaclass/cairo-vm/pull/931)
  BREAKING:
  * `get_hint_dictionary(&self, &[HintReference], &mut dyn HintProcessor) -> Result<HashMap<usize, Vec<Box<dyn Any>>, VirtualMachineError>` ->
    `get_hint_data(self, &[HintReference], &mut dyn HintProcessor) -> Result<Vec<Box<dyn Any>, VirtualMachineError>`
  * Hook methods receive `&[Box<dyn Any>]` rather than `&HashMap<usize, Vec<Box<dyn Any>>>`

#### [0.8.4]
**YANKED**

#### [0.8.3]
**YANKED**

#### [0.8.2] - 2023-7-10

* chore: update dependencies, particularly lamdaworks 0.1.2 -> 0.1.3 [#1323](https://github.com/lambdaclass/cairo-vm/pull/1323)

* fix: fix `UINT256_MUL_DIV_MOD` hint [#1320](https://github.com/lambdaclass/cairo-vm/pull/1320)

* feat: add dependency installation script `install.sh` [#1298](https://github.com/lambdaclass/cairo-vm/pull/1298)

* fix: specify resolver version 2 in the virtual workspace's manifest [#1311](https://github.com/lambdaclass/cairo-vm/pull/1311)

* feat: add `lambdaworks-felt` feature to `cairo-vm-cli` [#1308](https://github.com/lambdaclass/cairo-vm/pull/1308)

* chore: update dependencies, particularly clap 3.2 -> 4.3 [#1309](https://github.com/lambdaclass/cairo-vm/pull/1309)
  * this removes dependency on _atty_, that's no longer mantained

* chore: remove unused dependencies [#1307](https://github.com/lambdaclass/cairo-vm/pull/1307)
  * rand_core
  * serde_bytes
  * rusty-hook (_dev-dependency_)

* chore: bump `cairo-lang-starknet` and `cairo-lang-casm` dependencies to 2.0.0 [#1313](https://github.com/lambdaclass/cairo-vm/pull/1313)

#### [0.8.1] - 2023-6-29

* chore: change mentions of *cairo-rs-py* to *cairo-vm-py* [#1296](https://github.com/lambdaclass/cairo-vm/pull/1296)

* rename github repo from https://github.com/lambdaclass/cairo-rs to https://github.com/lambdaclass/cairo-vm [#1289](https://github.com/lambdaclass/cairo-vm/pull/1289)

* fix(security): avoid OOM crashes when programs jump to very high invalid addresses [#1285](https://github.com/lambdaclass/cairo-vm/pull/1285)

* fix: add `to_bytes_be` to the felt when `lambdaworks-felt` feature is active [#1290](https://github.com/lambdaclass/cairo-vm/pull/1290)

* chore: mark `modpow` and `to_signed_bytes_le` as *deprecated* [#1290](https://github.com/lambdaclass/cairo-vm/pull/1290)

* fix: bump *lambdaworks-math* to latest version, that fixes no-std support [#1293](https://github.com/lambdaclass/cairo-vm/pull/1293)

* build: remove dependency to `thiserror` (use `thiserror-no-std/std` instead)

* chore: use LambdaWorks' implementation of bit operations for `Felt252` [#1291](https://github.com/lambdaclass/cairo-vm/pull/1291)

* update `cairo-lang-starknet` and `cairo-lang-casm` dependencies to v2.0.0-rc6 [#1299](https://github.com/lambdaclass/cairo-vm/pull/1299)

#### [0.8.0] - 2023-6-26

* feat: Add feature `lambdaworks-felt` to `felt` & `cairo-vm` crates [#1281](https://github.com/lambdaclass/cairo-vm/pull/1281)

    Changes under this feature:
  * `Felt252` now uses *LambdaWorks*' `FieldElement` internally
  * BREAKING: some methods of `Felt252` were removed, namely: `modpow` and `to_signed_bytes_le`

#### [0.7.0] - 2023-6-26

* BREAKING: Integrate `RunResources` logic into `HintProcessor` trait [#1274](https://github.com/lambdaclass/cairo-vm/pull/1274)
  * Rename trait `HintProcessor` to `HintProcessorLogic`
  * Add trait `ResourceTracker`
  * Trait `HintProcessor` is now `HintProcessor: HintProcessorLogic + ResourceTracker`
  * `BuiltinHintProcessor::new` & `Cairo1HintProcessor::new` now receive the argumet `run_resources: RunResources`
  * `HintProcessorLogic::execute_hint` no longer receives `run_resources: &mut RunResources`
  * Remove argument `run_resources: &mut RunResources` from `CairoRunner::run_until_pc` & `CairoRunner::run_from_entrypoint`

* build: remove unused implicit features from cairo-vm [#1266](https://github.com/lambdaclass/cairo-vm/pull/1266)


#### [0.6.1] - 2023-6-23

* fix: updated the `custom_hint_example` and added it to the workspace [#1258](https://github.com/lambdaclass/cairo-vm/pull/1258)

* Add path to cairo-vm README.md [#1276](https://github.com/lambdaclass/cairo-vm/pull/1276)

* fix: change error returned when subtracting two `MaybeRelocatable`s to better reflect the cause [#1271](https://github.com/lambdaclass/cairo-vm/pull/1271)

* fix: CLI error message when using --help [#1270](https://github.com/lambdaclass/cairo-vm/pull/1270)

#### [0.6.0] - 2023-6-18

* fix: `dibit` hint no longer fails when called with an `m` of zero [#1247](https://github.com/lambdaclass/cairo-vm/pull/1247)

* fix(security): avoid denial of service on malicious input exploiting the scientific notation parser [#1239](https://github.com/lambdaclass/cairo-vm/pull/1239)

* BREAKING: Change `RunResources` usage:
    * Modify field type `RunResources.n_steps: Option<usize>,`

    * Public Api Changes:
        *  CairoRunner::run_until_pc: Now receive a `&mut RunResources` instead of an `&mut Option<RunResources>`
        *  CairoRunner::run_from_entrypoint: Now receive a `&mut RunResources` instead of an `&mut Option<RunResources>`
        * VirtualMachine::Step: Add `&mut RunResources` as input
        * Trait HintProcessor::execute_hint: Add  `&mut RunResources` as an input

* perf: accumulate `min` and `max` instruction offsets during run to speed up range check [#1080](https://github.com/lambdaclass/cairo-vm/pull/)
  BREAKING: `Cairo_runner::get_perm_range_check_limits` no longer returns an error when called without trace enabled, as it no longer depends on it

* perf: process reference list on `Program` creation only [#1214](https://github.com/lambdaclass/cairo-vm/pull/1214)
  Also keep them in a `Vec<_>` instead of a `HashMap<_, _>` since it will be continuous anyway.
  BREAKING:
  * `HintProcessor::compile_hint` now receies a `&[HintReference]` rather than `&HashMap<usize, HintReference>`
  * Public `CairoRunner::get_reference_list` has been removed

* BREAKING: Add no_std compatibility to cairo-vm (cairo-1-hints feature still not supported)
    * Move the vm to its own directory and crate, different from the workspace [#1215](https://github.com/lambdaclass/cairo-vm/pull/1215)

    * Add an `ensure_no_std` crate that the CI will use to check that new changes don't revert `no_std` support [#1215](https://github.com/lambdaclass/cairo-vm/pull/1215) [#1232](https://github.com/lambdaclass/cairo-vm/pull/1232)

    * replace the use of `num-prime::is_prime` by a custom implementation, therefore restoring `no_std` compatibility [#1238](https://github.com/lambdaclass/cairo-vm/pull/1238)

#### [0.5.2] - 2023-6-12

* BREAKING: Compute `ExecutionResources.n_steps` without requiring trace [#1222](https://github.com/lambdaclass/cairo-vm/pull/1222)

  * `CairoRunner::get_execution_resources` return's `n_steps` field value is now set to `vm.current_step` instead of `0` if both `original_steps` and `trace` are set to `None`

* Add `RunResources::get_n_steps` method [#1225](https://github.com/lambdaclass/cairo-vm/pull/1225)

* refactor: simplify `mem_eq`

* fix: pin Cairo compiler version [#1220](https://github.com/lambdaclass/cairo-vm/pull/1220)

* perf: make `inner_rc_bound` a constant, improving performance of the range-check builtin

* fix: substraction of `MaybeRelocatable` always behaves as signed [#1218](https://github.com/lambdaclass/cairo-vm/pull/1218)

#### [0.5.1] - 2023-6-7

* fix: fix overflow for `QUAD_BIT` and `DI_BIT` hints [#1209](https://github.com/lambdaclass/cairo-vm/pull/1209)
  Fixes [#1205](https://github.com/lambdaclass/cairo-vm/issue/1205)

* fix: fix hints `UINT256_UNSIGNED_DIV_REM` && `UINT256_EXPANDED_UNSIGNED_DIV_REM` [#1203](https://github.com/lambdaclass/cairo-vm/pull/1203)

* bugfix: fix deserialization of scientific notation with fractional values [#1202](https://github.com/lambdaclass/cairo-vm/pull/1202)

* feat: implement `mem_eq` function to test for equality of two ranges in memory [#1198](https://github.com/lambdaclass/cairo-vm/pull/1198)

* perf: use `mem_eq` in `set_add` [#1198](https://github.com/lambdaclass/cairo-vm/pull/1198)

* feat: wrap big variants of `HintError`, `VirtualMachineError`, `RunnerError`, `MemoryError`, `MathError`, `InsufficientAllocatedCellsError` in `Box` [#1193](https://github.com/lambdaclass/cairo-vm/pull/1193)
  * BREAKING: all tuple variants of `HintError` with a single `Felt252` or multiple elements now receive a single `Box`

* Add `Program::builtins_len method` [#1194](https://github.com/lambdaclass/cairo-vm/pull/1194)

* fix: Handle the deserialization of serde_json::Number with scientific notation (e.g.: Number(1e27)) in felt_from_number function [#1188](https://github.com/lambdaclass/cairo-vm/pull/1188)

* feat: Add RunResources Struct [#1175](https://github.com/lambdaclass/cairo-vm/pull/1175)
  * BREAKING: Modify `CairoRunner::run_until_pc` arity. Add `run_resources: &mut Option<RunResources>` input
  * BREAKING: Modify `CairoRunner::run_from_entrypoint` arity. Add `run_resources: &mut Option<RunResources>` input

* fix: Fix 'as_int' conversion usage in hints `ASSERT_250_BIT` &  `SIGNED_DIV_REM` [#1191](https://github.com/lambdaclass/cairo-vm/pull/1191)


* bugfix: Use cairo constants in `ASSERT_250_BIT` hint [#1187](https://github.com/lambdaclass/cairo-vm/pull/1187)

* bugfix: Fix `EC_DOUBLE_ASSIGN_NEW_X_V2` hint not taking `SECP_P` value from the current execution scope [#1186](https://github.com/lambdaclass/cairo-vm/pull/1186)

* fix: Fix hint `BIGINT_PACK_DIV_MOD` [#1189](https://github.com/lambdaclass/cairo-vm/pull/1189)

* fix: Fix possible subtraction overflow in `QUAD_BIT` & `DI_BIT` hints [#1185](https://github.com/lambdaclass/cairo-vm/pull/1185)

  * These hints now return an error when ids.m equals zero

* fix: felt_from_number not properly returning parse errors [#1012](https://github.com/lambdaclass/cairo-vm/pull/1012)

* fix: Fix felt sqrt and Signed impl [#1150](https://github.com/lambdaclass/cairo-vm/pull/1150)

  * BREAKING: Fix `Felt252` methods `abs`, `signum`, `is_positive`, `is_negative` and `sqrt`
  * BREAKING: Remove function `math_utils::sqrt`(Now moved to `Felt252::sqrt`)

* feat: Add method `CairoRunner::initialize_function_runner_cairo_1` [#1151](https://github.com/lambdaclass/cairo-vm/pull/1151)

  * Add method `pub fn initialize_function_runner_cairo_1(
        &mut self,
        vm: &mut VirtualMachine,
        program_builtins: &[BuiltinName],
    ) -> Result<(), RunnerError>` to `CairoRunner`

  * BREAKING: Move field `builtins` from `SharedProgramData` to `Program`
  * BREAKING: Remove argument `add_segment_arena_builtin` from `CairoRunner::initialize_function_runner`, it is now always false
  * BREAKING: Add `segment_arena` enum variant to `BuiltinName`

* Fix implementation of `InitSquashData` and `ShouldSkipSquashLoop`

* Add more hints to `Cairo1HintProcessor` [#1171](https://github.com/lambdaclass/cairo-vm/pull/1171)
                                          [#1143](https://github.com/lambdaclass/cairo-vm/pull/1143)

    * `Cairo1HintProcessor` can now run the following hints:
        * Felt252DictEntryInit
        * Felt252DictEntryUpdate
        * GetCurrentAccessDelta
        * InitSquashData
        * AllocConstantSize
        * GetCurrentAccessIndex
        * ShouldContinueSquashLoop
        * FieldSqrt
        * Uint512DivMod

* Add some small considerations regarding Cairo 1 programs [#1144](https://github.com/lambdaclass/cairo-vm/pull/1144):

  * Ignore Casm and Sierra files
  * Add special flag to compile Cairo 1 programs

* Make the VM able to run `CasmContractClass` files under `cairo-1-hints` feature [#1098](https://github.com/lambdaclass/cairo-vm/pull/1098)

  * Implement `TryFrom<CasmContractClass> for Program`
  * Add `Cairo1HintProcessor`

#### 0.5.0
**YANKED**

#### [0.4.0] - 2023-05-12

* perf: insert elements from the tail in `load_data` so reallocation happens only once [#1117](https://github.com/lambdaclass/cairo-vm/pull/1117)

* Add `CairoRunner::get_program method` [#1123](https://github.com/lambdaclass/cairo-vm/pull/1123)

* Use to_signed_felt as function for felt252 as BigInt within [-P/2, P/2] range and use to_bigint as function for representation as BigInt. [#1100](https://github.com/lambdaclass/cairo-vm/pull/1100)

* Implement hint on field_arithmetic lib [#1090](https://github.com/lambdaclass/cairo-vm/pull/1090)

    `BuiltinHintProcessor` now supports the following hints:

    ```python
        %{
            def split(num: int, num_bits_shift: int, length: int):
                a = []
                for _ in range(length):
                    a.append( num & ((1 << num_bits_shift) - 1) )
                    num = num >> num_bits_shift
                return tuple(a)

            def pack(z, num_bits_shift: int) -> int:
                limbs = (z.d0, z.d1, z.d2)
                return sum(limb << (num_bits_shift * i) for i, limb in enumerate(limbs))

            a = pack(ids.a, num_bits_shift = 128)
            b = pack(ids.b, num_bits_shift = 128)
            p = pack(ids.p, num_bits_shift = 128)

            res = (a - b) % p


            res_split = split(res, num_bits_shift=128, length=3)

            ids.res.d0 = res_split[0]
            ids.res.d1 = res_split[1]
            ids.res.d2 = res_split[2]
        %}
    ```

* Add missing hint on cairo_secp lib [#1089](https://github.com/lambdaclass/cairo-vm/pull/1089):
    `BuiltinHintProcessor` now supports the following hint:

    ```python

    from starkware.cairo.common.cairo_secp.secp_utils import pack

    slope = pack(ids.slope, PRIME)
    x0 = pack(ids.point0.x, PRIME)
    x1 = pack(ids.point1.x, PRIME)
    y0 = pack(ids.point0.y, PRIME)

    value = new_x = (pow(slope, 2, SECP_P) - x0 - x1) % SECP_P
    ```

* Add missing hint on vrf.json whitelist [#1055](https://github.com/lambdaclass/cairo-vm/pull/1055):

     `BuiltinHintProcessor` now supports the following hint:

     ```python
    %{
        PRIME = 2**255 - 19
        II = pow(2, (PRIME - 1) // 4, PRIME)

        xx = ids.xx.low + (ids.xx.high<<128)
        x = pow(xx, (PRIME + 3) // 8, PRIME)
        if (x * x - xx) % PRIME != 0:
            x = (x * II) % PRIME
        if x % 2 != 0:
            x = PRIME - x
        ids.x.low = x & ((1<<128)-1)
        ids.x.high = x >> 128
    %}
    ```

* Implement hint variant for finalize_blake2s[#1072](https://github.com/lambdaclass/cairo-vm/pull/1072)

    `BuiltinHintProcessor` now supports the following hint:

     ```python
    %{
        # Add dummy pairs of input and output.
        from starkware.cairo.common.cairo_blake2s.blake2s_utils import IV, blake2s_compress

        _n_packed_instances = int(ids.N_PACKED_INSTANCES)
        assert 0 <= _n_packed_instances < 20
        _blake2s_input_chunk_size_felts = int(ids.BLAKE2S_INPUT_CHUNK_SIZE_FELTS)
        assert 0 <= _blake2s_input_chunk_size_felts < 100

        message = [0] * _blake2s_input_chunk_size_felts
        modified_iv = [IV[0] ^ 0x01010020] + IV[1:]
        output = blake2s_compress(
            message=message,
            h=modified_iv,
            t0=0,
            t1=0,
            f0=0xffffffff,
            f1=0,
        )
        padding = (message + modified_iv + [0, 0xffffffff] + output) * (_n_packed_instances - 1)
        segments.write_arg(ids.blake2s_ptr_end, padding)
        %}
        ```

* Implement fast_ec_add hint variant [#1087](https://github.com/lambdaclass/cairo-vm/pull/1087)

`BuiltinHintProcessor` now supports the following hint:

    ```python
    %{
        from starkware.cairo.common.cairo_secp.secp_utils import SECP_P, pack

        slope = pack(ids.slope, PRIME)
        x0 = pack(ids.pt0.x, PRIME)
        x1 = pack(ids.pt1.x, PRIME)
        y0 = pack(ids.pt0.y, PRIME)

        value = new_x = (pow(slope, 2, SECP_P) - x0 - x1) % SECP_P
    %}
    ```

* feat(hints): Add alternative string for hint IS_ZERO_PACK_EXTERNAL_SECP [#1082](https://github.com/lambdaclass/cairo-vm/pull/1082)

    `BuiltinHintProcessor` now supports the following hint:

    ```python
    %{
        from starkware.cairo.common.cairo_secp.secp_utils import pack
        x = pack(ids.x, PRIME) % SECP_P
    %}
    ```

* Add alternative hint code for ec_double hint [#1083](https://github.com/lambdaclass/cairo-vm/pull/1083)

    `BuiltinHintProcessor` now supports the following hint:

    ```python
    %{
        from starkware.cairo.common.cairo_secp.secp_utils import SECP_P, pack

        slope = pack(ids.slope, PRIME)
        x = pack(ids.pt.x, PRIME)
        y = pack(ids.pt.y, PRIME)

        value = new_x = (pow(slope, 2, SECP_P) - 2 * x) % SECP_P
    %}
    ```

* fix(security)!: avoid DoS on malicious insertion to memory [#1099](https://github.com/lambdaclass/cairo-vm/pull/1099)
    * A program could crash the library by attempting to insert a value at an address with a big offset; fixed by trying to reserve to check for allocation failure
    * A program could crash the program by exploiting an integer overflow when attempting to insert a value at an address with offset `usize::MAX`

    BREAKING: added a new error variant `MemoryError::VecCapacityExceeded`

* perf: specialize addition for `u64` and `Felt252` [#932](https://github.com/lambdaclass/cairo-vm/pull/932)
    * Avoids the creation of a new `Felt252` instance for additions with a very restricted valid range
    * This impacts specially the addition of `Relocatable` with `Felt252` values in `update_pc`, which take a significant amount of time in some benchmarks

* fix(starknet-crypto): bump version to `0.5.0` [#1088](https://github.com/lambdaclass/cairo-vm/pull/1088)
    * This includes the fix for a `panic!` in `ecdsa::verify`.
      See: [#365](https://github.com/xJonathanLEI/starknet-rs/issues/365) and [#366](https://github.com/xJonathanLEI/starknet-rs/pulls/366)

* feat(hints): Add alternative string for hint IS_ZERO_PACK [#1081](https://github.com/lambdaclass/cairo-vm/pull/1081)

    `BuiltinHintProcessor` now supports the following hint:

    ```python
    %{
        from starkware.cairo.common.cairo_secp.secp_utils import SECP_P, pack
        x = pack(ids.x, PRIME) % SECP_P
    %}

* Add missing hints `NewHint#55`, `NewHint#56`, and `NewHint#57` [#1077](https://github.com/lambdaclass/cairo-vm/issues/1077)

    `BuiltinHintProcessor` now supports the following hints:

    ```python
    from starkware.cairo.common.cairo_secp.secp_utils import pack
    SECP_P=2**255-19

    x = pack(ids.x, PRIME) % SECP_P
    ```

    ```python
    from starkware.cairo.common.cairo_secp.secp_utils import pack
    SECP_P=2**255-19

    value = pack(ids.x, PRIME) % SECP_P
    ```

    ```python
    SECP_P=2**255-19
    from starkware.python.math_utils import div_mod

    value = x_inv = div_mod(1, x, SECP_P)
    ```

* Implement hint for `starkware.cairo.common.cairo_keccak.keccak._copy_inputs` as described by whitelist `starknet/security/whitelists/cairo_keccak.json` [#1058](https://github.com/lambdaclass/cairo-vm/pull/1058)

    `BuiltinHintProcessor` now supports the following hint:

    ```python
    %{ ids.full_word = int(ids.n_bytes >= 8) %}
    ```

* perf: cache decoded instructions [#944](https://github.com/lambdaclass/cairo-vm/pull/944)
    * Creates a new cache field in `VirtualMachine` that stores the `Instruction` instances as they get decoded from memory, significantly reducing decoding overhead, with gains up to 9% in runtime according to benchmarks in the performance server

* Add alternative hint code for nondet_bigint3 hint [#1071](https://github.com/lambdaclass/cairo-vm/pull/1071)

    `BuiltinHintProcessor` now supports the following hint:

    ```python
    %{
        from starkware.cairo.common.cairo_secp.secp_utils import split
        segments.write_arg(ids.res.address_, split(value))
    %}
    ```

* Add missing hint on vrf.json lib [#1052](https://github.com/lambdaclass/cairo-vm/pull/1052):

    `BuiltinHintProcessor` now supports the following hint:

    ```python
    %{
        from starkware.cairo.common.cairo_secp.secp_utils import pack
        SECP_P = 2**255-19

        slope = pack(ids.slope, PRIME)
        x0 = pack(ids.point0.x, PRIME)
        x1 = pack(ids.point1.x, PRIME)
        y0 = pack(ids.point0.y, PRIME)

        value = new_x = (pow(slope, 2, SECP_P) - x0 - x1) % SECP_P
    %}
    ```

* Implement hint for cairo_sha256_arbitrary_input_length whitelist [#1091](https://github.com/lambdaclass/cairo-vm/pull/1091)

    `BuiltinHintProcessor` now supports the following hint:

    ```python
    %{
        from starkware.cairo.common.cairo_sha256.sha256_utils import (
            compute_message_schedule, sha2_compress_function)

        _sha256_input_chunk_size_felts = int(ids.SHA256_INPUT_CHUNK_SIZE_FELTS)
        assert 0 <= _sha256_input_chunk_size_felts < 100
        _sha256_state_size_felts = int(ids.SHA256_STATE_SIZE_FELTS)
        assert 0 <= _sha256_state_size_felts < 100
        w = compute_message_schedule(memory.get_range(
            ids.sha256_start, _sha256_input_chunk_size_felts))
        new_state = sha2_compress_function(memory.get_range(ids.state, _sha256_state_size_felts), w)
        segments.write_arg(ids.output, new_state)
    %}
    ```

* Add missing hint on vrf.json lib [#1053](https://github.com/lambdaclass/cairo-vm/pull/1053):

     `BuiltinHintProcessor` now supports the following hint:

     ```python
    %{
        from starkware.cairo.common.cairo_secp.secp_utils import SECP_P, pack
        SECP_P = 2**255-19

        slope = pack(ids.slope, PRIME)
        x = pack(ids.point.x, PRIME)
        y = pack(ids.point.y, PRIME)

        value = new_x = (pow(slope, 2, SECP_P) - 2 * x) % SECP_P
    %}
    ```

* Implement hint on 0.6.0.json whitelist [#1044](https://github.com/lambdaclass/cairo-vm/pull/1044):

     `BuiltinHintProcessor` now supports the following hints:

    ```python
    %{
       ids.a_lsb = ids.a & 1
       ids.b_lsb = ids.b & 1
    %}
    ```

* Implement hint for `starkware.cairo.common.cairo_keccak.keccak._block_permutation` as described by whitelist `starknet/security/whitelists/cairo_keccak.json` [#1046](https://github.com/lambdaclass/cairo-vm/pull/1046)

    `BuiltinHintProcessor` now supports the following hint:

    ```python
    %{
        from starkware.cairo.common.cairo_keccak.keccak_utils import keccak_func
        _keccak_state_size_felts = int(ids.KECCAK_STATE_SIZE_FELTS)
        assert 0 <= _keccak_state_size_felts < 100
        output_values = keccak_func(memory.get_range(
            ids.keccak_ptr_start, _keccak_state_size_felts))
        segments.write_arg(ids.output, output_values)
    %}
    ```

* Implement hint on cairo_blake2s whitelist [#1040](https://github.com/lambdaclass/cairo-vm/pull/1040)

    `BuiltinHintProcessor` now supports the following hint:

    ```python
    %{
        from starkware.cairo.common.cairo_blake2s.blake2s_utils import IV, blake2s_compress

        _blake2s_input_chunk_size_felts = int(ids.BLAKE2S_INPUT_CHUNK_SIZE_FELTS)
        assert 0 <= _blake2s_input_chunk_size_felts < 100

        new_state = blake2s_compress(
            message=memory.get_range(ids.blake2s_start, _blake2s_input_chunk_size_felts),
            h=[IV[0] ^ 0x01010020] + IV[1:],
            t0=ids.n_bytes,
            t1=0,
            f0=0xffffffff,
            f1=0,
        )

        segments.write_arg(ids.output, new_state)
    %}
    ```

* Implement hint on cairo_blake2s whitelist [#1039](https://github.com/lambdaclass/cairo-vm/pull/1039)

    `BuiltinHintProcessor` now supports the following hint:

    ```python

    %{
        # Add dummy pairs of input and output.
        from starkware.cairo.common.cairo_blake2s.blake2s_utils import IV, blake2s_compress

        _n_packed_instances = int(ids.N_PACKED_INSTANCES)
        assert 0 <= _n_packed_instances < 20
        _blake2s_input_chunk_size_felts = int(ids.BLAKE2S_INPUT_CHUNK_SIZE_FELTS)
        assert 0 <= _blake2s_input_chunk_size_felts < 100

        message = [0] * _blake2s_input_chunk_size_felts
        modified_iv = [IV[0] ^ 0x01010020] + IV[1:]
        output = blake2s_compress(
            message=message,
            h=modified_iv,
            t0=0,
            t1=0,
            f0=0xffffffff,
            f1=0,
        )
        padding = (modified_iv + message + [0, 0xffffffff] + output) * (_n_packed_instances - 1)
        segments.write_arg(ids.blake2s_ptr_end, padding)
    %}

* Add `Program::iter_identifiers(&self) -> Iterator<Item = (&str, &Identifier)>` to get an iterator over the program's identifiers [#1079](https://github.com/lambdaclass/cairo-vm/pull/1079)

* Implement hint on `assert_le_felt` for versions 0.6.0 and 0.8.2 [#1047](https://github.com/lambdaclass/cairo-vm/pull/1047):

     `BuiltinHintProcessor` now supports the following hints:

     ```python

     %{
        from starkware.cairo.common.math_utils import assert_integer
        assert_integer(ids.a)
        assert_integer(ids.b)
        assert (ids.a % PRIME) <= (ids.b % PRIME), \
            f'a = {ids.a % PRIME} is not less than or equal to b = {ids.b % PRIME}.'
    %}

     ```

     ```python

    %{
        from starkware.cairo.common.math_utils import assert_integer
        assert_integer(ids.a)
        assert_integer(ids.b)
        a = ids.a % PRIME
        b = ids.b % PRIME
        assert a <= b, f'a = {a} is not less than or equal to b = {b}.'

        ids.small_inputs = int(
            a < range_check_builtin.bound and (b - a) < range_check_builtin.bound)
    %}

     ```

* Add missing hints on whitelist [#1073](https://github.com/lambdaclass/cairo-vm/pull/1073):

    `BuiltinHintProcessor` now supports the following hints:

    ```python
        ids.is_250 = 1 if ids.addr < 2**250 else 0
    ```

    ```python
        # Verify the assumptions on the relationship between 2**250, ADDR_BOUND and PRIME.
        ADDR_BOUND = ids.ADDR_BOUND % PRIME
        assert (2**250 < ADDR_BOUND <= 2**251) and (2 * 2**250 < PRIME) and (
                ADDR_BOUND * 2 > PRIME), \
            'normalize_address() cannot be used with the current constants.'
        ids.is_small = 1 if ids.addr < ADDR_BOUND else 0
    ```

* Implement hint on ec_recover.json whitelist [#1038](https://github.com/lambdaclass/cairo-vm/pull/1038):

    `BuiltinHintProcessor` now supports the following hint:

    ```python
    %{
         value = k = product // m
    %}
    ```

* Implement hint on ec_recover.json whitelist [#1037](https://github.com/lambdaclass/cairo-vm/pull/1037):

    `BuiltinHintProcessor` now supports the following hint:

    ```python
    %{
        from starkware.cairo.common.cairo_secp.secp_utils import pack
        from starkware.python.math_utils import div_mod, safe_div

        a = pack(ids.a, PRIME)
        b = pack(ids.b, PRIME)
        product = a * b
        m = pack(ids.m, PRIME)

        value = res = product % m

    %}
    ```

* Implement hint for `starkware.cairo.common.cairo_keccak.keccak.finalize_keccak` as described by whitelist `starknet/security/whitelists/cairo_keccak.json` [#1041](https://github.com/lambdaclass/cairo-vm/pull/1041)

    `BuiltinHintProcessor` now supports the following hint:

    ```python
    %{
        # Add dummy pairs of input and output.
        _keccak_state_size_felts = int(ids.KECCAK_STATE_SIZE_FELTS)
        _block_size = int(ids.BLOCK_SIZE)
        assert 0 <= _keccak_state_size_felts < 100
        assert 0 <= _block_size < 1000
        inp = [0] * _keccak_state_size_felts
        padding = (inp + keccak_func(inp)) * _block_size
        segments.write_arg(ids.keccak_ptr_end, padding)
    %}
    ```

* Implement hint on ec_recover.json whitelist [#1036](https://github.com/lambdaclass/cairo-vm/pull/1036):

    `BuiltinHintProcessor` now supports the following hint:

    ```python

    %{
        from starkware.cairo.common.cairo_secp.secp_utils import pack
        from starkware.python.math_utils import div_mod, safe_div

        a = pack(ids.a, PRIME)
        b = pack(ids.b, PRIME)

        value = res = a - b
    %}

    ```

* Add missing hint on vrf.json lib [#1054](https://github.com/lambdaclass/cairo-vm/pull/1054):

    `BuiltinHintProcessor` now supports the following hint:

    ```python
        from starkware.cairo.common.cairo_secp.secp_utils import pack
        SECP_P = 2**255-19

        y = pack(ids.point.y, PRIME) % SECP_P
        # The modulo operation in python always returns a nonnegative number.
        value = (-y) % SECP_P
    ```

* Implement hint on ec_recover.json whitelist [#1032](https://github.com/lambdaclass/cairo-vm/pull/1032):

    `BuiltinHintProcessor` now supports the following hint:

    ```python
    %{
        from starkware.cairo.common.cairo_secp.secp_utils import pack
        from starkware.python.math_utils import div_mod, safe_div

        N = pack(ids.n, PRIME)
        x = pack(ids.x, PRIME) % N
        s = pack(ids.s, PRIME) % N,
        value = res = div_mod(x, s, N)
    %}
    ```

* Implement hints on field_arithmetic lib (Part 2) [#1004](https://github.com/lambdaclass/cairo-vm/pull/1004)

    `BuiltinHintProcessor` now supports the following hint:

    ```python
    %{
        from starkware.python.math_utils import div_mod

        def split(num: int, num_bits_shift: int, length: int):
            a = []
            for _ in range(length):
                a.append( num & ((1 << num_bits_shift) - 1) )
                num = num >> num_bits_shift
            return tuple(a)

        def pack(z, num_bits_shift: int) -> int:
            limbs = (z.d0, z.d1, z.d2)
            return sum(limb << (num_bits_shift * i) for i, limb in enumerate(limbs))

        a = pack(ids.a, num_bits_shift = 128)
        b = pack(ids.b, num_bits_shift = 128)
        p = pack(ids.p, num_bits_shift = 128)
        # For python3.8 and above the modular inverse can be computed as follows:
        # b_inverse_mod_p = pow(b, -1, p)
        # Instead we use the python3.7-friendly function div_mod from starkware.python.math_utils
        b_inverse_mod_p = div_mod(1, b, p)


        b_inverse_mod_p_split = split(b_inverse_mod_p, num_bits_shift=128, length=3)

        ids.b_inverse_mod_p.d0 = b_inverse_mod_p_split[0]
        ids.b_inverse_mod_p.d1 = b_inverse_mod_p_split[1]
        ids.b_inverse_mod_p.d2 = b_inverse_mod_p_split[2]
    %}
    ```

* Optimizations for hash builtin [#1029](https://github.com/lambdaclass/cairo-vm/pull/1029):
  * Track the verified addresses by offset in a `Vec<bool>` rather than storing the address in a `Vec<Relocatable>`

* Add missing hint on vrf.json whitelist [#1056](https://github.com/lambdaclass/cairo-vm/pull/1056):

    `BuiltinHintProcessor` now supports the following hint:

    ```python
    %{
        from starkware.python.math_utils import ec_double_slope
        from starkware.cairo.common.cairo_secp.secp_utils import pack
        SECP_P = 2**255-19

        # Compute the slope.
        x = pack(ids.point.x, PRIME)
        y = pack(ids.point.y, PRIME)
        value = slope = ec_double_slope(point=(x, y), alpha=42204101795669822316448953119945047945709099015225996174933988943478124189485, p=SECP_P)
    %}
    ```

* Add missing hint on vrf.json whitelist [#1035](https://github.com/lambdaclass/cairo-vm/pull/1035):

    `BuiltinHintProcessor` now supports the following hint:

    ```python
    %{
        from starkware.python.math_utils import line_slope
        from starkware.cairo.common.cairo_secp.secp_utils import pack
        SECP_P = 2**255-19
        # Compute the slope.
        x0 = pack(ids.point0.x, PRIME)
        y0 = pack(ids.point0.y, PRIME)
        x1 = pack(ids.point1.x, PRIME)
        y1 = pack(ids.point1.y, PRIME)
        value = slope = line_slope(point1=(x0, y0), point2=(x1, y1), p=SECP_P)
    %}
    ```

* Add missing hint on vrf.json whitelist [#1035](https://github.com/lambdaclass/cairo-vm/pull/1035):

    `BuiltinHintProcessor` now supports the following hint:

    ```python
    %{
        from starkware.cairo.common.cairo_secp.secp_utils import pack
        SECP_P = 2**255-19
        to_assert = pack(ids.val, PRIME)
        q, r = divmod(pack(ids.val, PRIME), SECP_P)
        assert r == 0, f"verify_zero: Invalid input {ids.val.d0, ids.val.d1, ids.val.d2}."
        ids.q = q % PRIME
    %}
    ```

* Add missing hint on vrf.json whitelist [#1000](https://github.com/lambdaclass/cairo-vm/pull/1000):

    `BuiltinHintProcessor` now supports the following hint:

    ```python
        def pack_512(u, num_bits_shift: int) -> int:
            limbs = (u.d0, u.d1, u.d2, u.d3)
            return sum(limb << (num_bits_shift * i) for i, limb in enumerate(limbs))

        x = pack_512(ids.x, num_bits_shift = 128)
        p = ids.p.low + (ids.p.high << 128)
        x_inverse_mod_p = pow(x,-1, p)

        x_inverse_mod_p_split = (x_inverse_mod_p & ((1 << 128) - 1), x_inverse_mod_p >> 128)

        ids.x_inverse_mod_p.low = x_inverse_mod_p_split[0]
        ids.x_inverse_mod_p.high = x_inverse_mod_p_split[1]
    ```

* BREAKING CHANGE: Fix `CairoRunner::get_memory_holes` [#1027](https://github.com/lambdaclass/cairo-vm/pull/1027):

  * Skip builtin segements when counting memory holes
  * Check amount of memory holes for all tests in cairo_run_test
  * Remove duplicated tests in cairo_run_test
  * BREAKING CHANGE: `MemorySegmentManager.get_memory_holes` now also receives the amount of builtins in the vm. Signature is now `pub fn get_memory_holes(&self, builtin_count: usize) -> Result<usize, MemoryError>`

* Add missing hints on cairo_secp lib [#1026](https://github.com/lambdaclass/cairo-vm/pull/1026):

    `BuiltinHintProcessor` now supports the following hints:

    ```python
    from starkware.cairo.common.cairo_secp.secp256r1_utils import SECP256R1_ALPHA as ALPHA
    ```
    and:

    ```python
    from starkware.cairo.common.cairo_secp.secp256r1_utils import SECP256R1_N as N
    ```

* Add missing hint on vrf.json lib [#1043](https://github.com/lambdaclass/cairo-vm/pull/1043):

    `BuiltinHintProcessor` now supports the following hint:

    ```python
        from starkware.python.math_utils import div_mod

        def split(a: int):
            return (a & ((1 << 128) - 1), a >> 128)

        def pack(z, num_bits_shift: int) -> int:
            limbs = (z.low, z.high)
            return sum(limb << (num_bits_shift * i) for i, limb in enumerate(limbs))

        a = pack(ids.a, 128)
        b = pack(ids.b, 128)
        p = pack(ids.p, 128)
        # For python3.8 and above the modular inverse can be computed as follows:
        # b_inverse_mod_p = pow(b, -1, p)
        # Instead we use the python3.7-friendly function div_mod from starkware.python.math_utils
        b_inverse_mod_p = div_mod(1, b, p)

        b_inverse_mod_p_split = split(b_inverse_mod_p)

        ids.b_inverse_mod_p.low = b_inverse_mod_p_split[0]
        ids.b_inverse_mod_p.high = b_inverse_mod_p_split[1]
    ```

* Add missing hints `NewHint#35` and `NewHint#36` [#975](https://github.com/lambdaclass/cairo-vm/issues/975)

    `BuiltinHintProcessor` now supports the following hint:

    ```python
    from starkware.cairo.common.cairo_secp.secp_utils import pack
    from starkware.cairo.common.math_utils import as_int
    from starkware.python.math_utils import div_mod, safe_div

    p = pack(ids.P, PRIME)
    x = pack(ids.x, PRIME) + as_int(ids.x.d3, PRIME) * ids.BASE ** 3 + as_int(ids.x.d4, PRIME) * ids.BASE ** 4
    y = pack(ids.y, PRIME)

    value = res = div_mod(x, y, p)
    ```

    ```python
    k = safe_div(res * y - x, p)
    value = k if k > 0 else 0 - k
    ids.flag = 1 if k > 0 else 0
    ```

* Add missing hint on cairo_secp lib [#1057](https://github.com/lambdaclass/cairo-vm/pull/1057):

    `BuiltinHintProcessor` now supports the following hint:

    ```python
        from starkware.cairo.common.cairo_secp.secp_utils import pack
        from starkware.python.math_utils import ec_double_slope

        # Compute the slope.
        x = pack(ids.point.x, PRIME)
        y = pack(ids.point.y, PRIME)
        value = slope = ec_double_slope(point=(x, y), alpha=ALPHA, p=SECP_P)
    ```

* Add missing hint on uint256_improvements lib [#1025](https://github.com/lambdaclass/cairo-vm/pull/1025):

    `BuiltinHintProcessor` now supports the following hint:

    ```python
        from starkware.python.math_utils import isqrt
        n = (ids.n.high << 128) + ids.n.low
        root = isqrt(n)
        assert 0 <= root < 2 ** 128
        ids.root = root
    ```

* Add missing hint on vrf.json lib [#1045](https://github.com/lambdaclass/cairo-vm/pull/1045):

    `BuiltinHintProcessor` now supports the following hint:

    ```python
        from starkware.python.math_utils import is_quad_residue, sqrt

        def split(a: int):
            return (a & ((1 << 128) - 1), a >> 128)

        def pack(z) -> int:
            return z.low + (z.high << 128)

        generator = pack(ids.generator)
        x = pack(ids.x)
        p = pack(ids.p)

        success_x = is_quad_residue(x, p)
        root_x = sqrt(x, p) if success_x else None
        success_gx = is_quad_residue(generator*x, p)
        root_gx = sqrt(generator*x, p) if success_gx else None

        # Check that one is 0 and the other is 1
        if x != 0:
            assert success_x + success_gx == 1

        # `None` means that no root was found, but we need to transform these into a felt no matter what
        if root_x == None:
            root_x = 0
        if root_gx == None:
            root_gx = 0
        ids.success_x = int(success_x)
        ids.success_gx = int(success_gx)
        split_root_x = split(root_x)
        # print('split root x', split_root_x)
        split_root_gx = split(root_gx)
        ids.sqrt_x.low = split_root_x[0]
        ids.sqrt_x.high = split_root_x[1]
        ids.sqrt_gx.low = split_root_gx[0]
        ids.sqrt_gx.high = split_root_gx[1]
    ```

* Add missing hint on uint256_improvements lib [#1024](https://github.com/lambdaclass/cairo-vm/pull/1024):

    `BuiltinHintProcessor` now supports the following hint:

    ```python
        res = ids.a + ids.b
        ids.carry = 1 if res >= ids.SHIFT else 0
    ```

* BREAKING CHANGE: move `Program::identifiers` to `SharedProgramData::identifiers` [#1023](https://github.com/lambdaclass/cairo-vm/pull/1023)
    * Optimizes `CairoRunner::new`, needed for sequencers and other workflows reusing the same `Program` instance across `CairoRunner`s
    * Breaking change: make all fields in `Program` and `SharedProgramData` `pub(crate)`, since we break by moving the field let's make it the last break for this struct
    * Add `Program::get_identifier(&self, id: &str) -> &Identifier` to get a single identifier by name

* Implement hints on field_arithmetic lib[#985](https://github.com/lambdaclass/cairo-vm/pull/983)

    `BuiltinHintProcessor` now supports the following hint:

    ```python
        %{
            from starkware.python.math_utils import is_quad_residue, sqrt

            def split(num: int, num_bits_shift: int = 128, length: int = 3):
                a = []
                for _ in range(length):
                    a.append( num & ((1 << num_bits_shift) - 1) )
                    num = num >> num_bits_shift
                return tuple(a)

            def pack(z, num_bits_shift: int = 128) -> int:
                limbs = (z.d0, z.d1, z.d2)
                return sum(limb << (num_bits_shift * i) for i, limb in enumerate(limbs))


            generator = pack(ids.generator)
            x = pack(ids.x)
            p = pack(ids.p)

            success_x = is_quad_residue(x, p)
            root_x = sqrt(x, p) if success_x else None

            success_gx = is_quad_residue(generator*x, p)
            root_gx = sqrt(generator*x, p) if success_gx else None

            # Check that one is 0 and the other is 1
            if x != 0:
                assert success_x + success_gx ==1

            # `None` means that no root was found, but we need to transform these into a felt no matter what
            if root_x == None:
                root_x = 0
            if root_gx == None:
                root_gx = 0
            ids.success_x = int(success_x)
            ids.success_gx = int(success_gx)
            split_root_x = split(root_x)
            split_root_gx = split(root_gx)
            ids.sqrt_x.d0 = split_root_x[0]
            ids.sqrt_x.d1 = split_root_x[1]
            ids.sqrt_x.d2 = split_root_x[2]
            ids.sqrt_gx.d0 = split_root_gx[0]
            ids.sqrt_gx.d1 = split_root_gx[1]
            ids.sqrt_gx.d2 = split_root_gx[2]
        %}
    ```

* Add missing hint on vrf.json lib [#1050](https://github.com/lambdaclass/cairo-vm/pull/1050):

    `BuiltinHintProcessor` now supports the following hint:

    ```python
        sum_low = ids.a.low + ids.b.low
        ids.carry_low = 1 if sum_low >= ids.SHIFT else 0
    ```

* Add missing hint on uint256_improvements lib [#1016](https://github.com/lambdaclass/cairo-vm/pull/1016):

    `BuiltinHintProcessor` now supports the following hint:

    ```python
        def split(num: int, num_bits_shift: int = 128, length: int = 2):
            a = []
            for _ in range(length):
                a.append( num & ((1 << num_bits_shift) - 1) )
                num = num >> num_bits_shift
            return tuple(a)

        def pack(z, num_bits_shift: int = 128) -> int:
            limbs = (z.low, z.high)
            return sum(limb << (num_bits_shift * i) for i, limb in enumerate(limbs))

        a = pack(ids.a)
        b = pack(ids.b)
        res = (a - b)%2**256
        res_split = split(res)
        ids.res.low = res_split[0]
        ids.res.high = res_split[1]
    ```

* Implement hint on vrf.json lib [#1049](https://github.com/lambdaclass/cairo-vm/pull/1049)

    `BuiltinHintProcessor` now supports the following hint:

    ```python
        def split(num: int, num_bits_shift: int, length: int):
            a = []
            for _ in range(length):
                a.append( num & ((1 << num_bits_shift) - 1) )
                num = num >> num_bits_shift
            return tuple(a)

        def pack(z, num_bits_shift: int) -> int:
            limbs = (z.d0, z.d1, z.d2)
            return sum(limb << (num_bits_shift * i) for i, limb in enumerate(limbs))

        def pack_extended(z, num_bits_shift: int) -> int:
            limbs = (z.d0, z.d1, z.d2, z.d3, z.d4, z.d5)
            return sum(limb << (num_bits_shift * i) for i, limb in enumerate(limbs))

        a = pack_extended(ids.a, num_bits_shift = 128)
        div = pack(ids.div, num_bits_shift = 128)

        quotient, remainder = divmod(a, div)

        quotient_split = split(quotient, num_bits_shift=128, length=6)

        ids.quotient.d0 = quotient_split[0]
        ids.quotient.d1 = quotient_split[1]
        ids.quotient.d2 = quotient_split[2]
        ids.quotient.d3 = quotient_split[3]
        ids.quotient.d4 = quotient_split[4]
        ids.quotient.d5 = quotient_split[5]

        remainder_split = split(remainder, num_bits_shift=128, length=3)
        ids.remainder.d0 = remainder_split[0]
        ids.remainder.d1 = remainder_split[1]
        ids.remainder.d2 = remainder_split[2]
    ```

    _Note: this hint is similar to the one in #983, but with some trailing whitespace removed_

* Add missing hint on vrf.json whitelist [#1030](https://github.com/lambdaclass/cairo-vm/pull/1030):

    `BuiltinHintProcessor` now supports the following hint:

    ```python
        def split(num: int, num_bits_shift: int, length: int):
            a = []
            for _ in range(length):
                a.append( num & ((1 << num_bits_shift) - 1) )
                num = num >> num_bits_shift
            return tuple(a)

        def pack(z, num_bits_shift: int) -> int:
            limbs = (z.low, z.high)
            return sum(limb << (num_bits_shift * i) for i, limb in enumerate(limbs))

        def pack_extended(z, num_bits_shift: int) -> int:
            limbs = (z.d0, z.d1, z.d2, z.d3)
            return sum(limb << (num_bits_shift * i) for i, limb in enumerate(limbs))

        x = pack_extended(ids.x, num_bits_shift = 128)
        div = pack(ids.div, num_bits_shift = 128)

        quotient, remainder = divmod(x, div)

        quotient_split = split(quotient, num_bits_shift=128, length=4)

        ids.quotient.d0 = quotient_split[0]
        ids.quotient.d1 = quotient_split[1]
        ids.quotient.d2 = quotient_split[2]
        ids.quotient.d3 = quotient_split[3]

        remainder_split = split(remainder, num_bits_shift=128, length=2)
        ids.remainder.low = remainder_split[0]
        ids.remainder.high = remainder_split[1]
    ```

* Add method `Program::data_len(&self) -> usize` to get the number of data cells in a given program [#1022](https://github.com/lambdaclass/cairo-vm/pull/1022)

* Add missing hint on uint256_improvements lib [#1013](https://github.com/lambdaclass/cairo-vm/pull/1013):

    `BuiltinHintProcessor` now supports the following hint:

    ```python
        a = (ids.a.high << 128) + ids.a.low
        div = (ids.div.b23 << 128) + ids.div.b01
        quotient, remainder = divmod(a, div)

        ids.quotient.low = quotient & ((1 << 128) - 1)
        ids.quotient.high = quotient >> 128
        ids.remainder.low = remainder & ((1 << 128) - 1)
        ids.remainder.high = remainder >> 128
    ```

* Add missing hint on cairo_secp lib [#1010](https://github.com/lambdaclass/cairo-vm/pull/1010):

    `BuiltinHintProcessor` now supports the following hint:

    ```python
        memory[ap] = int(x == 0)
    ```

* Implement hint on `get_felt_bitlength` [#993](https://github.com/lambdaclass/cairo-vm/pull/993)

  `BuiltinHintProcessor` now supports the following hint:
  ```python
  x = ids.x
  ids.bit_length = x.bit_length()
  ```
  Used by the [`Garaga` library function `get_felt_bitlength`](https://github.com/keep-starknet-strange/garaga/blob/249f8a372126b3a839f9c1e1080ea8c6f9374c0c/src/utils.cairo#L54)

* Add missing hint on cairo_secp lib [#1009](https://github.com/lambdaclass/cairo-vm/pull/1009):

    `BuiltinHintProcessor` now supports the following hint:

    ```python
        ids.dibit = ((ids.scalar_u >> ids.m) & 1) + 2 * ((ids.scalar_v >> ids.m) & 1)
    ```

* Add getters to read properties of a `Program` [#1017](https://github.com/lambdaclass/cairo-vm/pull/1017):
  * `prime(&self) -> &str`: get the prime associated to data in hex representation
  * `iter_data(&self) -> Iterator<Item = &MaybeRelocatable>`: get an iterator over all elements in the program data
  * `iter_builtins(&self) -> Iterator<Item = &BuiltinName>`: get an iterator over the names of required builtins

* Add missing hint on cairo_secp lib [#1008](https://github.com/lambdaclass/cairo-vm/pull/1008):

    `BuiltinHintProcessor` now supports the following hint:

    ```python
        ids.len_hi = max(ids.scalar_u.d2.bit_length(), ids.scalar_v.d2.bit_length())-1
    ```

* Update `starknet-crypto` to version `0.4.3` [#1011](https://github.com/lambdaclass/cairo-vm/pull/1011)
  * The new version carries an 85% reduction in execution time for ECDSA signature verification

* BREAKING CHANGE: refactor `Program` to optimize `Program::clone` [#999](https://github.com/lambdaclass/cairo-vm/pull/999)

    * Breaking change: many fields that were (unnecessarily) public become hidden by the refactor.

* BREAKING CHANGE: Add _builtin suffix to builtin names e.g.: output -> output_builtin [#1005](https://github.com/lambdaclass/cairo-vm/pull/1005)

* Implement hint on uint384_extension lib [#983](https://github.com/lambdaclass/cairo-vm/pull/983)

    `BuiltinHintProcessor` now supports the following hint:

    ```python
        def split(num: int, num_bits_shift: int, length: int):
            a = []
            for _ in range(length):
                a.append( num & ((1 << num_bits_shift) - 1) )
                num = num >> num_bits_shift
            return tuple(a)

        def pack(z, num_bits_shift: int) -> int:
            limbs = (z.d0, z.d1, z.d2)
            return sum(limb << (num_bits_shift * i) for i, limb in enumerate(limbs))

        def pack_extended(z, num_bits_shift: int) -> int:
            limbs = (z.d0, z.d1, z.d2, z.d3, z.d4, z.d5)
            return sum(limb << (num_bits_shift * i) for i, limb in enumerate(limbs))

        a = pack_extended(ids.a, num_bits_shift = 128)
        div = pack(ids.div, num_bits_shift = 128)

        quotient, remainder = divmod(a, div)

        quotient_split = split(quotient, num_bits_shift=128, length=6)

        ids.quotient.d0 = quotient_split[0]
        ids.quotient.d1 = quotient_split[1]
        ids.quotient.d2 = quotient_split[2]
        ids.quotient.d3 = quotient_split[3]
        ids.quotient.d4 = quotient_split[4]
        ids.quotient.d5 = quotient_split[5]

        remainder_split = split(remainder, num_bits_shift=128, length=3)
        ids.remainder.d0 = remainder_split[0]
        ids.remainder.d1 = remainder_split[1]
        ids.remainder.d2 = remainder_split[2]
    ```

* BREAKING CHANGE: optimization for instruction decoding [#942](https://github.com/lambdaclass/cairo-vm/pull/942):
    * Avoids copying immediate arguments to the `Instruction` structure, as they get inferred from the offset anyway
    * Breaking: removal of the field `Instruction::imm`

* Add missing `\n` character in traceback string [#997](https://github.com/lambdaclass/cairo-vm/pull/997)
    * BugFix: Add missing `\n` character after traceback lines when the filename is missing ("Unknown Location")

* 0.11 Support
    * Add missing hints [#1014](https://github.com/lambdaclass/cairo-vm/pull/1014):
        `BuiltinHintProcessor` now supports the following hints:
        ```python
            from starkware.cairo.common.cairo_secp.secp256r1_utils import SECP256R1_P as SECP_P
        ```
        and:
        ```python
            from starkware.cairo.common.cairo_secp.secp_utils import pack
            from starkware.python.math_utils import line_slope

            # Compute the slope.
            x0 = pack(ids.point0.x, PRIME)
            y0 = pack(ids.point0.y, PRIME)
            x1 = pack(ids.point1.x, PRIME)
            y1 = pack(ids.point1.y, PRIME)
            value = slope = line_slope(point1=(x0, y0), point2=(x1, y1), p=SECP_P)
        ```
    * Add missing hints on cairo_secp lib [#991](https://github.com/lambdaclass/cairo-vm/pull/991):
        `BuiltinHintProcessor` now supports the following hints:
        ```python
        from starkware.cairo.common.cairo_secp.secp_utils import pack
        from starkware.python.math_utils import div_mod, safe_div

        N = 0xfffffffffffffffffffffffffffffffebaaedce6af48a03bbfd25e8cd0364141
        x = pack(ids.x, PRIME) % N
        s = pack(ids.s, PRIME) % N
        value = res = div_mod(x, s, N)
        ```
        and:
        ```python
        value = k = safe_div(res * s - x, N)
        ```
    * Layouts update [#874](https://github.com/lambdaclass/cairo-vm/pull/874)
    * Keccak builtin updated [#873](https://github.com/lambdaclass/cairo-vm/pull/873), [#883](https://github.com/lambdaclass/cairo-vm/pull/883)
    * Changes to `ec_op` [#876](https://github.com/lambdaclass/cairo-vm/pull/876)
    * Poseidon builtin [#875](https://github.com/lambdaclass/cairo-vm/pull/875)
    * Renamed Felt to Felt252 [#899](https://github.com/lambdaclass/cairo-vm/pull/899)
    * Added SegmentArenaBuiltinRunner [#913](https://github.com/lambdaclass/cairo-vm/pull/913)
    * Added `program_segment_size` argument to `verify_secure_runner` & `run_from_entrypoint` [#928](https://github.com/lambdaclass/cairo-vm/pull/928)
    * Added dynamic layout [#879](https://github.com/lambdaclass/cairo-vm/pull/879)
    * `get_segment_size` was exposed [#934](https://github.com/lambdaclass/cairo-vm/pull/934)

* Add missing hint on cairo_secp lib [#1006](https://github.com/lambdaclass/cairo-vm/pull/1006):

    `BuiltinHintProcessor` now supports the following hint:

    ```python
        ids.quad_bit = (
            8 * ((ids.scalar_v >> ids.m) & 1)
            + 4 * ((ids.scalar_u >> ids.m) & 1)
            + 2 * ((ids.scalar_v >> (ids.m - 1)) & 1)
            + ((ids.scalar_u >> (ids.m - 1)) & 1)
        )
    ```

* Add missing hint on cairo_secp lib [#1003](https://github.com/lambdaclass/cairo-vm/pull/1003):

    `BuiltinHintProcessor` now supports the following hint:

    ```python
        from starkware.cairo.common.cairo_secp.secp_utils import pack

        x = pack(ids.x, PRIME) % SECP_P
    ```

* Add missing hint on cairo_secp lib [#996](https://github.com/lambdaclass/cairo-vm/pull/996):

    `BuiltinHintProcessor` now supports the following hint:

    ```python
        from starkware.python.math_utils import div_mod
        value = x_inv = div_mod(1, x, SECP_P)
    ```

* Add missing hints on cairo_secp lib [#994](https://github.com/lambdaclass/cairo-vm/pull/994):

    `BuiltinHintProcessor` now supports the following hints:

    ```python
        from starkware.cairo.common.cairo_secp.secp_utils import pack
        from starkware.python.math_utils import div_mod, safe_div

        a = pack(ids.a, PRIME)
        b = pack(ids.b, PRIME)
        value = res = div_mod(a, b, N)
    ```

    ```python
        value = k_plus_one = safe_div(res * b - a, N) + 1
    ```

* Add missing hint on cairo_secp lib [#992](https://github.com/lambdaclass/cairo-vm/pull/992):

    `BuiltinHintProcessor` now supports the following hint:

    ```python
        from starkware.cairo.common.cairo_secp.secp_utils import pack

        q, r = divmod(pack(ids.val, PRIME), SECP_P)
        assert r == 0, f"verify_zero: Invalid input {ids.val.d0, ids.val.d1, ids.val.d2}."
        ids.q = q % PRIME
    ```

* Add missing hint on cairo_secp lib [#990](https://github.com/lambdaclass/cairo-vm/pull/990):

    `BuiltinHintProcessor` now supports the following hint:

    ```python
        from starkware.cairo.common.cairo_secp.secp_utils import pack

        slope = pack(ids.slope, PRIME)
        x = pack(ids.point.x, PRIME)
        y = pack(ids.point.y, PRIME)

        value = new_x = (pow(slope, 2, SECP_P) - 2 * x) % SECP_P
    ```

* Add missing hint on cairo_secp lib [#989](https://github.com/lambdaclass/cairo-vm/pull/989):

    `BuiltinHintProcessor` now supports the following hint:

    ```python
        from starkware.cairo.common.cairo_secp.secp_utils import SECP_P
        q, r = divmod(pack(ids.val, PRIME), SECP_P)
        assert r == 0, f"verify_zero: Invalid input {ids.val.d0, ids.val.d1, ids.val.d2}."
        ids.q = q % PRIME
    ```

* Add missing hint on cairo_secp lib [#986](https://github.com/lambdaclass/cairo-vm/pull/986):

    `BuiltinHintProcessor` now supports the following hint:

    ```python
        from starkware.cairo.common.cairo_secp.secp_utils import SECP_P, pack
        from starkware.python.math_utils import div_mod

        # Compute the slope.
        x = pack(ids.pt.x, PRIME)
        y = pack(ids.pt.y, PRIME)
        value = slope = div_mod(3 * x ** 2, 2 * y, SECP_P)
    ```

* Add missing hint on cairo_secp lib [#984](https://github.com/lambdaclass/cairo-vm/pull/984):

    `BuiltinHintProcessor` now supports the following hint:

    ```python
        from starkware.cairo.common.cairo_secp.secp_utils import SECP_P, pack
        from starkware.python.math_utils import div_mod

        # Compute the slope.
        x0 = pack(ids.pt0.x, PRIME)
        y0 = pack(ids.pt0.y, PRIME)
        x1 = pack(ids.pt1.x, PRIME)
        y1 = pack(ids.pt1.y, PRIME)
        value = slope = div_mod(y0 - y1, x0 - x1, SECP_P)
    ```

* Implement hints on uint384 lib (Part 2) [#971](https://github.com/lambdaclass/cairo-vm/pull/971)

    `BuiltinHintProcessor` now supports the following hint:

    ```python
        memory[ap] = 1 if 0 <= (ids.a.d2 % PRIME) < 2 ** 127 else 0
    ```

 * Add alternative hint code for hint on _block_permutation used by 0.10.3 whitelist [#958](https://github.com/lambdaclass/cairo-vm/pull/958)

     `BuiltinHintProcessor` now supports the following hint:

    ```python
        from starkware.cairo.common.keccak_utils.keccak_utils import keccak_func
        _keccak_state_size_felts = int(ids.KECCAK_STATE_SIZE_FELTS)
        assert 0 <= _keccak_state_size_felts < 100

        output_values = keccak_func(memory.get_range(
            ids.keccak_ptr - _keccak_state_size_felts, _keccak_state_size_felts))
        segments.write_arg(ids.keccak_ptr, output_values)
    ```

* Make  hints code `src/hint_processor/builtin_hint_processor/hint_code.rs` public [#988](https://github.com/lambdaclass/cairo-vm/pull/988)

* Implement hints on uint384 lib (Part 1) [#960](https://github.com/lambdaclass/cairo-vm/pull/960)

    `BuiltinHintProcessor` now supports the following hints:

    ```python
        def split(num: int, num_bits_shift: int, length: int):
        a = []
        for _ in range(length):
            a.append( num & ((1 << num_bits_shift) - 1) )
            num = num >> num_bits_shift
        return tuple(a)

        def pack(z, num_bits_shift: int) -> int:
            limbs = (z.d0, z.d1, z.d2)
            return sum(limb << (num_bits_shift * i) for i, limb in enumerate(limbs))

        a = pack(ids.a, num_bits_shift = 128)
        div = pack(ids.div, num_bits_shift = 128)
        quotient, remainder = divmod(a, div)

        quotient_split = split(quotient, num_bits_shift=128, length=3)
        assert len(quotient_split) == 3

        ids.quotient.d0 = quotient_split[0]
        ids.quotient.d1 = quotient_split[1]
        ids.quotient.d2 = quotient_split[2]

        remainder_split = split(remainder, num_bits_shift=128, length=3)
        ids.remainder.d0 = remainder_split[0]
        ids.remainder.d1 = remainder_split[1]
        ids.remainder.d2 = remainder_split[2]
    ```

    ```python
        ids.low = ids.a & ((1<<128) - 1)
        ids.high = ids.a >> 128
    ```

    ```python
            sum_d0 = ids.a.d0 + ids.b.d0
        ids.carry_d0 = 1 if sum_d0 >= ids.SHIFT else 0
        sum_d1 = ids.a.d1 + ids.b.d1 + ids.carry_d0
        ids.carry_d1 = 1 if sum_d1 >= ids.SHIFT else 0
        sum_d2 = ids.a.d2 + ids.b.d2 + ids.carry_d1
        ids.carry_d2 = 1 if sum_d2 >= ids.SHIFT else 0
    ```

    ```python
        from starkware.python.math_utils import isqrt

        def split(num: int, num_bits_shift: int, length: int):
            a = []
            for _ in range(length):
                a.append( num & ((1 << num_bits_shift) - 1) )
                num = num >> num_bits_shift
            return tuple(a)

        def pack(z, num_bits_shift: int) -> int:
            limbs = (z.d0, z.d1, z.d2)
            return sum(limb << (num_bits_shift * i) for i, limb in enumerate(limbs))

        a = pack(ids.a, num_bits_shift=128)
        root = isqrt(a)
        assert 0 <= root < 2 ** 192
        root_split = split(root, num_bits_shift=128, length=3)
        ids.root.d0 = root_split[0]
        ids.root.d1 = root_split[1]
        ids.root.d2 = root_split[2]
    ```

* Re-export the `cairo-felt` crate as `cairo_vm::felt` [#981](https://github.com/lambdaclass/cairo-vm/pull/981)
  * Removes the need of explicitly importing `cairo-felt` in downstream projects
  and helps ensure there is no version mismatch caused by that

* Implement hint on `uint256_mul_div_mod`[#957](https://github.com/lambdaclass/cairo-vm/pull/957)

    `BuiltinHintProcessor` now supports the following hint:

    ```python
    a = (ids.a.high << 128) + ids.a.low
    b = (ids.b.high << 128) + ids.b.low
    div = (ids.div.high << 128) + ids.div.low
    quotient, remainder = divmod(a * b, div)

    ids.quotient_low.low = quotient & ((1 << 128) - 1)
    ids.quotient_low.high = (quotient >> 128) & ((1 << 128) - 1)
    ids.quotient_high.low = (quotient >> 256) & ((1 << 128) - 1)
    ids.quotient_high.high = quotient >> 384
    ids.remainder.low = remainder & ((1 << 128) - 1)
    ids.remainder.high = remainder >> 128"
    ```

    Used by the common library function `uint256_mul_div_mod`

#### [0.3.0-rc1] - 2023-04-13
* Derive Deserialize for ExecutionResources [#922](https://github.com/lambdaclass/cairo-vm/pull/922)
* Remove builtin names from VirtualMachine.builtin_runners [#921](https://github.com/lambdaclass/cairo-vm/pull/921)
* Implemented hints on common/ec.cairo [#888](https://github.com/lambdaclass/cairo-vm/pull/888)
* Changed `Memory.insert` argument types [#902](https://github.com/lambdaclass/cairo-vm/pull/902)
* feat: implemented `Deserialize` on Program by changing builtins field type to enum [#896](https://github.com/lambdaclass/cairo-vm/pull/896)
* Effective size computation from the VM exposed [#887](https://github.com/lambdaclass/cairo-vm/pull/887)
* Wasm32 Support! [#828](https://github.com/lambdaclass/cairo-vm/pull/828), [#893](https://github.com/lambdaclass/cairo-vm/pull/893)
* `MathError` added for math operation [#855](https://github.com/lambdaclass/cairo-vm/pull/855)
* Check for overflows in relocatable operations [#859](https://github.com/lambdaclass/cairo-vm/pull/859)
* Use `Relocatable` instead of `&MaybeRelocatable` in `load_data` and `get_range`[#860](https://github.com/lambdaclass/cairo-vm/pull/860) [#867](https://github.com/lambdaclass/cairo-vm/pull/867)
* Memory-related errors moved to `MemoryError` [#854](https://github.com/lambdaclass/cairo-vm/pull/854)
    * Removed unused error variants
    * Moved memory-related error variants to `MemoryError`
    * Changed memory getters to return `MemoryError` instead of `VirtualMachineError`
    * Changed all memory-related errors in hint from `HintError::Internal(VmError::...` to `HintError::Memory(MemoryError::...`
* feat: Builder pattern for `VirtualMachine` [#820](https://github.com/lambdaclass/cairo-vm/pull/820)
* Simplified `Memory::get` return type to `Option` [#852](https://github.com/lambdaclass/cairo-vm/pull/852)
* Improved idenitifier variable error handling [#851](https://github.com/lambdaclass/cairo-vm/pull/851)
* `CairoRunner::write_output` now prints missing and relocatable values [#853](https://github.com/lambdaclass/cairo-vm/pull/853)
* `VirtualMachineError::FailedToComputeOperands` error message expanded [#848](https://github.com/lambdaclass/cairo-vm/pull/848)
* Builtin names made public [#849](https://github.com/lambdaclass/cairo-vm/pull/849)
* `secure_run` flag moved to `CairoRunConfig` struct [#832](https://github.com/lambdaclass/cairo-vm/pull/832)
* `vm_core` error types revised and iimplemented `AddAssign` for `Relocatable` [#837](https://github.com/lambdaclass/cairo-vm/pull/837)
* `to_bigint` and `to_biguint` deprecated [#757](https://github.com/lambdaclass/cairo-vm/pull/757)
* `Memory` moved into `MemorySegmentManager` [#830](https://github.com/lambdaclass/cairo-vm/pull/830)
    * To reduce the complexity of the VM's memory and enforce proper usage (as the memory and its segment manager are now a "unified" entity)
    * Removed `memory` field from `VirtualMachine`
    * Added `memory` field to `MemorySegmentManager`
    * Removed `Memory` argument from methods where `MemorySegmentManager` is also an argument
    * Added test macro `segments` (an extension of the `memory` macro)
* `Display` trait added to Memory struct [#812](https://github.com/lambdaclass/cairo-vm/pull/812)
* feat: Extensible VirtualMachineError and removed PartialEq trait [#783](https://github.com/lambdaclass/cairo-vm/pull/783)
    * `VirtualMachineError::Other(anyhow::Error)` was added to allow to returning custom errors when using `cairo-vm`
    * The `PartialEq` trait was removed from the `VirtualMachineError` enum
* VM hooks added as a conditional feature [#761](https://github.com/lambdaclass/cairo-vm/pull/761)
    * Cairo-vm based testing tools such as cairo-foundry or those built by FuzzingLabs need access to the state of the VM at specific points during the execution.
    * This PR adds the possibility for users of the cairo-vm lib to execute their custom additional code during the program execution.
    * The Rust "feature" mechanism was used in order to guarantee that this ability is only available when the lib user needs it, and is not compiled when it's not required.
    * Three hooks were created:
        * before the first step
        * before each step
        * after each step
* ExecutionResource operations: add and substract [#774](https://github.com/lambdaclass/cairo-vm/pull/774), multiplication [#908](https://github.com/lambdaclass/cairo-vm/pull/908) , and `AddAssign` [#914](https://github.com/lambdaclass/cairo-vm/pull/914)

* Move `Memory` into `MemorySegmentManager` [#830](https://github.com/lambdaclass/cairo-vm/pull/830)
    * Structural changes:
        * Remove `memory: Memory` field from `VirtualMachine`
        * Add `memory: Memory` field to `MemorySegmentManager`
    * As a result of this, multiple public methods' signatures changed:
        * `BuiltinRunner` (and its inner enum types):
            * `initialize_segments(&mut self, segments: &mut MemorySegmentManager, memory: &mut Memory)` -> `initialize_segments(&mut self, segments: &mut MemorySegmentManager)`
            * `final_stack(&mut self, segments: &MemorySegmentManager, memory: &Memory, stack_pointer: Relocatable) -> Result<Relocatable, RunnerError>` -> `final_stack(&mut self, segments: &MemorySegmentManager, stack_pointer: Relocatable) -> Result<Relocatable, RunnerError>`
        * `MemorySegmentManager`
            * `add(&mut self, memory: &mut Memory) -> Relocatable` -> `add(&mut self) -> Relocatable`
            * `add_temporary_segment(&mut self, memory: &mut Memory) -> Relocatable` -> `add_temporary_segment(&mut self) -> Relocatable`
            * `load_data(&mut self, memory: &mut Memory, ptr: &MaybeRelocatable, data: &Vec<MaybeRelocatable>) -> Result<MaybeRelocatable, MemoryError>` -> `load_data(&mut self, ptr: &MaybeRelocatable, data: &Vec<MaybeRelocatable>) -> Result<MaybeRelocatable, MemoryError>`
            * `compute_effective_sizes(&mut self, memory: &Memory) -> &Vec<usize>` -> `compute_effective_sizes(&mut self) -> &Vec<usize>`
            * `gen_arg(&mut self, arg: &dyn Any, memory: &mut Memory) -> Result<MaybeRelocatable, VirtualMachineError>` -> `gen_arg(&mut self, arg: &dyn Any) -> Result<MaybeRelocatable, VirtualMachineError>`
            * `gen_cairo_arg(&mut self, arg: &CairoArg, memory: &mut Memory) -> Result<MaybeRelocatable, VirtualMachineError>` -> `gen_cairo_arg(&mut self, arg: &CairoArg) -> Result<MaybeRelocatable, VirtualMachineError>`
            * `write_arg(&mut self, memory: &mut Memory, ptr: &Relocatable, arg: &dyn Any) -> Result<MaybeRelocatable, MemoryError>` -> `write_arg(&mut self, ptr: &Relocatable, arg: &dyn Any) -> Result<MaybeRelocatable, MemoryError>`

* Refactor `Memory::relocate memory` [#784](https://github.com/lambdaclass/cairo-vm/pull/784)
    * Bugfixes:
        * `Memory::relocate_memory` now moves data in the temporary memory relocated by a relocation rule to the real memory
    * Aditional Notes:
        * When relocating temporary memory produces clashes with pre-existing values in the real memory, an InconsistentMemory error is returned instead of keeping the last inserted value. This differs from the original implementation.

* Restrict addresses to Relocatable + fix some error variants used in signature.rs [#792](https://github.com/lambdaclass/cairo-vm/pull/792)
    * Public Api Changes:
        * Change `ValidationRule` inner type to `Box<dyn Fn(&Memory, &Relocatable) -> Result<Vec<Relocatable>, MemoryError>>`.
        * Change `validated_addresses` field of `Memory` to `HashSet<Relocatable>`.
        * Change `validate_memory_cell(&mut self, address: &MaybeRelocatable) -> Result<(), MemoryError>` to `validate_memory_cell(&mut self, addr: &Relocatable) -> Result<(), MemoryError>`.

* Add `VmException` to `CairoRunner::run_from_entrypoint`[#775](https://github.com/lambdaclass/cairo-vm/pull/775)
    * Public Api Changes:
        * Change error return type of `CairoRunner::run_from_entrypoint` to `CairoRunError`.
        * Convert `VirtualMachineError`s outputed during the vm run to `VmException` in `CairoRunner::run_from_entrypoint`.
        * Make `VmException` fields public

* Fix `BuiltinRunner::final_stack` and remove quick fix [#778](https://github.com/lambdaclass/cairo-vm/pull/778)
    * Public Api changes:
        * Various changes to public `BuiltinRunner` method's signatures:
            * `final_stack(&self, vm: &VirtualMachine, pointer: Relocatable) -> Result<(Relocatable, usize), RunnerError>` to `final_stack(&mut self, segments: &MemorySegmentManager, memory: &Memory, pointer: Relocatable) -> Result<Relocatable,RunnerError>`.
            * `get_used_cells(&self, vm: &VirtualMachine) -> Result<usize, MemoryError>` to  `get_used_cells(&self, segments: &MemorySegmentManager) -> Result<usize, MemoryError>`.
            * `get_used_instances(&self, vm: &VirtualMachine) -> Result<usize, MemoryError>` to `get_used_instances(&self, segments: &MemorySegmentManager) -> Result<usize, MemoryError>`.
    * Bugfixes:
        * `BuiltinRunner::final_stack` now updates the builtin's stop_ptr instead of returning it. This replaces the bugfix on PR #768.

#### [0.1.3] - 2023-01-26
* Add secure_run flag + integrate verify_secure_runner into cairo-run [#771](https://github.com/lambdaclass/cairo-vm/pull/777)
    * Public Api changes:
        * Add command_line argument `secure_run`
        * Add argument `secure_run: Option<bool>` to `cairo_run`
        * `verify_secure_runner` is now called inside `cairo-run` when `secure_run` is set to true or when it not set and the run is not on `proof_mode`
    * Bugfixes:
        * `EcOpBuiltinRunner::deduce_memory_cell` now checks that both points are on the curve instead of only the first one
        * `EcOpBuiltinRunner::deduce_memory_cell` now returns the values of the point coordinates instead of the indices when a `PointNotOnCurve` error is returned

* Refactor `Refactor verify_secure_runner` [#768](https://github.com/lambdaclass/cairo-vm/pull/768)
    * Public Api changes:
        * Remove builtin name from the return value of `BuiltinRunner::get_memory_segment_addresses`
        * Simplify the return value of `CairoRunner::get_builtin_segments_info` to `Vec<(usize, usize)>`
        * CairoRunner::read_return_values now receives a mutable reference to VirtualMachine
    * Bugfixes:
        * CairoRunner::read_return_values now updates the `stop_ptr` of each builtin after calling `BuiltinRunner::final_stack`

* Use CairoArg enum instead of Any in CairoRunner::run_from_entrypoint [#686](https://github.com/lambdaclass/cairo-vm/pull/686)
    * Public Api changes:
        * Remove `Result` from `MaybeRelocatable::mod_floor`, it now returns a `MaybeRelocatable`
        * Add struct `CairoArg`
        * Change `arg` argument of `CairoRunner::run_from_entrypoint` from `Vec<&dyn Any>` to `&[&CairoArg]`
        * Remove argument `typed_args` from `CairoRunner::run_from_entrypoint`
        * Remove no longer used method `gen_typed_arg` from `VirtualMachine` & `MemorySegmentManager`
        * Add methods `MemorySegmentManager::gen_cairo_arg` & `MemorySegmentManager::write_simple_args` as typed counterparts to `MemorySegmentManager::gen_arg` & `MemorySegmentManager::write_arg`

#### [0.1.1] - 2023-01-11

* Add input file contents to traceback [#666](https://github.com/lambdaclass/cairo-vm/pull/666/files)
    * Public Api changes:
        * `VirtualMachineError` enum variants containing `MaybeRelocatable` and/or `Relocatable` values now use the `Display` format instead of `Debug` in their `Display` implementation
        * `get_traceback` now adds the source code line to each traceback entry
* Use hint location instead of instruction location when building VmExceptions from hint failure [#673](https://github.com/lambdaclass/cairo-vm/pull/673/files)
    * Public Api changes:
        * `hints` field added to `InstructionLocation`
        * `Program.instruction_locations` type changed from `Option<HashMap<usize, Location>>` to `Option<HashMap<usize, InstructionLocation>>`
        * `VirtualMachineError`s produced by `HintProcessor::execute_hint()` will be wrapped in a `VirtualMachineError::Hint` error containing their hint_index
        * `get_location()` now receives an an optional usize value `hint_index`, used to obtain hint locations
* Default implementation of compile_hint [#680](https://github.com/lambdaclass/cairo-vm/pull/680)
    * Internal changes:
        * Make the `compile_hint` implementation which was in the `BuiltinHintProcessor` the default implementation in the trait.
* Add new error type `HintError` [#676](https://github.com/lambdaclass/cairo-vm/pull/676)
    * Public Api changes:
        * `HintProcessor::execute_hint()` now returns a `HintError` instead of a `VirtualMachineError`
        * Helper functions on `hint_processor_utils.rs` now return a `HintError`
* Change the Dictionary used in dict hints to store MaybeRelocatable instead of BigInt [#687](https://github.com/lambdaclass/cairo-vm/pull/687)
    * Public Api changes:
        * `DictManager`, its dictionaries, and all dict module hints implemented in rust now use `MaybeRelocatable` for keys and values instead of `BigInt`
        * Add helper functions that allow extracting ids variables as `MaybeRelocatable`: `get_maybe_relocatable_from_var_name` & `get_maybe_relocatable_from_reference`
        * Change inner value type of dict-related `HintError` variants to `MaybeRelocatable`

* Implement `substitute_error_message_attribute_references` [#689] (https://github.com/lambdaclass/cairo-vm/pull/689)
    * Public Api changes:
        * Remove `error_message_attributes` field from `VirtualMachine`, and `VirtualMachine::new`
        * Add `flow_tracking_data` field to `Attribute`
        * `get_error_attr_value` now replaces the references in the error message with the corresponding cairo values.
        * Remove duplicated handling of error attribute messages leading to duplicated into in the final error display.
* Fix multiplicative inverse bug [#697](https://github.com/lambdaclass/cairo-vm/pull/697) [#698](https://github.com/lambdaclass/cairo-vm/pull/698). The VM was using integer division rather than prime field inverse when deducing `op0` or `op1` for the multiplication opcode

#### [0.1.0] - 2022-12-30
* Add traceback to VmException [#657](https://github.com/lambdaclass/cairo-vm/pull/657)
    * Public API changes:
        * `traceback` field added to `VmException` struct
        * `pub fn from_vm_error(runner: &CairoRunner, error: VirtualMachineError, pc: usize) -> Self` is now `pub fn from_vm_error(runner: &CairoRunner, vm: &VirtualMachine, error: VirtualMachineError) -> Self`
        * `pub fn get_location(pc: &usize, runner: &CairoRunner) -> Option<Location>` is now `pub fn get_location(pc: usize, runner: &CairoRunner) -> Option<Location>`
        * `pub fn decode_instruction(encoded_instr: i64, mut imm: Option<BigInt>) -> Result<instruction::Instruction, VirtualMachineError>` is now `pub fn decode_instruction(encoded_instr: i64, mut imm: Option<&BigInt>) -> Result<instruction::Instruction, VirtualMachineError>`
        * `VmException` fields' string format now mirrors their cairo-lang counterparts.<|MERGE_RESOLUTION|>--- conflicted
+++ resolved
@@ -2,12 +2,10 @@
 
 #### Upcoming Changes
 
-<<<<<<< HEAD
 * feat: Implement `extend_additional_data` for `BuiltinRunner`[#1726](https://github.com/lambdaclass/cairo-vm/pull/1726)
-=======
+
 * BREAKING: Set dynamic params as null by default on air public input [#1716](https://github.com/lambdaclass/cairo-vm/pull/1716)
   * `PublicInput` field `layout_params` renamed to `dynamic_params` & type changed from`&'a CairoLayout` to `()`.
->>>>>>> 7eff520c
 
 * feat: `cairo1-run` accepts Sierra programs [#1719](https://github.com/lambdaclass/cairo-vm/pull/1719)
 
