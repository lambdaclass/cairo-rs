--- conflicted
+++ resolved
@@ -2,12 +2,10 @@
 
 #### Upcoming Changes
 
-<<<<<<< HEAD
 * fix: [#1862](https://github.com/lambdaclass/cairo-vm/pull/1862):
   * Use MaybeRelocatable for relocation table
-=======
+
 * chore: bump pip `cairo-lang` 0.13.3 [#1884](https://github.com/lambdaclass/cairo-vm/pull/1884)
->>>>>>> 1f71192c
 
 #### [2.0.0-rc1] - 2024-11-20
 
