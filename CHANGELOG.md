## Cairo-VM Changelog

#### Upcoming Changes

<<<<<<< HEAD
* feat: Add `proof_mode` flag to `cairo1-run` [#1537] (https://github.com/lambdaclass/cairo-vm/pull/1537)
  * The cairo1-run crate no longer compiles and executes in proof_mode by default
  * Add flag `proof_mode` to cairo1-run crate. Activating this flag will enable proof_mode compilation and execution
=======
#### [1.0.0-rc0] - 2024-1-5
>>>>>>> b020f113

* feat: Use `ProjectivePoint` from types-rs in ec_op builtin impl [#1532](https://github.com/lambdaclass/cairo-vm/pull/1532)

* feat(BREAKING): Replace `cairo-felt` crate with `starknet-types-core` (0.0.5) [#1408](https://github.com/lambdaclass/cairo-vm/pull/1408)

* feat(BREAKING): Add Cairo 1 proof mode compilation and execution [#1517] (https://github.com/lambdaclass/cairo-vm/pull/1517)
    * In the cairo1-run crate, now the Cairo 1 Programs are compiled and executed in proof-mode
    * BREAKING: Remove `CairoRunner.proof_mode: bool` field and replace it with `CairoRunner.runner_mode: RunnerMode`

* perf: Add `extensive_hints` feature to prevent performance regression for the common use-case [#1503] (https://github.com/lambdaclass/cairo-vm/pull/1503)

  * Gates changes added by #1491 under the feature flag `extensive_hints`

* chore: remove cancel-duplicates workflow [#1497](https://github.com/lambdaclass/cairo-vm/pull/1497)

* feat: Handle `pc`s outside of program segment in `VmException` [#1501] (https://github.com/lambdaclass/cairo-vm/pull/1501)

  * `VmException` now shows the full pc value instead of just the offset (`VmException.pc` field type changed to `Relocatable`)
  * `VmException.traceback` now shows the full pc value for each entry instead of hardcoding its index to 0.
  * Disable debug information for errors produced when `pc` is outside of the program segment (segment_index != 0). `VmException` fields `inst_location` & `error_attr_value` will be `None` in such case.

* feat: Allow running instructions from pcs outside the program segement [#1493](https://github.com/lambdaclass/cairo-vm/pull/1493)

* BREAKING: Partially Revert `Optimize trace relocation #906` [#1492](https://github.com/lambdaclass/cairo-vm/pull/1492)

  * Remove methods `VirtualMachine::get_relocated_trace`& `VirtualMachine::relocate_trace`.
  * Add `relocated_trace` field  & `relocate_trace` method to `CairoRunner`.
  * Swap `TraceEntry` for `RelocatedTraceEntry` type in `write_encoded_trace` & `PublicInput::new` signatures.
  * Now takes into account the program counter's segment index when building the execution trace instead of assuming it to be 0.

* feat: Add HintProcessor::execute_hint_extensive + refactor hint_ranges [#1491](https://github.com/lambdaclass/cairo-vm/pull/1491)

  * Add trait method `HintProcessorLogic::execute_hint_extensive`:
    * This method has a similar behaviour to `HintProcessorLogic::execute_hint` but it also returns a `HintExtension` (type alias for `HashMap<Relocatable, Vec<Box<dyn Any>>>`) that can be used to extend the current map of hints used by the VM. This behaviour achieves what the `vm_load_data` primitive does for cairo-lang, and is needed to implement os hints.
    * This method is now used by the VM to execute hints instead of `execute_hint`, but it's default implementation calls `execute_hint`, so current implementors of the `HintProcessor` trait won't notice any change.

  * Signature changes:
    * `pub fn step_hint(&mut self, hint_executor: &mut dyn HintProcessor, exec_scopes: &mut ExecutionScopes, hint_datas: &mut Vec<Box<dyn Any>>, constants: &HashMap<String, Felt252>) -> Result<(), VirtualMachineError>` -> `pub fn step_hint(&mut self, hint_processor: &mut dyn HintProcessor, exec_scopes: &mut ExecutionScopes, hint_datas: &mut Vec<Box<dyn Any>>, hint_ranges: &mut HashMap<Relocatable, HintRange>, constants: &HashMap<String, Felt252>) -> Result<(), VirtualMachineError>`
    * `pub fn step(&mut self, hint_executor: &mut dyn HintProcessor, exec_scopes: &mut ExecutionScopes, hint_data: &[Box<dyn Any>], constants: &HashMap<String, Felt252>) -> Result<(), VirtualMachineError>` -> `pub fn step(&mut self, hint_processor: &mut dyn HintProcessor, exec_scopes: &mut ExecutionScopes, hint_datas: &mut Vec<Box<dyn Any>>, hint_ranges: &mut HashMap<Relocatable, HintRange>, constants: &HashMap<String, Felt252>) -> Result<(), VirtualMachineError>`

* feat: add debugging capabilities behind `print` feature flag. [#1476](https://github.com/lambdaclass/cairo-vm/pull/1476)

* feat: add `cairo_run_program` function that takes a `Program` as an arg. [#1496](https://github.com/lambdaclass/cairo-vm/pull/1496)

#### [0.9.1] - 2023-11-16

* chore: bump `cairo-lang-` dependencies to 2.3.1 [#1482](https://github.com/lambdaclass/cairo-vm/pull/1482), [#1483](https://github.com/lambdaclass/cairo-vm/pull/1483)

* feat: Make PublicInput fields public [#1474](https://github.com/lambdaclass/cairo-vm/pull/1474)

* chore: bump starknet-crypto to v0.6.1 [#1469](https://github.com/lambdaclass/cairo-vm/pull/1469)

* feat: Implement the Serialize and Deserialize methods for the Program struct [#1458](https://github.com/lambdaclass/cairo-vm/pull/1458)

* feat: Use only program builtins when running cairo 1 programs [#1457](https://github.com/lambdaclass/cairo-vm/pull/1457)

* feat: Use latest cairo-vm version in cairo1-run crate [#1455](https://github.com/lambdaclass/cairo-vm/pull/1455)

* feat: Implement a CLI to run cairo 1 programs [#1370](https://github.com/lambdaclass/cairo-vm/pull/1370)

* fix: Fix string code of `BLAKE2S_ADD_UINT256` hint [#1454](https://github.com/lambdaclass/cairo-vm/pull/1454)

#### [0.9.0] - 2023-10-03

* fix: Default to empty attributes vector when the field is missing from the program JSON [#1450](https://github.com/lambdaclass/cairo-vm/pull/1450)

* fix: Change serialization of CairoPieMemory to match Python's binary format [#1447](https://github.com/lambdaclass/cairo-vm/pull/1447)

* fix: Remove Deserialize derive from CairoPie and fix Serialize implementation to match Python's [#1444](https://github.com/lambdaclass/cairo-vm/pull/1444)

* fix: ec_recover hints no longer panic when divisor is 0 [#1433](https://github.com/lambdaclass/cairo-vm/pull/1433)

* feat: Implement the Serialize and Deserialize traits for the CairoPie struct [#1438](https://github.com/lambdaclass/cairo-vm/pull/1438)

* fix: Using UINT256_HINT no longer panics when b is greater than 2^256 [#1430](https://github.com/lambdaclass/cairo-vm/pull/1430)

* feat: Added a differential fuzzer for programs with whitelisted hints [#1358](https://github.com/lambdaclass/cairo-vm/pull/1358)

* fix(breaking): Change return type of `get_execution_resources` to `RunnerError` [#1398](https://github.com/lambdaclass/cairo-vm/pull/1398)

* Don't build wasm-demo in `build` target + add ci job to run the wasm demo [#1393](https://github.com/lambdaclass/cairo-vm/pull/1393)

    * Adds default-members to workspace
    * Crate `examples/wasm-demo` is no longer built during `make build`
    * `make check` no longer compiles the cairo file used in the wasm-demo
    * Removes Makefile targets `examples/wasm-demo/src/array_sum.json` & `example_program`
    * `wasm-demo` now uses the compiled cairo file in `cairo_programs` directory instead of its own copy

* feat: Add `Program::new_for_proof` [#1396](https://github.com/lambdaclass/cairo-vm/pull/1396)

#### [0.8.7] - 2023-8-28

* Add REDUCE_V2 hint [#1420](https://github.com/lambdaclass/cairo-vm/pull/1420):
    * Implement REDUCE_V2 hint
    * Rename hint REDUCE -> REDUCE_V1

* BREAKING: Add `disable_trace_padding` to `CairoRunConfig`[#1233](https://github.com/lambdaclass/cairo-rs/pull/1233)

* feat: Implement `CairoRunner.get_cairo_pie`[#1375](https://github.com/lambdaclass/cairo-vm/pull/1375)

* fix: Compare air_public_inputs against python vm + Fix how public memory is built [#391](https://github.com/lambdaclass/cairo-vm/pull/1391)

    BugFixes:

    *  `CairoRunner.finalize_segments` now builds the output builtin's public memory (if applicable).
    * `MemorySegmentManager.get_public_memory_addresses` logic fixed.
    * `MemorySegmentManager.finalize` no longer skips segments when their public memory is None

    Minor changes:

    * `VirtualMachine.get_public_memory_addresses` now strips the "_builtin" suffix from builtin names
    * `MemorySegmentAddresses.stop_address` renamed to `stop_ptr`

    Overall these changes make the the air public input file (obtained through the --air_public_input flag) equivalent to the ones outputted by the cairo-lang version

* fix: Fix `SPLIT_FELT` hint [#1387](https://github.com/lambdaclass/cairo-vm/pull/1387)

* refactor: combine `Program.hints` and `Program.hints_ranges` into custom collection [#1366](https://github.com/lambdaclass/cairo-vm/pull/1366)

* fix: Fix div_mod [#1383](https://github.com/lambdaclass/cairo-vm/pull/1383)

  * Fixes `div_mod` function so that it behaves like the cairo-lang version
  * Various functions in the `math_utils` crate can now return a `MathError` : `div_mod`, `ec_add`, `line_slope`, `ec_double`, `ec_double_slope`.
  * Fixes `UINT256_MUL_INV_MOD_P` hint so that it behaves like the python code.

#### [0.8.6] - 2023-8-11

* fix: Handle error in hint `UINT256_MUL_DIV_MOD` when divides by zero [#1367](https://github.com/lambdaclass/cairo-vm/pull/1367)

* Add HintError::SyscallError and VmErrors::HINT_ERROR_STR constant [#1357](https://github.com/lambdaclass/cairo-rs/pull/1357)

* feat: make *arbitrary* feature also enable a `proptest::arbitrary::Arbitrary` implementation for `Felt252` [#1355](https://github.com/lambdaclass/cairo-vm/pull/1355)

* fix: correctly display invalid signature error message [#1361](https://github.com/lambdaclass/cairo-vm/pull/1361)

#### [0.8.5] - 2023-7-31

* fix: `Program` comparison depending on `hints_ranges` ordering [#1351](https://github.com/lambdaclass/cairo-rs/pull/1351)

* feat: implement the `--air_public_input` flag to the runner for outputting public inputs into a file [#1268](https://github.com/lambdaclass/cairo-rs/pull/1268)

* fix: CLI errors bad formatting and handling

* perf: replace insertion with bit-setting in validated addresses [#1208](https://github.com/lambdaclass/cairo-vm/pull/1208)

* fix: return error when a parsed hint's PC is invalid [#1340](https://github.com/lambdaclass/cairo-vm/pull/1340)

* chore(deps): bump _cairo-lang_ dependencies to v2.1.0-rc2 [#1345](https://github.com/lambdaclass/cairo-vm/pull/1345)

* chore(examples): remove _wee_alloc_ dependency from _wasm-demo_ example and _ensure-no_std_ dummy crate [#1337](https://github.com/lambdaclass/cairo-vm/pull/1337)

* docs: improved crate documentation [#1334](https://github.com/lambdaclass/cairo-vm/pull/1334)

* chore!: made `deserialize_utils` module private [#1334](https://github.com/lambdaclass/cairo-vm/pull/1334)
  BREAKING:
  * `deserialize_utils` is no longer exported
  * functions `maybe_add_padding`, `parse_value`, and `take_until_unbalanced` are no longer exported
  * `ReferenceParseError` is no more

* perf: changed `ok_or` usage for `ok_or_else` in expensive cases [#1332](https://github.com/lambdaclass/cairo-vm/pull/1332)

* feat: updated the old WASM example and moved it to [`examples/wasm-demo`](examples/wasm-demo/) [#1315](https://github.com/lambdaclass/cairo-vm/pull/1315)

* feat(fuzzing): add `arbitrary` feature to enable arbitrary derive in `Program` and `CairoRunConfig` [#1306](https://github.com/lambdaclass/cairo-vm/pull/1306) [#1330](https://github.com/lambdaclass/cairo-vm/pull/1330)

* perf: remove pointless iterator from rc limits tracking [#1316](https://github.com/lambdaclass/cairo-vm/pull/1316)

* feat(felt): add `from_bytes_le` and `from_bytes_ne` methods to `Felt252` [#1326](https://github.com/lambdaclass/cairo-vm/pull/1326)

* perf: change `Program::shared_program_data::hints` from `HashMap<usize, Vec<Box<dyn Any>>>` to `Vec<Box<dyn Any>>` and refer to them as ranges stored in a `Vec<_>` indexed by PC with run time reductions of up to 12% [#931](https://github.com/lambdaclass/cairo-vm/pull/931)
  BREAKING:
  * `get_hint_dictionary(&self, &[HintReference], &mut dyn HintProcessor) -> Result<HashMap<usize, Vec<Box<dyn Any>>, VirtualMachineError>` ->
    `get_hint_data(self, &[HintReference], &mut dyn HintProcessor) -> Result<Vec<Box<dyn Any>, VirtualMachineError>`
  * Hook methods receive `&[Box<dyn Any>]` rather than `&HashMap<usize, Vec<Box<dyn Any>>>`

#### [0.8.4]
**YANKED**

#### [0.8.3]
**YANKED**

#### [0.8.2] - 2023-7-10

* chore: update dependencies, particularly lamdaworks 0.1.2 -> 0.1.3 [#1323](https://github.com/lambdaclass/cairo-vm/pull/1323)

* fix: fix `UINT256_MUL_DIV_MOD` hint [#1320](https://github.com/lambdaclass/cairo-vm/pull/1320)

* feat: add dependency installation script `install.sh` [#1298](https://github.com/lambdaclass/cairo-vm/pull/1298)

* fix: specify resolver version 2 in the virtual workspace's manifest [#1311](https://github.com/lambdaclass/cairo-vm/pull/1311)

* feat: add `lambdaworks-felt` feature to `cairo-vm-cli` [#1308](https://github.com/lambdaclass/cairo-vm/pull/1308)

* chore: update dependencies, particularly clap 3.2 -> 4.3 [#1309](https://github.com/lambdaclass/cairo-vm/pull/1309)
  * this removes dependency on _atty_, that's no longer mantained

* chore: remove unused dependencies [#1307](https://github.com/lambdaclass/cairo-vm/pull/1307)
  * rand_core
  * serde_bytes
  * rusty-hook (_dev-dependency_)

* chore: bump `cairo-lang-starknet` and `cairo-lang-casm` dependencies to 2.0.0 [#1313](https://github.com/lambdaclass/cairo-vm/pull/1313)

#### [0.8.1] - 2023-6-29

* chore: change mentions of *cairo-rs-py* to *cairo-vm-py* [#1296](https://github.com/lambdaclass/cairo-vm/pull/1296)

* rename github repo from https://github.com/lambdaclass/cairo-rs to https://github.com/lambdaclass/cairo-vm [#1289](https://github.com/lambdaclass/cairo-vm/pull/1289)

* fix(security): avoid OOM crashes when programs jump to very high invalid addresses [#1285](https://github.com/lambdaclass/cairo-vm/pull/1285)

* fix: add `to_bytes_be` to the felt when `lambdaworks-felt` feature is active [#1290](https://github.com/lambdaclass/cairo-vm/pull/1290)

* chore: mark `modpow` and `to_signed_bytes_le` as *deprecated* [#1290](https://github.com/lambdaclass/cairo-vm/pull/1290)

* fix: bump *lambdaworks-math* to latest version, that fixes no-std support [#1293](https://github.com/lambdaclass/cairo-vm/pull/1293)

* build: remove dependency to `thiserror` (use `thiserror-no-std/std` instead)

* chore: use LambdaWorks' implementation of bit operations for `Felt252` [#1291](https://github.com/lambdaclass/cairo-vm/pull/1291)

* update `cairo-lang-starknet` and `cairo-lang-casm` dependencies to v2.0.0-rc6 [#1299](https://github.com/lambdaclass/cairo-vm/pull/1299)

#### [0.8.0] - 2023-6-26

* feat: Add feature `lambdaworks-felt` to `felt` & `cairo-vm` crates [#1281](https://github.com/lambdaclass/cairo-vm/pull/1281)

    Changes under this feature:
  * `Felt252` now uses *LambdaWorks*' `FieldElement` internally
  * BREAKING: some methods of `Felt252` were removed, namely: `modpow` and `to_signed_bytes_le`

#### [0.7.0] - 2023-6-26

* BREAKING: Integrate `RunResources` logic into `HintProcessor` trait [#1274](https://github.com/lambdaclass/cairo-vm/pull/1274)
  * Rename trait `HintProcessor` to `HintProcessorLogic`
  * Add trait `ResourceTracker`
  * Trait `HintProcessor` is now `HintProcessor: HintProcessorLogic + ResourceTracker`
  * `BuiltinHintProcessor::new` & `Cairo1HintProcessor::new` now receive the argumet `run_resources: RunResources`
  * `HintProcessorLogic::execute_hint` no longer receives `run_resources: &mut RunResources`
  * Remove argument `run_resources: &mut RunResources` from `CairoRunner::run_until_pc` & `CairoRunner::run_from_entrypoint`

* build: remove unused implicit features from cairo-vm [#1266](https://github.com/lambdaclass/cairo-vm/pull/1266)


#### [0.6.1] - 2023-6-23

* fix: updated the `custom_hint_example` and added it to the workspace [#1258](https://github.com/lambdaclass/cairo-vm/pull/1258)

* Add path to cairo-vm README.md [#1276](https://github.com/lambdaclass/cairo-vm/pull/1276)

* fix: change error returned when subtracting two `MaybeRelocatable`s to better reflect the cause [#1271](https://github.com/lambdaclass/cairo-vm/pull/1271)

* fix: CLI error message when using --help [#1270](https://github.com/lambdaclass/cairo-vm/pull/1270)

#### [0.6.0] - 2023-6-18

* fix: `dibit` hint no longer fails when called with an `m` of zero [#1247](https://github.com/lambdaclass/cairo-vm/pull/1247)

* fix(security): avoid denial of service on malicious input exploiting the scientific notation parser [#1239](https://github.com/lambdaclass/cairo-vm/pull/1239)

* BREAKING: Change `RunResources` usage:
    * Modify field type `RunResources.n_steps: Option<usize>,`

    * Public Api Changes:
        *  CairoRunner::run_until_pc: Now receive a `&mut RunResources` instead of an `&mut Option<RunResources>`
        *  CairoRunner::run_from_entrypoint: Now receive a `&mut RunResources` instead of an `&mut Option<RunResources>`
        * VirtualMachine::Step: Add `&mut RunResources` as input
        * Trait HintProcessor::execute_hint: Add  `&mut RunResources` as an input

* perf: accumulate `min` and `max` instruction offsets during run to speed up range check [#1080](https://github.com/lambdaclass/cairo-vm/pull/)
  BREAKING: `Cairo_runner::get_perm_range_check_limits` no longer returns an error when called without trace enabled, as it no longer depends on it

* perf: process reference list on `Program` creation only [#1214](https://github.com/lambdaclass/cairo-vm/pull/1214)
  Also keep them in a `Vec<_>` instead of a `HashMap<_, _>` since it will be continuous anyway.
  BREAKING:
  * `HintProcessor::compile_hint` now receies a `&[HintReference]` rather than `&HashMap<usize, HintReference>`
  * Public `CairoRunner::get_reference_list` has been removed

* BREAKING: Add no_std compatibility to cairo-vm (cairo-1-hints feature still not supported)
    * Move the vm to its own directory and crate, different from the workspace [#1215](https://github.com/lambdaclass/cairo-vm/pull/1215)

    * Add an `ensure_no_std` crate that the CI will use to check that new changes don't revert `no_std` support [#1215](https://github.com/lambdaclass/cairo-vm/pull/1215) [#1232](https://github.com/lambdaclass/cairo-vm/pull/1232)

    * replace the use of `num-prime::is_prime` by a custom implementation, therefore restoring `no_std` compatibility [#1238](https://github.com/lambdaclass/cairo-vm/pull/1238)

#### [0.5.2] - 2023-6-12

* BREAKING: Compute `ExecutionResources.n_steps` without requiring trace [#1222](https://github.com/lambdaclass/cairo-vm/pull/1222)

  * `CairoRunner::get_execution_resources` return's `n_steps` field value is now set to `vm.current_step` instead of `0` if both `original_steps` and `trace` are set to `None`

* Add `RunResources::get_n_steps` method [#1225](https://github.com/lambdaclass/cairo-vm/pull/1225)

* refactor: simplify `mem_eq`

* fix: pin Cairo compiler version [#1220](https://github.com/lambdaclass/cairo-vm/pull/1220)

* perf: make `inner_rc_bound` a constant, improving performance of the range-check builtin

* fix: substraction of `MaybeRelocatable` always behaves as signed [#1218](https://github.com/lambdaclass/cairo-vm/pull/1218)

#### [0.5.1] - 2023-6-7

* fix: fix overflow for `QUAD_BIT` and `DI_BIT` hints [#1209](https://github.com/lambdaclass/cairo-vm/pull/1209)
  Fixes [#1205](https://github.com/lambdaclass/cairo-vm/issue/1205)

* fix: fix hints `UINT256_UNSIGNED_DIV_REM` && `UINT256_EXPANDED_UNSIGNED_DIV_REM` [#1203](https://github.com/lambdaclass/cairo-vm/pull/1203)

* bugfix: fix deserialization of scientific notation with fractional values [#1202](https://github.com/lambdaclass/cairo-vm/pull/1202)

* feat: implement `mem_eq` function to test for equality of two ranges in memory [#1198](https://github.com/lambdaclass/cairo-vm/pull/1198)

* perf: use `mem_eq` in `set_add` [#1198](https://github.com/lambdaclass/cairo-vm/pull/1198)

* feat: wrap big variants of `HintError`, `VirtualMachineError`, `RunnerError`, `MemoryError`, `MathError`, `InsufficientAllocatedCellsError` in `Box` [#1193](https://github.com/lambdaclass/cairo-vm/pull/1193)
  * BREAKING: all tuple variants of `HintError` with a single `Felt252` or multiple elements now receive a single `Box`

* Add `Program::builtins_len method` [#1194](https://github.com/lambdaclass/cairo-vm/pull/1194)

* fix: Handle the deserialization of serde_json::Number with scientific notation (e.g.: Number(1e27)) in felt_from_number function [#1188](https://github.com/lambdaclass/cairo-vm/pull/1188)

* feat: Add RunResources Struct [#1175](https://github.com/lambdaclass/cairo-vm/pull/1175)
  * BREAKING: Modify `CairoRunner::run_until_pc` arity. Add `run_resources: &mut Option<RunResources>` input
  * BREAKING: Modify `CairoRunner::run_from_entrypoint` arity. Add `run_resources: &mut Option<RunResources>` input

* fix: Fix 'as_int' conversion usage in hints `ASSERT_250_BIT` &  `SIGNED_DIV_REM` [#1191](https://github.com/lambdaclass/cairo-vm/pull/1191)


* bugfix: Use cairo constants in `ASSERT_250_BIT` hint [#1187](https://github.com/lambdaclass/cairo-vm/pull/1187)

* bugfix: Fix `EC_DOUBLE_ASSIGN_NEW_X_V2` hint not taking `SECP_P` value from the current execution scope [#1186](https://github.com/lambdaclass/cairo-vm/pull/1186)

* fix: Fix hint `BIGINT_PACK_DIV_MOD` [#1189](https://github.com/lambdaclass/cairo-vm/pull/1189)

* fix: Fix possible subtraction overflow in `QUAD_BIT` & `DI_BIT` hints [#1185](https://github.com/lambdaclass/cairo-vm/pull/1185)

  * These hints now return an error when ids.m equals zero

* fix: felt_from_number not properly returning parse errors [#1012](https://github.com/lambdaclass/cairo-vm/pull/1012)

* fix: Fix felt sqrt and Signed impl [#1150](https://github.com/lambdaclass/cairo-vm/pull/1150)

  * BREAKING: Fix `Felt252` methods `abs`, `signum`, `is_positive`, `is_negative` and `sqrt`
  * BREAKING: Remove function `math_utils::sqrt`(Now moved to `Felt252::sqrt`)

* feat: Add method `CairoRunner::initialize_function_runner_cairo_1` [#1151](https://github.com/lambdaclass/cairo-vm/pull/1151)

  * Add method `pub fn initialize_function_runner_cairo_1(
        &mut self,
        vm: &mut VirtualMachine,
        program_builtins: &[BuiltinName],
    ) -> Result<(), RunnerError>` to `CairoRunner`

  * BREAKING: Move field `builtins` from `SharedProgramData` to `Program`
  * BREAKING: Remove argument `add_segment_arena_builtin` from `CairoRunner::initialize_function_runner`, it is now always false
  * BREAKING: Add `segment_arena` enum variant to `BuiltinName`

* Fix implementation of `InitSquashData` and `ShouldSkipSquashLoop`

* Add more hints to `Cairo1HintProcessor` [#1171](https://github.com/lambdaclass/cairo-vm/pull/1171)
                                          [#1143](https://github.com/lambdaclass/cairo-vm/pull/1143)

    * `Cairo1HintProcessor` can now run the following hints:
        * Felt252DictEntryInit
        * Felt252DictEntryUpdate
        * GetCurrentAccessDelta
        * InitSquashData
        * AllocConstantSize
        * GetCurrentAccessIndex
        * ShouldContinueSquashLoop
        * FieldSqrt
        * Uint512DivMod

* Add some small considerations regarding Cairo 1 programs [#1144](https://github.com/lambdaclass/cairo-vm/pull/1144):

  * Ignore Casm and Sierra files
  * Add special flag to compile Cairo 1 programs

* Make the VM able to run `CasmContractClass` files under `cairo-1-hints` feature [#1098](https://github.com/lambdaclass/cairo-vm/pull/1098)

  * Implement `TryFrom<CasmContractClass> for Program`
  * Add `Cairo1HintProcessor`

#### 0.5.0
**YANKED**

#### [0.4.0] - 2023-05-12

* perf: insert elements from the tail in `load_data` so reallocation happens only once [#1117](https://github.com/lambdaclass/cairo-vm/pull/1117)

* Add `CairoRunner::get_program method` [#1123](https://github.com/lambdaclass/cairo-vm/pull/1123)

* Use to_signed_felt as function for felt252 as BigInt within [-P/2, P/2] range and use to_bigint as function for representation as BigInt. [#1100](https://github.com/lambdaclass/cairo-vm/pull/1100)

* Implement hint on field_arithmetic lib [#1090](https://github.com/lambdaclass/cairo-vm/pull/1090)

    `BuiltinHintProcessor` now supports the following hints:

    ```python
        %{
            def split(num: int, num_bits_shift: int, length: int):
                a = []
                for _ in range(length):
                    a.append( num & ((1 << num_bits_shift) - 1) )
                    num = num >> num_bits_shift
                return tuple(a)

            def pack(z, num_bits_shift: int) -> int:
                limbs = (z.d0, z.d1, z.d2)
                return sum(limb << (num_bits_shift * i) for i, limb in enumerate(limbs))

            a = pack(ids.a, num_bits_shift = 128)
            b = pack(ids.b, num_bits_shift = 128)
            p = pack(ids.p, num_bits_shift = 128)

            res = (a - b) % p


            res_split = split(res, num_bits_shift=128, length=3)

            ids.res.d0 = res_split[0]
            ids.res.d1 = res_split[1]
            ids.res.d2 = res_split[2]
        %}
    ```

* Add missing hint on cairo_secp lib [#1089](https://github.com/lambdaclass/cairo-vm/pull/1089):
    `BuiltinHintProcessor` now supports the following hint:

    ```python

    from starkware.cairo.common.cairo_secp.secp_utils import pack

    slope = pack(ids.slope, PRIME)
    x0 = pack(ids.point0.x, PRIME)
    x1 = pack(ids.point1.x, PRIME)
    y0 = pack(ids.point0.y, PRIME)

    value = new_x = (pow(slope, 2, SECP_P) - x0 - x1) % SECP_P
    ```

* Add missing hint on vrf.json whitelist [#1055](https://github.com/lambdaclass/cairo-vm/pull/1055):

     `BuiltinHintProcessor` now supports the following hint:

     ```python
    %{
        PRIME = 2**255 - 19
        II = pow(2, (PRIME - 1) // 4, PRIME)

        xx = ids.xx.low + (ids.xx.high<<128)
        x = pow(xx, (PRIME + 3) // 8, PRIME)
        if (x * x - xx) % PRIME != 0:
            x = (x * II) % PRIME
        if x % 2 != 0:
            x = PRIME - x
        ids.x.low = x & ((1<<128)-1)
        ids.x.high = x >> 128
    %}
    ```

* Implement hint variant for finalize_blake2s[#1072](https://github.com/lambdaclass/cairo-vm/pull/1072)

    `BuiltinHintProcessor` now supports the following hint:

     ```python
    %{
        # Add dummy pairs of input and output.
        from starkware.cairo.common.cairo_blake2s.blake2s_utils import IV, blake2s_compress

        _n_packed_instances = int(ids.N_PACKED_INSTANCES)
        assert 0 <= _n_packed_instances < 20
        _blake2s_input_chunk_size_felts = int(ids.BLAKE2S_INPUT_CHUNK_SIZE_FELTS)
        assert 0 <= _blake2s_input_chunk_size_felts < 100

        message = [0] * _blake2s_input_chunk_size_felts
        modified_iv = [IV[0] ^ 0x01010020] + IV[1:]
        output = blake2s_compress(
            message=message,
            h=modified_iv,
            t0=0,
            t1=0,
            f0=0xffffffff,
            f1=0,
        )
        padding = (message + modified_iv + [0, 0xffffffff] + output) * (_n_packed_instances - 1)
        segments.write_arg(ids.blake2s_ptr_end, padding)
        %}
        ```

* Implement fast_ec_add hint variant [#1087](https://github.com/lambdaclass/cairo-vm/pull/1087)

`BuiltinHintProcessor` now supports the following hint:

    ```python
    %{
        from starkware.cairo.common.cairo_secp.secp_utils import SECP_P, pack

        slope = pack(ids.slope, PRIME)
        x0 = pack(ids.pt0.x, PRIME)
        x1 = pack(ids.pt1.x, PRIME)
        y0 = pack(ids.pt0.y, PRIME)

        value = new_x = (pow(slope, 2, SECP_P) - x0 - x1) % SECP_P
    %}
    ```

* feat(hints): Add alternative string for hint IS_ZERO_PACK_EXTERNAL_SECP [#1082](https://github.com/lambdaclass/cairo-vm/pull/1082)

    `BuiltinHintProcessor` now supports the following hint:

    ```python
    %{
        from starkware.cairo.common.cairo_secp.secp_utils import pack
        x = pack(ids.x, PRIME) % SECP_P
    %}
    ```

* Add alternative hint code for ec_double hint [#1083](https://github.com/lambdaclass/cairo-vm/pull/1083)

    `BuiltinHintProcessor` now supports the following hint:

    ```python
    %{
        from starkware.cairo.common.cairo_secp.secp_utils import SECP_P, pack

        slope = pack(ids.slope, PRIME)
        x = pack(ids.pt.x, PRIME)
        y = pack(ids.pt.y, PRIME)

        value = new_x = (pow(slope, 2, SECP_P) - 2 * x) % SECP_P
    %}
    ```

* fix(security)!: avoid DoS on malicious insertion to memory [#1099](https://github.com/lambdaclass/cairo-vm/pull/1099)
    * A program could crash the library by attempting to insert a value at an address with a big offset; fixed by trying to reserve to check for allocation failure
    * A program could crash the program by exploiting an integer overflow when attempting to insert a value at an address with offset `usize::MAX`

    BREAKING: added a new error variant `MemoryError::VecCapacityExceeded`

* perf: specialize addition for `u64` and `Felt252` [#932](https://github.com/lambdaclass/cairo-vm/pull/932)
    * Avoids the creation of a new `Felt252` instance for additions with a very restricted valid range
    * This impacts specially the addition of `Relocatable` with `Felt252` values in `update_pc`, which take a significant amount of time in some benchmarks

* fix(starknet-crypto): bump version to `0.5.0` [#1088](https://github.com/lambdaclass/cairo-vm/pull/1088)
    * This includes the fix for a `panic!` in `ecdsa::verify`.
      See: [#365](https://github.com/xJonathanLEI/starknet-rs/issues/365) and [#366](https://github.com/xJonathanLEI/starknet-rs/pulls/366)

* feat(hints): Add alternative string for hint IS_ZERO_PACK [#1081](https://github.com/lambdaclass/cairo-vm/pull/1081)

    `BuiltinHintProcessor` now supports the following hint:

    ```python
    %{
        from starkware.cairo.common.cairo_secp.secp_utils import SECP_P, pack
        x = pack(ids.x, PRIME) % SECP_P
    %}

* Add missing hints `NewHint#55`, `NewHint#56`, and `NewHint#57` [#1077](https://github.com/lambdaclass/cairo-vm/issues/1077)

    `BuiltinHintProcessor` now supports the following hints:

    ```python
    from starkware.cairo.common.cairo_secp.secp_utils import pack
    SECP_P=2**255-19

    x = pack(ids.x, PRIME) % SECP_P
    ```

    ```python
    from starkware.cairo.common.cairo_secp.secp_utils import pack
    SECP_P=2**255-19

    value = pack(ids.x, PRIME) % SECP_P
    ```

    ```python
    SECP_P=2**255-19
    from starkware.python.math_utils import div_mod

    value = x_inv = div_mod(1, x, SECP_P)
    ```

* Implement hint for `starkware.cairo.common.cairo_keccak.keccak._copy_inputs` as described by whitelist `starknet/security/whitelists/cairo_keccak.json` [#1058](https://github.com/lambdaclass/cairo-vm/pull/1058)

    `BuiltinHintProcessor` now supports the following hint:

    ```python
    %{ ids.full_word = int(ids.n_bytes >= 8) %}
    ```

* perf: cache decoded instructions [#944](https://github.com/lambdaclass/cairo-vm/pull/944)
    * Creates a new cache field in `VirtualMachine` that stores the `Instruction` instances as they get decoded from memory, significantly reducing decoding overhead, with gains up to 9% in runtime according to benchmarks in the performance server

* Add alternative hint code for nondet_bigint3 hint [#1071](https://github.com/lambdaclass/cairo-vm/pull/1071)

    `BuiltinHintProcessor` now supports the following hint:

    ```python
    %{
        from starkware.cairo.common.cairo_secp.secp_utils import split
        segments.write_arg(ids.res.address_, split(value))
    %}
    ```

* Add missing hint on vrf.json lib [#1052](https://github.com/lambdaclass/cairo-vm/pull/1052):

    `BuiltinHintProcessor` now supports the following hint:

    ```python
    %{
        from starkware.cairo.common.cairo_secp.secp_utils import pack
        SECP_P = 2**255-19

        slope = pack(ids.slope, PRIME)
        x0 = pack(ids.point0.x, PRIME)
        x1 = pack(ids.point1.x, PRIME)
        y0 = pack(ids.point0.y, PRIME)

        value = new_x = (pow(slope, 2, SECP_P) - x0 - x1) % SECP_P
    %}
    ```

* Implement hint for cairo_sha256_arbitrary_input_length whitelist [#1091](https://github.com/lambdaclass/cairo-vm/pull/1091)

    `BuiltinHintProcessor` now supports the following hint:

    ```python
    %{
        from starkware.cairo.common.cairo_sha256.sha256_utils import (
            compute_message_schedule, sha2_compress_function)

        _sha256_input_chunk_size_felts = int(ids.SHA256_INPUT_CHUNK_SIZE_FELTS)
        assert 0 <= _sha256_input_chunk_size_felts < 100
        _sha256_state_size_felts = int(ids.SHA256_STATE_SIZE_FELTS)
        assert 0 <= _sha256_state_size_felts < 100
        w = compute_message_schedule(memory.get_range(
            ids.sha256_start, _sha256_input_chunk_size_felts))
        new_state = sha2_compress_function(memory.get_range(ids.state, _sha256_state_size_felts), w)
        segments.write_arg(ids.output, new_state)
    %}
    ```

* Add missing hint on vrf.json lib [#1053](https://github.com/lambdaclass/cairo-vm/pull/1053):

     `BuiltinHintProcessor` now supports the following hint:

     ```python
    %{
        from starkware.cairo.common.cairo_secp.secp_utils import SECP_P, pack
        SECP_P = 2**255-19

        slope = pack(ids.slope, PRIME)
        x = pack(ids.point.x, PRIME)
        y = pack(ids.point.y, PRIME)

        value = new_x = (pow(slope, 2, SECP_P) - 2 * x) % SECP_P
    %}
    ```

* Implement hint on 0.6.0.json whitelist [#1044](https://github.com/lambdaclass/cairo-vm/pull/1044):

     `BuiltinHintProcessor` now supports the following hints:

    ```python
    %{
       ids.a_lsb = ids.a & 1
       ids.b_lsb = ids.b & 1
    %}
    ```

* Implement hint for `starkware.cairo.common.cairo_keccak.keccak._block_permutation` as described by whitelist `starknet/security/whitelists/cairo_keccak.json` [#1046](https://github.com/lambdaclass/cairo-vm/pull/1046)

    `BuiltinHintProcessor` now supports the following hint:

    ```python
    %{
        from starkware.cairo.common.cairo_keccak.keccak_utils import keccak_func
        _keccak_state_size_felts = int(ids.KECCAK_STATE_SIZE_FELTS)
        assert 0 <= _keccak_state_size_felts < 100
        output_values = keccak_func(memory.get_range(
            ids.keccak_ptr_start, _keccak_state_size_felts))
        segments.write_arg(ids.output, output_values)
    %}
    ```

* Implement hint on cairo_blake2s whitelist [#1040](https://github.com/lambdaclass/cairo-vm/pull/1040)

    `BuiltinHintProcessor` now supports the following hint:

    ```python
    %{
        from starkware.cairo.common.cairo_blake2s.blake2s_utils import IV, blake2s_compress

        _blake2s_input_chunk_size_felts = int(ids.BLAKE2S_INPUT_CHUNK_SIZE_FELTS)
        assert 0 <= _blake2s_input_chunk_size_felts < 100

        new_state = blake2s_compress(
            message=memory.get_range(ids.blake2s_start, _blake2s_input_chunk_size_felts),
            h=[IV[0] ^ 0x01010020] + IV[1:],
            t0=ids.n_bytes,
            t1=0,
            f0=0xffffffff,
            f1=0,
        )

        segments.write_arg(ids.output, new_state)
    %}
    ```

* Implement hint on cairo_blake2s whitelist [#1039](https://github.com/lambdaclass/cairo-vm/pull/1039)

    `BuiltinHintProcessor` now supports the following hint:

    ```python

    %{
        # Add dummy pairs of input and output.
        from starkware.cairo.common.cairo_blake2s.blake2s_utils import IV, blake2s_compress

        _n_packed_instances = int(ids.N_PACKED_INSTANCES)
        assert 0 <= _n_packed_instances < 20
        _blake2s_input_chunk_size_felts = int(ids.BLAKE2S_INPUT_CHUNK_SIZE_FELTS)
        assert 0 <= _blake2s_input_chunk_size_felts < 100

        message = [0] * _blake2s_input_chunk_size_felts
        modified_iv = [IV[0] ^ 0x01010020] + IV[1:]
        output = blake2s_compress(
            message=message,
            h=modified_iv,
            t0=0,
            t1=0,
            f0=0xffffffff,
            f1=0,
        )
        padding = (modified_iv + message + [0, 0xffffffff] + output) * (_n_packed_instances - 1)
        segments.write_arg(ids.blake2s_ptr_end, padding)
    %}

* Add `Program::iter_identifiers(&self) -> Iterator<Item = (&str, &Identifier)>` to get an iterator over the program's identifiers [#1079](https://github.com/lambdaclass/cairo-vm/pull/1079)

* Implement hint on `assert_le_felt` for versions 0.6.0 and 0.8.2 [#1047](https://github.com/lambdaclass/cairo-vm/pull/1047):

     `BuiltinHintProcessor` now supports the following hints:

     ```python

     %{
        from starkware.cairo.common.math_utils import assert_integer
        assert_integer(ids.a)
        assert_integer(ids.b)
        assert (ids.a % PRIME) <= (ids.b % PRIME), \
            f'a = {ids.a % PRIME} is not less than or equal to b = {ids.b % PRIME}.'
    %}

     ```

     ```python

    %{
        from starkware.cairo.common.math_utils import assert_integer
        assert_integer(ids.a)
        assert_integer(ids.b)
        a = ids.a % PRIME
        b = ids.b % PRIME
        assert a <= b, f'a = {a} is not less than or equal to b = {b}.'

        ids.small_inputs = int(
            a < range_check_builtin.bound and (b - a) < range_check_builtin.bound)
    %}

     ```

* Add missing hints on whitelist [#1073](https://github.com/lambdaclass/cairo-vm/pull/1073):

    `BuiltinHintProcessor` now supports the following hints:

    ```python
        ids.is_250 = 1 if ids.addr < 2**250 else 0
    ```

    ```python
        # Verify the assumptions on the relationship between 2**250, ADDR_BOUND and PRIME.
        ADDR_BOUND = ids.ADDR_BOUND % PRIME
        assert (2**250 < ADDR_BOUND <= 2**251) and (2 * 2**250 < PRIME) and (
                ADDR_BOUND * 2 > PRIME), \
            'normalize_address() cannot be used with the current constants.'
        ids.is_small = 1 if ids.addr < ADDR_BOUND else 0
    ```

* Implement hint on ec_recover.json whitelist [#1038](https://github.com/lambdaclass/cairo-vm/pull/1038):

    `BuiltinHintProcessor` now supports the following hint:

    ```python
    %{
         value = k = product // m
    %}
    ```

* Implement hint on ec_recover.json whitelist [#1037](https://github.com/lambdaclass/cairo-vm/pull/1037):

    `BuiltinHintProcessor` now supports the following hint:

    ```python
    %{
        from starkware.cairo.common.cairo_secp.secp_utils import pack
        from starkware.python.math_utils import div_mod, safe_div

        a = pack(ids.a, PRIME)
        b = pack(ids.b, PRIME)
        product = a * b
        m = pack(ids.m, PRIME)

        value = res = product % m

    %}
    ```

* Implement hint for `starkware.cairo.common.cairo_keccak.keccak.finalize_keccak` as described by whitelist `starknet/security/whitelists/cairo_keccak.json` [#1041](https://github.com/lambdaclass/cairo-vm/pull/1041)

    `BuiltinHintProcessor` now supports the following hint:

    ```python
    %{
        # Add dummy pairs of input and output.
        _keccak_state_size_felts = int(ids.KECCAK_STATE_SIZE_FELTS)
        _block_size = int(ids.BLOCK_SIZE)
        assert 0 <= _keccak_state_size_felts < 100
        assert 0 <= _block_size < 1000
        inp = [0] * _keccak_state_size_felts
        padding = (inp + keccak_func(inp)) * _block_size
        segments.write_arg(ids.keccak_ptr_end, padding)
    %}
    ```

* Implement hint on ec_recover.json whitelist [#1036](https://github.com/lambdaclass/cairo-vm/pull/1036):

    `BuiltinHintProcessor` now supports the following hint:

    ```python

    %{
        from starkware.cairo.common.cairo_secp.secp_utils import pack
        from starkware.python.math_utils import div_mod, safe_div

        a = pack(ids.a, PRIME)
        b = pack(ids.b, PRIME)

        value = res = a - b
    %}

    ```

* Add missing hint on vrf.json lib [#1054](https://github.com/lambdaclass/cairo-vm/pull/1054):

    `BuiltinHintProcessor` now supports the following hint:

    ```python
        from starkware.cairo.common.cairo_secp.secp_utils import pack
        SECP_P = 2**255-19

        y = pack(ids.point.y, PRIME) % SECP_P
        # The modulo operation in python always returns a nonnegative number.
        value = (-y) % SECP_P
    ```

* Implement hint on ec_recover.json whitelist [#1032](https://github.com/lambdaclass/cairo-vm/pull/1032):

    `BuiltinHintProcessor` now supports the following hint:

    ```python
    %{
        from starkware.cairo.common.cairo_secp.secp_utils import pack
        from starkware.python.math_utils import div_mod, safe_div

        N = pack(ids.n, PRIME)
        x = pack(ids.x, PRIME) % N
        s = pack(ids.s, PRIME) % N,
        value = res = div_mod(x, s, N)
    %}
    ```

* Implement hints on field_arithmetic lib (Part 2) [#1004](https://github.com/lambdaclass/cairo-vm/pull/1004)

    `BuiltinHintProcessor` now supports the following hint:

    ```python
    %{
        from starkware.python.math_utils import div_mod

        def split(num: int, num_bits_shift: int, length: int):
            a = []
            for _ in range(length):
                a.append( num & ((1 << num_bits_shift) - 1) )
                num = num >> num_bits_shift
            return tuple(a)

        def pack(z, num_bits_shift: int) -> int:
            limbs = (z.d0, z.d1, z.d2)
            return sum(limb << (num_bits_shift * i) for i, limb in enumerate(limbs))

        a = pack(ids.a, num_bits_shift = 128)
        b = pack(ids.b, num_bits_shift = 128)
        p = pack(ids.p, num_bits_shift = 128)
        # For python3.8 and above the modular inverse can be computed as follows:
        # b_inverse_mod_p = pow(b, -1, p)
        # Instead we use the python3.7-friendly function div_mod from starkware.python.math_utils
        b_inverse_mod_p = div_mod(1, b, p)


        b_inverse_mod_p_split = split(b_inverse_mod_p, num_bits_shift=128, length=3)

        ids.b_inverse_mod_p.d0 = b_inverse_mod_p_split[0]
        ids.b_inverse_mod_p.d1 = b_inverse_mod_p_split[1]
        ids.b_inverse_mod_p.d2 = b_inverse_mod_p_split[2]
    %}
    ```

* Optimizations for hash builtin [#1029](https://github.com/lambdaclass/cairo-vm/pull/1029):
  * Track the verified addresses by offset in a `Vec<bool>` rather than storing the address in a `Vec<Relocatable>`

* Add missing hint on vrf.json whitelist [#1056](https://github.com/lambdaclass/cairo-vm/pull/1056):

    `BuiltinHintProcessor` now supports the following hint:

    ```python
    %{
        from starkware.python.math_utils import ec_double_slope
        from starkware.cairo.common.cairo_secp.secp_utils import pack
        SECP_P = 2**255-19

        # Compute the slope.
        x = pack(ids.point.x, PRIME)
        y = pack(ids.point.y, PRIME)
        value = slope = ec_double_slope(point=(x, y), alpha=42204101795669822316448953119945047945709099015225996174933988943478124189485, p=SECP_P)
    %}
    ```

* Add missing hint on vrf.json whitelist [#1035](https://github.com/lambdaclass/cairo-vm/pull/1035):

    `BuiltinHintProcessor` now supports the following hint:

    ```python
    %{
        from starkware.python.math_utils import line_slope
        from starkware.cairo.common.cairo_secp.secp_utils import pack
        SECP_P = 2**255-19
        # Compute the slope.
        x0 = pack(ids.point0.x, PRIME)
        y0 = pack(ids.point0.y, PRIME)
        x1 = pack(ids.point1.x, PRIME)
        y1 = pack(ids.point1.y, PRIME)
        value = slope = line_slope(point1=(x0, y0), point2=(x1, y1), p=SECP_P)
    %}
    ```

* Add missing hint on vrf.json whitelist [#1035](https://github.com/lambdaclass/cairo-vm/pull/1035):

    `BuiltinHintProcessor` now supports the following hint:

    ```python
    %{
        from starkware.cairo.common.cairo_secp.secp_utils import pack
        SECP_P = 2**255-19
        to_assert = pack(ids.val, PRIME)
        q, r = divmod(pack(ids.val, PRIME), SECP_P)
        assert r == 0, f"verify_zero: Invalid input {ids.val.d0, ids.val.d1, ids.val.d2}."
        ids.q = q % PRIME
    %}
    ```

* Add missing hint on vrf.json whitelist [#1000](https://github.com/lambdaclass/cairo-vm/pull/1000):

    `BuiltinHintProcessor` now supports the following hint:

    ```python
        def pack_512(u, num_bits_shift: int) -> int:
            limbs = (u.d0, u.d1, u.d2, u.d3)
            return sum(limb << (num_bits_shift * i) for i, limb in enumerate(limbs))

        x = pack_512(ids.x, num_bits_shift = 128)
        p = ids.p.low + (ids.p.high << 128)
        x_inverse_mod_p = pow(x,-1, p)

        x_inverse_mod_p_split = (x_inverse_mod_p & ((1 << 128) - 1), x_inverse_mod_p >> 128)

        ids.x_inverse_mod_p.low = x_inverse_mod_p_split[0]
        ids.x_inverse_mod_p.high = x_inverse_mod_p_split[1]
    ```

* BREAKING CHANGE: Fix `CairoRunner::get_memory_holes` [#1027](https://github.com/lambdaclass/cairo-vm/pull/1027):

  * Skip builtin segements when counting memory holes
  * Check amount of memory holes for all tests in cairo_run_test
  * Remove duplicated tests in cairo_run_test
  * BREAKING CHANGE: `MemorySegmentManager.get_memory_holes` now also receives the amount of builtins in the vm. Signature is now `pub fn get_memory_holes(&self, builtin_count: usize) -> Result<usize, MemoryError>`

* Add missing hints on cairo_secp lib [#1026](https://github.com/lambdaclass/cairo-vm/pull/1026):

    `BuiltinHintProcessor` now supports the following hints:

    ```python
    from starkware.cairo.common.cairo_secp.secp256r1_utils import SECP256R1_ALPHA as ALPHA
    ```
    and:

    ```python
    from starkware.cairo.common.cairo_secp.secp256r1_utils import SECP256R1_N as N
    ```

* Add missing hint on vrf.json lib [#1043](https://github.com/lambdaclass/cairo-vm/pull/1043):

    `BuiltinHintProcessor` now supports the following hint:

    ```python
        from starkware.python.math_utils import div_mod

        def split(a: int):
            return (a & ((1 << 128) - 1), a >> 128)

        def pack(z, num_bits_shift: int) -> int:
            limbs = (z.low, z.high)
            return sum(limb << (num_bits_shift * i) for i, limb in enumerate(limbs))

        a = pack(ids.a, 128)
        b = pack(ids.b, 128)
        p = pack(ids.p, 128)
        # For python3.8 and above the modular inverse can be computed as follows:
        # b_inverse_mod_p = pow(b, -1, p)
        # Instead we use the python3.7-friendly function div_mod from starkware.python.math_utils
        b_inverse_mod_p = div_mod(1, b, p)

        b_inverse_mod_p_split = split(b_inverse_mod_p)

        ids.b_inverse_mod_p.low = b_inverse_mod_p_split[0]
        ids.b_inverse_mod_p.high = b_inverse_mod_p_split[1]
    ```

* Add missing hints `NewHint#35` and `NewHint#36` [#975](https://github.com/lambdaclass/cairo-vm/issues/975)

    `BuiltinHintProcessor` now supports the following hint:

    ```python
    from starkware.cairo.common.cairo_secp.secp_utils import pack
    from starkware.cairo.common.math_utils import as_int
    from starkware.python.math_utils import div_mod, safe_div

    p = pack(ids.P, PRIME)
    x = pack(ids.x, PRIME) + as_int(ids.x.d3, PRIME) * ids.BASE ** 3 + as_int(ids.x.d4, PRIME) * ids.BASE ** 4
    y = pack(ids.y, PRIME)

    value = res = div_mod(x, y, p)
    ```

    ```python
    k = safe_div(res * y - x, p)
    value = k if k > 0 else 0 - k
    ids.flag = 1 if k > 0 else 0
    ```

* Add missing hint on cairo_secp lib [#1057](https://github.com/lambdaclass/cairo-vm/pull/1057):

    `BuiltinHintProcessor` now supports the following hint:

    ```python
        from starkware.cairo.common.cairo_secp.secp_utils import pack
        from starkware.python.math_utils import ec_double_slope

        # Compute the slope.
        x = pack(ids.point.x, PRIME)
        y = pack(ids.point.y, PRIME)
        value = slope = ec_double_slope(point=(x, y), alpha=ALPHA, p=SECP_P)
    ```

* Add missing hint on uint256_improvements lib [#1025](https://github.com/lambdaclass/cairo-vm/pull/1025):

    `BuiltinHintProcessor` now supports the following hint:

    ```python
        from starkware.python.math_utils import isqrt
        n = (ids.n.high << 128) + ids.n.low
        root = isqrt(n)
        assert 0 <= root < 2 ** 128
        ids.root = root
    ```

* Add missing hint on vrf.json lib [#1045](https://github.com/lambdaclass/cairo-vm/pull/1045):

    `BuiltinHintProcessor` now supports the following hint:

    ```python
        from starkware.python.math_utils import is_quad_residue, sqrt

        def split(a: int):
            return (a & ((1 << 128) - 1), a >> 128)

        def pack(z) -> int:
            return z.low + (z.high << 128)

        generator = pack(ids.generator)
        x = pack(ids.x)
        p = pack(ids.p)

        success_x = is_quad_residue(x, p)
        root_x = sqrt(x, p) if success_x else None
        success_gx = is_quad_residue(generator*x, p)
        root_gx = sqrt(generator*x, p) if success_gx else None

        # Check that one is 0 and the other is 1
        if x != 0:
            assert success_x + success_gx == 1

        # `None` means that no root was found, but we need to transform these into a felt no matter what
        if root_x == None:
            root_x = 0
        if root_gx == None:
            root_gx = 0
        ids.success_x = int(success_x)
        ids.success_gx = int(success_gx)
        split_root_x = split(root_x)
        # print('split root x', split_root_x)
        split_root_gx = split(root_gx)
        ids.sqrt_x.low = split_root_x[0]
        ids.sqrt_x.high = split_root_x[1]
        ids.sqrt_gx.low = split_root_gx[0]
        ids.sqrt_gx.high = split_root_gx[1]
    ```

* Add missing hint on uint256_improvements lib [#1024](https://github.com/lambdaclass/cairo-vm/pull/1024):

    `BuiltinHintProcessor` now supports the following hint:

    ```python
        res = ids.a + ids.b
        ids.carry = 1 if res >= ids.SHIFT else 0
    ```

* BREAKING CHANGE: move `Program::identifiers` to `SharedProgramData::identifiers` [#1023](https://github.com/lambdaclass/cairo-vm/pull/1023)
    * Optimizes `CairoRunner::new`, needed for sequencers and other workflows reusing the same `Program` instance across `CairoRunner`s
    * Breaking change: make all fields in `Program` and `SharedProgramData` `pub(crate)`, since we break by moving the field let's make it the last break for this struct
    * Add `Program::get_identifier(&self, id: &str) -> &Identifier` to get a single identifier by name

* Implement hints on field_arithmetic lib[#985](https://github.com/lambdaclass/cairo-vm/pull/983)

    `BuiltinHintProcessor` now supports the following hint:

    ```python
        %{
            from starkware.python.math_utils import is_quad_residue, sqrt

            def split(num: int, num_bits_shift: int = 128, length: int = 3):
                a = []
                for _ in range(length):
                    a.append( num & ((1 << num_bits_shift) - 1) )
                    num = num >> num_bits_shift
                return tuple(a)

            def pack(z, num_bits_shift: int = 128) -> int:
                limbs = (z.d0, z.d1, z.d2)
                return sum(limb << (num_bits_shift * i) for i, limb in enumerate(limbs))


            generator = pack(ids.generator)
            x = pack(ids.x)
            p = pack(ids.p)

            success_x = is_quad_residue(x, p)
            root_x = sqrt(x, p) if success_x else None

            success_gx = is_quad_residue(generator*x, p)
            root_gx = sqrt(generator*x, p) if success_gx else None

            # Check that one is 0 and the other is 1
            if x != 0:
                assert success_x + success_gx ==1

            # `None` means that no root was found, but we need to transform these into a felt no matter what
            if root_x == None:
                root_x = 0
            if root_gx == None:
                root_gx = 0
            ids.success_x = int(success_x)
            ids.success_gx = int(success_gx)
            split_root_x = split(root_x)
            split_root_gx = split(root_gx)
            ids.sqrt_x.d0 = split_root_x[0]
            ids.sqrt_x.d1 = split_root_x[1]
            ids.sqrt_x.d2 = split_root_x[2]
            ids.sqrt_gx.d0 = split_root_gx[0]
            ids.sqrt_gx.d1 = split_root_gx[1]
            ids.sqrt_gx.d2 = split_root_gx[2]
        %}
    ```

* Add missing hint on vrf.json lib [#1050](https://github.com/lambdaclass/cairo-vm/pull/1050):

    `BuiltinHintProcessor` now supports the following hint:

    ```python
        sum_low = ids.a.low + ids.b.low
        ids.carry_low = 1 if sum_low >= ids.SHIFT else 0
    ```

* Add missing hint on uint256_improvements lib [#1016](https://github.com/lambdaclass/cairo-vm/pull/1016):

    `BuiltinHintProcessor` now supports the following hint:

    ```python
        def split(num: int, num_bits_shift: int = 128, length: int = 2):
            a = []
            for _ in range(length):
                a.append( num & ((1 << num_bits_shift) - 1) )
                num = num >> num_bits_shift
            return tuple(a)

        def pack(z, num_bits_shift: int = 128) -> int:
            limbs = (z.low, z.high)
            return sum(limb << (num_bits_shift * i) for i, limb in enumerate(limbs))

        a = pack(ids.a)
        b = pack(ids.b)
        res = (a - b)%2**256
        res_split = split(res)
        ids.res.low = res_split[0]
        ids.res.high = res_split[1]
    ```

* Implement hint on vrf.json lib [#1049](https://github.com/lambdaclass/cairo-vm/pull/1049)

    `BuiltinHintProcessor` now supports the following hint:

    ```python
        def split(num: int, num_bits_shift: int, length: int):
            a = []
            for _ in range(length):
                a.append( num & ((1 << num_bits_shift) - 1) )
                num = num >> num_bits_shift
            return tuple(a)

        def pack(z, num_bits_shift: int) -> int:
            limbs = (z.d0, z.d1, z.d2)
            return sum(limb << (num_bits_shift * i) for i, limb in enumerate(limbs))

        def pack_extended(z, num_bits_shift: int) -> int:
            limbs = (z.d0, z.d1, z.d2, z.d3, z.d4, z.d5)
            return sum(limb << (num_bits_shift * i) for i, limb in enumerate(limbs))

        a = pack_extended(ids.a, num_bits_shift = 128)
        div = pack(ids.div, num_bits_shift = 128)

        quotient, remainder = divmod(a, div)

        quotient_split = split(quotient, num_bits_shift=128, length=6)

        ids.quotient.d0 = quotient_split[0]
        ids.quotient.d1 = quotient_split[1]
        ids.quotient.d2 = quotient_split[2]
        ids.quotient.d3 = quotient_split[3]
        ids.quotient.d4 = quotient_split[4]
        ids.quotient.d5 = quotient_split[5]

        remainder_split = split(remainder, num_bits_shift=128, length=3)
        ids.remainder.d0 = remainder_split[0]
        ids.remainder.d1 = remainder_split[1]
        ids.remainder.d2 = remainder_split[2]
    ```

    _Note: this hint is similar to the one in #983, but with some trailing whitespace removed_

* Add missing hint on vrf.json whitelist [#1030](https://github.com/lambdaclass/cairo-vm/pull/1030):

    `BuiltinHintProcessor` now supports the following hint:

    ```python
        def split(num: int, num_bits_shift: int, length: int):
            a = []
            for _ in range(length):
                a.append( num & ((1 << num_bits_shift) - 1) )
                num = num >> num_bits_shift
            return tuple(a)

        def pack(z, num_bits_shift: int) -> int:
            limbs = (z.low, z.high)
            return sum(limb << (num_bits_shift * i) for i, limb in enumerate(limbs))

        def pack_extended(z, num_bits_shift: int) -> int:
            limbs = (z.d0, z.d1, z.d2, z.d3)
            return sum(limb << (num_bits_shift * i) for i, limb in enumerate(limbs))

        x = pack_extended(ids.x, num_bits_shift = 128)
        div = pack(ids.div, num_bits_shift = 128)

        quotient, remainder = divmod(x, div)

        quotient_split = split(quotient, num_bits_shift=128, length=4)

        ids.quotient.d0 = quotient_split[0]
        ids.quotient.d1 = quotient_split[1]
        ids.quotient.d2 = quotient_split[2]
        ids.quotient.d3 = quotient_split[3]

        remainder_split = split(remainder, num_bits_shift=128, length=2)
        ids.remainder.low = remainder_split[0]
        ids.remainder.high = remainder_split[1]
    ```

* Add method `Program::data_len(&self) -> usize` to get the number of data cells in a given program [#1022](https://github.com/lambdaclass/cairo-vm/pull/1022)

* Add missing hint on uint256_improvements lib [#1013](https://github.com/lambdaclass/cairo-vm/pull/1013):

    `BuiltinHintProcessor` now supports the following hint:

    ```python
        a = (ids.a.high << 128) + ids.a.low
        div = (ids.div.b23 << 128) + ids.div.b01
        quotient, remainder = divmod(a, div)

        ids.quotient.low = quotient & ((1 << 128) - 1)
        ids.quotient.high = quotient >> 128
        ids.remainder.low = remainder & ((1 << 128) - 1)
        ids.remainder.high = remainder >> 128
    ```

* Add missing hint on cairo_secp lib [#1010](https://github.com/lambdaclass/cairo-vm/pull/1010):

    `BuiltinHintProcessor` now supports the following hint:

    ```python
        memory[ap] = int(x == 0)
    ```

* Implement hint on `get_felt_bitlength` [#993](https://github.com/lambdaclass/cairo-vm/pull/993)

  `BuiltinHintProcessor` now supports the following hint:
  ```python
  x = ids.x
  ids.bit_length = x.bit_length()
  ```
  Used by the [`Garaga` library function `get_felt_bitlength`](https://github.com/keep-starknet-strange/garaga/blob/249f8a372126b3a839f9c1e1080ea8c6f9374c0c/src/utils.cairo#L54)

* Add missing hint on cairo_secp lib [#1009](https://github.com/lambdaclass/cairo-vm/pull/1009):

    `BuiltinHintProcessor` now supports the following hint:

    ```python
        ids.dibit = ((ids.scalar_u >> ids.m) & 1) + 2 * ((ids.scalar_v >> ids.m) & 1)
    ```

* Add getters to read properties of a `Program` [#1017](https://github.com/lambdaclass/cairo-vm/pull/1017):
  * `prime(&self) -> &str`: get the prime associated to data in hex representation
  * `iter_data(&self) -> Iterator<Item = &MaybeRelocatable>`: get an iterator over all elements in the program data
  * `iter_builtins(&self) -> Iterator<Item = &BuiltinName>`: get an iterator over the names of required builtins

* Add missing hint on cairo_secp lib [#1008](https://github.com/lambdaclass/cairo-vm/pull/1008):

    `BuiltinHintProcessor` now supports the following hint:

    ```python
        ids.len_hi = max(ids.scalar_u.d2.bit_length(), ids.scalar_v.d2.bit_length())-1
    ```

* Update `starknet-crypto` to version `0.4.3` [#1011](https://github.com/lambdaclass/cairo-vm/pull/1011)
  * The new version carries an 85% reduction in execution time for ECDSA signature verification

* BREAKING CHANGE: refactor `Program` to optimize `Program::clone` [#999](https://github.com/lambdaclass/cairo-vm/pull/999)

    * Breaking change: many fields that were (unnecessarily) public become hidden by the refactor.

* BREAKING CHANGE: Add _builtin suffix to builtin names e.g.: output -> output_builtin [#1005](https://github.com/lambdaclass/cairo-vm/pull/1005)

* Implement hint on uint384_extension lib [#983](https://github.com/lambdaclass/cairo-vm/pull/983)

    `BuiltinHintProcessor` now supports the following hint:

    ```python
        def split(num: int, num_bits_shift: int, length: int):
            a = []
            for _ in range(length):
                a.append( num & ((1 << num_bits_shift) - 1) )
                num = num >> num_bits_shift
            return tuple(a)

        def pack(z, num_bits_shift: int) -> int:
            limbs = (z.d0, z.d1, z.d2)
            return sum(limb << (num_bits_shift * i) for i, limb in enumerate(limbs))

        def pack_extended(z, num_bits_shift: int) -> int:
            limbs = (z.d0, z.d1, z.d2, z.d3, z.d4, z.d5)
            return sum(limb << (num_bits_shift * i) for i, limb in enumerate(limbs))

        a = pack_extended(ids.a, num_bits_shift = 128)
        div = pack(ids.div, num_bits_shift = 128)

        quotient, remainder = divmod(a, div)

        quotient_split = split(quotient, num_bits_shift=128, length=6)

        ids.quotient.d0 = quotient_split[0]
        ids.quotient.d1 = quotient_split[1]
        ids.quotient.d2 = quotient_split[2]
        ids.quotient.d3 = quotient_split[3]
        ids.quotient.d4 = quotient_split[4]
        ids.quotient.d5 = quotient_split[5]

        remainder_split = split(remainder, num_bits_shift=128, length=3)
        ids.remainder.d0 = remainder_split[0]
        ids.remainder.d1 = remainder_split[1]
        ids.remainder.d2 = remainder_split[2]
    ```

* BREAKING CHANGE: optimization for instruction decoding [#942](https://github.com/lambdaclass/cairo-vm/pull/942):
    * Avoids copying immediate arguments to the `Instruction` structure, as they get inferred from the offset anyway
    * Breaking: removal of the field `Instruction::imm`

* Add missing `\n` character in traceback string [#997](https://github.com/lambdaclass/cairo-vm/pull/997)
    * BugFix: Add missing `\n` character after traceback lines when the filename is missing ("Unknown Location")

* 0.11 Support
    * Add missing hints [#1014](https://github.com/lambdaclass/cairo-vm/pull/1014):
        `BuiltinHintProcessor` now supports the following hints:
        ```python
            from starkware.cairo.common.cairo_secp.secp256r1_utils import SECP256R1_P as SECP_P
        ```
        and:
        ```python
            from starkware.cairo.common.cairo_secp.secp_utils import pack
            from starkware.python.math_utils import line_slope

            # Compute the slope.
            x0 = pack(ids.point0.x, PRIME)
            y0 = pack(ids.point0.y, PRIME)
            x1 = pack(ids.point1.x, PRIME)
            y1 = pack(ids.point1.y, PRIME)
            value = slope = line_slope(point1=(x0, y0), point2=(x1, y1), p=SECP_P)
        ```
    * Add missing hints on cairo_secp lib [#991](https://github.com/lambdaclass/cairo-vm/pull/991):
        `BuiltinHintProcessor` now supports the following hints:
        ```python
        from starkware.cairo.common.cairo_secp.secp_utils import pack
        from starkware.python.math_utils import div_mod, safe_div

        N = 0xfffffffffffffffffffffffffffffffebaaedce6af48a03bbfd25e8cd0364141
        x = pack(ids.x, PRIME) % N
        s = pack(ids.s, PRIME) % N
        value = res = div_mod(x, s, N)
        ```
        and:
        ```python
        value = k = safe_div(res * s - x, N)
        ```
    * Layouts update [#874](https://github.com/lambdaclass/cairo-vm/pull/874)
    * Keccak builtin updated [#873](https://github.com/lambdaclass/cairo-vm/pull/873), [#883](https://github.com/lambdaclass/cairo-vm/pull/883)
    * Changes to `ec_op` [#876](https://github.com/lambdaclass/cairo-vm/pull/876)
    * Poseidon builtin [#875](https://github.com/lambdaclass/cairo-vm/pull/875)
    * Renamed Felt to Felt252 [#899](https://github.com/lambdaclass/cairo-vm/pull/899)
    * Added SegmentArenaBuiltinRunner [#913](https://github.com/lambdaclass/cairo-vm/pull/913)
    * Added `program_segment_size` argument to `verify_secure_runner` & `run_from_entrypoint` [#928](https://github.com/lambdaclass/cairo-vm/pull/928)
    * Added dynamic layout [#879](https://github.com/lambdaclass/cairo-vm/pull/879)
    * `get_segment_size` was exposed [#934](https://github.com/lambdaclass/cairo-vm/pull/934)

* Add missing hint on cairo_secp lib [#1006](https://github.com/lambdaclass/cairo-vm/pull/1006):

    `BuiltinHintProcessor` now supports the following hint:

    ```python
        ids.quad_bit = (
            8 * ((ids.scalar_v >> ids.m) & 1)
            + 4 * ((ids.scalar_u >> ids.m) & 1)
            + 2 * ((ids.scalar_v >> (ids.m - 1)) & 1)
            + ((ids.scalar_u >> (ids.m - 1)) & 1)
        )
    ```

* Add missing hint on cairo_secp lib [#1003](https://github.com/lambdaclass/cairo-vm/pull/1003):

    `BuiltinHintProcessor` now supports the following hint:

    ```python
        from starkware.cairo.common.cairo_secp.secp_utils import pack

        x = pack(ids.x, PRIME) % SECP_P
    ```

* Add missing hint on cairo_secp lib [#996](https://github.com/lambdaclass/cairo-vm/pull/996):

    `BuiltinHintProcessor` now supports the following hint:

    ```python
        from starkware.python.math_utils import div_mod
        value = x_inv = div_mod(1, x, SECP_P)
    ```

* Add missing hints on cairo_secp lib [#994](https://github.com/lambdaclass/cairo-vm/pull/994):

    `BuiltinHintProcessor` now supports the following hints:

    ```python
        from starkware.cairo.common.cairo_secp.secp_utils import pack
        from starkware.python.math_utils import div_mod, safe_div

        a = pack(ids.a, PRIME)
        b = pack(ids.b, PRIME)
        value = res = div_mod(a, b, N)
    ```

    ```python
        value = k_plus_one = safe_div(res * b - a, N) + 1
    ```

* Add missing hint on cairo_secp lib [#992](https://github.com/lambdaclass/cairo-vm/pull/992):

    `BuiltinHintProcessor` now supports the following hint:

    ```python
        from starkware.cairo.common.cairo_secp.secp_utils import pack

        q, r = divmod(pack(ids.val, PRIME), SECP_P)
        assert r == 0, f"verify_zero: Invalid input {ids.val.d0, ids.val.d1, ids.val.d2}."
        ids.q = q % PRIME
    ```

* Add missing hint on cairo_secp lib [#990](https://github.com/lambdaclass/cairo-vm/pull/990):

    `BuiltinHintProcessor` now supports the following hint:

    ```python
        from starkware.cairo.common.cairo_secp.secp_utils import pack

        slope = pack(ids.slope, PRIME)
        x = pack(ids.point.x, PRIME)
        y = pack(ids.point.y, PRIME)

        value = new_x = (pow(slope, 2, SECP_P) - 2 * x) % SECP_P
    ```

* Add missing hint on cairo_secp lib [#989](https://github.com/lambdaclass/cairo-vm/pull/989):

    `BuiltinHintProcessor` now supports the following hint:

    ```python
        from starkware.cairo.common.cairo_secp.secp_utils import SECP_P
        q, r = divmod(pack(ids.val, PRIME), SECP_P)
        assert r == 0, f"verify_zero: Invalid input {ids.val.d0, ids.val.d1, ids.val.d2}."
        ids.q = q % PRIME
    ```

* Add missing hint on cairo_secp lib [#986](https://github.com/lambdaclass/cairo-vm/pull/986):

    `BuiltinHintProcessor` now supports the following hint:

    ```python
        from starkware.cairo.common.cairo_secp.secp_utils import SECP_P, pack
        from starkware.python.math_utils import div_mod

        # Compute the slope.
        x = pack(ids.pt.x, PRIME)
        y = pack(ids.pt.y, PRIME)
        value = slope = div_mod(3 * x ** 2, 2 * y, SECP_P)
    ```

* Add missing hint on cairo_secp lib [#984](https://github.com/lambdaclass/cairo-vm/pull/984):

    `BuiltinHintProcessor` now supports the following hint:

    ```python
        from starkware.cairo.common.cairo_secp.secp_utils import SECP_P, pack
        from starkware.python.math_utils import div_mod

        # Compute the slope.
        x0 = pack(ids.pt0.x, PRIME)
        y0 = pack(ids.pt0.y, PRIME)
        x1 = pack(ids.pt1.x, PRIME)
        y1 = pack(ids.pt1.y, PRIME)
        value = slope = div_mod(y0 - y1, x0 - x1, SECP_P)
    ```

* Implement hints on uint384 lib (Part 2) [#971](https://github.com/lambdaclass/cairo-vm/pull/971)

    `BuiltinHintProcessor` now supports the following hint:

    ```python
        memory[ap] = 1 if 0 <= (ids.a.d2 % PRIME) < 2 ** 127 else 0
    ```

 * Add alternative hint code for hint on _block_permutation used by 0.10.3 whitelist [#958](https://github.com/lambdaclass/cairo-vm/pull/958)

     `BuiltinHintProcessor` now supports the following hint:

    ```python
        from starkware.cairo.common.keccak_utils.keccak_utils import keccak_func
        _keccak_state_size_felts = int(ids.KECCAK_STATE_SIZE_FELTS)
        assert 0 <= _keccak_state_size_felts < 100

        output_values = keccak_func(memory.get_range(
            ids.keccak_ptr - _keccak_state_size_felts, _keccak_state_size_felts))
        segments.write_arg(ids.keccak_ptr, output_values)
    ```

* Make  hints code `src/hint_processor/builtin_hint_processor/hint_code.rs` public [#988](https://github.com/lambdaclass/cairo-vm/pull/988)

* Implement hints on uint384 lib (Part 1) [#960](https://github.com/lambdaclass/cairo-vm/pull/960)

    `BuiltinHintProcessor` now supports the following hints:

    ```python
        def split(num: int, num_bits_shift: int, length: int):
        a = []
        for _ in range(length):
            a.append( num & ((1 << num_bits_shift) - 1) )
            num = num >> num_bits_shift
        return tuple(a)

        def pack(z, num_bits_shift: int) -> int:
            limbs = (z.d0, z.d1, z.d2)
            return sum(limb << (num_bits_shift * i) for i, limb in enumerate(limbs))

        a = pack(ids.a, num_bits_shift = 128)
        div = pack(ids.div, num_bits_shift = 128)
        quotient, remainder = divmod(a, div)

        quotient_split = split(quotient, num_bits_shift=128, length=3)
        assert len(quotient_split) == 3

        ids.quotient.d0 = quotient_split[0]
        ids.quotient.d1 = quotient_split[1]
        ids.quotient.d2 = quotient_split[2]

        remainder_split = split(remainder, num_bits_shift=128, length=3)
        ids.remainder.d0 = remainder_split[0]
        ids.remainder.d1 = remainder_split[1]
        ids.remainder.d2 = remainder_split[2]
    ```

    ```python
        ids.low = ids.a & ((1<<128) - 1)
        ids.high = ids.a >> 128
    ```

    ```python
            sum_d0 = ids.a.d0 + ids.b.d0
        ids.carry_d0 = 1 if sum_d0 >= ids.SHIFT else 0
        sum_d1 = ids.a.d1 + ids.b.d1 + ids.carry_d0
        ids.carry_d1 = 1 if sum_d1 >= ids.SHIFT else 0
        sum_d2 = ids.a.d2 + ids.b.d2 + ids.carry_d1
        ids.carry_d2 = 1 if sum_d2 >= ids.SHIFT else 0
    ```

    ```python
        from starkware.python.math_utils import isqrt

        def split(num: int, num_bits_shift: int, length: int):
            a = []
            for _ in range(length):
                a.append( num & ((1 << num_bits_shift) - 1) )
                num = num >> num_bits_shift
            return tuple(a)

        def pack(z, num_bits_shift: int) -> int:
            limbs = (z.d0, z.d1, z.d2)
            return sum(limb << (num_bits_shift * i) for i, limb in enumerate(limbs))

        a = pack(ids.a, num_bits_shift=128)
        root = isqrt(a)
        assert 0 <= root < 2 ** 192
        root_split = split(root, num_bits_shift=128, length=3)
        ids.root.d0 = root_split[0]
        ids.root.d1 = root_split[1]
        ids.root.d2 = root_split[2]
    ```

* Re-export the `cairo-felt` crate as `cairo_vm::felt` [#981](https://github.com/lambdaclass/cairo-vm/pull/981)
  * Removes the need of explicitly importing `cairo-felt` in downstream projects
  and helps ensure there is no version mismatch caused by that

* Implement hint on `uint256_mul_div_mod`[#957](https://github.com/lambdaclass/cairo-vm/pull/957)

    `BuiltinHintProcessor` now supports the following hint:

    ```python
    a = (ids.a.high << 128) + ids.a.low
    b = (ids.b.high << 128) + ids.b.low
    div = (ids.div.high << 128) + ids.div.low
    quotient, remainder = divmod(a * b, div)

    ids.quotient_low.low = quotient & ((1 << 128) - 1)
    ids.quotient_low.high = (quotient >> 128) & ((1 << 128) - 1)
    ids.quotient_high.low = (quotient >> 256) & ((1 << 128) - 1)
    ids.quotient_high.high = quotient >> 384
    ids.remainder.low = remainder & ((1 << 128) - 1)
    ids.remainder.high = remainder >> 128"
    ```

    Used by the common library function `uint256_mul_div_mod`

#### [0.3.0-rc1] - 2023-04-13
* Derive Deserialize for ExecutionResources [#922](https://github.com/lambdaclass/cairo-vm/pull/922)
* Remove builtin names from VirtualMachine.builtin_runners [#921](https://github.com/lambdaclass/cairo-vm/pull/921)
* Implemented hints on common/ec.cairo [#888](https://github.com/lambdaclass/cairo-vm/pull/888)
* Changed `Memory.insert` argument types [#902](https://github.com/lambdaclass/cairo-vm/pull/902)
* feat: implemented `Deserialize` on Program by changing builtins field type to enum [#896](https://github.com/lambdaclass/cairo-vm/pull/896)
* Effective size computation from the VM exposed [#887](https://github.com/lambdaclass/cairo-vm/pull/887)
* Wasm32 Support! [#828](https://github.com/lambdaclass/cairo-vm/pull/828), [#893](https://github.com/lambdaclass/cairo-vm/pull/893)
* `MathError` added for math operation [#855](https://github.com/lambdaclass/cairo-vm/pull/855)
* Check for overflows in relocatable operations [#859](https://github.com/lambdaclass/cairo-vm/pull/859)
* Use `Relocatable` instead of `&MaybeRelocatable` in `load_data` and `get_range`[#860](https://github.com/lambdaclass/cairo-vm/pull/860) [#867](https://github.com/lambdaclass/cairo-vm/pull/867)
* Memory-related errors moved to `MemoryError` [#854](https://github.com/lambdaclass/cairo-vm/pull/854)
    * Removed unused error variants
    * Moved memory-related error variants to `MemoryError`
    * Changed memory getters to return `MemoryError` instead of `VirtualMachineError`
    * Changed all memory-related errors in hint from `HintError::Internal(VmError::...` to `HintError::Memory(MemoryError::...`
* feat: Builder pattern for `VirtualMachine` [#820](https://github.com/lambdaclass/cairo-vm/pull/820)
* Simplified `Memory::get` return type to `Option` [#852](https://github.com/lambdaclass/cairo-vm/pull/852)
* Improved idenitifier variable error handling [#851](https://github.com/lambdaclass/cairo-vm/pull/851)
* `CairoRunner::write_output` now prints missing and relocatable values [#853](https://github.com/lambdaclass/cairo-vm/pull/853)
* `VirtualMachineError::FailedToComputeOperands` error message expanded [#848](https://github.com/lambdaclass/cairo-vm/pull/848)
* Builtin names made public [#849](https://github.com/lambdaclass/cairo-vm/pull/849)
* `secure_run` flag moved to `CairoRunConfig` struct [#832](https://github.com/lambdaclass/cairo-vm/pull/832)
* `vm_core` error types revised and iimplemented `AddAssign` for `Relocatable` [#837](https://github.com/lambdaclass/cairo-vm/pull/837)
* `to_bigint` and `to_biguint` deprecated [#757](https://github.com/lambdaclass/cairo-vm/pull/757)
* `Memory` moved into `MemorySegmentManager` [#830](https://github.com/lambdaclass/cairo-vm/pull/830)
    * To reduce the complexity of the VM's memory and enforce proper usage (as the memory and its segment manager are now a "unified" entity)
    * Removed `memory` field from `VirtualMachine`
    * Added `memory` field to `MemorySegmentManager`
    * Removed `Memory` argument from methods where `MemorySegmentManager` is also an argument
    * Added test macro `segments` (an extension of the `memory` macro)
* `Display` trait added to Memory struct [#812](https://github.com/lambdaclass/cairo-vm/pull/812)
* feat: Extensible VirtualMachineError and removed PartialEq trait [#783](https://github.com/lambdaclass/cairo-vm/pull/783)
    * `VirtualMachineError::Other(anyhow::Error)` was added to allow to returning custom errors when using `cairo-vm`
    * The `PartialEq` trait was removed from the `VirtualMachineError` enum
* VM hooks added as a conditional feature [#761](https://github.com/lambdaclass/cairo-vm/pull/761)
    * Cairo-vm based testing tools such as cairo-foundry or those built by FuzzingLabs need access to the state of the VM at specific points during the execution.
    * This PR adds the possibility for users of the cairo-vm lib to execute their custom additional code during the program execution.
    * The Rust "feature" mechanism was used in order to guarantee that this ability is only available when the lib user needs it, and is not compiled when it's not required.
    * Three hooks were created:
        * before the first step
        * before each step
        * after each step
* ExecutionResource operations: add and substract [#774](https://github.com/lambdaclass/cairo-vm/pull/774), multiplication [#908](https://github.com/lambdaclass/cairo-vm/pull/908) , and `AddAssign` [#914](https://github.com/lambdaclass/cairo-vm/pull/914)

* Move `Memory` into `MemorySegmentManager` [#830](https://github.com/lambdaclass/cairo-vm/pull/830)
    * Structural changes:
        * Remove `memory: Memory` field from `VirtualMachine`
        * Add `memory: Memory` field to `MemorySegmentManager`
    * As a result of this, multiple public methods' signatures changed:
        * `BuiltinRunner` (and its inner enum types):
            * `initialize_segments(&mut self, segments: &mut MemorySegmentManager, memory: &mut Memory)` -> `initialize_segments(&mut self, segments: &mut MemorySegmentManager)`
            * `final_stack(&mut self, segments: &MemorySegmentManager, memory: &Memory, stack_pointer: Relocatable) -> Result<Relocatable, RunnerError>` -> `final_stack(&mut self, segments: &MemorySegmentManager, stack_pointer: Relocatable) -> Result<Relocatable, RunnerError>`
        * `MemorySegmentManager`
            * `add(&mut self, memory: &mut Memory) -> Relocatable` -> `add(&mut self) -> Relocatable`
            * `add_temporary_segment(&mut self, memory: &mut Memory) -> Relocatable` -> `add_temporary_segment(&mut self) -> Relocatable`
            * `load_data(&mut self, memory: &mut Memory, ptr: &MaybeRelocatable, data: &Vec<MaybeRelocatable>) -> Result<MaybeRelocatable, MemoryError>` -> `load_data(&mut self, ptr: &MaybeRelocatable, data: &Vec<MaybeRelocatable>) -> Result<MaybeRelocatable, MemoryError>`
            * `compute_effective_sizes(&mut self, memory: &Memory) -> &Vec<usize>` -> `compute_effective_sizes(&mut self) -> &Vec<usize>`
            * `gen_arg(&mut self, arg: &dyn Any, memory: &mut Memory) -> Result<MaybeRelocatable, VirtualMachineError>` -> `gen_arg(&mut self, arg: &dyn Any) -> Result<MaybeRelocatable, VirtualMachineError>`
            * `gen_cairo_arg(&mut self, arg: &CairoArg, memory: &mut Memory) -> Result<MaybeRelocatable, VirtualMachineError>` -> `gen_cairo_arg(&mut self, arg: &CairoArg) -> Result<MaybeRelocatable, VirtualMachineError>`
            * `write_arg(&mut self, memory: &mut Memory, ptr: &Relocatable, arg: &dyn Any) -> Result<MaybeRelocatable, MemoryError>` -> `write_arg(&mut self, ptr: &Relocatable, arg: &dyn Any) -> Result<MaybeRelocatable, MemoryError>`

* Refactor `Memory::relocate memory` [#784](https://github.com/lambdaclass/cairo-vm/pull/784)
    * Bugfixes:
        * `Memory::relocate_memory` now moves data in the temporary memory relocated by a relocation rule to the real memory
    * Aditional Notes:
        * When relocating temporary memory produces clashes with pre-existing values in the real memory, an InconsistentMemory error is returned instead of keeping the last inserted value. This differs from the original implementation.

* Restrict addresses to Relocatable + fix some error variants used in signature.rs [#792](https://github.com/lambdaclass/cairo-vm/pull/792)
    * Public Api Changes:
        * Change `ValidationRule` inner type to `Box<dyn Fn(&Memory, &Relocatable) -> Result<Vec<Relocatable>, MemoryError>>`.
        * Change `validated_addresses` field of `Memory` to `HashSet<Relocatable>`.
        * Change `validate_memory_cell(&mut self, address: &MaybeRelocatable) -> Result<(), MemoryError>` to `validate_memory_cell(&mut self, addr: &Relocatable) -> Result<(), MemoryError>`.

* Add `VmException` to `CairoRunner::run_from_entrypoint`[#775](https://github.com/lambdaclass/cairo-vm/pull/775)
    * Public Api Changes:
        * Change error return type of `CairoRunner::run_from_entrypoint` to `CairoRunError`.
        * Convert `VirtualMachineError`s outputed during the vm run to `VmException` in `CairoRunner::run_from_entrypoint`.
        * Make `VmException` fields public

* Fix `BuiltinRunner::final_stack` and remove quick fix [#778](https://github.com/lambdaclass/cairo-vm/pull/778)
    * Public Api changes:
        * Various changes to public `BuiltinRunner` method's signatures:
            * `final_stack(&self, vm: &VirtualMachine, pointer: Relocatable) -> Result<(Relocatable, usize), RunnerError>` to `final_stack(&mut self, segments: &MemorySegmentManager, memory: &Memory, pointer: Relocatable) -> Result<Relocatable,RunnerError>`.
            * `get_used_cells(&self, vm: &VirtualMachine) -> Result<usize, MemoryError>` to  `get_used_cells(&self, segments: &MemorySegmentManager) -> Result<usize, MemoryError>`.
            * `get_used_instances(&self, vm: &VirtualMachine) -> Result<usize, MemoryError>` to `get_used_instances(&self, segments: &MemorySegmentManager) -> Result<usize, MemoryError>`.
    * Bugfixes:
        * `BuiltinRunner::final_stack` now updates the builtin's stop_ptr instead of returning it. This replaces the bugfix on PR #768.

#### [0.1.3] - 2023-01-26
* Add secure_run flag + integrate verify_secure_runner into cairo-run [#771](https://github.com/lambdaclass/cairo-vm/pull/777)
    * Public Api changes:
        * Add command_line argument `secure_run`
        * Add argument `secure_run: Option<bool>` to `cairo_run`
        * `verify_secure_runner` is now called inside `cairo-run` when `secure_run` is set to true or when it not set and the run is not on `proof_mode`
    * Bugfixes:
        * `EcOpBuiltinRunner::deduce_memory_cell` now checks that both points are on the curve instead of only the first one
        * `EcOpBuiltinRunner::deduce_memory_cell` now returns the values of the point coordinates instead of the indices when a `PointNotOnCurve` error is returned

* Refactor `Refactor verify_secure_runner` [#768](https://github.com/lambdaclass/cairo-vm/pull/768)
    * Public Api changes:
        * Remove builtin name from the return value of `BuiltinRunner::get_memory_segment_addresses`
        * Simplify the return value of `CairoRunner::get_builtin_segments_info` to `Vec<(usize, usize)>`
        * CairoRunner::read_return_values now receives a mutable reference to VirtualMachine
    * Bugfixes:
        * CairoRunner::read_return_values now updates the `stop_ptr` of each builtin after calling `BuiltinRunner::final_stack`

* Use CairoArg enum instead of Any in CairoRunner::run_from_entrypoint [#686](https://github.com/lambdaclass/cairo-vm/pull/686)
    * Public Api changes:
        * Remove `Result` from `MaybeRelocatable::mod_floor`, it now returns a `MaybeRelocatable`
        * Add struct `CairoArg`
        * Change `arg` argument of `CairoRunner::run_from_entrypoint` from `Vec<&dyn Any>` to `&[&CairoArg]`
        * Remove argument `typed_args` from `CairoRunner::run_from_entrypoint`
        * Remove no longer used method `gen_typed_arg` from `VirtualMachine` & `MemorySegmentManager`
        * Add methods `MemorySegmentManager::gen_cairo_arg` & `MemorySegmentManager::write_simple_args` as typed counterparts to `MemorySegmentManager::gen_arg` & `MemorySegmentManager::write_arg`

#### [0.1.1] - 2023-01-11

* Add input file contents to traceback [#666](https://github.com/lambdaclass/cairo-vm/pull/666/files)
    * Public Api changes:
        * `VirtualMachineError` enum variants containing `MaybeRelocatable` and/or `Relocatable` values now use the `Display` format instead of `Debug` in their `Display` implementation
        * `get_traceback` now adds the source code line to each traceback entry
* Use hint location instead of instruction location when building VmExceptions from hint failure [#673](https://github.com/lambdaclass/cairo-vm/pull/673/files)
    * Public Api changes:
        * `hints` field added to `InstructionLocation`
        * `Program.instruction_locations` type changed from `Option<HashMap<usize, Location>>` to `Option<HashMap<usize, InstructionLocation>>`
        * `VirtualMachineError`s produced by `HintProcessor::execute_hint()` will be wrapped in a `VirtualMachineError::Hint` error containing their hint_index
        * `get_location()` now receives an an optional usize value `hint_index`, used to obtain hint locations
* Default implementation of compile_hint [#680](https://github.com/lambdaclass/cairo-vm/pull/680)
    * Internal changes:
        * Make the `compile_hint` implementation which was in the `BuiltinHintProcessor` the default implementation in the trait.
* Add new error type `HintError` [#676](https://github.com/lambdaclass/cairo-vm/pull/676)
    * Public Api changes:
        * `HintProcessor::execute_hint()` now returns a `HintError` instead of a `VirtualMachineError`
        * Helper functions on `hint_processor_utils.rs` now return a `HintError`
* Change the Dictionary used in dict hints to store MaybeRelocatable instead of BigInt [#687](https://github.com/lambdaclass/cairo-vm/pull/687)
    * Public Api changes:
        * `DictManager`, its dictionaries, and all dict module hints implemented in rust now use `MaybeRelocatable` for keys and values instead of `BigInt`
        * Add helper functions that allow extracting ids variables as `MaybeRelocatable`: `get_maybe_relocatable_from_var_name` & `get_maybe_relocatable_from_reference`
        * Change inner value type of dict-related `HintError` variants to `MaybeRelocatable`

* Implement `substitute_error_message_attribute_references` [#689] (https://github.com/lambdaclass/cairo-vm/pull/689)
    * Public Api changes:
        * Remove `error_message_attributes` field from `VirtualMachine`, and `VirtualMachine::new`
        * Add `flow_tracking_data` field to `Attribute`
        * `get_error_attr_value` now replaces the references in the error message with the corresponding cairo values.
        * Remove duplicated handling of error attribute messages leading to duplicated into in the final error display.
* Fix multiplicative inverse bug [#697](https://github.com/lambdaclass/cairo-vm/pull/697) [#698](https://github.com/lambdaclass/cairo-vm/pull/698). The VM was using integer division rather than prime field inverse when deducing `op0` or `op1` for the multiplication opcode

#### [0.1.0] - 2022-12-30
* Add traceback to VmException [#657](https://github.com/lambdaclass/cairo-vm/pull/657)
    * Public API changes:
        * `traceback` field added to `VmException` struct
        * `pub fn from_vm_error(runner: &CairoRunner, error: VirtualMachineError, pc: usize) -> Self` is now `pub fn from_vm_error(runner: &CairoRunner, vm: &VirtualMachine, error: VirtualMachineError) -> Self`
        * `pub fn get_location(pc: &usize, runner: &CairoRunner) -> Option<Location>` is now `pub fn get_location(pc: usize, runner: &CairoRunner) -> Option<Location>`
        * `pub fn decode_instruction(encoded_instr: i64, mut imm: Option<BigInt>) -> Result<instruction::Instruction, VirtualMachineError>` is now `pub fn decode_instruction(encoded_instr: i64, mut imm: Option<&BigInt>) -> Result<instruction::Instruction, VirtualMachineError>`
        * `VmException` fields' string format now mirrors their cairo-lang counterparts.<|MERGE_RESOLUTION|>--- conflicted
+++ resolved
@@ -2,13 +2,11 @@
 
 #### Upcoming Changes
 
-<<<<<<< HEAD
 * feat: Add `proof_mode` flag to `cairo1-run` [#1537] (https://github.com/lambdaclass/cairo-vm/pull/1537)
   * The cairo1-run crate no longer compiles and executes in proof_mode by default
   * Add flag `proof_mode` to cairo1-run crate. Activating this flag will enable proof_mode compilation and execution
-=======
+
 #### [1.0.0-rc0] - 2024-1-5
->>>>>>> b020f113
 
 * feat: Use `ProjectivePoint` from types-rs in ec_op builtin impl [#1532](https://github.com/lambdaclass/cairo-vm/pull/1532)
 
