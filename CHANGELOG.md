## Cairo-VM Changelog

#### Upcoming Changes

<<<<<<< HEAD
* fix: Change return type of `get_execution_resources` to `RunnerError` [#1398](https://github.com/lambdaclass/cairo-vm/pull/1398)
=======
* Don't build wasm-demo in `build` target + add ci job to run the wasm demo [#1393](https://github.com/lambdaclass/cairo-vm/pull/1393)

    * Adds default-members to workspace
    * Crate `examples/wasm-demo` is no longer built during `make build`
    * `make check` no longer compiles the cairo file used in the wasm-demo
    * Removes Makefile targets `examples/wasm-demo/src/array_sum.json` & `example_program`
    * `wasm-demo` now uses the compiled cairo file in `cairo_programs` directory instead of its own copy
>>>>>>> 722b2e29

* feat: Add `Program::new_for_proof` [#1396](https://github.com/lambdaclass/cairo-vm/pull/1396)

#### [0.8.7] - 2023-8-28

* Add REDUCE_V2 hint [#1420](https://github.com/lambdaclass/cairo-vm/pull/1420):
    * Implement REDUCE_V2 hint
    * Rename hint REDUCE -> REDUCE_V1

* BREAKING: Add `disable_trace_padding` to `CairoRunConfig`[#1233](https://github.com/lambdaclass/cairo-rs/pull/1233)

* feat: Implement `CairoRunner.get_cairo_pie`[#1375](https://github.com/lambdaclass/cairo-vm/pull/1375)

* fix: Fix `SPLIT_FELT` hint [#1387](https://github.com/lambdaclass/cairo-vm/pull/1387)

* refactor: combine `Program.hints` and `Program.hints_ranges` into custom collection [#1366](https://github.com/lambdaclass/cairo-vm/pull/1366)

* fix: Fix div_mod [#1383](https://github.com/lambdaclass/cairo-vm/pull/1383)

  * Fixes `div_mod` function so that it behaves like the cairo-lang version
  * Various functions in the `math_utils` crate can now return a `MathError` : `div_mod`, `ec_add`, `line_slope`, `ec_double`, `ec_double_slope`.
  * Fixes `UINT256_MUL_INV_MOD_P` hint so that it behaves like the python code.

#### [0.8.6] - 2023-8-11

* fix: Handle error in hint `UINT256_MUL_DIV_MOD` when divides by zero [#1367](https://github.com/lambdaclass/cairo-vm/pull/1367)

* Add HintError::SyscallError and VmErrors::HINT_ERROR_STR constant [#1357](https://github.com/lambdaclass/cairo-rs/pull/1357)

* feat: make *arbitrary* feature also enable a `proptest::arbitrary::Arbitrary` implementation for `Felt252` [#1355](https://github.com/lambdaclass/cairo-vm/pull/1355)

* fix: correctly display invalid signature error message [#1361](https://github.com/lambdaclass/cairo-vm/pull/1361)

#### [0.8.5] - 2023-7-31

* fix: `Program` comparison depending on `hints_ranges` ordering [#1351](https://github.com/lambdaclass/cairo-rs/pull/1351)

* feat: implement the `--air_public_input` flag to the runner for outputting public inputs into a file [#1268](https://github.com/lambdaclass/cairo-rs/pull/1268)

* fix: CLI errors bad formatting and handling

* perf: replace insertion with bit-setting in validated addresses [#1208](https://github.com/lambdaclass/cairo-vm/pull/1208)

* fix: return error when a parsed hint's PC is invalid [#1340](https://github.com/lambdaclass/cairo-vm/pull/1340)

* chore(deps): bump _cairo-lang_ dependencies to v2.1.0-rc2 [#1345](https://github.com/lambdaclass/cairo-vm/pull/1345)

* chore(examples): remove _wee_alloc_ dependency from _wasm-demo_ example and _ensure-no_std_ dummy crate [#1337](https://github.com/lambdaclass/cairo-vm/pull/1337)

* docs: improved crate documentation [#1334](https://github.com/lambdaclass/cairo-vm/pull/1334)

* chore!: made `deserialize_utils` module private [#1334](https://github.com/lambdaclass/cairo-vm/pull/1334)
  BREAKING:
  * `deserialize_utils` is no longer exported
  * functions `maybe_add_padding`, `parse_value`, and `take_until_unbalanced` are no longer exported
  * `ReferenceParseError` is no more

* perf: changed `ok_or` usage for `ok_or_else` in expensive cases [#1332](https://github.com/lambdaclass/cairo-vm/pull/1332)

* feat: updated the old WASM example and moved it to [`examples/wasm-demo`](examples/wasm-demo/) [#1315](https://github.com/lambdaclass/cairo-vm/pull/1315)

* feat(fuzzing): add `arbitrary` feature to enable arbitrary derive in `Program` and `CairoRunConfig` [#1306](https://github.com/lambdaclass/cairo-vm/pull/1306) [#1330](https://github.com/lambdaclass/cairo-vm/pull/1330)

* perf: remove pointless iterator from rc limits tracking [#1316](https://github.com/lambdaclass/cairo-vm/pull/1316)

* feat(felt): add `from_bytes_le` and `from_bytes_ne` methods to `Felt252` [#1326](https://github.com/lambdaclass/cairo-vm/pull/1326)

* perf: change `Program::shared_program_data::hints` from `HashMap<usize, Vec<Box<dyn Any>>>` to `Vec<Box<dyn Any>>` and refer to them as ranges stored in a `Vec<_>` indexed by PC with run time reductions of up to 12% [#931](https://github.com/lambdaclass/cairo-vm/pull/931)
  BREAKING:
  * `get_hint_dictionary(&self, &[HintReference], &mut dyn HintProcessor) -> Result<HashMap<usize, Vec<Box<dyn Any>>, VirtualMachineError>` ->
    `get_hint_data(self, &[HintReference], &mut dyn HintProcessor) -> Result<Vec<Box<dyn Any>, VirtualMachineError>`
  * Hook methods receive `&[Box<dyn Any>]` rather than `&HashMap<usize, Vec<Box<dyn Any>>>`

#### [0.8.4] 
**YANKED**

#### [0.8.3]
**YANKED**

#### [0.8.2] - 2023-7-10

* chore: update dependencies, particularly lamdaworks 0.1.2 -> 0.1.3 [#1323](https://github.com/lambdaclass/cairo-vm/pull/1323)

* fix: fix `UINT256_MUL_DIV_MOD` hint [#1320](https://github.com/lambdaclass/cairo-vm/pull/1320)

* feat: add dependency installation script `install.sh` [#1298](https://github.com/lambdaclass/cairo-vm/pull/1298)

* fix: specify resolver version 2 in the virtual workspace's manifest [#1311](https://github.com/lambdaclass/cairo-vm/pull/1311)

* feat: add `lambdaworks-felt` feature to `cairo-vm-cli` [#1308](https://github.com/lambdaclass/cairo-vm/pull/1308)

* chore: update dependencies, particularly clap 3.2 -> 4.3 [#1309](https://github.com/lambdaclass/cairo-vm/pull/1309)
  * this removes dependency on _atty_, that's no longer mantained

* chore: remove unused dependencies [#1307](https://github.com/lambdaclass/cairo-vm/pull/1307)
  * rand_core
  * serde_bytes
  * rusty-hook (_dev-dependency_)

* chore: bump `cairo-lang-starknet` and `cairo-lang-casm` dependencies to 2.0.0 [#1313](https://github.com/lambdaclass/cairo-vm/pull/1313)

#### [0.8.1] - 2023-6-29

* chore: change mentions of *cairo-rs-py* to *cairo-vm-py* [#1296](https://github.com/lambdaclass/cairo-vm/pull/1296)

* rename github repo from https://github.com/lambdaclass/cairo-rs to https://github.com/lambdaclass/cairo-vm [#1289](https://github.com/lambdaclass/cairo-vm/pull/1289)

* fix(security): avoid OOM crashes when programs jump to very high invalid addresses [#1285](https://github.com/lambdaclass/cairo-vm/pull/1285)

* fix: add `to_bytes_be` to the felt when `lambdaworks-felt` feature is active [#1290](https://github.com/lambdaclass/cairo-vm/pull/1290)

* chore: mark `modpow` and `to_signed_bytes_le` as *deprecated* [#1290](https://github.com/lambdaclass/cairo-vm/pull/1290)

* fix: bump *lambdaworks-math* to latest version, that fixes no-std support [#1293](https://github.com/lambdaclass/cairo-vm/pull/1293)

* build: remove dependency to `thiserror` (use `thiserror-no-std/std` instead)

* chore: use LambdaWorks' implementation of bit operations for `Felt252` [#1291](https://github.com/lambdaclass/cairo-vm/pull/1291)

* update `cairo-lang-starknet` and `cairo-lang-casm` dependencies to v2.0.0-rc6 [#1299](https://github.com/lambdaclass/cairo-vm/pull/1299)

#### [0.8.0] - 2023-6-26

* feat: Add feature `lambdaworks-felt` to `felt` & `cairo-vm` crates [#1281](https://github.com/lambdaclass/cairo-vm/pull/1281)

    Changes under this feature:
  * `Felt252` now uses *LambdaWorks*' `FieldElement` internally
  * BREAKING: some methods of `Felt252` were removed, namely: `modpow` and `to_signed_bytes_le`

#### [0.7.0] - 2023-6-26

* BREAKING: Integrate `RunResources` logic into `HintProcessor` trait [#1274](https://github.com/lambdaclass/cairo-vm/pull/1274)
  * Rename trait `HintProcessor` to `HintProcessorLogic`
  * Add trait `ResourceTracker`
  * Trait `HintProcessor` is now `HintProcessor: HintProcessorLogic + ResourceTracker`
  * `BuiltinHintProcessor::new` & `Cairo1HintProcessor::new` now receive the argumet `run_resources: RunResources`
  * `HintProcessorLogic::execute_hint` no longer receives `run_resources: &mut RunResources`
  * Remove argument `run_resources: &mut RunResources` from `CairoRunner::run_until_pc` & `CairoRunner::run_from_entrypoint`

* build: remove unused implicit features from cairo-vm [#1266](https://github.com/lambdaclass/cairo-vm/pull/1266)


#### [0.6.1] - 2023-6-23

* fix: updated the `custom_hint_example` and added it to the workspace [#1258](https://github.com/lambdaclass/cairo-vm/pull/1258)

* Add path to cairo-vm README.md [#1276](https://github.com/lambdaclass/cairo-vm/pull/1276)

* fix: change error returned when subtracting two `MaybeRelocatable`s to better reflect the cause [#1271](https://github.com/lambdaclass/cairo-vm/pull/1271)

* fix: CLI error message when using --help [#1270](https://github.com/lambdaclass/cairo-vm/pull/1270)

#### [0.6.0] - 2023-6-18

* fix: `dibit` hint no longer fails when called with an `m` of zero [#1247](https://github.com/lambdaclass/cairo-vm/pull/1247)

* fix(security): avoid denial of service on malicious input exploiting the scientific notation parser [#1239](https://github.com/lambdaclass/cairo-vm/pull/1239)

* BREAKING: Change `RunResources` usage:
    * Modify field type `RunResources.n_steps: Option<usize>,`
    
    * Public Api Changes:
        *  CairoRunner::run_until_pc: Now receive a `&mut RunResources` instead of an `&mut Option<RunResources>`
        *  CairoRunner::run_from_entrypoint: Now receive a `&mut RunResources` instead of an `&mut Option<RunResources>`
        * VirtualMachine::Step: Add `&mut RunResources` as input
        * Trait HintProcessor::execute_hint: Add  `&mut RunResources` as an input 

* perf: accumulate `min` and `max` instruction offsets during run to speed up range check [#1080](https://github.com/lambdaclass/cairo-vm/pull/)
  BREAKING: `Cairo_runner::get_perm_range_check_limits` no longer returns an error when called without trace enabled, as it no longer depends on it

* perf: process reference list on `Program` creation only [#1214](https://github.com/lambdaclass/cairo-vm/pull/1214)
  Also keep them in a `Vec<_>` instead of a `HashMap<_, _>` since it will be continuous anyway.
  BREAKING:
  * `HintProcessor::compile_hint` now receies a `&[HintReference]` rather than `&HashMap<usize, HintReference>`
  * Public `CairoRunner::get_reference_list` has been removed

* BREAKING: Add no_std compatibility to cairo-vm (cairo-1-hints feature still not supported)
    * Move the vm to its own directory and crate, different from the workspace [#1215](https://github.com/lambdaclass/cairo-vm/pull/1215)

    * Add an `ensure_no_std` crate that the CI will use to check that new changes don't revert `no_std` support [#1215](https://github.com/lambdaclass/cairo-vm/pull/1215) [#1232](https://github.com/lambdaclass/cairo-vm/pull/1232) 

    * replace the use of `num-prime::is_prime` by a custom implementation, therefore restoring `no_std` compatibility [#1238](https://github.com/lambdaclass/cairo-vm/pull/1238)

#### [0.5.2] - 2023-6-12

* BREAKING: Compute `ExecutionResources.n_steps` without requiring trace [#1222](https://github.com/lambdaclass/cairo-vm/pull/1222)

  * `CairoRunner::get_execution_resources` return's `n_steps` field value is now set to `vm.current_step` instead of `0` if both `original_steps` and `trace` are set to `None`

* Add `RunResources::get_n_steps` method [#1225](https://github.com/lambdaclass/cairo-vm/pull/1225)

* refactor: simplify `mem_eq`

* fix: pin Cairo compiler version [#1220](https://github.com/lambdaclass/cairo-vm/pull/1220)

* perf: make `inner_rc_bound` a constant, improving performance of the range-check builtin

* fix: substraction of `MaybeRelocatable` always behaves as signed [#1218](https://github.com/lambdaclass/cairo-vm/pull/1218)

#### [0.5.1] - 2023-6-7

* fix: fix overflow for `QUAD_BIT` and `DI_BIT` hints [#1209](https://github.com/lambdaclass/cairo-vm/pull/1209)
  Fixes [#1205](https://github.com/lambdaclass/cairo-vm/issue/1205)

* fix: fix hints `UINT256_UNSIGNED_DIV_REM` && `UINT256_EXPANDED_UNSIGNED_DIV_REM` [#1203](https://github.com/lambdaclass/cairo-vm/pull/1203)

* bugfix: fix deserialization of scientific notation with fractional values [#1202](https://github.com/lambdaclass/cairo-vm/pull/1202)

* feat: implement `mem_eq` function to test for equality of two ranges in memory [#1198](https://github.com/lambdaclass/cairo-vm/pull/1198)

* perf: use `mem_eq` in `set_add` [#1198](https://github.com/lambdaclass/cairo-vm/pull/1198)

* feat: wrap big variants of `HintError`, `VirtualMachineError`, `RunnerError`, `MemoryError`, `MathError`, `InsufficientAllocatedCellsError` in `Box` [#1193](https://github.com/lambdaclass/cairo-vm/pull/1193)
  * BREAKING: all tuple variants of `HintError` with a single `Felt252` or multiple elements now receive a single `Box`

* Add `Program::builtins_len method` [#1194](https://github.com/lambdaclass/cairo-vm/pull/1194)

* fix: Handle the deserialization of serde_json::Number with scientific notation (e.g.: Number(1e27)) in felt_from_number function [#1188](https://github.com/lambdaclass/cairo-vm/pull/1188)

* feat: Add RunResources Struct [#1175](https://github.com/lambdaclass/cairo-vm/pull/1175)
  * BREAKING: Modify `CairoRunner::run_until_pc` arity. Add `run_resources: &mut Option<RunResources>` input
  * BREAKING: Modify `CairoRunner::run_from_entrypoint` arity. Add `run_resources: &mut Option<RunResources>` input

* fix: Fix 'as_int' conversion usage in hints `ASSERT_250_BIT` &  `SIGNED_DIV_REM` [#1191](https://github.com/lambdaclass/cairo-vm/pull/1191)


* bugfix: Use cairo constants in `ASSERT_250_BIT` hint [#1187](https://github.com/lambdaclass/cairo-vm/pull/1187)

* bugfix: Fix `EC_DOUBLE_ASSIGN_NEW_X_V2` hint not taking `SECP_P` value from the current execution scope [#1186](https://github.com/lambdaclass/cairo-vm/pull/1186)

* fix: Fix hint `BIGINT_PACK_DIV_MOD` [#1189](https://github.com/lambdaclass/cairo-vm/pull/1189)

* fix: Fix possible subtraction overflow in `QUAD_BIT` & `DI_BIT` hints [#1185](https://github.com/lambdaclass/cairo-vm/pull/1185)

  * These hints now return an error when ids.m equals zero

* fix: felt_from_number not properly returning parse errors [#1012](https://github.com/lambdaclass/cairo-vm/pull/1012)

* fix: Fix felt sqrt and Signed impl [#1150](https://github.com/lambdaclass/cairo-vm/pull/1150)

  * BREAKING: Fix `Felt252` methods `abs`, `signum`, `is_positive`, `is_negative` and `sqrt`
  * BREAKING: Remove function `math_utils::sqrt`(Now moved to `Felt252::sqrt`)

* feat: Add method `CairoRunner::initialize_function_runner_cairo_1` [#1151](https://github.com/lambdaclass/cairo-vm/pull/1151)

  * Add method `pub fn initialize_function_runner_cairo_1(
        &mut self,
        vm: &mut VirtualMachine,
        program_builtins: &[BuiltinName],
    ) -> Result<(), RunnerError>` to `CairoRunner`

  * BREAKING: Move field `builtins` from `SharedProgramData` to `Program`
  * BREAKING: Remove argument `add_segment_arena_builtin` from `CairoRunner::initialize_function_runner`, it is now always false
  * BREAKING: Add `segment_arena` enum variant to `BuiltinName`

* Fix implementation of `InitSquashData` and `ShouldSkipSquashLoop`

* Add more hints to `Cairo1HintProcessor` [#1171](https://github.com/lambdaclass/cairo-vm/pull/1171)
                                          [#1143](https://github.com/lambdaclass/cairo-vm/pull/1143)

    * `Cairo1HintProcessor` can now run the following hints:
        * Felt252DictEntryInit
        * Felt252DictEntryUpdate
        * GetCurrentAccessDelta
        * InitSquashData
        * AllocConstantSize
        * GetCurrentAccessIndex
        * ShouldContinueSquashLoop
        * FieldSqrt
        * Uint512DivMod

* Add some small considerations regarding Cairo 1 programs [#1144](https://github.com/lambdaclass/cairo-vm/pull/1144):

  * Ignore Casm and Sierra files
  * Add special flag to compile Cairo 1 programs

* Make the VM able to run `CasmContractClass` files under `cairo-1-hints` feature [#1098](https://github.com/lambdaclass/cairo-vm/pull/1098)

  * Implement `TryFrom<CasmContractClass> for Program`
  * Add `Cairo1HintProcessor`

#### 0.5.0
**YANKED**

#### [0.4.0] - 2023-05-12

* perf: insert elements from the tail in `load_data` so reallocation happens only once [#1117](https://github.com/lambdaclass/cairo-vm/pull/1117)

* Add `CairoRunner::get_program method` [#1123](https://github.com/lambdaclass/cairo-vm/pull/1123)

* Use to_signed_felt as function for felt252 as BigInt within [-P/2, P/2] range and use to_bigint as function for representation as BigInt. [#1100](https://github.com/lambdaclass/cairo-vm/pull/1100)

* Implement hint on field_arithmetic lib [#1090](https://github.com/lambdaclass/cairo-vm/pull/1090)

    `BuiltinHintProcessor` now supports the following hints:

    ```python
        %{
            def split(num: int, num_bits_shift: int, length: int):
                a = []
                for _ in range(length):
                    a.append( num & ((1 << num_bits_shift) - 1) )
                    num = num >> num_bits_shift
                return tuple(a)

            def pack(z, num_bits_shift: int) -> int:
                limbs = (z.d0, z.d1, z.d2)
                return sum(limb << (num_bits_shift * i) for i, limb in enumerate(limbs))

            a = pack(ids.a, num_bits_shift = 128)
            b = pack(ids.b, num_bits_shift = 128)
            p = pack(ids.p, num_bits_shift = 128)

            res = (a - b) % p


            res_split = split(res, num_bits_shift=128, length=3)

            ids.res.d0 = res_split[0]
            ids.res.d1 = res_split[1]
            ids.res.d2 = res_split[2]
        %}
    ```

* Add missing hint on cairo_secp lib [#1089](https://github.com/lambdaclass/cairo-vm/pull/1089):
    `BuiltinHintProcessor` now supports the following hint:

    ```python

    from starkware.cairo.common.cairo_secp.secp_utils import pack

    slope = pack(ids.slope, PRIME)
    x0 = pack(ids.point0.x, PRIME)
    x1 = pack(ids.point1.x, PRIME)
    y0 = pack(ids.point0.y, PRIME)

    value = new_x = (pow(slope, 2, SECP_P) - x0 - x1) % SECP_P
    ```

* Add missing hint on vrf.json whitelist [#1055](https://github.com/lambdaclass/cairo-vm/pull/1055):

     `BuiltinHintProcessor` now supports the following hint:

     ```python
    %{
        PRIME = 2**255 - 19
        II = pow(2, (PRIME - 1) // 4, PRIME)

        xx = ids.xx.low + (ids.xx.high<<128)
        x = pow(xx, (PRIME + 3) // 8, PRIME)
        if (x * x - xx) % PRIME != 0:
            x = (x * II) % PRIME
        if x % 2 != 0:
            x = PRIME - x
        ids.x.low = x & ((1<<128)-1)
        ids.x.high = x >> 128
    %}
    ```

* Implement hint variant for finalize_blake2s[#1072](https://github.com/lambdaclass/cairo-vm/pull/1072)

    `BuiltinHintProcessor` now supports the following hint:

     ```python
    %{
        # Add dummy pairs of input and output.
        from starkware.cairo.common.cairo_blake2s.blake2s_utils import IV, blake2s_compress

        _n_packed_instances = int(ids.N_PACKED_INSTANCES)
        assert 0 <= _n_packed_instances < 20
        _blake2s_input_chunk_size_felts = int(ids.BLAKE2S_INPUT_CHUNK_SIZE_FELTS)
        assert 0 <= _blake2s_input_chunk_size_felts < 100

        message = [0] * _blake2s_input_chunk_size_felts
        modified_iv = [IV[0] ^ 0x01010020] + IV[1:]
        output = blake2s_compress(
            message=message,
            h=modified_iv,
            t0=0,
            t1=0,
            f0=0xffffffff,
            f1=0,
        )
        padding = (message + modified_iv + [0, 0xffffffff] + output) * (_n_packed_instances - 1)
        segments.write_arg(ids.blake2s_ptr_end, padding)
        %}
        ```

* Implement fast_ec_add hint variant [#1087](https://github.com/lambdaclass/cairo-vm/pull/1087)

`BuiltinHintProcessor` now supports the following hint:

    ```python
    %{
        from starkware.cairo.common.cairo_secp.secp_utils import SECP_P, pack

        slope = pack(ids.slope, PRIME)
        x0 = pack(ids.pt0.x, PRIME)
        x1 = pack(ids.pt1.x, PRIME)
        y0 = pack(ids.pt0.y, PRIME)

        value = new_x = (pow(slope, 2, SECP_P) - x0 - x1) % SECP_P
    %}
    ```

* feat(hints): Add alternative string for hint IS_ZERO_PACK_EXTERNAL_SECP [#1082](https://github.com/lambdaclass/cairo-vm/pull/1082)

    `BuiltinHintProcessor` now supports the following hint:

    ```python
    %{
        from starkware.cairo.common.cairo_secp.secp_utils import pack
        x = pack(ids.x, PRIME) % SECP_P
    %}
    ```

* Add alternative hint code for ec_double hint [#1083](https://github.com/lambdaclass/cairo-vm/pull/1083)

    `BuiltinHintProcessor` now supports the following hint:

    ```python
    %{
        from starkware.cairo.common.cairo_secp.secp_utils import SECP_P, pack

        slope = pack(ids.slope, PRIME)
        x = pack(ids.pt.x, PRIME)
        y = pack(ids.pt.y, PRIME)

        value = new_x = (pow(slope, 2, SECP_P) - 2 * x) % SECP_P
    %}
    ```

* fix(security)!: avoid DoS on malicious insertion to memory [#1099](https://github.com/lambdaclass/cairo-vm/pull/1099)
    * A program could crash the library by attempting to insert a value at an address with a big offset; fixed by trying to reserve to check for allocation failure
    * A program could crash the program by exploiting an integer overflow when attempting to insert a value at an address with offset `usize::MAX`

    BREAKING: added a new error variant `MemoryError::VecCapacityExceeded`

* perf: specialize addition for `u64` and `Felt252` [#932](https://github.com/lambdaclass/cairo-vm/pull/932)
    * Avoids the creation of a new `Felt252` instance for additions with a very restricted valid range
    * This impacts specially the addition of `Relocatable` with `Felt252` values in `update_pc`, which take a significant amount of time in some benchmarks

* fix(starknet-crypto): bump version to `0.5.0` [#1088](https://github.com/lambdaclass/cairo-vm/pull/1088)
    * This includes the fix for a `panic!` in `ecdsa::verify`.
      See: [#365](https://github.com/xJonathanLEI/starknet-rs/issues/365) and [#366](https://github.com/xJonathanLEI/starknet-rs/pulls/366)

* feat(hints): Add alternative string for hint IS_ZERO_PACK [#1081](https://github.com/lambdaclass/cairo-vm/pull/1081)

    `BuiltinHintProcessor` now supports the following hint:

    ```python
    %{
        from starkware.cairo.common.cairo_secp.secp_utils import SECP_P, pack
        x = pack(ids.x, PRIME) % SECP_P
    %}

* Add missing hints `NewHint#55`, `NewHint#56`, and `NewHint#57` [#1077](https://github.com/lambdaclass/cairo-vm/issues/1077)

    `BuiltinHintProcessor` now supports the following hints:

    ```python
    from starkware.cairo.common.cairo_secp.secp_utils import pack
    SECP_P=2**255-19

    x = pack(ids.x, PRIME) % SECP_P
    ```

    ```python
    from starkware.cairo.common.cairo_secp.secp_utils import pack
    SECP_P=2**255-19

    value = pack(ids.x, PRIME) % SECP_P
    ```

    ```python
    SECP_P=2**255-19
    from starkware.python.math_utils import div_mod

    value = x_inv = div_mod(1, x, SECP_P)
    ```
    
* Implement hint for `starkware.cairo.common.cairo_keccak.keccak._copy_inputs` as described by whitelist `starknet/security/whitelists/cairo_keccak.json` [#1058](https://github.com/lambdaclass/cairo-vm/pull/1058)

    `BuiltinHintProcessor` now supports the following hint:

    ```python
    %{ ids.full_word = int(ids.n_bytes >= 8) %}
    ```

* perf: cache decoded instructions [#944](https://github.com/lambdaclass/cairo-vm/pull/944)
    * Creates a new cache field in `VirtualMachine` that stores the `Instruction` instances as they get decoded from memory, significantly reducing decoding overhead, with gains up to 9% in runtime according to benchmarks in the performance server

* Add alternative hint code for nondet_bigint3 hint [#1071](https://github.com/lambdaclass/cairo-vm/pull/1071)

    `BuiltinHintProcessor` now supports the following hint:

    ```python
    %{
        from starkware.cairo.common.cairo_secp.secp_utils import split
        segments.write_arg(ids.res.address_, split(value))
    %}
    ```

* Add missing hint on vrf.json lib [#1052](https://github.com/lambdaclass/cairo-vm/pull/1052):

    `BuiltinHintProcessor` now supports the following hint:

    ```python
    %{
        from starkware.cairo.common.cairo_secp.secp_utils import pack
        SECP_P = 2**255-19

        slope = pack(ids.slope, PRIME)
        x0 = pack(ids.point0.x, PRIME)
        x1 = pack(ids.point1.x, PRIME)
        y0 = pack(ids.point0.y, PRIME)

        value = new_x = (pow(slope, 2, SECP_P) - x0 - x1) % SECP_P
    %}
    ```

* Implement hint for cairo_sha256_arbitrary_input_length whitelist [#1091](https://github.com/lambdaclass/cairo-vm/pull/1091)

    `BuiltinHintProcessor` now supports the following hint:

    ```python
    %{
        from starkware.cairo.common.cairo_sha256.sha256_utils import (
            compute_message_schedule, sha2_compress_function)

        _sha256_input_chunk_size_felts = int(ids.SHA256_INPUT_CHUNK_SIZE_FELTS)
        assert 0 <= _sha256_input_chunk_size_felts < 100
        _sha256_state_size_felts = int(ids.SHA256_STATE_SIZE_FELTS)
        assert 0 <= _sha256_state_size_felts < 100
        w = compute_message_schedule(memory.get_range(
            ids.sha256_start, _sha256_input_chunk_size_felts))
        new_state = sha2_compress_function(memory.get_range(ids.state, _sha256_state_size_felts), w)
        segments.write_arg(ids.output, new_state)
    %}
    ```

* Add missing hint on vrf.json lib [#1053](https://github.com/lambdaclass/cairo-vm/pull/1053):

     `BuiltinHintProcessor` now supports the following hint:

     ```python
    %{
        from starkware.cairo.common.cairo_secp.secp_utils import SECP_P, pack
        SECP_P = 2**255-19

        slope = pack(ids.slope, PRIME)
        x = pack(ids.point.x, PRIME)
        y = pack(ids.point.y, PRIME)

        value = new_x = (pow(slope, 2, SECP_P) - 2 * x) % SECP_P
    %}
    ```

* Implement hint on 0.6.0.json whitelist [#1044](https://github.com/lambdaclass/cairo-vm/pull/1044):

     `BuiltinHintProcessor` now supports the following hints:

    ```python
    %{
       ids.a_lsb = ids.a & 1
       ids.b_lsb = ids.b & 1
    %}
    ```

* Implement hint for `starkware.cairo.common.cairo_keccak.keccak._block_permutation` as described by whitelist `starknet/security/whitelists/cairo_keccak.json` [#1046](https://github.com/lambdaclass/cairo-vm/pull/1046)

    `BuiltinHintProcessor` now supports the following hint:

    ```python
    %{
        from starkware.cairo.common.cairo_keccak.keccak_utils import keccak_func
        _keccak_state_size_felts = int(ids.KECCAK_STATE_SIZE_FELTS)
        assert 0 <= _keccak_state_size_felts < 100
        output_values = keccak_func(memory.get_range(
            ids.keccak_ptr_start, _keccak_state_size_felts))
        segments.write_arg(ids.output, output_values)
    %}
    ```

* Implement hint on cairo_blake2s whitelist [#1040](https://github.com/lambdaclass/cairo-vm/pull/1040)

    `BuiltinHintProcessor` now supports the following hint:

    ```python
    %{
        from starkware.cairo.common.cairo_blake2s.blake2s_utils import IV, blake2s_compress

        _blake2s_input_chunk_size_felts = int(ids.BLAKE2S_INPUT_CHUNK_SIZE_FELTS)
        assert 0 <= _blake2s_input_chunk_size_felts < 100

        new_state = blake2s_compress(
            message=memory.get_range(ids.blake2s_start, _blake2s_input_chunk_size_felts),
            h=[IV[0] ^ 0x01010020] + IV[1:],
            t0=ids.n_bytes,
            t1=0,
            f0=0xffffffff,
            f1=0,
        )

        segments.write_arg(ids.output, new_state)
    %}
    ```

* Implement hint on cairo_blake2s whitelist [#1039](https://github.com/lambdaclass/cairo-vm/pull/1039)

    `BuiltinHintProcessor` now supports the following hint:

    ```python

    %{
        # Add dummy pairs of input and output.
        from starkware.cairo.common.cairo_blake2s.blake2s_utils import IV, blake2s_compress

        _n_packed_instances = int(ids.N_PACKED_INSTANCES)
        assert 0 <= _n_packed_instances < 20
        _blake2s_input_chunk_size_felts = int(ids.BLAKE2S_INPUT_CHUNK_SIZE_FELTS)
        assert 0 <= _blake2s_input_chunk_size_felts < 100

        message = [0] * _blake2s_input_chunk_size_felts
        modified_iv = [IV[0] ^ 0x01010020] + IV[1:]
        output = blake2s_compress(
            message=message,
            h=modified_iv,
            t0=0,
            t1=0,
            f0=0xffffffff,
            f1=0,
        )
        padding = (modified_iv + message + [0, 0xffffffff] + output) * (_n_packed_instances - 1)
        segments.write_arg(ids.blake2s_ptr_end, padding)
    %}

* Add `Program::iter_identifiers(&self) -> Iterator<Item = (&str, &Identifier)>` to get an iterator over the program's identifiers [#1079](https://github.com/lambdaclass/cairo-vm/pull/1079)

* Implement hint on `assert_le_felt` for versions 0.6.0 and 0.8.2 [#1047](https://github.com/lambdaclass/cairo-vm/pull/1047):

     `BuiltinHintProcessor` now supports the following hints:

     ```python

     %{
        from starkware.cairo.common.math_utils import assert_integer
        assert_integer(ids.a)
        assert_integer(ids.b)
        assert (ids.a % PRIME) <= (ids.b % PRIME), \
            f'a = {ids.a % PRIME} is not less than or equal to b = {ids.b % PRIME}.'
    %}

     ```

     ```python

    %{
        from starkware.cairo.common.math_utils import assert_integer
        assert_integer(ids.a)
        assert_integer(ids.b)
        a = ids.a % PRIME
        b = ids.b % PRIME
        assert a <= b, f'a = {a} is not less than or equal to b = {b}.'

        ids.small_inputs = int(
            a < range_check_builtin.bound and (b - a) < range_check_builtin.bound)
    %}

     ```

* Add missing hints on whitelist [#1073](https://github.com/lambdaclass/cairo-vm/pull/1073):

    `BuiltinHintProcessor` now supports the following hints:

    ```python
        ids.is_250 = 1 if ids.addr < 2**250 else 0
    ```

    ```python
        # Verify the assumptions on the relationship between 2**250, ADDR_BOUND and PRIME.
        ADDR_BOUND = ids.ADDR_BOUND % PRIME
        assert (2**250 < ADDR_BOUND <= 2**251) and (2 * 2**250 < PRIME) and (
                ADDR_BOUND * 2 > PRIME), \
            'normalize_address() cannot be used with the current constants.'
        ids.is_small = 1 if ids.addr < ADDR_BOUND else 0
    ```

* Implement hint on ec_recover.json whitelist [#1038](https://github.com/lambdaclass/cairo-vm/pull/1038):

    `BuiltinHintProcessor` now supports the following hint:

    ```python
    %{
         value = k = product // m
    %}
    ```

* Implement hint on ec_recover.json whitelist [#1037](https://github.com/lambdaclass/cairo-vm/pull/1037):

    `BuiltinHintProcessor` now supports the following hint:

    ```python
    %{
        from starkware.cairo.common.cairo_secp.secp_utils import pack
        from starkware.python.math_utils import div_mod, safe_div

        a = pack(ids.a, PRIME)
        b = pack(ids.b, PRIME)
        product = a * b
        m = pack(ids.m, PRIME)

        value = res = product % m

    %}
    ```

* Implement hint for `starkware.cairo.common.cairo_keccak.keccak.finalize_keccak` as described by whitelist `starknet/security/whitelists/cairo_keccak.json` [#1041](https://github.com/lambdaclass/cairo-vm/pull/1041)

    `BuiltinHintProcessor` now supports the following hint:

    ```python
    %{
        # Add dummy pairs of input and output.
        _keccak_state_size_felts = int(ids.KECCAK_STATE_SIZE_FELTS)
        _block_size = int(ids.BLOCK_SIZE)
        assert 0 <= _keccak_state_size_felts < 100
        assert 0 <= _block_size < 1000
        inp = [0] * _keccak_state_size_felts
        padding = (inp + keccak_func(inp)) * _block_size
        segments.write_arg(ids.keccak_ptr_end, padding)
    %}
    ```

* Implement hint on ec_recover.json whitelist [#1036](https://github.com/lambdaclass/cairo-vm/pull/1036):

    `BuiltinHintProcessor` now supports the following hint:

    ```python

    %{
        from starkware.cairo.common.cairo_secp.secp_utils import pack
        from starkware.python.math_utils import div_mod, safe_div

        a = pack(ids.a, PRIME)
        b = pack(ids.b, PRIME)

        value = res = a - b
    %}

    ```

* Add missing hint on vrf.json lib [#1054](https://github.com/lambdaclass/cairo-vm/pull/1054):

    `BuiltinHintProcessor` now supports the following hint:

    ```python
        from starkware.cairo.common.cairo_secp.secp_utils import pack
        SECP_P = 2**255-19

        y = pack(ids.point.y, PRIME) % SECP_P
        # The modulo operation in python always returns a nonnegative number.
        value = (-y) % SECP_P
    ```

* Implement hint on ec_recover.json whitelist [#1032](https://github.com/lambdaclass/cairo-vm/pull/1032):

    `BuiltinHintProcessor` now supports the following hint:

    ```python
    %{
        from starkware.cairo.common.cairo_secp.secp_utils import pack
        from starkware.python.math_utils import div_mod, safe_div

        N = pack(ids.n, PRIME)
        x = pack(ids.x, PRIME) % N
        s = pack(ids.s, PRIME) % N,
        value = res = div_mod(x, s, N)
    %}
    ```

* Implement hints on field_arithmetic lib (Part 2) [#1004](https://github.com/lambdaclass/cairo-vm/pull/1004)

    `BuiltinHintProcessor` now supports the following hint:

    ```python
    %{
        from starkware.python.math_utils import div_mod

        def split(num: int, num_bits_shift: int, length: int):
            a = []
            for _ in range(length):
                a.append( num & ((1 << num_bits_shift) - 1) )
                num = num >> num_bits_shift
            return tuple(a)

        def pack(z, num_bits_shift: int) -> int:
            limbs = (z.d0, z.d1, z.d2)
            return sum(limb << (num_bits_shift * i) for i, limb in enumerate(limbs))

        a = pack(ids.a, num_bits_shift = 128)
        b = pack(ids.b, num_bits_shift = 128)
        p = pack(ids.p, num_bits_shift = 128)
        # For python3.8 and above the modular inverse can be computed as follows:
        # b_inverse_mod_p = pow(b, -1, p)
        # Instead we use the python3.7-friendly function div_mod from starkware.python.math_utils
        b_inverse_mod_p = div_mod(1, b, p)


        b_inverse_mod_p_split = split(b_inverse_mod_p, num_bits_shift=128, length=3)

        ids.b_inverse_mod_p.d0 = b_inverse_mod_p_split[0]
        ids.b_inverse_mod_p.d1 = b_inverse_mod_p_split[1]
        ids.b_inverse_mod_p.d2 = b_inverse_mod_p_split[2]
    %}
    ```

* Optimizations for hash builtin [#1029](https://github.com/lambdaclass/cairo-vm/pull/1029):
  * Track the verified addresses by offset in a `Vec<bool>` rather than storing the address in a `Vec<Relocatable>`

* Add missing hint on vrf.json whitelist [#1056](https://github.com/lambdaclass/cairo-vm/pull/1056):

    `BuiltinHintProcessor` now supports the following hint:

    ```python
    %{
        from starkware.python.math_utils import ec_double_slope
        from starkware.cairo.common.cairo_secp.secp_utils import pack
        SECP_P = 2**255-19

        # Compute the slope.
        x = pack(ids.point.x, PRIME)
        y = pack(ids.point.y, PRIME)
        value = slope = ec_double_slope(point=(x, y), alpha=42204101795669822316448953119945047945709099015225996174933988943478124189485, p=SECP_P)
    %}
    ```

* Add missing hint on vrf.json whitelist [#1035](https://github.com/lambdaclass/cairo-vm/pull/1035):

    `BuiltinHintProcessor` now supports the following hint:

    ```python
    %{
        from starkware.python.math_utils import line_slope
        from starkware.cairo.common.cairo_secp.secp_utils import pack
        SECP_P = 2**255-19
        # Compute the slope.
        x0 = pack(ids.point0.x, PRIME)
        y0 = pack(ids.point0.y, PRIME)
        x1 = pack(ids.point1.x, PRIME)
        y1 = pack(ids.point1.y, PRIME)
        value = slope = line_slope(point1=(x0, y0), point2=(x1, y1), p=SECP_P)
    %}
    ```

* Add missing hint on vrf.json whitelist [#1035](https://github.com/lambdaclass/cairo-vm/pull/1035):

    `BuiltinHintProcessor` now supports the following hint:

    ```python
    %{
        from starkware.cairo.common.cairo_secp.secp_utils import pack
        SECP_P = 2**255-19
        to_assert = pack(ids.val, PRIME)
        q, r = divmod(pack(ids.val, PRIME), SECP_P)
        assert r == 0, f"verify_zero: Invalid input {ids.val.d0, ids.val.d1, ids.val.d2}."
        ids.q = q % PRIME
    %}
    ```

* Add missing hint on vrf.json whitelist [#1000](https://github.com/lambdaclass/cairo-vm/pull/1000):

    `BuiltinHintProcessor` now supports the following hint:

    ```python
        def pack_512(u, num_bits_shift: int) -> int:
            limbs = (u.d0, u.d1, u.d2, u.d3)
            return sum(limb << (num_bits_shift * i) for i, limb in enumerate(limbs))

        x = pack_512(ids.x, num_bits_shift = 128)
        p = ids.p.low + (ids.p.high << 128)
        x_inverse_mod_p = pow(x,-1, p)

        x_inverse_mod_p_split = (x_inverse_mod_p & ((1 << 128) - 1), x_inverse_mod_p >> 128)

        ids.x_inverse_mod_p.low = x_inverse_mod_p_split[0]
        ids.x_inverse_mod_p.high = x_inverse_mod_p_split[1]
    ```

* BREAKING CHANGE: Fix `CairoRunner::get_memory_holes` [#1027](https://github.com/lambdaclass/cairo-vm/pull/1027):

  * Skip builtin segements when counting memory holes
  * Check amount of memory holes for all tests in cairo_run_test
  * Remove duplicated tests in cairo_run_test
  * BREAKING CHANGE: `MemorySegmentManager.get_memory_holes` now also receives the amount of builtins in the vm. Signature is now `pub fn get_memory_holes(&self, builtin_count: usize) -> Result<usize, MemoryError>`

* Add missing hints on cairo_secp lib [#1026](https://github.com/lambdaclass/cairo-vm/pull/1026):

    `BuiltinHintProcessor` now supports the following hints:

    ```python
    from starkware.cairo.common.cairo_secp.secp256r1_utils import SECP256R1_ALPHA as ALPHA
    ```
    and:

    ```python
    from starkware.cairo.common.cairo_secp.secp256r1_utils import SECP256R1_N as N
    ```

* Add missing hint on vrf.json lib [#1043](https://github.com/lambdaclass/cairo-vm/pull/1043):

    `BuiltinHintProcessor` now supports the following hint:

    ```python
        from starkware.python.math_utils import div_mod

        def split(a: int):
            return (a & ((1 << 128) - 1), a >> 128)

        def pack(z, num_bits_shift: int) -> int:
            limbs = (z.low, z.high)
            return sum(limb << (num_bits_shift * i) for i, limb in enumerate(limbs))

        a = pack(ids.a, 128)
        b = pack(ids.b, 128)
        p = pack(ids.p, 128)
        # For python3.8 and above the modular inverse can be computed as follows:
        # b_inverse_mod_p = pow(b, -1, p)
        # Instead we use the python3.7-friendly function div_mod from starkware.python.math_utils
        b_inverse_mod_p = div_mod(1, b, p)

        b_inverse_mod_p_split = split(b_inverse_mod_p)

        ids.b_inverse_mod_p.low = b_inverse_mod_p_split[0]
        ids.b_inverse_mod_p.high = b_inverse_mod_p_split[1]
    ```

* Add missing hints `NewHint#35` and `NewHint#36` [#975](https://github.com/lambdaclass/cairo-vm/issues/975)

    `BuiltinHintProcessor` now supports the following hint:

    ```python
    from starkware.cairo.common.cairo_secp.secp_utils import pack
    from starkware.cairo.common.math_utils import as_int
    from starkware.python.math_utils import div_mod, safe_div

    p = pack(ids.P, PRIME)
    x = pack(ids.x, PRIME) + as_int(ids.x.d3, PRIME) * ids.BASE ** 3 + as_int(ids.x.d4, PRIME) * ids.BASE ** 4
    y = pack(ids.y, PRIME)

    value = res = div_mod(x, y, p)
    ```

    ```python
    k = safe_div(res * y - x, p)
    value = k if k > 0 else 0 - k
    ids.flag = 1 if k > 0 else 0
    ```

* Add missing hint on cairo_secp lib [#1057](https://github.com/lambdaclass/cairo-vm/pull/1057):

    `BuiltinHintProcessor` now supports the following hint:

    ```python
        from starkware.cairo.common.cairo_secp.secp_utils import pack
        from starkware.python.math_utils import ec_double_slope

        # Compute the slope.
        x = pack(ids.point.x, PRIME)
        y = pack(ids.point.y, PRIME)
        value = slope = ec_double_slope(point=(x, y), alpha=ALPHA, p=SECP_P)
    ```

* Add missing hint on uint256_improvements lib [#1025](https://github.com/lambdaclass/cairo-vm/pull/1025):

    `BuiltinHintProcessor` now supports the following hint:

    ```python
        from starkware.python.math_utils import isqrt
        n = (ids.n.high << 128) + ids.n.low
        root = isqrt(n)
        assert 0 <= root < 2 ** 128
        ids.root = root
    ```

* Add missing hint on vrf.json lib [#1045](https://github.com/lambdaclass/cairo-vm/pull/1045):

    `BuiltinHintProcessor` now supports the following hint:

    ```python
        from starkware.python.math_utils import is_quad_residue, sqrt

        def split(a: int):
            return (a & ((1 << 128) - 1), a >> 128)

        def pack(z) -> int:
            return z.low + (z.high << 128)

        generator = pack(ids.generator)
        x = pack(ids.x)
        p = pack(ids.p)

        success_x = is_quad_residue(x, p)
        root_x = sqrt(x, p) if success_x else None
        success_gx = is_quad_residue(generator*x, p)
        root_gx = sqrt(generator*x, p) if success_gx else None

        # Check that one is 0 and the other is 1
        if x != 0:
            assert success_x + success_gx == 1

        # `None` means that no root was found, but we need to transform these into a felt no matter what
        if root_x == None:
            root_x = 0
        if root_gx == None:
            root_gx = 0
        ids.success_x = int(success_x)
        ids.success_gx = int(success_gx)
        split_root_x = split(root_x)
        # print('split root x', split_root_x)
        split_root_gx = split(root_gx)
        ids.sqrt_x.low = split_root_x[0]
        ids.sqrt_x.high = split_root_x[1]
        ids.sqrt_gx.low = split_root_gx[0]
        ids.sqrt_gx.high = split_root_gx[1]
    ```

* Add missing hint on uint256_improvements lib [#1024](https://github.com/lambdaclass/cairo-vm/pull/1024):

    `BuiltinHintProcessor` now supports the following hint:

    ```python
        res = ids.a + ids.b
        ids.carry = 1 if res >= ids.SHIFT else 0
    ```

* BREAKING CHANGE: move `Program::identifiers` to `SharedProgramData::identifiers` [#1023](https://github.com/lambdaclass/cairo-vm/pull/1023)
    * Optimizes `CairoRunner::new`, needed for sequencers and other workflows reusing the same `Program` instance across `CairoRunner`s
    * Breaking change: make all fields in `Program` and `SharedProgramData` `pub(crate)`, since we break by moving the field let's make it the last break for this struct
    * Add `Program::get_identifier(&self, id: &str) -> &Identifier` to get a single identifier by name

* Implement hints on field_arithmetic lib[#985](https://github.com/lambdaclass/cairo-vm/pull/983)

    `BuiltinHintProcessor` now supports the following hint:

    ```python
        %{
            from starkware.python.math_utils import is_quad_residue, sqrt

            def split(num: int, num_bits_shift: int = 128, length: int = 3):
                a = []
                for _ in range(length):
                    a.append( num & ((1 << num_bits_shift) - 1) )
                    num = num >> num_bits_shift
                return tuple(a)

            def pack(z, num_bits_shift: int = 128) -> int:
                limbs = (z.d0, z.d1, z.d2)
                return sum(limb << (num_bits_shift * i) for i, limb in enumerate(limbs))


            generator = pack(ids.generator)
            x = pack(ids.x)
            p = pack(ids.p)

            success_x = is_quad_residue(x, p)
            root_x = sqrt(x, p) if success_x else None

            success_gx = is_quad_residue(generator*x, p)
            root_gx = sqrt(generator*x, p) if success_gx else None

            # Check that one is 0 and the other is 1
            if x != 0:
                assert success_x + success_gx ==1

            # `None` means that no root was found, but we need to transform these into a felt no matter what
            if root_x == None:
                root_x = 0
            if root_gx == None:
                root_gx = 0
            ids.success_x = int(success_x)
            ids.success_gx = int(success_gx)
            split_root_x = split(root_x)
            split_root_gx = split(root_gx)
            ids.sqrt_x.d0 = split_root_x[0]
            ids.sqrt_x.d1 = split_root_x[1]
            ids.sqrt_x.d2 = split_root_x[2]
            ids.sqrt_gx.d0 = split_root_gx[0]
            ids.sqrt_gx.d1 = split_root_gx[1]
            ids.sqrt_gx.d2 = split_root_gx[2]
        %}
    ```

* Add missing hint on vrf.json lib [#1050](https://github.com/lambdaclass/cairo-vm/pull/1050):

    `BuiltinHintProcessor` now supports the following hint:

    ```python
        sum_low = ids.a.low + ids.b.low
        ids.carry_low = 1 if sum_low >= ids.SHIFT else 0
    ```

* Add missing hint on uint256_improvements lib [#1016](https://github.com/lambdaclass/cairo-vm/pull/1016):

    `BuiltinHintProcessor` now supports the following hint:

    ```python
        def split(num: int, num_bits_shift: int = 128, length: int = 2):
            a = []
            for _ in range(length):
                a.append( num & ((1 << num_bits_shift) - 1) )
                num = num >> num_bits_shift
            return tuple(a)

        def pack(z, num_bits_shift: int = 128) -> int:
            limbs = (z.low, z.high)
            return sum(limb << (num_bits_shift * i) for i, limb in enumerate(limbs))

        a = pack(ids.a)
        b = pack(ids.b)
        res = (a - b)%2**256
        res_split = split(res)
        ids.res.low = res_split[0]
        ids.res.high = res_split[1]
    ```

* Implement hint on vrf.json lib [#1049](https://github.com/lambdaclass/cairo-vm/pull/1049)

    `BuiltinHintProcessor` now supports the following hint:
    
    ```python
        def split(num: int, num_bits_shift: int, length: int):
            a = []
            for _ in range(length):
                a.append( num & ((1 << num_bits_shift) - 1) )
                num = num >> num_bits_shift
            return tuple(a)

        def pack(z, num_bits_shift: int) -> int:
            limbs = (z.d0, z.d1, z.d2)
            return sum(limb << (num_bits_shift * i) for i, limb in enumerate(limbs))

        def pack_extended(z, num_bits_shift: int) -> int:
            limbs = (z.d0, z.d1, z.d2, z.d3, z.d4, z.d5)
            return sum(limb << (num_bits_shift * i) for i, limb in enumerate(limbs))

        a = pack_extended(ids.a, num_bits_shift = 128)
        div = pack(ids.div, num_bits_shift = 128)

        quotient, remainder = divmod(a, div)

        quotient_split = split(quotient, num_bits_shift=128, length=6)

        ids.quotient.d0 = quotient_split[0]
        ids.quotient.d1 = quotient_split[1]
        ids.quotient.d2 = quotient_split[2]
        ids.quotient.d3 = quotient_split[3]
        ids.quotient.d4 = quotient_split[4]
        ids.quotient.d5 = quotient_split[5]

        remainder_split = split(remainder, num_bits_shift=128, length=3)
        ids.remainder.d0 = remainder_split[0]
        ids.remainder.d1 = remainder_split[1]
        ids.remainder.d2 = remainder_split[2]
    ```

    _Note: this hint is similar to the one in #983, but with some trailing whitespace removed_

* Add missing hint on vrf.json whitelist [#1030](https://github.com/lambdaclass/cairo-vm/pull/1030):

    `BuiltinHintProcessor` now supports the following hint:

    ```python
        def split(num: int, num_bits_shift: int, length: int):
            a = []
            for _ in range(length):
                a.append( num & ((1 << num_bits_shift) - 1) )
                num = num >> num_bits_shift
            return tuple(a)

        def pack(z, num_bits_shift: int) -> int:
            limbs = (z.low, z.high)
            return sum(limb << (num_bits_shift * i) for i, limb in enumerate(limbs))

        def pack_extended(z, num_bits_shift: int) -> int:
            limbs = (z.d0, z.d1, z.d2, z.d3)
            return sum(limb << (num_bits_shift * i) for i, limb in enumerate(limbs))

        x = pack_extended(ids.x, num_bits_shift = 128)
        div = pack(ids.div, num_bits_shift = 128)

        quotient, remainder = divmod(x, div)

        quotient_split = split(quotient, num_bits_shift=128, length=4)

        ids.quotient.d0 = quotient_split[0]
        ids.quotient.d1 = quotient_split[1]
        ids.quotient.d2 = quotient_split[2]
        ids.quotient.d3 = quotient_split[3]

        remainder_split = split(remainder, num_bits_shift=128, length=2)
        ids.remainder.low = remainder_split[0]
        ids.remainder.high = remainder_split[1]
    ```

* Add method `Program::data_len(&self) -> usize` to get the number of data cells in a given program [#1022](https://github.com/lambdaclass/cairo-vm/pull/1022)

* Add missing hint on uint256_improvements lib [#1013](https://github.com/lambdaclass/cairo-vm/pull/1013):

    `BuiltinHintProcessor` now supports the following hint:

    ```python
        a = (ids.a.high << 128) + ids.a.low
        div = (ids.div.b23 << 128) + ids.div.b01
        quotient, remainder = divmod(a, div)

        ids.quotient.low = quotient & ((1 << 128) - 1)
        ids.quotient.high = quotient >> 128
        ids.remainder.low = remainder & ((1 << 128) - 1)
        ids.remainder.high = remainder >> 128
    ```

* Add missing hint on cairo_secp lib [#1010](https://github.com/lambdaclass/cairo-vm/pull/1010):

    `BuiltinHintProcessor` now supports the following hint:

    ```python
        memory[ap] = int(x == 0)
    ```

* Implement hint on `get_felt_bitlength` [#993](https://github.com/lambdaclass/cairo-vm/pull/993)

  `BuiltinHintProcessor` now supports the following hint:
  ```python
  x = ids.x
  ids.bit_length = x.bit_length()
  ```
  Used by the [`Garaga` library function `get_felt_bitlength`](https://github.com/keep-starknet-strange/garaga/blob/249f8a372126b3a839f9c1e1080ea8c6f9374c0c/src/utils.cairo#L54)

* Add missing hint on cairo_secp lib [#1009](https://github.com/lambdaclass/cairo-vm/pull/1009):

    `BuiltinHintProcessor` now supports the following hint:

    ```python
        ids.dibit = ((ids.scalar_u >> ids.m) & 1) + 2 * ((ids.scalar_v >> ids.m) & 1)
    ```

* Add getters to read properties of a `Program` [#1017](https://github.com/lambdaclass/cairo-vm/pull/1017):
  * `prime(&self) -> &str`: get the prime associated to data in hex representation
  * `iter_data(&self) -> Iterator<Item = &MaybeRelocatable>`: get an iterator over all elements in the program data
  * `iter_builtins(&self) -> Iterator<Item = &BuiltinName>`: get an iterator over the names of required builtins

* Add missing hint on cairo_secp lib [#1008](https://github.com/lambdaclass/cairo-vm/pull/1008):

    `BuiltinHintProcessor` now supports the following hint:

    ```python
        ids.len_hi = max(ids.scalar_u.d2.bit_length(), ids.scalar_v.d2.bit_length())-1
    ```

* Update `starknet-crypto` to version `0.4.3` [#1011](https://github.com/lambdaclass/cairo-vm/pull/1011)
  * The new version carries an 85% reduction in execution time for ECDSA signature verification

* BREAKING CHANGE: refactor `Program` to optimize `Program::clone` [#999](https://github.com/lambdaclass/cairo-vm/pull/999)

    * Breaking change: many fields that were (unnecessarily) public become hidden by the refactor.

* BREAKING CHANGE: Add _builtin suffix to builtin names e.g.: output -> output_builtin [#1005](https://github.com/lambdaclass/cairo-vm/pull/1005)

* Implement hint on uint384_extension lib [#983](https://github.com/lambdaclass/cairo-vm/pull/983)

    `BuiltinHintProcessor` now supports the following hint:
    
    ```python
        def split(num: int, num_bits_shift: int, length: int):
            a = []
            for _ in range(length):
                a.append( num & ((1 << num_bits_shift) - 1) )
                num = num >> num_bits_shift 
            return tuple(a)

        def pack(z, num_bits_shift: int) -> int:
            limbs = (z.d0, z.d1, z.d2)
            return sum(limb << (num_bits_shift * i) for i, limb in enumerate(limbs))
            
        def pack_extended(z, num_bits_shift: int) -> int:
            limbs = (z.d0, z.d1, z.d2, z.d3, z.d4, z.d5)
            return sum(limb << (num_bits_shift * i) for i, limb in enumerate(limbs))

        a = pack_extended(ids.a, num_bits_shift = 128)
        div = pack(ids.div, num_bits_shift = 128)

        quotient, remainder = divmod(a, div)

        quotient_split = split(quotient, num_bits_shift=128, length=6)

        ids.quotient.d0 = quotient_split[0]
        ids.quotient.d1 = quotient_split[1]
        ids.quotient.d2 = quotient_split[2]
        ids.quotient.d3 = quotient_split[3]
        ids.quotient.d4 = quotient_split[4]
        ids.quotient.d5 = quotient_split[5]

        remainder_split = split(remainder, num_bits_shift=128, length=3)
        ids.remainder.d0 = remainder_split[0]
        ids.remainder.d1 = remainder_split[1]
        ids.remainder.d2 = remainder_split[2]
    ```

* BREAKING CHANGE: optimization for instruction decoding [#942](https://github.com/lambdaclass/cairo-vm/pull/942):
    * Avoids copying immediate arguments to the `Instruction` structure, as they get inferred from the offset anyway
    * Breaking: removal of the field `Instruction::imm`

* Add missing `\n` character in traceback string [#997](https://github.com/lambdaclass/cairo-vm/pull/997)
    * BugFix: Add missing `\n` character after traceback lines when the filename is missing ("Unknown Location")

* 0.11 Support
    * Add missing hints [#1014](https://github.com/lambdaclass/cairo-vm/pull/1014):
        `BuiltinHintProcessor` now supports the following hints:
        ```python
            from starkware.cairo.common.cairo_secp.secp256r1_utils import SECP256R1_P as SECP_P 
        ```
        and: 
        ```python
            from starkware.cairo.common.cairo_secp.secp_utils import pack
            from starkware.python.math_utils import line_slope
            
            # Compute the slope.
            x0 = pack(ids.point0.x, PRIME)
            y0 = pack(ids.point0.y, PRIME)
            x1 = pack(ids.point1.x, PRIME)
            y1 = pack(ids.point1.y, PRIME)
            value = slope = line_slope(point1=(x0, y0), point2=(x1, y1), p=SECP_P)
        ```
    * Add missing hints on cairo_secp lib [#991](https://github.com/lambdaclass/cairo-vm/pull/991):
        `BuiltinHintProcessor` now supports the following hints:
        ```python
        from starkware.cairo.common.cairo_secp.secp_utils import pack
        from starkware.python.math_utils import div_mod, safe_div

        N = 0xfffffffffffffffffffffffffffffffebaaedce6af48a03bbfd25e8cd0364141
        x = pack(ids.x, PRIME) % N
        s = pack(ids.s, PRIME) % N
        value = res = div_mod(x, s, N)
        ```
        and: 
        ```python
        value = k = safe_div(res * s - x, N)
        ```
    * Layouts update [#874](https://github.com/lambdaclass/cairo-vm/pull/874)
    * Keccak builtin updated [#873](https://github.com/lambdaclass/cairo-vm/pull/873), [#883](https://github.com/lambdaclass/cairo-vm/pull/883)
    * Changes to `ec_op` [#876](https://github.com/lambdaclass/cairo-vm/pull/876)
    * Poseidon builtin [#875](https://github.com/lambdaclass/cairo-vm/pull/875)
    * Renamed Felt to Felt252 [#899](https://github.com/lambdaclass/cairo-vm/pull/899)
    * Added SegmentArenaBuiltinRunner [#913](https://github.com/lambdaclass/cairo-vm/pull/913)
    * Added `program_segment_size` argument to `verify_secure_runner` & `run_from_entrypoint` [#928](https://github.com/lambdaclass/cairo-vm/pull/928)
    * Added dynamic layout [#879](https://github.com/lambdaclass/cairo-vm/pull/879)
    * `get_segment_size` was exposed [#934](https://github.com/lambdaclass/cairo-vm/pull/934)

* Add missing hint on cairo_secp lib [#1006](https://github.com/lambdaclass/cairo-vm/pull/1006):

    `BuiltinHintProcessor` now supports the following hint:

    ```python
        ids.quad_bit = (
            8 * ((ids.scalar_v >> ids.m) & 1)
            + 4 * ((ids.scalar_u >> ids.m) & 1)
            + 2 * ((ids.scalar_v >> (ids.m - 1)) & 1)
            + ((ids.scalar_u >> (ids.m - 1)) & 1)
        )
    ```

* Add missing hint on cairo_secp lib [#1003](https://github.com/lambdaclass/cairo-vm/pull/1003):

    `BuiltinHintProcessor` now supports the following hint:

    ```python
        from starkware.cairo.common.cairo_secp.secp_utils import pack

        x = pack(ids.x, PRIME) % SECP_P
    ```

* Add missing hint on cairo_secp lib [#996](https://github.com/lambdaclass/cairo-vm/pull/996):

    `BuiltinHintProcessor` now supports the following hint:

    ```python
        from starkware.python.math_utils import div_mod
        value = x_inv = div_mod(1, x, SECP_P)
    ```

* Add missing hints on cairo_secp lib [#994](https://github.com/lambdaclass/cairo-vm/pull/994):

    `BuiltinHintProcessor` now supports the following hints:

    ```python
        from starkware.cairo.common.cairo_secp.secp_utils import pack
        from starkware.python.math_utils import div_mod, safe_div

        a = pack(ids.a, PRIME)
        b = pack(ids.b, PRIME)
        value = res = div_mod(a, b, N)
    ```

    ```python
        value = k_plus_one = safe_div(res * b - a, N) + 1
    ```

* Add missing hint on cairo_secp lib [#992](https://github.com/lambdaclass/cairo-vm/pull/992):

    `BuiltinHintProcessor` now supports the following hint:

    ```python
        from starkware.cairo.common.cairo_secp.secp_utils import pack

        q, r = divmod(pack(ids.val, PRIME), SECP_P)
        assert r == 0, f"verify_zero: Invalid input {ids.val.d0, ids.val.d1, ids.val.d2}."
        ids.q = q % PRIME
    ```

* Add missing hint on cairo_secp lib [#990](https://github.com/lambdaclass/cairo-vm/pull/990):

    `BuiltinHintProcessor` now supports the following hint:

    ```python
        from starkware.cairo.common.cairo_secp.secp_utils import pack

        slope = pack(ids.slope, PRIME)
        x = pack(ids.point.x, PRIME)
        y = pack(ids.point.y, PRIME)

        value = new_x = (pow(slope, 2, SECP_P) - 2 * x) % SECP_P
    ```

* Add missing hint on cairo_secp lib [#989](https://github.com/lambdaclass/cairo-vm/pull/989):

    `BuiltinHintProcessor` now supports the following hint:

    ```python
        from starkware.cairo.common.cairo_secp.secp_utils import SECP_P
        q, r = divmod(pack(ids.val, PRIME), SECP_P)
        assert r == 0, f"verify_zero: Invalid input {ids.val.d0, ids.val.d1, ids.val.d2}."
        ids.q = q % PRIME
    ```

* Add missing hint on cairo_secp lib [#986](https://github.com/lambdaclass/cairo-vm/pull/986):

    `BuiltinHintProcessor` now supports the following hint:

    ```python
        from starkware.cairo.common.cairo_secp.secp_utils import SECP_P, pack
        from starkware.python.math_utils import div_mod

        # Compute the slope.
        x = pack(ids.pt.x, PRIME)
        y = pack(ids.pt.y, PRIME)
        value = slope = div_mod(3 * x ** 2, 2 * y, SECP_P)
    ```

* Add missing hint on cairo_secp lib [#984](https://github.com/lambdaclass/cairo-vm/pull/984):

    `BuiltinHintProcessor` now supports the following hint:

    ```python
        from starkware.cairo.common.cairo_secp.secp_utils import SECP_P, pack
        from starkware.python.math_utils import div_mod

        # Compute the slope.
        x0 = pack(ids.pt0.x, PRIME)
        y0 = pack(ids.pt0.y, PRIME)
        x1 = pack(ids.pt1.x, PRIME)
        y1 = pack(ids.pt1.y, PRIME)
        value = slope = div_mod(y0 - y1, x0 - x1, SECP_P)
    ```

* Implement hints on uint384 lib (Part 2) [#971](https://github.com/lambdaclass/cairo-vm/pull/971)

    `BuiltinHintProcessor` now supports the following hint:

    ```python
        memory[ap] = 1 if 0 <= (ids.a.d2 % PRIME) < 2 ** 127 else 0
    ```

 * Add alternative hint code for hint on _block_permutation used by 0.10.3 whitelist [#958](https://github.com/lambdaclass/cairo-vm/pull/958)

     `BuiltinHintProcessor` now supports the following hint:

    ```python
        from starkware.cairo.common.keccak_utils.keccak_utils import keccak_func
        _keccak_state_size_felts = int(ids.KECCAK_STATE_SIZE_FELTS)
        assert 0 <= _keccak_state_size_felts < 100

        output_values = keccak_func(memory.get_range(
            ids.keccak_ptr - _keccak_state_size_felts, _keccak_state_size_felts))
        segments.write_arg(ids.keccak_ptr, output_values)
    ```

* Make  hints code `src/hint_processor/builtin_hint_processor/hint_code.rs` public [#988](https://github.com/lambdaclass/cairo-vm/pull/988)

* Implement hints on uint384 lib (Part 1) [#960](https://github.com/lambdaclass/cairo-vm/pull/960)

    `BuiltinHintProcessor` now supports the following hints:

    ```python
        def split(num: int, num_bits_shift: int, length: int):
        a = []
        for _ in range(length):
            a.append( num & ((1 << num_bits_shift) - 1) )
            num = num >> num_bits_shift
        return tuple(a)

        def pack(z, num_bits_shift: int) -> int:
            limbs = (z.d0, z.d1, z.d2)
            return sum(limb << (num_bits_shift * i) for i, limb in enumerate(limbs))

        a = pack(ids.a, num_bits_shift = 128)
        div = pack(ids.div, num_bits_shift = 128)
        quotient, remainder = divmod(a, div)

        quotient_split = split(quotient, num_bits_shift=128, length=3)
        assert len(quotient_split) == 3

        ids.quotient.d0 = quotient_split[0]
        ids.quotient.d1 = quotient_split[1]
        ids.quotient.d2 = quotient_split[2]

        remainder_split = split(remainder, num_bits_shift=128, length=3)
        ids.remainder.d0 = remainder_split[0]
        ids.remainder.d1 = remainder_split[1]
        ids.remainder.d2 = remainder_split[2]
    ```

    ```python
        ids.low = ids.a & ((1<<128) - 1)
        ids.high = ids.a >> 128
    ```

    ```python
            sum_d0 = ids.a.d0 + ids.b.d0
        ids.carry_d0 = 1 if sum_d0 >= ids.SHIFT else 0
        sum_d1 = ids.a.d1 + ids.b.d1 + ids.carry_d0
        ids.carry_d1 = 1 if sum_d1 >= ids.SHIFT else 0
        sum_d2 = ids.a.d2 + ids.b.d2 + ids.carry_d1
        ids.carry_d2 = 1 if sum_d2 >= ids.SHIFT else 0
    ```

    ```python
        from starkware.python.math_utils import isqrt

        def split(num: int, num_bits_shift: int, length: int):
            a = []
            for _ in range(length):
                a.append( num & ((1 << num_bits_shift) - 1) )
                num = num >> num_bits_shift
            return tuple(a)

        def pack(z, num_bits_shift: int) -> int:
            limbs = (z.d0, z.d1, z.d2)
            return sum(limb << (num_bits_shift * i) for i, limb in enumerate(limbs))

        a = pack(ids.a, num_bits_shift=128)
        root = isqrt(a)
        assert 0 <= root < 2 ** 192
        root_split = split(root, num_bits_shift=128, length=3)
        ids.root.d0 = root_split[0]
        ids.root.d1 = root_split[1]
        ids.root.d2 = root_split[2]
    ```

* Re-export the `cairo-felt` crate as `cairo_vm::felt` [#981](https://github.com/lambdaclass/cairo-vm/pull/981)
  * Removes the need of explicitly importing `cairo-felt` in downstream projects
  and helps ensure there is no version mismatch caused by that

* Implement hint on `uint256_mul_div_mod`[#957](https://github.com/lambdaclass/cairo-vm/pull/957)

    `BuiltinHintProcessor` now supports the following hint:

    ```python
    a = (ids.a.high << 128) + ids.a.low
    b = (ids.b.high << 128) + ids.b.low
    div = (ids.div.high << 128) + ids.div.low
    quotient, remainder = divmod(a * b, div)

    ids.quotient_low.low = quotient & ((1 << 128) - 1)
    ids.quotient_low.high = (quotient >> 128) & ((1 << 128) - 1)
    ids.quotient_high.low = (quotient >> 256) & ((1 << 128) - 1)
    ids.quotient_high.high = quotient >> 384
    ids.remainder.low = remainder & ((1 << 128) - 1)
    ids.remainder.high = remainder >> 128"
    ```

    Used by the common library function `uint256_mul_div_mod`

#### [0.3.0-rc1] - 2023-04-13
* Derive Deserialize for ExecutionResources [#922](https://github.com/lambdaclass/cairo-vm/pull/922)
* Remove builtin names from VirtualMachine.builtin_runners [#921](https://github.com/lambdaclass/cairo-vm/pull/921)
* Implemented hints on common/ec.cairo [#888](https://github.com/lambdaclass/cairo-vm/pull/888)
* Changed `Memory.insert` argument types [#902](https://github.com/lambdaclass/cairo-vm/pull/902)
* feat: implemented `Deserialize` on Program by changing builtins field type to enum [#896](https://github.com/lambdaclass/cairo-vm/pull/896)
* Effective size computation from the VM exposed [#887](https://github.com/lambdaclass/cairo-vm/pull/887)
* Wasm32 Support! [#828](https://github.com/lambdaclass/cairo-vm/pull/828), [#893](https://github.com/lambdaclass/cairo-vm/pull/893)
* `MathError` added for math operation [#855](https://github.com/lambdaclass/cairo-vm/pull/855)
* Check for overflows in relocatable operations [#859](https://github.com/lambdaclass/cairo-vm/pull/859)
* Use `Relocatable` instead of `&MaybeRelocatable` in `load_data` and `get_range`[#860](https://github.com/lambdaclass/cairo-vm/pull/860) [#867](https://github.com/lambdaclass/cairo-vm/pull/867)
* Memory-related errors moved to `MemoryError` [#854](https://github.com/lambdaclass/cairo-vm/pull/854)
    * Removed unused error variants
    * Moved memory-related error variants to `MemoryError`
    * Changed memory getters to return `MemoryError` instead of `VirtualMachineError`
    * Changed all memory-related errors in hint from `HintError::Internal(VmError::...` to `HintError::Memory(MemoryError::...`
* feat: Builder pattern for `VirtualMachine` [#820](https://github.com/lambdaclass/cairo-vm/pull/820)
* Simplified `Memory::get` return type to `Option` [#852](https://github.com/lambdaclass/cairo-vm/pull/852)
* Improved idenitifier variable error handling [#851](https://github.com/lambdaclass/cairo-vm/pull/851)
* `CairoRunner::write_output` now prints missing and relocatable values [#853](https://github.com/lambdaclass/cairo-vm/pull/853)
* `VirtualMachineError::FailedToComputeOperands` error message expanded [#848](https://github.com/lambdaclass/cairo-vm/pull/848)
* Builtin names made public [#849](https://github.com/lambdaclass/cairo-vm/pull/849)
* `secure_run` flag moved to `CairoRunConfig` struct [#832](https://github.com/lambdaclass/cairo-vm/pull/832)
* `vm_core` error types revised and iimplemented `AddAssign` for `Relocatable` [#837](https://github.com/lambdaclass/cairo-vm/pull/837)
* `to_bigint` and `to_biguint` deprecated [#757](https://github.com/lambdaclass/cairo-vm/pull/757)
* `Memory` moved into `MemorySegmentManager` [#830](https://github.com/lambdaclass/cairo-vm/pull/830)
    * To reduce the complexity of the VM's memory and enforce proper usage (as the memory and its segment manager are now a "unified" entity)
    * Removed `memory` field from `VirtualMachine`
    * Added `memory` field to `MemorySegmentManager`
    * Removed `Memory` argument from methods where `MemorySegmentManager` is also an argument
    * Added test macro `segments` (an extension of the `memory` macro)
* `Display` trait added to Memory struct [#812](https://github.com/lambdaclass/cairo-vm/pull/812)
* feat: Extensible VirtualMachineError and removed PartialEq trait [#783](https://github.com/lambdaclass/cairo-vm/pull/783)
    * `VirtualMachineError::Other(anyhow::Error)` was added to allow to returning custom errors when using `cairo-vm`
    * The `PartialEq` trait was removed from the `VirtualMachineError` enum
* VM hooks added as a conditional feature [#761](https://github.com/lambdaclass/cairo-vm/pull/761)
    * Cairo-vm based testing tools such as cairo-foundry or those built by FuzzingLabs need access to the state of the VM at specific points during the execution.
    * This PR adds the possibility for users of the cairo-vm lib to execute their custom additional code during the program execution.
    * The Rust "feature" mechanism was used in order to guarantee that this ability is only available when the lib user needs it, and is not compiled when it's not required.
    * Three hooks were created:
        * before the first step
        * before each step
        * after each step
* ExecutionResource operations: add and substract [#774](https://github.com/lambdaclass/cairo-vm/pull/774), multiplication [#908](https://github.com/lambdaclass/cairo-vm/pull/908) , and `AddAssign` [#914](https://github.com/lambdaclass/cairo-vm/pull/914)

* Move `Memory` into `MemorySegmentManager` [#830](https://github.com/lambdaclass/cairo-vm/pull/830)
    * Structural changes:
        * Remove `memory: Memory` field from `VirtualMachine`
        * Add `memory: Memory` field to `MemorySegmentManager`
    * As a result of this, multiple public methods' signatures changed:
        * `BuiltinRunner` (and its inner enum types):
            * `initialize_segments(&mut self, segments: &mut MemorySegmentManager, memory: &mut Memory)` -> `initialize_segments(&mut self, segments: &mut MemorySegmentManager)`
            * `final_stack(&mut self, segments: &MemorySegmentManager, memory: &Memory, stack_pointer: Relocatable) -> Result<Relocatable, RunnerError>` -> `final_stack(&mut self, segments: &MemorySegmentManager, stack_pointer: Relocatable) -> Result<Relocatable, RunnerError>`
        * `MemorySegmentManager`
            * `add(&mut self, memory: &mut Memory) -> Relocatable` -> `add(&mut self) -> Relocatable`
            * `add_temporary_segment(&mut self, memory: &mut Memory) -> Relocatable` -> `add_temporary_segment(&mut self) -> Relocatable`
            * `load_data(&mut self, memory: &mut Memory, ptr: &MaybeRelocatable, data: &Vec<MaybeRelocatable>) -> Result<MaybeRelocatable, MemoryError>` -> `load_data(&mut self, ptr: &MaybeRelocatable, data: &Vec<MaybeRelocatable>) -> Result<MaybeRelocatable, MemoryError>`
            * `compute_effective_sizes(&mut self, memory: &Memory) -> &Vec<usize>` -> `compute_effective_sizes(&mut self) -> &Vec<usize>`
            * `gen_arg(&mut self, arg: &dyn Any, memory: &mut Memory) -> Result<MaybeRelocatable, VirtualMachineError>` -> `gen_arg(&mut self, arg: &dyn Any) -> Result<MaybeRelocatable, VirtualMachineError>`
            * `gen_cairo_arg(&mut self, arg: &CairoArg, memory: &mut Memory) -> Result<MaybeRelocatable, VirtualMachineError>` -> `gen_cairo_arg(&mut self, arg: &CairoArg) -> Result<MaybeRelocatable, VirtualMachineError>`
            * `write_arg(&mut self, memory: &mut Memory, ptr: &Relocatable, arg: &dyn Any) -> Result<MaybeRelocatable, MemoryError>` -> `write_arg(&mut self, ptr: &Relocatable, arg: &dyn Any) -> Result<MaybeRelocatable, MemoryError>`

* Refactor `Memory::relocate memory` [#784](https://github.com/lambdaclass/cairo-vm/pull/784)
    * Bugfixes:
        * `Memory::relocate_memory` now moves data in the temporary memory relocated by a relocation rule to the real memory
    * Aditional Notes:
        * When relocating temporary memory produces clashes with pre-existing values in the real memory, an InconsistentMemory error is returned instead of keeping the last inserted value. This differs from the original implementation.

* Restrict addresses to Relocatable + fix some error variants used in signature.rs [#792](https://github.com/lambdaclass/cairo-vm/pull/792)
    * Public Api Changes:
        * Change `ValidationRule` inner type to `Box<dyn Fn(&Memory, &Relocatable) -> Result<Vec<Relocatable>, MemoryError>>`.
        * Change `validated_addresses` field of `Memory` to `HashSet<Relocatable>`.
        * Change `validate_memory_cell(&mut self, address: &MaybeRelocatable) -> Result<(), MemoryError>` to `validate_memory_cell(&mut self, addr: &Relocatable) -> Result<(), MemoryError>`.

* Add `VmException` to `CairoRunner::run_from_entrypoint`[#775](https://github.com/lambdaclass/cairo-vm/pull/775)
    * Public Api Changes:
        * Change error return type of `CairoRunner::run_from_entrypoint` to `CairoRunError`.
        * Convert `VirtualMachineError`s outputed during the vm run to `VmException` in `CairoRunner::run_from_entrypoint`.
        * Make `VmException` fields public

* Fix `BuiltinRunner::final_stack` and remove quick fix [#778](https://github.com/lambdaclass/cairo-vm/pull/778)
    * Public Api changes:
        * Various changes to public `BuiltinRunner` method's signatures:
            * `final_stack(&self, vm: &VirtualMachine, pointer: Relocatable) -> Result<(Relocatable, usize), RunnerError>` to `final_stack(&mut self, segments: &MemorySegmentManager, memory: &Memory, pointer: Relocatable) -> Result<Relocatable,RunnerError>`.
            * `get_used_cells(&self, vm: &VirtualMachine) -> Result<usize, MemoryError>` to  `get_used_cells(&self, segments: &MemorySegmentManager) -> Result<usize, MemoryError>`.
            * `get_used_instances(&self, vm: &VirtualMachine) -> Result<usize, MemoryError>` to `get_used_instances(&self, segments: &MemorySegmentManager) -> Result<usize, MemoryError>`.
    * Bugfixes:
        * `BuiltinRunner::final_stack` now updates the builtin's stop_ptr instead of returning it. This replaces the bugfix on PR #768.

#### [0.1.3] - 2023-01-26
* Add secure_run flag + integrate verify_secure_runner into cairo-run [#771](https://github.com/lambdaclass/cairo-vm/pull/777)
    * Public Api changes:
        * Add command_line argument `secure_run`
        * Add argument `secure_run: Option<bool>` to `cairo_run`
        * `verify_secure_runner` is now called inside `cairo-run` when `secure_run` is set to true or when it not set and the run is not on `proof_mode`
    * Bugfixes:
        * `EcOpBuiltinRunner::deduce_memory_cell` now checks that both points are on the curve instead of only the first one
        * `EcOpBuiltinRunner::deduce_memory_cell` now returns the values of the point coordinates instead of the indices when a `PointNotOnCurve` error is returned

* Refactor `Refactor verify_secure_runner` [#768](https://github.com/lambdaclass/cairo-vm/pull/768)
    * Public Api changes:
        * Remove builtin name from the return value of `BuiltinRunner::get_memory_segment_addresses`
        * Simplify the return value of `CairoRunner::get_builtin_segments_info` to `Vec<(usize, usize)>`
        * CairoRunner::read_return_values now receives a mutable reference to VirtualMachine
    * Bugfixes:
        * CairoRunner::read_return_values now updates the `stop_ptr` of each builtin after calling `BuiltinRunner::final_stack`

* Use CairoArg enum instead of Any in CairoRunner::run_from_entrypoint [#686](https://github.com/lambdaclass/cairo-vm/pull/686)
    * Public Api changes:
        * Remove `Result` from `MaybeRelocatable::mod_floor`, it now returns a `MaybeRelocatable`
        * Add struct `CairoArg`
        * Change `arg` argument of `CairoRunner::run_from_entrypoint` from `Vec<&dyn Any>` to `&[&CairoArg]`
        * Remove argument `typed_args` from `CairoRunner::run_from_entrypoint`
        * Remove no longer used method `gen_typed_arg` from `VirtualMachine` & `MemorySegmentManager`
        * Add methods `MemorySegmentManager::gen_cairo_arg` & `MemorySegmentManager::write_simple_args` as typed counterparts to `MemorySegmentManager::gen_arg` & `MemorySegmentManager::write_arg`

#### [0.1.1] - 2023-01-11

* Add input file contents to traceback [#666](https://github.com/lambdaclass/cairo-vm/pull/666/files)
    * Public Api changes:
        * `VirtualMachineError` enum variants containing `MaybeRelocatable` and/or `Relocatable` values now use the `Display` format instead of `Debug` in their `Display` implementation
        * `get_traceback` now adds the source code line to each traceback entry
* Use hint location instead of instruction location when building VmExceptions from hint failure [#673](https://github.com/lambdaclass/cairo-vm/pull/673/files)
    * Public Api changes:
        * `hints` field added to `InstructionLocation`
        * `Program.instruction_locations` type changed from `Option<HashMap<usize, Location>>` to `Option<HashMap<usize, InstructionLocation>>`
        * `VirtualMachineError`s produced by `HintProcessor::execute_hint()` will be wrapped in a `VirtualMachineError::Hint` error containing their hint_index
        * `get_location()` now receives an an optional usize value `hint_index`, used to obtain hint locations
* Default implementation of compile_hint [#680](https://github.com/lambdaclass/cairo-vm/pull/680)
    * Internal changes:
        * Make the `compile_hint` implementation which was in the `BuiltinHintProcessor` the default implementation in the trait.
* Add new error type `HintError` [#676](https://github.com/lambdaclass/cairo-vm/pull/676)
    * Public Api changes:
        * `HintProcessor::execute_hint()` now returns a `HintError` instead of a `VirtualMachineError`
        * Helper functions on `hint_processor_utils.rs` now return a `HintError`
* Change the Dictionary used in dict hints to store MaybeRelocatable instead of BigInt [#687](https://github.com/lambdaclass/cairo-vm/pull/687)
    * Public Api changes:
        * `DictManager`, its dictionaries, and all dict module hints implemented in rust now use `MaybeRelocatable` for keys and values instead of `BigInt`
        * Add helper functions that allow extracting ids variables as `MaybeRelocatable`: `get_maybe_relocatable_from_var_name` & `get_maybe_relocatable_from_reference`
        * Change inner value type of dict-related `HintError` variants to `MaybeRelocatable`

* Implement `substitute_error_message_attribute_references` [#689] (https://github.com/lambdaclass/cairo-vm/pull/689)
    * Public Api changes:
        * Remove `error_message_attributes` field from `VirtualMachine`, and `VirtualMachine::new`
        * Add `flow_tracking_data` field to `Attribute`
        * `get_error_attr_value` now replaces the references in the error message with the corresponding cairo values.
        * Remove duplicated handling of error attribute messages leading to duplicated into in the final error display.
* Fix multiplicative inverse bug [#697](https://github.com/lambdaclass/cairo-vm/pull/697) [#698](https://github.com/lambdaclass/cairo-vm/pull/698). The VM was using integer division rather than prime field inverse when deducing `op0` or `op1` for the multiplication opcode

#### [0.1.0] - 2022-12-30
* Add traceback to VmException [#657](https://github.com/lambdaclass/cairo-vm/pull/657)
    * Public API changes:
        * `traceback` field added to `VmException` struct
        * `pub fn from_vm_error(runner: &CairoRunner, error: VirtualMachineError, pc: usize) -> Self` is now `pub fn from_vm_error(runner: &CairoRunner, vm: &VirtualMachine, error: VirtualMachineError) -> Self`
        * `pub fn get_location(pc: &usize, runner: &CairoRunner) -> Option<Location>` is now `pub fn get_location(pc: usize, runner: &CairoRunner) -> Option<Location>`
        * `pub fn decode_instruction(encoded_instr: i64, mut imm: Option<BigInt>) -> Result<instruction::Instruction, VirtualMachineError>` is now `pub fn decode_instruction(encoded_instr: i64, mut imm: Option<&BigInt>) -> Result<instruction::Instruction, VirtualMachineError>`
        * `VmException` fields' string format now mirrors their cairo-lang counterparts.<|MERGE_RESOLUTION|>--- conflicted
+++ resolved
@@ -2,9 +2,8 @@
 
 #### Upcoming Changes
 
-<<<<<<< HEAD
 * fix: Change return type of `get_execution_resources` to `RunnerError` [#1398](https://github.com/lambdaclass/cairo-vm/pull/1398)
-=======
+
 * Don't build wasm-demo in `build` target + add ci job to run the wasm demo [#1393](https://github.com/lambdaclass/cairo-vm/pull/1393)
 
     * Adds default-members to workspace
@@ -12,7 +11,6 @@
     * `make check` no longer compiles the cairo file used in the wasm-demo
     * Removes Makefile targets `examples/wasm-demo/src/array_sum.json` & `example_program`
     * `wasm-demo` now uses the compiled cairo file in `cairo_programs` directory instead of its own copy
->>>>>>> 722b2e29
 
 * feat: Add `Program::new_for_proof` [#1396](https://github.com/lambdaclass/cairo-vm/pull/1396)
 
