--- conflicted
+++ resolved
@@ -2,9 +2,8 @@
 
 #### Upcoming Changes
 
-<<<<<<< HEAD
 * feat: `cairo1-run` accepts Sierra programs [#1544](https://github.com/lambdaclass/cairo-vm/pull/1544)
-=======
+
 * bugfix(BREAKING): Handle off2 immediate case in `get_integer_from_reference`[#1701](https://github.com/lambdaclass/cairo-vm/pull/1701)
   * `get_integer_from_reference` & `get_integer_from_var_name` output changed from `Result<Cow<'a, Felt252>, HintError>` to `Result<Felt252, HintError>`
 
@@ -48,7 +47,6 @@
   * Enabling flag will add the output builtin and the necessary instructions to append the return values to the output builtin's memory segment.
 
 * feat: Compute program hash chain [#1647](https://github.com/lambdaclass/cairo-vm/pull/1647)
->>>>>>> 918d01ce
 
 * feat: Add cairo1-run output pretty-printing for felts, arrays/spans and dicts [#1630](https://github.com/lambdaclass/cairo-vm/pull/1630)
 
