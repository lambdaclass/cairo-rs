## Cairo-VM Changelog

#### Upcoming Changes

<<<<<<< HEAD
* feat: Add method `CairoRunner::initialize_function_runner_cairo1` [#1151](https://github.com/lambdaclass/cairo-rs/pull/1151)

  * Add method `pub fn initialize_function_runner_cairo_1(
        &mut self,
        vm: &mut VirtualMachine,
        program_builtins: &[BuiltinName],
    ) -> Result<(), RunnerError>` to `CairoRunner`

  * BREAKING: Move field `builtins` from `SharedProgramData` to `Program`
  * BREAKING: Remove argument `add_segment_arena_builtin` from `CairoRunner::initialize_function_runner`, it is now always false

* Add more hints to `Cairo1HintProcessor` [#1143](https://github.com/lambdaclass/cairo-rs/pull/1143)
=======
* Fix implementation of `InitSquashData` and `ShouldSkipSquashLoop`

* Add more hints to `Cairo1HintProcessor` [#1143](https://github.com/lambdaclass/cairo-rs/pull/1098)
>>>>>>> 385e293e

    * `Cairo1HintProcessor` can now run the following hints:
        * Felt252DictEntryInit
        * Felt252DictEntryUpdate
        * GetCurrentAccessDelta
        * InitSquashData
        * AllocConstantSize
        * GetCurrentAccessIndex
        * ShouldContinueSquashLoop
        * FieldSqrt

* Add a test for the `DivMod` hint [#1138](https://github.com/lambdaclass/cairo-rs/pull/1138).

* Add some small considerations regarding Cairo 1 programs [#1144](https://github.com/lambdaclass/cairo-rs/pull/1144):

  * Ignore Casm and Sierra files
  * Add special flag to compile Cairo 1 programs

* Make the VM able to run `CasmContractClass` files under `cairo-1-hints` feature [#1098](https://github.com/lambdaclass/cairo-rs/pull/1098)

  * Implement `TryFrom<CasmContractClass> for Program`
  * Add `Cairo1HintProcessor`

* Add `CairoRunner::get_program method` [#1123](https://github.com/lambdaclass/cairo-rs/pull/1123):

* perf: insert elements from the tail in `load_data` so reallocation happens only once [#1117](https://github.com/lambdaclass/cairo-rs/pull/1117)

* Add `CairoRunner::get_program method` [#1123](https://github.com/lambdaclass/cairo-rs/pull/1123)

* Use to_signed_felt as function for felt252 as BigInt within [-P/2, P/2] range and use to_bigint as function for representation as BigInt. [#1100](https://github.com/lambdaclass/cairo-rs/pull/1100)

* Implement hint on field_arithmetic lib [#1090](https://github.com/lambdaclass/cairo-rs/pull/1090)

    `BuiltinHintProcessor` now supports the following hints:

    ```python
        %{
            def split(num: int, num_bits_shift: int, length: int):
                a = []
                for _ in range(length):
                    a.append( num & ((1 << num_bits_shift) - 1) )
                    num = num >> num_bits_shift
                return tuple(a)

            def pack(z, num_bits_shift: int) -> int:
                limbs = (z.d0, z.d1, z.d2)
                return sum(limb << (num_bits_shift * i) for i, limb in enumerate(limbs))

            a = pack(ids.a, num_bits_shift = 128)
            b = pack(ids.b, num_bits_shift = 128)
            p = pack(ids.p, num_bits_shift = 128)

            res = (a - b) % p


            res_split = split(res, num_bits_shift=128, length=3)

            ids.res.d0 = res_split[0]
            ids.res.d1 = res_split[1]
            ids.res.d2 = res_split[2]
        %}
    ```

* Add missing hint on cairo_secp lib [#1089](https://github.com/lambdaclass/cairo-rs/pull/1089):
    `BuiltinHintProcessor` now supports the following hint:

    ```python

    from starkware.cairo.common.cairo_secp.secp_utils import pack

    slope = pack(ids.slope, PRIME)
    x0 = pack(ids.point0.x, PRIME)
    x1 = pack(ids.point1.x, PRIME)
    y0 = pack(ids.point0.y, PRIME)

    value = new_x = (pow(slope, 2, SECP_P) - x0 - x1) % SECP_P
    ```

* Add missing hint on vrf.json whitelist [#1055](https://github.com/lambdaclass/cairo-rs/pull/1055):

     `BuiltinHintProcessor` now supports the following hint:

     ```python
    %{
        PRIME = 2**255 - 19
        II = pow(2, (PRIME - 1) // 4, PRIME)

        xx = ids.xx.low + (ids.xx.high<<128)
        x = pow(xx, (PRIME + 3) // 8, PRIME)
        if (x * x - xx) % PRIME != 0:
            x = (x * II) % PRIME
        if x % 2 != 0:
            x = PRIME - x
        ids.x.low = x & ((1<<128)-1)
        ids.x.high = x >> 128
    %}
    ```

* Implement hint variant for finalize_blake2s[#1072](https://github.com/lambdaclass/cairo-rs/pull/1072)

    `BuiltinHintProcessor` now supports the following hint:

     ```python
    %{
        # Add dummy pairs of input and output.
        from starkware.cairo.common.cairo_blake2s.blake2s_utils import IV, blake2s_compress

        _n_packed_instances = int(ids.N_PACKED_INSTANCES)
        assert 0 <= _n_packed_instances < 20
        _blake2s_input_chunk_size_felts = int(ids.BLAKE2S_INPUT_CHUNK_SIZE_FELTS)
        assert 0 <= _blake2s_input_chunk_size_felts < 100

        message = [0] * _blake2s_input_chunk_size_felts
        modified_iv = [IV[0] ^ 0x01010020] + IV[1:]
        output = blake2s_compress(
            message=message,
            h=modified_iv,
            t0=0,
            t1=0,
            f0=0xffffffff,
            f1=0,
        )
        padding = (message + modified_iv + [0, 0xffffffff] + output) * (_n_packed_instances - 1)
        segments.write_arg(ids.blake2s_ptr_end, padding)
        %}
        ```

* Implement fast_ec_add hint variant [#1087](https://github.com/lambdaclass/cairo-rs/pull/1087)

`BuiltinHintProcessor` now supports the following hint:

    ```python
    %{
        from starkware.cairo.common.cairo_secp.secp_utils import SECP_P, pack

        slope = pack(ids.slope, PRIME)
        x0 = pack(ids.pt0.x, PRIME)
        x1 = pack(ids.pt1.x, PRIME)
        y0 = pack(ids.pt0.y, PRIME)

        value = new_x = (pow(slope, 2, SECP_P) - x0 - x1) % SECP_P
    %}
    ```

* feat(hints): Add alternative string for hint IS_ZERO_PACK_EXTERNAL_SECP [#1082](https://github.com/lambdaclass/cairo-rs/pull/1082)

    `BuiltinHintProcessor` now supports the following hint:

    ```python
    %{
        from starkware.cairo.common.cairo_secp.secp_utils import pack
        x = pack(ids.x, PRIME) % SECP_P
    %}
    ```

* Add alternative hint code for ec_double hint [#1083](https://github.com/lambdaclass/cairo-rs/pull/1083)

    `BuiltinHintProcessor` now supports the following hint:

    ```python
    %{
        from starkware.cairo.common.cairo_secp.secp_utils import SECP_P, pack

        slope = pack(ids.slope, PRIME)
        x = pack(ids.pt.x, PRIME)
        y = pack(ids.pt.y, PRIME)

        value = new_x = (pow(slope, 2, SECP_P) - 2 * x) % SECP_P
    %}
    ```

* fix(security)!: avoid DoS on malicious insertion to memory [#1099](https://github.com/lambdaclass/cairo-rs/pull/1099)
    * A program could crash the library by attempting to insert a value at an address with a big offset; fixed by trying to reserve to check for allocation failure
    * A program could crash the program by exploiting an integer overflow when attempting to insert a value at an address with offset `usize::MAX`

    BREAKING: added a new error variant `MemoryError::VecCapacityExceeded`

* fix(starknet-crypto): bump version to `0.5.0` [#1088](https://github.com/lambdaclass/cairo-rs/pull/1088)
    * This includes the fix for a `panic!` in `ecdsa::verify`.
      See: [#365](https://github.com/xJonathanLEI/starknet-rs/issues/365) and [#366](https://github.com/xJonathanLEI/starknet-rs/pulls/366)

* feat(hints): Add alternative string for hint IS_ZERO_PACK [#1081](https://github.com/lambdaclass/cairo-rs/pull/1081)

    `BuiltinHintProcessor` now supports the following hint:

    ```python
    %{
        from starkware.cairo.common.cairo_secp.secp_utils import SECP_P, pack
        x = pack(ids.x, PRIME) % SECP_P
    %}

* Add missing hints `NewHint#55`, `NewHint#56`, and `NewHint#57` [#1077](https://github.com/lambdaclass/cairo-rs/issues/1077)

    `BuiltinHintProcessor` now supports the following hints:

    ```python
    from starkware.cairo.common.cairo_secp.secp_utils import pack
    SECP_P=2**255-19

    x = pack(ids.x, PRIME) % SECP_P
    ```

    ```python
    from starkware.cairo.common.cairo_secp.secp_utils import pack
    SECP_P=2**255-19

    value = pack(ids.x, PRIME) % SECP_P
    ```

    ```python
    SECP_P=2**255-19
    from starkware.python.math_utils import div_mod

    value = x_inv = div_mod(1, x, SECP_P)
    ```
    
* Implement hint for `starkware.cairo.common.cairo_keccak.keccak._copy_inputs` as described by whitelist `starknet/security/whitelists/cairo_keccak.json` [#1058](https://github.com/lambdaclass/cairo-rs/pull/1058)

    `BuiltinHintProcessor` now supports the following hint:

    ```python
    %{ ids.full_word = int(ids.n_bytes >= 8) %}
    ```

* perf: cache decoded instructions [#944](https://github.com/lambdaclass/cairo-rs/pull/944)
    * Creates a new cache field in `VirtualMachine` that stores the `Instruction` instances as they get decoded from memory, significantly reducing decoding overhead, with gains up to 9% in runtime according to benchmarks in the performance server

* Add alternative hint code for nondet_bigint3 hint [#1071](https://github.com/lambdaclass/cairo-rs/pull/1071)

    `BuiltinHintProcessor` now supports the following hint:

    ```python
    %{
        from starkware.cairo.common.cairo_secp.secp_utils import split
        segments.write_arg(ids.res.address_, split(value))
    %}
    ```

* Add missing hint on vrf.json lib [#1052](https://github.com/lambdaclass/cairo-rs/pull/1052):

    `BuiltinHintProcessor` now supports the following hint:

    ```python
    %{
        from starkware.cairo.common.cairo_secp.secp_utils import pack
        SECP_P = 2**255-19

        slope = pack(ids.slope, PRIME)
        x0 = pack(ids.point0.x, PRIME)
        x1 = pack(ids.point1.x, PRIME)
        y0 = pack(ids.point0.y, PRIME)

        value = new_x = (pow(slope, 2, SECP_P) - x0 - x1) % SECP_P
    %}
    ```

* Implement hint for cairo_sha256_arbitrary_input_length whitelist [#1091](https://github.com/lambdaclass/cairo-rs/pull/1091)

    `BuiltinHintProcessor` now supports the following hint:

    ```python
    %{
        from starkware.cairo.common.cairo_sha256.sha256_utils import (
            compute_message_schedule, sha2_compress_function)

        _sha256_input_chunk_size_felts = int(ids.SHA256_INPUT_CHUNK_SIZE_FELTS)
        assert 0 <= _sha256_input_chunk_size_felts < 100
        _sha256_state_size_felts = int(ids.SHA256_STATE_SIZE_FELTS)
        assert 0 <= _sha256_state_size_felts < 100
        w = compute_message_schedule(memory.get_range(
            ids.sha256_start, _sha256_input_chunk_size_felts))
        new_state = sha2_compress_function(memory.get_range(ids.state, _sha256_state_size_felts), w)
        segments.write_arg(ids.output, new_state)
    %}
    ```

* Add missing hint on vrf.json lib [#1053](https://github.com/lambdaclass/cairo-rs/pull/1053):

     `BuiltinHintProcessor` now supports the following hint:

     ```python
    %{
        from starkware.cairo.common.cairo_secp.secp_utils import SECP_P, pack
        SECP_P = 2**255-19

        slope = pack(ids.slope, PRIME)
        x = pack(ids.point.x, PRIME)
        y = pack(ids.point.y, PRIME)

        value = new_x = (pow(slope, 2, SECP_P) - 2 * x) % SECP_P
    %}
    ```

* Implement hint on 0.6.0.json whitelist [#1044](https://github.com/lambdaclass/cairo-rs/pull/1044):

     `BuiltinHintProcessor` now supports the following hints:

    ```python
    %{
       ids.a_lsb = ids.a & 1
       ids.b_lsb = ids.b & 1
    %}
    ```

* Implement hint for `starkware.cairo.common.cairo_keccak.keccak._block_permutation` as described by whitelist `starknet/security/whitelists/cairo_keccak.json` [#1046](https://github.com/lambdaclass/cairo-rs/pull/1046)

    `BuiltinHintProcessor` now supports the following hint:

    ```python
    %{
        from starkware.cairo.common.cairo_keccak.keccak_utils import keccak_func
        _keccak_state_size_felts = int(ids.KECCAK_STATE_SIZE_FELTS)
        assert 0 <= _keccak_state_size_felts < 100
        output_values = keccak_func(memory.get_range(
            ids.keccak_ptr_start, _keccak_state_size_felts))
        segments.write_arg(ids.output, output_values)
    %}
    ```

* Implement hint on cairo_blake2s whitelist [#1040](https://github.com/lambdaclass/cairo-rs/pull/1040)

    `BuiltinHintProcessor` now supports the following hint:

    ```python
    %{
        from starkware.cairo.common.cairo_blake2s.blake2s_utils import IV, blake2s_compress

        _blake2s_input_chunk_size_felts = int(ids.BLAKE2S_INPUT_CHUNK_SIZE_FELTS)
        assert 0 <= _blake2s_input_chunk_size_felts < 100

        new_state = blake2s_compress(
            message=memory.get_range(ids.blake2s_start, _blake2s_input_chunk_size_felts),
            h=[IV[0] ^ 0x01010020] + IV[1:],
            t0=ids.n_bytes,
            t1=0,
            f0=0xffffffff,
            f1=0,
        )

        segments.write_arg(ids.output, new_state)
    %}
    ```

* Implement hint on cairo_blake2s whitelist [#1039](https://github.com/lambdaclass/cairo-rs/pull/1039)

    `BuiltinHintProcessor` now supports the following hint:

    ```python

    %{
        # Add dummy pairs of input and output.
        from starkware.cairo.common.cairo_blake2s.blake2s_utils import IV, blake2s_compress

        _n_packed_instances = int(ids.N_PACKED_INSTANCES)
        assert 0 <= _n_packed_instances < 20
        _blake2s_input_chunk_size_felts = int(ids.BLAKE2S_INPUT_CHUNK_SIZE_FELTS)
        assert 0 <= _blake2s_input_chunk_size_felts < 100

        message = [0] * _blake2s_input_chunk_size_felts
        modified_iv = [IV[0] ^ 0x01010020] + IV[1:]
        output = blake2s_compress(
            message=message,
            h=modified_iv,
            t0=0,
            t1=0,
            f0=0xffffffff,
            f1=0,
        )
        padding = (modified_iv + message + [0, 0xffffffff] + output) * (_n_packed_instances - 1)
        segments.write_arg(ids.blake2s_ptr_end, padding)
    %}

* Add `Program::iter_identifiers(&self) -> Iterator<Item = (&str, &Identifier)>` to get an iterator over the program's identifiers [#1079](https://github.com/lambdaclass/cairo-rs/pull/1079)

* Implement hint on `assert_le_felt` for versions 0.6.0 and 0.8.2 [#1047](https://github.com/lambdaclass/cairo-rs/pull/1047):

     `BuiltinHintProcessor` now supports the following hints:

     ```python

     %{
        from starkware.cairo.common.math_utils import assert_integer
        assert_integer(ids.a)
        assert_integer(ids.b)
        assert (ids.a % PRIME) <= (ids.b % PRIME), \
            f'a = {ids.a % PRIME} is not less than or equal to b = {ids.b % PRIME}.'
    %}

     ```

     ```python

    %{
        from starkware.cairo.common.math_utils import assert_integer
        assert_integer(ids.a)
        assert_integer(ids.b)
        a = ids.a % PRIME
        b = ids.b % PRIME
        assert a <= b, f'a = {a} is not less than or equal to b = {b}.'

        ids.small_inputs = int(
            a < range_check_builtin.bound and (b - a) < range_check_builtin.bound)
    %}

     ```

* Add missing hints on whitelist [#1073](https://github.com/lambdaclass/cairo-rs/pull/1073):

    `BuiltinHintProcessor` now supports the following hints:

    ```python
        ids.is_250 = 1 if ids.addr < 2**250 else 0
    ```

    ```python
        # Verify the assumptions on the relationship between 2**250, ADDR_BOUND and PRIME.
        ADDR_BOUND = ids.ADDR_BOUND % PRIME
        assert (2**250 < ADDR_BOUND <= 2**251) and (2 * 2**250 < PRIME) and (
                ADDR_BOUND * 2 > PRIME), \
            'normalize_address() cannot be used with the current constants.'
        ids.is_small = 1 if ids.addr < ADDR_BOUND else 0
    ```

* Implement hint on ec_recover.json whitelist [#1038](https://github.com/lambdaclass/cairo-rs/pull/1038):

    `BuiltinHintProcessor` now supports the following hint:

    ```python
    %{
         value = k = product // m
    %}
    ```

* Implement hint on ec_recover.json whitelist [#1037](https://github.com/lambdaclass/cairo-rs/pull/1037):

    `BuiltinHintProcessor` now supports the following hint:

    ```python
    %{
        from starkware.cairo.common.cairo_secp.secp_utils import pack
        from starkware.python.math_utils import div_mod, safe_div

        a = pack(ids.a, PRIME)
        b = pack(ids.b, PRIME)
        product = a * b
        m = pack(ids.m, PRIME)

        value = res = product % m

    %}
    ```

* Implement hint for `starkware.cairo.common.cairo_keccak.keccak.finalize_keccak` as described by whitelist `starknet/security/whitelists/cairo_keccak.json` [#1041](https://github.com/lambdaclass/cairo-rs/pull/1041)

    `BuiltinHintProcessor` now supports the following hint:

    ```python
    %{
        # Add dummy pairs of input and output.
        _keccak_state_size_felts = int(ids.KECCAK_STATE_SIZE_FELTS)
        _block_size = int(ids.BLOCK_SIZE)
        assert 0 <= _keccak_state_size_felts < 100
        assert 0 <= _block_size < 1000
        inp = [0] * _keccak_state_size_felts
        padding = (inp + keccak_func(inp)) * _block_size
        segments.write_arg(ids.keccak_ptr_end, padding)
    %}
    ```

* Implement hint on ec_recover.json whitelist [#1036](https://github.com/lambdaclass/cairo-rs/pull/1036):

    `BuiltinHintProcessor` now supports the following hint:

    ```python

    %{
        from starkware.cairo.common.cairo_secp.secp_utils import pack
        from starkware.python.math_utils import div_mod, safe_div

        a = pack(ids.a, PRIME)
        b = pack(ids.b, PRIME)

        value = res = a - b
    %}

    ```

* Add missing hint on vrf.json lib [#1054](https://github.com/lambdaclass/cairo-rs/pull/1054):

    `BuiltinHintProcessor` now supports the following hint:

    ```python
        from starkware.cairo.common.cairo_secp.secp_utils import pack
        SECP_P = 2**255-19

        y = pack(ids.point.y, PRIME) % SECP_P
        # The modulo operation in python always returns a nonnegative number.
        value = (-y) % SECP_P
    ```

* Implement hint on ec_recover.json whitelist [#1032](https://github.com/lambdaclass/cairo-rs/pull/1032):

    `BuiltinHintProcessor` now supports the following hint:

    ```python
    %{
        from starkware.cairo.common.cairo_secp.secp_utils import pack
        from starkware.python.math_utils import div_mod, safe_div

        N = pack(ids.n, PRIME)
        x = pack(ids.x, PRIME) % N
        s = pack(ids.s, PRIME) % N,
        value = res = div_mod(x, s, N)
    %}
    ```

* Implement hints on field_arithmetic lib (Part 2) [#1004](https://github.com/lambdaclass/cairo-rs/pull/1004)

    `BuiltinHintProcessor` now supports the following hint:

    ```python
    %{
        from starkware.python.math_utils import div_mod

        def split(num: int, num_bits_shift: int, length: int):
            a = []
            for _ in range(length):
                a.append( num & ((1 << num_bits_shift) - 1) )
                num = num >> num_bits_shift
            return tuple(a)

        def pack(z, num_bits_shift: int) -> int:
            limbs = (z.d0, z.d1, z.d2)
            return sum(limb << (num_bits_shift * i) for i, limb in enumerate(limbs))

        a = pack(ids.a, num_bits_shift = 128)
        b = pack(ids.b, num_bits_shift = 128)
        p = pack(ids.p, num_bits_shift = 128)
        # For python3.8 and above the modular inverse can be computed as follows:
        # b_inverse_mod_p = pow(b, -1, p)
        # Instead we use the python3.7-friendly function div_mod from starkware.python.math_utils
        b_inverse_mod_p = div_mod(1, b, p)


        b_inverse_mod_p_split = split(b_inverse_mod_p, num_bits_shift=128, length=3)

        ids.b_inverse_mod_p.d0 = b_inverse_mod_p_split[0]
        ids.b_inverse_mod_p.d1 = b_inverse_mod_p_split[1]
        ids.b_inverse_mod_p.d2 = b_inverse_mod_p_split[2]
    %}
    ```

* Optimizations for hash builtin [#1029](https://github.com/lambdaclass/cairo-rs/pull/1029):
  * Track the verified addresses by offset in a `Vec<bool>` rather than storing the address in a `Vec<Relocatable>`

* Add missing hint on vrf.json whitelist [#1056](https://github.com/lambdaclass/cairo-rs/pull/1056):

    `BuiltinHintProcessor` now supports the following hint:

    ```python
    %{
        from starkware.python.math_utils import ec_double_slope
        from starkware.cairo.common.cairo_secp.secp_utils import pack
        SECP_P = 2**255-19

        # Compute the slope.
        x = pack(ids.point.x, PRIME)
        y = pack(ids.point.y, PRIME)
        value = slope = ec_double_slope(point=(x, y), alpha=42204101795669822316448953119945047945709099015225996174933988943478124189485, p=SECP_P)
    %}
    ```

* Add missing hint on vrf.json whitelist [#1035](https://github.com/lambdaclass/cairo-rs/pull/1035):

    `BuiltinHintProcessor` now supports the following hint:

    ```python
    %{
        from starkware.python.math_utils import line_slope
        from starkware.cairo.common.cairo_secp.secp_utils import pack
        SECP_P = 2**255-19
        # Compute the slope.
        x0 = pack(ids.point0.x, PRIME)
        y0 = pack(ids.point0.y, PRIME)
        x1 = pack(ids.point1.x, PRIME)
        y1 = pack(ids.point1.y, PRIME)
        value = slope = line_slope(point1=(x0, y0), point2=(x1, y1), p=SECP_P)
    %}
    ```

* Add missing hint on vrf.json whitelist [#1035](https://github.com/lambdaclass/cairo-rs/pull/1035):

    `BuiltinHintProcessor` now supports the following hint:

    ```python
    %{
        from starkware.cairo.common.cairo_secp.secp_utils import pack
        SECP_P = 2**255-19
        to_assert = pack(ids.val, PRIME)
        q, r = divmod(pack(ids.val, PRIME), SECP_P)
        assert r == 0, f"verify_zero: Invalid input {ids.val.d0, ids.val.d1, ids.val.d2}."
        ids.q = q % PRIME
    %}
    ```

* Add missing hint on vrf.json whitelist [#1000](https://github.com/lambdaclass/cairo-rs/pull/1000):

    `BuiltinHintProcessor` now supports the following hint:

    ```python
        def pack_512(u, num_bits_shift: int) -> int:
            limbs = (u.d0, u.d1, u.d2, u.d3)
            return sum(limb << (num_bits_shift * i) for i, limb in enumerate(limbs))

        x = pack_512(ids.x, num_bits_shift = 128)
        p = ids.p.low + (ids.p.high << 128)
        x_inverse_mod_p = pow(x,-1, p)

        x_inverse_mod_p_split = (x_inverse_mod_p & ((1 << 128) - 1), x_inverse_mod_p >> 128)

        ids.x_inverse_mod_p.low = x_inverse_mod_p_split[0]
        ids.x_inverse_mod_p.high = x_inverse_mod_p_split[1]
    ```

* BREAKING CHANGE: Fix `CairoRunner::get_memory_holes` [#1027](https://github.com/lambdaclass/cairo-rs/pull/1027):

  * Skip builtin segements when counting memory holes
  * Check amount of memory holes for all tests in cairo_run_test
  * Remove duplicated tests in cairo_run_test
  * BREAKING CHANGE: `MemorySegmentManager.get_memory_holes` now also receives the amount of builtins in the vm. Signature is now `pub fn get_memory_holes(&self, builtin_count: usize) -> Result<usize, MemoryError>`

* Add missing hints on cairo_secp lib [#1026](https://github.com/lambdaclass/cairo-rs/pull/1026):

    `BuiltinHintProcessor` now supports the following hints:

    ```python
    from starkware.cairo.common.cairo_secp.secp256r1_utils import SECP256R1_ALPHA as ALPHA
    ```
    and:

    ```python
    from starkware.cairo.common.cairo_secp.secp256r1_utils import SECP256R1_N as N
    ```

* Add missing hint on vrf.json lib [#1043](https://github.com/lambdaclass/cairo-rs/pull/1043):

    `BuiltinHintProcessor` now supports the following hint:

    ```python
        from starkware.python.math_utils import div_mod

        def split(a: int):
            return (a & ((1 << 128) - 1), a >> 128)

        def pack(z, num_bits_shift: int) -> int:
            limbs = (z.low, z.high)
            return sum(limb << (num_bits_shift * i) for i, limb in enumerate(limbs))

        a = pack(ids.a, 128)
        b = pack(ids.b, 128)
        p = pack(ids.p, 128)
        # For python3.8 and above the modular inverse can be computed as follows:
        # b_inverse_mod_p = pow(b, -1, p)
        # Instead we use the python3.7-friendly function div_mod from starkware.python.math_utils
        b_inverse_mod_p = div_mod(1, b, p)

        b_inverse_mod_p_split = split(b_inverse_mod_p)

        ids.b_inverse_mod_p.low = b_inverse_mod_p_split[0]
        ids.b_inverse_mod_p.high = b_inverse_mod_p_split[1]
    ```

* Add missing hints `NewHint#35` and `NewHint#36` [#975](https://github.com/lambdaclass/cairo-rs/issues/975)

    `BuiltinHintProcessor` now supports the following hint:

    ```python
    from starkware.cairo.common.cairo_secp.secp_utils import pack
    from starkware.cairo.common.math_utils import as_int
    from starkware.python.math_utils import div_mod, safe_div

    p = pack(ids.P, PRIME)
    x = pack(ids.x, PRIME) + as_int(ids.x.d3, PRIME) * ids.BASE ** 3 + as_int(ids.x.d4, PRIME) * ids.BASE ** 4
    y = pack(ids.y, PRIME)

    value = res = div_mod(x, y, p)
    ```

    ```python
    k = safe_div(res * y - x, p)
    value = k if k > 0 else 0 - k
    ids.flag = 1 if k > 0 else 0
    ```

* Add missing hint on cairo_secp lib [#1057](https://github.com/lambdaclass/cairo-rs/pull/1057):

    `BuiltinHintProcessor` now supports the following hint:

    ```python
        from starkware.cairo.common.cairo_secp.secp_utils import pack
        from starkware.python.math_utils import ec_double_slope

        # Compute the slope.
        x = pack(ids.point.x, PRIME)
        y = pack(ids.point.y, PRIME)
        value = slope = ec_double_slope(point=(x, y), alpha=ALPHA, p=SECP_P)
    ```

* Add missing hint on uint256_improvements lib [#1025](https://github.com/lambdaclass/cairo-rs/pull/1025):

    `BuiltinHintProcessor` now supports the following hint:

    ```python
        from starkware.python.math_utils import isqrt
        n = (ids.n.high << 128) + ids.n.low
        root = isqrt(n)
        assert 0 <= root < 2 ** 128
        ids.root = root
    ```

* Add missing hint on vrf.json lib [#1045](https://github.com/lambdaclass/cairo-rs/pull/1045):

    `BuiltinHintProcessor` now supports the following hint:

    ```python
        from starkware.python.math_utils import is_quad_residue, sqrt

        def split(a: int):
            return (a & ((1 << 128) - 1), a >> 128)

        def pack(z) -> int:
            return z.low + (z.high << 128)

        generator = pack(ids.generator)
        x = pack(ids.x)
        p = pack(ids.p)

        success_x = is_quad_residue(x, p)
        root_x = sqrt(x, p) if success_x else None
        success_gx = is_quad_residue(generator*x, p)
        root_gx = sqrt(generator*x, p) if success_gx else None

        # Check that one is 0 and the other is 1
        if x != 0:
            assert success_x + success_gx == 1

        # `None` means that no root was found, but we need to transform these into a felt no matter what
        if root_x == None:
            root_x = 0
        if root_gx == None:
            root_gx = 0
        ids.success_x = int(success_x)
        ids.success_gx = int(success_gx)
        split_root_x = split(root_x)
        # print('split root x', split_root_x)
        split_root_gx = split(root_gx)
        ids.sqrt_x.low = split_root_x[0]
        ids.sqrt_x.high = split_root_x[1]
        ids.sqrt_gx.low = split_root_gx[0]
        ids.sqrt_gx.high = split_root_gx[1]
    ```

* Add missing hint on uint256_improvements lib [#1024](https://github.com/lambdaclass/cairo-rs/pull/1024):

    `BuiltinHintProcessor` now supports the following hint:

    ```python
        res = ids.a + ids.b
        ids.carry = 1 if res >= ids.SHIFT else 0
    ```

* BREAKING CHANGE: move `Program::identifiers` to `SharedProgramData::identifiers` [#1023](https://github.com/lambdaclass/cairo-rs/pull/1023)
    * Optimizes `CairoRunner::new`, needed for sequencers and other workflows reusing the same `Program` instance across `CairoRunner`s
    * Breaking change: make all fields in `Program` and `SharedProgramData` `pub(crate)`, since we break by moving the field let's make it the last break for this struct
    * Add `Program::get_identifier(&self, id: &str) -> &Identifier` to get a single identifier by name

* Implement hints on field_arithmetic lib[#985](https://github.com/lambdaclass/cairo-rs/pull/983)

    `BuiltinHintProcessor` now supports the following hint:

    ```python
        %{
            from starkware.python.math_utils import is_quad_residue, sqrt

            def split(num: int, num_bits_shift: int = 128, length: int = 3):
                a = []
                for _ in range(length):
                    a.append( num & ((1 << num_bits_shift) - 1) )
                    num = num >> num_bits_shift
                return tuple(a)

            def pack(z, num_bits_shift: int = 128) -> int:
                limbs = (z.d0, z.d1, z.d2)
                return sum(limb << (num_bits_shift * i) for i, limb in enumerate(limbs))


            generator = pack(ids.generator)
            x = pack(ids.x)
            p = pack(ids.p)

            success_x = is_quad_residue(x, p)
            root_x = sqrt(x, p) if success_x else None

            success_gx = is_quad_residue(generator*x, p)
            root_gx = sqrt(generator*x, p) if success_gx else None

            # Check that one is 0 and the other is 1
            if x != 0:
                assert success_x + success_gx ==1

            # `None` means that no root was found, but we need to transform these into a felt no matter what
            if root_x == None:
                root_x = 0
            if root_gx == None:
                root_gx = 0
            ids.success_x = int(success_x)
            ids.success_gx = int(success_gx)
            split_root_x = split(root_x)
            split_root_gx = split(root_gx)
            ids.sqrt_x.d0 = split_root_x[0]
            ids.sqrt_x.d1 = split_root_x[1]
            ids.sqrt_x.d2 = split_root_x[2]
            ids.sqrt_gx.d0 = split_root_gx[0]
            ids.sqrt_gx.d1 = split_root_gx[1]
            ids.sqrt_gx.d2 = split_root_gx[2]
        %}
    ```

* Add missing hint on vrf.json lib [#1050](https://github.com/lambdaclass/cairo-rs/pull/1050):

    `BuiltinHintProcessor` now supports the following hint:

    ```python
        sum_low = ids.a.low + ids.b.low
        ids.carry_low = 1 if sum_low >= ids.SHIFT else 0
    ```

* Add missing hint on uint256_improvements lib [#1016](https://github.com/lambdaclass/cairo-rs/pull/1016):

    `BuiltinHintProcessor` now supports the following hint:

    ```python
        def split(num: int, num_bits_shift: int = 128, length: int = 2):
            a = []
            for _ in range(length):
                a.append( num & ((1 << num_bits_shift) - 1) )
                num = num >> num_bits_shift
            return tuple(a)

        def pack(z, num_bits_shift: int = 128) -> int:
            limbs = (z.low, z.high)
            return sum(limb << (num_bits_shift * i) for i, limb in enumerate(limbs))

        a = pack(ids.a)
        b = pack(ids.b)
        res = (a - b)%2**256
        res_split = split(res)
        ids.res.low = res_split[0]
        ids.res.high = res_split[1]
    ```

* Implement hint on vrf.json lib [#1049](https://github.com/lambdaclass/cairo-rs/pull/1049)

    `BuiltinHintProcessor` now supports the following hint:
    
    ```python
        def split(num: int, num_bits_shift: int, length: int):
            a = []
            for _ in range(length):
                a.append( num & ((1 << num_bits_shift) - 1) )
                num = num >> num_bits_shift
            return tuple(a)

        def pack(z, num_bits_shift: int) -> int:
            limbs = (z.d0, z.d1, z.d2)
            return sum(limb << (num_bits_shift * i) for i, limb in enumerate(limbs))

        def pack_extended(z, num_bits_shift: int) -> int:
            limbs = (z.d0, z.d1, z.d2, z.d3, z.d4, z.d5)
            return sum(limb << (num_bits_shift * i) for i, limb in enumerate(limbs))

        a = pack_extended(ids.a, num_bits_shift = 128)
        div = pack(ids.div, num_bits_shift = 128)

        quotient, remainder = divmod(a, div)

        quotient_split = split(quotient, num_bits_shift=128, length=6)

        ids.quotient.d0 = quotient_split[0]
        ids.quotient.d1 = quotient_split[1]
        ids.quotient.d2 = quotient_split[2]
        ids.quotient.d3 = quotient_split[3]
        ids.quotient.d4 = quotient_split[4]
        ids.quotient.d5 = quotient_split[5]

        remainder_split = split(remainder, num_bits_shift=128, length=3)
        ids.remainder.d0 = remainder_split[0]
        ids.remainder.d1 = remainder_split[1]
        ids.remainder.d2 = remainder_split[2]
    ```

    _Note: this hint is similar to the one in #983, but with some trailing whitespace removed_

* Add missing hint on vrf.json whitelist [#1030](https://github.com/lambdaclass/cairo-rs/pull/1030):

    `BuiltinHintProcessor` now supports the following hint:

    ```python
        def split(num: int, num_bits_shift: int, length: int):
            a = []
            for _ in range(length):
                a.append( num & ((1 << num_bits_shift) - 1) )
                num = num >> num_bits_shift
            return tuple(a)

        def pack(z, num_bits_shift: int) -> int:
            limbs = (z.low, z.high)
            return sum(limb << (num_bits_shift * i) for i, limb in enumerate(limbs))

        def pack_extended(z, num_bits_shift: int) -> int:
            limbs = (z.d0, z.d1, z.d2, z.d3)
            return sum(limb << (num_bits_shift * i) for i, limb in enumerate(limbs))

        x = pack_extended(ids.x, num_bits_shift = 128)
        div = pack(ids.div, num_bits_shift = 128)

        quotient, remainder = divmod(x, div)

        quotient_split = split(quotient, num_bits_shift=128, length=4)

        ids.quotient.d0 = quotient_split[0]
        ids.quotient.d1 = quotient_split[1]
        ids.quotient.d2 = quotient_split[2]
        ids.quotient.d3 = quotient_split[3]

        remainder_split = split(remainder, num_bits_shift=128, length=2)
        ids.remainder.low = remainder_split[0]
        ids.remainder.high = remainder_split[1]
    ```

* Add method `Program::data_len(&self) -> usize` to get the number of data cells in a given program [#1022](https://github.com/lambdaclass/cairo-rs/pull/1022)

* Add missing hint on uint256_improvements lib [#1013](https://github.com/lambdaclass/cairo-rs/pull/1013):

    `BuiltinHintProcessor` now supports the following hint:

    ```python
        a = (ids.a.high << 128) + ids.a.low
        div = (ids.div.b23 << 128) + ids.div.b01
        quotient, remainder = divmod(a, div)

        ids.quotient.low = quotient & ((1 << 128) - 1)
        ids.quotient.high = quotient >> 128
        ids.remainder.low = remainder & ((1 << 128) - 1)
        ids.remainder.high = remainder >> 128
    ```

* Add missing hint on cairo_secp lib [#1010](https://github.com/lambdaclass/cairo-rs/pull/1010):

    `BuiltinHintProcessor` now supports the following hint:

    ```python
        memory[ap] = int(x == 0)
    ```

* Implement hint on `get_felt_bitlength` [#993](https://github.com/lambdaclass/cairo-rs/pull/993)

  `BuiltinHintProcessor` now supports the following hint:
  ```python
  x = ids.x
  ids.bit_length = x.bit_length()
  ```
  Used by the [`Garaga` library function `get_felt_bitlength`](https://github.com/keep-starknet-strange/garaga/blob/249f8a372126b3a839f9c1e1080ea8c6f9374c0c/src/utils.cairo#L54)

* Add missing hint on cairo_secp lib [#1009](https://github.com/lambdaclass/cairo-rs/pull/1009):

    `BuiltinHintProcessor` now supports the following hint:

    ```python
        ids.dibit = ((ids.scalar_u >> ids.m) & 1) + 2 * ((ids.scalar_v >> ids.m) & 1)
    ```

* Add getters to read properties of a `Program` [#1017](https://github.com/lambdaclass/cairo-rs/pull/1017):
  * `prime(&self) -> &str`: get the prime associated to data in hex representation
  * `iter_data(&self) -> Iterator<Item = &MaybeRelocatable>`: get an iterator over all elements in the program data
  * `iter_builtins(&self) -> Iterator<Item = &BuiltinName>`: get an iterator over the names of required builtins

* Add missing hint on cairo_secp lib [#1008](https://github.com/lambdaclass/cairo-rs/pull/1008):

    `BuiltinHintProcessor` now supports the following hint:

    ```python
        ids.len_hi = max(ids.scalar_u.d2.bit_length(), ids.scalar_v.d2.bit_length())-1
    ```

* Update `starknet-crypto` to version `0.4.3` [#1011](https://github.com/lambdaclass/cairo-rs/pull/1011)
  * The new version carries an 85% reduction in execution time for ECDSA signature verification

* BREAKING CHANGE: refactor `Program` to optimize `Program::clone` [#999](https://github.com/lambdaclass/cairo-rs/pull/999)

    * Breaking change: many fields that were (unnecessarily) public become hidden by the refactor.

* BREAKING CHANGE: Add _builtin suffix to builtin names e.g.: output -> output_builtin [#1005](https://github.com/lambdaclass/cairo-rs/pull/1005)

* Implement hint on uint384_extension lib [#983](https://github.com/lambdaclass/cairo-rs/pull/983)

    `BuiltinHintProcessor` now supports the following hint:
    
    ```python
        def split(num: int, num_bits_shift: int, length: int):
            a = []
            for _ in range(length):
                a.append( num & ((1 << num_bits_shift) - 1) )
                num = num >> num_bits_shift 
            return tuple(a)

        def pack(z, num_bits_shift: int) -> int:
            limbs = (z.d0, z.d1, z.d2)
            return sum(limb << (num_bits_shift * i) for i, limb in enumerate(limbs))
            
        def pack_extended(z, num_bits_shift: int) -> int:
            limbs = (z.d0, z.d1, z.d2, z.d3, z.d4, z.d5)
            return sum(limb << (num_bits_shift * i) for i, limb in enumerate(limbs))

        a = pack_extended(ids.a, num_bits_shift = 128)
        div = pack(ids.div, num_bits_shift = 128)

        quotient, remainder = divmod(a, div)

        quotient_split = split(quotient, num_bits_shift=128, length=6)

        ids.quotient.d0 = quotient_split[0]
        ids.quotient.d1 = quotient_split[1]
        ids.quotient.d2 = quotient_split[2]
        ids.quotient.d3 = quotient_split[3]
        ids.quotient.d4 = quotient_split[4]
        ids.quotient.d5 = quotient_split[5]

        remainder_split = split(remainder, num_bits_shift=128, length=3)
        ids.remainder.d0 = remainder_split[0]
        ids.remainder.d1 = remainder_split[1]
        ids.remainder.d2 = remainder_split[2]
    ```

* BREAKING CHANGE: optimization for instruction decoding [#942](https://github.com/lambdaclass/cairo-rs/pull/942):
    * Avoids copying immediate arguments to the `Instruction` structure, as they get inferred from the offset anyway
    * Breaking: removal of the field `Instruction::imm`

* Add missing `\n` character in traceback string [#997](https://github.com/lambdaclass/cairo-rs/pull/997)
    * BugFix: Add missing `\n` character after traceback lines when the filename is missing ("Unknown Location")

* 0.11 Support
    * Add missing hints [#1014](https://github.com/lambdaclass/cairo-rs/pull/1014):
        `BuiltinHintProcessor` now supports the following hints:
        ```python
            from starkware.cairo.common.cairo_secp.secp256r1_utils import SECP256R1_P as SECP_P 
        ```
        and: 
        ```python
            from starkware.cairo.common.cairo_secp.secp_utils import pack
            from starkware.python.math_utils import line_slope
            
            # Compute the slope.
            x0 = pack(ids.point0.x, PRIME)
            y0 = pack(ids.point0.y, PRIME)
            x1 = pack(ids.point1.x, PRIME)
            y1 = pack(ids.point1.y, PRIME)
            value = slope = line_slope(point1=(x0, y0), point2=(x1, y1), p=SECP_P)
        ```
    * Add missing hints on cairo_secp lib [#991](https://github.com/lambdaclass/cairo-rs/pull/991):
        `BuiltinHintProcessor` now supports the following hints:
        ```python
        from starkware.cairo.common.cairo_secp.secp_utils import pack
        from starkware.python.math_utils import div_mod, safe_div

        N = 0xfffffffffffffffffffffffffffffffebaaedce6af48a03bbfd25e8cd0364141
        x = pack(ids.x, PRIME) % N
        s = pack(ids.s, PRIME) % N
        value = res = div_mod(x, s, N)
        ```
        and: 
        ```python
        value = k = safe_div(res * s - x, N)
        ```
    * Layouts update [#874](https://github.com/lambdaclass/cairo-rs/pull/874)
    * Keccak builtin updated [#873](https://github.com/lambdaclass/cairo-rs/pull/873), [#883](https://github.com/lambdaclass/cairo-rs/pull/883)
    * Changes to `ec_op` [#876](https://github.com/lambdaclass/cairo-rs/pull/876)
    * Poseidon builtin [#875](https://github.com/lambdaclass/cairo-rs/pull/875)
    * Renamed Felt to Felt252 [#899](https://github.com/lambdaclass/cairo-rs/pull/899)
    * Added SegmentArenaBuiltinRunner [#913](https://github.com/lambdaclass/cairo-rs/pull/913)
    * Added `program_segment_size` argument to `verify_secure_runner` & `run_from_entrypoint` [#928](https://github.com/lambdaclass/cairo-rs/pull/928)
    * Added dynamic layout [#879](https://github.com/lambdaclass/cairo-rs/pull/879)
    * `get_segment_size` was exposed [#934](https://github.com/lambdaclass/cairo-rs/pull/934)

* Add missing hint on cairo_secp lib [#1006](https://github.com/lambdaclass/cairo-rs/pull/1006):

    `BuiltinHintProcessor` now supports the following hint:

    ```python
        ids.quad_bit = (
            8 * ((ids.scalar_v >> ids.m) & 1)
            + 4 * ((ids.scalar_u >> ids.m) & 1)
            + 2 * ((ids.scalar_v >> (ids.m - 1)) & 1)
            + ((ids.scalar_u >> (ids.m - 1)) & 1)
        )
    ```

* Add missing hint on cairo_secp lib [#1003](https://github.com/lambdaclass/cairo-rs/pull/1003):

    `BuiltinHintProcessor` now supports the following hint:

    ```python
        from starkware.cairo.common.cairo_secp.secp_utils import pack

        x = pack(ids.x, PRIME) % SECP_P
    ```

* Add missing hint on cairo_secp lib [#996](https://github.com/lambdaclass/cairo-rs/pull/996):

    `BuiltinHintProcessor` now supports the following hint:

    ```python
        from starkware.python.math_utils import div_mod
        value = x_inv = div_mod(1, x, SECP_P)
    ```

* Add missing hints on cairo_secp lib [#994](https://github.com/lambdaclass/cairo-rs/pull/994):

    `BuiltinHintProcessor` now supports the following hints:

    ```python
        from starkware.cairo.common.cairo_secp.secp_utils import pack
        from starkware.python.math_utils import div_mod, safe_div

        a = pack(ids.a, PRIME)
        b = pack(ids.b, PRIME)
        value = res = div_mod(a, b, N)
    ```

    ```python
        value = k_plus_one = safe_div(res * b - a, N) + 1
    ```

* Add missing hint on cairo_secp lib [#992](https://github.com/lambdaclass/cairo-rs/pull/992):

    `BuiltinHintProcessor` now supports the following hint:

    ```python
        from starkware.cairo.common.cairo_secp.secp_utils import pack

        q, r = divmod(pack(ids.val, PRIME), SECP_P)
        assert r == 0, f"verify_zero: Invalid input {ids.val.d0, ids.val.d1, ids.val.d2}."
        ids.q = q % PRIME
    ```

* Add missing hint on cairo_secp lib [#990](https://github.com/lambdaclass/cairo-rs/pull/990):

    `BuiltinHintProcessor` now supports the following hint:

    ```python
        from starkware.cairo.common.cairo_secp.secp_utils import pack

        slope = pack(ids.slope, PRIME)
        x = pack(ids.point.x, PRIME)
        y = pack(ids.point.y, PRIME)

        value = new_x = (pow(slope, 2, SECP_P) - 2 * x) % SECP_P
    ```

* Add missing hint on cairo_secp lib [#989](https://github.com/lambdaclass/cairo-rs/pull/989):

    `BuiltinHintProcessor` now supports the following hint:

    ```python
        from starkware.cairo.common.cairo_secp.secp_utils import SECP_P
        q, r = divmod(pack(ids.val, PRIME), SECP_P)
        assert r == 0, f"verify_zero: Invalid input {ids.val.d0, ids.val.d1, ids.val.d2}."
        ids.q = q % PRIME
    ```

* Add missing hint on cairo_secp lib [#986](https://github.com/lambdaclass/cairo-rs/pull/986):

    `BuiltinHintProcessor` now supports the following hint:

    ```python
        from starkware.cairo.common.cairo_secp.secp_utils import SECP_P, pack
        from starkware.python.math_utils import div_mod

        # Compute the slope.
        x = pack(ids.pt.x, PRIME)
        y = pack(ids.pt.y, PRIME)
        value = slope = div_mod(3 * x ** 2, 2 * y, SECP_P)
    ```

* Add missing hint on cairo_secp lib [#984](https://github.com/lambdaclass/cairo-rs/pull/984):

    `BuiltinHintProcessor` now supports the following hint:

    ```python
        from starkware.cairo.common.cairo_secp.secp_utils import SECP_P, pack
        from starkware.python.math_utils import div_mod

        # Compute the slope.
        x0 = pack(ids.pt0.x, PRIME)
        y0 = pack(ids.pt0.y, PRIME)
        x1 = pack(ids.pt1.x, PRIME)
        y1 = pack(ids.pt1.y, PRIME)
        value = slope = div_mod(y0 - y1, x0 - x1, SECP_P)
    ```

* Implement hints on uint384 lib (Part 2) [#971](https://github.com/lambdaclass/cairo-rs/pull/971)

    `BuiltinHintProcessor` now supports the following hint:

    ```python
        memory[ap] = 1 if 0 <= (ids.a.d2 % PRIME) < 2 ** 127 else 0
    ```

 * Add alternative hint code for hint on _block_permutation used by 0.10.3 whitelist [#958](https://github.com/lambdaclass/cairo-rs/pull/958)

     `BuiltinHintProcessor` now supports the following hint:

    ```python
        from starkware.cairo.common.keccak_utils.keccak_utils import keccak_func
        _keccak_state_size_felts = int(ids.KECCAK_STATE_SIZE_FELTS)
        assert 0 <= _keccak_state_size_felts < 100

        output_values = keccak_func(memory.get_range(
            ids.keccak_ptr - _keccak_state_size_felts, _keccak_state_size_felts))
        segments.write_arg(ids.keccak_ptr, output_values)
    ```

* Make  hints code `src/hint_processor/builtin_hint_processor/hint_code.rs` public [#988](https://github.com/lambdaclass/cairo-rs/pull/988)

* Implement hints on uint384 lib (Part 1) [#960](https://github.com/lambdaclass/cairo-rs/pull/960)

    `BuiltinHintProcessor` now supports the following hints:

    ```python
        def split(num: int, num_bits_shift: int, length: int):
        a = []
        for _ in range(length):
            a.append( num & ((1 << num_bits_shift) - 1) )
            num = num >> num_bits_shift
        return tuple(a)

        def pack(z, num_bits_shift: int) -> int:
            limbs = (z.d0, z.d1, z.d2)
            return sum(limb << (num_bits_shift * i) for i, limb in enumerate(limbs))

        a = pack(ids.a, num_bits_shift = 128)
        div = pack(ids.div, num_bits_shift = 128)
        quotient, remainder = divmod(a, div)

        quotient_split = split(quotient, num_bits_shift=128, length=3)
        assert len(quotient_split) == 3

        ids.quotient.d0 = quotient_split[0]
        ids.quotient.d1 = quotient_split[1]
        ids.quotient.d2 = quotient_split[2]

        remainder_split = split(remainder, num_bits_shift=128, length=3)
        ids.remainder.d0 = remainder_split[0]
        ids.remainder.d1 = remainder_split[1]
        ids.remainder.d2 = remainder_split[2]
    ```

    ```python
        ids.low = ids.a & ((1<<128) - 1)
        ids.high = ids.a >> 128
    ```

    ```python
            sum_d0 = ids.a.d0 + ids.b.d0
        ids.carry_d0 = 1 if sum_d0 >= ids.SHIFT else 0
        sum_d1 = ids.a.d1 + ids.b.d1 + ids.carry_d0
        ids.carry_d1 = 1 if sum_d1 >= ids.SHIFT else 0
        sum_d2 = ids.a.d2 + ids.b.d2 + ids.carry_d1
        ids.carry_d2 = 1 if sum_d2 >= ids.SHIFT else 0
    ```

    ```python
        from starkware.python.math_utils import isqrt

        def split(num: int, num_bits_shift: int, length: int):
            a = []
            for _ in range(length):
                a.append( num & ((1 << num_bits_shift) - 1) )
                num = num >> num_bits_shift
            return tuple(a)

        def pack(z, num_bits_shift: int) -> int:
            limbs = (z.d0, z.d1, z.d2)
            return sum(limb << (num_bits_shift * i) for i, limb in enumerate(limbs))

        a = pack(ids.a, num_bits_shift=128)
        root = isqrt(a)
        assert 0 <= root < 2 ** 192
        root_split = split(root, num_bits_shift=128, length=3)
        ids.root.d0 = root_split[0]
        ids.root.d1 = root_split[1]
        ids.root.d2 = root_split[2]
    ```

* Re-export the `cairo-felt` crate as `cairo_vm::felt` [#981](https://github.com/lambdaclass/cairo-rs/pull/981)
  * Removes the need of explicitly importing `cairo-felt` in downstream projects
  and helps ensure there is no version mismatch caused by that

* Implement hint on `uint256_mul_div_mod`[#957](https://github.com/lambdaclass/cairo-rs/pull/957)

    `BuiltinHintProcessor` now supports the following hint:

    ```python
    a = (ids.a.high << 128) + ids.a.low
    b = (ids.b.high << 128) + ids.b.low
    div = (ids.div.high << 128) + ids.div.low
    quotient, remainder = divmod(a * b, div)

    ids.quotient_low.low = quotient & ((1 << 128) - 1)
    ids.quotient_low.high = (quotient >> 128) & ((1 << 128) - 1)
    ids.quotient_high.low = (quotient >> 256) & ((1 << 128) - 1)
    ids.quotient_high.high = quotient >> 384
    ids.remainder.low = remainder & ((1 << 128) - 1)
    ids.remainder.high = remainder >> 128"
    ```

    Used by the common library function `uint256_mul_div_mod`

#### [0.3.0-rc1] - 2023-04-13
* Derive Deserialize for ExecutionResources [#922](https://github.com/lambdaclass/cairo-rs/pull/922)
* Remove builtin names from VirtualMachine.builtin_runners [#921](https://github.com/lambdaclass/cairo-rs/pull/921)
* Implemented hints on common/ec.cairo [#888](https://github.com/lambdaclass/cairo-rs/pull/888)
* Changed `Memory.insert` argument types [#902](https://github.com/lambdaclass/cairo-rs/pull/902)
* feat: implemented `Deserialize` on Program by changing builtins field type to enum [#896](https://github.com/lambdaclass/cairo-rs/pull/896)
* Effective size computation from the VM exposed [#887](https://github.com/lambdaclass/cairo-rs/pull/887)
* Wasm32 Support! [#828](https://github.com/lambdaclass/cairo-rs/pull/828), [#893](https://github.com/lambdaclass/cairo-rs/pull/893)
* `MathError` added for math operation [#855](https://github.com/lambdaclass/cairo-rs/pull/855)
* Check for overflows in relocatable operations [#859](https://github.com/lambdaclass/cairo-rs/pull/859)
* Use `Relocatable` instead of `&MaybeRelocatable` in `load_data` and `get_range`[#860](https://github.com/lambdaclass/cairo-rs/pull/860) [#867](https://github.com/lambdaclass/cairo-rs/pull/867)
* Memory-related errors moved to `MemoryError` [#854](https://github.com/lambdaclass/cairo-rs/pull/854)
    * Removed unused error variants
    * Moved memory-related error variants to `MemoryError`
    * Changed memory getters to return `MemoryError` instead of `VirtualMachineError`
    * Changed all memory-related errors in hint from `HintError::Internal(VmError::...` to `HintError::Memory(MemoryError::...`
* feat: Builder pattern for `VirtualMachine` [#820](https://github.com/lambdaclass/cairo-rs/pull/820)
* Simplified `Memory::get` return type to `Option` [#852](https://github.com/lambdaclass/cairo-rs/pull/852)
* Improved idenitifier variable error handling [#851](https://github.com/lambdaclass/cairo-rs/pull/851)
* `CairoRunner::write_output` now prints missing and relocatable values [#853](https://github.com/lambdaclass/cairo-rs/pull/853)
* `VirtualMachineError::FailedToComputeOperands` error message expanded [#848](https://github.com/lambdaclass/cairo-rs/pull/848)
* Builtin names made public [#849](https://github.com/lambdaclass/cairo-rs/pull/849)
* `secure_run` flag moved to `CairoRunConfig` struct [#832](https://github.com/lambdaclass/cairo-rs/pull/832)
* `vm_core` error types revised and iimplemented `AddAssign` for `Relocatable` [#837](https://github.com/lambdaclass/cairo-rs/pull/837)
* `to_bigint` and `to_biguint` deprecated [#757](https://github.com/lambdaclass/cairo-rs/pull/757)
* `Memory` moved into `MemorySegmentManager` [#830](https://github.com/lambdaclass/cairo-rs/pull/830)
    * To reduce the complexity of the VM's memory and enforce proper usage (as the memory and its segment manager are now a "unified" entity)
    * Removed `memory` field from `VirtualMachine`
    * Added `memory` field to `MemorySegmentManager`
    * Removed `Memory` argument from methods where `MemorySegmentManager` is also an argument
    * Added test macro `segments` (an extension of the `memory` macro)
* `Display` trait added to Memory struct [#812](https://github.com/lambdaclass/cairo-rs/pull/812)
* feat: Extensible VirtualMachineError and removed PartialEq trait [#783](https://github.com/lambdaclass/cairo-rs/pull/783)
    * `VirtualMachineError::Other(anyhow::Error)` was added to allow to returning custom errors when using `cairo-rs`
    * The `PartialEq` trait was removed from the `VirtualMachineError` enum
* VM hooks added as a conditional feature [#761](https://github.com/lambdaclass/cairo-rs/pull/761)
    * Cairo-rs based testing tools such as cairo-foundry or those built by FuzzingLabs need access to the state of the VM at specific points during the execution.
    * This PR adds the possibility for users of the cairo-rs lib to execute their custom additional code during the program execution.
    * The Rust "feature" mechanism was used in order to guarantee that this ability is only available when the lib user needs it, and is not compiled when it's not required.
    * Three hooks were created:
        * before the first step
        * before each step
        * after each step
* ExecutionResource operations: add and substract [#774](https://github.com/lambdaclass/cairo-rs/pull/774), multiplication [#908](https://github.com/lambdaclass/cairo-rs/pull/908) , and `AddAssign` [#914](https://github.com/lambdaclass/cairo-rs/pull/914)

* Move `Memory` into `MemorySegmentManager` [#830](https://github.com/lambdaclass/cairo-rs/pull/830)
    * Structural changes:
        * Remove `memory: Memory` field from `VirtualMachine`
        * Add `memory: Memory` field to `MemorySegmentManager`
    * As a result of this, multiple public methods' signatures changed:
        * `BuiltinRunner` (and its inner enum types):
            * `initialize_segments(&mut self, segments: &mut MemorySegmentManager, memory: &mut Memory)` -> `initialize_segments(&mut self, segments: &mut MemorySegmentManager)`
            * `final_stack(&mut self, segments: &MemorySegmentManager, memory: &Memory, stack_pointer: Relocatable) -> Result<Relocatable, RunnerError>` -> `final_stack(&mut self, segments: &MemorySegmentManager, stack_pointer: Relocatable) -> Result<Relocatable, RunnerError>`
        * `MemorySegmentManager`
            * `add(&mut self, memory: &mut Memory) -> Relocatable` -> `add(&mut self) -> Relocatable`
            * `add_temporary_segment(&mut self, memory: &mut Memory) -> Relocatable` -> `add_temporary_segment(&mut self) -> Relocatable`
            * `load_data(&mut self, memory: &mut Memory, ptr: &MaybeRelocatable, data: &Vec<MaybeRelocatable>) -> Result<MaybeRelocatable, MemoryError>` -> `load_data(&mut self, ptr: &MaybeRelocatable, data: &Vec<MaybeRelocatable>) -> Result<MaybeRelocatable, MemoryError>`
            * `compute_effective_sizes(&mut self, memory: &Memory) -> &Vec<usize>` -> `compute_effective_sizes(&mut self) -> &Vec<usize>`
            * `gen_arg(&mut self, arg: &dyn Any, memory: &mut Memory) -> Result<MaybeRelocatable, VirtualMachineError>` -> `gen_arg(&mut self, arg: &dyn Any) -> Result<MaybeRelocatable, VirtualMachineError>`
            * `gen_cairo_arg(&mut self, arg: &CairoArg, memory: &mut Memory) -> Result<MaybeRelocatable, VirtualMachineError>` -> `gen_cairo_arg(&mut self, arg: &CairoArg) -> Result<MaybeRelocatable, VirtualMachineError>`
            * `write_arg(&mut self, memory: &mut Memory, ptr: &Relocatable, arg: &dyn Any) -> Result<MaybeRelocatable, MemoryError>` -> `write_arg(&mut self, ptr: &Relocatable, arg: &dyn Any) -> Result<MaybeRelocatable, MemoryError>`

* Refactor `Memory::relocate memory` [#784](https://github.com/lambdaclass/cairo-rs/pull/784)
    * Bugfixes:
        * `Memory::relocate_memory` now moves data in the temporary memory relocated by a relocation rule to the real memory
    * Aditional Notes:
        * When relocating temporary memory produces clashes with pre-existing values in the real memory, an InconsistentMemory error is returned instead of keeping the last inserted value. This differs from the original implementation.

* Restrict addresses to Relocatable + fix some error variants used in signature.rs [#792](https://github.com/lambdaclass/cairo-rs/pull/792)
    * Public Api Changes:
        * Change `ValidationRule` inner type to `Box<dyn Fn(&Memory, &Relocatable) -> Result<Vec<Relocatable>, MemoryError>>`.
        * Change `validated_addresses` field of `Memory` to `HashSet<Relocatable>`.
        * Change `validate_memory_cell(&mut self, address: &MaybeRelocatable) -> Result<(), MemoryError>` to `validate_memory_cell(&mut self, addr: &Relocatable) -> Result<(), MemoryError>`.

* Add `VmException` to `CairoRunner::run_from_entrypoint`[#775](https://github.com/lambdaclass/cairo-rs/pull/775)
    * Public Api Changes:
        * Change error return type of `CairoRunner::run_from_entrypoint` to `CairoRunError`.
        * Convert `VirtualMachineError`s outputed during the vm run to `VmException` in `CairoRunner::run_from_entrypoint`.
        * Make `VmException` fields public

* Fix `BuiltinRunner::final_stack` and remove quick fix [#778](https://github.com/lambdaclass/cairo-rs/pull/778)
    * Public Api changes:
        * Various changes to public `BuiltinRunner` method's signatures:
            * `final_stack(&self, vm: &VirtualMachine, pointer: Relocatable) -> Result<(Relocatable, usize), RunnerError>` to `final_stack(&mut self, segments: &MemorySegmentManager, memory: &Memory, pointer: Relocatable) -> Result<Relocatable,RunnerError>`.
            * `get_used_cells(&self, vm: &VirtualMachine) -> Result<usize, MemoryError>` to  `get_used_cells(&self, segments: &MemorySegmentManager) -> Result<usize, MemoryError>`.
            * `get_used_instances(&self, vm: &VirtualMachine) -> Result<usize, MemoryError>` to `get_used_instances(&self, segments: &MemorySegmentManager) -> Result<usize, MemoryError>`.
    * Bugfixes:
        * `BuiltinRunner::final_stack` now updates the builtin's stop_ptr instead of returning it. This replaces the bugfix on PR #768.

#### [0.1.3] - 2023-01-26
* Add secure_run flag + integrate verify_secure_runner into cairo-run [#771](https://github.com/lambdaclass/cairo-rs/pull/777)
    * Public Api changes:
        * Add command_line argument `secure_run`
        * Add argument `secure_run: Option<bool>` to `cairo_run`
        * `verify_secure_runner` is now called inside `cairo-run` when `secure_run` is set to true or when it not set and the run is not on `proof_mode`
    * Bugfixes:
        * `EcOpBuiltinRunner::deduce_memory_cell` now checks that both points are on the curve instead of only the first one
        * `EcOpBuiltinRunner::deduce_memory_cell` now returns the values of the point coordinates instead of the indices when a `PointNotOnCurve` error is returned

* Refactor `Refactor verify_secure_runner` [#768](https://github.com/lambdaclass/cairo-rs/pull/768)
    * Public Api changes:
        * Remove builtin name from the return value of `BuiltinRunner::get_memory_segment_addresses`
        * Simplify the return value of `CairoRunner::get_builtin_segments_info` to `Vec<(usize, usize)>`
        * CairoRunner::read_return_values now receives a mutable reference to VirtualMachine
    * Bugfixes:
        * CairoRunner::read_return_values now updates the `stop_ptr` of each builtin after calling `BuiltinRunner::final_stack`

* Use CairoArg enum instead of Any in CairoRunner::run_from_entrypoint [#686](https://github.com/lambdaclass/cairo-rs/pull/686)
    * Public Api changes:
        * Remove `Result` from `MaybeRelocatable::mod_floor`, it now returns a `MaybeRelocatable`
        * Add struct `CairoArg`
        * Change `arg` argument of `CairoRunner::run_from_entrypoint` from `Vec<&dyn Any>` to `&[&CairoArg]`
        * Remove argument `typed_args` from `CairoRunner::run_from_entrypoint`
        * Remove no longer used method `gen_typed_arg` from `VirtualMachine` & `MemorySegmentManager`
        * Add methods `MemorySegmentManager::gen_cairo_arg` & `MemorySegmentManager::write_simple_args` as typed counterparts to `MemorySegmentManager::gen_arg` & `MemorySegmentManager::write_arg`

#### [0.1.1] - 2023-01-11

* Add input file contents to traceback [#666](https://github.com/lambdaclass/cairo-rs/pull/666/files)
    * Public Api changes:
        * `VirtualMachineError` enum variants containing `MaybeRelocatable` and/or `Relocatable` values now use the `Display` format instead of `Debug` in their `Display` implementation
        * `get_traceback` now adds the source code line to each traceback entry
* Use hint location instead of instruction location when building VmExceptions from hint failure [#673](https://github.com/lambdaclass/cairo-rs/pull/673/files)
    * Public Api changes:
        * `hints` field added to `InstructionLocation`
        * `Program.instruction_locations` type changed from `Option<HashMap<usize, Location>>` to `Option<HashMap<usize, InstructionLocation>>`
        * `VirtualMachineError`s produced by `HintProcessor::execute_hint()` will be wrapped in a `VirtualMachineError::Hint` error containing their hint_index
        * `get_location()` now receives an an optional usize value `hint_index`, used to obtain hint locations
* Default implementation of compile_hint [#680](https://github.com/lambdaclass/cairo-rs/pull/680)
    * Internal changes:
        * Make the `compile_hint` implementation which was in the `BuiltinHintProcessor` the default implementation in the trait.
* Add new error type `HintError` [#676](https://github.com/lambdaclass/cairo-rs/pull/676)
    * Public Api changes:
        * `HintProcessor::execute_hint()` now returns a `HintError` instead of a `VirtualMachineError`
        * Helper functions on `hint_processor_utils.rs` now return a `HintError`
* Change the Dictionary used in dict hints to store MaybeRelocatable instead of BigInt [#687](https://github.com/lambdaclass/cairo-rs/pull/687)
    * Public Api changes:
        * `DictManager`, its dictionaries, and all dict module hints implemented in rust now use `MaybeRelocatable` for keys and values instead of `BigInt`
        * Add helper functions that allow extracting ids variables as `MaybeRelocatable`: `get_maybe_relocatable_from_var_name` & `get_maybe_relocatable_from_reference`
        * Change inner value type of dict-related `HintError` variants to `MaybeRelocatable`

* Implement `substitute_error_message_attribute_references` [#689] (https://github.com/lambdaclass/cairo-rs/pull/689)
    * Public Api changes:
        * Remove `error_message_attributes` field from `VirtualMachine`, and `VirtualMachine::new`
        * Add `flow_tracking_data` field to `Attribute`
        * `get_error_attr_value` now replaces the references in the error message with the corresponding cairo values.
        * Remove duplicated handling of error attribute messages leading to duplicated into in the final error display.
* Fix multiplicative inverse bug [#697](https://github.com/lambdaclass/cairo-rs/pull/697) [#698](https://github.com/lambdaclass/cairo-rs/pull/698). The VM was using integer division rather than prime field inverse when deducing `op0` or `op1` for the multiplication opcode

#### [0.1.0] - 2022-12-30
* Add traceback to VmException [#657](https://github.com/lambdaclass/cairo-rs/pull/657)
    * Public API changes:
        * `traceback` field added to `VmException` struct
        * `pub fn from_vm_error(runner: &CairoRunner, error: VirtualMachineError, pc: usize) -> Self` is now `pub fn from_vm_error(runner: &CairoRunner, vm: &VirtualMachine, error: VirtualMachineError) -> Self`
        * `pub fn get_location(pc: &usize, runner: &CairoRunner) -> Option<Location>` is now `pub fn get_location(pc: usize, runner: &CairoRunner) -> Option<Location>`
        * `pub fn decode_instruction(encoded_instr: i64, mut imm: Option<BigInt>) -> Result<instruction::Instruction, VirtualMachineError>` is now `pub fn decode_instruction(encoded_instr: i64, mut imm: Option<&BigInt>) -> Result<instruction::Instruction, VirtualMachineError>`
        * `VmException` fields' string format now mirrors their cairo-lang counterparts.<|MERGE_RESOLUTION|>--- conflicted
+++ resolved
@@ -2,7 +2,6 @@
 
 #### Upcoming Changes
 
-<<<<<<< HEAD
 * feat: Add method `CairoRunner::initialize_function_runner_cairo1` [#1151](https://github.com/lambdaclass/cairo-rs/pull/1151)
 
   * Add method `pub fn initialize_function_runner_cairo_1(
@@ -15,11 +14,10 @@
   * BREAKING: Remove argument `add_segment_arena_builtin` from `CairoRunner::initialize_function_runner`, it is now always false
 
 * Add more hints to `Cairo1HintProcessor` [#1143](https://github.com/lambdaclass/cairo-rs/pull/1143)
-=======
+
 * Fix implementation of `InitSquashData` and `ShouldSkipSquashLoop`
 
 * Add more hints to `Cairo1HintProcessor` [#1143](https://github.com/lambdaclass/cairo-rs/pull/1098)
->>>>>>> 385e293e
 
     * `Cairo1HintProcessor` can now run the following hints:
         * Felt252DictEntryInit
