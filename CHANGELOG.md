## Cairo-VM Changelog

#### Upcoming Changes

<<<<<<< HEAD
* Don't build wasm-demo in `build` target + add ci job to run the wasm demo [#1393](https://github.com/lambdaclass/cairo-vm/pull/1393)

    * Adds default-members to workspace
    * Crate `examples/wasm-demo` is no longer built during `make build`
    * `make check` no longer compiles the cairo file used in the wasm-demo
    * Removes Makefile targets `examples/wasm-demo/src/array_sum.json` & `example_program`
    * `wasm-demo` now uses the compiled cairo file in `cairo_programs` directory instead of its own copy
=======
* feat: Add `Program::new_for_proof` [#1396](https://github.com/lambdaclass/cairo-vm/pull/1396)

#### [0.8.7] - 2023-8-28
>>>>>>> d2b9b074

* Add REDUCE_V2 hint [#1420](https://github.com/lambdaclass/cairo-vm/pull/1420):
    * Implement REDUCE_V2 hint
    * Rename hint REDUCE -> REDUCE_V1

* BREAKING: Add `disable_trace_padding` to `CairoRunConfig`[#1233](https://github.com/lambdaclass/cairo-rs/pull/1233)

* feat: Implement `CairoRunner.get_cairo_pie`[#1375](https://github.com/lambdaclass/cairo-vm/pull/1375)

* fix: Fix `SPLIT_FELT` hint [#1387](https://github.com/lambdaclass/cairo-vm/pull/1387)

* refactor: combine `Program.hints` and `Program.hints_ranges` into custom collection [#1366](https://github.com/lambdaclass/cairo-vm/pull/1366)

* fix: Fix div_mod [#1383](https://github.com/lambdaclass/cairo-vm/pull/1383)

  * Fixes `div_mod` function so that it behaves like the cairo-lang version
  * Various functions in the `math_utils` crate can now return a `MathError` : `div_mod`, `ec_add`, `line_slope`, `ec_double`, `ec_double_slope`.
  * Fixes `UINT256_MUL_INV_MOD_P` hint so that it behaves like the python code.

#### [0.8.6] - 2023-8-11

* fix: Handle error in hint `UINT256_MUL_DIV_MOD` when divides by zero [#1367](https://github.com/lambdaclass/cairo-vm/pull/1367)

* Add HintError::SyscallError and VmErrors::HINT_ERROR_STR constant [#1357](https://github.com/lambdaclass/cairo-rs/pull/1357)

* feat: make *arbitrary* feature also enable a `proptest::arbitrary::Arbitrary` implementation for `Felt252` [#1355](https://github.com/lambdaclass/cairo-vm/pull/1355)

* fix: correctly display invalid signature error message [#1361](https://github.com/lambdaclass/cairo-vm/pull/1361)

#### [0.8.5] - 2023-7-31

* fix: `Program` comparison depending on `hints_ranges` ordering [#1351](https://github.com/lambdaclass/cairo-rs/pull/1351)

* feat: implement the `--air_public_input` flag to the runner for outputting public inputs into a file [#1268](https://github.com/lambdaclass/cairo-rs/pull/1268)

* fix: CLI errors bad formatting and handling

* perf: replace insertion with bit-setting in validated addresses [#1208](https://github.com/lambdaclass/cairo-vm/pull/1208)

* fix: return error when a parsed hint's PC is invalid [#1340](https://github.com/lambdaclass/cairo-vm/pull/1340)

* chore(deps): bump _cairo-lang_ dependencies to v2.1.0-rc2 [#1345](https://github.com/lambdaclass/cairo-vm/pull/1345)

* chore(examples): remove _wee_alloc_ dependency from _wasm-demo_ example and _ensure-no_std_ dummy crate [#1337](https://github.com/lambdaclass/cairo-vm/pull/1337)

* docs: improved crate documentation [#1334](https://github.com/lambdaclass/cairo-vm/pull/1334)

* chore!: made `deserialize_utils` module private [#1334](https://github.com/lambdaclass/cairo-vm/pull/1334)
  BREAKING:
  * `deserialize_utils` is no longer exported
  * functions `maybe_add_padding`, `parse_value`, and `take_until_unbalanced` are no longer exported
  * `ReferenceParseError` is no more

* perf: changed `ok_or` usage for `ok_or_else` in expensive cases [#1332](https://github.com/lambdaclass/cairo-vm/pull/1332)

* feat: updated the old WASM example and moved it to [`examples/wasm-demo`](examples/wasm-demo/) [#1315](https://github.com/lambdaclass/cairo-vm/pull/1315)

* feat(fuzzing): add `arbitrary` feature to enable arbitrary derive in `Program` and `CairoRunConfig` [#1306](https://github.com/lambdaclass/cairo-vm/pull/1306) [#1330](https://github.com/lambdaclass/cairo-vm/pull/1330)

* perf: remove pointless iterator from rc limits tracking [#1316](https://github.com/lambdaclass/cairo-vm/pull/1316)

* feat(felt): add `from_bytes_le` and `from_bytes_ne` methods to `Felt252` [#1326](https://github.com/lambdaclass/cairo-vm/pull/1326)

* perf: change `Program::shared_program_data::hints` from `HashMap<usize, Vec<Box<dyn Any>>>` to `Vec<Box<dyn Any>>` and refer to them as ranges stored in a `Vec<_>` indexed by PC with run time reductions of up to 12% [#931](https://github.com/lambdaclass/cairo-vm/pull/931)
  BREAKING:
  * `get_hint_dictionary(&self, &[HintReference], &mut dyn HintProcessor) -> Result<HashMap<usize, Vec<Box<dyn Any>>, VirtualMachineError>` ->
    `get_hint_data(self, &[HintReference], &mut dyn HintProcessor) -> Result<Vec<Box<dyn Any>, VirtualMachineError>`
  * Hook methods receive `&[Box<dyn Any>]` rather than `&HashMap<usize, Vec<Box<dyn Any>>>`

#### [0.8.4] 
**YANKED**

#### [0.8.3]
**YANKED**

#### [0.8.2] - 2023-7-10

* chore: update dependencies, particularly lamdaworks 0.1.2 -> 0.1.3 [#1323](https://github.com/lambdaclass/cairo-vm/pull/1323)

* fix: fix `UINT256_MUL_DIV_MOD` hint [#1320](https://github.com/lambdaclass/cairo-vm/pull/1320)

* feat: add dependency installation script `install.sh` [#1298](https://github.com/lambdaclass/cairo-vm/pull/1298)

* fix: specify resolver version 2 in the virtual workspace's manifest [#1311](https://github.com/lambdaclass/cairo-vm/pull/1311)

* feat: add `lambdaworks-felt` feature to `cairo-vm-cli` [#1308](https://github.com/lambdaclass/cairo-vm/pull/1308)

* chore: update dependencies, particularly clap 3.2 -> 4.3 [#1309](https://github.com/lambdaclass/cairo-vm/pull/1309)
  * this removes dependency on _atty_, that's no longer mantained

* chore: remove unused dependencies [#1307](https://github.com/lambdaclass/cairo-vm/pull/1307)
  * rand_core
  * serde_bytes
  * rusty-hook (_dev-dependency_)

* chore: bump `cairo-lang-starknet` and `cairo-lang-casm` dependencies to 2.0.0 [#1313](https://github.com/lambdaclass/cairo-vm/pull/1313)

#### [0.8.1] - 2023-6-29

* chore: change mentions of *cairo-rs-py* to *cairo-vm-py* [#1296](https://github.com/lambdaclass/cairo-vm/pull/1296)

* rename github repo from https://github.com/lambdaclass/cairo-rs to https://github.com/lambdaclass/cairo-vm [#1289](https://github.com/lambdaclass/cairo-vm/pull/1289)

* fix(security): avoid OOM crashes when programs jump to very high invalid addresses [#1285](https://github.com/lambdaclass/cairo-vm/pull/1285)

* fix: add `to_bytes_be` to the felt when `lambdaworks-felt` feature is active [#1290](https://github.com/lambdaclass/cairo-vm/pull/1290)

* chore: mark `modpow` and `to_signed_bytes_le` as *deprecated* [#1290](https://github.com/lambdaclass/cairo-vm/pull/1290)

* fix: bump *lambdaworks-math* to latest version, that fixes no-std support [#1293](https://github.com/lambdaclass/cairo-vm/pull/1293)

* build: remove dependency to `thiserror` (use `thiserror-no-std/std` instead)

* chore: use LambdaWorks' implementation of bit operations for `Felt252` [#1291](https://github.com/lambdaclass/cairo-vm/pull/1291)

* update `cairo-lang-starknet` and `cairo-lang-casm` dependencies to v2.0.0-rc6 [#1299](https://github.com/lambdaclass/cairo-vm/pull/1299)

#### [0.8.0] - 2023-6-26

* feat: Add feature `lambdaworks-felt` to `felt` & `cairo-vm` crates [#1281](https://github.com/lambdaclass/cairo-vm/pull/1281)

    Changes under this feature:
  * `Felt252` now uses *LambdaWorks*' `FieldElement` internally
  * BREAKING: some methods of `Felt252` were removed, namely: `modpow` and `to_signed_bytes_le`

#### [0.7.0] - 2023-6-26

* BREAKING: Integrate `RunResources` logic into `HintProcessor` trait [#1274](https://github.com/lambdaclass/cairo-vm/pull/1274)
  * Rename trait `HintProcessor` to `HintProcessorLogic`
  * Add trait `ResourceTracker`
  * Trait `HintProcessor` is now `HintProcessor: HintProcessorLogic + ResourceTracker`
  * `BuiltinHintProcessor::new` & `Cairo1HintProcessor::new` now receive the argumet `run_resources: RunResources`
  * `HintProcessorLogic::execute_hint` no longer receives `run_resources: &mut RunResources`
  * Remove argument `run_resources: &mut RunResources` from `CairoRunner::run_until_pc` & `CairoRunner::run_from_entrypoint`

* build: remove unused implicit features from cairo-vm [#1266](https://github.com/lambdaclass/cairo-vm/pull/1266)


#### [0.6.1] - 2023-6-23

* fix: updated the `custom_hint_example` and added it to the workspace [#1258](https://github.com/lambdaclass/cairo-vm/pull/1258)

* Add path to cairo-vm README.md [#1276](https://github.com/lambdaclass/cairo-vm/pull/1276)

* fix: change error returned when subtracting two `MaybeRelocatable`s to better reflect the cause [#1271](https://github.com/lambdaclass/cairo-vm/pull/1271)

* fix: CLI error message when using --help [#1270](https://github.com/lambdaclass/cairo-vm/pull/1270)

#### [0.6.0] - 2023-6-18

* fix: `dibit` hint no longer fails when called with an `m` of zero [#1247](https://github.com/lambdaclass/cairo-vm/pull/1247)

* fix(security): avoid denial of service on malicious input exploiting the scientific notation parser [#1239](https://github.com/lambdaclass/cairo-vm/pull/1239)

* BREAKING: Change `RunResources` usage:
    * Modify field type `RunResources.n_steps: Option<usize>,`
    
    * Public Api Changes:
        *  CairoRunner::run_until_pc: Now receive a `&mut RunResources` instead of an `&mut Option<RunResources>`
        *  CairoRunner::run_from_entrypoint: Now receive a `&mut RunResources` instead of an `&mut Option<RunResources>`
        * VirtualMachine::Step: Add `&mut RunResources` as input
        * Trait HintProcessor::execute_hint: Add  `&mut RunResources` as an input 

* perf: accumulate `min` and `max` instruction offsets during run to speed up range check [#1080](https://github.com/lambdaclass/cairo-vm/pull/)
  BREAKING: `Cairo_runner::get_perm_range_check_limits` no longer returns an error when called without trace enabled, as it no longer depends on it

* perf: process reference list on `Program` creation only [#1214](https://github.com/lambdaclass/cairo-vm/pull/1214)
  Also keep them in a `Vec<_>` instead of a `HashMap<_, _>` since it will be continuous anyway.
  BREAKING:
  * `HintProcessor::compile_hint` now receies a `&[HintReference]` rather than `&HashMap<usize, HintReference>`
  * Public `CairoRunner::get_reference_list` has been removed

* BREAKING: Add no_std compatibility to cairo-vm (cairo-1-hints feature still not supported)
    * Move the vm to its own directory and crate, different from the workspace [#1215](https://github.com/lambdaclass/cairo-vm/pull/1215)

    * Add an `ensure_no_std` crate that the CI will use to check that new changes don't revert `no_std` support [#1215](https://github.com/lambdaclass/cairo-vm/pull/1215) [#1232](https://github.com/lambdaclass/cairo-vm/pull/1232) 

    * replace the use of `num-prime::is_prime` by a custom implementation, therefore restoring `no_std` compatibility [#1238](https://github.com/lambdaclass/cairo-vm/pull/1238)

#### [0.5.2] - 2023-6-12

* BREAKING: Compute `ExecutionResources.n_steps` without requiring trace [#1222](https://github.com/lambdaclass/cairo-vm/pull/1222)

  * `CairoRunner::get_execution_resources` return's `n_steps` field value is now set to `vm.current_step` instead of `0` if both `original_steps` and `trace` are set to `None`

* Add `RunResources::get_n_steps` method [#1225](https://github.com/lambdaclass/cairo-vm/pull/1225)

* refactor: simplify `mem_eq`

* fix: pin Cairo compiler version [#1220](https://github.com/lambdaclass/cairo-vm/pull/1220)

* perf: make `inner_rc_bound` a constant, improving performance of the range-check builtin

* fix: substraction of `MaybeRelocatable` always behaves as signed [#1218](https://github.com/lambdaclass/cairo-vm/pull/1218)

#### [0.5.1] - 2023-6-7

* fix: fix overflow for `QUAD_BIT` and `DI_BIT` hints [#1209](https://github.com/lambdaclass/cairo-vm/pull/1209)
  Fixes [#1205](https://github.com/lambdaclass/cairo-vm/issue/1205)

* fix: fix hints `UINT256_UNSIGNED_DIV_REM` && `UINT256_EXPANDED_UNSIGNED_DIV_REM` [#1203](https://github.com/lambdaclass/cairo-vm/pull/1203)

* bugfix: fix deserialization of scientific notation with fractional values [#1202](https://github.com/lambdaclass/cairo-vm/pull/1202)

* feat: implement `mem_eq` function to test for equality of two ranges in memory [#1198](https://github.com/lambdaclass/cairo-vm/pull/1198)

* perf: use `mem_eq` in `set_add` [#1198](https://github.com/lambdaclass/cairo-vm/pull/1198)

* feat: wrap big variants of `HintError`, `VirtualMachineError`, `RunnerError`, `MemoryError`, `MathError`, `InsufficientAllocatedCellsError` in `Box` [#1193](https://github.com/lambdaclass/cairo-vm/pull/1193)
  * BREAKING: all tuple variants of `HintError` with a single `Felt252` or multiple elements now receive a single `Box`

* Add `Program::builtins_len method` [#1194](https://github.com/lambdaclass/cairo-vm/pull/1194)

* fix: Handle the deserialization of serde_json::Number with scientific notation (e.g.: Number(1e27)) in felt_from_number function [#1188](https://github.com/lambdaclass/cairo-vm/pull/1188)

* feat: Add RunResources Struct [#1175](https://github.com/lambdaclass/cairo-vm/pull/1175)
  * BREAKING: Modify `CairoRunner::run_until_pc` arity. Add `run_resources: &mut Option<RunResources>` input
  * BREAKING: Modify `CairoRunner::run_from_entrypoint` arity. Add `run_resources: &mut Option<RunResources>` input

* fix: Fix 'as_int' conversion usage in hints `ASSERT_250_BIT` &  `SIGNED_DIV_REM` [#1191](https://github.com/lambdaclass/cairo-vm/pull/1191)


* bugfix: Use cairo constants in `ASSERT_250_BIT` hint [#1187](https://github.com/lambdaclass/cairo-vm/pull/1187)

* bugfix: Fix `EC_DOUBLE_ASSIGN_NEW_X_V2` hint not taking `SECP_P` value from the current execution scope [#1186](https://github.com/lambdaclass/cairo-vm/pull/1186)

* fix: Fix hint `BIGINT_PACK_DIV_MOD` [#1189](https://github.com/lambdaclass/cairo-vm/pull/1189)

* fix: Fix possible subtraction overflow in `QUAD_BIT` & `DI_BIT` hints [#1185](https://github.com/lambdaclass/cairo-vm/pull/1185)

  * These hints now return an error when ids.m equals zero

* fix: felt_from_number not properly returning parse errors [#1012](https://github.com/lambdaclass/cairo-vm/pull/1012)

* fix: Fix felt sqrt and Signed impl [#1150](https://github.com/lambdaclass/cairo-vm/pull/1150)

  * BREAKING: Fix `Felt252` methods `abs`, `signum`, `is_positive`, `is_negative` and `sqrt`
  * BREAKING: Remove function `math_utils::sqrt`(Now moved to `Felt252::sqrt`)

* feat: Add method `CairoRunner::initialize_function_runner_cairo_1` [#1151](https://github.com/lambdaclass/cairo-vm/pull/1151)

  * Add method `pub fn initialize_function_runner_cairo_1(
        &mut self,
        vm: &mut VirtualMachine,
        program_builtins: &[BuiltinName],
    ) -> Result<(), RunnerError>` to `CairoRunner`

  * BREAKING: Move field `builtins` from `SharedProgramData` to `Program`
  * BREAKING: Remove argument `add_segment_arena_builtin` from `CairoRunner::initialize_function_runner`, it is now always false
  * BREAKING: Add `segment_arena` enum variant to `BuiltinName`

* Fix implementation of `InitSquashData` and `ShouldSkipSquashLoop`

* Add more hints to `Cairo1HintProcessor` [#1171](https://github.com/lambdaclass/cairo-vm/pull/1171)
                                          [#1143](https://github.com/lambdaclass/cairo-vm/pull/1143)

    * `Cairo1HintProcessor` can now run the following hints:
        * Felt252DictEntryInit
        * Felt252DictEntryUpdate
        * GetCurrentAccessDelta
        * InitSquashData
        * AllocConstantSize
        * GetCurrentAccessIndex
        * ShouldContinueSquashLoop
        * FieldSqrt
        * Uint512DivMod

* Add some small considerations regarding Cairo 1 programs [#1144](https://github.com/lambdaclass/cairo-vm/pull/1144):

  * Ignore Casm and Sierra files
  * Add special flag to compile Cairo 1 programs

* Make the VM able to run `CasmContractClass` files under `cairo-1-hints` feature [#1098](https://github.com/lambdaclass/cairo-vm/pull/1098)

  * Implement `TryFrom<CasmContractClass> for Program`
  * Add `Cairo1HintProcessor`

#### 0.5.0
**YANKED**

#### [0.4.0] - 2023-05-12

* perf: insert elements from the tail in `load_data` so reallocation happens only once [#1117](https://github.com/lambdaclass/cairo-vm/pull/1117)

* Add `CairoRunner::get_program method` [#1123](https://github.com/lambdaclass/cairo-vm/pull/1123)

* Use to_signed_felt as function for felt252 as BigInt within [-P/2, P/2] range and use to_bigint as function for representation as BigInt. [#1100](https://github.com/lambdaclass/cairo-vm/pull/1100)

* Implement hint on field_arithmetic lib [#1090](https://github.com/lambdaclass/cairo-vm/pull/1090)

    `BuiltinHintProcessor` now supports the following hints:

    ```python
        %{
            def split(num: int, num_bits_shift: int, length: int):
                a = []
                for _ in range(length):
                    a.append( num & ((1 << num_bits_shift) - 1) )
                    num = num >> num_bits_shift
                return tuple(a)

            def pack(z, num_bits_shift: int) -> int:
                limbs = (z.d0, z.d1, z.d2)
                return sum(limb << (num_bits_shift * i) for i, limb in enumerate(limbs))

            a = pack(ids.a, num_bits_shift = 128)
            b = pack(ids.b, num_bits_shift = 128)
            p = pack(ids.p, num_bits_shift = 128)

            res = (a - b) % p


            res_split = split(res, num_bits_shift=128, length=3)

            ids.res.d0 = res_split[0]
            ids.res.d1 = res_split[1]
            ids.res.d2 = res_split[2]
        %}
    ```

* Add missing hint on cairo_secp lib [#1089](https://github.com/lambdaclass/cairo-vm/pull/1089):
    `BuiltinHintProcessor` now supports the following hint:

    ```python

    from starkware.cairo.common.cairo_secp.secp_utils import pack

    slope = pack(ids.slope, PRIME)
    x0 = pack(ids.point0.x, PRIME)
    x1 = pack(ids.point1.x, PRIME)
    y0 = pack(ids.point0.y, PRIME)

    value = new_x = (pow(slope, 2, SECP_P) - x0 - x1) % SECP_P
    ```

* Add missing hint on vrf.json whitelist [#1055](https://github.com/lambdaclass/cairo-vm/pull/1055):

     `BuiltinHintProcessor` now supports the following hint:

     ```python
    %{
        PRIME = 2**255 - 19
        II = pow(2, (PRIME - 1) // 4, PRIME)

        xx = ids.xx.low + (ids.xx.high<<128)
        x = pow(xx, (PRIME + 3) // 8, PRIME)
        if (x * x - xx) % PRIME != 0:
            x = (x * II) % PRIME
        if x % 2 != 0:
            x = PRIME - x
        ids.x.low = x & ((1<<128)-1)
        ids.x.high = x >> 128
    %}
    ```

* Implement hint variant for finalize_blake2s[#1072](https://github.com/lambdaclass/cairo-vm/pull/1072)

    `BuiltinHintProcessor` now supports the following hint:

     ```python
    %{
        # Add dummy pairs of input and output.
        from starkware.cairo.common.cairo_blake2s.blake2s_utils import IV, blake2s_compress

        _n_packed_instances = int(ids.N_PACKED_INSTANCES)
        assert 0 <= _n_packed_instances < 20
        _blake2s_input_chunk_size_felts = int(ids.BLAKE2S_INPUT_CHUNK_SIZE_FELTS)
        assert 0 <= _blake2s_input_chunk_size_felts < 100

        message = [0] * _blake2s_input_chunk_size_felts
        modified_iv = [IV[0] ^ 0x01010020] + IV[1:]
        output = blake2s_compress(
            message=message,
            h=modified_iv,
            t0=0,
            t1=0,
            f0=0xffffffff,
            f1=0,
        )
        padding = (message + modified_iv + [0, 0xffffffff] + output) * (_n_packed_instances - 1)
        segments.write_arg(ids.blake2s_ptr_end, padding)
        %}
        ```

* Implement fast_ec_add hint variant [#1087](https://github.com/lambdaclass/cairo-vm/pull/1087)

`BuiltinHintProcessor` now supports the following hint:

    ```python
    %{
        from starkware.cairo.common.cairo_secp.secp_utils import SECP_P, pack

        slope = pack(ids.slope, PRIME)
        x0 = pack(ids.pt0.x, PRIME)
        x1 = pack(ids.pt1.x, PRIME)
        y0 = pack(ids.pt0.y, PRIME)

        value = new_x = (pow(slope, 2, SECP_P) - x0 - x1) % SECP_P
    %}
    ```

* feat(hints): Add alternative string for hint IS_ZERO_PACK_EXTERNAL_SECP [#1082](https://github.com/lambdaclass/cairo-vm/pull/1082)

    `BuiltinHintProcessor` now supports the following hint:

    ```python
    %{
        from starkware.cairo.common.cairo_secp.secp_utils import pack
        x = pack(ids.x, PRIME) % SECP_P
    %}
    ```

* Add alternative hint code for ec_double hint [#1083](https://github.com/lambdaclass/cairo-vm/pull/1083)

    `BuiltinHintProcessor` now supports the following hint:

    ```python
    %{
        from starkware.cairo.common.cairo_secp.secp_utils import SECP_P, pack

        slope = pack(ids.slope, PRIME)
        x = pack(ids.pt.x, PRIME)
        y = pack(ids.pt.y, PRIME)

        value = new_x = (pow(slope, 2, SECP_P) - 2 * x) % SECP_P
    %}
    ```

* fix(security)!: avoid DoS on malicious insertion to memory [#1099](https://github.com/lambdaclass/cairo-vm/pull/1099)
    * A program could crash the library by attempting to insert a value at an address with a big offset; fixed by trying to reserve to check for allocation failure
    * A program could crash the program by exploiting an integer overflow when attempting to insert a value at an address with offset `usize::MAX`

    BREAKING: added a new error variant `MemoryError::VecCapacityExceeded`

* perf: specialize addition for `u64` and `Felt252` [#932](https://github.com/lambdaclass/cairo-vm/pull/932)
    * Avoids the creation of a new `Felt252` instance for additions with a very restricted valid range
    * This impacts specially the addition of `Relocatable` with `Felt252` values in `update_pc`, which take a significant amount of time in some benchmarks

* fix(starknet-crypto): bump version to `0.5.0` [#1088](https://github.com/lambdaclass/cairo-vm/pull/1088)
    * This includes the fix for a `panic!` in `ecdsa::verify`.
      See: [#365](https://github.com/xJonathanLEI/starknet-rs/issues/365) and [#366](https://github.com/xJonathanLEI/starknet-rs/pulls/366)

* feat(hints): Add alternative string for hint IS_ZERO_PACK [#1081](https://github.com/lambdaclass/cairo-vm/pull/1081)

    `BuiltinHintProcessor` now supports the following hint:

    ```python
    %{
        from starkware.cairo.common.cairo_secp.secp_utils import SECP_P, pack
        x = pack(ids.x, PRIME) % SECP_P
    %}

* Add missing hints `NewHint#55`, `NewHint#56`, and `NewHint#57` [#1077](https://github.com/lambdaclass/cairo-vm/issues/1077)

    `BuiltinHintProcessor` now supports the following hints:

    ```python
    from starkware.cairo.common.cairo_secp.secp_utils import pack
    SECP_P=2**255-19

    x = pack(ids.x, PRIME) % SECP_P
    ```

    ```python
    from starkware.cairo.common.cairo_secp.secp_utils import pack
    SECP_P=2**255-19

    value = pack(ids.x, PRIME) % SECP_P
    ```

    ```python
    SECP_P=2**255-19
    from starkware.python.math_utils import div_mod

    value = x_inv = div_mod(1, x, SECP_P)
    ```
    
* Implement hint for `starkware.cairo.common.cairo_keccak.keccak._copy_inputs` as described by whitelist `starknet/security/whitelists/cairo_keccak.json` [#1058](https://github.com/lambdaclass/cairo-vm/pull/1058)

    `BuiltinHintProcessor` now supports the following hint:

    ```python
    %{ ids.full_word = int(ids.n_bytes >= 8) %}
    ```

* perf: cache decoded instructions [#944](https://github.com/lambdaclass/cairo-vm/pull/944)
    * Creates a new cache field in `VirtualMachine` that stores the `Instruction` instances as they get decoded from memory, significantly reducing decoding overhead, with gains up to 9% in runtime according to benchmarks in the performance server

* Add alternative hint code for nondet_bigint3 hint [#1071](https://github.com/lambdaclass/cairo-vm/pull/1071)

    `BuiltinHintProcessor` now supports the following hint:

    ```python
    %{
        from starkware.cairo.common.cairo_secp.secp_utils import split
        segments.write_arg(ids.res.address_, split(value))
    %}
    ```

* Add missing hint on vrf.json lib [#1052](https://github.com/lambdaclass/cairo-vm/pull/1052):

    `BuiltinHintProcessor` now supports the following hint:

    ```python
    %{
        from starkware.cairo.common.cairo_secp.secp_utils import pack
        SECP_P = 2**255-19

        slope = pack(ids.slope, PRIME)
        x0 = pack(ids.point0.x, PRIME)
        x1 = pack(ids.point1.x, PRIME)
        y0 = pack(ids.point0.y, PRIME)

        value = new_x = (pow(slope, 2, SECP_P) - x0 - x1) % SECP_P
    %}
    ```

* Implement hint for cairo_sha256_arbitrary_input_length whitelist [#1091](https://github.com/lambdaclass/cairo-vm/pull/1091)

    `BuiltinHintProcessor` now supports the following hint:

    ```python
    %{
        from starkware.cairo.common.cairo_sha256.sha256_utils import (
            compute_message_schedule, sha2_compress_function)

        _sha256_input_chunk_size_felts = int(ids.SHA256_INPUT_CHUNK_SIZE_FELTS)
        assert 0 <= _sha256_input_chunk_size_felts < 100
        _sha256_state_size_felts = int(ids.SHA256_STATE_SIZE_FELTS)
        assert 0 <= _sha256_state_size_felts < 100
        w = compute_message_schedule(memory.get_range(
            ids.sha256_start, _sha256_input_chunk_size_felts))
        new_state = sha2_compress_function(memory.get_range(ids.state, _sha256_state_size_felts), w)
        segments.write_arg(ids.output, new_state)
    %}
    ```

* Add missing hint on vrf.json lib [#1053](https://github.com/lambdaclass/cairo-vm/pull/1053):

     `BuiltinHintProcessor` now supports the following hint:

     ```python
    %{
        from starkware.cairo.common.cairo_secp.secp_utils import SECP_P, pack
        SECP_P = 2**255-19

        slope = pack(ids.slope, PRIME)
        x = pack(ids.point.x, PRIME)
        y = pack(ids.point.y, PRIME)

        value = new_x = (pow(slope, 2, SECP_P) - 2 * x) % SECP_P
    %}
    ```

* Implement hint on 0.6.0.json whitelist [#1044](https://github.com/lambdaclass/cairo-vm/pull/1044):

     `BuiltinHintProcessor` now supports the following hints:

    ```python
    %{
       ids.a_lsb = ids.a & 1
       ids.b_lsb = ids.b & 1
    %}
    ```

* Implement hint for `starkware.cairo.common.cairo_keccak.keccak._block_permutation` as described by whitelist `starknet/security/whitelists/cairo_keccak.json` [#1046](https://github.com/lambdaclass/cairo-vm/pull/1046)

    `BuiltinHintProcessor` now supports the following hint:

    ```python
    %{
        from starkware.cairo.common.cairo_keccak.keccak_utils import keccak_func
        _keccak_state_size_felts = int(ids.KECCAK_STATE_SIZE_FELTS)
        assert 0 <= _keccak_state_size_felts < 100
        output_values = keccak_func(memory.get_range(
            ids.keccak_ptr_start, _keccak_state_size_felts))
        segments.write_arg(ids.output, output_values)
    %}
    ```

* Implement hint on cairo_blake2s whitelist [#1040](https://github.com/lambdaclass/cairo-vm/pull/1040)

    `BuiltinHintProcessor` now supports the following hint:

    ```python
    %{
        from starkware.cairo.common.cairo_blake2s.blake2s_utils import IV, blake2s_compress

        _blake2s_input_chunk_size_felts = int(ids.BLAKE2S_INPUT_CHUNK_SIZE_FELTS)
        assert 0 <= _blake2s_input_chunk_size_felts < 100

        new_state = blake2s_compress(
            message=memory.get_range(ids.blake2s_start, _blake2s_input_chunk_size_felts),
            h=[IV[0] ^ 0x01010020] + IV[1:],
            t0=ids.n_bytes,
            t1=0,
            f0=0xffffffff,
            f1=0,
        )

        segments.write_arg(ids.output, new_state)
    %}
    ```

* Implement hint on cairo_blake2s whitelist [#1039](https://github.com/lambdaclass/cairo-vm/pull/1039)

    `BuiltinHintProcessor` now supports the following hint:

    ```python

    %{
        # Add dummy pairs of input and output.
        from starkware.cairo.common.cairo_blake2s.blake2s_utils import IV, blake2s_compress

        _n_packed_instances = int(ids.N_PACKED_INSTANCES)
        assert 0 <= _n_packed_instances < 20
        _blake2s_input_chunk_size_felts = int(ids.BLAKE2S_INPUT_CHUNK_SIZE_FELTS)
        assert 0 <= _blake2s_input_chunk_size_felts < 100

        message = [0] * _blake2s_input_chunk_size_felts
        modified_iv = [IV[0] ^ 0x01010020] + IV[1:]
        output = blake2s_compress(
            message=message,
            h=modified_iv,
            t0=0,
            t1=0,
            f0=0xffffffff,
            f1=0,
        )
        padding = (modified_iv + message + [0, 0xffffffff] + output) * (_n_packed_instances - 1)
        segments.write_arg(ids.blake2s_ptr_end, padding)
    %}

* Add `Program::iter_identifiers(&self) -> Iterator<Item = (&str, &Identifier)>` to get an iterator over the program's identifiers [#1079](https://github.com/lambdaclass/cairo-vm/pull/1079)

* Implement hint on `assert_le_felt` for versions 0.6.0 and 0.8.2 [#1047](https://github.com/lambdaclass/cairo-vm/pull/1047):

     `BuiltinHintProcessor` now supports the following hints:

     ```python

     %{
        from starkware.cairo.common.math_utils import assert_integer
        assert_integer(ids.a)
        assert_integer(ids.b)
        assert (ids.a % PRIME) <= (ids.b % PRIME), \
            f'a = {ids.a % PRIME} is not less than or equal to b = {ids.b % PRIME}.'
    %}

     ```

     ```python

    %{
        from starkware.cairo.common.math_utils import assert_integer
        assert_integer(ids.a)
        assert_integer(ids.b)
        a = ids.a % PRIME
        b = ids.b % PRIME
        assert a <= b, f'a = {a} is not less than or equal to b = {b}.'

        ids.small_inputs = int(
            a < range_check_builtin.bound and (b - a) < range_check_builtin.bound)
    %}

     ```

* Add missing hints on whitelist [#1073](https://github.com/lambdaclass/cairo-vm/pull/1073):

    `BuiltinHintProcessor` now supports the following hints:

    ```python
        ids.is_250 = 1 if ids.addr < 2**250 else 0
    ```

    ```python
        # Verify the assumptions on the relationship between 2**250, ADDR_BOUND and PRIME.
        ADDR_BOUND = ids.ADDR_BOUND % PRIME
        assert (2**250 < ADDR_BOUND <= 2**251) and (2 * 2**250 < PRIME) and (
                ADDR_BOUND * 2 > PRIME), \
            'normalize_address() cannot be used with the current constants.'
        ids.is_small = 1 if ids.addr < ADDR_BOUND else 0
    ```

* Implement hint on ec_recover.json whitelist [#1038](https://github.com/lambdaclass/cairo-vm/pull/1038):

    `BuiltinHintProcessor` now supports the following hint:

    ```python
    %{
         value = k = product // m
    %}
    ```

* Implement hint on ec_recover.json whitelist [#1037](https://github.com/lambdaclass/cairo-vm/pull/1037):

    `BuiltinHintProcessor` now supports the following hint:

    ```python
    %{
        from starkware.cairo.common.cairo_secp.secp_utils import pack
        from starkware.python.math_utils import div_mod, safe_div

        a = pack(ids.a, PRIME)
        b = pack(ids.b, PRIME)
        product = a * b
        m = pack(ids.m, PRIME)

        value = res = product % m

    %}
    ```

* Implement hint for `starkware.cairo.common.cairo_keccak.keccak.finalize_keccak` as described by whitelist `starknet/security/whitelists/cairo_keccak.json` [#1041](https://github.com/lambdaclass/cairo-vm/pull/1041)

    `BuiltinHintProcessor` now supports the following hint:

    ```python
    %{
        # Add dummy pairs of input and output.
        _keccak_state_size_felts = int(ids.KECCAK_STATE_SIZE_FELTS)
        _block_size = int(ids.BLOCK_SIZE)
        assert 0 <= _keccak_state_size_felts < 100
        assert 0 <= _block_size < 1000
        inp = [0] * _keccak_state_size_felts
        padding = (inp + keccak_func(inp)) * _block_size
        segments.write_arg(ids.keccak_ptr_end, padding)
    %}
    ```

* Implement hint on ec_recover.json whitelist [#1036](https://github.com/lambdaclass/cairo-vm/pull/1036):

    `BuiltinHintProcessor` now supports the following hint:

    ```python

    %{
        from starkware.cairo.common.cairo_secp.secp_utils import pack
        from starkware.python.math_utils import div_mod, safe_div

        a = pack(ids.a, PRIME)
        b = pack(ids.b, PRIME)

        value = res = a - b
    %}

    ```

* Add missing hint on vrf.json lib [#1054](https://github.com/lambdaclass/cairo-vm/pull/1054):

    `BuiltinHintProcessor` now supports the following hint:

    ```python
        from starkware.cairo.common.cairo_secp.secp_utils import pack
        SECP_P = 2**255-19

        y = pack(ids.point.y, PRIME) % SECP_P
        # The modulo operation in python always returns a nonnegative number.
        value = (-y) % SECP_P
    ```

* Implement hint on ec_recover.json whitelist [#1032](https://github.com/lambdaclass/cairo-vm/pull/1032):

    `BuiltinHintProcessor` now supports the following hint:

    ```python
    %{
        from starkware.cairo.common.cairo_secp.secp_utils import pack
        from starkware.python.math_utils import div_mod, safe_div

        N = pack(ids.n, PRIME)
        x = pack(ids.x, PRIME) % N
        s = pack(ids.s, PRIME) % N,
        value = res = div_mod(x, s, N)
    %}
    ```

* Implement hints on field_arithmetic lib (Part 2) [#1004](https://github.com/lambdaclass/cairo-vm/pull/1004)

    `BuiltinHintProcessor` now supports the following hint:

    ```python
    %{
        from starkware.python.math_utils import div_mod

        def split(num: int, num_bits_shift: int, length: int):
            a = []
            for _ in range(length):
                a.append( num & ((1 << num_bits_shift) - 1) )
                num = num >> num_bits_shift
            return tuple(a)

        def pack(z, num_bits_shift: int) -> int:
            limbs = (z.d0, z.d1, z.d2)
            return sum(limb << (num_bits_shift * i) for i, limb in enumerate(limbs))

        a = pack(ids.a, num_bits_shift = 128)
        b = pack(ids.b, num_bits_shift = 128)
        p = pack(ids.p, num_bits_shift = 128)
        # For python3.8 and above the modular inverse can be computed as follows:
        # b_inverse_mod_p = pow(b, -1, p)
        # Instead we use the python3.7-friendly function div_mod from starkware.python.math_utils
        b_inverse_mod_p = div_mod(1, b, p)


        b_inverse_mod_p_split = split(b_inverse_mod_p, num_bits_shift=128, length=3)

        ids.b_inverse_mod_p.d0 = b_inverse_mod_p_split[0]
        ids.b_inverse_mod_p.d1 = b_inverse_mod_p_split[1]
        ids.b_inverse_mod_p.d2 = b_inverse_mod_p_split[2]
    %}
    ```

* Optimizations for hash builtin [#1029](https://github.com/lambdaclass/cairo-vm/pull/1029):
  * Track the verified addresses by offset in a `Vec<bool>` rather than storing the address in a `Vec<Relocatable>`

* Add missing hint on vrf.json whitelist [#1056](https://github.com/lambdaclass/cairo-vm/pull/1056):

    `BuiltinHintProcessor` now supports the following hint:

    ```python
    %{
        from starkware.python.math_utils import ec_double_slope
        from starkware.cairo.common.cairo_secp.secp_utils import pack
        SECP_P = 2**255-19

        # Compute the slope.
        x = pack(ids.point.x, PRIME)
        y = pack(ids.point.y, PRIME)
        value = slope = ec_double_slope(point=(x, y), alpha=42204101795669822316448953119945047945709099015225996174933988943478124189485, p=SECP_P)
    %}
    ```

* Add missing hint on vrf.json whitelist [#1035](https://github.com/lambdaclass/cairo-vm/pull/1035):

    `BuiltinHintProcessor` now supports the following hint:

    ```python
    %{
        from starkware.python.math_utils import line_slope
        from starkware.cairo.common.cairo_secp.secp_utils import pack
        SECP_P = 2**255-19
        # Compute the slope.
        x0 = pack(ids.point0.x, PRIME)
        y0 = pack(ids.point0.y, PRIME)
        x1 = pack(ids.point1.x, PRIME)
        y1 = pack(ids.point1.y, PRIME)
        value = slope = line_slope(point1=(x0, y0), point2=(x1, y1), p=SECP_P)
    %}
    ```

* Add missing hint on vrf.json whitelist [#1035](https://github.com/lambdaclass/cairo-vm/pull/1035):

    `BuiltinHintProcessor` now supports the following hint:

    ```python
    %{
        from starkware.cairo.common.cairo_secp.secp_utils import pack
        SECP_P = 2**255-19
        to_assert = pack(ids.val, PRIME)
        q, r = divmod(pack(ids.val, PRIME), SECP_P)
        assert r == 0, f"verify_zero: Invalid input {ids.val.d0, ids.val.d1, ids.val.d2}."
        ids.q = q % PRIME
    %}
    ```

* Add missing hint on vrf.json whitelist [#1000](https://github.com/lambdaclass/cairo-vm/pull/1000):

    `BuiltinHintProcessor` now supports the following hint:

    ```python
        def pack_512(u, num_bits_shift: int) -> int:
            limbs = (u.d0, u.d1, u.d2, u.d3)
            return sum(limb << (num_bits_shift * i) for i, limb in enumerate(limbs))

        x = pack_512(ids.x, num_bits_shift = 128)
        p = ids.p.low + (ids.p.high << 128)
        x_inverse_mod_p = pow(x,-1, p)

        x_inverse_mod_p_split = (x_inverse_mod_p & ((1 << 128) - 1), x_inverse_mod_p >> 128)

        ids.x_inverse_mod_p.low = x_inverse_mod_p_split[0]
        ids.x_inverse_mod_p.high = x_inverse_mod_p_split[1]
    ```

* BREAKING CHANGE: Fix `CairoRunner::get_memory_holes` [#1027](https://github.com/lambdaclass/cairo-vm/pull/1027):

  * Skip builtin segements when counting memory holes
  * Check amount of memory holes for all tests in cairo_run_test
  * Remove duplicated tests in cairo_run_test
  * BREAKING CHANGE: `MemorySegmentManager.get_memory_holes` now also receives the amount of builtins in the vm. Signature is now `pub fn get_memory_holes(&self, builtin_count: usize) -> Result<usize, MemoryError>`

* Add missing hints on cairo_secp lib [#1026](https://github.com/lambdaclass/cairo-vm/pull/1026):

    `BuiltinHintProcessor` now supports the following hints:

    ```python
    from starkware.cairo.common.cairo_secp.secp256r1_utils import SECP256R1_ALPHA as ALPHA
    ```
    and:

    ```python
    from starkware.cairo.common.cairo_secp.secp256r1_utils import SECP256R1_N as N
    ```

* Add missing hint on vrf.json lib [#1043](https://github.com/lambdaclass/cairo-vm/pull/1043):

    `BuiltinHintProcessor` now supports the following hint:

    ```python
        from starkware.python.math_utils import div_mod

        def split(a: int):
            return (a & ((1 << 128) - 1), a >> 128)

        def pack(z, num_bits_shift: int) -> int:
            limbs = (z.low, z.high)
            return sum(limb << (num_bits_shift * i) for i, limb in enumerate(limbs))

        a = pack(ids.a, 128)
        b = pack(ids.b, 128)
        p = pack(ids.p, 128)
        # For python3.8 and above the modular inverse can be computed as follows:
        # b_inverse_mod_p = pow(b, -1, p)
        # Instead we use the python3.7-friendly function div_mod from starkware.python.math_utils
        b_inverse_mod_p = div_mod(1, b, p)

        b_inverse_mod_p_split = split(b_inverse_mod_p)

        ids.b_inverse_mod_p.low = b_inverse_mod_p_split[0]
        ids.b_inverse_mod_p.high = b_inverse_mod_p_split[1]
    ```

* Add missing hints `NewHint#35` and `NewHint#36` [#975](https://github.com/lambdaclass/cairo-vm/issues/975)

    `BuiltinHintProcessor` now supports the following hint:

    ```python
    from starkware.cairo.common.cairo_secp.secp_utils import pack
    from starkware.cairo.common.math_utils import as_int
    from starkware.python.math_utils import div_mod, safe_div

    p = pack(ids.P, PRIME)
    x = pack(ids.x, PRIME) + as_int(ids.x.d3, PRIME) * ids.BASE ** 3 + as_int(ids.x.d4, PRIME) * ids.BASE ** 4
    y = pack(ids.y, PRIME)

    value = res = div_mod(x, y, p)
    ```

    ```python
    k = safe_div(res * y - x, p)
    value = k if k > 0 else 0 - k
    ids.flag = 1 if k > 0 else 0
    ```

* Add missing hint on cairo_secp lib [#1057](https://github.com/lambdaclass/cairo-vm/pull/1057):

    `BuiltinHintProcessor` now supports the following hint:

    ```python
        from starkware.cairo.common.cairo_secp.secp_utils import pack
        from starkware.python.math_utils import ec_double_slope

        # Compute the slope.
        x = pack(ids.point.x, PRIME)
        y = pack(ids.point.y, PRIME)
        value = slope = ec_double_slope(point=(x, y), alpha=ALPHA, p=SECP_P)
    ```

* Add missing hint on uint256_improvements lib [#1025](https://github.com/lambdaclass/cairo-vm/pull/1025):

    `BuiltinHintProcessor` now supports the following hint:

    ```python
        from starkware.python.math_utils import isqrt
        n = (ids.n.high << 128) + ids.n.low
        root = isqrt(n)
        assert 0 <= root < 2 ** 128
        ids.root = root
    ```

* Add missing hint on vrf.json lib [#1045](https://github.com/lambdaclass/cairo-vm/pull/1045):

    `BuiltinHintProcessor` now supports the following hint:

    ```python
        from starkware.python.math_utils import is_quad_residue, sqrt

        def split(a: int):
            return (a & ((1 << 128) - 1), a >> 128)

        def pack(z) -> int:
            return z.low + (z.high << 128)

        generator = pack(ids.generator)
        x = pack(ids.x)
        p = pack(ids.p)

        success_x = is_quad_residue(x, p)
        root_x = sqrt(x, p) if success_x else None
        success_gx = is_quad_residue(generator*x, p)
        root_gx = sqrt(generator*x, p) if success_gx else None

        # Check that one is 0 and the other is 1
        if x != 0:
            assert success_x + success_gx == 1

        # `None` means that no root was found, but we need to transform these into a felt no matter what
        if root_x == None:
            root_x = 0
        if root_gx == None:
            root_gx = 0
        ids.success_x = int(success_x)
        ids.success_gx = int(success_gx)
        split_root_x = split(root_x)
        # print('split root x', split_root_x)
        split_root_gx = split(root_gx)
        ids.sqrt_x.low = split_root_x[0]
        ids.sqrt_x.high = split_root_x[1]
        ids.sqrt_gx.low = split_root_gx[0]
        ids.sqrt_gx.high = split_root_gx[1]
    ```

* Add missing hint on uint256_improvements lib [#1024](https://github.com/lambdaclass/cairo-vm/pull/1024):

    `BuiltinHintProcessor` now supports the following hint:

    ```python
        res = ids.a + ids.b
        ids.carry = 1 if res >= ids.SHIFT else 0
    ```

* BREAKING CHANGE: move `Program::identifiers` to `SharedProgramData::identifiers` [#1023](https://github.com/lambdaclass/cairo-vm/pull/1023)
    * Optimizes `CairoRunner::new`, needed for sequencers and other workflows reusing the same `Program` instance across `CairoRunner`s
    * Breaking change: make all fields in `Program` and `SharedProgramData` `pub(crate)`, since we break by moving the field let's make it the last break for this struct
    * Add `Program::get_identifier(&self, id: &str) -> &Identifier` to get a single identifier by name

* Implement hints on field_arithmetic lib[#985](https://github.com/lambdaclass/cairo-vm/pull/983)

    `BuiltinHintProcessor` now supports the following hint:

    ```python
        %{
            from starkware.python.math_utils import is_quad_residue, sqrt

            def split(num: int, num_bits_shift: int = 128, length: int = 3):
                a = []
                for _ in range(length):
                    a.append( num & ((1 << num_bits_shift) - 1) )
                    num = num >> num_bits_shift
                return tuple(a)

            def pack(z, num_bits_shift: int = 128) -> int:
                limbs = (z.d0, z.d1, z.d2)
                return sum(limb << (num_bits_shift * i) for i, limb in enumerate(limbs))


            generator = pack(ids.generator)
            x = pack(ids.x)
            p = pack(ids.p)

            success_x = is_quad_residue(x, p)
            root_x = sqrt(x, p) if success_x else None

            success_gx = is_quad_residue(generator*x, p)
            root_gx = sqrt(generator*x, p) if success_gx else None

            # Check that one is 0 and the other is 1
            if x != 0:
                assert success_x + success_gx ==1

            # `None` means that no root was found, but we need to transform these into a felt no matter what
            if root_x == None:
                root_x = 0
            if root_gx == None:
                root_gx = 0
            ids.success_x = int(success_x)
            ids.success_gx = int(success_gx)
            split_root_x = split(root_x)
            split_root_gx = split(root_gx)
            ids.sqrt_x.d0 = split_root_x[0]
            ids.sqrt_x.d1 = split_root_x[1]
            ids.sqrt_x.d2 = split_root_x[2]
            ids.sqrt_gx.d0 = split_root_gx[0]
            ids.sqrt_gx.d1 = split_root_gx[1]
            ids.sqrt_gx.d2 = split_root_gx[2]
        %}
    ```

* Add missing hint on vrf.json lib [#1050](https://github.com/lambdaclass/cairo-vm/pull/1050):

    `BuiltinHintProcessor` now supports the following hint:

    ```python
        sum_low = ids.a.low + ids.b.low
        ids.carry_low = 1 if sum_low >= ids.SHIFT else 0
    ```

* Add missing hint on uint256_improvements lib [#1016](https://github.com/lambdaclass/cairo-vm/pull/1016):

    `BuiltinHintProcessor` now supports the following hint:

    ```python
        def split(num: int, num_bits_shift: int = 128, length: int = 2):
            a = []
            for _ in range(length):
                a.append( num & ((1 << num_bits_shift) - 1) )
                num = num >> num_bits_shift
            return tuple(a)

        def pack(z, num_bits_shift: int = 128) -> int:
            limbs = (z.low, z.high)
            return sum(limb << (num_bits_shift * i) for i, limb in enumerate(limbs))

        a = pack(ids.a)
        b = pack(ids.b)
        res = (a - b)%2**256
        res_split = split(res)
        ids.res.low = res_split[0]
        ids.res.high = res_split[1]
    ```

* Implement hint on vrf.json lib [#1049](https://github.com/lambdaclass/cairo-vm/pull/1049)

    `BuiltinHintProcessor` now supports the following hint:
    
    ```python
        def split(num: int, num_bits_shift: int, length: int):
            a = []
            for _ in range(length):
                a.append( num & ((1 << num_bits_shift) - 1) )
                num = num >> num_bits_shift
            return tuple(a)

        def pack(z, num_bits_shift: int) -> int:
            limbs = (z.d0, z.d1, z.d2)
            return sum(limb << (num_bits_shift * i) for i, limb in enumerate(limbs))

        def pack_extended(z, num_bits_shift: int) -> int:
            limbs = (z.d0, z.d1, z.d2, z.d3, z.d4, z.d5)
            return sum(limb << (num_bits_shift * i) for i, limb in enumerate(limbs))

        a = pack_extended(ids.a, num_bits_shift = 128)
        div = pack(ids.div, num_bits_shift = 128)

        quotient, remainder = divmod(a, div)

        quotient_split = split(quotient, num_bits_shift=128, length=6)

        ids.quotient.d0 = quotient_split[0]
        ids.quotient.d1 = quotient_split[1]
        ids.quotient.d2 = quotient_split[2]
        ids.quotient.d3 = quotient_split[3]
        ids.quotient.d4 = quotient_split[4]
        ids.quotient.d5 = quotient_split[5]

        remainder_split = split(remainder, num_bits_shift=128, length=3)
        ids.remainder.d0 = remainder_split[0]
        ids.remainder.d1 = remainder_split[1]
        ids.remainder.d2 = remainder_split[2]
    ```

    _Note: this hint is similar to the one in #983, but with some trailing whitespace removed_

* Add missing hint on vrf.json whitelist [#1030](https://github.com/lambdaclass/cairo-vm/pull/1030):

    `BuiltinHintProcessor` now supports the following hint:

    ```python
        def split(num: int, num_bits_shift: int, length: int):
            a = []
            for _ in range(length):
                a.append( num & ((1 << num_bits_shift) - 1) )
                num = num >> num_bits_shift
            return tuple(a)

        def pack(z, num_bits_shift: int) -> int:
            limbs = (z.low, z.high)
            return sum(limb << (num_bits_shift * i) for i, limb in enumerate(limbs))

        def pack_extended(z, num_bits_shift: int) -> int:
            limbs = (z.d0, z.d1, z.d2, z.d3)
            return sum(limb << (num_bits_shift * i) for i, limb in enumerate(limbs))

        x = pack_extended(ids.x, num_bits_shift = 128)
        div = pack(ids.div, num_bits_shift = 128)

        quotient, remainder = divmod(x, div)

        quotient_split = split(quotient, num_bits_shift=128, length=4)

        ids.quotient.d0 = quotient_split[0]
        ids.quotient.d1 = quotient_split[1]
        ids.quotient.d2 = quotient_split[2]
        ids.quotient.d3 = quotient_split[3]

        remainder_split = split(remainder, num_bits_shift=128, length=2)
        ids.remainder.low = remainder_split[0]
        ids.remainder.high = remainder_split[1]
    ```

* Add method `Program::data_len(&self) -> usize` to get the number of data cells in a given program [#1022](https://github.com/lambdaclass/cairo-vm/pull/1022)

* Add missing hint on uint256_improvements lib [#1013](https://github.com/lambdaclass/cairo-vm/pull/1013):

    `BuiltinHintProcessor` now supports the following hint:

    ```python
        a = (ids.a.high << 128) + ids.a.low
        div = (ids.div.b23 << 128) + ids.div.b01
        quotient, remainder = divmod(a, div)

        ids.quotient.low = quotient & ((1 << 128) - 1)
        ids.quotient.high = quotient >> 128
        ids.remainder.low = remainder & ((1 << 128) - 1)
        ids.remainder.high = remainder >> 128
    ```

* Add missing hint on cairo_secp lib [#1010](https://github.com/lambdaclass/cairo-vm/pull/1010):

    `BuiltinHintProcessor` now supports the following hint:

    ```python
        memory[ap] = int(x == 0)
    ```

* Implement hint on `get_felt_bitlength` [#993](https://github.com/lambdaclass/cairo-vm/pull/993)

  `BuiltinHintProcessor` now supports the following hint:
  ```python
  x = ids.x
  ids.bit_length = x.bit_length()
  ```
  Used by the [`Garaga` library function `get_felt_bitlength`](https://github.com/keep-starknet-strange/garaga/blob/249f8a372126b3a839f9c1e1080ea8c6f9374c0c/src/utils.cairo#L54)

* Add missing hint on cairo_secp lib [#1009](https://github.com/lambdaclass/cairo-vm/pull/1009):

    `BuiltinHintProcessor` now supports the following hint:

    ```python
        ids.dibit = ((ids.scalar_u >> ids.m) & 1) + 2 * ((ids.scalar_v >> ids.m) & 1)
    ```

* Add getters to read properties of a `Program` [#1017](https://github.com/lambdaclass/cairo-vm/pull/1017):
  * `prime(&self) -> &str`: get the prime associated to data in hex representation
  * `iter_data(&self) -> Iterator<Item = &MaybeRelocatable>`: get an iterator over all elements in the program data
  * `iter_builtins(&self) -> Iterator<Item = &BuiltinName>`: get an iterator over the names of required builtins

* Add missing hint on cairo_secp lib [#1008](https://github.com/lambdaclass/cairo-vm/pull/1008):

    `BuiltinHintProcessor` now supports the following hint:

    ```python
        ids.len_hi = max(ids.scalar_u.d2.bit_length(), ids.scalar_v.d2.bit_length())-1
    ```

* Update `starknet-crypto` to version `0.4.3` [#1011](https://github.com/lambdaclass/cairo-vm/pull/1011)
  * The new version carries an 85% reduction in execution time for ECDSA signature verification

* BREAKING CHANGE: refactor `Program` to optimize `Program::clone` [#999](https://github.com/lambdaclass/cairo-vm/pull/999)

    * Breaking change: many fields that were (unnecessarily) public become hidden by the refactor.

* BREAKING CHANGE: Add _builtin suffix to builtin names e.g.: output -> output_builtin [#1005](https://github.com/lambdaclass/cairo-vm/pull/1005)

* Implement hint on uint384_extension lib [#983](https://github.com/lambdaclass/cairo-vm/pull/983)

    `BuiltinHintProcessor` now supports the following hint:
    
    ```python
        def split(num: int, num_bits_shift: int, length: int):
            a = []
            for _ in range(length):
                a.append( num & ((1 << num_bits_shift) - 1) )
                num = num >> num_bits_shift 
            return tuple(a)

        def pack(z, num_bits_shift: int) -> int:
            limbs = (z.d0, z.d1, z.d2)
            return sum(limb << (num_bits_shift * i) for i, limb in enumerate(limbs))
            
        def pack_extended(z, num_bits_shift: int) -> int:
            limbs = (z.d0, z.d1, z.d2, z.d3, z.d4, z.d5)
            return sum(limb << (num_bits_shift * i) for i, limb in enumerate(limbs))

        a = pack_extended(ids.a, num_bits_shift = 128)
        div = pack(ids.div, num_bits_shift = 128)

        quotient, remainder = divmod(a, div)

        quotient_split = split(quotient, num_bits_shift=128, length=6)

        ids.quotient.d0 = quotient_split[0]
        ids.quotient.d1 = quotient_split[1]
        ids.quotient.d2 = quotient_split[2]
        ids.quotient.d3 = quotient_split[3]
        ids.quotient.d4 = quotient_split[4]
        ids.quotient.d5 = quotient_split[5]

        remainder_split = split(remainder, num_bits_shift=128, length=3)
        ids.remainder.d0 = remainder_split[0]
        ids.remainder.d1 = remainder_split[1]
        ids.remainder.d2 = remainder_split[2]
    ```

* BREAKING CHANGE: optimization for instruction decoding [#942](https://github.com/lambdaclass/cairo-vm/pull/942):
    * Avoids copying immediate arguments to the `Instruction` structure, as they get inferred from the offset anyway
    * Breaking: removal of the field `Instruction::imm`

* Add missing `\n` character in traceback string [#997](https://github.com/lambdaclass/cairo-vm/pull/997)
    * BugFix: Add missing `\n` character after traceback lines when the filename is missing ("Unknown Location")

* 0.11 Support
    * Add missing hints [#1014](https://github.com/lambdaclass/cairo-vm/pull/1014):
        `BuiltinHintProcessor` now supports the following hints:
        ```python
            from starkware.cairo.common.cairo_secp.secp256r1_utils import SECP256R1_P as SECP_P 
        ```
        and: 
        ```python
            from starkware.cairo.common.cairo_secp.secp_utils import pack
            from starkware.python.math_utils import line_slope
            
            # Compute the slope.
            x0 = pack(ids.point0.x, PRIME)
            y0 = pack(ids.point0.y, PRIME)
            x1 = pack(ids.point1.x, PRIME)
            y1 = pack(ids.point1.y, PRIME)
            value = slope = line_slope(point1=(x0, y0), point2=(x1, y1), p=SECP_P)
        ```
    * Add missing hints on cairo_secp lib [#991](https://github.com/lambdaclass/cairo-vm/pull/991):
        `BuiltinHintProcessor` now supports the following hints:
        ```python
        from starkware.cairo.common.cairo_secp.secp_utils import pack
        from starkware.python.math_utils import div_mod, safe_div

        N = 0xfffffffffffffffffffffffffffffffebaaedce6af48a03bbfd25e8cd0364141
        x = pack(ids.x, PRIME) % N
        s = pack(ids.s, PRIME) % N
        value = res = div_mod(x, s, N)
        ```
        and: 
        ```python
        value = k = safe_div(res * s - x, N)
        ```
    * Layouts update [#874](https://github.com/lambdaclass/cairo-vm/pull/874)
    * Keccak builtin updated [#873](https://github.com/lambdaclass/cairo-vm/pull/873), [#883](https://github.com/lambdaclass/cairo-vm/pull/883)
    * Changes to `ec_op` [#876](https://github.com/lambdaclass/cairo-vm/pull/876)
    * Poseidon builtin [#875](https://github.com/lambdaclass/cairo-vm/pull/875)
    * Renamed Felt to Felt252 [#899](https://github.com/lambdaclass/cairo-vm/pull/899)
    * Added SegmentArenaBuiltinRunner [#913](https://github.com/lambdaclass/cairo-vm/pull/913)
    * Added `program_segment_size` argument to `verify_secure_runner` & `run_from_entrypoint` [#928](https://github.com/lambdaclass/cairo-vm/pull/928)
    * Added dynamic layout [#879](https://github.com/lambdaclass/cairo-vm/pull/879)
    * `get_segment_size` was exposed [#934](https://github.com/lambdaclass/cairo-vm/pull/934)

* Add missing hint on cairo_secp lib [#1006](https://github.com/lambdaclass/cairo-vm/pull/1006):

    `BuiltinHintProcessor` now supports the following hint:

    ```python
        ids.quad_bit = (
            8 * ((ids.scalar_v >> ids.m) & 1)
            + 4 * ((ids.scalar_u >> ids.m) & 1)
            + 2 * ((ids.scalar_v >> (ids.m - 1)) & 1)
            + ((ids.scalar_u >> (ids.m - 1)) & 1)
        )
    ```

* Add missing hint on cairo_secp lib [#1003](https://github.com/lambdaclass/cairo-vm/pull/1003):

    `BuiltinHintProcessor` now supports the following hint:

    ```python
        from starkware.cairo.common.cairo_secp.secp_utils import pack

        x = pack(ids.x, PRIME) % SECP_P
    ```

* Add missing hint on cairo_secp lib [#996](https://github.com/lambdaclass/cairo-vm/pull/996):

    `BuiltinHintProcessor` now supports the following hint:

    ```python
        from starkware.python.math_utils import div_mod
        value = x_inv = div_mod(1, x, SECP_P)
    ```

* Add missing hints on cairo_secp lib [#994](https://github.com/lambdaclass/cairo-vm/pull/994):

    `BuiltinHintProcessor` now supports the following hints:

    ```python
        from starkware.cairo.common.cairo_secp.secp_utils import pack
        from starkware.python.math_utils import div_mod, safe_div

        a = pack(ids.a, PRIME)
        b = pack(ids.b, PRIME)
        value = res = div_mod(a, b, N)
    ```

    ```python
        value = k_plus_one = safe_div(res * b - a, N) + 1
    ```

* Add missing hint on cairo_secp lib [#992](https://github.com/lambdaclass/cairo-vm/pull/992):

    `BuiltinHintProcessor` now supports the following hint:

    ```python
        from starkware.cairo.common.cairo_secp.secp_utils import pack

        q, r = divmod(pack(ids.val, PRIME), SECP_P)
        assert r == 0, f"verify_zero: Invalid input {ids.val.d0, ids.val.d1, ids.val.d2}."
        ids.q = q % PRIME
    ```

* Add missing hint on cairo_secp lib [#990](https://github.com/lambdaclass/cairo-vm/pull/990):

    `BuiltinHintProcessor` now supports the following hint:

    ```python
        from starkware.cairo.common.cairo_secp.secp_utils import pack

        slope = pack(ids.slope, PRIME)
        x = pack(ids.point.x, PRIME)
        y = pack(ids.point.y, PRIME)

        value = new_x = (pow(slope, 2, SECP_P) - 2 * x) % SECP_P
    ```

* Add missing hint on cairo_secp lib [#989](https://github.com/lambdaclass/cairo-vm/pull/989):

    `BuiltinHintProcessor` now supports the following hint:

    ```python
        from starkware.cairo.common.cairo_secp.secp_utils import SECP_P
        q, r = divmod(pack(ids.val, PRIME), SECP_P)
        assert r == 0, f"verify_zero: Invalid input {ids.val.d0, ids.val.d1, ids.val.d2}."
        ids.q = q % PRIME
    ```

* Add missing hint on cairo_secp lib [#986](https://github.com/lambdaclass/cairo-vm/pull/986):

    `BuiltinHintProcessor` now supports the following hint:

    ```python
        from starkware.cairo.common.cairo_secp.secp_utils import SECP_P, pack
        from starkware.python.math_utils import div_mod

        # Compute the slope.
        x = pack(ids.pt.x, PRIME)
        y = pack(ids.pt.y, PRIME)
        value = slope = div_mod(3 * x ** 2, 2 * y, SECP_P)
    ```

* Add missing hint on cairo_secp lib [#984](https://github.com/lambdaclass/cairo-vm/pull/984):

    `BuiltinHintProcessor` now supports the following hint:

    ```python
        from starkware.cairo.common.cairo_secp.secp_utils import SECP_P, pack
        from starkware.python.math_utils import div_mod

        # Compute the slope.
        x0 = pack(ids.pt0.x, PRIME)
        y0 = pack(ids.pt0.y, PRIME)
        x1 = pack(ids.pt1.x, PRIME)
        y1 = pack(ids.pt1.y, PRIME)
        value = slope = div_mod(y0 - y1, x0 - x1, SECP_P)
    ```

* Implement hints on uint384 lib (Part 2) [#971](https://github.com/lambdaclass/cairo-vm/pull/971)

    `BuiltinHintProcessor` now supports the following hint:

    ```python
        memory[ap] = 1 if 0 <= (ids.a.d2 % PRIME) < 2 ** 127 else 0
    ```

 * Add alternative hint code for hint on _block_permutation used by 0.10.3 whitelist [#958](https://github.com/lambdaclass/cairo-vm/pull/958)

     `BuiltinHintProcessor` now supports the following hint:

    ```python
        from starkware.cairo.common.keccak_utils.keccak_utils import keccak_func
        _keccak_state_size_felts = int(ids.KECCAK_STATE_SIZE_FELTS)
        assert 0 <= _keccak_state_size_felts < 100

        output_values = keccak_func(memory.get_range(
            ids.keccak_ptr - _keccak_state_size_felts, _keccak_state_size_felts))
        segments.write_arg(ids.keccak_ptr, output_values)
    ```

* Make  hints code `src/hint_processor/builtin_hint_processor/hint_code.rs` public [#988](https://github.com/lambdaclass/cairo-vm/pull/988)

* Implement hints on uint384 lib (Part 1) [#960](https://github.com/lambdaclass/cairo-vm/pull/960)

    `BuiltinHintProcessor` now supports the following hints:

    ```python
        def split(num: int, num_bits_shift: int, length: int):
        a = []
        for _ in range(length):
            a.append( num & ((1 << num_bits_shift) - 1) )
            num = num >> num_bits_shift
        return tuple(a)

        def pack(z, num_bits_shift: int) -> int:
            limbs = (z.d0, z.d1, z.d2)
            return sum(limb << (num_bits_shift * i) for i, limb in enumerate(limbs))

        a = pack(ids.a, num_bits_shift = 128)
        div = pack(ids.div, num_bits_shift = 128)
        quotient, remainder = divmod(a, div)

        quotient_split = split(quotient, num_bits_shift=128, length=3)
        assert len(quotient_split) == 3

        ids.quotient.d0 = quotient_split[0]
        ids.quotient.d1 = quotient_split[1]
        ids.quotient.d2 = quotient_split[2]

        remainder_split = split(remainder, num_bits_shift=128, length=3)
        ids.remainder.d0 = remainder_split[0]
        ids.remainder.d1 = remainder_split[1]
        ids.remainder.d2 = remainder_split[2]
    ```

    ```python
        ids.low = ids.a & ((1<<128) - 1)
        ids.high = ids.a >> 128
    ```

    ```python
            sum_d0 = ids.a.d0 + ids.b.d0
        ids.carry_d0 = 1 if sum_d0 >= ids.SHIFT else 0
        sum_d1 = ids.a.d1 + ids.b.d1 + ids.carry_d0
        ids.carry_d1 = 1 if sum_d1 >= ids.SHIFT else 0
        sum_d2 = ids.a.d2 + ids.b.d2 + ids.carry_d1
        ids.carry_d2 = 1 if sum_d2 >= ids.SHIFT else 0
    ```

    ```python
        from starkware.python.math_utils import isqrt

        def split(num: int, num_bits_shift: int, length: int):
            a = []
            for _ in range(length):
                a.append( num & ((1 << num_bits_shift) - 1) )
                num = num >> num_bits_shift
            return tuple(a)

        def pack(z, num_bits_shift: int) -> int:
            limbs = (z.d0, z.d1, z.d2)
            return sum(limb << (num_bits_shift * i) for i, limb in enumerate(limbs))

        a = pack(ids.a, num_bits_shift=128)
        root = isqrt(a)
        assert 0 <= root < 2 ** 192
        root_split = split(root, num_bits_shift=128, length=3)
        ids.root.d0 = root_split[0]
        ids.root.d1 = root_split[1]
        ids.root.d2 = root_split[2]
    ```

* Re-export the `cairo-felt` crate as `cairo_vm::felt` [#981](https://github.com/lambdaclass/cairo-vm/pull/981)
  * Removes the need of explicitly importing `cairo-felt` in downstream projects
  and helps ensure there is no version mismatch caused by that

* Implement hint on `uint256_mul_div_mod`[#957](https://github.com/lambdaclass/cairo-vm/pull/957)

    `BuiltinHintProcessor` now supports the following hint:

    ```python
    a = (ids.a.high << 128) + ids.a.low
    b = (ids.b.high << 128) + ids.b.low
    div = (ids.div.high << 128) + ids.div.low
    quotient, remainder = divmod(a * b, div)

    ids.quotient_low.low = quotient & ((1 << 128) - 1)
    ids.quotient_low.high = (quotient >> 128) & ((1 << 128) - 1)
    ids.quotient_high.low = (quotient >> 256) & ((1 << 128) - 1)
    ids.quotient_high.high = quotient >> 384
    ids.remainder.low = remainder & ((1 << 128) - 1)
    ids.remainder.high = remainder >> 128"
    ```

    Used by the common library function `uint256_mul_div_mod`

#### [0.3.0-rc1] - 2023-04-13
* Derive Deserialize for ExecutionResources [#922](https://github.com/lambdaclass/cairo-vm/pull/922)
* Remove builtin names from VirtualMachine.builtin_runners [#921](https://github.com/lambdaclass/cairo-vm/pull/921)
* Implemented hints on common/ec.cairo [#888](https://github.com/lambdaclass/cairo-vm/pull/888)
* Changed `Memory.insert` argument types [#902](https://github.com/lambdaclass/cairo-vm/pull/902)
* feat: implemented `Deserialize` on Program by changing builtins field type to enum [#896](https://github.com/lambdaclass/cairo-vm/pull/896)
* Effective size computation from the VM exposed [#887](https://github.com/lambdaclass/cairo-vm/pull/887)
* Wasm32 Support! [#828](https://github.com/lambdaclass/cairo-vm/pull/828), [#893](https://github.com/lambdaclass/cairo-vm/pull/893)
* `MathError` added for math operation [#855](https://github.com/lambdaclass/cairo-vm/pull/855)
* Check for overflows in relocatable operations [#859](https://github.com/lambdaclass/cairo-vm/pull/859)
* Use `Relocatable` instead of `&MaybeRelocatable` in `load_data` and `get_range`[#860](https://github.com/lambdaclass/cairo-vm/pull/860) [#867](https://github.com/lambdaclass/cairo-vm/pull/867)
* Memory-related errors moved to `MemoryError` [#854](https://github.com/lambdaclass/cairo-vm/pull/854)
    * Removed unused error variants
    * Moved memory-related error variants to `MemoryError`
    * Changed memory getters to return `MemoryError` instead of `VirtualMachineError`
    * Changed all memory-related errors in hint from `HintError::Internal(VmError::...` to `HintError::Memory(MemoryError::...`
* feat: Builder pattern for `VirtualMachine` [#820](https://github.com/lambdaclass/cairo-vm/pull/820)
* Simplified `Memory::get` return type to `Option` [#852](https://github.com/lambdaclass/cairo-vm/pull/852)
* Improved idenitifier variable error handling [#851](https://github.com/lambdaclass/cairo-vm/pull/851)
* `CairoRunner::write_output` now prints missing and relocatable values [#853](https://github.com/lambdaclass/cairo-vm/pull/853)
* `VirtualMachineError::FailedToComputeOperands` error message expanded [#848](https://github.com/lambdaclass/cairo-vm/pull/848)
* Builtin names made public [#849](https://github.com/lambdaclass/cairo-vm/pull/849)
* `secure_run` flag moved to `CairoRunConfig` struct [#832](https://github.com/lambdaclass/cairo-vm/pull/832)
* `vm_core` error types revised and iimplemented `AddAssign` for `Relocatable` [#837](https://github.com/lambdaclass/cairo-vm/pull/837)
* `to_bigint` and `to_biguint` deprecated [#757](https://github.com/lambdaclass/cairo-vm/pull/757)
* `Memory` moved into `MemorySegmentManager` [#830](https://github.com/lambdaclass/cairo-vm/pull/830)
    * To reduce the complexity of the VM's memory and enforce proper usage (as the memory and its segment manager are now a "unified" entity)
    * Removed `memory` field from `VirtualMachine`
    * Added `memory` field to `MemorySegmentManager`
    * Removed `Memory` argument from methods where `MemorySegmentManager` is also an argument
    * Added test macro `segments` (an extension of the `memory` macro)
* `Display` trait added to Memory struct [#812](https://github.com/lambdaclass/cairo-vm/pull/812)
* feat: Extensible VirtualMachineError and removed PartialEq trait [#783](https://github.com/lambdaclass/cairo-vm/pull/783)
    * `VirtualMachineError::Other(anyhow::Error)` was added to allow to returning custom errors when using `cairo-vm`
    * The `PartialEq` trait was removed from the `VirtualMachineError` enum
* VM hooks added as a conditional feature [#761](https://github.com/lambdaclass/cairo-vm/pull/761)
    * Cairo-vm based testing tools such as cairo-foundry or those built by FuzzingLabs need access to the state of the VM at specific points during the execution.
    * This PR adds the possibility for users of the cairo-vm lib to execute their custom additional code during the program execution.
    * The Rust "feature" mechanism was used in order to guarantee that this ability is only available when the lib user needs it, and is not compiled when it's not required.
    * Three hooks were created:
        * before the first step
        * before each step
        * after each step
* ExecutionResource operations: add and substract [#774](https://github.com/lambdaclass/cairo-vm/pull/774), multiplication [#908](https://github.com/lambdaclass/cairo-vm/pull/908) , and `AddAssign` [#914](https://github.com/lambdaclass/cairo-vm/pull/914)

* Move `Memory` into `MemorySegmentManager` [#830](https://github.com/lambdaclass/cairo-vm/pull/830)
    * Structural changes:
        * Remove `memory: Memory` field from `VirtualMachine`
        * Add `memory: Memory` field to `MemorySegmentManager`
    * As a result of this, multiple public methods' signatures changed:
        * `BuiltinRunner` (and its inner enum types):
            * `initialize_segments(&mut self, segments: &mut MemorySegmentManager, memory: &mut Memory)` -> `initialize_segments(&mut self, segments: &mut MemorySegmentManager)`
            * `final_stack(&mut self, segments: &MemorySegmentManager, memory: &Memory, stack_pointer: Relocatable) -> Result<Relocatable, RunnerError>` -> `final_stack(&mut self, segments: &MemorySegmentManager, stack_pointer: Relocatable) -> Result<Relocatable, RunnerError>`
        * `MemorySegmentManager`
            * `add(&mut self, memory: &mut Memory) -> Relocatable` -> `add(&mut self) -> Relocatable`
            * `add_temporary_segment(&mut self, memory: &mut Memory) -> Relocatable` -> `add_temporary_segment(&mut self) -> Relocatable`
            * `load_data(&mut self, memory: &mut Memory, ptr: &MaybeRelocatable, data: &Vec<MaybeRelocatable>) -> Result<MaybeRelocatable, MemoryError>` -> `load_data(&mut self, ptr: &MaybeRelocatable, data: &Vec<MaybeRelocatable>) -> Result<MaybeRelocatable, MemoryError>`
            * `compute_effective_sizes(&mut self, memory: &Memory) -> &Vec<usize>` -> `compute_effective_sizes(&mut self) -> &Vec<usize>`
            * `gen_arg(&mut self, arg: &dyn Any, memory: &mut Memory) -> Result<MaybeRelocatable, VirtualMachineError>` -> `gen_arg(&mut self, arg: &dyn Any) -> Result<MaybeRelocatable, VirtualMachineError>`
            * `gen_cairo_arg(&mut self, arg: &CairoArg, memory: &mut Memory) -> Result<MaybeRelocatable, VirtualMachineError>` -> `gen_cairo_arg(&mut self, arg: &CairoArg) -> Result<MaybeRelocatable, VirtualMachineError>`
            * `write_arg(&mut self, memory: &mut Memory, ptr: &Relocatable, arg: &dyn Any) -> Result<MaybeRelocatable, MemoryError>` -> `write_arg(&mut self, ptr: &Relocatable, arg: &dyn Any) -> Result<MaybeRelocatable, MemoryError>`

* Refactor `Memory::relocate memory` [#784](https://github.com/lambdaclass/cairo-vm/pull/784)
    * Bugfixes:
        * `Memory::relocate_memory` now moves data in the temporary memory relocated by a relocation rule to the real memory
    * Aditional Notes:
        * When relocating temporary memory produces clashes with pre-existing values in the real memory, an InconsistentMemory error is returned instead of keeping the last inserted value. This differs from the original implementation.

* Restrict addresses to Relocatable + fix some error variants used in signature.rs [#792](https://github.com/lambdaclass/cairo-vm/pull/792)
    * Public Api Changes:
        * Change `ValidationRule` inner type to `Box<dyn Fn(&Memory, &Relocatable) -> Result<Vec<Relocatable>, MemoryError>>`.
        * Change `validated_addresses` field of `Memory` to `HashSet<Relocatable>`.
        * Change `validate_memory_cell(&mut self, address: &MaybeRelocatable) -> Result<(), MemoryError>` to `validate_memory_cell(&mut self, addr: &Relocatable) -> Result<(), MemoryError>`.

* Add `VmException` to `CairoRunner::run_from_entrypoint`[#775](https://github.com/lambdaclass/cairo-vm/pull/775)
    * Public Api Changes:
        * Change error return type of `CairoRunner::run_from_entrypoint` to `CairoRunError`.
        * Convert `VirtualMachineError`s outputed during the vm run to `VmException` in `CairoRunner::run_from_entrypoint`.
        * Make `VmException` fields public

* Fix `BuiltinRunner::final_stack` and remove quick fix [#778](https://github.com/lambdaclass/cairo-vm/pull/778)
    * Public Api changes:
        * Various changes to public `BuiltinRunner` method's signatures:
            * `final_stack(&self, vm: &VirtualMachine, pointer: Relocatable) -> Result<(Relocatable, usize), RunnerError>` to `final_stack(&mut self, segments: &MemorySegmentManager, memory: &Memory, pointer: Relocatable) -> Result<Relocatable,RunnerError>`.
            * `get_used_cells(&self, vm: &VirtualMachine) -> Result<usize, MemoryError>` to  `get_used_cells(&self, segments: &MemorySegmentManager) -> Result<usize, MemoryError>`.
            * `get_used_instances(&self, vm: &VirtualMachine) -> Result<usize, MemoryError>` to `get_used_instances(&self, segments: &MemorySegmentManager) -> Result<usize, MemoryError>`.
    * Bugfixes:
        * `BuiltinRunner::final_stack` now updates the builtin's stop_ptr instead of returning it. This replaces the bugfix on PR #768.

#### [0.1.3] - 2023-01-26
* Add secure_run flag + integrate verify_secure_runner into cairo-run [#771](https://github.com/lambdaclass/cairo-vm/pull/777)
    * Public Api changes:
        * Add command_line argument `secure_run`
        * Add argument `secure_run: Option<bool>` to `cairo_run`
        * `verify_secure_runner` is now called inside `cairo-run` when `secure_run` is set to true or when it not set and the run is not on `proof_mode`
    * Bugfixes:
        * `EcOpBuiltinRunner::deduce_memory_cell` now checks that both points are on the curve instead of only the first one
        * `EcOpBuiltinRunner::deduce_memory_cell` now returns the values of the point coordinates instead of the indices when a `PointNotOnCurve` error is returned

* Refactor `Refactor verify_secure_runner` [#768](https://github.com/lambdaclass/cairo-vm/pull/768)
    * Public Api changes:
        * Remove builtin name from the return value of `BuiltinRunner::get_memory_segment_addresses`
        * Simplify the return value of `CairoRunner::get_builtin_segments_info` to `Vec<(usize, usize)>`
        * CairoRunner::read_return_values now receives a mutable reference to VirtualMachine
    * Bugfixes:
        * CairoRunner::read_return_values now updates the `stop_ptr` of each builtin after calling `BuiltinRunner::final_stack`

* Use CairoArg enum instead of Any in CairoRunner::run_from_entrypoint [#686](https://github.com/lambdaclass/cairo-vm/pull/686)
    * Public Api changes:
        * Remove `Result` from `MaybeRelocatable::mod_floor`, it now returns a `MaybeRelocatable`
        * Add struct `CairoArg`
        * Change `arg` argument of `CairoRunner::run_from_entrypoint` from `Vec<&dyn Any>` to `&[&CairoArg]`
        * Remove argument `typed_args` from `CairoRunner::run_from_entrypoint`
        * Remove no longer used method `gen_typed_arg` from `VirtualMachine` & `MemorySegmentManager`
        * Add methods `MemorySegmentManager::gen_cairo_arg` & `MemorySegmentManager::write_simple_args` as typed counterparts to `MemorySegmentManager::gen_arg` & `MemorySegmentManager::write_arg`

#### [0.1.1] - 2023-01-11

* Add input file contents to traceback [#666](https://github.com/lambdaclass/cairo-vm/pull/666/files)
    * Public Api changes:
        * `VirtualMachineError` enum variants containing `MaybeRelocatable` and/or `Relocatable` values now use the `Display` format instead of `Debug` in their `Display` implementation
        * `get_traceback` now adds the source code line to each traceback entry
* Use hint location instead of instruction location when building VmExceptions from hint failure [#673](https://github.com/lambdaclass/cairo-vm/pull/673/files)
    * Public Api changes:
        * `hints` field added to `InstructionLocation`
        * `Program.instruction_locations` type changed from `Option<HashMap<usize, Location>>` to `Option<HashMap<usize, InstructionLocation>>`
        * `VirtualMachineError`s produced by `HintProcessor::execute_hint()` will be wrapped in a `VirtualMachineError::Hint` error containing their hint_index
        * `get_location()` now receives an an optional usize value `hint_index`, used to obtain hint locations
* Default implementation of compile_hint [#680](https://github.com/lambdaclass/cairo-vm/pull/680)
    * Internal changes:
        * Make the `compile_hint` implementation which was in the `BuiltinHintProcessor` the default implementation in the trait.
* Add new error type `HintError` [#676](https://github.com/lambdaclass/cairo-vm/pull/676)
    * Public Api changes:
        * `HintProcessor::execute_hint()` now returns a `HintError` instead of a `VirtualMachineError`
        * Helper functions on `hint_processor_utils.rs` now return a `HintError`
* Change the Dictionary used in dict hints to store MaybeRelocatable instead of BigInt [#687](https://github.com/lambdaclass/cairo-vm/pull/687)
    * Public Api changes:
        * `DictManager`, its dictionaries, and all dict module hints implemented in rust now use `MaybeRelocatable` for keys and values instead of `BigInt`
        * Add helper functions that allow extracting ids variables as `MaybeRelocatable`: `get_maybe_relocatable_from_var_name` & `get_maybe_relocatable_from_reference`
        * Change inner value type of dict-related `HintError` variants to `MaybeRelocatable`

* Implement `substitute_error_message_attribute_references` [#689] (https://github.com/lambdaclass/cairo-vm/pull/689)
    * Public Api changes:
        * Remove `error_message_attributes` field from `VirtualMachine`, and `VirtualMachine::new`
        * Add `flow_tracking_data` field to `Attribute`
        * `get_error_attr_value` now replaces the references in the error message with the corresponding cairo values.
        * Remove duplicated handling of error attribute messages leading to duplicated into in the final error display.
* Fix multiplicative inverse bug [#697](https://github.com/lambdaclass/cairo-vm/pull/697) [#698](https://github.com/lambdaclass/cairo-vm/pull/698). The VM was using integer division rather than prime field inverse when deducing `op0` or `op1` for the multiplication opcode

#### [0.1.0] - 2022-12-30
* Add traceback to VmException [#657](https://github.com/lambdaclass/cairo-vm/pull/657)
    * Public API changes:
        * `traceback` field added to `VmException` struct
        * `pub fn from_vm_error(runner: &CairoRunner, error: VirtualMachineError, pc: usize) -> Self` is now `pub fn from_vm_error(runner: &CairoRunner, vm: &VirtualMachine, error: VirtualMachineError) -> Self`
        * `pub fn get_location(pc: &usize, runner: &CairoRunner) -> Option<Location>` is now `pub fn get_location(pc: usize, runner: &CairoRunner) -> Option<Location>`
        * `pub fn decode_instruction(encoded_instr: i64, mut imm: Option<BigInt>) -> Result<instruction::Instruction, VirtualMachineError>` is now `pub fn decode_instruction(encoded_instr: i64, mut imm: Option<&BigInt>) -> Result<instruction::Instruction, VirtualMachineError>`
        * `VmException` fields' string format now mirrors their cairo-lang counterparts.<|MERGE_RESOLUTION|>--- conflicted
+++ resolved
@@ -2,7 +2,6 @@
 
 #### Upcoming Changes
 
-<<<<<<< HEAD
 * Don't build wasm-demo in `build` target + add ci job to run the wasm demo [#1393](https://github.com/lambdaclass/cairo-vm/pull/1393)
 
     * Adds default-members to workspace
@@ -10,11 +9,10 @@
     * `make check` no longer compiles the cairo file used in the wasm-demo
     * Removes Makefile targets `examples/wasm-demo/src/array_sum.json` & `example_program`
     * `wasm-demo` now uses the compiled cairo file in `cairo_programs` directory instead of its own copy
-=======
+
 * feat: Add `Program::new_for_proof` [#1396](https://github.com/lambdaclass/cairo-vm/pull/1396)
 
 #### [0.8.7] - 2023-8-28
->>>>>>> d2b9b074
 
 * Add REDUCE_V2 hint [#1420](https://github.com/lambdaclass/cairo-vm/pull/1420):
     * Implement REDUCE_V2 hint
