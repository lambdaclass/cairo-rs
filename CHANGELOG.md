## Cairo-VM Changelog

#### Upcoming Changes

<<<<<<< HEAD
* Implement hint on ec_recover.json whitelist [#1032](https://github.com/lambdaclass/cairo-rs/pull/1032):
=======
* Add missing hint on vrf.json lib [#1000](https://github.com/lambdaclass/cairo-rs/pull/1000):
>>>>>>> e78190a3

    `BuiltinHintProcessor` now supports the following hint:

    ```python
<<<<<<< HEAD
    %{
        from starkware.cairo.common.cairo_secp.secp_utils import pack
        from starkware.python.math_utils import div_mod, safe_div

        N = pack(ids.n, PRIME)
        x = pack(ids.x, PRIME) % N
        s = pack(ids.s, PRIME) % N,
        value = res = div_mod(x, s, N)
    %}
=======
        def pack_512(u, num_bits_shift: int) -> int:
            limbs = (u.d0, u.d1, u.d2, u.d3)
            return sum(limb << (num_bits_shift * i) for i, limb in enumerate(limbs))

        x = pack_512(ids.x, num_bits_shift = 128)
        p = ids.p.low + (ids.p.high << 128)
        x_inverse_mod_p = pow(x,-1, p) 

        x_inverse_mod_p_split = (x_inverse_mod_p & ((1 << 128) - 1), x_inverse_mod_p >> 128)

        ids.x_inverse_mod_p.low = x_inverse_mod_p_split[0]
        ids.x_inverse_mod_p.high = x_inverse_mod_p_split[1]
>>>>>>> e78190a3
    ```

* BREAKING CHANGE: Fix `CairoRunner::get_memory_holes` [#1027](https://github.com/lambdaclass/cairo-rs/pull/1027):

  * Skip builtin segements when counting memory holes
  * Check amount of memory holes for all tests in cairo_run_test
  * Remove duplicated tests in cairo_run_test
  * BREAKING CHANGE: `MemorySegmentManager.get_memory_holes` now also receives the amount of builtins in the vm. Signature is now `pub fn get_memory_holes(&self, builtin_count: usize) -> Result<usize, MemoryError>`

* Add missing hint on uint256_improvements lib [#1025](https://github.com/lambdaclass/cairo-rs/pull/1025):

    `BuiltinHintProcessor` now supports the following hint:

    ```python
        from starkware.python.math_utils import isqrt
        n = (ids.n.high << 128) + ids.n.low
        root = isqrt(n)
        assert 0 <= root < 2 ** 128
        ids.root = root
    ```

* Add missing hint on uint256_improvements lib [#1024](https://github.com/lambdaclass/cairo-rs/pull/1024):

    `BuiltinHintProcessor` now supports the following hint:

    ```python
        res = ids.a + ids.b
        ids.carry = 1 if res >= ids.SHIFT else 0
    ```

* BREAKING CHANGE: move `Program::identifiers` to `SharedProgramData::identifiers` [#1023](https://github.com/lambdaclass/cairo-rs/pull/1023)
    * Optimizes `CairoRunner::new`, needed for sequencers and other workflows reusing the same `Program` instance across `CairoRunner`s
    * Breaking change: make all fields in `Program` and `SharedProgramData` `pub(crate)`, since we break by moving the field let's make it the last break for this struct
    * Add `Program::get_identifier(&self, id: &str) -> &Identifier` to get a single identifier by name

* Implement hints on field_arithmetic lib[#985](https://github.com/lambdaclass/cairo-rs/pull/983)

    `BuiltinHintProcessor` now supports the following hint:

    ```python
        %{
            from starkware.python.math_utils import is_quad_residue, sqrt

            def split(num: int, num_bits_shift: int = 128, length: int = 3):
                a = []
                for _ in range(length):
                    a.append( num & ((1 << num_bits_shift) - 1) )
                    num = num >> num_bits_shift
                return tuple(a)

            def pack(z, num_bits_shift: int = 128) -> int:
                limbs = (z.d0, z.d1, z.d2)
                return sum(limb << (num_bits_shift * i) for i, limb in enumerate(limbs))


            generator = pack(ids.generator)
            x = pack(ids.x)
            p = pack(ids.p)

            success_x = is_quad_residue(x, p)
            root_x = sqrt(x, p) if success_x else None

            success_gx = is_quad_residue(generator*x, p)
            root_gx = sqrt(generator*x, p) if success_gx else None

            # Check that one is 0 and the other is 1
            if x != 0:
                assert success_x + success_gx ==1

            # `None` means that no root was found, but we need to transform these into a felt no matter what
            if root_x == None:
                root_x = 0
            if root_gx == None:
                root_gx = 0
            ids.success_x = int(success_x)
            split_root_x = split(root_x)
            split_root_gx = split(root_gx)
            ids.sqrt_x.d0 = split_root_x[0]
            ids.sqrt_x.d1 = split_root_x[1]
            ids.sqrt_x.d2 = split_root_x[2]
            ids.sqrt_gx.d0 = split_root_gx[0]
            ids.sqrt_gx.d1 = split_root_gx[1]
            ids.sqrt_gx.d2 = split_root_gx[2]
        %}
    ```

* Add missing hint on uint256_improvements lib [#1016](https://github.com/lambdaclass/cairo-rs/pull/1016):

    `BuiltinHintProcessor` now supports the following hint:

    ```python
        def split(num: int, num_bits_shift: int = 128, length: int = 2):
            a = []
            for _ in range(length):
                a.append( num & ((1 << num_bits_shift) - 1) )
                num = num >> num_bits_shift
            return tuple(a)

        def pack(z, num_bits_shift: int = 128) -> int:
            limbs = (z.low, z.high)
            return sum(limb << (num_bits_shift * i) for i, limb in enumerate(limbs))

        a = pack(ids.a)
        b = pack(ids.b)
        res = (a - b)%2**256
        res_split = split(res)
        ids.res.low = res_split[0]
        ids.res.high = res_split[1]
    ```

* Add method `Program::data_len(&self) -> usize` to get the number of data cells in a given program [#1022](https://github.com/lambdaclass/cairo-rs/pull/1022)

* Add missing hint on uint256_improvements lib [#1013](https://github.com/lambdaclass/cairo-rs/pull/1013):

    `BuiltinHintProcessor` now supports the following hint:

    ```python
        a = (ids.a.high << 128) + ids.a.low
        div = (ids.div.b23 << 128) + ids.div.b01
        quotient, remainder = divmod(a, div)

        ids.quotient.low = quotient & ((1 << 128) - 1)
        ids.quotient.high = quotient >> 128
        ids.remainder.low = remainder & ((1 << 128) - 1)
        ids.remainder.high = remainder >> 128
    ```

* Add missing hint on cairo_secp lib [#1010](https://github.com/lambdaclass/cairo-rs/pull/1010):

    `BuiltinHintProcessor` now supports the following hint:

    ```python
        memory[ap] = int(x == 0)
    ```

* Implement hint on `get_felt_bitlength` [#993](https://github.com/lambdaclass/cairo-rs/pull/993)

  `BuiltinHintProcessor` now supports the following hint:
  ```python
  x = ids.x
  ids.bit_length = x.bit_length()
  ```
  Used by the [`Garaga` library function `get_felt_bitlength`](https://github.com/keep-starknet-strange/garaga/blob/249f8a372126b3a839f9c1e1080ea8c6f9374c0c/src/utils.cairo#L54)

* Add missing hint on cairo_secp lib [#1009](https://github.com/lambdaclass/cairo-rs/pull/1009):

    `BuiltinHintProcessor` now supports the following hint:

    ```python
        ids.dibit = ((ids.scalar_u >> ids.m) & 1) + 2 * ((ids.scalar_v >> ids.m) & 1)
    ```

* Add getters to read properties of a `Program` [#1017](https://github.com/lambdaclass/cairo-rs/pull/1017):
  * `prime(&self) -> &str`: get the prime associated to data in hex representation
  * `iter_data(&self) -> Iterator<Item = &MaybeRelocatable>`: get an iterator over all elements in the program data
  * `iter_builtins(&self) -> Iterator<Item = &BuiltinName>`: get an iterator over the names of required builtins

* Add missing hint on cairo_secp lib [#1008](https://github.com/lambdaclass/cairo-rs/pull/1008):

    `BuiltinHintProcessor` now supports the following hint:

    ```python
        ids.len_hi = max(ids.scalar_u.d2.bit_length(), ids.scalar_v.d2.bit_length())-1
    ```

* Update `starknet-crypto` to version `0.4.3` [#1011](https://github.com/lambdaclass/cairo-rs/pull/1011)
  * The new version carries an 85% reduction in execution time for ECDSA signature verification

* BREAKING CHANGE: refactor `Program` to optimize `Program::clone` [#999](https://github.com/lambdaclass/cairo-rs/pull/999)

    * Breaking change: many fields that were (unnecessarily) public become hidden by the refactor.

* BREAKING CHANGE: Add _builtin suffix to builtin names e.g.: output -> output_builtin [#1005](https://github.com/lambdaclass/cairo-rs/pull/1005)

* Implement hint on uint384_extension lib [#983](https://github.com/lambdaclass/cairo-rs/pull/983)

    `BuiltinHintProcessor` now supports the following hint:
    
    ```python
        def split(num: int, num_bits_shift: int, length: int):
            a = []
            for _ in range(length):
                a.append( num & ((1 << num_bits_shift) - 1) )
                num = num >> num_bits_shift
            return tuple(a)

        def pack(z, num_bits_shift: int) -> int:
            limbs = (z.d0, z.d1, z.d2)
            return sum(limb << (num_bits_shift * i) for i, limb in enumerate(limbs))

        def pack_extended(z, num_bits_shift: int) -> int:
            limbs = (z.d0, z.d1, z.d2, z.d3, z.d4, z.d5)
            return sum(limb << (num_bits_shift * i) for i, limb in enumerate(limbs))

        a = pack_extended(ids.a, num_bits_shift = 128)
        div = pack(ids.div, num_bits_shift = 128)

        quotient, remainder = divmod(a, div)

        quotient_split = split(quotient, num_bits_shift=128, length=6)

        ids.quotient.d0 = quotient_split[0]
        ids.quotient.d1 = quotient_split[1]
        ids.quotient.d2 = quotient_split[2]
        ids.quotient.d3 = quotient_split[3]
        ids.quotient.d4 = quotient_split[4]
        ids.quotient.d5 = quotient_split[5]

        remainder_split = split(remainder, num_bits_shift=128, length=3)
        ids.remainder.d0 = remainder_split[0]
        ids.remainder.d1 = remainder_split[1]
        ids.remainder.d2 = remainder_split[2]
    ```

* Add missing `\n` character in traceback string [#997](https://github.com/lambdaclass/cairo-rs/pull/997)
    * BugFix: Add missing `\n` character after traceback lines when the filename is missing ("Unknown Location")

* 0.11 Support
    * Add missing hints [#1014](https://github.com/lambdaclass/cairo-rs/pull/1014):
        `BuiltinHintProcessor` now supports the following hints:
        ```python
            from starkware.cairo.common.cairo_secp.secp256r1_utils import SECP256R1_P as SECP_P 
        ```
        and: 
        ```python
            from starkware.cairo.common.cairo_secp.secp_utils import pack
            from starkware.python.math_utils import line_slope
            
            # Compute the slope.
            x0 = pack(ids.point0.x, PRIME)
            y0 = pack(ids.point0.y, PRIME)
            x1 = pack(ids.point1.x, PRIME)
            y1 = pack(ids.point1.y, PRIME)
            value = slope = line_slope(point1=(x0, y0), point2=(x1, y1), p=SECP_P)
        ```
    * Add missing hints on cairo_secp lib [#991](https://github.com/lambdaclass/cairo-rs/pull/991):
        `BuiltinHintProcessor` now supports the following hints:
        ```python
        from starkware.cairo.common.cairo_secp.secp_utils import pack
        from starkware.python.math_utils import div_mod, safe_div

        N = 0xfffffffffffffffffffffffffffffffebaaedce6af48a03bbfd25e8cd0364141
        x = pack(ids.x, PRIME) % N
        s = pack(ids.s, PRIME) % N
        value = res = div_mod(x, s, N)
        ```
        and: 
        ```python
        value = k = safe_div(res * s - x, N)
        ```
    * Layouts update [#874](https://github.com/lambdaclass/cairo-rs/pull/874)
    * Keccak builtin updated [#873](https://github.com/lambdaclass/cairo-rs/pull/873), [#883](https://github.com/lambdaclass/cairo-rs/pull/883)
    * Changes to `ec_op` [#876](https://github.com/lambdaclass/cairo-rs/pull/876)
    * Poseidon builtin [#875](https://github.com/lambdaclass/cairo-rs/pull/875)
    * Renamed Felt to Felt252 [#899](https://github.com/lambdaclass/cairo-rs/pull/899)
    * Added SegmentArenaBuiltinRunner [#913](https://github.com/lambdaclass/cairo-rs/pull/913)
    * Added `program_segment_size` argument to `verify_secure_runner` & `run_from_entrypoint` [#928](https://github.com/lambdaclass/cairo-rs/pull/928)
    * Added dynamic layout [#879](https://github.com/lambdaclass/cairo-rs/pull/879)
    * `get_segment_size` was exposed [#934](https://github.com/lambdaclass/cairo-rs/pull/934)

* Add missing hint on cairo_secp lib [#1006](https://github.com/lambdaclass/cairo-rs/pull/1006):

    `BuiltinHintProcessor` now supports the following hint:

    ```python
        ids.quad_bit = (
            8 * ((ids.scalar_v >> ids.m) & 1)
            + 4 * ((ids.scalar_u >> ids.m) & 1)
            + 2 * ((ids.scalar_v >> (ids.m - 1)) & 1)
            + ((ids.scalar_u >> (ids.m - 1)) & 1)
        )
    ```

* Add missing hint on cairo_secp lib [#1003](https://github.com/lambdaclass/cairo-rs/pull/1003):

    `BuiltinHintProcessor` now supports the following hint:

    ```python
        from starkware.cairo.common.cairo_secp.secp_utils import pack

        x = pack(ids.x, PRIME) % SECP_P
    ```

* Add missing hint on cairo_secp lib [#996](https://github.com/lambdaclass/cairo-rs/pull/996):

    `BuiltinHintProcessor` now supports the following hint:

    ```python
        from starkware.python.math_utils import div_mod
        value = x_inv = div_mod(1, x, SECP_P)
    ```

* Add missing hints on cairo_secp lib [#994](https://github.com/lambdaclass/cairo-rs/pull/994):

    `BuiltinHintProcessor` now supports the following hints:

    ```python
        from starkware.cairo.common.cairo_secp.secp_utils import pack
        from starkware.python.math_utils import div_mod, safe_div

        a = pack(ids.a, PRIME)
        b = pack(ids.b, PRIME)
        value = res = div_mod(a, b, N)
    ```

    ```python
        value = k_plus_one = safe_div(res * b - a, N) + 1
    ```

* Add missing hint on cairo_secp lib [#992](https://github.com/lambdaclass/cairo-rs/pull/992):

    `BuiltinHintProcessor` now supports the following hint:

    ```python
        from starkware.cairo.common.cairo_secp.secp_utils import pack

        q, r = divmod(pack(ids.val, PRIME), SECP_P)
        assert r == 0, f"verify_zero: Invalid input {ids.val.d0, ids.val.d1, ids.val.d2}."
        ids.q = q % PRIME
    ```

* Add missing hint on cairo_secp lib [#990](https://github.com/lambdaclass/cairo-rs/pull/990):

    `BuiltinHintProcessor` now supports the following hint:

    ```python
        from starkware.cairo.common.cairo_secp.secp_utils import pack

        slope = pack(ids.slope, PRIME)
        x = pack(ids.point.x, PRIME)
        y = pack(ids.point.y, PRIME)

        value = new_x = (pow(slope, 2, SECP_P) - 2 * x) % SECP_P
    ```

* Add missing hint on cairo_secp lib [#989](https://github.com/lambdaclass/cairo-rs/pull/989):

    `BuiltinHintProcessor` now supports the following hint:

    ```python
        from starkware.cairo.common.cairo_secp.secp_utils import SECP_P
        q, r = divmod(pack(ids.val, PRIME), SECP_P)
        assert r == 0, f"verify_zero: Invalid input {ids.val.d0, ids.val.d1, ids.val.d2}."
        ids.q = q % PRIME
    ```

* Add missing hint on cairo_secp lib [#986](https://github.com/lambdaclass/cairo-rs/pull/986):

    `BuiltinHintProcessor` now supports the following hint:

    ```python
        from starkware.cairo.common.cairo_secp.secp_utils import SECP_P, pack
        from starkware.python.math_utils import div_mod

        # Compute the slope.
        x = pack(ids.pt.x, PRIME)
        y = pack(ids.pt.y, PRIME)
        value = slope = div_mod(3 * x ** 2, 2 * y, SECP_P)
    ```

* Add missing hint on cairo_secp lib [#984](https://github.com/lambdaclass/cairo-rs/pull/984):

    `BuiltinHintProcessor` now supports the following hint:

    ```python
        from starkware.cairo.common.cairo_secp.secp_utils import SECP_P, pack
        from starkware.python.math_utils import div_mod

        # Compute the slope.
        x0 = pack(ids.pt0.x, PRIME)
        y0 = pack(ids.pt0.y, PRIME)
        x1 = pack(ids.pt1.x, PRIME)
        y1 = pack(ids.pt1.y, PRIME)
        value = slope = div_mod(y0 - y1, x0 - x1, SECP_P)
    ```

* Implement hints on uint384 lib (Part 2) [#971](https://github.com/lambdaclass/cairo-rs/pull/971)

    `BuiltinHintProcessor` now supports the following hint:

    ```python
        memory[ap] = 1 if 0 <= (ids.a.d2 % PRIME) < 2 ** 127 else 0
    ```

 * Add alternative hint code for hint on _block_permutation used by 0.10.3 whitelist [#958](https://github.com/lambdaclass/cairo-rs/pull/958)

     `BuiltinHintProcessor` now supports the following hint:

    ```python
        from starkware.cairo.common.keccak_utils.keccak_utils import keccak_func
        _keccak_state_size_felts = int(ids.KECCAK_STATE_SIZE_FELTS)
        assert 0 <= _keccak_state_size_felts < 100

        output_values = keccak_func(memory.get_range(
            ids.keccak_ptr - _keccak_state_size_felts, _keccak_state_size_felts))
        segments.write_arg(ids.keccak_ptr, output_values)
    ```

* Make  hints code `src/hint_processor/builtin_hint_processor/hint_code.rs` public [#988](https://github.com/lambdaclass/cairo-rs/pull/988)

* Implement hints on uint384 lib (Part 1) [#960](https://github.com/lambdaclass/cairo-rs/pull/960)

    `BuiltinHintProcessor` now supports the following hints:

    ```python
        def split(num: int, num_bits_shift: int, length: int):
        a = []
        for _ in range(length):
            a.append( num & ((1 << num_bits_shift) - 1) )
            num = num >> num_bits_shift
        return tuple(a)

        def pack(z, num_bits_shift: int) -> int:
            limbs = (z.d0, z.d1, z.d2)
            return sum(limb << (num_bits_shift * i) for i, limb in enumerate(limbs))

        a = pack(ids.a, num_bits_shift = 128)
        div = pack(ids.div, num_bits_shift = 128)
        quotient, remainder = divmod(a, div)

        quotient_split = split(quotient, num_bits_shift=128, length=3)
        assert len(quotient_split) == 3

        ids.quotient.d0 = quotient_split[0]
        ids.quotient.d1 = quotient_split[1]
        ids.quotient.d2 = quotient_split[2]

        remainder_split = split(remainder, num_bits_shift=128, length=3)
        ids.remainder.d0 = remainder_split[0]
        ids.remainder.d1 = remainder_split[1]
        ids.remainder.d2 = remainder_split[2]
    ```

    ```python
        ids.low = ids.a & ((1<<128) - 1)
        ids.high = ids.a >> 128
    ```

    ```python
            sum_d0 = ids.a.d0 + ids.b.d0
        ids.carry_d0 = 1 if sum_d0 >= ids.SHIFT else 0
        sum_d1 = ids.a.d1 + ids.b.d1 + ids.carry_d0
        ids.carry_d1 = 1 if sum_d1 >= ids.SHIFT else 0
        sum_d2 = ids.a.d2 + ids.b.d2 + ids.carry_d1
        ids.carry_d2 = 1 if sum_d2 >= ids.SHIFT else 0
    ```

    ```python
        def split(num: int, num_bits_shift: int, length: int):
            a = []
            for _ in range(length):
                a.append( num & ((1 << num_bits_shift) - 1) )
                num = num >> num_bits_shift
            return tuple(a)

        def pack(z, num_bits_shift: int) -> int:
            limbs = (z.d0, z.d1, z.d2)
            return sum(limb << (num_bits_shift * i) for i, limb in enumerate(limbs))

        def pack2(z, num_bits_shift: int) -> int:
            limbs = (z.b01, z.b23, z.b45)
            return sum(limb << (num_bits_shift * i) for i, limb in enumerate(limbs))

        a = pack(ids.a, num_bits_shift = 128)
        div = pack2(ids.div, num_bits_shift = 128)
        quotient, remainder = divmod(a, div)

        quotient_split = split(quotient, num_bits_shift=128, length=3)
        assert len(quotient_split) == 3

        ids.quotient.d0 = quotient_split[0]
        ids.quotient.d1 = quotient_split[1]
        ids.quotient.d2 = quotient_split[2]

        remainder_split = split(remainder, num_bits_shift=128, length=3)
        ids.remainder.d0 = remainder_split[0]
        ids.remainder.d1 = remainder_split[1]
        ids.remainder.d2 = remainder_split[2]
    ```

    ```python
        from starkware.python.math_utils import isqrt

        def split(num: int, num_bits_shift: int, length: int):
            a = []
            for _ in range(length):
                a.append( num & ((1 << num_bits_shift) - 1) )
                num = num >> num_bits_shift
            return tuple(a)

        def pack(z, num_bits_shift: int) -> int:
            limbs = (z.d0, z.d1, z.d2)
            return sum(limb << (num_bits_shift * i) for i, limb in enumerate(limbs))

        a = pack(ids.a, num_bits_shift=128)
        root = isqrt(a)
        assert 0 <= root < 2 ** 192
        root_split = split(root, num_bits_shift=128, length=3)
        ids.root.d0 = root_split[0]
        ids.root.d1 = root_split[1]
        ids.root.d2 = root_split[2]
    ```

* Re-export the `cairo-felt` crate as `cairo_vm::felt` [#981](https://github.com/lambdaclass/cairo-rs/pull/981)
  * Removes the need of explicitly importing `cairo-felt` in downstream projects
  and helps ensure there is no version mismatch caused by that

* Implement hint on `uint256_mul_div_mod`[#957](https://github.com/lambdaclass/cairo-rs/pull/957)

    `BuiltinHintProcessor` now supports the following hint:

    ```python
    a = (ids.a.high << 128) + ids.a.low
    b = (ids.b.high << 128) + ids.b.low
    div = (ids.div.high << 128) + ids.div.low
    quotient, remainder = divmod(a * b, div)

    ids.quotient_low.low = quotient & ((1 << 128) - 1)
    ids.quotient_low.high = (quotient >> 128) & ((1 << 128) - 1)
    ids.quotient_high.low = (quotient >> 256) & ((1 << 128) - 1)
    ids.quotient_high.high = quotient >> 384
    ids.remainder.low = remainder & ((1 << 128) - 1)
    ids.remainder.high = remainder >> 128"
    ```

    Used by the common library function `uint256_mul_div_mod`

#### [0.3.0-rc1] - 2023-04-13
* Derive Deserialize for ExecutionResources [#922](https://github.com/lambdaclass/cairo-rs/pull/922)
* Remove builtin names from VirtualMachine.builtin_runners [#921](https://github.com/lambdaclass/cairo-rs/pull/921)
* Implemented hints on common/ec.cairo [#888](https://github.com/lambdaclass/cairo-rs/pull/888)
* Changed `Memory.insert` argument types [#902](https://github.com/lambdaclass/cairo-rs/pull/902)
* feat: implemented `Deserialize` on Program by changing builtins field type to enum [#896](https://github.com/lambdaclass/cairo-rs/pull/896)
* Effective size computation from the VM exposed [#887](https://github.com/lambdaclass/cairo-rs/pull/887)
* Wasm32 Support! [#828](https://github.com/lambdaclass/cairo-rs/pull/828), [#893](https://github.com/lambdaclass/cairo-rs/pull/893)
* `MathError` added for math operation [#855](https://github.com/lambdaclass/cairo-rs/pull/855)
* Check for overflows in relocatable operations [#859](https://github.com/lambdaclass/cairo-rs/pull/859)
* Use `Relocatable` instead of `&MaybeRelocatable` in `load_data` and `get_range`[#860](https://github.com/lambdaclass/cairo-rs/pull/860) [#867](https://github.com/lambdaclass/cairo-rs/pull/867)
* Memory-related errors moved to `MemoryError` [#854](https://github.com/lambdaclass/cairo-rs/pull/854)
    * Removed unused error variants
    * Moved memory-related error variants to `MemoryError`
    * Changed memory getters to return `MemoryError` instead of `VirtualMachineError`
    * Changed all memory-related errors in hint from `HintError::Internal(VmError::...` to `HintError::Memory(MemoryError::...`
* feat: Builder pattern for `VirtualMachine` [#820](https://github.com/lambdaclass/cairo-rs/pull/820)
* Simplified `Memory::get` return type to `Option` [#852](https://github.com/lambdaclass/cairo-rs/pull/852)
* Improved idenitifier variable error handling [#851](https://github.com/lambdaclass/cairo-rs/pull/851)
* `CairoRunner::write_output` now prints missing and relocatable values [#853](https://github.com/lambdaclass/cairo-rs/pull/853)
* `VirtualMachineError::FailedToComputeOperands` error message expanded [#848](https://github.com/lambdaclass/cairo-rs/pull/848)
* Builtin names made public [#849](https://github.com/lambdaclass/cairo-rs/pull/849)
* `secure_run` flag moved to `CairoRunConfig` struct [#832](https://github.com/lambdaclass/cairo-rs/pull/832)
* `vm_core` error types revised and iimplemented `AddAssign` for `Relocatable` [#837](https://github.com/lambdaclass/cairo-rs/pull/837)
* `to_bigint` and `to_biguint` deprecated [#757](https://github.com/lambdaclass/cairo-rs/pull/757)
* `Memory` moved into `MemorySegmentManager` [#830](https://github.com/lambdaclass/cairo-rs/pull/830)
    * To reduce the complexity of the VM's memory and enforce proper usage (as the memory and its segment manager are now a "unified" entity)
    * Removed `memory` field from `VirtualMachine`
    * Added `memory` field to `MemorySegmentManager`
    * Removed `Memory` argument from methods where `MemorySegmentManager` is also an argument
    * Added test macro `segments` (an extension of the `memory` macro)
* `Display` trait added to Memory struct [#812](https://github.com/lambdaclass/cairo-rs/pull/812)
* feat: Extensible VirtualMachineError and removed PartialEq trait [#783](https://github.com/lambdaclass/cairo-rs/pull/783)
    * `VirtualMachineError::Other(anyhow::Error)` was added to allow to returning custom errors when using `cairo-rs`
    * The `PartialEq` trait was removed from the `VirtualMachineError` enum
* VM hooks added as a conditional feature [#761](https://github.com/lambdaclass/cairo-rs/pull/761)
    * Cairo-rs based testing tools such as cairo-foundry or those built by FuzzingLabs need access to the state of the VM at specific points during the execution.
    * This PR adds the possibility for users of the cairo-rs lib to execute their custom additional code during the program execution.
    * The Rust "feature" mechanism was used in order to guarantee that this ability is only available when the lib user needs it, and is not compiled when it's not required.
    * Three hooks were created:
        * before the first step
        * before each step
        * after each step
* ExecutionResource operations: add and substract [#774](https://github.com/lambdaclass/cairo-rs/pull/774), multiplication [#908](https://github.com/lambdaclass/cairo-rs/pull/908) , and `AddAssign` [#914](https://github.com/lambdaclass/cairo-rs/pull/914)

* Move `Memory` into `MemorySegmentManager` [#830](https://github.com/lambdaclass/cairo-rs/pull/830)
    * Structural changes:
        * Remove `memory: Memory` field from `VirtualMachine`
        * Add `memory: Memory` field to `MemorySegmentManager`
    * As a result of this, multiple public methods' signatures changed:
        * `BuiltinRunner` (and its inner enum types):
            * `initialize_segments(&mut self, segments: &mut MemorySegmentManager, memory: &mut Memory)` -> `initialize_segments(&mut self, segments: &mut MemorySegmentManager)`
            * `final_stack(&mut self, segments: &MemorySegmentManager, memory: &Memory, stack_pointer: Relocatable) -> Result<Relocatable, RunnerError>` -> `final_stack(&mut self, segments: &MemorySegmentManager, stack_pointer: Relocatable) -> Result<Relocatable, RunnerError>`
        * `MemorySegmentManager`
            * `add(&mut self, memory: &mut Memory) -> Relocatable` -> `add(&mut self) -> Relocatable`
            * `add_temporary_segment(&mut self, memory: &mut Memory) -> Relocatable` -> `add_temporary_segment(&mut self) -> Relocatable`
            * `load_data(&mut self, memory: &mut Memory, ptr: &MaybeRelocatable, data: &Vec<MaybeRelocatable>) -> Result<MaybeRelocatable, MemoryError>` -> `load_data(&mut self, ptr: &MaybeRelocatable, data: &Vec<MaybeRelocatable>) -> Result<MaybeRelocatable, MemoryError>`
            * `compute_effective_sizes(&mut self, memory: &Memory) -> &Vec<usize>` -> `compute_effective_sizes(&mut self) -> &Vec<usize>`
            * `gen_arg(&mut self, arg: &dyn Any, memory: &mut Memory) -> Result<MaybeRelocatable, VirtualMachineError>` -> `gen_arg(&mut self, arg: &dyn Any) -> Result<MaybeRelocatable, VirtualMachineError>`
            * `gen_cairo_arg(&mut self, arg: &CairoArg, memory: &mut Memory) -> Result<MaybeRelocatable, VirtualMachineError>` -> `gen_cairo_arg(&mut self, arg: &CairoArg) -> Result<MaybeRelocatable, VirtualMachineError>`
            * `write_arg(&mut self, memory: &mut Memory, ptr: &Relocatable, arg: &dyn Any) -> Result<MaybeRelocatable, MemoryError>` -> `write_arg(&mut self, ptr: &Relocatable, arg: &dyn Any) -> Result<MaybeRelocatable, MemoryError>`

* Refactor `Memory::relocate memory` [#784](https://github.com/lambdaclass/cairo-rs/pull/784)
    * Bugfixes:
        * `Memory::relocate_memory` now moves data in the temporary memory relocated by a relocation rule to the real memory
    * Aditional Notes:
        * When relocating temporary memory produces clashes with pre-existing values in the real memory, an InconsistentMemory error is returned instead of keeping the last inserted value. This differs from the original implementation.

* Restrict addresses to Relocatable + fix some error variants used in signature.rs [#792](https://github.com/lambdaclass/cairo-rs/pull/792)
    * Public Api Changes:
        * Change `ValidationRule` inner type to `Box<dyn Fn(&Memory, &Relocatable) -> Result<Vec<Relocatable>, MemoryError>>`.
        * Change `validated_addresses` field of `Memory` to `HashSet<Relocatable>`.
        * Change `validate_memory_cell(&mut self, address: &MaybeRelocatable) -> Result<(), MemoryError>` to `validate_memory_cell(&mut self, addr: &Relocatable) -> Result<(), MemoryError>`.

* Add `VmException` to `CairoRunner::run_from_entrypoint`[#775](https://github.com/lambdaclass/cairo-rs/pull/775)
    * Public Api Changes:
        * Change error return type of `CairoRunner::run_from_entrypoint` to `CairoRunError`.
        * Convert `VirtualMachineError`s outputed during the vm run to `VmException` in `CairoRunner::run_from_entrypoint`.
        * Make `VmException` fields public

* Fix `BuiltinRunner::final_stack` and remove quick fix [#778](https://github.com/lambdaclass/cairo-rs/pull/778)
    * Public Api changes:
        * Various changes to public `BuiltinRunner` method's signatures:
            * `final_stack(&self, vm: &VirtualMachine, pointer: Relocatable) -> Result<(Relocatable, usize), RunnerError>` to `final_stack(&mut self, segments: &MemorySegmentManager, memory: &Memory, pointer: Relocatable) -> Result<Relocatable,RunnerError>`.
            * `get_used_cells(&self, vm: &VirtualMachine) -> Result<usize, MemoryError>` to  `get_used_cells(&self, segments: &MemorySegmentManager) -> Result<usize, MemoryError>`.
            * `get_used_instances(&self, vm: &VirtualMachine) -> Result<usize, MemoryError>` to `get_used_instances(&self, segments: &MemorySegmentManager) -> Result<usize, MemoryError>`.
    * Bugfixes:
        * `BuiltinRunner::final_stack` now updates the builtin's stop_ptr instead of returning it. This replaces the bugfix on PR #768.

#### [0.1.3] - 2023-01-26
* Add secure_run flag + integrate verify_secure_runner into cairo-run [#771](https://github.com/lambdaclass/cairo-rs/pull/777)
    * Public Api changes:
        * Add command_line argument `secure_run`
        * Add argument `secure_run: Option<bool>` to `cairo_run`
        * `verify_secure_runner` is now called inside `cairo-run` when `secure_run` is set to true or when it not set and the run is not on `proof_mode`
    * Bugfixes:
        * `EcOpBuiltinRunner::deduce_memory_cell` now checks that both points are on the curve instead of only the first one
        * `EcOpBuiltinRunner::deduce_memory_cell` now returns the values of the point coordinates instead of the indices when a `PointNotOnCurve` error is returned

* Refactor `Refactor verify_secure_runner` [#768](https://github.com/lambdaclass/cairo-rs/pull/768)
    * Public Api changes:
        * Remove builtin name from the return value of `BuiltinRunner::get_memory_segment_addresses`
        * Simplify the return value of `CairoRunner::get_builtin_segments_info` to `Vec<(usize, usize)>`
        * CairoRunner::read_return_values now receives a mutable reference to VirtualMachine
    * Bugfixes:
        * CairoRunner::read_return_values now updates the `stop_ptr` of each builtin after calling `BuiltinRunner::final_stack`

* Use CairoArg enum instead of Any in CairoRunner::run_from_entrypoint [#686](https://github.com/lambdaclass/cairo-rs/pull/686)
    * Public Api changes:
        * Remove `Result` from `MaybeRelocatable::mod_floor`, it now returns a `MaybeRelocatable`
        * Add struct `CairoArg`
        * Change `arg` argument of `CairoRunner::run_from_entrypoint` from `Vec<&dyn Any>` to `&[&CairoArg]`
        * Remove argument `typed_args` from `CairoRunner::run_from_entrypoint`
        * Remove no longer used method `gen_typed_arg` from `VirtualMachine` & `MemorySegmentManager`
        * Add methods `MemorySegmentManager::gen_cairo_arg` & `MemorySegmentManager::write_simple_args` as typed counterparts to `MemorySegmentManager::gen_arg` & `MemorySegmentManager::write_arg`

#### [0.1.1] - 2023-01-11

* Add input file contents to traceback [#666](https://github.com/lambdaclass/cairo-rs/pull/666/files)
    * Public Api changes:
        * `VirtualMachineError` enum variants containing `MaybeRelocatable` and/or `Relocatable` values now use the `Display` format instead of `Debug` in their `Display` implementation
        * `get_traceback` now adds the source code line to each traceback entry
* Use hint location instead of instruction location when building VmExceptions from hint failure [#673](https://github.com/lambdaclass/cairo-rs/pull/673/files)
    * Public Api changes:
        * `hints` field added to `InstructionLocation`
        * `Program.instruction_locations` type changed from `Option<HashMap<usize, Location>>` to `Option<HashMap<usize, InstructionLocation>>`
        * `VirtualMachineError`s produced by `HintProcessor::execute_hint()` will be wrapped in a `VirtualMachineError::Hint` error containing their hint_index
        * `get_location()` now receives an an optional usize value `hint_index`, used to obtain hint locations
* Default implementation of compile_hint [#680](https://github.com/lambdaclass/cairo-rs/pull/680)
    * Internal changes:
        * Make the `compile_hint` implementation which was in the `BuiltinHintProcessor` the default implementation in the trait.
* Add new error type `HintError` [#676](https://github.com/lambdaclass/cairo-rs/pull/676)
    * Public Api changes:
        * `HintProcessor::execute_hint()` now returns a `HintError` instead of a `VirtualMachineError`
        * Helper functions on `hint_processor_utils.rs` now return a `HintError`
* Change the Dictionary used in dict hints to store MaybeRelocatable instead of BigInt [#687](https://github.com/lambdaclass/cairo-rs/pull/687)
    * Public Api changes:
        * `DictManager`, its dictionaries, and all dict module hints implemented in rust now use `MaybeRelocatable` for keys and values instead of `BigInt`
        * Add helper functions that allow extracting ids variables as `MaybeRelocatable`: `get_maybe_relocatable_from_var_name` & `get_maybe_relocatable_from_reference`
        * Change inner value type of dict-related `HintError` variants to `MaybeRelocatable`

* Implement `substitute_error_message_attribute_references` [#689] (https://github.com/lambdaclass/cairo-rs/pull/689)
    * Public Api changes:
        * Remove `error_message_attributes` field from `VirtualMachine`, and `VirtualMachine::new`
        * Add `flow_tracking_data` field to `Attribute`
        * `get_error_attr_value` now replaces the references in the error message with the corresponding cairo values.
        * Remove duplicated handling of error attribute messages leading to duplicated into in the final error display.
* Fix multiplicative inverse bug [#697](https://github.com/lambdaclass/cairo-rs/pull/697) [#698](https://github.com/lambdaclass/cairo-rs/pull/698). The VM was using integer division rather than prime field inverse when deducing `op0` or `op1` for the multiplication opcode

#### [0.1.0] - 2022-12-30
* Add traceback to VmException [#657](https://github.com/lambdaclass/cairo-rs/pull/657)
    * Public API changes:
        * `traceback` field added to `VmException` struct
        * `pub fn from_vm_error(runner: &CairoRunner, error: VirtualMachineError, pc: usize) -> Self` is now `pub fn from_vm_error(runner: &CairoRunner, vm: &VirtualMachine, error: VirtualMachineError) -> Self`
        * `pub fn get_location(pc: &usize, runner: &CairoRunner) -> Option<Location>` is now `pub fn get_location(pc: usize, runner: &CairoRunner) -> Option<Location>`
        * `pub fn decode_instruction(encoded_instr: i64, mut imm: Option<BigInt>) -> Result<instruction::Instruction, VirtualMachineError>` is now `pub fn decode_instruction(encoded_instr: i64, mut imm: Option<&BigInt>) -> Result<instruction::Instruction, VirtualMachineError>`
        * `VmExcepion` field's string format now mirror their cairo-lang conterparts.<|MERGE_RESOLUTION|>--- conflicted
+++ resolved
@@ -2,16 +2,11 @@
 
 #### Upcoming Changes
 
-<<<<<<< HEAD
 * Implement hint on ec_recover.json whitelist [#1032](https://github.com/lambdaclass/cairo-rs/pull/1032):
-=======
-* Add missing hint on vrf.json lib [#1000](https://github.com/lambdaclass/cairo-rs/pull/1000):
->>>>>>> e78190a3
-
-    `BuiltinHintProcessor` now supports the following hint:
-
-    ```python
-<<<<<<< HEAD
+
+    `BuiltinHintProcessor` now supports the following hint:
+
+    ```python
     %{
         from starkware.cairo.common.cairo_secp.secp_utils import pack
         from starkware.python.math_utils import div_mod, safe_div
@@ -21,7 +16,13 @@
         s = pack(ids.s, PRIME) % N,
         value = res = div_mod(x, s, N)
     %}
-=======
+    ```
+
+* Add missing hint on vrf.json lib [#1000](https://github.com/lambdaclass/cairo-rs/pull/1000):
+
+    `BuiltinHintProcessor` now supports the following hint:
+
+    ```python
         def pack_512(u, num_bits_shift: int) -> int:
             limbs = (u.d0, u.d1, u.d2, u.d3)
             return sum(limb << (num_bits_shift * i) for i, limb in enumerate(limbs))
@@ -34,7 +35,6 @@
 
         ids.x_inverse_mod_p.low = x_inverse_mod_p_split[0]
         ids.x_inverse_mod_p.high = x_inverse_mod_p_split[1]
->>>>>>> e78190a3
     ```
 
 * BREAKING CHANGE: Fix `CairoRunner::get_memory_holes` [#1027](https://github.com/lambdaclass/cairo-rs/pull/1027):
