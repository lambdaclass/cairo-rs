## Cairo-VM Changelog

#### Upcoming Changes

<<<<<<< HEAD
* feat: Implement a CLI to run cairo programs [#1370](https://github.com/lambdaclass/cairo-vm/pull/1370)
=======
* fix: Fix string code of `BLAKE2S_ADD_UINT256` hint [#1454](https://github.com/lambdaclass/cairo-vm/pull/1454)

#### [0.9.0] - 2023-10-03
>>>>>>> c2f33eb3

* fix: Default to empty attributes vector when the field is missing from the program JSON [#1450](https://github.com/lambdaclass/cairo-vm/pull/1450)

* fix: Change serialization of CairoPieMemory to match Python's binary format [#1447](https://github.com/lambdaclass/cairo-vm/pull/1447)

* fix: Remove Deserialize derive from CairoPie and fix Serialize implementation to match Python's [#1444](https://github.com/lambdaclass/cairo-vm/pull/1444)

* fix: ec_recover hints no longer panic when divisor is 0 [#1433](https://github.com/lambdaclass/cairo-vm/pull/1433)

* feat: Implement the Serialize and Deserialize traits for the CairoPie struct [#1438](https://github.com/lambdaclass/cairo-vm/pull/1438)

* fix: Using UINT256_HINT no longer panics when b is greater than 2^256 [#1430](https://github.com/lambdaclass/cairo-vm/pull/1430)

* feat: Added a differential fuzzer for programs with whitelisted hints [#1358](https://github.com/lambdaclass/cairo-vm/pull/1358)

* fix(breaking): Change return type of `get_execution_resources` to `RunnerError` [#1398](https://github.com/lambdaclass/cairo-vm/pull/1398)

* Don't build wasm-demo in `build` target + add ci job to run the wasm demo [#1393](https://github.com/lambdaclass/cairo-vm/pull/1393)

    * Adds default-members to workspace
    * Crate `examples/wasm-demo` is no longer built during `make build`
    * `make check` no longer compiles the cairo file used in the wasm-demo
    * Removes Makefile targets `examples/wasm-demo/src/array_sum.json` & `example_program`
    * `wasm-demo` now uses the compiled cairo file in `cairo_programs` directory instead of its own copy

* feat: Add `Program::new_for_proof` [#1396](https://github.com/lambdaclass/cairo-vm/pull/1396)

#### [0.8.7] - 2023-8-28

* Add REDUCE_V2 hint [#1420](https://github.com/lambdaclass/cairo-vm/pull/1420):
    * Implement REDUCE_V2 hint
    * Rename hint REDUCE -> REDUCE_V1

* BREAKING: Add `disable_trace_padding` to `CairoRunConfig`[#1233](https://github.com/lambdaclass/cairo-rs/pull/1233)

* feat: Implement `CairoRunner.get_cairo_pie`[#1375](https://github.com/lambdaclass/cairo-vm/pull/1375)

* fix: Compare air_public_inputs against python vm + Fix how public memory is built [#391](https://github.com/lambdaclass/cairo-vm/pull/1391)

    BugFixes:

    *  `CairoRunner.finalize_segments` now builds the output builtin's public memory (if applicable).
    * `MemorySegmentManager.get_public_memory_addresses` logic fixed.
    * `MemorySegmentManager.finalize` no longer skips segments when their public memory is None

    Minor changes:

    * `VirtualMachine.get_public_memory_addresses` now strips the "_builtin" suffix from builtin names
    * `MemorySegmentAddresses.stop_address` renamed to `stop_ptr`

    Overall these changes make the the air public input file (obtained through the --air_public_input flag) equivalent to the ones outputted by the cairo-lang version

* fix: Fix `SPLIT_FELT` hint [#1387](https://github.com/lambdaclass/cairo-vm/pull/1387)

* refactor: combine `Program.hints` and `Program.hints_ranges` into custom collection [#1366](https://github.com/lambdaclass/cairo-vm/pull/1366)

* fix: Fix div_mod [#1383](https://github.com/lambdaclass/cairo-vm/pull/1383)

  * Fixes `div_mod` function so that it behaves like the cairo-lang version
  * Various functions in the `math_utils` crate can now return a `MathError` : `div_mod`, `ec_add`, `line_slope`, `ec_double`, `ec_double_slope`.
  * Fixes `UINT256_MUL_INV_MOD_P` hint so that it behaves like the python code.

#### [0.8.6] - 2023-8-11

* fix: Handle error in hint `UINT256_MUL_DIV_MOD` when divides by zero [#1367](https://github.com/lambdaclass/cairo-vm/pull/1367)

* Add HintError::SyscallError and VmErrors::HINT_ERROR_STR constant [#1357](https://github.com/lambdaclass/cairo-rs/pull/1357)

* feat: make *arbitrary* feature also enable a `proptest::arbitrary::Arbitrary` implementation for `Felt252` [#1355](https://github.com/lambdaclass/cairo-vm/pull/1355)

* fix: correctly display invalid signature error message [#1361](https://github.com/lambdaclass/cairo-vm/pull/1361)

#### [0.8.5] - 2023-7-31

* fix: `Program` comparison depending on `hints_ranges` ordering [#1351](https://github.com/lambdaclass/cairo-rs/pull/1351)

* feat: implement the `--air_public_input` flag to the runner for outputting public inputs into a file [#1268](https://github.com/lambdaclass/cairo-rs/pull/1268)

* fix: CLI errors bad formatting and handling

* perf: replace insertion with bit-setting in validated addresses [#1208](https://github.com/lambdaclass/cairo-vm/pull/1208)

* fix: return error when a parsed hint's PC is invalid [#1340](https://github.com/lambdaclass/cairo-vm/pull/1340)

* chore(deps): bump _cairo-lang_ dependencies to v2.1.0-rc2 [#1345](https://github.com/lambdaclass/cairo-vm/pull/1345)

* chore(examples): remove _wee_alloc_ dependency from _wasm-demo_ example and _ensure-no_std_ dummy crate [#1337](https://github.com/lambdaclass/cairo-vm/pull/1337)

* docs: improved crate documentation [#1334](https://github.com/lambdaclass/cairo-vm/pull/1334)

* chore!: made `deserialize_utils` module private [#1334](https://github.com/lambdaclass/cairo-vm/pull/1334)
  BREAKING:
  * `deserialize_utils` is no longer exported
  * functions `maybe_add_padding`, `parse_value`, and `take_until_unbalanced` are no longer exported
  * `ReferenceParseError` is no more

* perf: changed `ok_or` usage for `ok_or_else` in expensive cases [#1332](https://github.com/lambdaclass/cairo-vm/pull/1332)

* feat: updated the old WASM example and moved it to [`examples/wasm-demo`](examples/wasm-demo/) [#1315](https://github.com/lambdaclass/cairo-vm/pull/1315)

* feat(fuzzing): add `arbitrary` feature to enable arbitrary derive in `Program` and `CairoRunConfig` [#1306](https://github.com/lambdaclass/cairo-vm/pull/1306) [#1330](https://github.com/lambdaclass/cairo-vm/pull/1330)

* perf: remove pointless iterator from rc limits tracking [#1316](https://github.com/lambdaclass/cairo-vm/pull/1316)

* feat(felt): add `from_bytes_le` and `from_bytes_ne` methods to `Felt252` [#1326](https://github.com/lambdaclass/cairo-vm/pull/1326)

* perf: change `Program::shared_program_data::hints` from `HashMap<usize, Vec<Box<dyn Any>>>` to `Vec<Box<dyn Any>>` and refer to them as ranges stored in a `Vec<_>` indexed by PC with run time reductions of up to 12% [#931](https://github.com/lambdaclass/cairo-vm/pull/931)
  BREAKING:
  * `get_hint_dictionary(&self, &[HintReference], &mut dyn HintProcessor) -> Result<HashMap<usize, Vec<Box<dyn Any>>, VirtualMachineError>` ->
    `get_hint_data(self, &[HintReference], &mut dyn HintProcessor) -> Result<Vec<Box<dyn Any>, VirtualMachineError>`
  * Hook methods receive `&[Box<dyn Any>]` rather than `&HashMap<usize, Vec<Box<dyn Any>>>`

#### [0.8.4]
**YANKED**

#### [0.8.3]
**YANKED**

#### [0.8.2] - 2023-7-10

* chore: update dependencies, particularly lamdaworks 0.1.2 -> 0.1.3 [#1323](https://github.com/lambdaclass/cairo-vm/pull/1323)

* fix: fix `UINT256_MUL_DIV_MOD` hint [#1320](https://github.com/lambdaclass/cairo-vm/pull/1320)

* feat: add dependency installation script `install.sh` [#1298](https://github.com/lambdaclass/cairo-vm/pull/1298)

* fix: specify resolver version 2 in the virtual workspace's manifest [#1311](https://github.com/lambdaclass/cairo-vm/pull/1311)

* feat: add `lambdaworks-felt` feature to `cairo-vm-cli` [#1308](https://github.com/lambdaclass/cairo-vm/pull/1308)

* chore: update dependencies, particularly clap 3.2 -> 4.3 [#1309](https://github.com/lambdaclass/cairo-vm/pull/1309)
  * this removes dependency on _atty_, that's no longer mantained

* chore: remove unused dependencies [#1307](https://github.com/lambdaclass/cairo-vm/pull/1307)
  * rand_core
  * serde_bytes
  * rusty-hook (_dev-dependency_)

* chore: bump `cairo-lang-starknet` and `cairo-lang-casm` dependencies to 2.0.0 [#1313](https://github.com/lambdaclass/cairo-vm/pull/1313)

#### [0.8.1] - 2023-6-29

* chore: change mentions of *cairo-rs-py* to *cairo-vm-py* [#1296](https://github.com/lambdaclass/cairo-vm/pull/1296)

* rename github repo from https://github.com/lambdaclass/cairo-rs to https://github.com/lambdaclass/cairo-vm [#1289](https://github.com/lambdaclass/cairo-vm/pull/1289)

* fix(security): avoid OOM crashes when programs jump to very high invalid addresses [#1285](https://github.com/lambdaclass/cairo-vm/pull/1285)

* fix: add `to_bytes_be` to the felt when `lambdaworks-felt` feature is active [#1290](https://github.com/lambdaclass/cairo-vm/pull/1290)

* chore: mark `modpow` and `to_signed_bytes_le` as *deprecated* [#1290](https://github.com/lambdaclass/cairo-vm/pull/1290)

* fix: bump *lambdaworks-math* to latest version, that fixes no-std support [#1293](https://github.com/lambdaclass/cairo-vm/pull/1293)

* build: remove dependency to `thiserror` (use `thiserror-no-std/std` instead)

* chore: use LambdaWorks' implementation of bit operations for `Felt252` [#1291](https://github.com/lambdaclass/cairo-vm/pull/1291)

* update `cairo-lang-starknet` and `cairo-lang-casm` dependencies to v2.0.0-rc6 [#1299](https://github.com/lambdaclass/cairo-vm/pull/1299)

#### [0.8.0] - 2023-6-26

* feat: Add feature `lambdaworks-felt` to `felt` & `cairo-vm` crates [#1281](https://github.com/lambdaclass/cairo-vm/pull/1281)

    Changes under this feature:
  * `Felt252` now uses *LambdaWorks*' `FieldElement` internally
  * BREAKING: some methods of `Felt252` were removed, namely: `modpow` and `to_signed_bytes_le`

#### [0.7.0] - 2023-6-26

* BREAKING: Integrate `RunResources` logic into `HintProcessor` trait [#1274](https://github.com/lambdaclass/cairo-vm/pull/1274)
  * Rename trait `HintProcessor` to `HintProcessorLogic`
  * Add trait `ResourceTracker`
  * Trait `HintProcessor` is now `HintProcessor: HintProcessorLogic + ResourceTracker`
  * `BuiltinHintProcessor::new` & `Cairo1HintProcessor::new` now receive the argumet `run_resources: RunResources`
  * `HintProcessorLogic::execute_hint` no longer receives `run_resources: &mut RunResources`
  * Remove argument `run_resources: &mut RunResources` from `CairoRunner::run_until_pc` & `CairoRunner::run_from_entrypoint`

* build: remove unused implicit features from cairo-vm [#1266](https://github.com/lambdaclass/cairo-vm/pull/1266)


#### [0.6.1] - 2023-6-23

* fix: updated the `custom_hint_example` and added it to the workspace [#1258](https://github.com/lambdaclass/cairo-vm/pull/1258)

* Add path to cairo-vm README.md [#1276](https://github.com/lambdaclass/cairo-vm/pull/1276)

* fix: change error returned when subtracting two `MaybeRelocatable`s to better reflect the cause [#1271](https://github.com/lambdaclass/cairo-vm/pull/1271)

* fix: CLI error message when using --help [#1270](https://github.com/lambdaclass/cairo-vm/pull/1270)

#### [0.6.0] - 2023-6-18

* fix: `dibit` hint no longer fails when called with an `m` of zero [#1247](https://github.com/lambdaclass/cairo-vm/pull/1247)

* fix(security): avoid denial of service on malicious input exploiting the scientific notation parser [#1239](https://github.com/lambdaclass/cairo-vm/pull/1239)

* BREAKING: Change `RunResources` usage:
    * Modify field type `RunResources.n_steps: Option<usize>,`

    * Public Api Changes:
        *  CairoRunner::run_until_pc: Now receive a `&mut RunResources` instead of an `&mut Option<RunResources>`
        *  CairoRunner::run_from_entrypoint: Now receive a `&mut RunResources` instead of an `&mut Option<RunResources>`
        * VirtualMachine::Step: Add `&mut RunResources` as input
        * Trait HintProcessor::execute_hint: Add  `&mut RunResources` as an input

* perf: accumulate `min` and `max` instruction offsets during run to speed up range check [#1080](https://github.com/lambdaclass/cairo-vm/pull/)
  BREAKING: `Cairo_runner::get_perm_range_check_limits` no longer returns an error when called without trace enabled, as it no longer depends on it

* perf: process reference list on `Program` creation only [#1214](https://github.com/lambdaclass/cairo-vm/pull/1214)
  Also keep them in a `Vec<_>` instead of a `HashMap<_, _>` since it will be continuous anyway.
  BREAKING:
  * `HintProcessor::compile_hint` now receies a `&[HintReference]` rather than `&HashMap<usize, HintReference>`
  * Public `CairoRunner::get_reference_list` has been removed

* BREAKING: Add no_std compatibility to cairo-vm (cairo-1-hints feature still not supported)
    * Move the vm to its own directory and crate, different from the workspace [#1215](https://github.com/lambdaclass/cairo-vm/pull/1215)

    * Add an `ensure_no_std` crate that the CI will use to check that new changes don't revert `no_std` support [#1215](https://github.com/lambdaclass/cairo-vm/pull/1215) [#1232](https://github.com/lambdaclass/cairo-vm/pull/1232)

    * replace the use of `num-prime::is_prime` by a custom implementation, therefore restoring `no_std` compatibility [#1238](https://github.com/lambdaclass/cairo-vm/pull/1238)

#### [0.5.2] - 2023-6-12

* BREAKING: Compute `ExecutionResources.n_steps` without requiring trace [#1222](https://github.com/lambdaclass/cairo-vm/pull/1222)

  * `CairoRunner::get_execution_resources` return's `n_steps` field value is now set to `vm.current_step` instead of `0` if both `original_steps` and `trace` are set to `None`

* Add `RunResources::get_n_steps` method [#1225](https://github.com/lambdaclass/cairo-vm/pull/1225)

* refactor: simplify `mem_eq`

* fix: pin Cairo compiler version [#1220](https://github.com/lambdaclass/cairo-vm/pull/1220)

* perf: make `inner_rc_bound` a constant, improving performance of the range-check builtin

* fix: substraction of `MaybeRelocatable` always behaves as signed [#1218](https://github.com/lambdaclass/cairo-vm/pull/1218)

#### [0.5.1] - 2023-6-7

* fix: fix overflow for `QUAD_BIT` and `DI_BIT` hints [#1209](https://github.com/lambdaclass/cairo-vm/pull/1209)
  Fixes [#1205](https://github.com/lambdaclass/cairo-vm/issue/1205)

* fix: fix hints `UINT256_UNSIGNED_DIV_REM` && `UINT256_EXPANDED_UNSIGNED_DIV_REM` [#1203](https://github.com/lambdaclass/cairo-vm/pull/1203)

* bugfix: fix deserialization of scientific notation with fractional values [#1202](https://github.com/lambdaclass/cairo-vm/pull/1202)

* feat: implement `mem_eq` function to test for equality of two ranges in memory [#1198](https://github.com/lambdaclass/cairo-vm/pull/1198)

* perf: use `mem_eq` in `set_add` [#1198](https://github.com/lambdaclass/cairo-vm/pull/1198)

* feat: wrap big variants of `HintError`, `VirtualMachineError`, `RunnerError`, `MemoryError`, `MathError`, `InsufficientAllocatedCellsError` in `Box` [#1193](https://github.com/lambdaclass/cairo-vm/pull/1193)
  * BREAKING: all tuple variants of `HintError` with a single `Felt252` or multiple elements now receive a single `Box`

* Add `Program::builtins_len method` [#1194](https://github.com/lambdaclass/cairo-vm/pull/1194)

* fix: Handle the deserialization of serde_json::Number with scientific notation (e.g.: Number(1e27)) in felt_from_number function [#1188](https://github.com/lambdaclass/cairo-vm/pull/1188)

* feat: Add RunResources Struct [#1175](https://github.com/lambdaclass/cairo-vm/pull/1175)
  * BREAKING: Modify `CairoRunner::run_until_pc` arity. Add `run_resources: &mut Option<RunResources>` input
  * BREAKING: Modify `CairoRunner::run_from_entrypoint` arity. Add `run_resources: &mut Option<RunResources>` input

* fix: Fix 'as_int' conversion usage in hints `ASSERT_250_BIT` &  `SIGNED_DIV_REM` [#1191](https://github.com/lambdaclass/cairo-vm/pull/1191)


* bugfix: Use cairo constants in `ASSERT_250_BIT` hint [#1187](https://github.com/lambdaclass/cairo-vm/pull/1187)

* bugfix: Fix `EC_DOUBLE_ASSIGN_NEW_X_V2` hint not taking `SECP_P` value from the current execution scope [#1186](https://github.com/lambdaclass/cairo-vm/pull/1186)

* fix: Fix hint `BIGINT_PACK_DIV_MOD` [#1189](https://github.com/lambdaclass/cairo-vm/pull/1189)

* fix: Fix possible subtraction overflow in `QUAD_BIT` & `DI_BIT` hints [#1185](https://github.com/lambdaclass/cairo-vm/pull/1185)

  * These hints now return an error when ids.m equals zero

* fix: felt_from_number not properly returning parse errors [#1012](https://github.com/lambdaclass/cairo-vm/pull/1012)

* fix: Fix felt sqrt and Signed impl [#1150](https://github.com/lambdaclass/cairo-vm/pull/1150)

  * BREAKING: Fix `Felt252` methods `abs`, `signum`, `is_positive`, `is_negative` and `sqrt`
  * BREAKING: Remove function `math_utils::sqrt`(Now moved to `Felt252::sqrt`)

* feat: Add method `CairoRunner::initialize_function_runner_cairo_1` [#1151](https://github.com/lambdaclass/cairo-vm/pull/1151)

  * Add method `pub fn initialize_function_runner_cairo_1(
        &mut self,
        vm: &mut VirtualMachine,
        program_builtins: &[BuiltinName],
    ) -> Result<(), RunnerError>` to `CairoRunner`

  * BREAKING: Move field `builtins` from `SharedProgramData` to `Program`
  * BREAKING: Remove argument `add_segment_arena_builtin` from `CairoRunner::initialize_function_runner`, it is now always false
  * BREAKING: Add `segment_arena` enum variant to `BuiltinName`

* Fix implementation of `InitSquashData` and `ShouldSkipSquashLoop`

* Add more hints to `Cairo1HintProcessor` [#1171](https://github.com/lambdaclass/cairo-vm/pull/1171)
                                          [#1143](https://github.com/lambdaclass/cairo-vm/pull/1143)

    * `Cairo1HintProcessor` can now run the following hints:
        * Felt252DictEntryInit
        * Felt252DictEntryUpdate
        * GetCurrentAccessDelta
        * InitSquashData
        * AllocConstantSize
        * GetCurrentAccessIndex
        * ShouldContinueSquashLoop
        * FieldSqrt
        * Uint512DivMod

* Add some small considerations regarding Cairo 1 programs [#1144](https://github.com/lambdaclass/cairo-vm/pull/1144):

  * Ignore Casm and Sierra files
  * Add special flag to compile Cairo 1 programs

* Make the VM able to run `CasmContractClass` files under `cairo-1-hints` feature [#1098](https://github.com/lambdaclass/cairo-vm/pull/1098)

  * Implement `TryFrom<CasmContractClass> for Program`
  * Add `Cairo1HintProcessor`

#### 0.5.0
**YANKED**

#### [0.4.0] - 2023-05-12

* perf: insert elements from the tail in `load_data` so reallocation happens only once [#1117](https://github.com/lambdaclass/cairo-vm/pull/1117)

* Add `CairoRunner::get_program method` [#1123](https://github.com/lambdaclass/cairo-vm/pull/1123)

* Use to_signed_felt as function for felt252 as BigInt within [-P/2, P/2] range and use to_bigint as function for representation as BigInt. [#1100](https://github.com/lambdaclass/cairo-vm/pull/1100)

* Implement hint on field_arithmetic lib [#1090](https://github.com/lambdaclass/cairo-vm/pull/1090)

    `BuiltinHintProcessor` now supports the following hints:

    ```python
        %{
            def split(num: int, num_bits_shift: int, length: int):
                a = []
                for _ in range(length):
                    a.append( num & ((1 << num_bits_shift) - 1) )
                    num = num >> num_bits_shift
                return tuple(a)

            def pack(z, num_bits_shift: int) -> int:
                limbs = (z.d0, z.d1, z.d2)
                return sum(limb << (num_bits_shift * i) for i, limb in enumerate(limbs))

            a = pack(ids.a, num_bits_shift = 128)
            b = pack(ids.b, num_bits_shift = 128)
            p = pack(ids.p, num_bits_shift = 128)

            res = (a - b) % p


            res_split = split(res, num_bits_shift=128, length=3)

            ids.res.d0 = res_split[0]
            ids.res.d1 = res_split[1]
            ids.res.d2 = res_split[2]
        %}
    ```

* Add missing hint on cairo_secp lib [#1089](https://github.com/lambdaclass/cairo-vm/pull/1089):
    `BuiltinHintProcessor` now supports the following hint:

    ```python

    from starkware.cairo.common.cairo_secp.secp_utils import pack

    slope = pack(ids.slope, PRIME)
    x0 = pack(ids.point0.x, PRIME)
    x1 = pack(ids.point1.x, PRIME)
    y0 = pack(ids.point0.y, PRIME)

    value = new_x = (pow(slope, 2, SECP_P) - x0 - x1) % SECP_P
    ```

* Add missing hint on vrf.json whitelist [#1055](https://github.com/lambdaclass/cairo-vm/pull/1055):

     `BuiltinHintProcessor` now supports the following hint:

     ```python
    %{
        PRIME = 2**255 - 19
        II = pow(2, (PRIME - 1) // 4, PRIME)

        xx = ids.xx.low + (ids.xx.high<<128)
        x = pow(xx, (PRIME + 3) // 8, PRIME)
        if (x * x - xx) % PRIME != 0:
            x = (x * II) % PRIME
        if x % 2 != 0:
            x = PRIME - x
        ids.x.low = x & ((1<<128)-1)
        ids.x.high = x >> 128
    %}
    ```

* Implement hint variant for finalize_blake2s[#1072](https://github.com/lambdaclass/cairo-vm/pull/1072)

    `BuiltinHintProcessor` now supports the following hint:

     ```python
    %{
        # Add dummy pairs of input and output.
        from starkware.cairo.common.cairo_blake2s.blake2s_utils import IV, blake2s_compress

        _n_packed_instances = int(ids.N_PACKED_INSTANCES)
        assert 0 <= _n_packed_instances < 20
        _blake2s_input_chunk_size_felts = int(ids.BLAKE2S_INPUT_CHUNK_SIZE_FELTS)
        assert 0 <= _blake2s_input_chunk_size_felts < 100

        message = [0] * _blake2s_input_chunk_size_felts
        modified_iv = [IV[0] ^ 0x01010020] + IV[1:]
        output = blake2s_compress(
            message=message,
            h=modified_iv,
            t0=0,
            t1=0,
            f0=0xffffffff,
            f1=0,
        )
        padding = (message + modified_iv + [0, 0xffffffff] + output) * (_n_packed_instances - 1)
        segments.write_arg(ids.blake2s_ptr_end, padding)
        %}
        ```

* Implement fast_ec_add hint variant [#1087](https://github.com/lambdaclass/cairo-vm/pull/1087)

`BuiltinHintProcessor` now supports the following hint:

    ```python
    %{
        from starkware.cairo.common.cairo_secp.secp_utils import SECP_P, pack

        slope = pack(ids.slope, PRIME)
        x0 = pack(ids.pt0.x, PRIME)
        x1 = pack(ids.pt1.x, PRIME)
        y0 = pack(ids.pt0.y, PRIME)

        value = new_x = (pow(slope, 2, SECP_P) - x0 - x1) % SECP_P
    %}
    ```

* feat(hints): Add alternative string for hint IS_ZERO_PACK_EXTERNAL_SECP [#1082](https://github.com/lambdaclass/cairo-vm/pull/1082)

    `BuiltinHintProcessor` now supports the following hint:

    ```python
    %{
        from starkware.cairo.common.cairo_secp.secp_utils import pack
        x = pack(ids.x, PRIME) % SECP_P
    %}
    ```

* Add alternative hint code for ec_double hint [#1083](https://github.com/lambdaclass/cairo-vm/pull/1083)

    `BuiltinHintProcessor` now supports the following hint:

    ```python
    %{
        from starkware.cairo.common.cairo_secp.secp_utils import SECP_P, pack

        slope = pack(ids.slope, PRIME)
        x = pack(ids.pt.x, PRIME)
        y = pack(ids.pt.y, PRIME)

        value = new_x = (pow(slope, 2, SECP_P) - 2 * x) % SECP_P
    %}
    ```

* fix(security)!: avoid DoS on malicious insertion to memory [#1099](https://github.com/lambdaclass/cairo-vm/pull/1099)
    * A program could crash the library by attempting to insert a value at an address with a big offset; fixed by trying to reserve to check for allocation failure
    * A program could crash the program by exploiting an integer overflow when attempting to insert a value at an address with offset `usize::MAX`

    BREAKING: added a new error variant `MemoryError::VecCapacityExceeded`

* perf: specialize addition for `u64` and `Felt252` [#932](https://github.com/lambdaclass/cairo-vm/pull/932)
    * Avoids the creation of a new `Felt252` instance for additions with a very restricted valid range
    * This impacts specially the addition of `Relocatable` with `Felt252` values in `update_pc`, which take a significant amount of time in some benchmarks

* fix(starknet-crypto): bump version to `0.5.0` [#1088](https://github.com/lambdaclass/cairo-vm/pull/1088)
    * This includes the fix for a `panic!` in `ecdsa::verify`.
      See: [#365](https://github.com/xJonathanLEI/starknet-rs/issues/365) and [#366](https://github.com/xJonathanLEI/starknet-rs/pulls/366)

* feat(hints): Add alternative string for hint IS_ZERO_PACK [#1081](https://github.com/lambdaclass/cairo-vm/pull/1081)

    `BuiltinHintProcessor` now supports the following hint:

    ```python
    %{
        from starkware.cairo.common.cairo_secp.secp_utils import SECP_P, pack
        x = pack(ids.x, PRIME) % SECP_P
    %}

* Add missing hints `NewHint#55`, `NewHint#56`, and `NewHint#57` [#1077](https://github.com/lambdaclass/cairo-vm/issues/1077)

    `BuiltinHintProcessor` now supports the following hints:

    ```python
    from starkware.cairo.common.cairo_secp.secp_utils import pack
    SECP_P=2**255-19

    x = pack(ids.x, PRIME) % SECP_P
    ```

    ```python
    from starkware.cairo.common.cairo_secp.secp_utils import pack
    SECP_P=2**255-19

    value = pack(ids.x, PRIME) % SECP_P
    ```

    ```python
    SECP_P=2**255-19
    from starkware.python.math_utils import div_mod

    value = x_inv = div_mod(1, x, SECP_P)
    ```

* Implement hint for `starkware.cairo.common.cairo_keccak.keccak._copy_inputs` as described by whitelist `starknet/security/whitelists/cairo_keccak.json` [#1058](https://github.com/lambdaclass/cairo-vm/pull/1058)

    `BuiltinHintProcessor` now supports the following hint:

    ```python
    %{ ids.full_word = int(ids.n_bytes >= 8) %}
    ```

* perf: cache decoded instructions [#944](https://github.com/lambdaclass/cairo-vm/pull/944)
    * Creates a new cache field in `VirtualMachine` that stores the `Instruction` instances as they get decoded from memory, significantly reducing decoding overhead, with gains up to 9% in runtime according to benchmarks in the performance server

* Add alternative hint code for nondet_bigint3 hint [#1071](https://github.com/lambdaclass/cairo-vm/pull/1071)

    `BuiltinHintProcessor` now supports the following hint:

    ```python
    %{
        from starkware.cairo.common.cairo_secp.secp_utils import split
        segments.write_arg(ids.res.address_, split(value))
    %}
    ```

* Add missing hint on vrf.json lib [#1052](https://github.com/lambdaclass/cairo-vm/pull/1052):

    `BuiltinHintProcessor` now supports the following hint:

    ```python
    %{
        from starkware.cairo.common.cairo_secp.secp_utils import pack
        SECP_P = 2**255-19

        slope = pack(ids.slope, PRIME)
        x0 = pack(ids.point0.x, PRIME)
        x1 = pack(ids.point1.x, PRIME)
        y0 = pack(ids.point0.y, PRIME)

        value = new_x = (pow(slope, 2, SECP_P) - x0 - x1) % SECP_P
    %}
    ```

* Implement hint for cairo_sha256_arbitrary_input_length whitelist [#1091](https://github.com/lambdaclass/cairo-vm/pull/1091)

    `BuiltinHintProcessor` now supports the following hint:

    ```python
    %{
        from starkware.cairo.common.cairo_sha256.sha256_utils import (
            compute_message_schedule, sha2_compress_function)

        _sha256_input_chunk_size_felts = int(ids.SHA256_INPUT_CHUNK_SIZE_FELTS)
        assert 0 <= _sha256_input_chunk_size_felts < 100
        _sha256_state_size_felts = int(ids.SHA256_STATE_SIZE_FELTS)
        assert 0 <= _sha256_state_size_felts < 100
        w = compute_message_schedule(memory.get_range(
            ids.sha256_start, _sha256_input_chunk_size_felts))
        new_state = sha2_compress_function(memory.get_range(ids.state, _sha256_state_size_felts), w)
        segments.write_arg(ids.output, new_state)
    %}
    ```

* Add missing hint on vrf.json lib [#1053](https://github.com/lambdaclass/cairo-vm/pull/1053):

     `BuiltinHintProcessor` now supports the following hint:

     ```python
    %{
        from starkware.cairo.common.cairo_secp.secp_utils import SECP_P, pack
        SECP_P = 2**255-19

        slope = pack(ids.slope, PRIME)
        x = pack(ids.point.x, PRIME)
        y = pack(ids.point.y, PRIME)

        value = new_x = (pow(slope, 2, SECP_P) - 2 * x) % SECP_P
    %}
    ```

* Implement hint on 0.6.0.json whitelist [#1044](https://github.com/lambdaclass/cairo-vm/pull/1044):

     `BuiltinHintProcessor` now supports the following hints:

    ```python
    %{
       ids.a_lsb = ids.a & 1
       ids.b_lsb = ids.b & 1
    %}
    ```

* Implement hint for `starkware.cairo.common.cairo_keccak.keccak._block_permutation` as described by whitelist `starknet/security/whitelists/cairo_keccak.json` [#1046](https://github.com/lambdaclass/cairo-vm/pull/1046)

    `BuiltinHintProcessor` now supports the following hint:

    ```python
    %{
        from starkware.cairo.common.cairo_keccak.keccak_utils import keccak_func
        _keccak_state_size_felts = int(ids.KECCAK_STATE_SIZE_FELTS)
        assert 0 <= _keccak_state_size_felts < 100
        output_values = keccak_func(memory.get_range(
            ids.keccak_ptr_start, _keccak_state_size_felts))
        segments.write_arg(ids.output, output_values)
    %}
    ```

* Implement hint on cairo_blake2s whitelist [#1040](https://github.com/lambdaclass/cairo-vm/pull/1040)

    `BuiltinHintProcessor` now supports the following hint:

    ```python
    %{
        from starkware.cairo.common.cairo_blake2s.blake2s_utils import IV, blake2s_compress

        _blake2s_input_chunk_size_felts = int(ids.BLAKE2S_INPUT_CHUNK_SIZE_FELTS)
        assert 0 <= _blake2s_input_chunk_size_felts < 100

        new_state = blake2s_compress(
            message=memory.get_range(ids.blake2s_start, _blake2s_input_chunk_size_felts),
            h=[IV[0] ^ 0x01010020] + IV[1:],
            t0=ids.n_bytes,
            t1=0,
            f0=0xffffffff,
            f1=0,
        )

        segments.write_arg(ids.output, new_state)
    %}
    ```

* Implement hint on cairo_blake2s whitelist [#1039](https://github.com/lambdaclass/cairo-vm/pull/1039)

    `BuiltinHintProcessor` now supports the following hint:

    ```python

    %{
        # Add dummy pairs of input and output.
        from starkware.cairo.common.cairo_blake2s.blake2s_utils import IV, blake2s_compress

        _n_packed_instances = int(ids.N_PACKED_INSTANCES)
        assert 0 <= _n_packed_instances < 20
        _blake2s_input_chunk_size_felts = int(ids.BLAKE2S_INPUT_CHUNK_SIZE_FELTS)
        assert 0 <= _blake2s_input_chunk_size_felts < 100

        message = [0] * _blake2s_input_chunk_size_felts
        modified_iv = [IV[0] ^ 0x01010020] + IV[1:]
        output = blake2s_compress(
            message=message,
            h=modified_iv,
            t0=0,
            t1=0,
            f0=0xffffffff,
            f1=0,
        )
        padding = (modified_iv + message + [0, 0xffffffff] + output) * (_n_packed_instances - 1)
        segments.write_arg(ids.blake2s_ptr_end, padding)
    %}

* Add `Program::iter_identifiers(&self) -> Iterator<Item = (&str, &Identifier)>` to get an iterator over the program's identifiers [#1079](https://github.com/lambdaclass/cairo-vm/pull/1079)

* Implement hint on `assert_le_felt` for versions 0.6.0 and 0.8.2 [#1047](https://github.com/lambdaclass/cairo-vm/pull/1047):

     `BuiltinHintProcessor` now supports the following hints:

     ```python

     %{
        from starkware.cairo.common.math_utils import assert_integer
        assert_integer(ids.a)
        assert_integer(ids.b)
        assert (ids.a % PRIME) <= (ids.b % PRIME), \
            f'a = {ids.a % PRIME} is not less than or equal to b = {ids.b % PRIME}.'
    %}

     ```

     ```python

    %{
        from starkware.cairo.common.math_utils import assert_integer
        assert_integer(ids.a)
        assert_integer(ids.b)
        a = ids.a % PRIME
        b = ids.b % PRIME
        assert a <= b, f'a = {a} is not less than or equal to b = {b}.'

        ids.small_inputs = int(
            a < range_check_builtin.bound and (b - a) < range_check_builtin.bound)
    %}

     ```

* Add missing hints on whitelist [#1073](https://github.com/lambdaclass/cairo-vm/pull/1073):

    `BuiltinHintProcessor` now supports the following hints:

    ```python
        ids.is_250 = 1 if ids.addr < 2**250 else 0
    ```

    ```python
        # Verify the assumptions on the relationship between 2**250, ADDR_BOUND and PRIME.
        ADDR_BOUND = ids.ADDR_BOUND % PRIME
        assert (2**250 < ADDR_BOUND <= 2**251) and (2 * 2**250 < PRIME) and (
                ADDR_BOUND * 2 > PRIME), \
            'normalize_address() cannot be used with the current constants.'
        ids.is_small = 1 if ids.addr < ADDR_BOUND else 0
    ```

* Implement hint on ec_recover.json whitelist [#1038](https://github.com/lambdaclass/cairo-vm/pull/1038):

    `BuiltinHintProcessor` now supports the following hint:

    ```python
    %{
         value = k = product // m
    %}
    ```

* Implement hint on ec_recover.json whitelist [#1037](https://github.com/lambdaclass/cairo-vm/pull/1037):

    `BuiltinHintProcessor` now supports the following hint:

    ```python
    %{
        from starkware.cairo.common.cairo_secp.secp_utils import pack
        from starkware.python.math_utils import div_mod, safe_div

        a = pack(ids.a, PRIME)
        b = pack(ids.b, PRIME)
        product = a * b
        m = pack(ids.m, PRIME)

        value = res = product % m

    %}
    ```

* Implement hint for `starkware.cairo.common.cairo_keccak.keccak.finalize_keccak` as described by whitelist `starknet/security/whitelists/cairo_keccak.json` [#1041](https://github.com/lambdaclass/cairo-vm/pull/1041)

    `BuiltinHintProcessor` now supports the following hint:

    ```python
    %{
        # Add dummy pairs of input and output.
        _keccak_state_size_felts = int(ids.KECCAK_STATE_SIZE_FELTS)
        _block_size = int(ids.BLOCK_SIZE)
        assert 0 <= _keccak_state_size_felts < 100
        assert 0 <= _block_size < 1000
        inp = [0] * _keccak_state_size_felts
        padding = (inp + keccak_func(inp)) * _block_size
        segments.write_arg(ids.keccak_ptr_end, padding)
    %}
    ```

* Implement hint on ec_recover.json whitelist [#1036](https://github.com/lambdaclass/cairo-vm/pull/1036):

    `BuiltinHintProcessor` now supports the following hint:

    ```python

    %{
        from starkware.cairo.common.cairo_secp.secp_utils import pack
        from starkware.python.math_utils import div_mod, safe_div

        a = pack(ids.a, PRIME)
        b = pack(ids.b, PRIME)

        value = res = a - b
    %}

    ```

* Add missing hint on vrf.json lib [#1054](https://github.com/lambdaclass/cairo-vm/pull/1054):

    `BuiltinHintProcessor` now supports the following hint:

    ```python
        from starkware.cairo.common.cairo_secp.secp_utils import pack
        SECP_P = 2**255-19

        y = pack(ids.point.y, PRIME) % SECP_P
        # The modulo operation in python always returns a nonnegative number.
        value = (-y) % SECP_P
    ```

* Implement hint on ec_recover.json whitelist [#1032](https://github.com/lambdaclass/cairo-vm/pull/1032):

    `BuiltinHintProcessor` now supports the following hint:

    ```python
    %{
        from starkware.cairo.common.cairo_secp.secp_utils import pack
        from starkware.python.math_utils import div_mod, safe_div

        N = pack(ids.n, PRIME)
        x = pack(ids.x, PRIME) % N
        s = pack(ids.s, PRIME) % N,
        value = res = div_mod(x, s, N)
    %}
    ```

* Implement hints on field_arithmetic lib (Part 2) [#1004](https://github.com/lambdaclass/cairo-vm/pull/1004)

    `BuiltinHintProcessor` now supports the following hint:

    ```python
    %{
        from starkware.python.math_utils import div_mod

        def split(num: int, num_bits_shift: int, length: int):
            a = []
            for _ in range(length):
                a.append( num & ((1 << num_bits_shift) - 1) )
                num = num >> num_bits_shift
            return tuple(a)

        def pack(z, num_bits_shift: int) -> int:
            limbs = (z.d0, z.d1, z.d2)
            return sum(limb << (num_bits_shift * i) for i, limb in enumerate(limbs))

        a = pack(ids.a, num_bits_shift = 128)
        b = pack(ids.b, num_bits_shift = 128)
        p = pack(ids.p, num_bits_shift = 128)
        # For python3.8 and above the modular inverse can be computed as follows:
        # b_inverse_mod_p = pow(b, -1, p)
        # Instead we use the python3.7-friendly function div_mod from starkware.python.math_utils
        b_inverse_mod_p = div_mod(1, b, p)


        b_inverse_mod_p_split = split(b_inverse_mod_p, num_bits_shift=128, length=3)

        ids.b_inverse_mod_p.d0 = b_inverse_mod_p_split[0]
        ids.b_inverse_mod_p.d1 = b_inverse_mod_p_split[1]
        ids.b_inverse_mod_p.d2 = b_inverse_mod_p_split[2]
    %}
    ```

* Optimizations for hash builtin [#1029](https://github.com/lambdaclass/cairo-vm/pull/1029):
  * Track the verified addresses by offset in a `Vec<bool>` rather than storing the address in a `Vec<Relocatable>`

* Add missing hint on vrf.json whitelist [#1056](https://github.com/lambdaclass/cairo-vm/pull/1056):

    `BuiltinHintProcessor` now supports the following hint:

    ```python
    %{
        from starkware.python.math_utils import ec_double_slope
        from starkware.cairo.common.cairo_secp.secp_utils import pack
        SECP_P = 2**255-19

        # Compute the slope.
        x = pack(ids.point.x, PRIME)
        y = pack(ids.point.y, PRIME)
        value = slope = ec_double_slope(point=(x, y), alpha=42204101795669822316448953119945047945709099015225996174933988943478124189485, p=SECP_P)
    %}
    ```

* Add missing hint on vrf.json whitelist [#1035](https://github.com/lambdaclass/cairo-vm/pull/1035):

    `BuiltinHintProcessor` now supports the following hint:

    ```python
    %{
        from starkware.python.math_utils import line_slope
        from starkware.cairo.common.cairo_secp.secp_utils import pack
        SECP_P = 2**255-19
        # Compute the slope.
        x0 = pack(ids.point0.x, PRIME)
        y0 = pack(ids.point0.y, PRIME)
        x1 = pack(ids.point1.x, PRIME)
        y1 = pack(ids.point1.y, PRIME)
        value = slope = line_slope(point1=(x0, y0), point2=(x1, y1), p=SECP_P)
    %}
    ```

* Add missing hint on vrf.json whitelist [#1035](https://github.com/lambdaclass/cairo-vm/pull/1035):

    `BuiltinHintProcessor` now supports the following hint:

    ```python
    %{
        from starkware.cairo.common.cairo_secp.secp_utils import pack
        SECP_P = 2**255-19
        to_assert = pack(ids.val, PRIME)
        q, r = divmod(pack(ids.val, PRIME), SECP_P)
        assert r == 0, f"verify_zero: Invalid input {ids.val.d0, ids.val.d1, ids.val.d2}."
        ids.q = q % PRIME
    %}
    ```

* Add missing hint on vrf.json whitelist [#1000](https://github.com/lambdaclass/cairo-vm/pull/1000):

    `BuiltinHintProcessor` now supports the following hint:

    ```python
        def pack_512(u, num_bits_shift: int) -> int:
            limbs = (u.d0, u.d1, u.d2, u.d3)
            return sum(limb << (num_bits_shift * i) for i, limb in enumerate(limbs))

        x = pack_512(ids.x, num_bits_shift = 128)
        p = ids.p.low + (ids.p.high << 128)
        x_inverse_mod_p = pow(x,-1, p)

        x_inverse_mod_p_split = (x_inverse_mod_p & ((1 << 128) - 1), x_inverse_mod_p >> 128)

        ids.x_inverse_mod_p.low = x_inverse_mod_p_split[0]
        ids.x_inverse_mod_p.high = x_inverse_mod_p_split[1]
    ```

* BREAKING CHANGE: Fix `CairoRunner::get_memory_holes` [#1027](https://github.com/lambdaclass/cairo-vm/pull/1027):

  * Skip builtin segements when counting memory holes
  * Check amount of memory holes for all tests in cairo_run_test
  * Remove duplicated tests in cairo_run_test
  * BREAKING CHANGE: `MemorySegmentManager.get_memory_holes` now also receives the amount of builtins in the vm. Signature is now `pub fn get_memory_holes(&self, builtin_count: usize) -> Result<usize, MemoryError>`

* Add missing hints on cairo_secp lib [#1026](https://github.com/lambdaclass/cairo-vm/pull/1026):

    `BuiltinHintProcessor` now supports the following hints:

    ```python
    from starkware.cairo.common.cairo_secp.secp256r1_utils import SECP256R1_ALPHA as ALPHA
    ```
    and:

    ```python
    from starkware.cairo.common.cairo_secp.secp256r1_utils import SECP256R1_N as N
    ```

* Add missing hint on vrf.json lib [#1043](https://github.com/lambdaclass/cairo-vm/pull/1043):

    `BuiltinHintProcessor` now supports the following hint:

    ```python
        from starkware.python.math_utils import div_mod

        def split(a: int):
            return (a & ((1 << 128) - 1), a >> 128)

        def pack(z, num_bits_shift: int) -> int:
            limbs = (z.low, z.high)
            return sum(limb << (num_bits_shift * i) for i, limb in enumerate(limbs))

        a = pack(ids.a, 128)
        b = pack(ids.b, 128)
        p = pack(ids.p, 128)
        # For python3.8 and above the modular inverse can be computed as follows:
        # b_inverse_mod_p = pow(b, -1, p)
        # Instead we use the python3.7-friendly function div_mod from starkware.python.math_utils
        b_inverse_mod_p = div_mod(1, b, p)

        b_inverse_mod_p_split = split(b_inverse_mod_p)

        ids.b_inverse_mod_p.low = b_inverse_mod_p_split[0]
        ids.b_inverse_mod_p.high = b_inverse_mod_p_split[1]
    ```

* Add missing hints `NewHint#35` and `NewHint#36` [#975](https://github.com/lambdaclass/cairo-vm/issues/975)

    `BuiltinHintProcessor` now supports the following hint:

    ```python
    from starkware.cairo.common.cairo_secp.secp_utils import pack
    from starkware.cairo.common.math_utils import as_int
    from starkware.python.math_utils import div_mod, safe_div

    p = pack(ids.P, PRIME)
    x = pack(ids.x, PRIME) + as_int(ids.x.d3, PRIME) * ids.BASE ** 3 + as_int(ids.x.d4, PRIME) * ids.BASE ** 4
    y = pack(ids.y, PRIME)

    value = res = div_mod(x, y, p)
    ```

    ```python
    k = safe_div(res * y - x, p)
    value = k if k > 0 else 0 - k
    ids.flag = 1 if k > 0 else 0
    ```

* Add missing hint on cairo_secp lib [#1057](https://github.com/lambdaclass/cairo-vm/pull/1057):

    `BuiltinHintProcessor` now supports the following hint:

    ```python
        from starkware.cairo.common.cairo_secp.secp_utils import pack
        from starkware.python.math_utils import ec_double_slope

        # Compute the slope.
        x = pack(ids.point.x, PRIME)
        y = pack(ids.point.y, PRIME)
        value = slope = ec_double_slope(point=(x, y), alpha=ALPHA, p=SECP_P)
    ```

* Add missing hint on uint256_improvements lib [#1025](https://github.com/lambdaclass/cairo-vm/pull/1025):

    `BuiltinHintProcessor` now supports the following hint:

    ```python
        from starkware.python.math_utils import isqrt
        n = (ids.n.high << 128) + ids.n.low
        root = isqrt(n)
        assert 0 <= root < 2 ** 128
        ids.root = root
    ```

* Add missing hint on vrf.json lib [#1045](https://github.com/lambdaclass/cairo-vm/pull/1045):

    `BuiltinHintProcessor` now supports the following hint:

    ```python
        from starkware.python.math_utils import is_quad_residue, sqrt

        def split(a: int):
            return (a & ((1 << 128) - 1), a >> 128)

        def pack(z) -> int:
            return z.low + (z.high << 128)

        generator = pack(ids.generator)
        x = pack(ids.x)
        p = pack(ids.p)

        success_x = is_quad_residue(x, p)
        root_x = sqrt(x, p) if success_x else None
        success_gx = is_quad_residue(generator*x, p)
        root_gx = sqrt(generator*x, p) if success_gx else None

        # Check that one is 0 and the other is 1
        if x != 0:
            assert success_x + success_gx == 1

        # `None` means that no root was found, but we need to transform these into a felt no matter what
        if root_x == None:
            root_x = 0
        if root_gx == None:
            root_gx = 0
        ids.success_x = int(success_x)
        ids.success_gx = int(success_gx)
        split_root_x = split(root_x)
        # print('split root x', split_root_x)
        split_root_gx = split(root_gx)
        ids.sqrt_x.low = split_root_x[0]
        ids.sqrt_x.high = split_root_x[1]
        ids.sqrt_gx.low = split_root_gx[0]
        ids.sqrt_gx.high = split_root_gx[1]
    ```

* Add missing hint on uint256_improvements lib [#1024](https://github.com/lambdaclass/cairo-vm/pull/1024):

    `BuiltinHintProcessor` now supports the following hint:

    ```python
        res = ids.a + ids.b
        ids.carry = 1 if res >= ids.SHIFT else 0
    ```

* BREAKING CHANGE: move `Program::identifiers` to `SharedProgramData::identifiers` [#1023](https://github.com/lambdaclass/cairo-vm/pull/1023)
    * Optimizes `CairoRunner::new`, needed for sequencers and other workflows reusing the same `Program` instance across `CairoRunner`s
    * Breaking change: make all fields in `Program` and `SharedProgramData` `pub(crate)`, since we break by moving the field let's make it the last break for this struct
    * Add `Program::get_identifier(&self, id: &str) -> &Identifier` to get a single identifier by name

* Implement hints on field_arithmetic lib[#985](https://github.com/lambdaclass/cairo-vm/pull/983)

    `BuiltinHintProcessor` now supports the following hint:

    ```python
        %{
            from starkware.python.math_utils import is_quad_residue, sqrt

            def split(num: int, num_bits_shift: int = 128, length: int = 3):
                a = []
                for _ in range(length):
                    a.append( num & ((1 << num_bits_shift) - 1) )
                    num = num >> num_bits_shift
                return tuple(a)

            def pack(z, num_bits_shift: int = 128) -> int:
                limbs = (z.d0, z.d1, z.d2)
                return sum(limb << (num_bits_shift * i) for i, limb in enumerate(limbs))


            generator = pack(ids.generator)
            x = pack(ids.x)
            p = pack(ids.p)

            success_x = is_quad_residue(x, p)
            root_x = sqrt(x, p) if success_x else None

            success_gx = is_quad_residue(generator*x, p)
            root_gx = sqrt(generator*x, p) if success_gx else None

            # Check that one is 0 and the other is 1
            if x != 0:
                assert success_x + success_gx ==1

            # `None` means that no root was found, but we need to transform these into a felt no matter what
            if root_x == None:
                root_x = 0
            if root_gx == None:
                root_gx = 0
            ids.success_x = int(success_x)
            ids.success_gx = int(success_gx)
            split_root_x = split(root_x)
            split_root_gx = split(root_gx)
            ids.sqrt_x.d0 = split_root_x[0]
            ids.sqrt_x.d1 = split_root_x[1]
            ids.sqrt_x.d2 = split_root_x[2]
            ids.sqrt_gx.d0 = split_root_gx[0]
            ids.sqrt_gx.d1 = split_root_gx[1]
            ids.sqrt_gx.d2 = split_root_gx[2]
        %}
    ```

* Add missing hint on vrf.json lib [#1050](https://github.com/lambdaclass/cairo-vm/pull/1050):

    `BuiltinHintProcessor` now supports the following hint:

    ```python
        sum_low = ids.a.low + ids.b.low
        ids.carry_low = 1 if sum_low >= ids.SHIFT else 0
    ```

* Add missing hint on uint256_improvements lib [#1016](https://github.com/lambdaclass/cairo-vm/pull/1016):

    `BuiltinHintProcessor` now supports the following hint:

    ```python
        def split(num: int, num_bits_shift: int = 128, length: int = 2):
            a = []
            for _ in range(length):
                a.append( num & ((1 << num_bits_shift) - 1) )
                num = num >> num_bits_shift
            return tuple(a)

        def pack(z, num_bits_shift: int = 128) -> int:
            limbs = (z.low, z.high)
            return sum(limb << (num_bits_shift * i) for i, limb in enumerate(limbs))

        a = pack(ids.a)
        b = pack(ids.b)
        res = (a - b)%2**256
        res_split = split(res)
        ids.res.low = res_split[0]
        ids.res.high = res_split[1]
    ```

* Implement hint on vrf.json lib [#1049](https://github.com/lambdaclass/cairo-vm/pull/1049)

    `BuiltinHintProcessor` now supports the following hint:

    ```python
        def split(num: int, num_bits_shift: int, length: int):
            a = []
            for _ in range(length):
                a.append( num & ((1 << num_bits_shift) - 1) )
                num = num >> num_bits_shift
            return tuple(a)

        def pack(z, num_bits_shift: int) -> int:
            limbs = (z.d0, z.d1, z.d2)
            return sum(limb << (num_bits_shift * i) for i, limb in enumerate(limbs))

        def pack_extended(z, num_bits_shift: int) -> int:
            limbs = (z.d0, z.d1, z.d2, z.d3, z.d4, z.d5)
            return sum(limb << (num_bits_shift * i) for i, limb in enumerate(limbs))

        a = pack_extended(ids.a, num_bits_shift = 128)
        div = pack(ids.div, num_bits_shift = 128)

        quotient, remainder = divmod(a, div)

        quotient_split = split(quotient, num_bits_shift=128, length=6)

        ids.quotient.d0 = quotient_split[0]
        ids.quotient.d1 = quotient_split[1]
        ids.quotient.d2 = quotient_split[2]
        ids.quotient.d3 = quotient_split[3]
        ids.quotient.d4 = quotient_split[4]
        ids.quotient.d5 = quotient_split[5]

        remainder_split = split(remainder, num_bits_shift=128, length=3)
        ids.remainder.d0 = remainder_split[0]
        ids.remainder.d1 = remainder_split[1]
        ids.remainder.d2 = remainder_split[2]
    ```

    _Note: this hint is similar to the one in #983, but with some trailing whitespace removed_

* Add missing hint on vrf.json whitelist [#1030](https://github.com/lambdaclass/cairo-vm/pull/1030):

    `BuiltinHintProcessor` now supports the following hint:

    ```python
        def split(num: int, num_bits_shift: int, length: int):
            a = []
            for _ in range(length):
                a.append( num & ((1 << num_bits_shift) - 1) )
                num = num >> num_bits_shift
            return tuple(a)

        def pack(z, num_bits_shift: int) -> int:
            limbs = (z.low, z.high)
            return sum(limb << (num_bits_shift * i) for i, limb in enumerate(limbs))

        def pack_extended(z, num_bits_shift: int) -> int:
            limbs = (z.d0, z.d1, z.d2, z.d3)
            return sum(limb << (num_bits_shift * i) for i, limb in enumerate(limbs))

        x = pack_extended(ids.x, num_bits_shift = 128)
        div = pack(ids.div, num_bits_shift = 128)

        quotient, remainder = divmod(x, div)

        quotient_split = split(quotient, num_bits_shift=128, length=4)

        ids.quotient.d0 = quotient_split[0]
        ids.quotient.d1 = quotient_split[1]
        ids.quotient.d2 = quotient_split[2]
        ids.quotient.d3 = quotient_split[3]

        remainder_split = split(remainder, num_bits_shift=128, length=2)
        ids.remainder.low = remainder_split[0]
        ids.remainder.high = remainder_split[1]
    ```

* Add method `Program::data_len(&self) -> usize` to get the number of data cells in a given program [#1022](https://github.com/lambdaclass/cairo-vm/pull/1022)

* Add missing hint on uint256_improvements lib [#1013](https://github.com/lambdaclass/cairo-vm/pull/1013):

    `BuiltinHintProcessor` now supports the following hint:

    ```python
        a = (ids.a.high << 128) + ids.a.low
        div = (ids.div.b23 << 128) + ids.div.b01
        quotient, remainder = divmod(a, div)

        ids.quotient.low = quotient & ((1 << 128) - 1)
        ids.quotient.high = quotient >> 128
        ids.remainder.low = remainder & ((1 << 128) - 1)
        ids.remainder.high = remainder >> 128
    ```

* Add missing hint on cairo_secp lib [#1010](https://github.com/lambdaclass/cairo-vm/pull/1010):

    `BuiltinHintProcessor` now supports the following hint:

    ```python
        memory[ap] = int(x == 0)
    ```

* Implement hint on `get_felt_bitlength` [#993](https://github.com/lambdaclass/cairo-vm/pull/993)

  `BuiltinHintProcessor` now supports the following hint:
  ```python
  x = ids.x
  ids.bit_length = x.bit_length()
  ```
  Used by the [`Garaga` library function `get_felt_bitlength`](https://github.com/keep-starknet-strange/garaga/blob/249f8a372126b3a839f9c1e1080ea8c6f9374c0c/src/utils.cairo#L54)

* Add missing hint on cairo_secp lib [#1009](https://github.com/lambdaclass/cairo-vm/pull/1009):

    `BuiltinHintProcessor` now supports the following hint:

    ```python
        ids.dibit = ((ids.scalar_u >> ids.m) & 1) + 2 * ((ids.scalar_v >> ids.m) & 1)
    ```

* Add getters to read properties of a `Program` [#1017](https://github.com/lambdaclass/cairo-vm/pull/1017):
  * `prime(&self) -> &str`: get the prime associated to data in hex representation
  * `iter_data(&self) -> Iterator<Item = &MaybeRelocatable>`: get an iterator over all elements in the program data
  * `iter_builtins(&self) -> Iterator<Item = &BuiltinName>`: get an iterator over the names of required builtins

* Add missing hint on cairo_secp lib [#1008](https://github.com/lambdaclass/cairo-vm/pull/1008):

    `BuiltinHintProcessor` now supports the following hint:

    ```python
        ids.len_hi = max(ids.scalar_u.d2.bit_length(), ids.scalar_v.d2.bit_length())-1
    ```

* Update `starknet-crypto` to version `0.4.3` [#1011](https://github.com/lambdaclass/cairo-vm/pull/1011)
  * The new version carries an 85% reduction in execution time for ECDSA signature verification

* BREAKING CHANGE: refactor `Program` to optimize `Program::clone` [#999](https://github.com/lambdaclass/cairo-vm/pull/999)

    * Breaking change: many fields that were (unnecessarily) public become hidden by the refactor.

* BREAKING CHANGE: Add _builtin suffix to builtin names e.g.: output -> output_builtin [#1005](https://github.com/lambdaclass/cairo-vm/pull/1005)

* Implement hint on uint384_extension lib [#983](https://github.com/lambdaclass/cairo-vm/pull/983)

    `BuiltinHintProcessor` now supports the following hint:

    ```python
        def split(num: int, num_bits_shift: int, length: int):
            a = []
            for _ in range(length):
                a.append( num & ((1 << num_bits_shift) - 1) )
                num = num >> num_bits_shift
            return tuple(a)

        def pack(z, num_bits_shift: int) -> int:
            limbs = (z.d0, z.d1, z.d2)
            return sum(limb << (num_bits_shift * i) for i, limb in enumerate(limbs))

        def pack_extended(z, num_bits_shift: int) -> int:
            limbs = (z.d0, z.d1, z.d2, z.d3, z.d4, z.d5)
            return sum(limb << (num_bits_shift * i) for i, limb in enumerate(limbs))

        a = pack_extended(ids.a, num_bits_shift = 128)
        div = pack(ids.div, num_bits_shift = 128)

        quotient, remainder = divmod(a, div)

        quotient_split = split(quotient, num_bits_shift=128, length=6)

        ids.quotient.d0 = quotient_split[0]
        ids.quotient.d1 = quotient_split[1]
        ids.quotient.d2 = quotient_split[2]
        ids.quotient.d3 = quotient_split[3]
        ids.quotient.d4 = quotient_split[4]
        ids.quotient.d5 = quotient_split[5]

        remainder_split = split(remainder, num_bits_shift=128, length=3)
        ids.remainder.d0 = remainder_split[0]
        ids.remainder.d1 = remainder_split[1]
        ids.remainder.d2 = remainder_split[2]
    ```

* BREAKING CHANGE: optimization for instruction decoding [#942](https://github.com/lambdaclass/cairo-vm/pull/942):
    * Avoids copying immediate arguments to the `Instruction` structure, as they get inferred from the offset anyway
    * Breaking: removal of the field `Instruction::imm`

* Add missing `\n` character in traceback string [#997](https://github.com/lambdaclass/cairo-vm/pull/997)
    * BugFix: Add missing `\n` character after traceback lines when the filename is missing ("Unknown Location")

* 0.11 Support
    * Add missing hints [#1014](https://github.com/lambdaclass/cairo-vm/pull/1014):
        `BuiltinHintProcessor` now supports the following hints:
        ```python
            from starkware.cairo.common.cairo_secp.secp256r1_utils import SECP256R1_P as SECP_P
        ```
        and:
        ```python
            from starkware.cairo.common.cairo_secp.secp_utils import pack
            from starkware.python.math_utils import line_slope

            # Compute the slope.
            x0 = pack(ids.point0.x, PRIME)
            y0 = pack(ids.point0.y, PRIME)
            x1 = pack(ids.point1.x, PRIME)
            y1 = pack(ids.point1.y, PRIME)
            value = slope = line_slope(point1=(x0, y0), point2=(x1, y1), p=SECP_P)
        ```
    * Add missing hints on cairo_secp lib [#991](https://github.com/lambdaclass/cairo-vm/pull/991):
        `BuiltinHintProcessor` now supports the following hints:
        ```python
        from starkware.cairo.common.cairo_secp.secp_utils import pack
        from starkware.python.math_utils import div_mod, safe_div

        N = 0xfffffffffffffffffffffffffffffffebaaedce6af48a03bbfd25e8cd0364141
        x = pack(ids.x, PRIME) % N
        s = pack(ids.s, PRIME) % N
        value = res = div_mod(x, s, N)
        ```
        and:
        ```python
        value = k = safe_div(res * s - x, N)
        ```
    * Layouts update [#874](https://github.com/lambdaclass/cairo-vm/pull/874)
    * Keccak builtin updated [#873](https://github.com/lambdaclass/cairo-vm/pull/873), [#883](https://github.com/lambdaclass/cairo-vm/pull/883)
    * Changes to `ec_op` [#876](https://github.com/lambdaclass/cairo-vm/pull/876)
    * Poseidon builtin [#875](https://github.com/lambdaclass/cairo-vm/pull/875)
    * Renamed Felt to Felt252 [#899](https://github.com/lambdaclass/cairo-vm/pull/899)
    * Added SegmentArenaBuiltinRunner [#913](https://github.com/lambdaclass/cairo-vm/pull/913)
    * Added `program_segment_size` argument to `verify_secure_runner` & `run_from_entrypoint` [#928](https://github.com/lambdaclass/cairo-vm/pull/928)
    * Added dynamic layout [#879](https://github.com/lambdaclass/cairo-vm/pull/879)
    * `get_segment_size` was exposed [#934](https://github.com/lambdaclass/cairo-vm/pull/934)

* Add missing hint on cairo_secp lib [#1006](https://github.com/lambdaclass/cairo-vm/pull/1006):

    `BuiltinHintProcessor` now supports the following hint:

    ```python
        ids.quad_bit = (
            8 * ((ids.scalar_v >> ids.m) & 1)
            + 4 * ((ids.scalar_u >> ids.m) & 1)
            + 2 * ((ids.scalar_v >> (ids.m - 1)) & 1)
            + ((ids.scalar_u >> (ids.m - 1)) & 1)
        )
    ```

* Add missing hint on cairo_secp lib [#1003](https://github.com/lambdaclass/cairo-vm/pull/1003):

    `BuiltinHintProcessor` now supports the following hint:

    ```python
        from starkware.cairo.common.cairo_secp.secp_utils import pack

        x = pack(ids.x, PRIME) % SECP_P
    ```

* Add missing hint on cairo_secp lib [#996](https://github.com/lambdaclass/cairo-vm/pull/996):

    `BuiltinHintProcessor` now supports the following hint:

    ```python
        from starkware.python.math_utils import div_mod
        value = x_inv = div_mod(1, x, SECP_P)
    ```

* Add missing hints on cairo_secp lib [#994](https://github.com/lambdaclass/cairo-vm/pull/994):

    `BuiltinHintProcessor` now supports the following hints:

    ```python
        from starkware.cairo.common.cairo_secp.secp_utils import pack
        from starkware.python.math_utils import div_mod, safe_div

        a = pack(ids.a, PRIME)
        b = pack(ids.b, PRIME)
        value = res = div_mod(a, b, N)
    ```

    ```python
        value = k_plus_one = safe_div(res * b - a, N) + 1
    ```

* Add missing hint on cairo_secp lib [#992](https://github.com/lambdaclass/cairo-vm/pull/992):

    `BuiltinHintProcessor` now supports the following hint:

    ```python
        from starkware.cairo.common.cairo_secp.secp_utils import pack

        q, r = divmod(pack(ids.val, PRIME), SECP_P)
        assert r == 0, f"verify_zero: Invalid input {ids.val.d0, ids.val.d1, ids.val.d2}."
        ids.q = q % PRIME
    ```

* Add missing hint on cairo_secp lib [#990](https://github.com/lambdaclass/cairo-vm/pull/990):

    `BuiltinHintProcessor` now supports the following hint:

    ```python
        from starkware.cairo.common.cairo_secp.secp_utils import pack

        slope = pack(ids.slope, PRIME)
        x = pack(ids.point.x, PRIME)
        y = pack(ids.point.y, PRIME)

        value = new_x = (pow(slope, 2, SECP_P) - 2 * x) % SECP_P
    ```

* Add missing hint on cairo_secp lib [#989](https://github.com/lambdaclass/cairo-vm/pull/989):

    `BuiltinHintProcessor` now supports the following hint:

    ```python
        from starkware.cairo.common.cairo_secp.secp_utils import SECP_P
        q, r = divmod(pack(ids.val, PRIME), SECP_P)
        assert r == 0, f"verify_zero: Invalid input {ids.val.d0, ids.val.d1, ids.val.d2}."
        ids.q = q % PRIME
    ```

* Add missing hint on cairo_secp lib [#986](https://github.com/lambdaclass/cairo-vm/pull/986):

    `BuiltinHintProcessor` now supports the following hint:

    ```python
        from starkware.cairo.common.cairo_secp.secp_utils import SECP_P, pack
        from starkware.python.math_utils import div_mod

        # Compute the slope.
        x = pack(ids.pt.x, PRIME)
        y = pack(ids.pt.y, PRIME)
        value = slope = div_mod(3 * x ** 2, 2 * y, SECP_P)
    ```

* Add missing hint on cairo_secp lib [#984](https://github.com/lambdaclass/cairo-vm/pull/984):

    `BuiltinHintProcessor` now supports the following hint:

    ```python
        from starkware.cairo.common.cairo_secp.secp_utils import SECP_P, pack
        from starkware.python.math_utils import div_mod

        # Compute the slope.
        x0 = pack(ids.pt0.x, PRIME)
        y0 = pack(ids.pt0.y, PRIME)
        x1 = pack(ids.pt1.x, PRIME)
        y1 = pack(ids.pt1.y, PRIME)
        value = slope = div_mod(y0 - y1, x0 - x1, SECP_P)
    ```

* Implement hints on uint384 lib (Part 2) [#971](https://github.com/lambdaclass/cairo-vm/pull/971)

    `BuiltinHintProcessor` now supports the following hint:

    ```python
        memory[ap] = 1 if 0 <= (ids.a.d2 % PRIME) < 2 ** 127 else 0
    ```

 * Add alternative hint code for hint on _block_permutation used by 0.10.3 whitelist [#958](https://github.com/lambdaclass/cairo-vm/pull/958)

     `BuiltinHintProcessor` now supports the following hint:

    ```python
        from starkware.cairo.common.keccak_utils.keccak_utils import keccak_func
        _keccak_state_size_felts = int(ids.KECCAK_STATE_SIZE_FELTS)
        assert 0 <= _keccak_state_size_felts < 100

        output_values = keccak_func(memory.get_range(
            ids.keccak_ptr - _keccak_state_size_felts, _keccak_state_size_felts))
        segments.write_arg(ids.keccak_ptr, output_values)
    ```

* Make  hints code `src/hint_processor/builtin_hint_processor/hint_code.rs` public [#988](https://github.com/lambdaclass/cairo-vm/pull/988)

* Implement hints on uint384 lib (Part 1) [#960](https://github.com/lambdaclass/cairo-vm/pull/960)

    `BuiltinHintProcessor` now supports the following hints:

    ```python
        def split(num: int, num_bits_shift: int, length: int):
        a = []
        for _ in range(length):
            a.append( num & ((1 << num_bits_shift) - 1) )
            num = num >> num_bits_shift
        return tuple(a)

        def pack(z, num_bits_shift: int) -> int:
            limbs = (z.d0, z.d1, z.d2)
            return sum(limb << (num_bits_shift * i) for i, limb in enumerate(limbs))

        a = pack(ids.a, num_bits_shift = 128)
        div = pack(ids.div, num_bits_shift = 128)
        quotient, remainder = divmod(a, div)

        quotient_split = split(quotient, num_bits_shift=128, length=3)
        assert len(quotient_split) == 3

        ids.quotient.d0 = quotient_split[0]
        ids.quotient.d1 = quotient_split[1]
        ids.quotient.d2 = quotient_split[2]

        remainder_split = split(remainder, num_bits_shift=128, length=3)
        ids.remainder.d0 = remainder_split[0]
        ids.remainder.d1 = remainder_split[1]
        ids.remainder.d2 = remainder_split[2]
    ```

    ```python
        ids.low = ids.a & ((1<<128) - 1)
        ids.high = ids.a >> 128
    ```

    ```python
            sum_d0 = ids.a.d0 + ids.b.d0
        ids.carry_d0 = 1 if sum_d0 >= ids.SHIFT else 0
        sum_d1 = ids.a.d1 + ids.b.d1 + ids.carry_d0
        ids.carry_d1 = 1 if sum_d1 >= ids.SHIFT else 0
        sum_d2 = ids.a.d2 + ids.b.d2 + ids.carry_d1
        ids.carry_d2 = 1 if sum_d2 >= ids.SHIFT else 0
    ```

    ```python
        from starkware.python.math_utils import isqrt

        def split(num: int, num_bits_shift: int, length: int):
            a = []
            for _ in range(length):
                a.append( num & ((1 << num_bits_shift) - 1) )
                num = num >> num_bits_shift
            return tuple(a)

        def pack(z, num_bits_shift: int) -> int:
            limbs = (z.d0, z.d1, z.d2)
            return sum(limb << (num_bits_shift * i) for i, limb in enumerate(limbs))

        a = pack(ids.a, num_bits_shift=128)
        root = isqrt(a)
        assert 0 <= root < 2 ** 192
        root_split = split(root, num_bits_shift=128, length=3)
        ids.root.d0 = root_split[0]
        ids.root.d1 = root_split[1]
        ids.root.d2 = root_split[2]
    ```

* Re-export the `cairo-felt` crate as `cairo_vm::felt` [#981](https://github.com/lambdaclass/cairo-vm/pull/981)
  * Removes the need of explicitly importing `cairo-felt` in downstream projects
  and helps ensure there is no version mismatch caused by that

* Implement hint on `uint256_mul_div_mod`[#957](https://github.com/lambdaclass/cairo-vm/pull/957)

    `BuiltinHintProcessor` now supports the following hint:

    ```python
    a = (ids.a.high << 128) + ids.a.low
    b = (ids.b.high << 128) + ids.b.low
    div = (ids.div.high << 128) + ids.div.low
    quotient, remainder = divmod(a * b, div)

    ids.quotient_low.low = quotient & ((1 << 128) - 1)
    ids.quotient_low.high = (quotient >> 128) & ((1 << 128) - 1)
    ids.quotient_high.low = (quotient >> 256) & ((1 << 128) - 1)
    ids.quotient_high.high = quotient >> 384
    ids.remainder.low = remainder & ((1 << 128) - 1)
    ids.remainder.high = remainder >> 128"
    ```

    Used by the common library function `uint256_mul_div_mod`

#### [0.3.0-rc1] - 2023-04-13
* Derive Deserialize for ExecutionResources [#922](https://github.com/lambdaclass/cairo-vm/pull/922)
* Remove builtin names from VirtualMachine.builtin_runners [#921](https://github.com/lambdaclass/cairo-vm/pull/921)
* Implemented hints on common/ec.cairo [#888](https://github.com/lambdaclass/cairo-vm/pull/888)
* Changed `Memory.insert` argument types [#902](https://github.com/lambdaclass/cairo-vm/pull/902)
* feat: implemented `Deserialize` on Program by changing builtins field type to enum [#896](https://github.com/lambdaclass/cairo-vm/pull/896)
* Effective size computation from the VM exposed [#887](https://github.com/lambdaclass/cairo-vm/pull/887)
* Wasm32 Support! [#828](https://github.com/lambdaclass/cairo-vm/pull/828), [#893](https://github.com/lambdaclass/cairo-vm/pull/893)
* `MathError` added for math operation [#855](https://github.com/lambdaclass/cairo-vm/pull/855)
* Check for overflows in relocatable operations [#859](https://github.com/lambdaclass/cairo-vm/pull/859)
* Use `Relocatable` instead of `&MaybeRelocatable` in `load_data` and `get_range`[#860](https://github.com/lambdaclass/cairo-vm/pull/860) [#867](https://github.com/lambdaclass/cairo-vm/pull/867)
* Memory-related errors moved to `MemoryError` [#854](https://github.com/lambdaclass/cairo-vm/pull/854)
    * Removed unused error variants
    * Moved memory-related error variants to `MemoryError`
    * Changed memory getters to return `MemoryError` instead of `VirtualMachineError`
    * Changed all memory-related errors in hint from `HintError::Internal(VmError::...` to `HintError::Memory(MemoryError::...`
* feat: Builder pattern for `VirtualMachine` [#820](https://github.com/lambdaclass/cairo-vm/pull/820)
* Simplified `Memory::get` return type to `Option` [#852](https://github.com/lambdaclass/cairo-vm/pull/852)
* Improved idenitifier variable error handling [#851](https://github.com/lambdaclass/cairo-vm/pull/851)
* `CairoRunner::write_output` now prints missing and relocatable values [#853](https://github.com/lambdaclass/cairo-vm/pull/853)
* `VirtualMachineError::FailedToComputeOperands` error message expanded [#848](https://github.com/lambdaclass/cairo-vm/pull/848)
* Builtin names made public [#849](https://github.com/lambdaclass/cairo-vm/pull/849)
* `secure_run` flag moved to `CairoRunConfig` struct [#832](https://github.com/lambdaclass/cairo-vm/pull/832)
* `vm_core` error types revised and iimplemented `AddAssign` for `Relocatable` [#837](https://github.com/lambdaclass/cairo-vm/pull/837)
* `to_bigint` and `to_biguint` deprecated [#757](https://github.com/lambdaclass/cairo-vm/pull/757)
* `Memory` moved into `MemorySegmentManager` [#830](https://github.com/lambdaclass/cairo-vm/pull/830)
    * To reduce the complexity of the VM's memory and enforce proper usage (as the memory and its segment manager are now a "unified" entity)
    * Removed `memory` field from `VirtualMachine`
    * Added `memory` field to `MemorySegmentManager`
    * Removed `Memory` argument from methods where `MemorySegmentManager` is also an argument
    * Added test macro `segments` (an extension of the `memory` macro)
* `Display` trait added to Memory struct [#812](https://github.com/lambdaclass/cairo-vm/pull/812)
* feat: Extensible VirtualMachineError and removed PartialEq trait [#783](https://github.com/lambdaclass/cairo-vm/pull/783)
    * `VirtualMachineError::Other(anyhow::Error)` was added to allow to returning custom errors when using `cairo-vm`
    * The `PartialEq` trait was removed from the `VirtualMachineError` enum
* VM hooks added as a conditional feature [#761](https://github.com/lambdaclass/cairo-vm/pull/761)
    * Cairo-vm based testing tools such as cairo-foundry or those built by FuzzingLabs need access to the state of the VM at specific points during the execution.
    * This PR adds the possibility for users of the cairo-vm lib to execute their custom additional code during the program execution.
    * The Rust "feature" mechanism was used in order to guarantee that this ability is only available when the lib user needs it, and is not compiled when it's not required.
    * Three hooks were created:
        * before the first step
        * before each step
        * after each step
* ExecutionResource operations: add and substract [#774](https://github.com/lambdaclass/cairo-vm/pull/774), multiplication [#908](https://github.com/lambdaclass/cairo-vm/pull/908) , and `AddAssign` [#914](https://github.com/lambdaclass/cairo-vm/pull/914)

* Move `Memory` into `MemorySegmentManager` [#830](https://github.com/lambdaclass/cairo-vm/pull/830)
    * Structural changes:
        * Remove `memory: Memory` field from `VirtualMachine`
        * Add `memory: Memory` field to `MemorySegmentManager`
    * As a result of this, multiple public methods' signatures changed:
        * `BuiltinRunner` (and its inner enum types):
            * `initialize_segments(&mut self, segments: &mut MemorySegmentManager, memory: &mut Memory)` -> `initialize_segments(&mut self, segments: &mut MemorySegmentManager)`
            * `final_stack(&mut self, segments: &MemorySegmentManager, memory: &Memory, stack_pointer: Relocatable) -> Result<Relocatable, RunnerError>` -> `final_stack(&mut self, segments: &MemorySegmentManager, stack_pointer: Relocatable) -> Result<Relocatable, RunnerError>`
        * `MemorySegmentManager`
            * `add(&mut self, memory: &mut Memory) -> Relocatable` -> `add(&mut self) -> Relocatable`
            * `add_temporary_segment(&mut self, memory: &mut Memory) -> Relocatable` -> `add_temporary_segment(&mut self) -> Relocatable`
            * `load_data(&mut self, memory: &mut Memory, ptr: &MaybeRelocatable, data: &Vec<MaybeRelocatable>) -> Result<MaybeRelocatable, MemoryError>` -> `load_data(&mut self, ptr: &MaybeRelocatable, data: &Vec<MaybeRelocatable>) -> Result<MaybeRelocatable, MemoryError>`
            * `compute_effective_sizes(&mut self, memory: &Memory) -> &Vec<usize>` -> `compute_effective_sizes(&mut self) -> &Vec<usize>`
            * `gen_arg(&mut self, arg: &dyn Any, memory: &mut Memory) -> Result<MaybeRelocatable, VirtualMachineError>` -> `gen_arg(&mut self, arg: &dyn Any) -> Result<MaybeRelocatable, VirtualMachineError>`
            * `gen_cairo_arg(&mut self, arg: &CairoArg, memory: &mut Memory) -> Result<MaybeRelocatable, VirtualMachineError>` -> `gen_cairo_arg(&mut self, arg: &CairoArg) -> Result<MaybeRelocatable, VirtualMachineError>`
            * `write_arg(&mut self, memory: &mut Memory, ptr: &Relocatable, arg: &dyn Any) -> Result<MaybeRelocatable, MemoryError>` -> `write_arg(&mut self, ptr: &Relocatable, arg: &dyn Any) -> Result<MaybeRelocatable, MemoryError>`

* Refactor `Memory::relocate memory` [#784](https://github.com/lambdaclass/cairo-vm/pull/784)
    * Bugfixes:
        * `Memory::relocate_memory` now moves data in the temporary memory relocated by a relocation rule to the real memory
    * Aditional Notes:
        * When relocating temporary memory produces clashes with pre-existing values in the real memory, an InconsistentMemory error is returned instead of keeping the last inserted value. This differs from the original implementation.

* Restrict addresses to Relocatable + fix some error variants used in signature.rs [#792](https://github.com/lambdaclass/cairo-vm/pull/792)
    * Public Api Changes:
        * Change `ValidationRule` inner type to `Box<dyn Fn(&Memory, &Relocatable) -> Result<Vec<Relocatable>, MemoryError>>`.
        * Change `validated_addresses` field of `Memory` to `HashSet<Relocatable>`.
        * Change `validate_memory_cell(&mut self, address: &MaybeRelocatable) -> Result<(), MemoryError>` to `validate_memory_cell(&mut self, addr: &Relocatable) -> Result<(), MemoryError>`.

* Add `VmException` to `CairoRunner::run_from_entrypoint`[#775](https://github.com/lambdaclass/cairo-vm/pull/775)
    * Public Api Changes:
        * Change error return type of `CairoRunner::run_from_entrypoint` to `CairoRunError`.
        * Convert `VirtualMachineError`s outputed during the vm run to `VmException` in `CairoRunner::run_from_entrypoint`.
        * Make `VmException` fields public

* Fix `BuiltinRunner::final_stack` and remove quick fix [#778](https://github.com/lambdaclass/cairo-vm/pull/778)
    * Public Api changes:
        * Various changes to public `BuiltinRunner` method's signatures:
            * `final_stack(&self, vm: &VirtualMachine, pointer: Relocatable) -> Result<(Relocatable, usize), RunnerError>` to `final_stack(&mut self, segments: &MemorySegmentManager, memory: &Memory, pointer: Relocatable) -> Result<Relocatable,RunnerError>`.
            * `get_used_cells(&self, vm: &VirtualMachine) -> Result<usize, MemoryError>` to  `get_used_cells(&self, segments: &MemorySegmentManager) -> Result<usize, MemoryError>`.
            * `get_used_instances(&self, vm: &VirtualMachine) -> Result<usize, MemoryError>` to `get_used_instances(&self, segments: &MemorySegmentManager) -> Result<usize, MemoryError>`.
    * Bugfixes:
        * `BuiltinRunner::final_stack` now updates the builtin's stop_ptr instead of returning it. This replaces the bugfix on PR #768.

#### [0.1.3] - 2023-01-26
* Add secure_run flag + integrate verify_secure_runner into cairo-run [#771](https://github.com/lambdaclass/cairo-vm/pull/777)
    * Public Api changes:
        * Add command_line argument `secure_run`
        * Add argument `secure_run: Option<bool>` to `cairo_run`
        * `verify_secure_runner` is now called inside `cairo-run` when `secure_run` is set to true or when it not set and the run is not on `proof_mode`
    * Bugfixes:
        * `EcOpBuiltinRunner::deduce_memory_cell` now checks that both points are on the curve instead of only the first one
        * `EcOpBuiltinRunner::deduce_memory_cell` now returns the values of the point coordinates instead of the indices when a `PointNotOnCurve` error is returned

* Refactor `Refactor verify_secure_runner` [#768](https://github.com/lambdaclass/cairo-vm/pull/768)
    * Public Api changes:
        * Remove builtin name from the return value of `BuiltinRunner::get_memory_segment_addresses`
        * Simplify the return value of `CairoRunner::get_builtin_segments_info` to `Vec<(usize, usize)>`
        * CairoRunner::read_return_values now receives a mutable reference to VirtualMachine
    * Bugfixes:
        * CairoRunner::read_return_values now updates the `stop_ptr` of each builtin after calling `BuiltinRunner::final_stack`

* Use CairoArg enum instead of Any in CairoRunner::run_from_entrypoint [#686](https://github.com/lambdaclass/cairo-vm/pull/686)
    * Public Api changes:
        * Remove `Result` from `MaybeRelocatable::mod_floor`, it now returns a `MaybeRelocatable`
        * Add struct `CairoArg`
        * Change `arg` argument of `CairoRunner::run_from_entrypoint` from `Vec<&dyn Any>` to `&[&CairoArg]`
        * Remove argument `typed_args` from `CairoRunner::run_from_entrypoint`
        * Remove no longer used method `gen_typed_arg` from `VirtualMachine` & `MemorySegmentManager`
        * Add methods `MemorySegmentManager::gen_cairo_arg` & `MemorySegmentManager::write_simple_args` as typed counterparts to `MemorySegmentManager::gen_arg` & `MemorySegmentManager::write_arg`

#### [0.1.1] - 2023-01-11

* Add input file contents to traceback [#666](https://github.com/lambdaclass/cairo-vm/pull/666/files)
    * Public Api changes:
        * `VirtualMachineError` enum variants containing `MaybeRelocatable` and/or `Relocatable` values now use the `Display` format instead of `Debug` in their `Display` implementation
        * `get_traceback` now adds the source code line to each traceback entry
* Use hint location instead of instruction location when building VmExceptions from hint failure [#673](https://github.com/lambdaclass/cairo-vm/pull/673/files)
    * Public Api changes:
        * `hints` field added to `InstructionLocation`
        * `Program.instruction_locations` type changed from `Option<HashMap<usize, Location>>` to `Option<HashMap<usize, InstructionLocation>>`
        * `VirtualMachineError`s produced by `HintProcessor::execute_hint()` will be wrapped in a `VirtualMachineError::Hint` error containing their hint_index
        * `get_location()` now receives an an optional usize value `hint_index`, used to obtain hint locations
* Default implementation of compile_hint [#680](https://github.com/lambdaclass/cairo-vm/pull/680)
    * Internal changes:
        * Make the `compile_hint` implementation which was in the `BuiltinHintProcessor` the default implementation in the trait.
* Add new error type `HintError` [#676](https://github.com/lambdaclass/cairo-vm/pull/676)
    * Public Api changes:
        * `HintProcessor::execute_hint()` now returns a `HintError` instead of a `VirtualMachineError`
        * Helper functions on `hint_processor_utils.rs` now return a `HintError`
* Change the Dictionary used in dict hints to store MaybeRelocatable instead of BigInt [#687](https://github.com/lambdaclass/cairo-vm/pull/687)
    * Public Api changes:
        * `DictManager`, its dictionaries, and all dict module hints implemented in rust now use `MaybeRelocatable` for keys and values instead of `BigInt`
        * Add helper functions that allow extracting ids variables as `MaybeRelocatable`: `get_maybe_relocatable_from_var_name` & `get_maybe_relocatable_from_reference`
        * Change inner value type of dict-related `HintError` variants to `MaybeRelocatable`

* Implement `substitute_error_message_attribute_references` [#689] (https://github.com/lambdaclass/cairo-vm/pull/689)
    * Public Api changes:
        * Remove `error_message_attributes` field from `VirtualMachine`, and `VirtualMachine::new`
        * Add `flow_tracking_data` field to `Attribute`
        * `get_error_attr_value` now replaces the references in the error message with the corresponding cairo values.
        * Remove duplicated handling of error attribute messages leading to duplicated into in the final error display.
* Fix multiplicative inverse bug [#697](https://github.com/lambdaclass/cairo-vm/pull/697) [#698](https://github.com/lambdaclass/cairo-vm/pull/698). The VM was using integer division rather than prime field inverse when deducing `op0` or `op1` for the multiplication opcode

#### [0.1.0] - 2022-12-30
* Add traceback to VmException [#657](https://github.com/lambdaclass/cairo-vm/pull/657)
    * Public API changes:
        * `traceback` field added to `VmException` struct
        * `pub fn from_vm_error(runner: &CairoRunner, error: VirtualMachineError, pc: usize) -> Self` is now `pub fn from_vm_error(runner: &CairoRunner, vm: &VirtualMachine, error: VirtualMachineError) -> Self`
        * `pub fn get_location(pc: &usize, runner: &CairoRunner) -> Option<Location>` is now `pub fn get_location(pc: usize, runner: &CairoRunner) -> Option<Location>`
        * `pub fn decode_instruction(encoded_instr: i64, mut imm: Option<BigInt>) -> Result<instruction::Instruction, VirtualMachineError>` is now `pub fn decode_instruction(encoded_instr: i64, mut imm: Option<&BigInt>) -> Result<instruction::Instruction, VirtualMachineError>`
        * `VmException` fields' string format now mirrors their cairo-lang counterparts.<|MERGE_RESOLUTION|>--- conflicted
+++ resolved
@@ -2,13 +2,11 @@
 
 #### Upcoming Changes
 
-<<<<<<< HEAD
 * feat: Implement a CLI to run cairo programs [#1370](https://github.com/lambdaclass/cairo-vm/pull/1370)
-=======
+
 * fix: Fix string code of `BLAKE2S_ADD_UINT256` hint [#1454](https://github.com/lambdaclass/cairo-vm/pull/1454)
 
 #### [0.9.0] - 2023-10-03
->>>>>>> c2f33eb3
 
 * fix: Default to empty attributes vector when the field is missing from the program JSON [#1450](https://github.com/lambdaclass/cairo-vm/pull/1450)
 
