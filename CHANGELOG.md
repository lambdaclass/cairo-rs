--- conflicted
+++ resolved
@@ -2,16 +2,14 @@
 
 #### Upcoming Changes
 
-<<<<<<< HEAD
 * feat: Fix output serialization for cairo 1 [#1645](https://github.com/lambdaclass/cairo-vm/pull/1645)
   * Reverts changes added by #1630
   * Extends the serialization of Arrays added by the `print_output` flag to Spans and Dictionaries
   * Now dereferences references upon serialization
-=======
+
 * feat: Add flag to append return values to output segment when not running in proof_mode [#1646](https://github.com/lambdaclass/cairo-vm/pull/1646)
   * Adds the flag `append_return_values` to both the CLI and `Cairo1RunConfig` struct.
   * Enabling flag will add the output builtin and the necessary instructions to append the return values to the output builtin's memory segment.
->>>>>>> 3ecc47e2
 
 * feat: Add cairo1-run output pretty-printing for felts, arrays/spans and dicts [#1630](https://github.com/lambdaclass/cairo-vm/pull/1630)
 
