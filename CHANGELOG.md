--- conflicted
+++ resolved
@@ -2,20 +2,20 @@
 
 #### Upcoming Changes
 
-<<<<<<< HEAD
 * Add missing hint on cairo_secp lib [#1009](https://github.com/lambdaclass/cairo-rs/pull/1009):
-=======
+
+    `BuiltinHintProcessor` now supports the following hint:
+
+    ```python
+        ids.dibit = ((ids.scalar_u >> ids.m) & 1) + 2 * ((ids.scalar_v >> ids.m) & 1)
+    ```
+
 * Add missing hint on cairo_secp lib [#1008](https://github.com/lambdaclass/cairo-rs/pull/1008):
->>>>>>> 56828e11
-
-    `BuiltinHintProcessor` now supports the following hint:
-
-    ```python
-<<<<<<< HEAD
-        ids.dibit = ((ids.scalar_u >> ids.m) & 1) + 2 * ((ids.scalar_v >> ids.m) & 1)
-=======
+
+    `BuiltinHintProcessor` now supports the following hint:
+
+    ```python
         ids.len_hi = max(ids.scalar_u.d2.bit_length(), ids.scalar_v.d2.bit_length())-1
->>>>>>> 56828e11
     ```
 
 * Update `starknet-crypto` to version `0.4.3` [#1011](https://github.com/lambdaclass/cairo-rs/pull/1011)
