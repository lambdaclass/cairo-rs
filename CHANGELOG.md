## Cairo-VM Changelog

#### Upcoming Changes

<<<<<<< HEAD
* bugfixes(BREAKING): Fix memory hole count inconsistencies #[1585] (https://github.com/lambdaclass/cairo-vm/pull/1585)
  * Output builtin memory segment is no longer skipped when counting memory holes
  * Temporary memory cells now keep their accessed status when relocated
  * BREAKING: Signature change: `get_memory_holes(&self, builtin_count: usize) -> Result<usize, MemoryError>` ->  `get_memory_holes(&self, builtin_count: usize,  has_output_builtin: bool) -> Result<usize, MemoryError>`
=======
* feat: Add `cairo_pie_output` flag to `cairo1-run` [#1581] (https://github.com/lambdaclass/cairo-vm/pull/1581)
>>>>>>> 826e72c6

* feat: Add `cairo_pie_output` flag to `cairo_vm_cli` [#1578] (https://github.com/lambdaclass/cairo-vm/pull/1578)
  * Fix serialization of CairoPie to be fully compatible with the python version
  * Add `CairoPie::write_zip_file`
  * Move handling of required and exclusive arguments in `cairo-vm-cli` to struct definition using clap derives

* feat: Add doc + default impl for ResourceTracker trait [#1576] (https://github.com/lambdaclass/cairo-vm/pull/1576)

* feat: Add `air_private_input` flag to `cairo1-run` [#1559] (https://github.com/lambdaclass/cairo-vm/pull/1559)

* feat: Add `args` flag to `cairo1-run` [#15551] (https://github.com/lambdaclass/cairo-vm/pull/15551)

* feat: Add `air_public_input` flag to `cairo1-run` [#1539] (https://github.com/lambdaclass/cairo-vm/pull/1539)

* feat: Implement air_private_input [#1552](https://github.com/lambdaclass/cairo-vm/pull/1552)

* feat: Add `proof_mode` flag to `cairo1-run` [#1537] (https://github.com/lambdaclass/cairo-vm/pull/1537)
  * The cairo1-run crate no longer compiles and executes in proof_mode by default
  * Add flag `proof_mode` to cairo1-run crate. Activating this flag will enable proof_mode compilation and execution

* dev: bump cairo 1 compiler dep to 2.4 [#1530](https://github.com/lambdaclass/cairo-vm/pull/1530)

#### [1.0.0-rc0] - 2024-1-5

* feat: Use `ProjectivePoint` from types-rs in ec_op builtin impl [#1532](https://github.com/lambdaclass/cairo-vm/pull/1532)

* feat(BREAKING): Replace `cairo-felt` crate with `starknet-types-core` (0.0.5) [#1408](https://github.com/lambdaclass/cairo-vm/pull/1408)

* feat(BREAKING): Add Cairo 1 proof mode compilation and execution [#1517] (https://github.com/lambdaclass/cairo-vm/pull/1517)
    * In the cairo1-run crate, now the Cairo 1 Programs are compiled and executed in proof-mode
    * BREAKING: Remove `CairoRunner.proof_mode: bool` field and replace it with `CairoRunner.runner_mode: RunnerMode`

* perf: Add `extensive_hints` feature to prevent performance regression for the common use-case [#1503] (https://github.com/lambdaclass/cairo-vm/pull/1503)

  * Gates changes added by #1491 under the feature flag `extensive_hints`

* chore: remove cancel-duplicates workflow [#1497](https://github.com/lambdaclass/cairo-vm/pull/1497)

* feat: Handle `pc`s outside of program segment in `VmException` [#1501] (https://github.com/lambdaclass/cairo-vm/pull/1501)

  * `VmException` now shows the full pc value instead of just the offset (`VmException.pc` field type changed to `Relocatable`)
  * `VmException.traceback` now shows the full pc value for each entry instead of hardcoding its index to 0.
  * Disable debug information for errors produced when `pc` is outside of the program segment (segment_index != 0). `VmException` fields `inst_location` & `error_attr_value` will be `None` in such case.

* feat: Allow running instructions from pcs outside the program segement [#1493](https://github.com/lambdaclass/cairo-vm/pull/1493)

* BREAKING: Partially Revert `Optimize trace relocation #906` [#1492](https://github.com/lambdaclass/cairo-vm/pull/1492)

  * Remove methods `VirtualMachine::get_relocated_trace`& `VirtualMachine::relocate_trace`.
  * Add `relocated_trace` field  & `relocate_trace` method to `CairoRunner`.
  * Swap `TraceEntry` for `RelocatedTraceEntry` type in `write_encoded_trace` & `PublicInput::new` signatures.
  * Now takes into account the program counter's segment index when building the execution trace instead of assuming it to be 0.

* feat: Add HintProcessor::execute_hint_extensive + refactor hint_ranges [#1491](https://github.com/lambdaclass/cairo-vm/pull/1491)

  * Add trait method `HintProcessorLogic::execute_hint_extensive`:
    * This method has a similar behaviour to `HintProcessorLogic::execute_hint` but it also returns a `HintExtension` (type alias for `HashMap<Relocatable, Vec<Box<dyn Any>>>`) that can be used to extend the current map of hints used by the VM. This behaviour achieves what the `vm_load_data` primitive does for cairo-lang, and is needed to implement os hints.
    * This method is now used by the VM to execute hints instead of `execute_hint`, but it's default implementation calls `execute_hint`, so current implementors of the `HintProcessor` trait won't notice any change.

  * Signature changes:
    * `pub fn step_hint(&mut self, hint_executor: &mut dyn HintProcessor, exec_scopes: &mut ExecutionScopes, hint_datas: &mut Vec<Box<dyn Any>>, constants: &HashMap<String, Felt252>) -> Result<(), VirtualMachineError>` -> `pub fn step_hint(&mut self, hint_processor: &mut dyn HintProcessor, exec_scopes: &mut ExecutionScopes, hint_datas: &mut Vec<Box<dyn Any>>, hint_ranges: &mut HashMap<Relocatable, HintRange>, constants: &HashMap<String, Felt252>) -> Result<(), VirtualMachineError>`
    * `pub fn step(&mut self, hint_executor: &mut dyn HintProcessor, exec_scopes: &mut ExecutionScopes, hint_data: &[Box<dyn Any>], constants: &HashMap<String, Felt252>) -> Result<(), VirtualMachineError>` -> `pub fn step(&mut self, hint_processor: &mut dyn HintProcessor, exec_scopes: &mut ExecutionScopes, hint_datas: &mut Vec<Box<dyn Any>>, hint_ranges: &mut HashMap<Relocatable, HintRange>, constants: &HashMap<String, Felt252>) -> Result<(), VirtualMachineError>`

* feat: add debugging capabilities behind `print` feature flag. [#1476](https://github.com/lambdaclass/cairo-vm/pull/1476)

* feat: add `cairo_run_program` function that takes a `Program` as an arg. [#1496](https://github.com/lambdaclass/cairo-vm/pull/1496)

#### [0.9.1] - 2023-11-16

* chore: bump `cairo-lang-` dependencies to 2.3.1 [#1482](https://github.com/lambdaclass/cairo-vm/pull/1482), [#1483](https://github.com/lambdaclass/cairo-vm/pull/1483)

* feat: Make PublicInput fields public [#1474](https://github.com/lambdaclass/cairo-vm/pull/1474)

* chore: bump starknet-crypto to v0.6.1 [#1469](https://github.com/lambdaclass/cairo-vm/pull/1469)

* feat: Implement the Serialize and Deserialize methods for the Program struct [#1458](https://github.com/lambdaclass/cairo-vm/pull/1458)

* feat: Use only program builtins when running cairo 1 programs [#1457](https://github.com/lambdaclass/cairo-vm/pull/1457)

* feat: Use latest cairo-vm version in cairo1-run crate [#1455](https://github.com/lambdaclass/cairo-vm/pull/1455)

* feat: Implement a CLI to run cairo 1 programs [#1370](https://github.com/lambdaclass/cairo-vm/pull/1370)

* fix: Fix string code of `BLAKE2S_ADD_UINT256` hint [#1454](https://github.com/lambdaclass/cairo-vm/pull/1454)

#### [0.9.0] - 2023-10-03

* fix: Default to empty attributes vector when the field is missing from the program JSON [#1450](https://github.com/lambdaclass/cairo-vm/pull/1450)

* fix: Change serialization of CairoPieMemory to match Python's binary format [#1447](https://github.com/lambdaclass/cairo-vm/pull/1447)

* fix: Remove Deserialize derive from CairoPie and fix Serialize implementation to match Python's [#1444](https://github.com/lambdaclass/cairo-vm/pull/1444)

* fix: ec_recover hints no longer panic when divisor is 0 [#1433](https://github.com/lambdaclass/cairo-vm/pull/1433)

* feat: Implement the Serialize and Deserialize traits for the CairoPie struct [#1438](https://github.com/lambdaclass/cairo-vm/pull/1438)

* fix: Using UINT256_HINT no longer panics when b is greater than 2^256 [#1430](https://github.com/lambdaclass/cairo-vm/pull/1430)

* feat: Added a differential fuzzer for programs with whitelisted hints [#1358](https://github.com/lambdaclass/cairo-vm/pull/1358)

* fix(breaking): Change return type of `get_execution_resources` to `RunnerError` [#1398](https://github.com/lambdaclass/cairo-vm/pull/1398)

* Don't build wasm-demo in `build` target + add ci job to run the wasm demo [#1393](https://github.com/lambdaclass/cairo-vm/pull/1393)

    * Adds default-members to workspace
    * Crate `examples/wasm-demo` is no longer built during `make build`
    * `make check` no longer compiles the cairo file used in the wasm-demo
    * Removes Makefile targets `examples/wasm-demo/src/array_sum.json` & `example_program`
    * `wasm-demo` now uses the compiled cairo file in `cairo_programs` directory instead of its own copy

* feat: Add `Program::new_for_proof` [#1396](https://github.com/lambdaclass/cairo-vm/pull/1396)

#### [0.8.7] - 2023-8-28

* Add REDUCE_V2 hint [#1420](https://github.com/lambdaclass/cairo-vm/pull/1420):
    * Implement REDUCE_V2 hint
    * Rename hint REDUCE -> REDUCE_V1

* BREAKING: Add `disable_trace_padding` to `CairoRunConfig`[#1233](https://github.com/lambdaclass/cairo-rs/pull/1233)

* feat: Implement `CairoRunner.get_cairo_pie`[#1375](https://github.com/lambdaclass/cairo-vm/pull/1375)

* fix: Compare air_public_inputs against python vm + Fix how public memory is built [#391](https://github.com/lambdaclass/cairo-vm/pull/1391)

    BugFixes:

    *  `CairoRunner.finalize_segments` now builds the output builtin's public memory (if applicable).
    * `MemorySegmentManager.get_public_memory_addresses` logic fixed.
    * `MemorySegmentManager.finalize` no longer skips segments when their public memory is None

    Minor changes:

    * `VirtualMachine.get_public_memory_addresses` now strips the "_builtin" suffix from builtin names
    * `MemorySegmentAddresses.stop_address` renamed to `stop_ptr`

    Overall these changes make the the air public input file (obtained through the --air_public_input flag) equivalent to the ones outputted by the cairo-lang version

* fix: Fix `SPLIT_FELT` hint [#1387](https://github.com/lambdaclass/cairo-vm/pull/1387)

* refactor: combine `Program.hints` and `Program.hints_ranges` into custom collection [#1366](https://github.com/lambdaclass/cairo-vm/pull/1366)

* fix: Fix div_mod [#1383](https://github.com/lambdaclass/cairo-vm/pull/1383)

  * Fixes `div_mod` function so that it behaves like the cairo-lang version
  * Various functions in the `math_utils` crate can now return a `MathError` : `div_mod`, `ec_add`, `line_slope`, `ec_double`, `ec_double_slope`.
  * Fixes `UINT256_MUL_INV_MOD_P` hint so that it behaves like the python code.

#### [0.8.6] - 2023-8-11

* fix: Handle error in hint `UINT256_MUL_DIV_MOD` when divides by zero [#1367](https://github.com/lambdaclass/cairo-vm/pull/1367)

* Add HintError::SyscallError and VmErrors::HINT_ERROR_STR constant [#1357](https://github.com/lambdaclass/cairo-rs/pull/1357)

* feat: make *arbitrary* feature also enable a `proptest::arbitrary::Arbitrary` implementation for `Felt252` [#1355](https://github.com/lambdaclass/cairo-vm/pull/1355)

* fix: correctly display invalid signature error message [#1361](https://github.com/lambdaclass/cairo-vm/pull/1361)

#### [0.8.5] - 2023-7-31

* fix: `Program` comparison depending on `hints_ranges` ordering [#1351](https://github.com/lambdaclass/cairo-rs/pull/1351)

* feat: implement the `--air_public_input` flag to the runner for outputting public inputs into a file [#1268](https://github.com/lambdaclass/cairo-rs/pull/1268)

* fix: CLI errors bad formatting and handling

* perf: replace insertion with bit-setting in validated addresses [#1208](https://github.com/lambdaclass/cairo-vm/pull/1208)

* fix: return error when a parsed hint's PC is invalid [#1340](https://github.com/lambdaclass/cairo-vm/pull/1340)

* chore(deps): bump _cairo-lang_ dependencies to v2.1.0-rc2 [#1345](https://github.com/lambdaclass/cairo-vm/pull/1345)

* chore(examples): remove _wee_alloc_ dependency from _wasm-demo_ example and _ensure-no_std_ dummy crate [#1337](https://github.com/lambdaclass/cairo-vm/pull/1337)

* docs: improved crate documentation [#1334](https://github.com/lambdaclass/cairo-vm/pull/1334)

* chore!: made `deserialize_utils` module private [#1334](https://github.com/lambdaclass/cairo-vm/pull/1334)
  BREAKING:
  * `deserialize_utils` is no longer exported
  * functions `maybe_add_padding`, `parse_value`, and `take_until_unbalanced` are no longer exported
  * `ReferenceParseError` is no more

* perf: changed `ok_or` usage for `ok_or_else` in expensive cases [#1332](https://github.com/lambdaclass/cairo-vm/pull/1332)

* feat: updated the old WASM example and moved it to [`examples/wasm-demo`](examples/wasm-demo/) [#1315](https://github.com/lambdaclass/cairo-vm/pull/1315)

* feat(fuzzing): add `arbitrary` feature to enable arbitrary derive in `Program` and `CairoRunConfig` [#1306](https://github.com/lambdaclass/cairo-vm/pull/1306) [#1330](https://github.com/lambdaclass/cairo-vm/pull/1330)

* perf: remove pointless iterator from rc limits tracking [#1316](https://github.com/lambdaclass/cairo-vm/pull/1316)

* feat(felt): add `from_bytes_le` and `from_bytes_ne` methods to `Felt252` [#1326](https://github.com/lambdaclass/cairo-vm/pull/1326)

* perf: change `Program::shared_program_data::hints` from `HashMap<usize, Vec<Box<dyn Any>>>` to `Vec<Box<dyn Any>>` and refer to them as ranges stored in a `Vec<_>` indexed by PC with run time reductions of up to 12% [#931](https://github.com/lambdaclass/cairo-vm/pull/931)
  BREAKING:
  * `get_hint_dictionary(&self, &[HintReference], &mut dyn HintProcessor) -> Result<HashMap<usize, Vec<Box<dyn Any>>, VirtualMachineError>` ->
    `get_hint_data(self, &[HintReference], &mut dyn HintProcessor) -> Result<Vec<Box<dyn Any>, VirtualMachineError>`
  * Hook methods receive `&[Box<dyn Any>]` rather than `&HashMap<usize, Vec<Box<dyn Any>>>`

#### [0.8.4]
**YANKED**

#### [0.8.3]
**YANKED**

#### [0.8.2] - 2023-7-10

* chore: update dependencies, particularly lamdaworks 0.1.2 -> 0.1.3 [#1323](https://github.com/lambdaclass/cairo-vm/pull/1323)

* fix: fix `UINT256_MUL_DIV_MOD` hint [#1320](https://github.com/lambdaclass/cairo-vm/pull/1320)

* feat: add dependency installation script `install.sh` [#1298](https://github.com/lambdaclass/cairo-vm/pull/1298)

* fix: specify resolver version 2 in the virtual workspace's manifest [#1311](https://github.com/lambdaclass/cairo-vm/pull/1311)

* feat: add `lambdaworks-felt` feature to `cairo-vm-cli` [#1308](https://github.com/lambdaclass/cairo-vm/pull/1308)

* chore: update dependencies, particularly clap 3.2 -> 4.3 [#1309](https://github.com/lambdaclass/cairo-vm/pull/1309)
  * this removes dependency on _atty_, that's no longer mantained

* chore: remove unused dependencies [#1307](https://github.com/lambdaclass/cairo-vm/pull/1307)
  * rand_core
  * serde_bytes
  * rusty-hook (_dev-dependency_)

* chore: bump `cairo-lang-starknet` and `cairo-lang-casm` dependencies to 2.0.0 [#1313](https://github.com/lambdaclass/cairo-vm/pull/1313)

#### [0.8.1] - 2023-6-29

* chore: change mentions of *cairo-rs-py* to *cairo-vm-py* [#1296](https://github.com/lambdaclass/cairo-vm/pull/1296)

* rename github repo from https://github.com/lambdaclass/cairo-rs to https://github.com/lambdaclass/cairo-vm [#1289](https://github.com/lambdaclass/cairo-vm/pull/1289)

* fix(security): avoid OOM crashes when programs jump to very high invalid addresses [#1285](https://github.com/lambdaclass/cairo-vm/pull/1285)

* fix: add `to_bytes_be` to the felt when `lambdaworks-felt` feature is active [#1290](https://github.com/lambdaclass/cairo-vm/pull/1290)

* chore: mark `modpow` and `to_signed_bytes_le` as *deprecated* [#1290](https://github.com/lambdaclass/cairo-vm/pull/1290)

* fix: bump *lambdaworks-math* to latest version, that fixes no-std support [#1293](https://github.com/lambdaclass/cairo-vm/pull/1293)

* build: remove dependency to `thiserror` (use `thiserror-no-std/std` instead)

* chore: use LambdaWorks' implementation of bit operations for `Felt252` [#1291](https://github.com/lambdaclass/cairo-vm/pull/1291)

* update `cairo-lang-starknet` and `cairo-lang-casm` dependencies to v2.0.0-rc6 [#1299](https://github.com/lambdaclass/cairo-vm/pull/1299)

#### [0.8.0] - 2023-6-26

* feat: Add feature `lambdaworks-felt` to `felt` & `cairo-vm` crates [#1281](https://github.com/lambdaclass/cairo-vm/pull/1281)

    Changes under this feature:
  * `Felt252` now uses *LambdaWorks*' `FieldElement` internally
  * BREAKING: some methods of `Felt252` were removed, namely: `modpow` and `to_signed_bytes_le`

#### [0.7.0] - 2023-6-26

* BREAKING: Integrate `RunResources` logic into `HintProcessor` trait [#1274](https://github.com/lambdaclass/cairo-vm/pull/1274)
  * Rename trait `HintProcessor` to `HintProcessorLogic`
  * Add trait `ResourceTracker`
  * Trait `HintProcessor` is now `HintProcessor: HintProcessorLogic + ResourceTracker`
  * `BuiltinHintProcessor::new` & `Cairo1HintProcessor::new` now receive the argumet `run_resources: RunResources`
  * `HintProcessorLogic::execute_hint` no longer receives `run_resources: &mut RunResources`
  * Remove argument `run_resources: &mut RunResources` from `CairoRunner::run_until_pc` & `CairoRunner::run_from_entrypoint`

* build: remove unused implicit features from cairo-vm [#1266](https://github.com/lambdaclass/cairo-vm/pull/1266)


#### [0.6.1] - 2023-6-23

* fix: updated the `custom_hint_example` and added it to the workspace [#1258](https://github.com/lambdaclass/cairo-vm/pull/1258)

* Add path to cairo-vm README.md [#1276](https://github.com/lambdaclass/cairo-vm/pull/1276)

* fix: change error returned when subtracting two `MaybeRelocatable`s to better reflect the cause [#1271](https://github.com/lambdaclass/cairo-vm/pull/1271)

* fix: CLI error message when using --help [#1270](https://github.com/lambdaclass/cairo-vm/pull/1270)

#### [0.6.0] - 2023-6-18

* fix: `dibit` hint no longer fails when called with an `m` of zero [#1247](https://github.com/lambdaclass/cairo-vm/pull/1247)

* fix(security): avoid denial of service on malicious input exploiting the scientific notation parser [#1239](https://github.com/lambdaclass/cairo-vm/pull/1239)

* BREAKING: Change `RunResources` usage:
    * Modify field type `RunResources.n_steps: Option<usize>,`

    * Public Api Changes:
        *  CairoRunner::run_until_pc: Now receive a `&mut RunResources` instead of an `&mut Option<RunResources>`
        *  CairoRunner::run_from_entrypoint: Now receive a `&mut RunResources` instead of an `&mut Option<RunResources>`
        * VirtualMachine::Step: Add `&mut RunResources` as input
        * Trait HintProcessor::execute_hint: Add  `&mut RunResources` as an input

* perf: accumulate `min` and `max` instruction offsets during run to speed up range check [#1080](https://github.com/lambdaclass/cairo-vm/pull/)
  BREAKING: `Cairo_runner::get_perm_range_check_limits` no longer returns an error when called without trace enabled, as it no longer depends on it

* perf: process reference list on `Program` creation only [#1214](https://github.com/lambdaclass/cairo-vm/pull/1214)
  Also keep them in a `Vec<_>` instead of a `HashMap<_, _>` since it will be continuous anyway.
  BREAKING:
  * `HintProcessor::compile_hint` now receies a `&[HintReference]` rather than `&HashMap<usize, HintReference>`
  * Public `CairoRunner::get_reference_list` has been removed

* BREAKING: Add no_std compatibility to cairo-vm (cairo-1-hints feature still not supported)
    * Move the vm to its own directory and crate, different from the workspace [#1215](https://github.com/lambdaclass/cairo-vm/pull/1215)

    * Add an `ensure_no_std` crate that the CI will use to check that new changes don't revert `no_std` support [#1215](https://github.com/lambdaclass/cairo-vm/pull/1215) [#1232](https://github.com/lambdaclass/cairo-vm/pull/1232)

    * replace the use of `num-prime::is_prime` by a custom implementation, therefore restoring `no_std` compatibility [#1238](https://github.com/lambdaclass/cairo-vm/pull/1238)

#### [0.5.2] - 2023-6-12

* BREAKING: Compute `ExecutionResources.n_steps` without requiring trace [#1222](https://github.com/lambdaclass/cairo-vm/pull/1222)

  * `CairoRunner::get_execution_resources` return's `n_steps` field value is now set to `vm.current_step` instead of `0` if both `original_steps` and `trace` are set to `None`

* Add `RunResources::get_n_steps` method [#1225](https://github.com/lambdaclass/cairo-vm/pull/1225)

* refactor: simplify `mem_eq`

* fix: pin Cairo compiler version [#1220](https://github.com/lambdaclass/cairo-vm/pull/1220)

* perf: make `inner_rc_bound` a constant, improving performance of the range-check builtin

* fix: substraction of `MaybeRelocatable` always behaves as signed [#1218](https://github.com/lambdaclass/cairo-vm/pull/1218)

#### [0.5.1] - 2023-6-7

* fix: fix overflow for `QUAD_BIT` and `DI_BIT` hints [#1209](https://github.com/lambdaclass/cairo-vm/pull/1209)
  Fixes [#1205](https://github.com/lambdaclass/cairo-vm/issue/1205)

* fix: fix hints `UINT256_UNSIGNED_DIV_REM` && `UINT256_EXPANDED_UNSIGNED_DIV_REM` [#1203](https://github.com/lambdaclass/cairo-vm/pull/1203)

* bugfix: fix deserialization of scientific notation with fractional values [#1202](https://github.com/lambdaclass/cairo-vm/pull/1202)

* feat: implement `mem_eq` function to test for equality of two ranges in memory [#1198](https://github.com/lambdaclass/cairo-vm/pull/1198)

* perf: use `mem_eq` in `set_add` [#1198](https://github.com/lambdaclass/cairo-vm/pull/1198)

* feat: wrap big variants of `HintError`, `VirtualMachineError`, `RunnerError`, `MemoryError`, `MathError`, `InsufficientAllocatedCellsError` in `Box` [#1193](https://github.com/lambdaclass/cairo-vm/pull/1193)
  * BREAKING: all tuple variants of `HintError` with a single `Felt252` or multiple elements now receive a single `Box`

* Add `Program::builtins_len method` [#1194](https://github.com/lambdaclass/cairo-vm/pull/1194)

* fix: Handle the deserialization of serde_json::Number with scientific notation (e.g.: Number(1e27)) in felt_from_number function [#1188](https://github.com/lambdaclass/cairo-vm/pull/1188)

* feat: Add RunResources Struct [#1175](https://github.com/lambdaclass/cairo-vm/pull/1175)
  * BREAKING: Modify `CairoRunner::run_until_pc` arity. Add `run_resources: &mut Option<RunResources>` input
  * BREAKING: Modify `CairoRunner::run_from_entrypoint` arity. Add `run_resources: &mut Option<RunResources>` input

* fix: Fix 'as_int' conversion usage in hints `ASSERT_250_BIT` &  `SIGNED_DIV_REM` [#1191](https://github.com/lambdaclass/cairo-vm/pull/1191)


* bugfix: Use cairo constants in `ASSERT_250_BIT` hint [#1187](https://github.com/lambdaclass/cairo-vm/pull/1187)

* bugfix: Fix `EC_DOUBLE_ASSIGN_NEW_X_V2` hint not taking `SECP_P` value from the current execution scope [#1186](https://github.com/lambdaclass/cairo-vm/pull/1186)

* fix: Fix hint `BIGINT_PACK_DIV_MOD` [#1189](https://github.com/lambdaclass/cairo-vm/pull/1189)

* fix: Fix possible subtraction overflow in `QUAD_BIT` & `DI_BIT` hints [#1185](https://github.com/lambdaclass/cairo-vm/pull/1185)

  * These hints now return an error when ids.m equals zero

* fix: felt_from_number not properly returning parse errors [#1012](https://github.com/lambdaclass/cairo-vm/pull/1012)

* fix: Fix felt sqrt and Signed impl [#1150](https://github.com/lambdaclass/cairo-vm/pull/1150)

  * BREAKING: Fix `Felt252` methods `abs`, `signum`, `is_positive`, `is_negative` and `sqrt`
  * BREAKING: Remove function `math_utils::sqrt`(Now moved to `Felt252::sqrt`)

* feat: Add method `CairoRunner::initialize_function_runner_cairo_1` [#1151](https://github.com/lambdaclass/cairo-vm/pull/1151)

  * Add method `pub fn initialize_function_runner_cairo_1(
        &mut self,
        vm: &mut VirtualMachine,
        program_builtins: &[BuiltinName],
    ) -> Result<(), RunnerError>` to `CairoRunner`

  * BREAKING: Move field `builtins` from `SharedProgramData` to `Program`
  * BREAKING: Remove argument `add_segment_arena_builtin` from `CairoRunner::initialize_function_runner`, it is now always false
  * BREAKING: Add `segment_arena` enum variant to `BuiltinName`

* Fix implementation of `InitSquashData` and `ShouldSkipSquashLoop`

* Add more hints to `Cairo1HintProcessor` [#1171](https://github.com/lambdaclass/cairo-vm/pull/1171)
                                          [#1143](https://github.com/lambdaclass/cairo-vm/pull/1143)

    * `Cairo1HintProcessor` can now run the following hints:
        * Felt252DictEntryInit
        * Felt252DictEntryUpdate
        * GetCurrentAccessDelta
        * InitSquashData
        * AllocConstantSize
        * GetCurrentAccessIndex
        * ShouldContinueSquashLoop
        * FieldSqrt
        * Uint512DivMod

* Add some small considerations regarding Cairo 1 programs [#1144](https://github.com/lambdaclass/cairo-vm/pull/1144):

  * Ignore Casm and Sierra files
  * Add special flag to compile Cairo 1 programs

* Make the VM able to run `CasmContractClass` files under `cairo-1-hints` feature [#1098](https://github.com/lambdaclass/cairo-vm/pull/1098)

  * Implement `TryFrom<CasmContractClass> for Program`
  * Add `Cairo1HintProcessor`

#### 0.5.0
**YANKED**

#### [0.4.0] - 2023-05-12

* perf: insert elements from the tail in `load_data` so reallocation happens only once [#1117](https://github.com/lambdaclass/cairo-vm/pull/1117)

* Add `CairoRunner::get_program method` [#1123](https://github.com/lambdaclass/cairo-vm/pull/1123)

* Use to_signed_felt as function for felt252 as BigInt within [-P/2, P/2] range and use to_bigint as function for representation as BigInt. [#1100](https://github.com/lambdaclass/cairo-vm/pull/1100)

* Implement hint on field_arithmetic lib [#1090](https://github.com/lambdaclass/cairo-vm/pull/1090)

    `BuiltinHintProcessor` now supports the following hints:

    ```python
        %{
            def split(num: int, num_bits_shift: int, length: int):
                a = []
                for _ in range(length):
                    a.append( num & ((1 << num_bits_shift) - 1) )
                    num = num >> num_bits_shift
                return tuple(a)

            def pack(z, num_bits_shift: int) -> int:
                limbs = (z.d0, z.d1, z.d2)
                return sum(limb << (num_bits_shift * i) for i, limb in enumerate(limbs))

            a = pack(ids.a, num_bits_shift = 128)
            b = pack(ids.b, num_bits_shift = 128)
            p = pack(ids.p, num_bits_shift = 128)

            res = (a - b) % p


            res_split = split(res, num_bits_shift=128, length=3)

            ids.res.d0 = res_split[0]
            ids.res.d1 = res_split[1]
            ids.res.d2 = res_split[2]
        %}
    ```

* Add missing hint on cairo_secp lib [#1089](https://github.com/lambdaclass/cairo-vm/pull/1089):
    `BuiltinHintProcessor` now supports the following hint:

    ```python

    from starkware.cairo.common.cairo_secp.secp_utils import pack

    slope = pack(ids.slope, PRIME)
    x0 = pack(ids.point0.x, PRIME)
    x1 = pack(ids.point1.x, PRIME)
    y0 = pack(ids.point0.y, PRIME)

    value = new_x = (pow(slope, 2, SECP_P) - x0 - x1) % SECP_P
    ```

* Add missing hint on vrf.json whitelist [#1055](https://github.com/lambdaclass/cairo-vm/pull/1055):

     `BuiltinHintProcessor` now supports the following hint:

     ```python
    %{
        PRIME = 2**255 - 19
        II = pow(2, (PRIME - 1) // 4, PRIME)

        xx = ids.xx.low + (ids.xx.high<<128)
        x = pow(xx, (PRIME + 3) // 8, PRIME)
        if (x * x - xx) % PRIME != 0:
            x = (x * II) % PRIME
        if x % 2 != 0:
            x = PRIME - x
        ids.x.low = x & ((1<<128)-1)
        ids.x.high = x >> 128
    %}
    ```

* Implement hint variant for finalize_blake2s[#1072](https://github.com/lambdaclass/cairo-vm/pull/1072)

    `BuiltinHintProcessor` now supports the following hint:

     ```python
    %{
        # Add dummy pairs of input and output.
        from starkware.cairo.common.cairo_blake2s.blake2s_utils import IV, blake2s_compress

        _n_packed_instances = int(ids.N_PACKED_INSTANCES)
        assert 0 <= _n_packed_instances < 20
        _blake2s_input_chunk_size_felts = int(ids.BLAKE2S_INPUT_CHUNK_SIZE_FELTS)
        assert 0 <= _blake2s_input_chunk_size_felts < 100

        message = [0] * _blake2s_input_chunk_size_felts
        modified_iv = [IV[0] ^ 0x01010020] + IV[1:]
        output = blake2s_compress(
            message=message,
            h=modified_iv,
            t0=0,
            t1=0,
            f0=0xffffffff,
            f1=0,
        )
        padding = (message + modified_iv + [0, 0xffffffff] + output) * (_n_packed_instances - 1)
        segments.write_arg(ids.blake2s_ptr_end, padding)
        %}
        ```

* Implement fast_ec_add hint variant [#1087](https://github.com/lambdaclass/cairo-vm/pull/1087)

`BuiltinHintProcessor` now supports the following hint:

    ```python
    %{
        from starkware.cairo.common.cairo_secp.secp_utils import SECP_P, pack

        slope = pack(ids.slope, PRIME)
        x0 = pack(ids.pt0.x, PRIME)
        x1 = pack(ids.pt1.x, PRIME)
        y0 = pack(ids.pt0.y, PRIME)

        value = new_x = (pow(slope, 2, SECP_P) - x0 - x1) % SECP_P
    %}
    ```

* feat(hints): Add alternative string for hint IS_ZERO_PACK_EXTERNAL_SECP [#1082](https://github.com/lambdaclass/cairo-vm/pull/1082)

    `BuiltinHintProcessor` now supports the following hint:

    ```python
    %{
        from starkware.cairo.common.cairo_secp.secp_utils import pack
        x = pack(ids.x, PRIME) % SECP_P
    %}
    ```

* Add alternative hint code for ec_double hint [#1083](https://github.com/lambdaclass/cairo-vm/pull/1083)

    `BuiltinHintProcessor` now supports the following hint:

    ```python
    %{
        from starkware.cairo.common.cairo_secp.secp_utils import SECP_P, pack

        slope = pack(ids.slope, PRIME)
        x = pack(ids.pt.x, PRIME)
        y = pack(ids.pt.y, PRIME)

        value = new_x = (pow(slope, 2, SECP_P) - 2 * x) % SECP_P
    %}
    ```

* fix(security)!: avoid DoS on malicious insertion to memory [#1099](https://github.com/lambdaclass/cairo-vm/pull/1099)
    * A program could crash the library by attempting to insert a value at an address with a big offset; fixed by trying to reserve to check for allocation failure
    * A program could crash the program by exploiting an integer overflow when attempting to insert a value at an address with offset `usize::MAX`

    BREAKING: added a new error variant `MemoryError::VecCapacityExceeded`

* perf: specialize addition for `u64` and `Felt252` [#932](https://github.com/lambdaclass/cairo-vm/pull/932)
    * Avoids the creation of a new `Felt252` instance for additions with a very restricted valid range
    * This impacts specially the addition of `Relocatable` with `Felt252` values in `update_pc`, which take a significant amount of time in some benchmarks

* fix(starknet-crypto): bump version to `0.5.0` [#1088](https://github.com/lambdaclass/cairo-vm/pull/1088)
    * This includes the fix for a `panic!` in `ecdsa::verify`.
      See: [#365](https://github.com/xJonathanLEI/starknet-rs/issues/365) and [#366](https://github.com/xJonathanLEI/starknet-rs/pulls/366)

* feat(hints): Add alternative string for hint IS_ZERO_PACK [#1081](https://github.com/lambdaclass/cairo-vm/pull/1081)

    `BuiltinHintProcessor` now supports the following hint:

    ```python
    %{
        from starkware.cairo.common.cairo_secp.secp_utils import SECP_P, pack
        x = pack(ids.x, PRIME) % SECP_P
    %}

* Add missing hints `NewHint#55`, `NewHint#56`, and `NewHint#57` [#1077](https://github.com/lambdaclass/cairo-vm/issues/1077)

    `BuiltinHintProcessor` now supports the following hints:

    ```python
    from starkware.cairo.common.cairo_secp.secp_utils import pack
    SECP_P=2**255-19

    x = pack(ids.x, PRIME) % SECP_P
    ```

    ```python
    from starkware.cairo.common.cairo_secp.secp_utils import pack
    SECP_P=2**255-19

    value = pack(ids.x, PRIME) % SECP_P
    ```

    ```python
    SECP_P=2**255-19
    from starkware.python.math_utils import div_mod

    value = x_inv = div_mod(1, x, SECP_P)
    ```

* Implement hint for `starkware.cairo.common.cairo_keccak.keccak._copy_inputs` as described by whitelist `starknet/security/whitelists/cairo_keccak.json` [#1058](https://github.com/lambdaclass/cairo-vm/pull/1058)

    `BuiltinHintProcessor` now supports the following hint:

    ```python
    %{ ids.full_word = int(ids.n_bytes >= 8) %}
    ```

* perf: cache decoded instructions [#944](https://github.com/lambdaclass/cairo-vm/pull/944)
    * Creates a new cache field in `VirtualMachine` that stores the `Instruction` instances as they get decoded from memory, significantly reducing decoding overhead, with gains up to 9% in runtime according to benchmarks in the performance server

* Add alternative hint code for nondet_bigint3 hint [#1071](https://github.com/lambdaclass/cairo-vm/pull/1071)

    `BuiltinHintProcessor` now supports the following hint:

    ```python
    %{
        from starkware.cairo.common.cairo_secp.secp_utils import split
        segments.write_arg(ids.res.address_, split(value))
    %}
    ```

* Add missing hint on vrf.json lib [#1052](https://github.com/lambdaclass/cairo-vm/pull/1052):

    `BuiltinHintProcessor` now supports the following hint:

    ```python
    %{
        from starkware.cairo.common.cairo_secp.secp_utils import pack
        SECP_P = 2**255-19

        slope = pack(ids.slope, PRIME)
        x0 = pack(ids.point0.x, PRIME)
        x1 = pack(ids.point1.x, PRIME)
        y0 = pack(ids.point0.y, PRIME)

        value = new_x = (pow(slope, 2, SECP_P) - x0 - x1) % SECP_P
    %}
    ```

* Implement hint for cairo_sha256_arbitrary_input_length whitelist [#1091](https://github.com/lambdaclass/cairo-vm/pull/1091)

    `BuiltinHintProcessor` now supports the following hint:

    ```python
    %{
        from starkware.cairo.common.cairo_sha256.sha256_utils import (
            compute_message_schedule, sha2_compress_function)

        _sha256_input_chunk_size_felts = int(ids.SHA256_INPUT_CHUNK_SIZE_FELTS)
        assert 0 <= _sha256_input_chunk_size_felts < 100
        _sha256_state_size_felts = int(ids.SHA256_STATE_SIZE_FELTS)
        assert 0 <= _sha256_state_size_felts < 100
        w = compute_message_schedule(memory.get_range(
            ids.sha256_start, _sha256_input_chunk_size_felts))
        new_state = sha2_compress_function(memory.get_range(ids.state, _sha256_state_size_felts), w)
        segments.write_arg(ids.output, new_state)
    %}
    ```

* Add missing hint on vrf.json lib [#1053](https://github.com/lambdaclass/cairo-vm/pull/1053):

     `BuiltinHintProcessor` now supports the following hint:

     ```python
    %{
        from starkware.cairo.common.cairo_secp.secp_utils import SECP_P, pack
        SECP_P = 2**255-19

        slope = pack(ids.slope, PRIME)
        x = pack(ids.point.x, PRIME)
        y = pack(ids.point.y, PRIME)

        value = new_x = (pow(slope, 2, SECP_P) - 2 * x) % SECP_P
    %}
    ```

* Implement hint on 0.6.0.json whitelist [#1044](https://github.com/lambdaclass/cairo-vm/pull/1044):

     `BuiltinHintProcessor` now supports the following hints:

    ```python
    %{
       ids.a_lsb = ids.a & 1
       ids.b_lsb = ids.b & 1
    %}
    ```

* Implement hint for `starkware.cairo.common.cairo_keccak.keccak._block_permutation` as described by whitelist `starknet/security/whitelists/cairo_keccak.json` [#1046](https://github.com/lambdaclass/cairo-vm/pull/1046)

    `BuiltinHintProcessor` now supports the following hint:

    ```python
    %{
        from starkware.cairo.common.cairo_keccak.keccak_utils import keccak_func
        _keccak_state_size_felts = int(ids.KECCAK_STATE_SIZE_FELTS)
        assert 0 <= _keccak_state_size_felts < 100
        output_values = keccak_func(memory.get_range(
            ids.keccak_ptr_start, _keccak_state_size_felts))
        segments.write_arg(ids.output, output_values)
    %}
    ```

* Implement hint on cairo_blake2s whitelist [#1040](https://github.com/lambdaclass/cairo-vm/pull/1040)

    `BuiltinHintProcessor` now supports the following hint:

    ```python
    %{
        from starkware.cairo.common.cairo_blake2s.blake2s_utils import IV, blake2s_compress

        _blake2s_input_chunk_size_felts = int(ids.BLAKE2S_INPUT_CHUNK_SIZE_FELTS)
        assert 0 <= _blake2s_input_chunk_size_felts < 100

        new_state = blake2s_compress(
            message=memory.get_range(ids.blake2s_start, _blake2s_input_chunk_size_felts),
            h=[IV[0] ^ 0x01010020] + IV[1:],
            t0=ids.n_bytes,
            t1=0,
            f0=0xffffffff,
            f1=0,
        )

        segments.write_arg(ids.output, new_state)
    %}
    ```

* Implement hint on cairo_blake2s whitelist [#1039](https://github.com/lambdaclass/cairo-vm/pull/1039)

    `BuiltinHintProcessor` now supports the following hint:

    ```python

    %{
        # Add dummy pairs of input and output.
        from starkware.cairo.common.cairo_blake2s.blake2s_utils import IV, blake2s_compress

        _n_packed_instances = int(ids.N_PACKED_INSTANCES)
        assert 0 <= _n_packed_instances < 20
        _blake2s_input_chunk_size_felts = int(ids.BLAKE2S_INPUT_CHUNK_SIZE_FELTS)
        assert 0 <= _blake2s_input_chunk_size_felts < 100

        message = [0] * _blake2s_input_chunk_size_felts
        modified_iv = [IV[0] ^ 0x01010020] + IV[1:]
        output = blake2s_compress(
            message=message,
            h=modified_iv,
            t0=0,
            t1=0,
            f0=0xffffffff,
            f1=0,
        )
        padding = (modified_iv + message + [0, 0xffffffff] + output) * (_n_packed_instances - 1)
        segments.write_arg(ids.blake2s_ptr_end, padding)
    %}

* Add `Program::iter_identifiers(&self) -> Iterator<Item = (&str, &Identifier)>` to get an iterator over the program's identifiers [#1079](https://github.com/lambdaclass/cairo-vm/pull/1079)

* Implement hint on `assert_le_felt` for versions 0.6.0 and 0.8.2 [#1047](https://github.com/lambdaclass/cairo-vm/pull/1047):

     `BuiltinHintProcessor` now supports the following hints:

     ```python

     %{
        from starkware.cairo.common.math_utils import assert_integer
        assert_integer(ids.a)
        assert_integer(ids.b)
        assert (ids.a % PRIME) <= (ids.b % PRIME), \
            f'a = {ids.a % PRIME} is not less than or equal to b = {ids.b % PRIME}.'
    %}

     ```

     ```python

    %{
        from starkware.cairo.common.math_utils import assert_integer
        assert_integer(ids.a)
        assert_integer(ids.b)
        a = ids.a % PRIME
        b = ids.b % PRIME
        assert a <= b, f'a = {a} is not less than or equal to b = {b}.'

        ids.small_inputs = int(
            a < range_check_builtin.bound and (b - a) < range_check_builtin.bound)
    %}

     ```

* Add missing hints on whitelist [#1073](https://github.com/lambdaclass/cairo-vm/pull/1073):

    `BuiltinHintProcessor` now supports the following hints:

    ```python
        ids.is_250 = 1 if ids.addr < 2**250 else 0
    ```

    ```python
        # Verify the assumptions on the relationship between 2**250, ADDR_BOUND and PRIME.
        ADDR_BOUND = ids.ADDR_BOUND % PRIME
        assert (2**250 < ADDR_BOUND <= 2**251) and (2 * 2**250 < PRIME) and (
                ADDR_BOUND * 2 > PRIME), \
            'normalize_address() cannot be used with the current constants.'
        ids.is_small = 1 if ids.addr < ADDR_BOUND else 0
    ```

* Implement hint on ec_recover.json whitelist [#1038](https://github.com/lambdaclass/cairo-vm/pull/1038):

    `BuiltinHintProcessor` now supports the following hint:

    ```python
    %{
         value = k = product // m
    %}
    ```

* Implement hint on ec_recover.json whitelist [#1037](https://github.com/lambdaclass/cairo-vm/pull/1037):

    `BuiltinHintProcessor` now supports the following hint:

    ```python
    %{
        from starkware.cairo.common.cairo_secp.secp_utils import pack
        from starkware.python.math_utils import div_mod, safe_div

        a = pack(ids.a, PRIME)
        b = pack(ids.b, PRIME)
        product = a * b
        m = pack(ids.m, PRIME)

        value = res = product % m

    %}
    ```

* Implement hint for `starkware.cairo.common.cairo_keccak.keccak.finalize_keccak` as described by whitelist `starknet/security/whitelists/cairo_keccak.json` [#1041](https://github.com/lambdaclass/cairo-vm/pull/1041)

    `BuiltinHintProcessor` now supports the following hint:

    ```python
    %{
        # Add dummy pairs of input and output.
        _keccak_state_size_felts = int(ids.KECCAK_STATE_SIZE_FELTS)
        _block_size = int(ids.BLOCK_SIZE)
        assert 0 <= _keccak_state_size_felts < 100
        assert 0 <= _block_size < 1000
        inp = [0] * _keccak_state_size_felts
        padding = (inp + keccak_func(inp)) * _block_size
        segments.write_arg(ids.keccak_ptr_end, padding)
    %}
    ```

* Implement hint on ec_recover.json whitelist [#1036](https://github.com/lambdaclass/cairo-vm/pull/1036):

    `BuiltinHintProcessor` now supports the following hint:

    ```python

    %{
        from starkware.cairo.common.cairo_secp.secp_utils import pack
        from starkware.python.math_utils import div_mod, safe_div

        a = pack(ids.a, PRIME)
        b = pack(ids.b, PRIME)

        value = res = a - b
    %}

    ```

* Add missing hint on vrf.json lib [#1054](https://github.com/lambdaclass/cairo-vm/pull/1054):

    `BuiltinHintProcessor` now supports the following hint:

    ```python
        from starkware.cairo.common.cairo_secp.secp_utils import pack
        SECP_P = 2**255-19

        y = pack(ids.point.y, PRIME) % SECP_P
        # The modulo operation in python always returns a nonnegative number.
        value = (-y) % SECP_P
    ```

* Implement hint on ec_recover.json whitelist [#1032](https://github.com/lambdaclass/cairo-vm/pull/1032):

    `BuiltinHintProcessor` now supports the following hint:

    ```python
    %{
        from starkware.cairo.common.cairo_secp.secp_utils import pack
        from starkware.python.math_utils import div_mod, safe_div

        N = pack(ids.n, PRIME)
        x = pack(ids.x, PRIME) % N
        s = pack(ids.s, PRIME) % N,
        value = res = div_mod(x, s, N)
    %}
    ```

* Implement hints on field_arithmetic lib (Part 2) [#1004](https://github.com/lambdaclass/cairo-vm/pull/1004)

    `BuiltinHintProcessor` now supports the following hint:

    ```python
    %{
        from starkware.python.math_utils import div_mod

        def split(num: int, num_bits_shift: int, length: int):
            a = []
            for _ in range(length):
                a.append( num & ((1 << num_bits_shift) - 1) )
                num = num >> num_bits_shift
            return tuple(a)

        def pack(z, num_bits_shift: int) -> int:
            limbs = (z.d0, z.d1, z.d2)
            return sum(limb << (num_bits_shift * i) for i, limb in enumerate(limbs))

        a = pack(ids.a, num_bits_shift = 128)
        b = pack(ids.b, num_bits_shift = 128)
        p = pack(ids.p, num_bits_shift = 128)
        # For python3.8 and above the modular inverse can be computed as follows:
        # b_inverse_mod_p = pow(b, -1, p)
        # Instead we use the python3.7-friendly function div_mod from starkware.python.math_utils
        b_inverse_mod_p = div_mod(1, b, p)


        b_inverse_mod_p_split = split(b_inverse_mod_p, num_bits_shift=128, length=3)

        ids.b_inverse_mod_p.d0 = b_inverse_mod_p_split[0]
        ids.b_inverse_mod_p.d1 = b_inverse_mod_p_split[1]
        ids.b_inverse_mod_p.d2 = b_inverse_mod_p_split[2]
    %}
    ```

* Optimizations for hash builtin [#1029](https://github.com/lambdaclass/cairo-vm/pull/1029):
  * Track the verified addresses by offset in a `Vec<bool>` rather than storing the address in a `Vec<Relocatable>`

* Add missing hint on vrf.json whitelist [#1056](https://github.com/lambdaclass/cairo-vm/pull/1056):

    `BuiltinHintProcessor` now supports the following hint:

    ```python
    %{
        from starkware.python.math_utils import ec_double_slope
        from starkware.cairo.common.cairo_secp.secp_utils import pack
        SECP_P = 2**255-19

        # Compute the slope.
        x = pack(ids.point.x, PRIME)
        y = pack(ids.point.y, PRIME)
        value = slope = ec_double_slope(point=(x, y), alpha=42204101795669822316448953119945047945709099015225996174933988943478124189485, p=SECP_P)
    %}
    ```

* Add missing hint on vrf.json whitelist [#1035](https://github.com/lambdaclass/cairo-vm/pull/1035):

    `BuiltinHintProcessor` now supports the following hint:

    ```python
    %{
        from starkware.python.math_utils import line_slope
        from starkware.cairo.common.cairo_secp.secp_utils import pack
        SECP_P = 2**255-19
        # Compute the slope.
        x0 = pack(ids.point0.x, PRIME)
        y0 = pack(ids.point0.y, PRIME)
        x1 = pack(ids.point1.x, PRIME)
        y1 = pack(ids.point1.y, PRIME)
        value = slope = line_slope(point1=(x0, y0), point2=(x1, y1), p=SECP_P)
    %}
    ```

* Add missing hint on vrf.json whitelist [#1035](https://github.com/lambdaclass/cairo-vm/pull/1035):

    `BuiltinHintProcessor` now supports the following hint:

    ```python
    %{
        from starkware.cairo.common.cairo_secp.secp_utils import pack
        SECP_P = 2**255-19
        to_assert = pack(ids.val, PRIME)
        q, r = divmod(pack(ids.val, PRIME), SECP_P)
        assert r == 0, f"verify_zero: Invalid input {ids.val.d0, ids.val.d1, ids.val.d2}."
        ids.q = q % PRIME
    %}
    ```

* Add missing hint on vrf.json whitelist [#1000](https://github.com/lambdaclass/cairo-vm/pull/1000):

    `BuiltinHintProcessor` now supports the following hint:

    ```python
        def pack_512(u, num_bits_shift: int) -> int:
            limbs = (u.d0, u.d1, u.d2, u.d3)
            return sum(limb << (num_bits_shift * i) for i, limb in enumerate(limbs))

        x = pack_512(ids.x, num_bits_shift = 128)
        p = ids.p.low + (ids.p.high << 128)
        x_inverse_mod_p = pow(x,-1, p)

        x_inverse_mod_p_split = (x_inverse_mod_p & ((1 << 128) - 1), x_inverse_mod_p >> 128)

        ids.x_inverse_mod_p.low = x_inverse_mod_p_split[0]
        ids.x_inverse_mod_p.high = x_inverse_mod_p_split[1]
    ```

* BREAKING CHANGE: Fix `CairoRunner::get_memory_holes` [#1027](https://github.com/lambdaclass/cairo-vm/pull/1027):

  * Skip builtin segements when counting memory holes
  * Check amount of memory holes for all tests in cairo_run_test
  * Remove duplicated tests in cairo_run_test
  * BREAKING CHANGE: `MemorySegmentManager.get_memory_holes` now also receives the amount of builtins in the vm. Signature is now `pub fn get_memory_holes(&self, builtin_count: usize) -> Result<usize, MemoryError>`

* Add missing hints on cairo_secp lib [#1026](https://github.com/lambdaclass/cairo-vm/pull/1026):

    `BuiltinHintProcessor` now supports the following hints:

    ```python
    from starkware.cairo.common.cairo_secp.secp256r1_utils import SECP256R1_ALPHA as ALPHA
    ```
    and:

    ```python
    from starkware.cairo.common.cairo_secp.secp256r1_utils import SECP256R1_N as N
    ```

* Add missing hint on vrf.json lib [#1043](https://github.com/lambdaclass/cairo-vm/pull/1043):

    `BuiltinHintProcessor` now supports the following hint:

    ```python
        from starkware.python.math_utils import div_mod

        def split(a: int):
            return (a & ((1 << 128) - 1), a >> 128)

        def pack(z, num_bits_shift: int) -> int:
            limbs = (z.low, z.high)
            return sum(limb << (num_bits_shift * i) for i, limb in enumerate(limbs))

        a = pack(ids.a, 128)
        b = pack(ids.b, 128)
        p = pack(ids.p, 128)
        # For python3.8 and above the modular inverse can be computed as follows:
        # b_inverse_mod_p = pow(b, -1, p)
        # Instead we use the python3.7-friendly function div_mod from starkware.python.math_utils
        b_inverse_mod_p = div_mod(1, b, p)

        b_inverse_mod_p_split = split(b_inverse_mod_p)

        ids.b_inverse_mod_p.low = b_inverse_mod_p_split[0]
        ids.b_inverse_mod_p.high = b_inverse_mod_p_split[1]
    ```

* Add missing hints `NewHint#35` and `NewHint#36` [#975](https://github.com/lambdaclass/cairo-vm/issues/975)

    `BuiltinHintProcessor` now supports the following hint:

    ```python
    from starkware.cairo.common.cairo_secp.secp_utils import pack
    from starkware.cairo.common.math_utils import as_int
    from starkware.python.math_utils import div_mod, safe_div

    p = pack(ids.P, PRIME)
    x = pack(ids.x, PRIME) + as_int(ids.x.d3, PRIME) * ids.BASE ** 3 + as_int(ids.x.d4, PRIME) * ids.BASE ** 4
    y = pack(ids.y, PRIME)

    value = res = div_mod(x, y, p)
    ```

    ```python
    k = safe_div(res * y - x, p)
    value = k if k > 0 else 0 - k
    ids.flag = 1 if k > 0 else 0
    ```

* Add missing hint on cairo_secp lib [#1057](https://github.com/lambdaclass/cairo-vm/pull/1057):

    `BuiltinHintProcessor` now supports the following hint:

    ```python
        from starkware.cairo.common.cairo_secp.secp_utils import pack
        from starkware.python.math_utils import ec_double_slope

        # Compute the slope.
        x = pack(ids.point.x, PRIME)
        y = pack(ids.point.y, PRIME)
        value = slope = ec_double_slope(point=(x, y), alpha=ALPHA, p=SECP_P)
    ```

* Add missing hint on uint256_improvements lib [#1025](https://github.com/lambdaclass/cairo-vm/pull/1025):

    `BuiltinHintProcessor` now supports the following hint:

    ```python
        from starkware.python.math_utils import isqrt
        n = (ids.n.high << 128) + ids.n.low
        root = isqrt(n)
        assert 0 <= root < 2 ** 128
        ids.root = root
    ```

* Add missing hint on vrf.json lib [#1045](https://github.com/lambdaclass/cairo-vm/pull/1045):

    `BuiltinHintProcessor` now supports the following hint:

    ```python
        from starkware.python.math_utils import is_quad_residue, sqrt

        def split(a: int):
            return (a & ((1 << 128) - 1), a >> 128)

        def pack(z) -> int:
            return z.low + (z.high << 128)

        generator = pack(ids.generator)
        x = pack(ids.x)
        p = pack(ids.p)

        success_x = is_quad_residue(x, p)
        root_x = sqrt(x, p) if success_x else None
        success_gx = is_quad_residue(generator*x, p)
        root_gx = sqrt(generator*x, p) if success_gx else None

        # Check that one is 0 and the other is 1
        if x != 0:
            assert success_x + success_gx == 1

        # `None` means that no root was found, but we need to transform these into a felt no matter what
        if root_x == None:
            root_x = 0
        if root_gx == None:
            root_gx = 0
        ids.success_x = int(success_x)
        ids.success_gx = int(success_gx)
        split_root_x = split(root_x)
        # print('split root x', split_root_x)
        split_root_gx = split(root_gx)
        ids.sqrt_x.low = split_root_x[0]
        ids.sqrt_x.high = split_root_x[1]
        ids.sqrt_gx.low = split_root_gx[0]
        ids.sqrt_gx.high = split_root_gx[1]
    ```

* Add missing hint on uint256_improvements lib [#1024](https://github.com/lambdaclass/cairo-vm/pull/1024):

    `BuiltinHintProcessor` now supports the following hint:

    ```python
        res = ids.a + ids.b
        ids.carry = 1 if res >= ids.SHIFT else 0
    ```

* BREAKING CHANGE: move `Program::identifiers` to `SharedProgramData::identifiers` [#1023](https://github.com/lambdaclass/cairo-vm/pull/1023)
    * Optimizes `CairoRunner::new`, needed for sequencers and other workflows reusing the same `Program` instance across `CairoRunner`s
    * Breaking change: make all fields in `Program` and `SharedProgramData` `pub(crate)`, since we break by moving the field let's make it the last break for this struct
    * Add `Program::get_identifier(&self, id: &str) -> &Identifier` to get a single identifier by name

* Implement hints on field_arithmetic lib[#985](https://github.com/lambdaclass/cairo-vm/pull/983)

    `BuiltinHintProcessor` now supports the following hint:

    ```python
        %{
            from starkware.python.math_utils import is_quad_residue, sqrt

            def split(num: int, num_bits_shift: int = 128, length: int = 3):
                a = []
                for _ in range(length):
                    a.append( num & ((1 << num_bits_shift) - 1) )
                    num = num >> num_bits_shift
                return tuple(a)

            def pack(z, num_bits_shift: int = 128) -> int:
                limbs = (z.d0, z.d1, z.d2)
                return sum(limb << (num_bits_shift * i) for i, limb in enumerate(limbs))


            generator = pack(ids.generator)
            x = pack(ids.x)
            p = pack(ids.p)

            success_x = is_quad_residue(x, p)
            root_x = sqrt(x, p) if success_x else None

            success_gx = is_quad_residue(generator*x, p)
            root_gx = sqrt(generator*x, p) if success_gx else None

            # Check that one is 0 and the other is 1
            if x != 0:
                assert success_x + success_gx ==1

            # `None` means that no root was found, but we need to transform these into a felt no matter what
            if root_x == None:
                root_x = 0
            if root_gx == None:
                root_gx = 0
            ids.success_x = int(success_x)
            ids.success_gx = int(success_gx)
            split_root_x = split(root_x)
            split_root_gx = split(root_gx)
            ids.sqrt_x.d0 = split_root_x[0]
            ids.sqrt_x.d1 = split_root_x[1]
            ids.sqrt_x.d2 = split_root_x[2]
            ids.sqrt_gx.d0 = split_root_gx[0]
            ids.sqrt_gx.d1 = split_root_gx[1]
            ids.sqrt_gx.d2 = split_root_gx[2]
        %}
    ```

* Add missing hint on vrf.json lib [#1050](https://github.com/lambdaclass/cairo-vm/pull/1050):

    `BuiltinHintProcessor` now supports the following hint:

    ```python
        sum_low = ids.a.low + ids.b.low
        ids.carry_low = 1 if sum_low >= ids.SHIFT else 0
    ```

* Add missing hint on uint256_improvements lib [#1016](https://github.com/lambdaclass/cairo-vm/pull/1016):

    `BuiltinHintProcessor` now supports the following hint:

    ```python
        def split(num: int, num_bits_shift: int = 128, length: int = 2):
            a = []
            for _ in range(length):
                a.append( num & ((1 << num_bits_shift) - 1) )
                num = num >> num_bits_shift
            return tuple(a)

        def pack(z, num_bits_shift: int = 128) -> int:
            limbs = (z.low, z.high)
            return sum(limb << (num_bits_shift * i) for i, limb in enumerate(limbs))

        a = pack(ids.a)
        b = pack(ids.b)
        res = (a - b)%2**256
        res_split = split(res)
        ids.res.low = res_split[0]
        ids.res.high = res_split[1]
    ```

* Implement hint on vrf.json lib [#1049](https://github.com/lambdaclass/cairo-vm/pull/1049)

    `BuiltinHintProcessor` now supports the following hint:

    ```python
        def split(num: int, num_bits_shift: int, length: int):
            a = []
            for _ in range(length):
                a.append( num & ((1 << num_bits_shift) - 1) )
                num = num >> num_bits_shift
            return tuple(a)

        def pack(z, num_bits_shift: int) -> int:
            limbs = (z.d0, z.d1, z.d2)
            return sum(limb << (num_bits_shift * i) for i, limb in enumerate(limbs))

        def pack_extended(z, num_bits_shift: int) -> int:
            limbs = (z.d0, z.d1, z.d2, z.d3, z.d4, z.d5)
            return sum(limb << (num_bits_shift * i) for i, limb in enumerate(limbs))

        a = pack_extended(ids.a, num_bits_shift = 128)
        div = pack(ids.div, num_bits_shift = 128)

        quotient, remainder = divmod(a, div)

        quotient_split = split(quotient, num_bits_shift=128, length=6)

        ids.quotient.d0 = quotient_split[0]
        ids.quotient.d1 = quotient_split[1]
        ids.quotient.d2 = quotient_split[2]
        ids.quotient.d3 = quotient_split[3]
        ids.quotient.d4 = quotient_split[4]
        ids.quotient.d5 = quotient_split[5]

        remainder_split = split(remainder, num_bits_shift=128, length=3)
        ids.remainder.d0 = remainder_split[0]
        ids.remainder.d1 = remainder_split[1]
        ids.remainder.d2 = remainder_split[2]
    ```

    _Note: this hint is similar to the one in #983, but with some trailing whitespace removed_

* Add missing hint on vrf.json whitelist [#1030](https://github.com/lambdaclass/cairo-vm/pull/1030):

    `BuiltinHintProcessor` now supports the following hint:

    ```python
        def split(num: int, num_bits_shift: int, length: int):
            a = []
            for _ in range(length):
                a.append( num & ((1 << num_bits_shift) - 1) )
                num = num >> num_bits_shift
            return tuple(a)

        def pack(z, num_bits_shift: int) -> int:
            limbs = (z.low, z.high)
            return sum(limb << (num_bits_shift * i) for i, limb in enumerate(limbs))

        def pack_extended(z, num_bits_shift: int) -> int:
            limbs = (z.d0, z.d1, z.d2, z.d3)
            return sum(limb << (num_bits_shift * i) for i, limb in enumerate(limbs))

        x = pack_extended(ids.x, num_bits_shift = 128)
        div = pack(ids.div, num_bits_shift = 128)

        quotient, remainder = divmod(x, div)

        quotient_split = split(quotient, num_bits_shift=128, length=4)

        ids.quotient.d0 = quotient_split[0]
        ids.quotient.d1 = quotient_split[1]
        ids.quotient.d2 = quotient_split[2]
        ids.quotient.d3 = quotient_split[3]

        remainder_split = split(remainder, num_bits_shift=128, length=2)
        ids.remainder.low = remainder_split[0]
        ids.remainder.high = remainder_split[1]
    ```

* Add method `Program::data_len(&self) -> usize` to get the number of data cells in a given program [#1022](https://github.com/lambdaclass/cairo-vm/pull/1022)

* Add missing hint on uint256_improvements lib [#1013](https://github.com/lambdaclass/cairo-vm/pull/1013):

    `BuiltinHintProcessor` now supports the following hint:

    ```python
        a = (ids.a.high << 128) + ids.a.low
        div = (ids.div.b23 << 128) + ids.div.b01
        quotient, remainder = divmod(a, div)

        ids.quotient.low = quotient & ((1 << 128) - 1)
        ids.quotient.high = quotient >> 128
        ids.remainder.low = remainder & ((1 << 128) - 1)
        ids.remainder.high = remainder >> 128
    ```

* Add missing hint on cairo_secp lib [#1010](https://github.com/lambdaclass/cairo-vm/pull/1010):

    `BuiltinHintProcessor` now supports the following hint:

    ```python
        memory[ap] = int(x == 0)
    ```

* Implement hint on `get_felt_bitlength` [#993](https://github.com/lambdaclass/cairo-vm/pull/993)

  `BuiltinHintProcessor` now supports the following hint:
  ```python
  x = ids.x
  ids.bit_length = x.bit_length()
  ```
  Used by the [`Garaga` library function `get_felt_bitlength`](https://github.com/keep-starknet-strange/garaga/blob/249f8a372126b3a839f9c1e1080ea8c6f9374c0c/src/utils.cairo#L54)

* Add missing hint on cairo_secp lib [#1009](https://github.com/lambdaclass/cairo-vm/pull/1009):

    `BuiltinHintProcessor` now supports the following hint:

    ```python
        ids.dibit = ((ids.scalar_u >> ids.m) & 1) + 2 * ((ids.scalar_v >> ids.m) & 1)
    ```

* Add getters to read properties of a `Program` [#1017](https://github.com/lambdaclass/cairo-vm/pull/1017):
  * `prime(&self) -> &str`: get the prime associated to data in hex representation
  * `iter_data(&self) -> Iterator<Item = &MaybeRelocatable>`: get an iterator over all elements in the program data
  * `iter_builtins(&self) -> Iterator<Item = &BuiltinName>`: get an iterator over the names of required builtins

* Add missing hint on cairo_secp lib [#1008](https://github.com/lambdaclass/cairo-vm/pull/1008):

    `BuiltinHintProcessor` now supports the following hint:

    ```python
        ids.len_hi = max(ids.scalar_u.d2.bit_length(), ids.scalar_v.d2.bit_length())-1
    ```

* Update `starknet-crypto` to version `0.4.3` [#1011](https://github.com/lambdaclass/cairo-vm/pull/1011)
  * The new version carries an 85% reduction in execution time for ECDSA signature verification

* BREAKING CHANGE: refactor `Program` to optimize `Program::clone` [#999](https://github.com/lambdaclass/cairo-vm/pull/999)

    * Breaking change: many fields that were (unnecessarily) public become hidden by the refactor.

* BREAKING CHANGE: Add _builtin suffix to builtin names e.g.: output -> output_builtin [#1005](https://github.com/lambdaclass/cairo-vm/pull/1005)

* Implement hint on uint384_extension lib [#983](https://github.com/lambdaclass/cairo-vm/pull/983)

    `BuiltinHintProcessor` now supports the following hint:

    ```python
        def split(num: int, num_bits_shift: int, length: int):
            a = []
            for _ in range(length):
                a.append( num & ((1 << num_bits_shift) - 1) )
                num = num >> num_bits_shift
            return tuple(a)

        def pack(z, num_bits_shift: int) -> int:
            limbs = (z.d0, z.d1, z.d2)
            return sum(limb << (num_bits_shift * i) for i, limb in enumerate(limbs))

        def pack_extended(z, num_bits_shift: int) -> int:
            limbs = (z.d0, z.d1, z.d2, z.d3, z.d4, z.d5)
            return sum(limb << (num_bits_shift * i) for i, limb in enumerate(limbs))

        a = pack_extended(ids.a, num_bits_shift = 128)
        div = pack(ids.div, num_bits_shift = 128)

        quotient, remainder = divmod(a, div)

        quotient_split = split(quotient, num_bits_shift=128, length=6)

        ids.quotient.d0 = quotient_split[0]
        ids.quotient.d1 = quotient_split[1]
        ids.quotient.d2 = quotient_split[2]
        ids.quotient.d3 = quotient_split[3]
        ids.quotient.d4 = quotient_split[4]
        ids.quotient.d5 = quotient_split[5]

        remainder_split = split(remainder, num_bits_shift=128, length=3)
        ids.remainder.d0 = remainder_split[0]
        ids.remainder.d1 = remainder_split[1]
        ids.remainder.d2 = remainder_split[2]
    ```

* BREAKING CHANGE: optimization for instruction decoding [#942](https://github.com/lambdaclass/cairo-vm/pull/942):
    * Avoids copying immediate arguments to the `Instruction` structure, as they get inferred from the offset anyway
    * Breaking: removal of the field `Instruction::imm`

* Add missing `\n` character in traceback string [#997](https://github.com/lambdaclass/cairo-vm/pull/997)
    * BugFix: Add missing `\n` character after traceback lines when the filename is missing ("Unknown Location")

* 0.11 Support
    * Add missing hints [#1014](https://github.com/lambdaclass/cairo-vm/pull/1014):
        `BuiltinHintProcessor` now supports the following hints:
        ```python
            from starkware.cairo.common.cairo_secp.secp256r1_utils import SECP256R1_P as SECP_P
        ```
        and:
        ```python
            from starkware.cairo.common.cairo_secp.secp_utils import pack
            from starkware.python.math_utils import line_slope

            # Compute the slope.
            x0 = pack(ids.point0.x, PRIME)
            y0 = pack(ids.point0.y, PRIME)
            x1 = pack(ids.point1.x, PRIME)
            y1 = pack(ids.point1.y, PRIME)
            value = slope = line_slope(point1=(x0, y0), point2=(x1, y1), p=SECP_P)
        ```
    * Add missing hints on cairo_secp lib [#991](https://github.com/lambdaclass/cairo-vm/pull/991):
        `BuiltinHintProcessor` now supports the following hints:
        ```python
        from starkware.cairo.common.cairo_secp.secp_utils import pack
        from starkware.python.math_utils import div_mod, safe_div

        N = 0xfffffffffffffffffffffffffffffffebaaedce6af48a03bbfd25e8cd0364141
        x = pack(ids.x, PRIME) % N
        s = pack(ids.s, PRIME) % N
        value = res = div_mod(x, s, N)
        ```
        and:
        ```python
        value = k = safe_div(res * s - x, N)
        ```
    * Layouts update [#874](https://github.com/lambdaclass/cairo-vm/pull/874)
    * Keccak builtin updated [#873](https://github.com/lambdaclass/cairo-vm/pull/873), [#883](https://github.com/lambdaclass/cairo-vm/pull/883)
    * Changes to `ec_op` [#876](https://github.com/lambdaclass/cairo-vm/pull/876)
    * Poseidon builtin [#875](https://github.com/lambdaclass/cairo-vm/pull/875)
    * Renamed Felt to Felt252 [#899](https://github.com/lambdaclass/cairo-vm/pull/899)
    * Added SegmentArenaBuiltinRunner [#913](https://github.com/lambdaclass/cairo-vm/pull/913)
    * Added `program_segment_size` argument to `verify_secure_runner` & `run_from_entrypoint` [#928](https://github.com/lambdaclass/cairo-vm/pull/928)
    * Added dynamic layout [#879](https://github.com/lambdaclass/cairo-vm/pull/879)
    * `get_segment_size` was exposed [#934](https://github.com/lambdaclass/cairo-vm/pull/934)

* Add missing hint on cairo_secp lib [#1006](https://github.com/lambdaclass/cairo-vm/pull/1006):

    `BuiltinHintProcessor` now supports the following hint:

    ```python
        ids.quad_bit = (
            8 * ((ids.scalar_v >> ids.m) & 1)
            + 4 * ((ids.scalar_u >> ids.m) & 1)
            + 2 * ((ids.scalar_v >> (ids.m - 1)) & 1)
            + ((ids.scalar_u >> (ids.m - 1)) & 1)
        )
    ```

* Add missing hint on cairo_secp lib [#1003](https://github.com/lambdaclass/cairo-vm/pull/1003):

    `BuiltinHintProcessor` now supports the following hint:

    ```python
        from starkware.cairo.common.cairo_secp.secp_utils import pack

        x = pack(ids.x, PRIME) % SECP_P
    ```

* Add missing hint on cairo_secp lib [#996](https://github.com/lambdaclass/cairo-vm/pull/996):

    `BuiltinHintProcessor` now supports the following hint:

    ```python
        from starkware.python.math_utils import div_mod
        value = x_inv = div_mod(1, x, SECP_P)
    ```

* Add missing hints on cairo_secp lib [#994](https://github.com/lambdaclass/cairo-vm/pull/994):

    `BuiltinHintProcessor` now supports the following hints:

    ```python
        from starkware.cairo.common.cairo_secp.secp_utils import pack
        from starkware.python.math_utils import div_mod, safe_div

        a = pack(ids.a, PRIME)
        b = pack(ids.b, PRIME)
        value = res = div_mod(a, b, N)
    ```

    ```python
        value = k_plus_one = safe_div(res * b - a, N) + 1
    ```

* Add missing hint on cairo_secp lib [#992](https://github.com/lambdaclass/cairo-vm/pull/992):

    `BuiltinHintProcessor` now supports the following hint:

    ```python
        from starkware.cairo.common.cairo_secp.secp_utils import pack

        q, r = divmod(pack(ids.val, PRIME), SECP_P)
        assert r == 0, f"verify_zero: Invalid input {ids.val.d0, ids.val.d1, ids.val.d2}."
        ids.q = q % PRIME
    ```

* Add missing hint on cairo_secp lib [#990](https://github.com/lambdaclass/cairo-vm/pull/990):

    `BuiltinHintProcessor` now supports the following hint:

    ```python
        from starkware.cairo.common.cairo_secp.secp_utils import pack

        slope = pack(ids.slope, PRIME)
        x = pack(ids.point.x, PRIME)
        y = pack(ids.point.y, PRIME)

        value = new_x = (pow(slope, 2, SECP_P) - 2 * x) % SECP_P
    ```

* Add missing hint on cairo_secp lib [#989](https://github.com/lambdaclass/cairo-vm/pull/989):

    `BuiltinHintProcessor` now supports the following hint:

    ```python
        from starkware.cairo.common.cairo_secp.secp_utils import SECP_P
        q, r = divmod(pack(ids.val, PRIME), SECP_P)
        assert r == 0, f"verify_zero: Invalid input {ids.val.d0, ids.val.d1, ids.val.d2}."
        ids.q = q % PRIME
    ```

* Add missing hint on cairo_secp lib [#986](https://github.com/lambdaclass/cairo-vm/pull/986):

    `BuiltinHintProcessor` now supports the following hint:

    ```python
        from starkware.cairo.common.cairo_secp.secp_utils import SECP_P, pack
        from starkware.python.math_utils import div_mod

        # Compute the slope.
        x = pack(ids.pt.x, PRIME)
        y = pack(ids.pt.y, PRIME)
        value = slope = div_mod(3 * x ** 2, 2 * y, SECP_P)
    ```

* Add missing hint on cairo_secp lib [#984](https://github.com/lambdaclass/cairo-vm/pull/984):

    `BuiltinHintProcessor` now supports the following hint:

    ```python
        from starkware.cairo.common.cairo_secp.secp_utils import SECP_P, pack
        from starkware.python.math_utils import div_mod

        # Compute the slope.
        x0 = pack(ids.pt0.x, PRIME)
        y0 = pack(ids.pt0.y, PRIME)
        x1 = pack(ids.pt1.x, PRIME)
        y1 = pack(ids.pt1.y, PRIME)
        value = slope = div_mod(y0 - y1, x0 - x1, SECP_P)
    ```

* Implement hints on uint384 lib (Part 2) [#971](https://github.com/lambdaclass/cairo-vm/pull/971)

    `BuiltinHintProcessor` now supports the following hint:

    ```python
        memory[ap] = 1 if 0 <= (ids.a.d2 % PRIME) < 2 ** 127 else 0
    ```

 * Add alternative hint code for hint on _block_permutation used by 0.10.3 whitelist [#958](https://github.com/lambdaclass/cairo-vm/pull/958)

     `BuiltinHintProcessor` now supports the following hint:

    ```python
        from starkware.cairo.common.keccak_utils.keccak_utils import keccak_func
        _keccak_state_size_felts = int(ids.KECCAK_STATE_SIZE_FELTS)
        assert 0 <= _keccak_state_size_felts < 100

        output_values = keccak_func(memory.get_range(
            ids.keccak_ptr - _keccak_state_size_felts, _keccak_state_size_felts))
        segments.write_arg(ids.keccak_ptr, output_values)
    ```

* Make  hints code `src/hint_processor/builtin_hint_processor/hint_code.rs` public [#988](https://github.com/lambdaclass/cairo-vm/pull/988)

* Implement hints on uint384 lib (Part 1) [#960](https://github.com/lambdaclass/cairo-vm/pull/960)

    `BuiltinHintProcessor` now supports the following hints:

    ```python
        def split(num: int, num_bits_shift: int, length: int):
        a = []
        for _ in range(length):
            a.append( num & ((1 << num_bits_shift) - 1) )
            num = num >> num_bits_shift
        return tuple(a)

        def pack(z, num_bits_shift: int) -> int:
            limbs = (z.d0, z.d1, z.d2)
            return sum(limb << (num_bits_shift * i) for i, limb in enumerate(limbs))

        a = pack(ids.a, num_bits_shift = 128)
        div = pack(ids.div, num_bits_shift = 128)
        quotient, remainder = divmod(a, div)

        quotient_split = split(quotient, num_bits_shift=128, length=3)
        assert len(quotient_split) == 3

        ids.quotient.d0 = quotient_split[0]
        ids.quotient.d1 = quotient_split[1]
        ids.quotient.d2 = quotient_split[2]

        remainder_split = split(remainder, num_bits_shift=128, length=3)
        ids.remainder.d0 = remainder_split[0]
        ids.remainder.d1 = remainder_split[1]
        ids.remainder.d2 = remainder_split[2]
    ```

    ```python
        ids.low = ids.a & ((1<<128) - 1)
        ids.high = ids.a >> 128
    ```

    ```python
            sum_d0 = ids.a.d0 + ids.b.d0
        ids.carry_d0 = 1 if sum_d0 >= ids.SHIFT else 0
        sum_d1 = ids.a.d1 + ids.b.d1 + ids.carry_d0
        ids.carry_d1 = 1 if sum_d1 >= ids.SHIFT else 0
        sum_d2 = ids.a.d2 + ids.b.d2 + ids.carry_d1
        ids.carry_d2 = 1 if sum_d2 >= ids.SHIFT else 0
    ```

    ```python
        from starkware.python.math_utils import isqrt

        def split(num: int, num_bits_shift: int, length: int):
            a = []
            for _ in range(length):
                a.append( num & ((1 << num_bits_shift) - 1) )
                num = num >> num_bits_shift
            return tuple(a)

        def pack(z, num_bits_shift: int) -> int:
            limbs = (z.d0, z.d1, z.d2)
            return sum(limb << (num_bits_shift * i) for i, limb in enumerate(limbs))

        a = pack(ids.a, num_bits_shift=128)
        root = isqrt(a)
        assert 0 <= root < 2 ** 192
        root_split = split(root, num_bits_shift=128, length=3)
        ids.root.d0 = root_split[0]
        ids.root.d1 = root_split[1]
        ids.root.d2 = root_split[2]
    ```

* Re-export the `cairo-felt` crate as `cairo_vm::felt` [#981](https://github.com/lambdaclass/cairo-vm/pull/981)
  * Removes the need of explicitly importing `cairo-felt` in downstream projects
  and helps ensure there is no version mismatch caused by that

* Implement hint on `uint256_mul_div_mod`[#957](https://github.com/lambdaclass/cairo-vm/pull/957)

    `BuiltinHintProcessor` now supports the following hint:

    ```python
    a = (ids.a.high << 128) + ids.a.low
    b = (ids.b.high << 128) + ids.b.low
    div = (ids.div.high << 128) + ids.div.low
    quotient, remainder = divmod(a * b, div)

    ids.quotient_low.low = quotient & ((1 << 128) - 1)
    ids.quotient_low.high = (quotient >> 128) & ((1 << 128) - 1)
    ids.quotient_high.low = (quotient >> 256) & ((1 << 128) - 1)
    ids.quotient_high.high = quotient >> 384
    ids.remainder.low = remainder & ((1 << 128) - 1)
    ids.remainder.high = remainder >> 128"
    ```

    Used by the common library function `uint256_mul_div_mod`

#### [0.3.0-rc1] - 2023-04-13
* Derive Deserialize for ExecutionResources [#922](https://github.com/lambdaclass/cairo-vm/pull/922)
* Remove builtin names from VirtualMachine.builtin_runners [#921](https://github.com/lambdaclass/cairo-vm/pull/921)
* Implemented hints on common/ec.cairo [#888](https://github.com/lambdaclass/cairo-vm/pull/888)
* Changed `Memory.insert` argument types [#902](https://github.com/lambdaclass/cairo-vm/pull/902)
* feat: implemented `Deserialize` on Program by changing builtins field type to enum [#896](https://github.com/lambdaclass/cairo-vm/pull/896)
* Effective size computation from the VM exposed [#887](https://github.com/lambdaclass/cairo-vm/pull/887)
* Wasm32 Support! [#828](https://github.com/lambdaclass/cairo-vm/pull/828), [#893](https://github.com/lambdaclass/cairo-vm/pull/893)
* `MathError` added for math operation [#855](https://github.com/lambdaclass/cairo-vm/pull/855)
* Check for overflows in relocatable operations [#859](https://github.com/lambdaclass/cairo-vm/pull/859)
* Use `Relocatable` instead of `&MaybeRelocatable` in `load_data` and `get_range`[#860](https://github.com/lambdaclass/cairo-vm/pull/860) [#867](https://github.com/lambdaclass/cairo-vm/pull/867)
* Memory-related errors moved to `MemoryError` [#854](https://github.com/lambdaclass/cairo-vm/pull/854)
    * Removed unused error variants
    * Moved memory-related error variants to `MemoryError`
    * Changed memory getters to return `MemoryError` instead of `VirtualMachineError`
    * Changed all memory-related errors in hint from `HintError::Internal(VmError::...` to `HintError::Memory(MemoryError::...`
* feat: Builder pattern for `VirtualMachine` [#820](https://github.com/lambdaclass/cairo-vm/pull/820)
* Simplified `Memory::get` return type to `Option` [#852](https://github.com/lambdaclass/cairo-vm/pull/852)
* Improved idenitifier variable error handling [#851](https://github.com/lambdaclass/cairo-vm/pull/851)
* `CairoRunner::write_output` now prints missing and relocatable values [#853](https://github.com/lambdaclass/cairo-vm/pull/853)
* `VirtualMachineError::FailedToComputeOperands` error message expanded [#848](https://github.com/lambdaclass/cairo-vm/pull/848)
* Builtin names made public [#849](https://github.com/lambdaclass/cairo-vm/pull/849)
* `secure_run` flag moved to `CairoRunConfig` struct [#832](https://github.com/lambdaclass/cairo-vm/pull/832)
* `vm_core` error types revised and iimplemented `AddAssign` for `Relocatable` [#837](https://github.com/lambdaclass/cairo-vm/pull/837)
* `to_bigint` and `to_biguint` deprecated [#757](https://github.com/lambdaclass/cairo-vm/pull/757)
* `Memory` moved into `MemorySegmentManager` [#830](https://github.com/lambdaclass/cairo-vm/pull/830)
    * To reduce the complexity of the VM's memory and enforce proper usage (as the memory and its segment manager are now a "unified" entity)
    * Removed `memory` field from `VirtualMachine`
    * Added `memory` field to `MemorySegmentManager`
    * Removed `Memory` argument from methods where `MemorySegmentManager` is also an argument
    * Added test macro `segments` (an extension of the `memory` macro)
* `Display` trait added to Memory struct [#812](https://github.com/lambdaclass/cairo-vm/pull/812)
* feat: Extensible VirtualMachineError and removed PartialEq trait [#783](https://github.com/lambdaclass/cairo-vm/pull/783)
    * `VirtualMachineError::Other(anyhow::Error)` was added to allow to returning custom errors when using `cairo-vm`
    * The `PartialEq` trait was removed from the `VirtualMachineError` enum
* VM hooks added as a conditional feature [#761](https://github.com/lambdaclass/cairo-vm/pull/761)
    * Cairo-vm based testing tools such as cairo-foundry or those built by FuzzingLabs need access to the state of the VM at specific points during the execution.
    * This PR adds the possibility for users of the cairo-vm lib to execute their custom additional code during the program execution.
    * The Rust "feature" mechanism was used in order to guarantee that this ability is only available when the lib user needs it, and is not compiled when it's not required.
    * Three hooks were created:
        * before the first step
        * before each step
        * after each step
* ExecutionResource operations: add and substract [#774](https://github.com/lambdaclass/cairo-vm/pull/774), multiplication [#908](https://github.com/lambdaclass/cairo-vm/pull/908) , and `AddAssign` [#914](https://github.com/lambdaclass/cairo-vm/pull/914)

* Move `Memory` into `MemorySegmentManager` [#830](https://github.com/lambdaclass/cairo-vm/pull/830)
    * Structural changes:
        * Remove `memory: Memory` field from `VirtualMachine`
        * Add `memory: Memory` field to `MemorySegmentManager`
    * As a result of this, multiple public methods' signatures changed:
        * `BuiltinRunner` (and its inner enum types):
            * `initialize_segments(&mut self, segments: &mut MemorySegmentManager, memory: &mut Memory)` -> `initialize_segments(&mut self, segments: &mut MemorySegmentManager)`
            * `final_stack(&mut self, segments: &MemorySegmentManager, memory: &Memory, stack_pointer: Relocatable) -> Result<Relocatable, RunnerError>` -> `final_stack(&mut self, segments: &MemorySegmentManager, stack_pointer: Relocatable) -> Result<Relocatable, RunnerError>`
        * `MemorySegmentManager`
            * `add(&mut self, memory: &mut Memory) -> Relocatable` -> `add(&mut self) -> Relocatable`
            * `add_temporary_segment(&mut self, memory: &mut Memory) -> Relocatable` -> `add_temporary_segment(&mut self) -> Relocatable`
            * `load_data(&mut self, memory: &mut Memory, ptr: &MaybeRelocatable, data: &Vec<MaybeRelocatable>) -> Result<MaybeRelocatable, MemoryError>` -> `load_data(&mut self, ptr: &MaybeRelocatable, data: &Vec<MaybeRelocatable>) -> Result<MaybeRelocatable, MemoryError>`
            * `compute_effective_sizes(&mut self, memory: &Memory) -> &Vec<usize>` -> `compute_effective_sizes(&mut self) -> &Vec<usize>`
            * `gen_arg(&mut self, arg: &dyn Any, memory: &mut Memory) -> Result<MaybeRelocatable, VirtualMachineError>` -> `gen_arg(&mut self, arg: &dyn Any) -> Result<MaybeRelocatable, VirtualMachineError>`
            * `gen_cairo_arg(&mut self, arg: &CairoArg, memory: &mut Memory) -> Result<MaybeRelocatable, VirtualMachineError>` -> `gen_cairo_arg(&mut self, arg: &CairoArg) -> Result<MaybeRelocatable, VirtualMachineError>`
            * `write_arg(&mut self, memory: &mut Memory, ptr: &Relocatable, arg: &dyn Any) -> Result<MaybeRelocatable, MemoryError>` -> `write_arg(&mut self, ptr: &Relocatable, arg: &dyn Any) -> Result<MaybeRelocatable, MemoryError>`

* Refactor `Memory::relocate memory` [#784](https://github.com/lambdaclass/cairo-vm/pull/784)
    * Bugfixes:
        * `Memory::relocate_memory` now moves data in the temporary memory relocated by a relocation rule to the real memory
    * Aditional Notes:
        * When relocating temporary memory produces clashes with pre-existing values in the real memory, an InconsistentMemory error is returned instead of keeping the last inserted value. This differs from the original implementation.

* Restrict addresses to Relocatable + fix some error variants used in signature.rs [#792](https://github.com/lambdaclass/cairo-vm/pull/792)
    * Public Api Changes:
        * Change `ValidationRule` inner type to `Box<dyn Fn(&Memory, &Relocatable) -> Result<Vec<Relocatable>, MemoryError>>`.
        * Change `validated_addresses` field of `Memory` to `HashSet<Relocatable>`.
        * Change `validate_memory_cell(&mut self, address: &MaybeRelocatable) -> Result<(), MemoryError>` to `validate_memory_cell(&mut self, addr: &Relocatable) -> Result<(), MemoryError>`.

* Add `VmException` to `CairoRunner::run_from_entrypoint`[#775](https://github.com/lambdaclass/cairo-vm/pull/775)
    * Public Api Changes:
        * Change error return type of `CairoRunner::run_from_entrypoint` to `CairoRunError`.
        * Convert `VirtualMachineError`s outputed during the vm run to `VmException` in `CairoRunner::run_from_entrypoint`.
        * Make `VmException` fields public

* Fix `BuiltinRunner::final_stack` and remove quick fix [#778](https://github.com/lambdaclass/cairo-vm/pull/778)
    * Public Api changes:
        * Various changes to public `BuiltinRunner` method's signatures:
            * `final_stack(&self, vm: &VirtualMachine, pointer: Relocatable) -> Result<(Relocatable, usize), RunnerError>` to `final_stack(&mut self, segments: &MemorySegmentManager, memory: &Memory, pointer: Relocatable) -> Result<Relocatable,RunnerError>`.
            * `get_used_cells(&self, vm: &VirtualMachine) -> Result<usize, MemoryError>` to  `get_used_cells(&self, segments: &MemorySegmentManager) -> Result<usize, MemoryError>`.
            * `get_used_instances(&self, vm: &VirtualMachine) -> Result<usize, MemoryError>` to `get_used_instances(&self, segments: &MemorySegmentManager) -> Result<usize, MemoryError>`.
    * Bugfixes:
        * `BuiltinRunner::final_stack` now updates the builtin's stop_ptr instead of returning it. This replaces the bugfix on PR #768.

#### [0.1.3] - 2023-01-26
* Add secure_run flag + integrate verify_secure_runner into cairo-run [#771](https://github.com/lambdaclass/cairo-vm/pull/777)
    * Public Api changes:
        * Add command_line argument `secure_run`
        * Add argument `secure_run: Option<bool>` to `cairo_run`
        * `verify_secure_runner` is now called inside `cairo-run` when `secure_run` is set to true or when it not set and the run is not on `proof_mode`
    * Bugfixes:
        * `EcOpBuiltinRunner::deduce_memory_cell` now checks that both points are on the curve instead of only the first one
        * `EcOpBuiltinRunner::deduce_memory_cell` now returns the values of the point coordinates instead of the indices when a `PointNotOnCurve` error is returned

* Refactor `Refactor verify_secure_runner` [#768](https://github.com/lambdaclass/cairo-vm/pull/768)
    * Public Api changes:
        * Remove builtin name from the return value of `BuiltinRunner::get_memory_segment_addresses`
        * Simplify the return value of `CairoRunner::get_builtin_segments_info` to `Vec<(usize, usize)>`
        * CairoRunner::read_return_values now receives a mutable reference to VirtualMachine
    * Bugfixes:
        * CairoRunner::read_return_values now updates the `stop_ptr` of each builtin after calling `BuiltinRunner::final_stack`

* Use CairoArg enum instead of Any in CairoRunner::run_from_entrypoint [#686](https://github.com/lambdaclass/cairo-vm/pull/686)
    * Public Api changes:
        * Remove `Result` from `MaybeRelocatable::mod_floor`, it now returns a `MaybeRelocatable`
        * Add struct `CairoArg`
        * Change `arg` argument of `CairoRunner::run_from_entrypoint` from `Vec<&dyn Any>` to `&[&CairoArg]`
        * Remove argument `typed_args` from `CairoRunner::run_from_entrypoint`
        * Remove no longer used method `gen_typed_arg` from `VirtualMachine` & `MemorySegmentManager`
        * Add methods `MemorySegmentManager::gen_cairo_arg` & `MemorySegmentManager::write_simple_args` as typed counterparts to `MemorySegmentManager::gen_arg` & `MemorySegmentManager::write_arg`

#### [0.1.1] - 2023-01-11

* Add input file contents to traceback [#666](https://github.com/lambdaclass/cairo-vm/pull/666/files)
    * Public Api changes:
        * `VirtualMachineError` enum variants containing `MaybeRelocatable` and/or `Relocatable` values now use the `Display` format instead of `Debug` in their `Display` implementation
        * `get_traceback` now adds the source code line to each traceback entry
* Use hint location instead of instruction location when building VmExceptions from hint failure [#673](https://github.com/lambdaclass/cairo-vm/pull/673/files)
    * Public Api changes:
        * `hints` field added to `InstructionLocation`
        * `Program.instruction_locations` type changed from `Option<HashMap<usize, Location>>` to `Option<HashMap<usize, InstructionLocation>>`
        * `VirtualMachineError`s produced by `HintProcessor::execute_hint()` will be wrapped in a `VirtualMachineError::Hint` error containing their hint_index
        * `get_location()` now receives an an optional usize value `hint_index`, used to obtain hint locations
* Default implementation of compile_hint [#680](https://github.com/lambdaclass/cairo-vm/pull/680)
    * Internal changes:
        * Make the `compile_hint` implementation which was in the `BuiltinHintProcessor` the default implementation in the trait.
* Add new error type `HintError` [#676](https://github.com/lambdaclass/cairo-vm/pull/676)
    * Public Api changes:
        * `HintProcessor::execute_hint()` now returns a `HintError` instead of a `VirtualMachineError`
        * Helper functions on `hint_processor_utils.rs` now return a `HintError`
* Change the Dictionary used in dict hints to store MaybeRelocatable instead of BigInt [#687](https://github.com/lambdaclass/cairo-vm/pull/687)
    * Public Api changes:
        * `DictManager`, its dictionaries, and all dict module hints implemented in rust now use `MaybeRelocatable` for keys and values instead of `BigInt`
        * Add helper functions that allow extracting ids variables as `MaybeRelocatable`: `get_maybe_relocatable_from_var_name` & `get_maybe_relocatable_from_reference`
        * Change inner value type of dict-related `HintError` variants to `MaybeRelocatable`

* Implement `substitute_error_message_attribute_references` [#689] (https://github.com/lambdaclass/cairo-vm/pull/689)
    * Public Api changes:
        * Remove `error_message_attributes` field from `VirtualMachine`, and `VirtualMachine::new`
        * Add `flow_tracking_data` field to `Attribute`
        * `get_error_attr_value` now replaces the references in the error message with the corresponding cairo values.
        * Remove duplicated handling of error attribute messages leading to duplicated into in the final error display.
* Fix multiplicative inverse bug [#697](https://github.com/lambdaclass/cairo-vm/pull/697) [#698](https://github.com/lambdaclass/cairo-vm/pull/698). The VM was using integer division rather than prime field inverse when deducing `op0` or `op1` for the multiplication opcode

#### [0.1.0] - 2022-12-30
* Add traceback to VmException [#657](https://github.com/lambdaclass/cairo-vm/pull/657)
    * Public API changes:
        * `traceback` field added to `VmException` struct
        * `pub fn from_vm_error(runner: &CairoRunner, error: VirtualMachineError, pc: usize) -> Self` is now `pub fn from_vm_error(runner: &CairoRunner, vm: &VirtualMachine, error: VirtualMachineError) -> Self`
        * `pub fn get_location(pc: &usize, runner: &CairoRunner) -> Option<Location>` is now `pub fn get_location(pc: usize, runner: &CairoRunner) -> Option<Location>`
        * `pub fn decode_instruction(encoded_instr: i64, mut imm: Option<BigInt>) -> Result<instruction::Instruction, VirtualMachineError>` is now `pub fn decode_instruction(encoded_instr: i64, mut imm: Option<&BigInt>) -> Result<instruction::Instruction, VirtualMachineError>`
        * `VmException` fields' string format now mirrors their cairo-lang counterparts.<|MERGE_RESOLUTION|>--- conflicted
+++ resolved
@@ -2,14 +2,12 @@
 
 #### Upcoming Changes
 
-<<<<<<< HEAD
 * bugfixes(BREAKING): Fix memory hole count inconsistencies #[1585] (https://github.com/lambdaclass/cairo-vm/pull/1585)
   * Output builtin memory segment is no longer skipped when counting memory holes
   * Temporary memory cells now keep their accessed status when relocated
   * BREAKING: Signature change: `get_memory_holes(&self, builtin_count: usize) -> Result<usize, MemoryError>` ->  `get_memory_holes(&self, builtin_count: usize,  has_output_builtin: bool) -> Result<usize, MemoryError>`
-=======
+
 * feat: Add `cairo_pie_output` flag to `cairo1-run` [#1581] (https://github.com/lambdaclass/cairo-vm/pull/1581)
->>>>>>> 826e72c6
 
 * feat: Add `cairo_pie_output` flag to `cairo_vm_cli` [#1578] (https://github.com/lambdaclass/cairo-vm/pull/1578)
   * Fix serialization of CairoPie to be fully compatible with the python version
