--- conflicted
+++ resolved
@@ -2,13 +2,11 @@
 
 #### Upcoming Changes
 
-<<<<<<< HEAD
 * feat: add `arbitrary` feature to enable arbitrary derive in `Program` and `CairoRunConfig`
-=======
+
 * chore: update dependencies, particularly lamdaworks 0.1.2 -> 0.1.3 [#1323](https://github.com/lambdaclass/cairo-vm/pull/1323)
 
 * fix: fix `UINT256_MUL_DIV_MOD` hint [#1320](https://github.com/lambdaclass/cairo-vm/pull/1320)
->>>>>>> 78a64b04
 
 * feat: add dependency installation script `install.sh` [#1298](https://github.com/lambdaclass/cairo-vm/pull/1298)
 
