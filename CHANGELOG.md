## Cairo-VM Changelog

#### Upcoming Changes

<<<<<<< HEAD
* Add missing hint on cairo_secp lib [#1009](https://github.com/lambdaclass/cairo-rs/pull/1009):

    `BuiltinHintProcessor` now supports the following hint:

    ```python
        ids.dibit = ((ids.scalar_u >> ids.m) & 1) + 2 * ((ids.scalar_v >> ids.m) & 1)
    ```
=======
* Add getters to read properties of a `Program` [#1017](https://github.com/lambdaclass/cairo-rs/pull/1017):
  * `prime(&self) -> &str`: get the prime associated to data in hex representation
  * `iter_data(&self) -> Iterator<Item = &MaybeRelocatable>`: get an iterator over all elements in the program data
  * `iter_builtins(&self) -> Iterator<Item = &BuiltinName>`: get an iterator over the names of required builtins
>>>>>>> 52548226

* Add missing hint on cairo_secp lib [#1008](https://github.com/lambdaclass/cairo-rs/pull/1008):

    `BuiltinHintProcessor` now supports the following hint:

    ```python
        ids.len_hi = max(ids.scalar_u.d2.bit_length(), ids.scalar_v.d2.bit_length())-1
    ```

* Update `starknet-crypto` to version `0.4.3` [#1011](https://github.com/lambdaclass/cairo-rs/pull/1011)
  * The new version carries an 85% reduction in execution time for ECDSA signature verification

* BREAKING CHANGE: refactor `Program` to optimize `Program::clone` [#999](https://github.com/lambdaclass/cairo-rs/pull/999)
    * Breaking change: many fields that were (unnecessarily) public become hidden by the refactor.

* BREAKING CHANGE: Add _builtin suffix to builtin names e.g.: output -> output_builtin [#1005](https://github.com/lambdaclass/cairo-rs/pull/1005)

* Implement hint on uint384_extension lib [#983](https://github.com/lambdaclass/cairo-rs/pull/983)

    `BuiltinHintProcessor` now supports the following hint:
    
    ```python
        def split(num: int, num_bits_shift: int, length: int):
            a = []
            for _ in range(length):
                a.append( num & ((1 << num_bits_shift) - 1) )
                num = num >> num_bits_shift
            return tuple(a)

        def pack(z, num_bits_shift: int) -> int:
            limbs = (z.d0, z.d1, z.d2)
            return sum(limb << (num_bits_shift * i) for i, limb in enumerate(limbs))

        def pack_extended(z, num_bits_shift: int) -> int:
            limbs = (z.d0, z.d1, z.d2, z.d3, z.d4, z.d5)
            return sum(limb << (num_bits_shift * i) for i, limb in enumerate(limbs))

        a = pack_extended(ids.a, num_bits_shift = 128)
        div = pack(ids.div, num_bits_shift = 128)

        quotient, remainder = divmod(a, div)

        quotient_split = split(quotient, num_bits_shift=128, length=6)

        ids.quotient.d0 = quotient_split[0]
        ids.quotient.d1 = quotient_split[1]
        ids.quotient.d2 = quotient_split[2]
        ids.quotient.d3 = quotient_split[3]
        ids.quotient.d4 = quotient_split[4]
        ids.quotient.d5 = quotient_split[5]

        remainder_split = split(remainder, num_bits_shift=128, length=3)
        ids.remainder.d0 = remainder_split[0]
        ids.remainder.d1 = remainder_split[1]
        ids.remainder.d2 = remainder_split[2]
    ```

* Add missing `\n` character in traceback string [#997](https://github.com/lambdaclass/cairo-rs/pull/997)
    * BugFix: Add missing `\n` character after traceback lines when the filename is missing ("Unknown Location")

* 0.11 Support
    * Add missing hints on cairo_secp lib [#991](https://github.com/lambdaclass/cairo-rs/pull/991):
        `BuiltinHintProcessor` now supports the following hints:
        ```python
        from starkware.cairo.common.cairo_secp.secp_utils import pack
        from starkware.python.math_utils import div_mod, safe_div

        N = 0xfffffffffffffffffffffffffffffffebaaedce6af48a03bbfd25e8cd0364141
        x = pack(ids.x, PRIME) % N
        s = pack(ids.s, PRIME) % N
        value = res = div_mod(x, s, N)
        ```
        and: 
        ```python
        value = k = safe_div(res * s - x, N)
        ```
    * Layouts update [#874](https://github.com/lambdaclass/cairo-rs/pull/874)
    * Keccak builtin updated [#873](https://github.com/lambdaclass/cairo-rs/pull/873), [#883](https://github.com/lambdaclass/cairo-rs/pull/883)
    * Changes to `ec_op` [#876](https://github.com/lambdaclass/cairo-rs/pull/876)
    * Poseidon builtin [#875](https://github.com/lambdaclass/cairo-rs/pull/875)
    * Renamed Felt to Felt252 [#899](https://github.com/lambdaclass/cairo-rs/pull/899)
    * Added SegmentArenaBuiltinRunner [#913](https://github.com/lambdaclass/cairo-rs/pull/913)
    * Added `program_segment_size` argument to `verify_secure_runner` & `run_from_entrypoint` [#928](https://github.com/lambdaclass/cairo-rs/pull/928)
    * Added dynamic layout [#879](https://github.com/lambdaclass/cairo-rs/pull/879)
    * `get_segment_size` was exposed [#934](https://github.com/lambdaclass/cairo-rs/pull/934)

* Add missing hint on cairo_secp lib [#1006](https://github.com/lambdaclass/cairo-rs/pull/1006):

    `BuiltinHintProcessor` now supports the following hint:

    ```python
        ids.quad_bit = (
            8 * ((ids.scalar_v >> ids.m) & 1)
            + 4 * ((ids.scalar_u >> ids.m) & 1)
            + 2 * ((ids.scalar_v >> (ids.m - 1)) & 1)
            + ((ids.scalar_u >> (ids.m - 1)) & 1)
        )
    ```

* Add missing hint on cairo_secp lib [#1003](https://github.com/lambdaclass/cairo-rs/pull/1003):

    `BuiltinHintProcessor` now supports the following hint:

    ```python
        from starkware.cairo.common.cairo_secp.secp_utils import pack

        x = pack(ids.x, PRIME) % SECP_P
    ```

* Add missing hint on cairo_secp lib [#996](https://github.com/lambdaclass/cairo-rs/pull/996):

    `BuiltinHintProcessor` now supports the following hint:

    ```python
        from starkware.python.math_utils import div_mod
        value = x_inv = div_mod(1, x, SECP_P)
    ```

* Add missing hints on cairo_secp lib [#994](https://github.com/lambdaclass/cairo-rs/pull/994):

    `BuiltinHintProcessor` now supports the following hints:

    ```python
        from starkware.cairo.common.cairo_secp.secp_utils import pack
        from starkware.python.math_utils import div_mod, safe_div

        a = pack(ids.a, PRIME)
        b = pack(ids.b, PRIME)
        value = res = div_mod(a, b, N)
    ```

    ```python
        value = k_plus_one = safe_div(res * b - a, N) + 1
    ```

* Add missing hint on cairo_secp lib [#992](https://github.com/lambdaclass/cairo-rs/pull/992):

    `BuiltinHintProcessor` now supports the following hint:

    ```python
        from starkware.cairo.common.cairo_secp.secp_utils import pack

        q, r = divmod(pack(ids.val, PRIME), SECP_P)
        assert r == 0, f"verify_zero: Invalid input {ids.val.d0, ids.val.d1, ids.val.d2}."
        ids.q = q % PRIME
    ```

* Add missing hint on cairo_secp lib [#990](https://github.com/lambdaclass/cairo-rs/pull/990):

    `BuiltinHintProcessor` now supports the following hint:

    ```python
        from starkware.cairo.common.cairo_secp.secp_utils import pack

        slope = pack(ids.slope, PRIME)
        x = pack(ids.point.x, PRIME)
        y = pack(ids.point.y, PRIME)

        value = new_x = (pow(slope, 2, SECP_P) - 2 * x) % SECP_P
    ```

* Add missing hint on cairo_secp lib [#989](https://github.com/lambdaclass/cairo-rs/pull/989):

    `BuiltinHintProcessor` now supports the following hint:

    ```python
        from starkware.cairo.common.cairo_secp.secp_utils import SECP_P
        q, r = divmod(pack(ids.val, PRIME), SECP_P)
        assert r == 0, f"verify_zero: Invalid input {ids.val.d0, ids.val.d1, ids.val.d2}."
        ids.q = q % PRIME
    ```

* Add missing hint on cairo_secp lib [#986](https://github.com/lambdaclass/cairo-rs/pull/986):

    `BuiltinHintProcessor` now supports the following hint:

    ```python
        from starkware.cairo.common.cairo_secp.secp_utils import SECP_P, pack
        from starkware.python.math_utils import div_mod

        # Compute the slope.
        x = pack(ids.pt.x, PRIME)
        y = pack(ids.pt.y, PRIME)
        value = slope = div_mod(3 * x ** 2, 2 * y, SECP_P)
    ```

* Add missing hint on cairo_secp lib [#984](https://github.com/lambdaclass/cairo-rs/pull/984):

    `BuiltinHintProcessor` now supports the following hint:

    ```python
        from starkware.cairo.common.cairo_secp.secp_utils import SECP_P, pack
        from starkware.python.math_utils import div_mod

        # Compute the slope.
        x0 = pack(ids.pt0.x, PRIME)
        y0 = pack(ids.pt0.y, PRIME)
        x1 = pack(ids.pt1.x, PRIME)
        y1 = pack(ids.pt1.y, PRIME)
        value = slope = div_mod(y0 - y1, x0 - x1, SECP_P)
    ```

* Implement hints on uint384 lib (Part 2) [#971](https://github.com/lambdaclass/cairo-rs/pull/971)

    `BuiltinHintProcessor` now supports the following hint:

    ```python
        memory[ap] = 1 if 0 <= (ids.a.d2 % PRIME) < 2 ** 127 else 0
    ```

 * Add alternative hint code for hint on _block_permutation used by 0.10.3 whitelist [#958](https://github.com/lambdaclass/cairo-rs/pull/958)

     `BuiltinHintProcessor` now supports the following hint:

    ```python
        from starkware.cairo.common.keccak_utils.keccak_utils import keccak_func
        _keccak_state_size_felts = int(ids.KECCAK_STATE_SIZE_FELTS)
        assert 0 <= _keccak_state_size_felts < 100

        output_values = keccak_func(memory.get_range(
            ids.keccak_ptr - _keccak_state_size_felts, _keccak_state_size_felts))
        segments.write_arg(ids.keccak_ptr, output_values)
    ```

* Make  hints code `src/hint_processor/builtin_hint_processor/hint_code.rs` public [#988](https://github.com/lambdaclass/cairo-rs/pull/988)

* Implement hints on uint384 lib (Part 1) [#960](https://github.com/lambdaclass/cairo-rs/pull/960)

    `BuiltinHintProcessor` now supports the following hints:

    ```python
        def split(num: int, num_bits_shift: int, length: int):
        a = []
        for _ in range(length):
            a.append( num & ((1 << num_bits_shift) - 1) )
            num = num >> num_bits_shift
        return tuple(a)

        def pack(z, num_bits_shift: int) -> int:
            limbs = (z.d0, z.d1, z.d2)
            return sum(limb << (num_bits_shift * i) for i, limb in enumerate(limbs))

        a = pack(ids.a, num_bits_shift = 128)
        div = pack(ids.div, num_bits_shift = 128)
        quotient, remainder = divmod(a, div)

        quotient_split = split(quotient, num_bits_shift=128, length=3)
        assert len(quotient_split) == 3

        ids.quotient.d0 = quotient_split[0]
        ids.quotient.d1 = quotient_split[1]
        ids.quotient.d2 = quotient_split[2]

        remainder_split = split(remainder, num_bits_shift=128, length=3)
        ids.remainder.d0 = remainder_split[0]
        ids.remainder.d1 = remainder_split[1]
        ids.remainder.d2 = remainder_split[2]
    ```

    ```python
        ids.low = ids.a & ((1<<128) - 1)
        ids.high = ids.a >> 128
    ```

    ```python
            sum_d0 = ids.a.d0 + ids.b.d0
        ids.carry_d0 = 1 if sum_d0 >= ids.SHIFT else 0
        sum_d1 = ids.a.d1 + ids.b.d1 + ids.carry_d0
        ids.carry_d1 = 1 if sum_d1 >= ids.SHIFT else 0
        sum_d2 = ids.a.d2 + ids.b.d2 + ids.carry_d1
        ids.carry_d2 = 1 if sum_d2 >= ids.SHIFT else 0
    ```

    ```python
        def split(num: int, num_bits_shift: int, length: int):
            a = []
            for _ in range(length):
                a.append( num & ((1 << num_bits_shift) - 1) )
                num = num >> num_bits_shift
            return tuple(a)

        def pack(z, num_bits_shift: int) -> int:
            limbs = (z.d0, z.d1, z.d2)
            return sum(limb << (num_bits_shift * i) for i, limb in enumerate(limbs))

        def pack2(z, num_bits_shift: int) -> int:
            limbs = (z.b01, z.b23, z.b45)
            return sum(limb << (num_bits_shift * i) for i, limb in enumerate(limbs))

        a = pack(ids.a, num_bits_shift = 128)
        div = pack2(ids.div, num_bits_shift = 128)
        quotient, remainder = divmod(a, div)

        quotient_split = split(quotient, num_bits_shift=128, length=3)
        assert len(quotient_split) == 3

        ids.quotient.d0 = quotient_split[0]
        ids.quotient.d1 = quotient_split[1]
        ids.quotient.d2 = quotient_split[2]

        remainder_split = split(remainder, num_bits_shift=128, length=3)
        ids.remainder.d0 = remainder_split[0]
        ids.remainder.d1 = remainder_split[1]
        ids.remainder.d2 = remainder_split[2]
    ```

    ```python
        from starkware.python.math_utils import isqrt

        def split(num: int, num_bits_shift: int, length: int):
            a = []
            for _ in range(length):
                a.append( num & ((1 << num_bits_shift) - 1) )
                num = num >> num_bits_shift
            return tuple(a)

        def pack(z, num_bits_shift: int) -> int:
            limbs = (z.d0, z.d1, z.d2)
            return sum(limb << (num_bits_shift * i) for i, limb in enumerate(limbs))

        a = pack(ids.a, num_bits_shift=128)
        root = isqrt(a)
        assert 0 <= root < 2 ** 192
        root_split = split(root, num_bits_shift=128, length=3)
        ids.root.d0 = root_split[0]
        ids.root.d1 = root_split[1]
        ids.root.d2 = root_split[2]
    ```

* Re-export the `cairo-felt` crate as `cairo_vm::felt` [#981](https://github.com/lambdaclass/cairo-rs/pull/981)
  * Removes the need of explicitly importing `cairo-felt` in downstream projects
  and helps ensure there is no version mismatch caused by that

* Implement hint on `uint256_mul_div_mod`[#957](https://github.com/lambdaclass/cairo-rs/pull/957)

    `BuiltinHintProcessor` now supports the following hint:

    ```python
    a = (ids.a.high << 128) + ids.a.low
    b = (ids.b.high << 128) + ids.b.low
    div = (ids.div.high << 128) + ids.div.low
    quotient, remainder = divmod(a * b, div)

    ids.quotient_low.low = quotient & ((1 << 128) - 1)
    ids.quotient_low.high = (quotient >> 128) & ((1 << 128) - 1)
    ids.quotient_high.low = (quotient >> 256) & ((1 << 128) - 1)
    ids.quotient_high.high = quotient >> 384
    ids.remainder.low = remainder & ((1 << 128) - 1)
    ids.remainder.high = remainder >> 128"
    ```

    Used by the common library function `uint256_mul_div_mod`

#### [0.3.0-rc1] - 2023-04-13
* Derive Deserialize for ExecutionResources [#922](https://github.com/lambdaclass/cairo-rs/pull/922)
* Remove builtin names from VirtualMachine.builtin_runners [#921](https://github.com/lambdaclass/cairo-rs/pull/921)
* Implemented hints on common/ec.cairo [#888](https://github.com/lambdaclass/cairo-rs/pull/888)
* Changed `Memory.insert` argument types [#902](https://github.com/lambdaclass/cairo-rs/pull/902)
* feat: implemented `Deserialize` on Program by changing builtins field type to enum [#896](https://github.com/lambdaclass/cairo-rs/pull/896)
* Effective size computation from the VM exposed [#887](https://github.com/lambdaclass/cairo-rs/pull/887)
* Wasm32 Support! [#828](https://github.com/lambdaclass/cairo-rs/pull/828), [#893](https://github.com/lambdaclass/cairo-rs/pull/893)
* `MathError` added for math operation [#855](https://github.com/lambdaclass/cairo-rs/pull/855)
* Check for overflows in relocatable operations [#859](https://github.com/lambdaclass/cairo-rs/pull/859)
* Use `Relocatable` instead of `&MaybeRelocatable` in `load_data` and `get_range`[#860](https://github.com/lambdaclass/cairo-rs/pull/860) [#867](https://github.com/lambdaclass/cairo-rs/pull/867)
* Memory-related errors moved to `MemoryError` [#854](https://github.com/lambdaclass/cairo-rs/pull/854)
    * Removed unused error variants
    * Moved memory-related error variants to `MemoryError`
    * Changed memory getters to return `MemoryError` instead of `VirtualMachineError`
    * Changed all memory-related errors in hint from `HintError::Internal(VmError::...` to `HintError::Memory(MemoryError::...`
* feat: Builder pattern for `VirtualMachine` [#820](https://github.com/lambdaclass/cairo-rs/pull/820)
* Simplified `Memory::get` return type to `Option` [#852](https://github.com/lambdaclass/cairo-rs/pull/852)
* Improved idenitifier variable error handling [#851](https://github.com/lambdaclass/cairo-rs/pull/851)
* `CairoRunner::write_output` now prints missing and relocatable values [#853](https://github.com/lambdaclass/cairo-rs/pull/853)
* `VirtualMachineError::FailedToComputeOperands` error message expanded [#848](https://github.com/lambdaclass/cairo-rs/pull/848)
* Builtin names made public [#849](https://github.com/lambdaclass/cairo-rs/pull/849)
* `secure_run` flag moved to `CairoRunConfig` struct [#832](https://github.com/lambdaclass/cairo-rs/pull/832)
* `vm_core` error types revised and iimplemented `AddAssign` for `Relocatable` [#837](https://github.com/lambdaclass/cairo-rs/pull/837)
* `to_bigint` and `to_biguint` deprecated [#757](https://github.com/lambdaclass/cairo-rs/pull/757)
* `Memory` moved into `MemorySegmentManager` [#830](https://github.com/lambdaclass/cairo-rs/pull/830)
    * To reduce the complexity of the VM's memory and enforce proper usage (as the memory and its segment manager are now a "unified" entity)
    * Removed `memory` field from `VirtualMachine`
    * Added `memory` field to `MemorySegmentManager`
    * Removed `Memory` argument from methods where `MemorySegmentManager` is also an argument
    * Added test macro `segments` (an extension of the `memory` macro)
* `Display` trait added to Memory struct [#812](https://github.com/lambdaclass/cairo-rs/pull/812)
* feat: Extensible VirtualMachineError and removed PartialEq trait [#783](https://github.com/lambdaclass/cairo-rs/pull/783)
    * `VirtualMachineError::Other(anyhow::Error)` was added to allow to returning custom errors when using `cairo-rs`
    * The `PartialEq` trait was removed from the `VirtualMachineError` enum
* VM hooks added as a conditional feature [#761](https://github.com/lambdaclass/cairo-rs/pull/761)
    * Cairo-rs based testing tools such as cairo-foundry or those built by FuzzingLabs need access to the state of the VM at specific points during the execution.
    * This PR adds the possibility for users of the cairo-rs lib to execute their custom additional code during the program execution.
    * The Rust "feature" mechanism was used in order to guarantee that this ability is only available when the lib user needs it, and is not compiled when it's not required.
    * Three hooks were created:
        * before the first step
        * before each step
        * after each step
* ExecutionResource operations: add and substract [#774](https://github.com/lambdaclass/cairo-rs/pull/774), multiplication [#908](https://github.com/lambdaclass/cairo-rs/pull/908) , and `AddAssign` [#914](https://github.com/lambdaclass/cairo-rs/pull/914)

* Move `Memory` into `MemorySegmentManager` [#830](https://github.com/lambdaclass/cairo-rs/pull/830)
    * Structural changes:
        * Remove `memory: Memory` field from `VirtualMachine`
        * Add `memory: Memory` field to `MemorySegmentManager`
    * As a result of this, multiple public methods' signatures changed:
        * `BuiltinRunner` (and its inner enum types):
            * `initialize_segments(&mut self, segments: &mut MemorySegmentManager, memory: &mut Memory)` -> `initialize_segments(&mut self, segments: &mut MemorySegmentManager)`
            * `final_stack(&mut self, segments: &MemorySegmentManager, memory: &Memory, stack_pointer: Relocatable) -> Result<Relocatable, RunnerError>` -> `final_stack(&mut self, segments: &MemorySegmentManager, stack_pointer: Relocatable) -> Result<Relocatable, RunnerError>`
        * `MemorySegmentManager`
            * `add(&mut self, memory: &mut Memory) -> Relocatable` -> `add(&mut self) -> Relocatable`
            * `add_temporary_segment(&mut self, memory: &mut Memory) -> Relocatable` -> `add_temporary_segment(&mut self) -> Relocatable`
            * `load_data(&mut self, memory: &mut Memory, ptr: &MaybeRelocatable, data: &Vec<MaybeRelocatable>) -> Result<MaybeRelocatable, MemoryError>` -> `load_data(&mut self, ptr: &MaybeRelocatable, data: &Vec<MaybeRelocatable>) -> Result<MaybeRelocatable, MemoryError>`
            * `compute_effective_sizes(&mut self, memory: &Memory) -> &Vec<usize>` -> `compute_effective_sizes(&mut self) -> &Vec<usize>`
            * `gen_arg(&mut self, arg: &dyn Any, memory: &mut Memory) -> Result<MaybeRelocatable, VirtualMachineError>` -> `gen_arg(&mut self, arg: &dyn Any) -> Result<MaybeRelocatable, VirtualMachineError>`
            * `gen_cairo_arg(&mut self, arg: &CairoArg, memory: &mut Memory) -> Result<MaybeRelocatable, VirtualMachineError>` -> `gen_cairo_arg(&mut self, arg: &CairoArg) -> Result<MaybeRelocatable, VirtualMachineError>`
            * `write_arg(&mut self, memory: &mut Memory, ptr: &Relocatable, arg: &dyn Any) -> Result<MaybeRelocatable, MemoryError>` -> `write_arg(&mut self, ptr: &Relocatable, arg: &dyn Any) -> Result<MaybeRelocatable, MemoryError>`

* Refactor `Memory::relocate memory` [#784](https://github.com/lambdaclass/cairo-rs/pull/784)
    * Bugfixes:
        * `Memory::relocate_memory` now moves data in the temporary memory relocated by a relocation rule to the real memory
    * Aditional Notes:
        * When relocating temporary memory produces clashes with pre-existing values in the real memory, an InconsistentMemory error is returned instead of keeping the last inserted value. This differs from the original implementation.

* Restrict addresses to Relocatable + fix some error variants used in signature.rs [#792](https://github.com/lambdaclass/cairo-rs/pull/792)
    * Public Api Changes:
        * Change `ValidationRule` inner type to `Box<dyn Fn(&Memory, &Relocatable) -> Result<Vec<Relocatable>, MemoryError>>`.
        * Change `validated_addresses` field of `Memory` to `HashSet<Relocatable>`.
        * Change `validate_memory_cell(&mut self, address: &MaybeRelocatable) -> Result<(), MemoryError>` to `validate_memory_cell(&mut self, addr: &Relocatable) -> Result<(), MemoryError>`.

* Add `VmException` to `CairoRunner::run_from_entrypoint`[#775](https://github.com/lambdaclass/cairo-rs/pull/775)
    * Public Api Changes:
        * Change error return type of `CairoRunner::run_from_entrypoint` to `CairoRunError`.
        * Convert `VirtualMachineError`s outputed during the vm run to `VmException` in `CairoRunner::run_from_entrypoint`.
        * Make `VmException` fields public

* Fix `BuiltinRunner::final_stack` and remove quick fix [#778](https://github.com/lambdaclass/cairo-rs/pull/778)
    * Public Api changes:
        * Various changes to public `BuiltinRunner` method's signatures:
            * `final_stack(&self, vm: &VirtualMachine, pointer: Relocatable) -> Result<(Relocatable, usize), RunnerError>` to `final_stack(&mut self, segments: &MemorySegmentManager, memory: &Memory, pointer: Relocatable) -> Result<Relocatable,RunnerError>`.
            * `get_used_cells(&self, vm: &VirtualMachine) -> Result<usize, MemoryError>` to  `get_used_cells(&self, segments: &MemorySegmentManager) -> Result<usize, MemoryError>`.
            * `get_used_instances(&self, vm: &VirtualMachine) -> Result<usize, MemoryError>` to `get_used_instances(&self, segments: &MemorySegmentManager) -> Result<usize, MemoryError>`.
    * Bugfixes:
        * `BuiltinRunner::final_stack` now updates the builtin's stop_ptr instead of returning it. This replaces the bugfix on PR #768.

#### [0.1.3] - 2023-01-26
* Add secure_run flag + integrate verify_secure_runner into cairo-run [#771](https://github.com/lambdaclass/cairo-rs/pull/777)
    * Public Api changes:
        * Add command_line argument `secure_run`
        * Add argument `secure_run: Option<bool>` to `cairo_run`
        * `verify_secure_runner` is now called inside `cairo-run` when `secure_run` is set to true or when it not set and the run is not on `proof_mode`
    * Bugfixes:
        * `EcOpBuiltinRunner::deduce_memory_cell` now checks that both points are on the curve instead of only the first one
        * `EcOpBuiltinRunner::deduce_memory_cell` now returns the values of the point coordinates instead of the indices when a `PointNotOnCurve` error is returned

* Refactor `Refactor verify_secure_runner` [#768](https://github.com/lambdaclass/cairo-rs/pull/768)
    * Public Api changes:
        * Remove builtin name from the return value of `BuiltinRunner::get_memory_segment_addresses`
        * Simplify the return value of `CairoRunner::get_builtin_segments_info` to `Vec<(usize, usize)>`
        * CairoRunner::read_return_values now receives a mutable reference to VirtualMachine
    * Bugfixes:
        * CairoRunner::read_return_values now updates the `stop_ptr` of each builtin after calling `BuiltinRunner::final_stack`

* Use CairoArg enum instead of Any in CairoRunner::run_from_entrypoint [#686](https://github.com/lambdaclass/cairo-rs/pull/686)
    * Public Api changes:
        * Remove `Result` from `MaybeRelocatable::mod_floor`, it now returns a `MaybeRelocatable`
        * Add struct `CairoArg`
        * Change `arg` argument of `CairoRunner::run_from_entrypoint` from `Vec<&dyn Any>` to `&[&CairoArg]`
        * Remove argument `typed_args` from `CairoRunner::run_from_entrypoint`
        * Remove no longer used method `gen_typed_arg` from `VirtualMachine` & `MemorySegmentManager`
        * Add methods `MemorySegmentManager::gen_cairo_arg` & `MemorySegmentManager::write_simple_args` as typed counterparts to `MemorySegmentManager::gen_arg` & `MemorySegmentManager::write_arg`

#### [0.1.1] - 2023-01-11

* Add input file contents to traceback [#666](https://github.com/lambdaclass/cairo-rs/pull/666/files)
    * Public Api changes:
        * `VirtualMachineError` enum variants containing `MaybeRelocatable` and/or `Relocatable` values now use the `Display` format instead of `Debug` in their `Display` implementation
        * `get_traceback` now adds the source code line to each traceback entry
* Use hint location instead of instruction location when building VmExceptions from hint failure [#673](https://github.com/lambdaclass/cairo-rs/pull/673/files)
    * Public Api changes:
        * `hints` field added to `InstructionLocation`
        * `Program.instruction_locations` type changed from `Option<HashMap<usize, Location>>` to `Option<HashMap<usize, InstructionLocation>>`
        * `VirtualMachineError`s produced by `HintProcessor::execute_hint()` will be wrapped in a `VirtualMachineError::Hint` error containing their hint_index
        * `get_location()` now receives an an optional usize value `hint_index`, used to obtain hint locations
* Default implementation of compile_hint [#680](https://github.com/lambdaclass/cairo-rs/pull/680)
    * Internal changes:
        * Make the `compile_hint` implementation which was in the `BuiltinHintProcessor` the default implementation in the trait.
* Add new error type `HintError` [#676](https://github.com/lambdaclass/cairo-rs/pull/676)
    * Public Api changes:
        * `HintProcessor::execute_hint()` now returns a `HintError` instead of a `VirtualMachineError`
        * Helper functions on `hint_processor_utils.rs` now return a `HintError`
* Change the Dictionary used in dict hints to store MaybeRelocatable instead of BigInt [#687](https://github.com/lambdaclass/cairo-rs/pull/687)
    * Public Api changes:
        * `DictManager`, its dictionaries, and all dict module hints implemented in rust now use `MaybeRelocatable` for keys and values instead of `BigInt`
        * Add helper functions that allow extracting ids variables as `MaybeRelocatable`: `get_maybe_relocatable_from_var_name` & `get_maybe_relocatable_from_reference`
        * Change inner value type of dict-related `HintError` variants to `MaybeRelocatable`

* Implement `substitute_error_message_attribute_references` [#689] (https://github.com/lambdaclass/cairo-rs/pull/689)
    * Public Api changes:
        * Remove `error_message_attributes` field from `VirtualMachine`, and `VirtualMachine::new`
        * Add `flow_tracking_data` field to `Attribute`
        * `get_error_attr_value` now replaces the references in the error message with the corresponding cairo values.
        * Remove duplicated handling of error attribute messages leading to duplicated into in the final error display.
* Fix multiplicative inverse bug [#697](https://github.com/lambdaclass/cairo-rs/pull/697) [#698](https://github.com/lambdaclass/cairo-rs/pull/698). The VM was using integer division rather than prime field inverse when deducing `op0` or `op1` for the multiplication opcode

#### [0.1.0] - 2022-12-30
* Add traceback to VmException [#657](https://github.com/lambdaclass/cairo-rs/pull/657)
    * Public API changes:
        * `traceback` field added to `VmException` struct
        * `pub fn from_vm_error(runner: &CairoRunner, error: VirtualMachineError, pc: usize) -> Self` is now `pub fn from_vm_error(runner: &CairoRunner, vm: &VirtualMachine, error: VirtualMachineError) -> Self`
        * `pub fn get_location(pc: &usize, runner: &CairoRunner) -> Option<Location>` is now `pub fn get_location(pc: usize, runner: &CairoRunner) -> Option<Location>`
        * `pub fn decode_instruction(encoded_instr: i64, mut imm: Option<BigInt>) -> Result<instruction::Instruction, VirtualMachineError>` is now `pub fn decode_instruction(encoded_instr: i64, mut imm: Option<&BigInt>) -> Result<instruction::Instruction, VirtualMachineError>`
        * `VmExcepion` field's string format now mirror their cairo-lang conterparts.<|MERGE_RESOLUTION|>--- conflicted
+++ resolved
@@ -2,7 +2,6 @@
 
 #### Upcoming Changes
 
-<<<<<<< HEAD
 * Add missing hint on cairo_secp lib [#1009](https://github.com/lambdaclass/cairo-rs/pull/1009):
 
     `BuiltinHintProcessor` now supports the following hint:
@@ -10,12 +9,11 @@
     ```python
         ids.dibit = ((ids.scalar_u >> ids.m) & 1) + 2 * ((ids.scalar_v >> ids.m) & 1)
     ```
-=======
+
 * Add getters to read properties of a `Program` [#1017](https://github.com/lambdaclass/cairo-rs/pull/1017):
   * `prime(&self) -> &str`: get the prime associated to data in hex representation
   * `iter_data(&self) -> Iterator<Item = &MaybeRelocatable>`: get an iterator over all elements in the program data
   * `iter_builtins(&self) -> Iterator<Item = &BuiltinName>`: get an iterator over the names of required builtins
->>>>>>> 52548226
 
 * Add missing hint on cairo_secp lib [#1008](https://github.com/lambdaclass/cairo-rs/pull/1008):
 
