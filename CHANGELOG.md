## Cairo-VM Changelog

#### Upcoming Changes

#### [0.1.1] - 2023-01-11

* Add input file contents to traceback [#666](https://github.com/lambdaclass/cairo-rs/pull/666/files)
    * Public Api changes:
        * `VirtualMachineError` enum variants containing `MaybeRelocatable` and/or `Relocatable` values now use the `Display` format instead of `Debug` in their `Display` implementation
        * `get_traceback` now adds the source code line to each traceback entry
* Use hint location instead of instruction location when building VmExceptions from hint failure [#673](https://github.com/lambdaclass/cairo-rs/pull/673/files)
    * Public Api changes:
        * `hints` field added to `InstructionLocation`
        * `Program.instruction_locations` type changed from `Option<HashMap<usize, Location>>` to `Option<HashMap<usize, InstructionLocation>>`
        * `VirtualMachineError`s produced by `HintProcessor::execute_hint()` will be wrapped in a `VirtualMachineError::Hint` error containing their hint_index
        * `get_location()` now receives an an optional usize value `hint_index`, used to obtain hint locations
* Default implementation of compile_hint [#680](https://github.com/lambdaclass/cairo-rs/pull/680)
    * Internal changes: 
<<<<<<< HEAD
        * Make the `compile_hint` implementation which was in the `BuiltinHintProcessor` the default implementation in the trait.

=======
        * Make the `compile_hint` implementation which was in the `BuiltinHintProcessor` the default implementation in the trait. 
>>>>>>> fe02a364
* Add new error type `HintError` [#676](https://github.com/lambdaclass/cairo-rs/pull/676)
    * Public Api changes:
        * `HintProcessor::execute_hint()` now returns a `HintError` instead of a `VirtualMachineError`
        * Helper functions on `hint_processor_utils.rs` now return a `HintError`
* Change the Dictionary used in dict hints to store MaybeRelocatable instead of BigInt [#687](https://github.com/lambdaclass/cairo-rs/pull/687)
    * Public Api changes:
        * `DictManager`, its dictionaries, and all dict module hints implemented in rust now use `MaybeRelocatable` for keys and values instead of `BigInt`
        * Add helper functions that allow extracting ids variables as `MaybeRelocatable`: `get_maybe_relocatable_from_var_name` & `get_maybe_relocatable_from_reference`
        * Change inner value type of dict-related `HintError` variants to `MaybeRelocatable`
        
<<<<<<< HEAD
* Use CairoArg enum instead of Any in CairoRunner::run_from_entrypoint [#686](https://github.com/lambdaclass/cairo-rs/pull/686)
    * Public Api changes:
        * Remove `Result` from `MaybeRelocatable::mod_floor`, it now returns a `MaybeRelocatable` 
        * Add struct `CairoArg`
        * Change `arg` argument of `CairoRunner::run_from_entrypoint` from `Vec<&dyn Any>` to `&[&CairoArg]`
        * Remove argument `typed_args` from `CairoRunner::run_from_entrypoint`
        * Remove no longer used method `gen_typed_arg` from `VirtualMachine` & `MemorySegmentManager`
        * Add methods `MemorySegmentManager::gen_cairo_arg` & `MemorySegmentManager::write_simple_args` as typed counterparts to `MemorySegmentManager::gen_arg` & `MemorySegmentManager::write_arg`
=======
* Implement `substitute_error_message_attribute_references` [#689] (https://github.com/lambdaclass/cairo-rs/pull/689)
    * Public Api changes:
        * Remove `error_message_attributes` field from `VirtualMachine`, and `VirtualMachine::new`
        * Add `flow_tracking_data` field to `Attribute`
        * `get_error_attr_value` now replaces the references in the error message with the corresponding cairo values.
        * Remove duplicated handling of error attribute messages leading to duplicated into in the final error display.
* Fix multiplicative inverse bug [#697](https://github.com/lambdaclass/cairo-rs/pull/697) [#698](https://github.com/lambdaclass/cairo-rs/pull/698). The VM was using integer division rather than prime field inverse when deducing `op0` or `op1` for the multiplication opcode

#### [0.1.0] - 2022-12-30
* Add traceback to VmException [#657](https://github.com/lambdaclass/cairo-rs/pull/657)
    * Public API changes: 
        * `traceback` field added to `VmException` struct
        * `pub fn from_vm_error(runner: &CairoRunner, error: VirtualMachineError, pc: usize) -> Self` is now `pub fn from_vm_error(runner: &CairoRunner, vm: &VirtualMachine, error: VirtualMachineError) -> Self`
        * `pub fn get_location(pc: &usize, runner: &CairoRunner) -> Option<Location>` is now `pub fn get_location(pc: usize, runner: &CairoRunner) -> Option<Location>`
        * `pub fn decode_instruction(encoded_instr: i64, mut imm: Option<BigInt>) -> Result<instruction::Instruction, VirtualMachineError>` is now `pub fn decode_instruction(encoded_instr: i64, mut imm: Option<&BigInt>) -> Result<instruction::Instruction, VirtualMachineError>`
        * `VmExcepion` field's string format now mirror their cairo-lang conterparts.
>>>>>>> fe02a364
<|MERGE_RESOLUTION|>--- conflicted
+++ resolved
@@ -2,6 +2,15 @@
 
 #### Upcoming Changes
 
+* Use CairoArg enum instead of Any in CairoRunner::run_from_entrypoint [#686](https://github.com/lambdaclass/cairo-rs/pull/686)
+    * Public Api changes:
+        * Remove `Result` from `MaybeRelocatable::mod_floor`, it now returns a `MaybeRelocatable` 
+        * Add struct `CairoArg`
+        * Change `arg` argument of `CairoRunner::run_from_entrypoint` from `Vec<&dyn Any>` to `&[&CairoArg]`
+        * Remove argument `typed_args` from `CairoRunner::run_from_entrypoint`
+        * Remove no longer used method `gen_typed_arg` from `VirtualMachine` & `MemorySegmentManager`
+        * Add methods `MemorySegmentManager::gen_cairo_arg` & `MemorySegmentManager::write_simple_args` as typed counterparts to `MemorySegmentManager::gen_arg` & `MemorySegmentManager::write_arg`
+        
 #### [0.1.1] - 2023-01-11
 
 * Add input file contents to traceback [#666](https://github.com/lambdaclass/cairo-rs/pull/666/files)
@@ -16,12 +25,7 @@
         * `get_location()` now receives an an optional usize value `hint_index`, used to obtain hint locations
 * Default implementation of compile_hint [#680](https://github.com/lambdaclass/cairo-rs/pull/680)
     * Internal changes: 
-<<<<<<< HEAD
-        * Make the `compile_hint` implementation which was in the `BuiltinHintProcessor` the default implementation in the trait.
-
-=======
         * Make the `compile_hint` implementation which was in the `BuiltinHintProcessor` the default implementation in the trait. 
->>>>>>> fe02a364
 * Add new error type `HintError` [#676](https://github.com/lambdaclass/cairo-rs/pull/676)
     * Public Api changes:
         * `HintProcessor::execute_hint()` now returns a `HintError` instead of a `VirtualMachineError`
@@ -32,16 +36,6 @@
         * Add helper functions that allow extracting ids variables as `MaybeRelocatable`: `get_maybe_relocatable_from_var_name` & `get_maybe_relocatable_from_reference`
         * Change inner value type of dict-related `HintError` variants to `MaybeRelocatable`
         
-<<<<<<< HEAD
-* Use CairoArg enum instead of Any in CairoRunner::run_from_entrypoint [#686](https://github.com/lambdaclass/cairo-rs/pull/686)
-    * Public Api changes:
-        * Remove `Result` from `MaybeRelocatable::mod_floor`, it now returns a `MaybeRelocatable` 
-        * Add struct `CairoArg`
-        * Change `arg` argument of `CairoRunner::run_from_entrypoint` from `Vec<&dyn Any>` to `&[&CairoArg]`
-        * Remove argument `typed_args` from `CairoRunner::run_from_entrypoint`
-        * Remove no longer used method `gen_typed_arg` from `VirtualMachine` & `MemorySegmentManager`
-        * Add methods `MemorySegmentManager::gen_cairo_arg` & `MemorySegmentManager::write_simple_args` as typed counterparts to `MemorySegmentManager::gen_arg` & `MemorySegmentManager::write_arg`
-=======
 * Implement `substitute_error_message_attribute_references` [#689] (https://github.com/lambdaclass/cairo-rs/pull/689)
     * Public Api changes:
         * Remove `error_message_attributes` field from `VirtualMachine`, and `VirtualMachine::new`
@@ -57,5 +51,4 @@
         * `pub fn from_vm_error(runner: &CairoRunner, error: VirtualMachineError, pc: usize) -> Self` is now `pub fn from_vm_error(runner: &CairoRunner, vm: &VirtualMachine, error: VirtualMachineError) -> Self`
         * `pub fn get_location(pc: &usize, runner: &CairoRunner) -> Option<Location>` is now `pub fn get_location(pc: usize, runner: &CairoRunner) -> Option<Location>`
         * `pub fn decode_instruction(encoded_instr: i64, mut imm: Option<BigInt>) -> Result<instruction::Instruction, VirtualMachineError>` is now `pub fn decode_instruction(encoded_instr: i64, mut imm: Option<&BigInt>) -> Result<instruction::Instruction, VirtualMachineError>`
-        * `VmExcepion` field's string format now mirror their cairo-lang conterparts.
->>>>>>> fe02a364
+        * `VmExcepion` field's string format now mirror their cairo-lang conterparts.