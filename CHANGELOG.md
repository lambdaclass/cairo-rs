## Cairo-VM Changelog

#### Upcoming Changes
<<<<<<< HEAD
* fix: [#1862](https://github.com/lambdaclass/cairo-vm/pull/1862):
  * Use MaybeRelocatable for relocation table
=======

#### [2.0.0-rc1] - 2024-11-20

* feat: add `EvalCircuit` and `TestLessThanOrEqualAddress` hints [#1843](https://github.com/lambdaclass/cairo-vm/pull/1843)
>>>>>>> 388a4e51

* fix: [#1873](https://github.com/lambdaclass/cairo-vm/pull/1873)
  * Fix broken num-prime `is_prime` call
* fix: [#1868](https://github.com/lambdaclass/cairo-vm/pull/1855):
  * Adds logic to include the 3 new builtins in `builtin_segments` when serializing the output cairo pie's metadata.

* fix: [#1855](https://github.com/lambdaclass/cairo-vm/pull/1855):
  * Adds logic to skip pedersen additional data comparison when checking pie compatibility.

* serde: add `size` field to `Identifier` [#1861]https://github.com/lambdaclass/cairo-vm/pull/1861

#### [2.0.0-rc0] - 2024-10-22

* fix: [#1864](https://github.com/lambdaclass/cairo-vm/pull/1864):
    * Runner: include data from constants segment to the bytecode when assembling program

* chore: bump `cairo-lang-` dependencies to 2.9.0-dev.0 [#1858](https://github.com/lambdaclass/cairo-vm/pull/1858/files)

* chore: update Rust required version to 1.81.0 [#1857](https://github.com/lambdaclass/cairo-vm/pull/1857)

* fix: [#1851](https://github.com/lambdaclass/cairo-vm/pull/1851):
  * Fix unsorted signature and mod builtin outputs in air_private_input.

* feat(BREAKING): [#1824](https://github.com/lambdaclass/cairo-vm/pull/1824)[#1838](https://github.com/lambdaclass/cairo-vm/pull/1838):
    * Add support for dynamic layout
    * CLI change(BREAKING): The flag `cairo_layout_params_file` must be specified when using dynamic layout.
    * Signature change(BREAKING): Both `CairoRunner::new` and `CairoRunner::new_v2` now receive an `Option<CairoLayoutParams>`, used only with dynamic layout.

* fix: [#1841](https://github.com/lambdaclass/cairo-vm/pull/1841):
  * Fix modulo builtin to comply with prover constraints

* chore: bump pip `cairo-lang` 0.13.2 [#1827](https://github.com/lambdaclass/cairo-vm/pull/1827)

* chore: bump `cairo-lang-` dependencies to 2.8.0 [#1833](https://github.com/lambdaclass/cairo-vm/pull/1833/files)
  * chore: update Rust required version to 1.80.0

* fix: Added the following VM fixes: [#1820](https://github.com/lambdaclass/cairo-vm/pull/1820)
  * Fix zero segment location.
  * Fix has_zero_segment naming.
  * Fix prover input.
  * Fix version reading when no version is supplied.


* chore: bump `cairo-lang-` dependencies to 2.7.1 [#1823](https://github.com/lambdaclass/cairo-vm/pull/1823)

#### [1.0.1] - 2024-08-12

* fix(BREAKING): [#1818](https://github.com/lambdaclass/cairo-vm/pull/1818):
  * Fix `MemorySegmentManager::add_zero_segment` function when resizing a segment
  * Signature change(BREAKING): `MemorySegmentManager::get_memory_holes` now receives `builtin_segment_indexes: HashSet<usize>`

* fix(BREAKING): Replace `CairoRunner` method `initialize_all_builtins` with `initialize_program_builtins`. Now it only initializes program builtins instead of all of them

#### [1.0.0] - 2024-08-01

* chore: bump `cairo-lang-` dependencies to 2.7.0 [#1813](https://github.com/lambdaclass/cairo-vm/pull/1813)

* fix(BREAKING): Don't assume output builtin is first when counting memory holes

  * Logic change: Memory hole counting no longer asumes that the output builtin ocuppies the first builtin segment if present
  * Signature change: `MemorySegmentManager` method `get_memory_holes` now receives the index of the output builtin (as an `Option<usize>`) instead of the boolean argument `has_output_builtin`[#1811](https://github.com/lambdaclass/cairo-vm/pull/1811)

* fix: ambiguous keccak module name use on external contexts [#1809](https://github.com/lambdaclass/cairo-vm/pull/1809)

#### [1.0.0-rc6] - 2024-07-22

* chore: bump `cairo-lang-` dependencies to 2.7.0-rc.3 [#1807](https://github.com/lambdaclass/cairo-vm/pull/1807)
  * chore: update Rust required version to 1.76.0

#### [1.0.0-rc5] - 2024-07-13

* fix: Fixed deserialization of negative numbers in scientific notation [#1804](https://github.com/lambdaclass/cairo-vm/pull/1804)

#### [1.0.0-rc4] - 2024-07-05

* chore: bump `cairo-lang-` dependencies to 2.6.4 [#1799](https://github.com/lambdaclass/cairo-vm/pull/1799)
  * fix: revert breaking change on public input serialization

* fix: Remove validation of CairoPie memory values [#1783](https://github.com/lambdaclass/cairo-vm/pull/1783)

* fix: Handle `GasBuiltin` in cairo1-run crate [#1789](https://github.com/lambdaclass/cairo-vm/pull/1789)
  * Load `initial_gas` into vm instead of creating it via instructions.
  * Fix bug affecting programs with input arguments and gas builtin.

* fix: Change (de)serialization of CairoPie's `OutputBuiltinAdditionalData`'s `PublicMemoryPage` to vectors of length 2. [#1781](https://github.com/lambdaclass/cairo-vm/pull/1781)

* fix: Fixed deserialization issue when signature additional data is empty, and the name of the builtin range_check96 [#1785](https://github.com/lambdaclass/cairo-vm/pull/1785)

* refactor + bugfix: Improve arg handling for cairo1-run [#1782](https://github.com/lambdaclass/cairo-vm/pull/1782)
  * Now uses ascii whitespace as separator, preventing errors when using newlines in args file
  * No longer gets stuck on improperly-formatted arrays
  * Returns an informative clap error upon invalid felt strings instead of unwrapping

* fix: Ignore memory order when comparing instances of `CairoPieMemory` [#1780](https://github.com/lambdaclass/cairo-vm/pull/1780)

* feat: Add `EXCESS_BALANCE` hint [#1777](https://github.com/lambdaclass/cairo-vm/pull/1777)

* feat(BREAKING): Use a cheatcode to relocate all dicts + Make temporary segment usage configurable [#1776](https://github.com/lambdaclass/cairo-vm/pull/1776)
  * Add the flags `segment_arena_validation` & `use_temporary_segments` to the `Cairo1HintProcessor` & `DictManagerExecScope` respectively. These flags will determine if real segments or temporary segments will be used when creating dictionaries.
  * `DictManagerExecScope::finalize_segment` no longer performs relocation and is ignored if `use_temporary_segments` is set to false.
  * Add method `DictManagerExecScope::relocate_all_dictionaries` that adds relocation rules for all tracked dictionaries, relocating them one next to the other in a new segment.
  * Add cheatcode `RelocateAllDictionaries` to the `Cairo1HintProcessor`, which calls the aforementioned method.
  * Add casm instruction to call the aforementioned cheatcode in `create_entry_code` if either `proof_mode` or `append_return_values` are set to true, and segment arena is present.

* Bump `starknet-types-core` version + Use the lib's pedersen hash [#1734](https://github.com/lambdaclass/cairo-vm/pull/1734)

* refactor: Add boolean method Cairo1RunConfig::copy_to_output + Update Doc [#1778](https://github.com/lambdaclass/cairo-vm/pull/1778)

* feat: Filter implicit arguments from return value in cairo1-run crate [#1775](https://github.com/lambdaclass/cairo-vm/pull/1775)

* feat(BREAKING): Serialize inputs into output segment in cairo1-run crate:
  * Checks that only `Array<Felt252>` can be received by the program main function when running with with either `--proof_mode` or `--append_return_values`.
  * Copies the input value to the output segment right after the output in the format `[array_len, arr[0], arr[1],.., arr[n]]`.

                  * feat: specify initial value for `exec_scopes` in `cairo_run_program` [1772](https://github.com/lambdaclass/cairo-vm/pull/1772)

* fix: make MemorySegmentManager.finalize() public [#1771](https://github.com/lambdaclass/cairo-vm/pull/1771)

* feat: load Cairo PIE from bytes [#1773](https://github.com/lambdaclass/cairo-vm/pull/1773)

* feat(BREAKING): Serialize `Array<Felt252>` return value into output segment in cairo1-run crate:
  * Checks that only `PanicResult<Array<Felt252>>` or `Array<Felt252>` can be returned by the program when running with either `--proof_mode` or `--append_return_values`.
  * Serializes return values into the output segment under the previous conditions following the format:
    * `PanicResult<Array<Felt252>>` -> `[panic_flag, array_len, arr[0], arr[1],.., arr[n]]`
    * `<Array<Felt252>` -> `[array_len, arr[0], arr[1],.., arr[n]]`

* feat: Handle `BoundedInt` variant in `serialize_output`, `cairo1-run` crate  [#1768](https://github.com/lambdaclass/cairo-vm/pull/1768)

* fix: make `OutputBuiltinState` public [#1769](https://github.com/lambdaclass/cairo-vm/pull/1769)

* feat: Load arguments into VM instead of creating them via instructions in cairo1-run [#1759](https://github.com/lambdaclass/cairo-vm/pull/1759)

#### [1.0.0-rc3] - 2024-05-14

* bugfix: Fix handling of return values wrapped in `PanicResult` in cairo1-run crate [#1763](https://github.com/lambdaclass/cairo-vm/pull/1763)

* refactor(BREAKING): Move the VM back to the CairoRunner [#1743](https://github.com/lambdaclass/cairo-vm/pull/1743)
  * `CairoRunner` has a new public field `vm: VirtualMachine`
  * `CairoRunner` no longer derives `Debug`
  * `CairoRunner` methods `new_v2` & `new` take an extra boolean argument `trace_enabled`.
  * Functions `cairo_run` , `cairo_run_program` & `cairo_run_fuzzed_program` from `vm` crate and `cairo_run_program` from `cairo1-run` crate now retun only `CairoRunner` instead of `(CairoRunner, VirtualMachine)`
  * `CairoRunner` methods no longer take a reference to `VirtualMachine`. Methods that took an immutable reference to self and a mutable reference to the VM now take a mutable reference to self. Affected methods:
    * `initialize`
    * `initialize_builtins`
    * `initialize_all_builtins`
    * `initialize_segments`
    * `initialize_state`
    * `initialize_function_entrypoint`
    * `initialize_state`
    * `initialize_main_entrypoint`
    * `initialize_vm`
    * `run_until_pc`
    * `run_for_steps`
    * `run_until_steps`
    * `run_until_power_of_2`
    * `get_perm_range_check_limits`
    * `check_range_check_usage`
    * `get_memory_holes`
    * `check_diluted_check_usage`
    * `end_run`
    * `relocate_trace`
    * `relocate_memory`
    * `relocate`
    * `get_builtin_segments_info`
    * `get_builtin_segments_info_for_pie`
    * `get_execution_resources`
    * `finalize_segments`
    * `run_from_entrypoint`
    * `check_used_cells`
    * `check_memory_usage`
    * `initialize_function_runner_cairo_1`
    * `initialize_function_runner`
    * `read_return_values`
    * `get_builtins_final_stack`
    * `get_cairo_pie`
    * `get_air_public_input`
    * `get_air_private_input`
    * `get_memory_segment_addresses`
  * Functions & methods taking a reference to `CairoRunner` & `VirtualMachine` now only take a reference to `CairoRunner`:
    * `start_tracer`
    * `VmException::from_vm_error`
    * `get_error_attr_value`
    * `get_traceback`
    * `verify_secure_runner`
  * [hooks feature] `BeforeFirstStepHookFunc` dyn Fn no longer takes a mutable reference to `CairoRunner`, along with `VirtualMachine::execute_before_first_step`.

* fix: add support for arrays shorter than 2 as arguments for cairo1-run [#1737](https://github.com/lambdaclass/cairo-vm/pull/1737)

* bugfix: Fix BuiltinRunner::final_stack for SegmentArena[#1747](https://github.com/lambdaclass/cairo-vm/pull/1747)

* feat: unify `arbitrary`, `hooks`, `print` and `skip_next_instruction_hint` features as a single `test_utils` feature [#1755](https://github.com/lambdaclass/cairo-vm/pull/1755)
  * BREAKING: removed the above features

* bugfix: cairo1-run CLI: Set finalize_builtins to true when using --air_public_input flag [#1744](https://github.com/lambdaclass/cairo-vm/pull/1752)

* feat: Add hint `U256InvModN` to `Cairo1HintProcessor` [#1744](https://github.com/lambdaclass/cairo-vm/pull/1744)

* perf: use a more compact representation for `MemoryCell` [#1672](https://github.com/lambdaclass/cairo-vm/pull/1672)
  * BREAKING: `Memory::get_value` will now always return `Cow::Owned` variants, code that relied on `Cow::Borrowed` may break

#### [1.0.0-rc2] - 2024-05-02

* `cairo1-run` CLI: Allow loading arguments from file[#1739](https://github.com/lambdaclass/cairo-vm/pull/1739)

* BREAKING: Remove unused `CairoRunner` field `original_steps`[#1742](https://github.com/lambdaclass/cairo-vm/pull/1742)

* feat: Add `--run_from_cairo_pie` to `cairo-vm-cli` + workflow [#1730](https://github.com/lambdaclass/cairo-vm/pull/1730)

* Serialize directly into writer in `CairoPie::write_zip_file`[#1736](https://github.com/lambdaclass/cairo-vm/pull/1736)

* feat: Add support for cairo1 run with segements arena validation.
  * Refactored the runner CASM code generation to user a more high level builder.
  * Added segment merging of the dictionary segments.
  * Added validation of the generated segment arena in cairo1 run.

* refactor: Add `lib.rs` to cairo1-run[#1714](https://github.com/lambdaclass/cairo-vm/pull/1714)

* feat: Implement `CairoPie::read_zip_file`[#1729](https://github.com/lambdaclass/cairo-vm/pull/1729)

* feat: Bump to 2.6.3 + Remove gas checks[#1709](https://github.com/lambdaclass/cairo-vm/pull/1709)
  * Bump cairo_lang crates & corelib to v2.6.3
  * Disable gas checks when compiling to sierra & casm
  * Add `Known bugs & issues` segment to README, poining out issues derived from the removal of gas checks and cairo v2.6.3

* feat: Implement running from `CairoPie`[#1720](https://github.com/lambdaclass/cairo-vm/pull/1720)
  * Add function `cairo_run_pie`
  * Add `CairoPie` methods `run_validity_checks` & `check_pie_compatibility`
  * Add `Program` method `from_stripped_program`

* bugfix: Don't assume outer deref when fetching integer values from references[#1732](https://github.com/lambdaclass/cairo-vm/pull/1732)

* feat: Implement `extend_additional_data` for `BuiltinRunner`[#1726](https://github.com/lambdaclass/cairo-vm/pull/1726)

* BREAKING: Set dynamic params as null by default on air public input [#1716](https://github.com/lambdaclass/cairo-vm/pull/1716)
  * `PublicInput` field `layout_params` renamed to `dynamic_params` & type changed from`&'a CairoLayout` to `()`.

* feat: `cairo1-run` accepts Sierra programs [#1719](https://github.com/lambdaclass/cairo-vm/pull/1719)

* refactor(BREAKING): Use `BuiltinName` enum instead of string representation [#1722](https://github.com/lambdaclass/cairo-vm/pull/1722)
  * `BuiltinName` moved from `crate::serde::deserialize_program` module to `crate::types::builtin_name`.
    * Implement `BuiltinName` methods `to_str`, `to_str_with_suffix`, `from_str` & `from_str_with_suffix`.
  * Remove `BuiltinName` method `name`.
  * All builtin-related error variants now store `BuiltinName` instead of `&'static str` or `String`.
  * Remove constants: `OUTPUT_BUILTIN_NAME`, `HASH_BUILTIN_NAME`, `RANGE_CHECK_BUILTIN_NAME`,`RANGE_CHECK_96_BUILTIN_NAME`, `SIGNATURE_BUILTIN_NAME`, `BITWISE_BUILTIN_NAME`, `EC_OP_BUILTIN_NAME`, `KECCAK_BUILTIN_NAME`, `POSEIDON_BUILTIN_NAME`, `SEGMENT_ARENA_BUILTIN_NAME`, `ADD_MOD_BUILTIN_NAME` &
`MUL_MOD_BUILTIN_NAME`.
  * Remove `BuiltinRunner` & `ModBuiltinRunner` method `identifier`
  * Structs containing string representation of builtin names now use `BuiltinName` instead:
    * `AirPrivateInput(pub HashMap<&'static str, Vec<PrivateInput>>)` ->  `AirPrivateInput(pub HashMap<BuiltinName, Vec<PrivateInput>>)`.
    * `CairoPieMetadata` field `additional_data`: `HashMap<String, BuiltinAdditionalData>,` -> `CairoPieAdditionalData` with `CairoPieAdditionalData(pub HashMap<BuiltinName, BuiltinAdditionalData>)`
    * `CairoPieMetadata` field `builtin_segments`: `HashMap<String, SegmentInfo>` -> `HashMap<BuiltinName, SegmentInfo>`.
    * `ExecutiobResources` field `builtin_instance_counter`: `HashMap<String, usize>` -> `HashMap<BuiltinName, usize>`
  * Methods returning string representation of builtin names now use `BuiltinName` instead:
    * `BuiltinRunner`, `ModBuiltinRunner` & `RangeCheckBuiltinRunner` method `name`: `&'static str` -> `BuiltinName`.
    * `CairoRunner` method `get_builtin_segment_info_for_pie`: `Result<HashMap<String, cairo_pie::SegmentInfo>, RunnerError>` -> `Result<HashMap<BuiltinName, cairo_pie::SegmentInfo>, RunnerError>`

  Notes: Serialization of vm outputs that now contain `BuiltinName` & `Display` implementation of `BuiltinName` have not been affected by this PR

* feat: Add `recursive_with_poseidon` layout[#1724](https://github.com/lambdaclass/cairo-vm/pull/1724)

* refactor(BREAKING): Use an enum to represent layout name[#1715](https://github.com/lambdaclass/cairo-vm/pull/1715)
  * Add enum `LayoutName` to represent cairo layout names.
  * `CairoRunConfig`, `Cairo1RunConfig` & `CairoRunner` field `layout` type changed from `String` to `LayoutName`.
  * `CairoLayout` field `name` type changed from `String` to `LayoutName`.

* fix(BREAKING): Remove unsafe impl of `Add<usize> for &'a Relocatable`[#1718](https://github.com/lambdaclass/cairo-vm/pull/1718)

* fix(BREAKING): Handle triple dereference references[#1708](https://github.com/lambdaclass/cairo-vm/pull/1708)
  * Replace `ValueAddress` boolean field `dereference` with boolean fields `outer_dereference` & `inner_dereference`
  * Replace `HintReference` boolean field `dereference` with boolean fields `outer_dereference` & `inner_dereference`
  * Reference parsing now handles the case of dereferences inside the cast. Aka references of type `cast([A + B], type)` such as `cast([[fp + 2] + 2], felt)`.

* Bump `starknet-types-core` version + Use the lib's pedersen hash [#1692](https://github.com/lambdaclass/cairo-vm/pull/1692)

* refactor: Remove unused code & use constants whenever possible for builtin instance definitions[#1707](https://github.com/lambdaclass/cairo-vm/pull/1707)

* feat: missing EC hints for Starknet OS 0.13.1 [#1706](https://github.com/lambdaclass/cairo-vm/pull/1706)

* fix(BREAKING): Use program builtins in `initialize_main_entrypoint` & `read_return_values`[#1703](https://github.com/lambdaclass/cairo-vm/pull/1703)
  * `initialize_main_entrypoint` now iterates over the program builtins when building the stack & inserts 0 for any missing builtin
  * `read_return_values` now only computes the final stack of the builtins in the program
  * BREAKING: `read_return_values` now takes a boolean argument `allow_missing_builtins`
  * Added method `BuiltinRunner::identifier` to get the `BuiltinName` of each builtin
  * BREAKING: `OutputBuiltinRunner::get_public_memory` now takes a reference to `MemorySegmentManager`
  * BREAKING: method `VirtualMachine::get_memory_segment_addresses` moved to `CairoRunner::get_memory_segment_addresses`

* feat(BREAKING): Add range_check96 builtin[#1698](https://github.com/lambdaclass/cairo-vm/pull/1698)
  * Add the new `range_check96` builtin to the `all_cairo` layout.
  * `RangeCheckBuiltinRunner` changes:
    * Remove field `n_parts`, replacing it with const generic `N_PARTS`.
    * Remome `n_parts` argument form method `new`.
    * Remove field `_bound`, replacing it with public method `bound`.
    * Add public methods `name` & `n_parts`.

* feat(BREAKING): Add mod builtin [#1673](https://github.com/lambdaclass/cairo-vm/pull/1673)

  Main Changes:
  * Add the new `ModBuiltinRunner`, implementing the builtins `add_mod` & `mul_mod`
  * Adds `add_mod` & `mul_mod` to the `all_cairo` & `dynamic` layouts under the `mod_builtin` feature flag. This will be added to the main code in a future update.
  * Add method `VirtualMachine::fill_memory` in order to perform the new builtin's main logic from within hints
  * Add hints to run arithmetic circuits using `add_mod` and/or `mul_mod` builtins

  Other Changes:
  * BREAKING: BuiltinRunner method signature change from
  `air_private_input(&self, memory: &Memory) -> Vec<PrivateInput>` to `pub fn air_private_input(&self, segments: &MemorySegmentManager) -> Vec<PrivateInput>`
  * Add `MayleRelocatable::sub_usize`
  * Implement `Add<u32> for Relocatable`
  * Add `Memory::get_usize`
  * BREAKING: Clean up unused/duplicated code from builtins module:
    * Remove unused method `get_memory_segment_addresses` from all builtin runners & the enum
    * Remove empty implementations of `deduce_memory_cell` & `add_validation_rules` from all builtin runners
    * Remove duplicated implementation of `final_stack` from all builtin runners except output and move it to the enum implementation

* bugfix(BREAKING): Handle off2 immediate case in `get_integer_from_reference`[#1701](https://github.com/lambdaclass/cairo-vm/pull/1701)
  * `get_integer_from_reference` & `get_integer_from_var_name` output changed from `Result<Cow<'a, Felt252>, HintError>` to `Result<Felt252, HintError>`

* feat: Reorganized builtins to be in the top of stack at the end of a run (Cairo1).

* BREAKING: Remove `CairoRunner::add_additional_hash_builtin` & `VirtualMachine::disable_trace`[#1658](https://github.com/lambdaclass/cairo-vm/pull/1658)

* feat: output builtin add_attribute method [#1691](https://github.com/lambdaclass/cairo-vm/pull/1691)

* feat: add a method to retrieve the output builtin from the VM [#1690](https://github.com/lambdaclass/cairo-vm/pull/1690)

* feat: Add zero segment [#1668](https://github.com/lambdaclass/cairo-vm/pull/1668)

* feat: Bump cairo_lang to 0.13.1 in testing env [#1687](https://github.com/lambdaclass/cairo-vm/pull/1687)

* feat(BREAKING): Use return type info from sierra when serializing return values in cairo1-run crate [#1665](https://github.com/lambdaclass/cairo-vm/pull/1665)
  * Removed public function `serialize_output`.
  * Add field `serialize_output` to `Cairo1RunConfig`.
  * Function `cairo_run_program` now returns an extra `Option<String>` value with the serialized output if `serialize_output` is enabled in the config.
  * Output serialization improved as it now uses the sierra program data to identify return value's types.

* feat: Create hyper_threading crate to benchmark the `cairo-vm` in a hyper-threaded environment [#1679](https://github.com/lambdaclass/cairo-vm/pull/1679)

* feat: add a `--tracer` option which hosts a web server that shows the line by line execution of cairo code along with memory registers [#1265](https://github.com/lambdaclass/cairo-vm/pull/1265)

* feat: Fix error handling in `initialize_state`[#1657](https://github.com/lambdaclass/cairo-vm/pull/1657)

* feat: Make air public inputs deserializable [#1657](https://github.com/lambdaclass/cairo-vm/pull/1648)

* feat: Show only layout builtins in air private input [#1651](https://github.com/lambdaclass/cairo-vm/pull/1651)

* feat: Sort builtin segment info upon serialization for Cairo PIE [#1654](https://github.com/lambdaclass/cairo-vm/pull/1654)

* feat: Fix output serialization for cairo 1 [#1645](https://github.com/lambdaclass/cairo-vm/pull/1645)
  * Reverts changes added by #1630
  * Extends the serialization of Arrays added by the `print_output` flag to Spans and Dictionaries
  * Now dereferences references upon serialization

* feat: Add flag to append return values to output segment when not running in proof_mode [#1646](https://github.com/lambdaclass/cairo-vm/pull/1646)
  * Adds the flag `append_return_values` to both the CLI and `Cairo1RunConfig` struct.
  * Enabling flag will add the output builtin and the necessary instructions to append the return values to the output builtin's memory segment.

* feat: Compute program hash chain [#1647](https://github.com/lambdaclass/cairo-vm/pull/1647)

* feat: Add cairo1-run output pretty-printing for felts, arrays/spans and dicts [#1630](https://github.com/lambdaclass/cairo-vm/pull/1630)

* feat: output builtin features for bootloader support [#1580](https://github.com/lambdaclass/cairo-vm/pull/1580)

#### [1.0.0-rc1] - 2024-02-23

* Bump `starknet-types-core` dependency version to 0.0.9 [#1628](https://github.com/lambdaclass/cairo-vm/pull/1628)

* feat: Implement `Display` for `MemorySegmentManager`[#1606](https://github.com/lambdaclass/cairo-vm/pull/1606)

* fix: make Felt252DictEntryUpdate work with MaybeRelocatable instead of only Felt [#1624](https://github.com/lambdaclass/cairo-vm/pull/1624).

* chore: bump `cairo-lang-` dependencies to 2.5.4 [#1629](https://github.com/lambdaclass/cairo-vm/pull/1629)

* chore: bump `cairo-lang-` dependencies to 2.5.3 [#1596](https://github.com/lambdaclass/cairo-vm/pull/1596)

* refactor: Refactor `cairo1-run` crate [#1601](https://github.com/lambdaclass/cairo-vm/pull/1601)
  * Add function `cairo_run_program` & struct `Cairo1RunConfig` in `cairo1-run::cairo_run` module.
  * Function `serialize_output` & structs `FuncArg` and `Error` in crate `cairo1-run` are now public.

* feat(BREAKING): Add `allow_missing_builtins` flag [#1600](https://github.com/lambdaclass/cairo-vm/pull/1600)

    This new flag will skip the check that all builtins used by the program need to be present in the selected layout if enabled. It will also be enabled by default when running in proof_mode.

  * Add `allow_missing_builtins` flag to `cairo-vm-cli` crate
  * Add `allow_missing_builtins` field to `CairoRunConfig` struct
  * Add `allow_missing_builtins` boolean argument to `CairoRunner` methods `initialize` & `initialize_builtins`

* feat: Append return values to the output segment when running cairo1-run in proof_mode [#1597](https://github.com/lambdaclass/cairo-vm/pull/1597)
  * Add instructions to the proof_mode header to copy return values to the output segment before initiating the infinite loop
  * Output builtin is now always included when running cairo 1 programs in proof_mode

* feat: deserialize AIR private input [#1589](https://github.com/lambdaclass/cairo-vm/pull/1589)

* feat(BREAKING): Remove unecessary conversion functions between `Felt` & `BigUint`/`BigInt` [#1562](https://github.com/lambdaclass/cairo-vm/pull/1562)
  * Remove the following functions:
    * felt_from_biguint
    * felt_from_bigint
    * felt_to_biguint
    * felt_to_bigint

* perf: optimize instruction cache allocations by using `VirtualMachine::load_data` [#1441](https://github.com/lambdaclass/cairo-vm/pull/1441)

* feat: Add `print_output` flag to `cairo-1` crate [#1575] (https://github.com/lambdaclass/cairo-vm/pull/1575)

* bugfixes(BREAKING): Fix memory hole count inconsistencies #[1585] (https://github.com/lambdaclass/cairo-vm/pull/1585)
  * Output builtin memory segment is no longer skipped when counting memory holes
  * Temporary memory cells now keep their accessed status when relocated
  * BREAKING: Signature change: `get_memory_holes(&self, builtin_count: usize) -> Result<usize, MemoryError>` ->  `get_memory_holes(&self, builtin_count: usize,  has_output_builtin: bool) -> Result<usize, MemoryError>`

* feat: Add `cairo_pie_output` flag to `cairo1-run` [#1581] (https://github.com/lambdaclass/cairo-vm/pull/1581)

* feat: Add `cairo_pie_output` flag to `cairo_vm_cli` [#1578] (https://github.com/lambdaclass/cairo-vm/pull/1578)
  * Fix serialization of CairoPie to be fully compatible with the python version
  * Add `CairoPie::write_zip_file`
  * Move handling of required and exclusive arguments in `cairo-vm-cli` to struct definition using clap derives

* feat: Add doc + default impl for ResourceTracker trait [#1576] (https://github.com/lambdaclass/cairo-vm/pull/1576)

* feat: Add `air_private_input` flag to `cairo1-run` [#1559] (https://github.com/lambdaclass/cairo-vm/pull/1559)

* feat: Add `args` flag to `cairo1-run` [#1551] (https://github.com/lambdaclass/cairo-vm/pull/1551)

* feat: Add `air_public_input` flag to `cairo1-run` [#1539] (https://github.com/lambdaclass/cairo-vm/pull/1539)

* feat: Implement air_private_input [#1552](https://github.com/lambdaclass/cairo-vm/pull/1552)

* feat: Add `proof_mode` flag to `cairo1-run` [#1537] (https://github.com/lambdaclass/cairo-vm/pull/1537)
  * The cairo1-run crate no longer compiles and executes in proof_mode by default
  * Add flag `proof_mode` to cairo1-run crate. Activating this flag will enable proof_mode compilation and execution

* dev: bump cairo 1 compiler dep to 2.4 [#1530](https://github.com/lambdaclass/cairo-vm/pull/1530)

#### [1.0.0-rc0] - 2024-1-5

* feat: Use `ProjectivePoint` from types-rs in ec_op builtin impl [#1532](https://github.com/lambdaclass/cairo-vm/pull/1532)

* feat(BREAKING): Replace `cairo-felt` crate with `starknet-types-core` (0.0.5) [#1408](https://github.com/lambdaclass/cairo-vm/pull/1408)

* feat(BREAKING): Add Cairo 1 proof mode compilation and execution [#1517] (https://github.com/lambdaclass/cairo-vm/pull/1517)
    * In the cairo1-run crate, now the Cairo 1 Programs are compiled and executed in proof-mode
    * BREAKING: Remove `CairoRunner.proof_mode: bool` field and replace it with `CairoRunner.runner_mode: RunnerMode`

* perf: Add `extensive_hints` feature to prevent performance regression for the common use-case [#1503] (https://github.com/lambdaclass/cairo-vm/pull/1503)

  * Gates changes added by #1491 under the feature flag `extensive_hints`

* chore: remove cancel-duplicates workflow [#1497](https://github.com/lambdaclass/cairo-vm/pull/1497)

* feat: Handle `pc`s outside of program segment in `VmException` [#1501] (https://github.com/lambdaclass/cairo-vm/pull/1501)

  * `VmException` now shows the full pc value instead of just the offset (`VmException.pc` field type changed to `Relocatable`)
  * `VmException.traceback` now shows the full pc value for each entry instead of hardcoding its index to 0.
  * Disable debug information for errors produced when `pc` is outside of the program segment (segment_index != 0). `VmException` fields `inst_location` & `error_attr_value` will be `None` in such case.

* feat: Allow running instructions from pcs outside the program segement [#1493](https://github.com/lambdaclass/cairo-vm/pull/1493)

* BREAKING: Partially Revert `Optimize trace relocation #906` [#1492](https://github.com/lambdaclass/cairo-vm/pull/1492)

  * Remove methods `VirtualMachine::get_relocated_trace`& `VirtualMachine::relocate_trace`.
  * Add `relocated_trace` field  & `relocate_trace` method to `CairoRunner`.
  * Swap `TraceEntry` for `RelocatedTraceEntry` type in `write_encoded_trace` & `PublicInput::new` signatures.
  * Now takes into account the program counter's segment index when building the execution trace instead of assuming it to be 0.

* feat: Add HintProcessor::execute_hint_extensive + refactor hint_ranges [#1491](https://github.com/lambdaclass/cairo-vm/pull/1491)

  * Add trait method `HintProcessorLogic::execute_hint_extensive`:
    * This method has a similar behaviour to `HintProcessorLogic::execute_hint` but it also returns a `HintExtension` (type alias for `HashMap<Relocatable, Vec<Box<dyn Any>>>`) that can be used to extend the current map of hints used by the VM. This behaviour achieves what the `vm_load_data` primitive does for cairo-lang, and is needed to implement os hints.
    * This method is now used by the VM to execute hints instead of `execute_hint`, but it's default implementation calls `execute_hint`, so current implementors of the `HintProcessor` trait won't notice any change.

  * Signature changes:
    * `pub fn step_hint(&mut self, hint_executor: &mut dyn HintProcessor, exec_scopes: &mut ExecutionScopes, hint_datas: &mut Vec<Box<dyn Any>>, constants: &HashMap<String, Felt252>) -> Result<(), VirtualMachineError>` -> `pub fn step_hint(&mut self, hint_processor: &mut dyn HintProcessor, exec_scopes: &mut ExecutionScopes, hint_datas: &mut Vec<Box<dyn Any>>, hint_ranges: &mut HashMap<Relocatable, HintRange>, constants: &HashMap<String, Felt252>) -> Result<(), VirtualMachineError>`
    * `pub fn step(&mut self, hint_executor: &mut dyn HintProcessor, exec_scopes: &mut ExecutionScopes, hint_data: &[Box<dyn Any>], constants: &HashMap<String, Felt252>) -> Result<(), VirtualMachineError>` -> `pub fn step(&mut self, hint_processor: &mut dyn HintProcessor, exec_scopes: &mut ExecutionScopes, hint_datas: &mut Vec<Box<dyn Any>>, hint_ranges: &mut HashMap<Relocatable, HintRange>, constants: &HashMap<String, Felt252>) -> Result<(), VirtualMachineError>`

* feat: add debugging capabilities behind `print` feature flag. [#1476](https://github.com/lambdaclass/cairo-vm/pull/1476)

* feat: add `cairo_run_program` function that takes a `Program` as an arg. [#1496](https://github.com/lambdaclass/cairo-vm/pull/1496)

#### [0.9.1] - 2023-11-16

* chore: bump `cairo-lang-` dependencies to 2.3.1 [#1482](https://github.com/lambdaclass/cairo-vm/pull/1482), [#1483](https://github.com/lambdaclass/cairo-vm/pull/1483)

* feat: Make PublicInput fields public [#1474](https://github.com/lambdaclass/cairo-vm/pull/1474)

* chore: bump starknet-crypto to v0.6.1 [#1469](https://github.com/lambdaclass/cairo-vm/pull/1469)

* feat: Implement the Serialize and Deserialize methods for the Program struct [#1458](https://github.com/lambdaclass/cairo-vm/pull/1458)

* feat: Use only program builtins when running cairo 1 programs [#1457](https://github.com/lambdaclass/cairo-vm/pull/1457)

* feat: Use latest cairo-vm version in cairo1-run crate [#1455](https://github.com/lambdaclass/cairo-vm/pull/1455)

* feat: Implement a CLI to run cairo 1 programs [#1370](https://github.com/lambdaclass/cairo-vm/pull/1370)

* fix: Fix string code of `BLAKE2S_ADD_UINT256` hint [#1454](https://github.com/lambdaclass/cairo-vm/pull/1454)

#### [0.9.0] - 2023-10-03

* fix: Default to empty attributes vector when the field is missing from the program JSON [#1450](https://github.com/lambdaclass/cairo-vm/pull/1450)

* fix: Change serialization of CairoPieMemory to match Python's binary format [#1447](https://github.com/lambdaclass/cairo-vm/pull/1447)

* fix: Remove Deserialize derive from CairoPie and fix Serialize implementation to match Python's [#1444](https://github.com/lambdaclass/cairo-vm/pull/1444)

* fix: ec_recover hints no longer panic when divisor is 0 [#1433](https://github.com/lambdaclass/cairo-vm/pull/1433)

* feat: Implement the Serialize and Deserialize traits for the CairoPie struct [#1438](https://github.com/lambdaclass/cairo-vm/pull/1438)

* fix: Using UINT256_HINT no longer panics when b is greater than 2^256 [#1430](https://github.com/lambdaclass/cairo-vm/pull/1430)

* feat: Added a differential fuzzer for programs with whitelisted hints [#1358](https://github.com/lambdaclass/cairo-vm/pull/1358)

* fix(breaking): Change return type of `get_execution_resources` to `RunnerError` [#1398](https://github.com/lambdaclass/cairo-vm/pull/1398)

* Don't build wasm-demo in `build` target + add ci job to run the wasm demo [#1393](https://github.com/lambdaclass/cairo-vm/pull/1393)

    * Adds default-members to workspace
    * Crate `examples/wasm-demo` is no longer built during `make build`
    * `make check` no longer compiles the cairo file used in the wasm-demo
    * Removes Makefile targets `examples/wasm-demo/src/array_sum.json` & `example_program`
    * `wasm-demo` now uses the compiled cairo file in `cairo_programs` directory instead of its own copy

* feat: Add `Program::new_for_proof` [#1396](https://github.com/lambdaclass/cairo-vm/pull/1396)

#### [0.8.7] - 2023-8-28

* Add REDUCE_V2 hint [#1420](https://github.com/lambdaclass/cairo-vm/pull/1420):
    * Implement REDUCE_V2 hint
    * Rename hint REDUCE -> REDUCE_V1

* BREAKING: Add `disable_trace_padding` to `CairoRunConfig`[#1233](https://github.com/lambdaclass/cairo-rs/pull/1233)

* feat: Implement `CairoRunner.get_cairo_pie`[#1375](https://github.com/lambdaclass/cairo-vm/pull/1375)

* fix: Compare air_public_inputs against python vm + Fix how public memory is built [#391](https://github.com/lambdaclass/cairo-vm/pull/1391)

    BugFixes:

    *  `CairoRunner.finalize_segments` now builds the output builtin's public memory (if applicable).
    * `MemorySegmentManager.get_public_memory_addresses` logic fixed.
    * `MemorySegmentManager.finalize` no longer skips segments when their public memory is None

    Minor changes:

    * `VirtualMachine.get_public_memory_addresses` now strips the "_builtin" suffix from builtin names
    * `MemorySegmentAddresses.stop_address` renamed to `stop_ptr`

    Overall these changes make the the air public input file (obtained through the --air_public_input flag) equivalent to the ones outputted by the cairo-lang version

* fix: Fix `SPLIT_FELT` hint [#1387](https://github.com/lambdaclass/cairo-vm/pull/1387)

* refactor: combine `Program.hints` and `Program.hints_ranges` into custom collection [#1366](https://github.com/lambdaclass/cairo-vm/pull/1366)

* fix: Fix div_mod [#1383](https://github.com/lambdaclass/cairo-vm/pull/1383)

  * Fixes `div_mod` function so that it behaves like the cairo-lang version
  * Various functions in the `math_utils` crate can now return a `MathError` : `div_mod`, `ec_add`, `line_slope`, `ec_double`, `ec_double_slope`.
  * Fixes `UINT256_MUL_INV_MOD_P` hint so that it behaves like the python code.

#### [0.8.6] - 2023-8-11

* fix: Handle error in hint `UINT256_MUL_DIV_MOD` when divides by zero [#1367](https://github.com/lambdaclass/cairo-vm/pull/1367)

* Add HintError::SyscallError and VmErrors::HINT_ERROR_STR constant [#1357](https://github.com/lambdaclass/cairo-rs/pull/1357)

* feat: make *arbitrary* feature also enable a `proptest::arbitrary::Arbitrary` implementation for `Felt252` [#1355](https://github.com/lambdaclass/cairo-vm/pull/1355)

* fix: correctly display invalid signature error message [#1361](https://github.com/lambdaclass/cairo-vm/pull/1361)

#### [0.8.5] - 2023-7-31

* fix: `Program` comparison depending on `hints_ranges` ordering [#1351](https://github.com/lambdaclass/cairo-rs/pull/1351)

* feat: implement the `--air_public_input` flag to the runner for outputting public inputs into a file [#1268](https://github.com/lambdaclass/cairo-rs/pull/1268)

* fix: CLI errors bad formatting and handling

* perf: replace insertion with bit-setting in validated addresses [#1208](https://github.com/lambdaclass/cairo-vm/pull/1208)

* fix: return error when a parsed hint's PC is invalid [#1340](https://github.com/lambdaclass/cairo-vm/pull/1340)

* chore(deps): bump _cairo-lang_ dependencies to v2.1.0-rc2 [#1345](https://github.com/lambdaclass/cairo-vm/pull/1345)

* chore(examples): remove _wee_alloc_ dependency from _wasm-demo_ example and _ensure-no_std_ dummy crate [#1337](https://github.com/lambdaclass/cairo-vm/pull/1337)

* docs: improved crate documentation [#1334](https://github.com/lambdaclass/cairo-vm/pull/1334)

* chore!: made `deserialize_utils` module private [#1334](https://github.com/lambdaclass/cairo-vm/pull/1334)
  BREAKING:
  * `deserialize_utils` is no longer exported
  * functions `maybe_add_padding`, `parse_value`, and `take_until_unbalanced` are no longer exported
  * `ReferenceParseError` is no more

* perf: changed `ok_or` usage for `ok_or_else` in expensive cases [#1332](https://github.com/lambdaclass/cairo-vm/pull/1332)

* feat: updated the old WASM example and moved it to [`examples/wasm-demo`](examples/wasm-demo/) [#1315](https://github.com/lambdaclass/cairo-vm/pull/1315)

* feat(fuzzing): add `arbitrary` feature to enable arbitrary derive in `Program` and `CairoRunConfig` [#1306](https://github.com/lambdaclass/cairo-vm/pull/1306) [#1330](https://github.com/lambdaclass/cairo-vm/pull/1330)

* perf: remove pointless iterator from rc limits tracking [#1316](https://github.com/lambdaclass/cairo-vm/pull/1316)

* feat(felt): add `from_bytes_le` and `from_bytes_ne` methods to `Felt252` [#1326](https://github.com/lambdaclass/cairo-vm/pull/1326)

* perf: change `Program::shared_program_data::hints` from `HashMap<usize, Vec<Box<dyn Any>>>` to `Vec<Box<dyn Any>>` and refer to them as ranges stored in a `Vec<_>` indexed by PC with run time reductions of up to 12% [#931](https://github.com/lambdaclass/cairo-vm/pull/931)
  BREAKING:
  * `get_hint_dictionary(&self, &[HintReference], &mut dyn HintProcessor) -> Result<HashMap<usize, Vec<Box<dyn Any>>, VirtualMachineError>` ->
    `get_hint_data(self, &[HintReference], &mut dyn HintProcessor) -> Result<Vec<Box<dyn Any>, VirtualMachineError>`
  * Hook methods receive `&[Box<dyn Any>]` rather than `&HashMap<usize, Vec<Box<dyn Any>>>`

#### [0.8.4]
**YANKED**

#### [0.8.3]
**YANKED**

#### [0.8.2] - 2023-7-10

* chore: update dependencies, particularly lamdaworks 0.1.2 -> 0.1.3 [#1323](https://github.com/lambdaclass/cairo-vm/pull/1323)

* fix: fix `UINT256_MUL_DIV_MOD` hint [#1320](https://github.com/lambdaclass/cairo-vm/pull/1320)

* feat: add dependency installation script `install.sh` [#1298](https://github.com/lambdaclass/cairo-vm/pull/1298)

* fix: specify resolver version 2 in the virtual workspace's manifest [#1311](https://github.com/lambdaclass/cairo-vm/pull/1311)

* feat: add `lambdaworks-felt` feature to `cairo-vm-cli` [#1308](https://github.com/lambdaclass/cairo-vm/pull/1308)

* chore: update dependencies, particularly clap 3.2 -> 4.3 [#1309](https://github.com/lambdaclass/cairo-vm/pull/1309)
  * this removes dependency on _atty_, that's no longer mantained

* chore: remove unused dependencies [#1307](https://github.com/lambdaclass/cairo-vm/pull/1307)
  * rand_core
  * serde_bytes
  * rusty-hook (_dev-dependency_)

* chore: bump `cairo-lang-starknet` and `cairo-lang-casm` dependencies to 2.0.0 [#1313](https://github.com/lambdaclass/cairo-vm/pull/1313)

#### [0.8.1] - 2023-6-29

* chore: change mentions of *cairo-rs-py* to *cairo-vm-py* [#1296](https://github.com/lambdaclass/cairo-vm/pull/1296)

* rename github repo from https://github.com/lambdaclass/cairo-rs to https://github.com/lambdaclass/cairo-vm [#1289](https://github.com/lambdaclass/cairo-vm/pull/1289)

* fix(security): avoid OOM crashes when programs jump to very high invalid addresses [#1285](https://github.com/lambdaclass/cairo-vm/pull/1285)

* fix: add `to_bytes_be` to the felt when `lambdaworks-felt` feature is active [#1290](https://github.com/lambdaclass/cairo-vm/pull/1290)

* chore: mark `modpow` and `to_signed_bytes_le` as *deprecated* [#1290](https://github.com/lambdaclass/cairo-vm/pull/1290)

* fix: bump *lambdaworks-math* to latest version, that fixes no-std support [#1293](https://github.com/lambdaclass/cairo-vm/pull/1293)

* build: remove dependency to `thiserror` (use `thiserror-no-std/std` instead)

* chore: use LambdaWorks' implementation of bit operations for `Felt252` [#1291](https://github.com/lambdaclass/cairo-vm/pull/1291)

* update `cairo-lang-starknet` and `cairo-lang-casm` dependencies to v2.0.0-rc6 [#1299](https://github.com/lambdaclass/cairo-vm/pull/1299)

#### [0.8.0] - 2023-6-26

* feat: Add feature `lambdaworks-felt` to `felt` & `cairo-vm` crates [#1281](https://github.com/lambdaclass/cairo-vm/pull/1281)

    Changes under this feature:
  * `Felt252` now uses *LambdaWorks*' `FieldElement` internally
  * BREAKING: some methods of `Felt252` were removed, namely: `modpow` and `to_signed_bytes_le`

#### [0.7.0] - 2023-6-26

* BREAKING: Integrate `RunResources` logic into `HintProcessor` trait [#1274](https://github.com/lambdaclass/cairo-vm/pull/1274)
  * Rename trait `HintProcessor` to `HintProcessorLogic`
  * Add trait `ResourceTracker`
  * Trait `HintProcessor` is now `HintProcessor: HintProcessorLogic + ResourceTracker`
  * `BuiltinHintProcessor::new` & `Cairo1HintProcessor::new` now receive the argumet `run_resources: RunResources`
  * `HintProcessorLogic::execute_hint` no longer receives `run_resources: &mut RunResources`
  * Remove argument `run_resources: &mut RunResources` from `CairoRunner::run_until_pc` & `CairoRunner::run_from_entrypoint`

* build: remove unused implicit features from cairo-vm [#1266](https://github.com/lambdaclass/cairo-vm/pull/1266)


#### [0.6.1] - 2023-6-23

* fix: updated the `custom_hint_example` and added it to the workspace [#1258](https://github.com/lambdaclass/cairo-vm/pull/1258)

* Add path to cairo-vm README.md [#1276](https://github.com/lambdaclass/cairo-vm/pull/1276)

* fix: change error returned when subtracting two `MaybeRelocatable`s to better reflect the cause [#1271](https://github.com/lambdaclass/cairo-vm/pull/1271)

* fix: CLI error message when using --help [#1270](https://github.com/lambdaclass/cairo-vm/pull/1270)

#### [0.6.0] - 2023-6-18

* fix: `dibit` hint no longer fails when called with an `m` of zero [#1247](https://github.com/lambdaclass/cairo-vm/pull/1247)

* fix(security): avoid denial of service on malicious input exploiting the scientific notation parser [#1239](https://github.com/lambdaclass/cairo-vm/pull/1239)

* BREAKING: Change `RunResources` usage:
    * Modify field type `RunResources.n_steps: Option<usize>,`

    * Public Api Changes:
        *  CairoRunner::run_until_pc: Now receive a `&mut RunResources` instead of an `&mut Option<RunResources>`
        *  CairoRunner::run_from_entrypoint: Now receive a `&mut RunResources` instead of an `&mut Option<RunResources>`
        * VirtualMachine::Step: Add `&mut RunResources` as input
        * Trait HintProcessor::execute_hint: Add  `&mut RunResources` as an input

* perf: accumulate `min` and `max` instruction offsets during run to speed up range check [#1080](https://github.com/lambdaclass/cairo-vm/pull/)
  BREAKING: `Cairo_runner::get_perm_range_check_limits` no longer returns an error when called without trace enabled, as it no longer depends on it

* perf: process reference list on `Program` creation only [#1214](https://github.com/lambdaclass/cairo-vm/pull/1214)
  Also keep them in a `Vec<_>` instead of a `HashMap<_, _>` since it will be continuous anyway.
  BREAKING:
  * `HintProcessor::compile_hint` now receies a `&[HintReference]` rather than `&HashMap<usize, HintReference>`
  * Public `CairoRunner::get_reference_list` has been removed

* BREAKING: Add no_std compatibility to cairo-vm (cairo-1-hints feature still not supported)
    * Move the vm to its own directory and crate, different from the workspace [#1215](https://github.com/lambdaclass/cairo-vm/pull/1215)

    * Add an `ensure_no_std` crate that the CI will use to check that new changes don't revert `no_std` support [#1215](https://github.com/lambdaclass/cairo-vm/pull/1215) [#1232](https://github.com/lambdaclass/cairo-vm/pull/1232)

    * replace the use of `num-prime::is_prime` by a custom implementation, therefore restoring `no_std` compatibility [#1238](https://github.com/lambdaclass/cairo-vm/pull/1238)

#### [0.5.2] - 2023-6-12

* BREAKING: Compute `ExecutionResources.n_steps` without requiring trace [#1222](https://github.com/lambdaclass/cairo-vm/pull/1222)

  * `CairoRunner::get_execution_resources` return's `n_steps` field value is now set to `vm.current_step` instead of `0` if both `original_steps` and `trace` are set to `None`

* Add `RunResources::get_n_steps` method [#1225](https://github.com/lambdaclass/cairo-vm/pull/1225)

* refactor: simplify `mem_eq`

* fix: pin Cairo compiler version [#1220](https://github.com/lambdaclass/cairo-vm/pull/1220)

* perf: make `inner_rc_bound` a constant, improving performance of the range-check builtin

* fix: substraction of `MaybeRelocatable` always behaves as signed [#1218](https://github.com/lambdaclass/cairo-vm/pull/1218)

#### [0.5.1] - 2023-6-7

* fix: fix overflow for `QUAD_BIT` and `DI_BIT` hints [#1209](https://github.com/lambdaclass/cairo-vm/pull/1209)
  Fixes [#1205](https://github.com/lambdaclass/cairo-vm/issue/1205)

* fix: fix hints `UINT256_UNSIGNED_DIV_REM` && `UINT256_EXPANDED_UNSIGNED_DIV_REM` [#1203](https://github.com/lambdaclass/cairo-vm/pull/1203)

* bugfix: fix deserialization of scientific notation with fractional values [#1202](https://github.com/lambdaclass/cairo-vm/pull/1202)

* feat: implement `mem_eq` function to test for equality of two ranges in memory [#1198](https://github.com/lambdaclass/cairo-vm/pull/1198)

* perf: use `mem_eq` in `set_add` [#1198](https://github.com/lambdaclass/cairo-vm/pull/1198)

* feat: wrap big variants of `HintError`, `VirtualMachineError`, `RunnerError`, `MemoryError`, `MathError`, `InsufficientAllocatedCellsError` in `Box` [#1193](https://github.com/lambdaclass/cairo-vm/pull/1193)
  * BREAKING: all tuple variants of `HintError` with a single `Felt252` or multiple elements now receive a single `Box`

* Add `Program::builtins_len method` [#1194](https://github.com/lambdaclass/cairo-vm/pull/1194)

* fix: Handle the deserialization of serde_json::Number with scientific notation (e.g.: Number(1e27)) in felt_from_number function [#1188](https://github.com/lambdaclass/cairo-vm/pull/1188)

* feat: Add RunResources Struct [#1175](https://github.com/lambdaclass/cairo-vm/pull/1175)
  * BREAKING: Modify `CairoRunner::run_until_pc` arity. Add `run_resources: &mut Option<RunResources>` input
  * BREAKING: Modify `CairoRunner::run_from_entrypoint` arity. Add `run_resources: &mut Option<RunResources>` input

* fix: Fix 'as_int' conversion usage in hints `ASSERT_250_BIT` &  `SIGNED_DIV_REM` [#1191](https://github.com/lambdaclass/cairo-vm/pull/1191)


* bugfix: Use cairo constants in `ASSERT_250_BIT` hint [#1187](https://github.com/lambdaclass/cairo-vm/pull/1187)

* bugfix: Fix `EC_DOUBLE_ASSIGN_NEW_X_V2` hint not taking `SECP_P` value from the current execution scope [#1186](https://github.com/lambdaclass/cairo-vm/pull/1186)

* fix: Fix hint `BIGINT_PACK_DIV_MOD` [#1189](https://github.com/lambdaclass/cairo-vm/pull/1189)

* fix: Fix possible subtraction overflow in `QUAD_BIT` & `DI_BIT` hints [#1185](https://github.com/lambdaclass/cairo-vm/pull/1185)

  * These hints now return an error when ids.m equals zero

* fix: felt_from_number not properly returning parse errors [#1012](https://github.com/lambdaclass/cairo-vm/pull/1012)

* fix: Fix felt sqrt and Signed impl [#1150](https://github.com/lambdaclass/cairo-vm/pull/1150)

  * BREAKING: Fix `Felt252` methods `abs`, `signum`, `is_positive`, `is_negative` and `sqrt`
  * BREAKING: Remove function `math_utils::sqrt`(Now moved to `Felt252::sqrt`)

* feat: Add method `CairoRunner::initialize_function_runner_cairo_1` [#1151](https://github.com/lambdaclass/cairo-vm/pull/1151)

  * Add method `pub fn initialize_function_runner_cairo_1(
        &mut self,
        vm: &mut VirtualMachine,
        program_builtins: &[BuiltinName],
    ) -> Result<(), RunnerError>` to `CairoRunner`

  * BREAKING: Move field `builtins` from `SharedProgramData` to `Program`
  * BREAKING: Remove argument `add_segment_arena_builtin` from `CairoRunner::initialize_function_runner`, it is now always false
  * BREAKING: Add `segment_arena` enum variant to `BuiltinName`

* Fix implementation of `InitSquashData` and `ShouldSkipSquashLoop`

* Add more hints to `Cairo1HintProcessor` [#1171](https://github.com/lambdaclass/cairo-vm/pull/1171)
                                          [#1143](https://github.com/lambdaclass/cairo-vm/pull/1143)

    * `Cairo1HintProcessor` can now run the following hints:
        * Felt252DictEntryInit
        * Felt252DictEntryUpdate
        * GetCurrentAccessDelta
        * InitSquashData
        * AllocConstantSize
        * GetCurrentAccessIndex
        * ShouldContinueSquashLoop
        * FieldSqrt
        * Uint512DivMod

* Add some small considerations regarding Cairo 1 programs [#1144](https://github.com/lambdaclass/cairo-vm/pull/1144):

  * Ignore Casm and Sierra files
  * Add special flag to compile Cairo 1 programs

* Make the VM able to run `CasmContractClass` files under `cairo-1-hints` feature [#1098](https://github.com/lambdaclass/cairo-vm/pull/1098)

  * Implement `TryFrom<CasmContractClass> for Program`
  * Add `Cairo1HintProcessor`

#### 0.5.0
**YANKED**

#### [0.4.0] - 2023-05-12

* perf: insert elements from the tail in `load_data` so reallocation happens only once [#1117](https://github.com/lambdaclass/cairo-vm/pull/1117)

* Add `CairoRunner::get_program method` [#1123](https://github.com/lambdaclass/cairo-vm/pull/1123)

* Use to_signed_felt as function for felt252 as BigInt within [-P/2, P/2] range and use to_bigint as function for representation as BigInt. [#1100](https://github.com/lambdaclass/cairo-vm/pull/1100)

* Implement hint on field_arithmetic lib [#1090](https://github.com/lambdaclass/cairo-vm/pull/1090)

    `BuiltinHintProcessor` now supports the following hints:

    ```python
        %{
            def split(num: int, num_bits_shift: int, length: int):
                a = []
                for _ in range(length):
                    a.append( num & ((1 << num_bits_shift) - 1) )
                    num = num >> num_bits_shift
                return tuple(a)

            def pack(z, num_bits_shift: int) -> int:
                limbs = (z.d0, z.d1, z.d2)
                return sum(limb << (num_bits_shift * i) for i, limb in enumerate(limbs))

            a = pack(ids.a, num_bits_shift = 128)
            b = pack(ids.b, num_bits_shift = 128)
            p = pack(ids.p, num_bits_shift = 128)

            res = (a - b) % p


            res_split = split(res, num_bits_shift=128, length=3)

            ids.res.d0 = res_split[0]
            ids.res.d1 = res_split[1]
            ids.res.d2 = res_split[2]
        %}
    ```

* Add missing hint on cairo_secp lib [#1089](https://github.com/lambdaclass/cairo-vm/pull/1089):
    `BuiltinHintProcessor` now supports the following hint:

    ```python

    from starkware.cairo.common.cairo_secp.secp_utils import pack

    slope = pack(ids.slope, PRIME)
    x0 = pack(ids.point0.x, PRIME)
    x1 = pack(ids.point1.x, PRIME)
    y0 = pack(ids.point0.y, PRIME)

    value = new_x = (pow(slope, 2, SECP_P) - x0 - x1) % SECP_P
    ```

* Add missing hint on vrf.json whitelist [#1055](https://github.com/lambdaclass/cairo-vm/pull/1055):

     `BuiltinHintProcessor` now supports the following hint:

     ```python
    %{
        PRIME = 2**255 - 19
        II = pow(2, (PRIME - 1) // 4, PRIME)

        xx = ids.xx.low + (ids.xx.high<<128)
        x = pow(xx, (PRIME + 3) // 8, PRIME)
        if (x * x - xx) % PRIME != 0:
            x = (x * II) % PRIME
        if x % 2 != 0:
            x = PRIME - x
        ids.x.low = x & ((1<<128)-1)
        ids.x.high = x >> 128
    %}
    ```

* Implement hint variant for finalize_blake2s[#1072](https://github.com/lambdaclass/cairo-vm/pull/1072)

    `BuiltinHintProcessor` now supports the following hint:

     ```python
    %{
        # Add dummy pairs of input and output.
        from starkware.cairo.common.cairo_blake2s.blake2s_utils import IV, blake2s_compress

        _n_packed_instances = int(ids.N_PACKED_INSTANCES)
        assert 0 <= _n_packed_instances < 20
        _blake2s_input_chunk_size_felts = int(ids.BLAKE2S_INPUT_CHUNK_SIZE_FELTS)
        assert 0 <= _blake2s_input_chunk_size_felts < 100

        message = [0] * _blake2s_input_chunk_size_felts
        modified_iv = [IV[0] ^ 0x01010020] + IV[1:]
        output = blake2s_compress(
            message=message,
            h=modified_iv,
            t0=0,
            t1=0,
            f0=0xffffffff,
            f1=0,
        )
        padding = (message + modified_iv + [0, 0xffffffff] + output) * (_n_packed_instances - 1)
        segments.write_arg(ids.blake2s_ptr_end, padding)
        %}
        ```

* Implement fast_ec_add hint variant [#1087](https://github.com/lambdaclass/cairo-vm/pull/1087)

`BuiltinHintProcessor` now supports the following hint:

    ```python
    %{
        from starkware.cairo.common.cairo_secp.secp_utils import SECP_P, pack

        slope = pack(ids.slope, PRIME)
        x0 = pack(ids.pt0.x, PRIME)
        x1 = pack(ids.pt1.x, PRIME)
        y0 = pack(ids.pt0.y, PRIME)

        value = new_x = (pow(slope, 2, SECP_P) - x0 - x1) % SECP_P
    %}
    ```

* feat(hints): Add alternative string for hint IS_ZERO_PACK_EXTERNAL_SECP [#1082](https://github.com/lambdaclass/cairo-vm/pull/1082)

    `BuiltinHintProcessor` now supports the following hint:

    ```python
    %{
        from starkware.cairo.common.cairo_secp.secp_utils import pack
        x = pack(ids.x, PRIME) % SECP_P
    %}
    ```

* Add alternative hint code for ec_double hint [#1083](https://github.com/lambdaclass/cairo-vm/pull/1083)

    `BuiltinHintProcessor` now supports the following hint:

    ```python
    %{
        from starkware.cairo.common.cairo_secp.secp_utils import SECP_P, pack

        slope = pack(ids.slope, PRIME)
        x = pack(ids.pt.x, PRIME)
        y = pack(ids.pt.y, PRIME)

        value = new_x = (pow(slope, 2, SECP_P) - 2 * x) % SECP_P
    %}
    ```

* fix(security)!: avoid DoS on malicious insertion to memory [#1099](https://github.com/lambdaclass/cairo-vm/pull/1099)
    * A program could crash the library by attempting to insert a value at an address with a big offset; fixed by trying to reserve to check for allocation failure
    * A program could crash the program by exploiting an integer overflow when attempting to insert a value at an address with offset `usize::MAX`

    BREAKING: added a new error variant `MemoryError::VecCapacityExceeded`

* perf: specialize addition for `u64` and `Felt252` [#932](https://github.com/lambdaclass/cairo-vm/pull/932)
    * Avoids the creation of a new `Felt252` instance for additions with a very restricted valid range
    * This impacts specially the addition of `Relocatable` with `Felt252` values in `update_pc`, which take a significant amount of time in some benchmarks

* fix(starknet-crypto): bump version to `0.5.0` [#1088](https://github.com/lambdaclass/cairo-vm/pull/1088)
    * This includes the fix for a `panic!` in `ecdsa::verify`.
      See: [#365](https://github.com/xJonathanLEI/starknet-rs/issues/365) and [#366](https://github.com/xJonathanLEI/starknet-rs/pulls/366)

* feat(hints): Add alternative string for hint IS_ZERO_PACK [#1081](https://github.com/lambdaclass/cairo-vm/pull/1081)

    `BuiltinHintProcessor` now supports the following hint:

    ```python
    %{
        from starkware.cairo.common.cairo_secp.secp_utils import SECP_P, pack
        x = pack(ids.x, PRIME) % SECP_P
    %}

* Add missing hints `NewHint#55`, `NewHint#56`, and `NewHint#57` [#1077](https://github.com/lambdaclass/cairo-vm/issues/1077)

    `BuiltinHintProcessor` now supports the following hints:

    ```python
    from starkware.cairo.common.cairo_secp.secp_utils import pack
    SECP_P=2**255-19

    x = pack(ids.x, PRIME) % SECP_P
    ```

    ```python
    from starkware.cairo.common.cairo_secp.secp_utils import pack
    SECP_P=2**255-19

    value = pack(ids.x, PRIME) % SECP_P
    ```

    ```python
    SECP_P=2**255-19
    from starkware.python.math_utils import div_mod

    value = x_inv = div_mod(1, x, SECP_P)
    ```

* Implement hint for `starkware.cairo.common.cairo_keccak.keccak._copy_inputs` as described by whitelist `starknet/security/whitelists/cairo_keccak.json` [#1058](https://github.com/lambdaclass/cairo-vm/pull/1058)

    `BuiltinHintProcessor` now supports the following hint:

    ```python
    %{ ids.full_word = int(ids.n_bytes >= 8) %}
    ```

* perf: cache decoded instructions [#944](https://github.com/lambdaclass/cairo-vm/pull/944)
    * Creates a new cache field in `VirtualMachine` that stores the `Instruction` instances as they get decoded from memory, significantly reducing decoding overhead, with gains up to 9% in runtime according to benchmarks in the performance server

* Add alternative hint code for nondet_bigint3 hint [#1071](https://github.com/lambdaclass/cairo-vm/pull/1071)

    `BuiltinHintProcessor` now supports the following hint:

    ```python
    %{
        from starkware.cairo.common.cairo_secp.secp_utils import split
        segments.write_arg(ids.res.address_, split(value))
    %}
    ```

* Add missing hint on vrf.json lib [#1052](https://github.com/lambdaclass/cairo-vm/pull/1052):

    `BuiltinHintProcessor` now supports the following hint:

    ```python
    %{
        from starkware.cairo.common.cairo_secp.secp_utils import pack
        SECP_P = 2**255-19

        slope = pack(ids.slope, PRIME)
        x0 = pack(ids.point0.x, PRIME)
        x1 = pack(ids.point1.x, PRIME)
        y0 = pack(ids.point0.y, PRIME)

        value = new_x = (pow(slope, 2, SECP_P) - x0 - x1) % SECP_P
    %}
    ```

* Implement hint for cairo_sha256_arbitrary_input_length whitelist [#1091](https://github.com/lambdaclass/cairo-vm/pull/1091)

    `BuiltinHintProcessor` now supports the following hint:

    ```python
    %{
        from starkware.cairo.common.cairo_sha256.sha256_utils import (
            compute_message_schedule, sha2_compress_function)

        _sha256_input_chunk_size_felts = int(ids.SHA256_INPUT_CHUNK_SIZE_FELTS)
        assert 0 <= _sha256_input_chunk_size_felts < 100
        _sha256_state_size_felts = int(ids.SHA256_STATE_SIZE_FELTS)
        assert 0 <= _sha256_state_size_felts < 100
        w = compute_message_schedule(memory.get_range(
            ids.sha256_start, _sha256_input_chunk_size_felts))
        new_state = sha2_compress_function(memory.get_range(ids.state, _sha256_state_size_felts), w)
        segments.write_arg(ids.output, new_state)
    %}
    ```

* Add missing hint on vrf.json lib [#1053](https://github.com/lambdaclass/cairo-vm/pull/1053):

     `BuiltinHintProcessor` now supports the following hint:

     ```python
    %{
        from starkware.cairo.common.cairo_secp.secp_utils import SECP_P, pack
        SECP_P = 2**255-19

        slope = pack(ids.slope, PRIME)
        x = pack(ids.point.x, PRIME)
        y = pack(ids.point.y, PRIME)

        value = new_x = (pow(slope, 2, SECP_P) - 2 * x) % SECP_P
    %}
    ```

* Implement hint on 0.6.0.json whitelist [#1044](https://github.com/lambdaclass/cairo-vm/pull/1044):

     `BuiltinHintProcessor` now supports the following hints:

    ```python
    %{
       ids.a_lsb = ids.a & 1
       ids.b_lsb = ids.b & 1
    %}
    ```

* Implement hint for `starkware.cairo.common.cairo_keccak.keccak._block_permutation` as described by whitelist `starknet/security/whitelists/cairo_keccak.json` [#1046](https://github.com/lambdaclass/cairo-vm/pull/1046)

    `BuiltinHintProcessor` now supports the following hint:

    ```python
    %{
        from starkware.cairo.common.cairo_keccak.keccak_utils import keccak_func
        _keccak_state_size_felts = int(ids.KECCAK_STATE_SIZE_FELTS)
        assert 0 <= _keccak_state_size_felts < 100
        output_values = keccak_func(memory.get_range(
            ids.keccak_ptr_start, _keccak_state_size_felts))
        segments.write_arg(ids.output, output_values)
    %}
    ```

* Implement hint on cairo_blake2s whitelist [#1040](https://github.com/lambdaclass/cairo-vm/pull/1040)

    `BuiltinHintProcessor` now supports the following hint:

    ```python
    %{
        from starkware.cairo.common.cairo_blake2s.blake2s_utils import IV, blake2s_compress

        _blake2s_input_chunk_size_felts = int(ids.BLAKE2S_INPUT_CHUNK_SIZE_FELTS)
        assert 0 <= _blake2s_input_chunk_size_felts < 100

        new_state = blake2s_compress(
            message=memory.get_range(ids.blake2s_start, _blake2s_input_chunk_size_felts),
            h=[IV[0] ^ 0x01010020] + IV[1:],
            t0=ids.n_bytes,
            t1=0,
            f0=0xffffffff,
            f1=0,
        )

        segments.write_arg(ids.output, new_state)
    %}
    ```

* Implement hint on cairo_blake2s whitelist [#1039](https://github.com/lambdaclass/cairo-vm/pull/1039)

    `BuiltinHintProcessor` now supports the following hint:

    ```python

    %{
        # Add dummy pairs of input and output.
        from starkware.cairo.common.cairo_blake2s.blake2s_utils import IV, blake2s_compress

        _n_packed_instances = int(ids.N_PACKED_INSTANCES)
        assert 0 <= _n_packed_instances < 20
        _blake2s_input_chunk_size_felts = int(ids.BLAKE2S_INPUT_CHUNK_SIZE_FELTS)
        assert 0 <= _blake2s_input_chunk_size_felts < 100

        message = [0] * _blake2s_input_chunk_size_felts
        modified_iv = [IV[0] ^ 0x01010020] + IV[1:]
        output = blake2s_compress(
            message=message,
            h=modified_iv,
            t0=0,
            t1=0,
            f0=0xffffffff,
            f1=0,
        )
        padding = (modified_iv + message + [0, 0xffffffff] + output) * (_n_packed_instances - 1)
        segments.write_arg(ids.blake2s_ptr_end, padding)
    %}

* Add `Program::iter_identifiers(&self) -> Iterator<Item = (&str, &Identifier)>` to get an iterator over the program's identifiers [#1079](https://github.com/lambdaclass/cairo-vm/pull/1079)

* Implement hint on `assert_le_felt` for versions 0.6.0 and 0.8.2 [#1047](https://github.com/lambdaclass/cairo-vm/pull/1047):

     `BuiltinHintProcessor` now supports the following hints:

     ```python

     %{
        from starkware.cairo.common.math_utils import assert_integer
        assert_integer(ids.a)
        assert_integer(ids.b)
        assert (ids.a % PRIME) <= (ids.b % PRIME), \
            f'a = {ids.a % PRIME} is not less than or equal to b = {ids.b % PRIME}.'
    %}

     ```

     ```python

    %{
        from starkware.cairo.common.math_utils import assert_integer
        assert_integer(ids.a)
        assert_integer(ids.b)
        a = ids.a % PRIME
        b = ids.b % PRIME
        assert a <= b, f'a = {a} is not less than or equal to b = {b}.'

        ids.small_inputs = int(
            a < range_check_builtin.bound and (b - a) < range_check_builtin.bound)
    %}

     ```

* Add missing hints on whitelist [#1073](https://github.com/lambdaclass/cairo-vm/pull/1073):

    `BuiltinHintProcessor` now supports the following hints:

    ```python
        ids.is_250 = 1 if ids.addr < 2**250 else 0
    ```

    ```python
        # Verify the assumptions on the relationship between 2**250, ADDR_BOUND and PRIME.
        ADDR_BOUND = ids.ADDR_BOUND % PRIME
        assert (2**250 < ADDR_BOUND <= 2**251) and (2 * 2**250 < PRIME) and (
                ADDR_BOUND * 2 > PRIME), \
            'normalize_address() cannot be used with the current constants.'
        ids.is_small = 1 if ids.addr < ADDR_BOUND else 0
    ```

* Implement hint on ec_recover.json whitelist [#1038](https://github.com/lambdaclass/cairo-vm/pull/1038):

    `BuiltinHintProcessor` now supports the following hint:

    ```python
    %{
         value = k = product // m
    %}
    ```

* Implement hint on ec_recover.json whitelist [#1037](https://github.com/lambdaclass/cairo-vm/pull/1037):

    `BuiltinHintProcessor` now supports the following hint:

    ```python
    %{
        from starkware.cairo.common.cairo_secp.secp_utils import pack
        from starkware.python.math_utils import div_mod, safe_div

        a = pack(ids.a, PRIME)
        b = pack(ids.b, PRIME)
        product = a * b
        m = pack(ids.m, PRIME)

        value = res = product % m

    %}
    ```

* Implement hint for `starkware.cairo.common.cairo_keccak.keccak.finalize_keccak` as described by whitelist `starknet/security/whitelists/cairo_keccak.json` [#1041](https://github.com/lambdaclass/cairo-vm/pull/1041)

    `BuiltinHintProcessor` now supports the following hint:

    ```python
    %{
        # Add dummy pairs of input and output.
        _keccak_state_size_felts = int(ids.KECCAK_STATE_SIZE_FELTS)
        _block_size = int(ids.BLOCK_SIZE)
        assert 0 <= _keccak_state_size_felts < 100
        assert 0 <= _block_size < 1000
        inp = [0] * _keccak_state_size_felts
        padding = (inp + keccak_func(inp)) * _block_size
        segments.write_arg(ids.keccak_ptr_end, padding)
    %}
    ```

* Implement hint on ec_recover.json whitelist [#1036](https://github.com/lambdaclass/cairo-vm/pull/1036):

    `BuiltinHintProcessor` now supports the following hint:

    ```python

    %{
        from starkware.cairo.common.cairo_secp.secp_utils import pack
        from starkware.python.math_utils import div_mod, safe_div

        a = pack(ids.a, PRIME)
        b = pack(ids.b, PRIME)

        value = res = a - b
    %}

    ```

* Add missing hint on vrf.json lib [#1054](https://github.com/lambdaclass/cairo-vm/pull/1054):

    `BuiltinHintProcessor` now supports the following hint:

    ```python
        from starkware.cairo.common.cairo_secp.secp_utils import pack
        SECP_P = 2**255-19

        y = pack(ids.point.y, PRIME) % SECP_P
        # The modulo operation in python always returns a nonnegative number.
        value = (-y) % SECP_P
    ```

* Implement hint on ec_recover.json whitelist [#1032](https://github.com/lambdaclass/cairo-vm/pull/1032):

    `BuiltinHintProcessor` now supports the following hint:

    ```python
    %{
        from starkware.cairo.common.cairo_secp.secp_utils import pack
        from starkware.python.math_utils import div_mod, safe_div

        N = pack(ids.n, PRIME)
        x = pack(ids.x, PRIME) % N
        s = pack(ids.s, PRIME) % N,
        value = res = div_mod(x, s, N)
    %}
    ```

* Implement hints on field_arithmetic lib (Part 2) [#1004](https://github.com/lambdaclass/cairo-vm/pull/1004)

    `BuiltinHintProcessor` now supports the following hint:

    ```python
    %{
        from starkware.python.math_utils import div_mod

        def split(num: int, num_bits_shift: int, length: int):
            a = []
            for _ in range(length):
                a.append( num & ((1 << num_bits_shift) - 1) )
                num = num >> num_bits_shift
            return tuple(a)

        def pack(z, num_bits_shift: int) -> int:
            limbs = (z.d0, z.d1, z.d2)
            return sum(limb << (num_bits_shift * i) for i, limb in enumerate(limbs))

        a = pack(ids.a, num_bits_shift = 128)
        b = pack(ids.b, num_bits_shift = 128)
        p = pack(ids.p, num_bits_shift = 128)
        # For python3.8 and above the modular inverse can be computed as follows:
        # b_inverse_mod_p = pow(b, -1, p)
        # Instead we use the python3.7-friendly function div_mod from starkware.python.math_utils
        b_inverse_mod_p = div_mod(1, b, p)


        b_inverse_mod_p_split = split(b_inverse_mod_p, num_bits_shift=128, length=3)

        ids.b_inverse_mod_p.d0 = b_inverse_mod_p_split[0]
        ids.b_inverse_mod_p.d1 = b_inverse_mod_p_split[1]
        ids.b_inverse_mod_p.d2 = b_inverse_mod_p_split[2]
    %}
    ```

* Optimizations for hash builtin [#1029](https://github.com/lambdaclass/cairo-vm/pull/1029):
  * Track the verified addresses by offset in a `Vec<bool>` rather than storing the address in a `Vec<Relocatable>`

* Add missing hint on vrf.json whitelist [#1056](https://github.com/lambdaclass/cairo-vm/pull/1056):

    `BuiltinHintProcessor` now supports the following hint:

    ```python
    %{
        from starkware.python.math_utils import ec_double_slope
        from starkware.cairo.common.cairo_secp.secp_utils import pack
        SECP_P = 2**255-19

        # Compute the slope.
        x = pack(ids.point.x, PRIME)
        y = pack(ids.point.y, PRIME)
        value = slope = ec_double_slope(point=(x, y), alpha=42204101795669822316448953119945047945709099015225996174933988943478124189485, p=SECP_P)
    %}
    ```

* Add missing hint on vrf.json whitelist [#1035](https://github.com/lambdaclass/cairo-vm/pull/1035):

    `BuiltinHintProcessor` now supports the following hint:

    ```python
    %{
        from starkware.python.math_utils import line_slope
        from starkware.cairo.common.cairo_secp.secp_utils import pack
        SECP_P = 2**255-19
        # Compute the slope.
        x0 = pack(ids.point0.x, PRIME)
        y0 = pack(ids.point0.y, PRIME)
        x1 = pack(ids.point1.x, PRIME)
        y1 = pack(ids.point1.y, PRIME)
        value = slope = line_slope(point1=(x0, y0), point2=(x1, y1), p=SECP_P)
    %}
    ```

* Add missing hint on vrf.json whitelist [#1035](https://github.com/lambdaclass/cairo-vm/pull/1035):

    `BuiltinHintProcessor` now supports the following hint:

    ```python
    %{
        from starkware.cairo.common.cairo_secp.secp_utils import pack
        SECP_P = 2**255-19
        to_assert = pack(ids.val, PRIME)
        q, r = divmod(pack(ids.val, PRIME), SECP_P)
        assert r == 0, f"verify_zero: Invalid input {ids.val.d0, ids.val.d1, ids.val.d2}."
        ids.q = q % PRIME
    %}
    ```

* Add missing hint on vrf.json whitelist [#1000](https://github.com/lambdaclass/cairo-vm/pull/1000):

    `BuiltinHintProcessor` now supports the following hint:

    ```python
        def pack_512(u, num_bits_shift: int) -> int:
            limbs = (u.d0, u.d1, u.d2, u.d3)
            return sum(limb << (num_bits_shift * i) for i, limb in enumerate(limbs))

        x = pack_512(ids.x, num_bits_shift = 128)
        p = ids.p.low + (ids.p.high << 128)
        x_inverse_mod_p = pow(x,-1, p)

        x_inverse_mod_p_split = (x_inverse_mod_p & ((1 << 128) - 1), x_inverse_mod_p >> 128)

        ids.x_inverse_mod_p.low = x_inverse_mod_p_split[0]
        ids.x_inverse_mod_p.high = x_inverse_mod_p_split[1]
    ```

* BREAKING CHANGE: Fix `CairoRunner::get_memory_holes` [#1027](https://github.com/lambdaclass/cairo-vm/pull/1027):

  * Skip builtin segements when counting memory holes
  * Check amount of memory holes for all tests in cairo_run_test
  * Remove duplicated tests in cairo_run_test
  * BREAKING CHANGE: `MemorySegmentManager.get_memory_holes` now also receives the amount of builtins in the vm. Signature is now `pub fn get_memory_holes(&self, builtin_count: usize) -> Result<usize, MemoryError>`

* Add missing hints on cairo_secp lib [#1026](https://github.com/lambdaclass/cairo-vm/pull/1026):

    `BuiltinHintProcessor` now supports the following hints:

    ```python
    from starkware.cairo.common.cairo_secp.secp256r1_utils import SECP256R1_ALPHA as ALPHA
    ```
    and:

    ```python
    from starkware.cairo.common.cairo_secp.secp256r1_utils import SECP256R1_N as N
    ```

* Add missing hint on vrf.json lib [#1043](https://github.com/lambdaclass/cairo-vm/pull/1043):

    `BuiltinHintProcessor` now supports the following hint:

    ```python
        from starkware.python.math_utils import div_mod

        def split(a: int):
            return (a & ((1 << 128) - 1), a >> 128)

        def pack(z, num_bits_shift: int) -> int:
            limbs = (z.low, z.high)
            return sum(limb << (num_bits_shift * i) for i, limb in enumerate(limbs))

        a = pack(ids.a, 128)
        b = pack(ids.b, 128)
        p = pack(ids.p, 128)
        # For python3.8 and above the modular inverse can be computed as follows:
        # b_inverse_mod_p = pow(b, -1, p)
        # Instead we use the python3.7-friendly function div_mod from starkware.python.math_utils
        b_inverse_mod_p = div_mod(1, b, p)

        b_inverse_mod_p_split = split(b_inverse_mod_p)

        ids.b_inverse_mod_p.low = b_inverse_mod_p_split[0]
        ids.b_inverse_mod_p.high = b_inverse_mod_p_split[1]
    ```

* Add missing hints `NewHint#35` and `NewHint#36` [#975](https://github.com/lambdaclass/cairo-vm/issues/975)

    `BuiltinHintProcessor` now supports the following hint:

    ```python
    from starkware.cairo.common.cairo_secp.secp_utils import pack
    from starkware.cairo.common.math_utils import as_int
    from starkware.python.math_utils import div_mod, safe_div

    p = pack(ids.P, PRIME)
    x = pack(ids.x, PRIME) + as_int(ids.x.d3, PRIME) * ids.BASE ** 3 + as_int(ids.x.d4, PRIME) * ids.BASE ** 4
    y = pack(ids.y, PRIME)

    value = res = div_mod(x, y, p)
    ```

    ```python
    k = safe_div(res * y - x, p)
    value = k if k > 0 else 0 - k
    ids.flag = 1 if k > 0 else 0
    ```

* Add missing hint on cairo_secp lib [#1057](https://github.com/lambdaclass/cairo-vm/pull/1057):

    `BuiltinHintProcessor` now supports the following hint:

    ```python
        from starkware.cairo.common.cairo_secp.secp_utils import pack
        from starkware.python.math_utils import ec_double_slope

        # Compute the slope.
        x = pack(ids.point.x, PRIME)
        y = pack(ids.point.y, PRIME)
        value = slope = ec_double_slope(point=(x, y), alpha=ALPHA, p=SECP_P)
    ```

* Add missing hint on uint256_improvements lib [#1025](https://github.com/lambdaclass/cairo-vm/pull/1025):

    `BuiltinHintProcessor` now supports the following hint:

    ```python
        from starkware.python.math_utils import isqrt
        n = (ids.n.high << 128) + ids.n.low
        root = isqrt(n)
        assert 0 <= root < 2 ** 128
        ids.root = root
    ```

* Add missing hint on vrf.json lib [#1045](https://github.com/lambdaclass/cairo-vm/pull/1045):

    `BuiltinHintProcessor` now supports the following hint:

    ```python
        from starkware.python.math_utils import is_quad_residue, sqrt

        def split(a: int):
            return (a & ((1 << 128) - 1), a >> 128)

        def pack(z) -> int:
            return z.low + (z.high << 128)

        generator = pack(ids.generator)
        x = pack(ids.x)
        p = pack(ids.p)

        success_x = is_quad_residue(x, p)
        root_x = sqrt(x, p) if success_x else None
        success_gx = is_quad_residue(generator*x, p)
        root_gx = sqrt(generator*x, p) if success_gx else None

        # Check that one is 0 and the other is 1
        if x != 0:
            assert success_x + success_gx == 1

        # `None` means that no root was found, but we need to transform these into a felt no matter what
        if root_x == None:
            root_x = 0
        if root_gx == None:
            root_gx = 0
        ids.success_x = int(success_x)
        ids.success_gx = int(success_gx)
        split_root_x = split(root_x)
        # print('split root x', split_root_x)
        split_root_gx = split(root_gx)
        ids.sqrt_x.low = split_root_x[0]
        ids.sqrt_x.high = split_root_x[1]
        ids.sqrt_gx.low = split_root_gx[0]
        ids.sqrt_gx.high = split_root_gx[1]
    ```

* Add missing hint on uint256_improvements lib [#1024](https://github.com/lambdaclass/cairo-vm/pull/1024):

    `BuiltinHintProcessor` now supports the following hint:

    ```python
        res = ids.a + ids.b
        ids.carry = 1 if res >= ids.SHIFT else 0
    ```

* BREAKING CHANGE: move `Program::identifiers` to `SharedProgramData::identifiers` [#1023](https://github.com/lambdaclass/cairo-vm/pull/1023)
    * Optimizes `CairoRunner::new`, needed for sequencers and other workflows reusing the same `Program` instance across `CairoRunner`s
    * Breaking change: make all fields in `Program` and `SharedProgramData` `pub(crate)`, since we break by moving the field let's make it the last break for this struct
    * Add `Program::get_identifier(&self, id: &str) -> &Identifier` to get a single identifier by name

* Implement hints on field_arithmetic lib[#985](https://github.com/lambdaclass/cairo-vm/pull/983)

    `BuiltinHintProcessor` now supports the following hint:

    ```python
        %{
            from starkware.python.math_utils import is_quad_residue, sqrt

            def split(num: int, num_bits_shift: int = 128, length: int = 3):
                a = []
                for _ in range(length):
                    a.append( num & ((1 << num_bits_shift) - 1) )
                    num = num >> num_bits_shift
                return tuple(a)

            def pack(z, num_bits_shift: int = 128) -> int:
                limbs = (z.d0, z.d1, z.d2)
                return sum(limb << (num_bits_shift * i) for i, limb in enumerate(limbs))


            generator = pack(ids.generator)
            x = pack(ids.x)
            p = pack(ids.p)

            success_x = is_quad_residue(x, p)
            root_x = sqrt(x, p) if success_x else None

            success_gx = is_quad_residue(generator*x, p)
            root_gx = sqrt(generator*x, p) if success_gx else None

            # Check that one is 0 and the other is 1
            if x != 0:
                assert success_x + success_gx ==1

            # `None` means that no root was found, but we need to transform these into a felt no matter what
            if root_x == None:
                root_x = 0
            if root_gx == None:
                root_gx = 0
            ids.success_x = int(success_x)
            ids.success_gx = int(success_gx)
            split_root_x = split(root_x)
            split_root_gx = split(root_gx)
            ids.sqrt_x.d0 = split_root_x[0]
            ids.sqrt_x.d1 = split_root_x[1]
            ids.sqrt_x.d2 = split_root_x[2]
            ids.sqrt_gx.d0 = split_root_gx[0]
            ids.sqrt_gx.d1 = split_root_gx[1]
            ids.sqrt_gx.d2 = split_root_gx[2]
        %}
    ```

* Add missing hint on vrf.json lib [#1050](https://github.com/lambdaclass/cairo-vm/pull/1050):

    `BuiltinHintProcessor` now supports the following hint:

    ```python
        sum_low = ids.a.low + ids.b.low
        ids.carry_low = 1 if sum_low >= ids.SHIFT else 0
    ```

* Add missing hint on uint256_improvements lib [#1016](https://github.com/lambdaclass/cairo-vm/pull/1016):

    `BuiltinHintProcessor` now supports the following hint:

    ```python
        def split(num: int, num_bits_shift: int = 128, length: int = 2):
            a = []
            for _ in range(length):
                a.append( num & ((1 << num_bits_shift) - 1) )
                num = num >> num_bits_shift
            return tuple(a)

        def pack(z, num_bits_shift: int = 128) -> int:
            limbs = (z.low, z.high)
            return sum(limb << (num_bits_shift * i) for i, limb in enumerate(limbs))

        a = pack(ids.a)
        b = pack(ids.b)
        res = (a - b)%2**256
        res_split = split(res)
        ids.res.low = res_split[0]
        ids.res.high = res_split[1]
    ```

* Implement hint on vrf.json lib [#1049](https://github.com/lambdaclass/cairo-vm/pull/1049)

    `BuiltinHintProcessor` now supports the following hint:

    ```python
        def split(num: int, num_bits_shift: int, length: int):
            a = []
            for _ in range(length):
                a.append( num & ((1 << num_bits_shift) - 1) )
                num = num >> num_bits_shift
            return tuple(a)

        def pack(z, num_bits_shift: int) -> int:
            limbs = (z.d0, z.d1, z.d2)
            return sum(limb << (num_bits_shift * i) for i, limb in enumerate(limbs))

        def pack_extended(z, num_bits_shift: int) -> int:
            limbs = (z.d0, z.d1, z.d2, z.d3, z.d4, z.d5)
            return sum(limb << (num_bits_shift * i) for i, limb in enumerate(limbs))

        a = pack_extended(ids.a, num_bits_shift = 128)
        div = pack(ids.div, num_bits_shift = 128)

        quotient, remainder = divmod(a, div)

        quotient_split = split(quotient, num_bits_shift=128, length=6)

        ids.quotient.d0 = quotient_split[0]
        ids.quotient.d1 = quotient_split[1]
        ids.quotient.d2 = quotient_split[2]
        ids.quotient.d3 = quotient_split[3]
        ids.quotient.d4 = quotient_split[4]
        ids.quotient.d5 = quotient_split[5]

        remainder_split = split(remainder, num_bits_shift=128, length=3)
        ids.remainder.d0 = remainder_split[0]
        ids.remainder.d1 = remainder_split[1]
        ids.remainder.d2 = remainder_split[2]
    ```

    _Note: this hint is similar to the one in #983, but with some trailing whitespace removed_

* Add missing hint on vrf.json whitelist [#1030](https://github.com/lambdaclass/cairo-vm/pull/1030):

    `BuiltinHintProcessor` now supports the following hint:

    ```python
        def split(num: int, num_bits_shift: int, length: int):
            a = []
            for _ in range(length):
                a.append( num & ((1 << num_bits_shift) - 1) )
                num = num >> num_bits_shift
            return tuple(a)

        def pack(z, num_bits_shift: int) -> int:
            limbs = (z.low, z.high)
            return sum(limb << (num_bits_shift * i) for i, limb in enumerate(limbs))

        def pack_extended(z, num_bits_shift: int) -> int:
            limbs = (z.d0, z.d1, z.d2, z.d3)
            return sum(limb << (num_bits_shift * i) for i, limb in enumerate(limbs))

        x = pack_extended(ids.x, num_bits_shift = 128)
        div = pack(ids.div, num_bits_shift = 128)

        quotient, remainder = divmod(x, div)

        quotient_split = split(quotient, num_bits_shift=128, length=4)

        ids.quotient.d0 = quotient_split[0]
        ids.quotient.d1 = quotient_split[1]
        ids.quotient.d2 = quotient_split[2]
        ids.quotient.d3 = quotient_split[3]

        remainder_split = split(remainder, num_bits_shift=128, length=2)
        ids.remainder.low = remainder_split[0]
        ids.remainder.high = remainder_split[1]
    ```

* Add method `Program::data_len(&self) -> usize` to get the number of data cells in a given program [#1022](https://github.com/lambdaclass/cairo-vm/pull/1022)

* Add missing hint on uint256_improvements lib [#1013](https://github.com/lambdaclass/cairo-vm/pull/1013):

    `BuiltinHintProcessor` now supports the following hint:

    ```python
        a = (ids.a.high << 128) + ids.a.low
        div = (ids.div.b23 << 128) + ids.div.b01
        quotient, remainder = divmod(a, div)

        ids.quotient.low = quotient & ((1 << 128) - 1)
        ids.quotient.high = quotient >> 128
        ids.remainder.low = remainder & ((1 << 128) - 1)
        ids.remainder.high = remainder >> 128
    ```

* Add missing hint on cairo_secp lib [#1010](https://github.com/lambdaclass/cairo-vm/pull/1010):

    `BuiltinHintProcessor` now supports the following hint:

    ```python
        memory[ap] = int(x == 0)
    ```

* Implement hint on `get_felt_bitlength` [#993](https://github.com/lambdaclass/cairo-vm/pull/993)

  `BuiltinHintProcessor` now supports the following hint:
  ```python
  x = ids.x
  ids.bit_length = x.bit_length()
  ```
  Used by the [`Garaga` library function `get_felt_bitlength`](https://github.com/keep-starknet-strange/garaga/blob/249f8a372126b3a839f9c1e1080ea8c6f9374c0c/src/utils.cairo#L54)

* Add missing hint on cairo_secp lib [#1009](https://github.com/lambdaclass/cairo-vm/pull/1009):

    `BuiltinHintProcessor` now supports the following hint:

    ```python
        ids.dibit = ((ids.scalar_u >> ids.m) & 1) + 2 * ((ids.scalar_v >> ids.m) & 1)
    ```

* Add getters to read properties of a `Program` [#1017](https://github.com/lambdaclass/cairo-vm/pull/1017):
  * `prime(&self) -> &str`: get the prime associated to data in hex representation
  * `iter_data(&self) -> Iterator<Item = &MaybeRelocatable>`: get an iterator over all elements in the program data
  * `iter_builtins(&self) -> Iterator<Item = &BuiltinName>`: get an iterator over the names of required builtins

* Add missing hint on cairo_secp lib [#1008](https://github.com/lambdaclass/cairo-vm/pull/1008):

    `BuiltinHintProcessor` now supports the following hint:

    ```python
        ids.len_hi = max(ids.scalar_u.d2.bit_length(), ids.scalar_v.d2.bit_length())-1
    ```

* Update `starknet-crypto` to version `0.4.3` [#1011](https://github.com/lambdaclass/cairo-vm/pull/1011)
  * The new version carries an 85% reduction in execution time for ECDSA signature verification

* BREAKING CHANGE: refactor `Program` to optimize `Program::clone` [#999](https://github.com/lambdaclass/cairo-vm/pull/999)

    * Breaking change: many fields that were (unnecessarily) public become hidden by the refactor.

* BREAKING CHANGE: Add _builtin suffix to builtin names e.g.: output -> output_builtin [#1005](https://github.com/lambdaclass/cairo-vm/pull/1005)

* Implement hint on uint384_extension lib [#983](https://github.com/lambdaclass/cairo-vm/pull/983)

    `BuiltinHintProcessor` now supports the following hint:

    ```python
        def split(num: int, num_bits_shift: int, length: int):
            a = []
            for _ in range(length):
                a.append( num & ((1 << num_bits_shift) - 1) )
                num = num >> num_bits_shift
            return tuple(a)

        def pack(z, num_bits_shift: int) -> int:
            limbs = (z.d0, z.d1, z.d2)
            return sum(limb << (num_bits_shift * i) for i, limb in enumerate(limbs))

        def pack_extended(z, num_bits_shift: int) -> int:
            limbs = (z.d0, z.d1, z.d2, z.d3, z.d4, z.d5)
            return sum(limb << (num_bits_shift * i) for i, limb in enumerate(limbs))

        a = pack_extended(ids.a, num_bits_shift = 128)
        div = pack(ids.div, num_bits_shift = 128)

        quotient, remainder = divmod(a, div)

        quotient_split = split(quotient, num_bits_shift=128, length=6)

        ids.quotient.d0 = quotient_split[0]
        ids.quotient.d1 = quotient_split[1]
        ids.quotient.d2 = quotient_split[2]
        ids.quotient.d3 = quotient_split[3]
        ids.quotient.d4 = quotient_split[4]
        ids.quotient.d5 = quotient_split[5]

        remainder_split = split(remainder, num_bits_shift=128, length=3)
        ids.remainder.d0 = remainder_split[0]
        ids.remainder.d1 = remainder_split[1]
        ids.remainder.d2 = remainder_split[2]
    ```

* BREAKING CHANGE: optimization for instruction decoding [#942](https://github.com/lambdaclass/cairo-vm/pull/942):
    * Avoids copying immediate arguments to the `Instruction` structure, as they get inferred from the offset anyway
    * Breaking: removal of the field `Instruction::imm`

* Add missing `\n` character in traceback string [#997](https://github.com/lambdaclass/cairo-vm/pull/997)
    * BugFix: Add missing `\n` character after traceback lines when the filename is missing ("Unknown Location")

* 0.11 Support
    * Add missing hints [#1014](https://github.com/lambdaclass/cairo-vm/pull/1014):
        `BuiltinHintProcessor` now supports the following hints:
        ```python
            from starkware.cairo.common.cairo_secp.secp256r1_utils import SECP256R1_P as SECP_P
        ```
        and:
        ```python
            from starkware.cairo.common.cairo_secp.secp_utils import pack
            from starkware.python.math_utils import line_slope

            # Compute the slope.
            x0 = pack(ids.point0.x, PRIME)
            y0 = pack(ids.point0.y, PRIME)
            x1 = pack(ids.point1.x, PRIME)
            y1 = pack(ids.point1.y, PRIME)
            value = slope = line_slope(point1=(x0, y0), point2=(x1, y1), p=SECP_P)
        ```
    * Add missing hints on cairo_secp lib [#991](https://github.com/lambdaclass/cairo-vm/pull/991):
        `BuiltinHintProcessor` now supports the following hints:
        ```python
        from starkware.cairo.common.cairo_secp.secp_utils import pack
        from starkware.python.math_utils import div_mod, safe_div

        N = 0xfffffffffffffffffffffffffffffffebaaedce6af48a03bbfd25e8cd0364141
        x = pack(ids.x, PRIME) % N
        s = pack(ids.s, PRIME) % N
        value = res = div_mod(x, s, N)
        ```
        and:
        ```python
        value = k = safe_div(res * s - x, N)
        ```
    * Layouts update [#874](https://github.com/lambdaclass/cairo-vm/pull/874)
    * Keccak builtin updated [#873](https://github.com/lambdaclass/cairo-vm/pull/873), [#883](https://github.com/lambdaclass/cairo-vm/pull/883)
    * Changes to `ec_op` [#876](https://github.com/lambdaclass/cairo-vm/pull/876)
    * Poseidon builtin [#875](https://github.com/lambdaclass/cairo-vm/pull/875)
    * Renamed Felt to Felt252 [#899](https://github.com/lambdaclass/cairo-vm/pull/899)
    * Added SegmentArenaBuiltinRunner [#913](https://github.com/lambdaclass/cairo-vm/pull/913)
    * Added `program_segment_size` argument to `verify_secure_runner` & `run_from_entrypoint` [#928](https://github.com/lambdaclass/cairo-vm/pull/928)
    * Added dynamic layout [#879](https://github.com/lambdaclass/cairo-vm/pull/879)
    * `get_segment_size` was exposed [#934](https://github.com/lambdaclass/cairo-vm/pull/934)

* Add missing hint on cairo_secp lib [#1006](https://github.com/lambdaclass/cairo-vm/pull/1006):

    `BuiltinHintProcessor` now supports the following hint:

    ```python
        ids.quad_bit = (
            8 * ((ids.scalar_v >> ids.m) & 1)
            + 4 * ((ids.scalar_u >> ids.m) & 1)
            + 2 * ((ids.scalar_v >> (ids.m - 1)) & 1)
            + ((ids.scalar_u >> (ids.m - 1)) & 1)
        )
    ```

* Add missing hint on cairo_secp lib [#1003](https://github.com/lambdaclass/cairo-vm/pull/1003):

    `BuiltinHintProcessor` now supports the following hint:

    ```python
        from starkware.cairo.common.cairo_secp.secp_utils import pack

        x = pack(ids.x, PRIME) % SECP_P
    ```

* Add missing hint on cairo_secp lib [#996](https://github.com/lambdaclass/cairo-vm/pull/996):

    `BuiltinHintProcessor` now supports the following hint:

    ```python
        from starkware.python.math_utils import div_mod
        value = x_inv = div_mod(1, x, SECP_P)
    ```

* Add missing hints on cairo_secp lib [#994](https://github.com/lambdaclass/cairo-vm/pull/994):

    `BuiltinHintProcessor` now supports the following hints:

    ```python
        from starkware.cairo.common.cairo_secp.secp_utils import pack
        from starkware.python.math_utils import div_mod, safe_div

        a = pack(ids.a, PRIME)
        b = pack(ids.b, PRIME)
        value = res = div_mod(a, b, N)
    ```

    ```python
        value = k_plus_one = safe_div(res * b - a, N) + 1
    ```

* Add missing hint on cairo_secp lib [#992](https://github.com/lambdaclass/cairo-vm/pull/992):

    `BuiltinHintProcessor` now supports the following hint:

    ```python
        from starkware.cairo.common.cairo_secp.secp_utils import pack

        q, r = divmod(pack(ids.val, PRIME), SECP_P)
        assert r == 0, f"verify_zero: Invalid input {ids.val.d0, ids.val.d1, ids.val.d2}."
        ids.q = q % PRIME
    ```

* Add missing hint on cairo_secp lib [#990](https://github.com/lambdaclass/cairo-vm/pull/990):

    `BuiltinHintProcessor` now supports the following hint:

    ```python
        from starkware.cairo.common.cairo_secp.secp_utils import pack

        slope = pack(ids.slope, PRIME)
        x = pack(ids.point.x, PRIME)
        y = pack(ids.point.y, PRIME)

        value = new_x = (pow(slope, 2, SECP_P) - 2 * x) % SECP_P
    ```

* Add missing hint on cairo_secp lib [#989](https://github.com/lambdaclass/cairo-vm/pull/989):

    `BuiltinHintProcessor` now supports the following hint:

    ```python
        from starkware.cairo.common.cairo_secp.secp_utils import SECP_P
        q, r = divmod(pack(ids.val, PRIME), SECP_P)
        assert r == 0, f"verify_zero: Invalid input {ids.val.d0, ids.val.d1, ids.val.d2}."
        ids.q = q % PRIME
    ```

* Add missing hint on cairo_secp lib [#986](https://github.com/lambdaclass/cairo-vm/pull/986):

    `BuiltinHintProcessor` now supports the following hint:

    ```python
        from starkware.cairo.common.cairo_secp.secp_utils import SECP_P, pack
        from starkware.python.math_utils import div_mod

        # Compute the slope.
        x = pack(ids.pt.x, PRIME)
        y = pack(ids.pt.y, PRIME)
        value = slope = div_mod(3 * x ** 2, 2 * y, SECP_P)
    ```

* Add missing hint on cairo_secp lib [#984](https://github.com/lambdaclass/cairo-vm/pull/984):

    `BuiltinHintProcessor` now supports the following hint:

    ```python
        from starkware.cairo.common.cairo_secp.secp_utils import SECP_P, pack
        from starkware.python.math_utils import div_mod

        # Compute the slope.
        x0 = pack(ids.pt0.x, PRIME)
        y0 = pack(ids.pt0.y, PRIME)
        x1 = pack(ids.pt1.x, PRIME)
        y1 = pack(ids.pt1.y, PRIME)
        value = slope = div_mod(y0 - y1, x0 - x1, SECP_P)
    ```

* Implement hints on uint384 lib (Part 2) [#971](https://github.com/lambdaclass/cairo-vm/pull/971)

    `BuiltinHintProcessor` now supports the following hint:

    ```python
        memory[ap] = 1 if 0 <= (ids.a.d2 % PRIME) < 2 ** 127 else 0
    ```

 * Add alternative hint code for hint on _block_permutation used by 0.10.3 whitelist [#958](https://github.com/lambdaclass/cairo-vm/pull/958)

     `BuiltinHintProcessor` now supports the following hint:

    ```python
        from starkware.cairo.common.keccak_utils.keccak_utils import keccak_func
        _keccak_state_size_felts = int(ids.KECCAK_STATE_SIZE_FELTS)
        assert 0 <= _keccak_state_size_felts < 100

        output_values = keccak_func(memory.get_range(
            ids.keccak_ptr - _keccak_state_size_felts, _keccak_state_size_felts))
        segments.write_arg(ids.keccak_ptr, output_values)
    ```

* Make  hints code `src/hint_processor/builtin_hint_processor/hint_code.rs` public [#988](https://github.com/lambdaclass/cairo-vm/pull/988)

* Implement hints on uint384 lib (Part 1) [#960](https://github.com/lambdaclass/cairo-vm/pull/960)

    `BuiltinHintProcessor` now supports the following hints:

    ```python
        def split(num: int, num_bits_shift: int, length: int):
        a = []
        for _ in range(length):
            a.append( num & ((1 << num_bits_shift) - 1) )
            num = num >> num_bits_shift
        return tuple(a)

        def pack(z, num_bits_shift: int) -> int:
            limbs = (z.d0, z.d1, z.d2)
            return sum(limb << (num_bits_shift * i) for i, limb in enumerate(limbs))

        a = pack(ids.a, num_bits_shift = 128)
        div = pack(ids.div, num_bits_shift = 128)
        quotient, remainder = divmod(a, div)

        quotient_split = split(quotient, num_bits_shift=128, length=3)
        assert len(quotient_split) == 3

        ids.quotient.d0 = quotient_split[0]
        ids.quotient.d1 = quotient_split[1]
        ids.quotient.d2 = quotient_split[2]

        remainder_split = split(remainder, num_bits_shift=128, length=3)
        ids.remainder.d0 = remainder_split[0]
        ids.remainder.d1 = remainder_split[1]
        ids.remainder.d2 = remainder_split[2]
    ```

    ```python
        ids.low = ids.a & ((1<<128) - 1)
        ids.high = ids.a >> 128
    ```

    ```python
            sum_d0 = ids.a.d0 + ids.b.d0
        ids.carry_d0 = 1 if sum_d0 >= ids.SHIFT else 0
        sum_d1 = ids.a.d1 + ids.b.d1 + ids.carry_d0
        ids.carry_d1 = 1 if sum_d1 >= ids.SHIFT else 0
        sum_d2 = ids.a.d2 + ids.b.d2 + ids.carry_d1
        ids.carry_d2 = 1 if sum_d2 >= ids.SHIFT else 0
    ```

    ```python
        from starkware.python.math_utils import isqrt

        def split(num: int, num_bits_shift: int, length: int):
            a = []
            for _ in range(length):
                a.append( num & ((1 << num_bits_shift) - 1) )
                num = num >> num_bits_shift
            return tuple(a)

        def pack(z, num_bits_shift: int) -> int:
            limbs = (z.d0, z.d1, z.d2)
            return sum(limb << (num_bits_shift * i) for i, limb in enumerate(limbs))

        a = pack(ids.a, num_bits_shift=128)
        root = isqrt(a)
        assert 0 <= root < 2 ** 192
        root_split = split(root, num_bits_shift=128, length=3)
        ids.root.d0 = root_split[0]
        ids.root.d1 = root_split[1]
        ids.root.d2 = root_split[2]
    ```

* Re-export the `cairo-felt` crate as `cairo_vm::felt` [#981](https://github.com/lambdaclass/cairo-vm/pull/981)
  * Removes the need of explicitly importing `cairo-felt` in downstream projects
  and helps ensure there is no version mismatch caused by that

* Implement hint on `uint256_mul_div_mod`[#957](https://github.com/lambdaclass/cairo-vm/pull/957)

    `BuiltinHintProcessor` now supports the following hint:

    ```python
    a = (ids.a.high << 128) + ids.a.low
    b = (ids.b.high << 128) + ids.b.low
    div = (ids.div.high << 128) + ids.div.low
    quotient, remainder = divmod(a * b, div)

    ids.quotient_low.low = quotient & ((1 << 128) - 1)
    ids.quotient_low.high = (quotient >> 128) & ((1 << 128) - 1)
    ids.quotient_high.low = (quotient >> 256) & ((1 << 128) - 1)
    ids.quotient_high.high = quotient >> 384
    ids.remainder.low = remainder & ((1 << 128) - 1)
    ids.remainder.high = remainder >> 128"
    ```

    Used by the common library function `uint256_mul_div_mod`

#### [0.3.0-rc1] - 2023-04-13
* Derive Deserialize for ExecutionResources [#922](https://github.com/lambdaclass/cairo-vm/pull/922)
* Remove builtin names from VirtualMachine.builtin_runners [#921](https://github.com/lambdaclass/cairo-vm/pull/921)
* Implemented hints on common/ec.cairo [#888](https://github.com/lambdaclass/cairo-vm/pull/888)
* Changed `Memory.insert` argument types [#902](https://github.com/lambdaclass/cairo-vm/pull/902)
* feat: implemented `Deserialize` on Program by changing builtins field type to enum [#896](https://github.com/lambdaclass/cairo-vm/pull/896)
* Effective size computation from the VM exposed [#887](https://github.com/lambdaclass/cairo-vm/pull/887)
* Wasm32 Support! [#828](https://github.com/lambdaclass/cairo-vm/pull/828), [#893](https://github.com/lambdaclass/cairo-vm/pull/893)
* `MathError` added for math operation [#855](https://github.com/lambdaclass/cairo-vm/pull/855)
* Check for overflows in relocatable operations [#859](https://github.com/lambdaclass/cairo-vm/pull/859)
* Use `Relocatable` instead of `&MaybeRelocatable` in `load_data` and `get_range`[#860](https://github.com/lambdaclass/cairo-vm/pull/860) [#867](https://github.com/lambdaclass/cairo-vm/pull/867)
* Memory-related errors moved to `MemoryError` [#854](https://github.com/lambdaclass/cairo-vm/pull/854)
    * Removed unused error variants
    * Moved memory-related error variants to `MemoryError`
    * Changed memory getters to return `MemoryError` instead of `VirtualMachineError`
    * Changed all memory-related errors in hint from `HintError::Internal(VmError::...` to `HintError::Memory(MemoryError::...`
* feat: Builder pattern for `VirtualMachine` [#820](https://github.com/lambdaclass/cairo-vm/pull/820)
* Simplified `Memory::get` return type to `Option` [#852](https://github.com/lambdaclass/cairo-vm/pull/852)
* Improved idenitifier variable error handling [#851](https://github.com/lambdaclass/cairo-vm/pull/851)
* `CairoRunner::write_output` now prints missing and relocatable values [#853](https://github.com/lambdaclass/cairo-vm/pull/853)
* `VirtualMachineError::FailedToComputeOperands` error message expanded [#848](https://github.com/lambdaclass/cairo-vm/pull/848)
* Builtin names made public [#849](https://github.com/lambdaclass/cairo-vm/pull/849)
* `secure_run` flag moved to `CairoRunConfig` struct [#832](https://github.com/lambdaclass/cairo-vm/pull/832)
* `vm_core` error types revised and iimplemented `AddAssign` for `Relocatable` [#837](https://github.com/lambdaclass/cairo-vm/pull/837)
* `to_bigint` and `to_biguint` deprecated [#757](https://github.com/lambdaclass/cairo-vm/pull/757)
* `Memory` moved into `MemorySegmentManager` [#830](https://github.com/lambdaclass/cairo-vm/pull/830)
    * To reduce the complexity of the VM's memory and enforce proper usage (as the memory and its segment manager are now a "unified" entity)
    * Removed `memory` field from `VirtualMachine`
    * Added `memory` field to `MemorySegmentManager`
    * Removed `Memory` argument from methods where `MemorySegmentManager` is also an argument
    * Added test macro `segments` (an extension of the `memory` macro)
* `Display` trait added to Memory struct [#812](https://github.com/lambdaclass/cairo-vm/pull/812)
* feat: Extensible VirtualMachineError and removed PartialEq trait [#783](https://github.com/lambdaclass/cairo-vm/pull/783)
    * `VirtualMachineError::Other(anyhow::Error)` was added to allow to returning custom errors when using `cairo-vm`
    * The `PartialEq` trait was removed from the `VirtualMachineError` enum
* VM hooks added as a conditional feature [#761](https://github.com/lambdaclass/cairo-vm/pull/761)
    * Cairo-vm based testing tools such as cairo-foundry or those built by FuzzingLabs need access to the state of the VM at specific points during the execution.
    * This PR adds the possibility for users of the cairo-vm lib to execute their custom additional code during the program execution.
    * The Rust "feature" mechanism was used in order to guarantee that this ability is only available when the lib user needs it, and is not compiled when it's not required.
    * Three hooks were created:
        * before the first step
        * before each step
        * after each step
* ExecutionResource operations: add and substract [#774](https://github.com/lambdaclass/cairo-vm/pull/774), multiplication [#908](https://github.com/lambdaclass/cairo-vm/pull/908) , and `AddAssign` [#914](https://github.com/lambdaclass/cairo-vm/pull/914)

* Move `Memory` into `MemorySegmentManager` [#830](https://github.com/lambdaclass/cairo-vm/pull/830)
    * Structural changes:
        * Remove `memory: Memory` field from `VirtualMachine`
        * Add `memory: Memory` field to `MemorySegmentManager`
    * As a result of this, multiple public methods' signatures changed:
        * `BuiltinRunner` (and its inner enum types):
            * `initialize_segments(&mut self, segments: &mut MemorySegmentManager, memory: &mut Memory)` -> `initialize_segments(&mut self, segments: &mut MemorySegmentManager)`
            * `final_stack(&mut self, segments: &MemorySegmentManager, memory: &Memory, stack_pointer: Relocatable) -> Result<Relocatable, RunnerError>` -> `final_stack(&mut self, segments: &MemorySegmentManager, stack_pointer: Relocatable) -> Result<Relocatable, RunnerError>`
        * `MemorySegmentManager`
            * `add(&mut self, memory: &mut Memory) -> Relocatable` -> `add(&mut self) -> Relocatable`
            * `add_temporary_segment(&mut self, memory: &mut Memory) -> Relocatable` -> `add_temporary_segment(&mut self) -> Relocatable`
            * `load_data(&mut self, memory: &mut Memory, ptr: &MaybeRelocatable, data: &Vec<MaybeRelocatable>) -> Result<MaybeRelocatable, MemoryError>` -> `load_data(&mut self, ptr: &MaybeRelocatable, data: &Vec<MaybeRelocatable>) -> Result<MaybeRelocatable, MemoryError>`
            * `compute_effective_sizes(&mut self, memory: &Memory) -> &Vec<usize>` -> `compute_effective_sizes(&mut self) -> &Vec<usize>`
            * `gen_arg(&mut self, arg: &dyn Any, memory: &mut Memory) -> Result<MaybeRelocatable, VirtualMachineError>` -> `gen_arg(&mut self, arg: &dyn Any) -> Result<MaybeRelocatable, VirtualMachineError>`
            * `gen_cairo_arg(&mut self, arg: &CairoArg, memory: &mut Memory) -> Result<MaybeRelocatable, VirtualMachineError>` -> `gen_cairo_arg(&mut self, arg: &CairoArg) -> Result<MaybeRelocatable, VirtualMachineError>`
            * `write_arg(&mut self, memory: &mut Memory, ptr: &Relocatable, arg: &dyn Any) -> Result<MaybeRelocatable, MemoryError>` -> `write_arg(&mut self, ptr: &Relocatable, arg: &dyn Any) -> Result<MaybeRelocatable, MemoryError>`

* Refactor `Memory::relocate memory` [#784](https://github.com/lambdaclass/cairo-vm/pull/784)
    * Bugfixes:
        * `Memory::relocate_memory` now moves data in the temporary memory relocated by a relocation rule to the real memory
    * Aditional Notes:
        * When relocating temporary memory produces clashes with pre-existing values in the real memory, an InconsistentMemory error is returned instead of keeping the last inserted value. This differs from the original implementation.

* Restrict addresses to Relocatable + fix some error variants used in signature.rs [#792](https://github.com/lambdaclass/cairo-vm/pull/792)
    * Public Api Changes:
        * Change `ValidationRule` inner type to `Box<dyn Fn(&Memory, &Relocatable) -> Result<Vec<Relocatable>, MemoryError>>`.
        * Change `validated_addresses` field of `Memory` to `HashSet<Relocatable>`.
        * Change `validate_memory_cell(&mut self, address: &MaybeRelocatable) -> Result<(), MemoryError>` to `validate_memory_cell(&mut self, addr: &Relocatable) -> Result<(), MemoryError>`.

* Add `VmException` to `CairoRunner::run_from_entrypoint`[#775](https://github.com/lambdaclass/cairo-vm/pull/775)
    * Public Api Changes:
        * Change error return type of `CairoRunner::run_from_entrypoint` to `CairoRunError`.
        * Convert `VirtualMachineError`s outputed during the vm run to `VmException` in `CairoRunner::run_from_entrypoint`.
        * Make `VmException` fields public

* Fix `BuiltinRunner::final_stack` and remove quick fix [#778](https://github.com/lambdaclass/cairo-vm/pull/778)
    * Public Api changes:
        * Various changes to public `BuiltinRunner` method's signatures:
            * `final_stack(&self, vm: &VirtualMachine, pointer: Relocatable) -> Result<(Relocatable, usize), RunnerError>` to `final_stack(&mut self, segments: &MemorySegmentManager, memory: &Memory, pointer: Relocatable) -> Result<Relocatable,RunnerError>`.
            * `get_used_cells(&self, vm: &VirtualMachine) -> Result<usize, MemoryError>` to  `get_used_cells(&self, segments: &MemorySegmentManager) -> Result<usize, MemoryError>`.
            * `get_used_instances(&self, vm: &VirtualMachine) -> Result<usize, MemoryError>` to `get_used_instances(&self, segments: &MemorySegmentManager) -> Result<usize, MemoryError>`.
    * Bugfixes:
        * `BuiltinRunner::final_stack` now updates the builtin's stop_ptr instead of returning it. This replaces the bugfix on PR #768.

#### [0.1.3] - 2023-01-26
* Add secure_run flag + integrate verify_secure_runner into cairo-run [#771](https://github.com/lambdaclass/cairo-vm/pull/777)
    * Public Api changes:
        * Add command_line argument `secure_run`
        * Add argument `secure_run: Option<bool>` to `cairo_run`
        * `verify_secure_runner` is now called inside `cairo-run` when `secure_run` is set to true or when it not set and the run is not on `proof_mode`
    * Bugfixes:
        * `EcOpBuiltinRunner::deduce_memory_cell` now checks that both points are on the curve instead of only the first one
        * `EcOpBuiltinRunner::deduce_memory_cell` now returns the values of the point coordinates instead of the indices when a `PointNotOnCurve` error is returned

* Refactor `Refactor verify_secure_runner` [#768](https://github.com/lambdaclass/cairo-vm/pull/768)
    * Public Api changes:
        * Remove builtin name from the return value of `BuiltinRunner::get_memory_segment_addresses`
        * Simplify the return value of `CairoRunner::get_builtin_segments_info` to `Vec<(usize, usize)>`
        * CairoRunner::read_return_values now receives a mutable reference to VirtualMachine
    * Bugfixes:
        * CairoRunner::read_return_values now updates the `stop_ptr` of each builtin after calling `BuiltinRunner::final_stack`

* Use CairoArg enum instead of Any in CairoRunner::run_from_entrypoint [#686](https://github.com/lambdaclass/cairo-vm/pull/686)
    * Public Api changes:
        * Remove `Result` from `MaybeRelocatable::mod_floor`, it now returns a `MaybeRelocatable`
        * Add struct `CairoArg`
        * Change `arg` argument of `CairoRunner::run_from_entrypoint` from `Vec<&dyn Any>` to `&[&CairoArg]`
        * Remove argument `typed_args` from `CairoRunner::run_from_entrypoint`
        * Remove no longer used method `gen_typed_arg` from `VirtualMachine` & `MemorySegmentManager`
        * Add methods `MemorySegmentManager::gen_cairo_arg` & `MemorySegmentManager::write_simple_args` as typed counterparts to `MemorySegmentManager::gen_arg` & `MemorySegmentManager::write_arg`

#### [0.1.1] - 2023-01-11

* Add input file contents to traceback [#666](https://github.com/lambdaclass/cairo-vm/pull/666/files)
    * Public Api changes:
        * `VirtualMachineError` enum variants containing `MaybeRelocatable` and/or `Relocatable` values now use the `Display` format instead of `Debug` in their `Display` implementation
        * `get_traceback` now adds the source code line to each traceback entry
* Use hint location instead of instruction location when building VmExceptions from hint failure [#673](https://github.com/lambdaclass/cairo-vm/pull/673/files)
    * Public Api changes:
        * `hints` field added to `InstructionLocation`
        * `Program.instruction_locations` type changed from `Option<HashMap<usize, Location>>` to `Option<HashMap<usize, InstructionLocation>>`
        * `VirtualMachineError`s produced by `HintProcessor::execute_hint()` will be wrapped in a `VirtualMachineError::Hint` error containing their hint_index
        * `get_location()` now receives an an optional usize value `hint_index`, used to obtain hint locations
* Default implementation of compile_hint [#680](https://github.com/lambdaclass/cairo-vm/pull/680)
    * Internal changes:
        * Make the `compile_hint` implementation which was in the `BuiltinHintProcessor` the default implementation in the trait.
* Add new error type `HintError` [#676](https://github.com/lambdaclass/cairo-vm/pull/676)
    * Public Api changes:
        * `HintProcessor::execute_hint()` now returns a `HintError` instead of a `VirtualMachineError`
        * Helper functions on `hint_processor_utils.rs` now return a `HintError`
* Change the Dictionary used in dict hints to store MaybeRelocatable instead of BigInt [#687](https://github.com/lambdaclass/cairo-vm/pull/687)
    * Public Api changes:
        * `DictManager`, its dictionaries, and all dict module hints implemented in rust now use `MaybeRelocatable` for keys and values instead of `BigInt`
        * Add helper functions that allow extracting ids variables as `MaybeRelocatable`: `get_maybe_relocatable_from_var_name` & `get_maybe_relocatable_from_reference`
        * Change inner value type of dict-related `HintError` variants to `MaybeRelocatable`

* Implement `substitute_error_message_attribute_references` [#689] (https://github.com/lambdaclass/cairo-vm/pull/689)
    * Public Api changes:
        * Remove `error_message_attributes` field from `VirtualMachine`, and `VirtualMachine::new`
        * Add `flow_tracking_data` field to `Attribute`
        * `get_error_attr_value` now replaces the references in the error message with the corresponding cairo values.
        * Remove duplicated handling of error attribute messages leading to duplicated into in the final error display.
* Fix multiplicative inverse bug [#697](https://github.com/lambdaclass/cairo-vm/pull/697) [#698](https://github.com/lambdaclass/cairo-vm/pull/698). The VM was using integer division rather than prime field inverse when deducing `op0` or `op1` for the multiplication opcode

#### [0.1.0] - 2022-12-30
* Add traceback to VmException [#657](https://github.com/lambdaclass/cairo-vm/pull/657)
    * Public API changes:
        * `traceback` field added to `VmException` struct
        * `pub fn from_vm_error(runner: &CairoRunner, error: VirtualMachineError, pc: usize) -> Self` is now `pub fn from_vm_error(runner: &CairoRunner, vm: &VirtualMachine, error: VirtualMachineError) -> Self`
        * `pub fn get_location(pc: &usize, runner: &CairoRunner) -> Option<Location>` is now `pub fn get_location(pc: usize, runner: &CairoRunner) -> Option<Location>`
        * `pub fn decode_instruction(encoded_instr: i64, mut imm: Option<BigInt>) -> Result<instruction::Instruction, VirtualMachineError>` is now `pub fn decode_instruction(encoded_instr: i64, mut imm: Option<&BigInt>) -> Result<instruction::Instruction, VirtualMachineError>`
        * `VmException` fields' string format now mirrors their cairo-lang counterparts.<|MERGE_RESOLUTION|>--- conflicted
+++ resolved
@@ -1,15 +1,13 @@
 ## Cairo-VM Changelog
 
 #### Upcoming Changes
-<<<<<<< HEAD
+
 * fix: [#1862](https://github.com/lambdaclass/cairo-vm/pull/1862):
   * Use MaybeRelocatable for relocation table
-=======
 
 #### [2.0.0-rc1] - 2024-11-20
 
 * feat: add `EvalCircuit` and `TestLessThanOrEqualAddress` hints [#1843](https://github.com/lambdaclass/cairo-vm/pull/1843)
->>>>>>> 388a4e51
 
 * fix: [#1873](https://github.com/lambdaclass/cairo-vm/pull/1873)
   * Fix broken num-prime `is_prime` call
