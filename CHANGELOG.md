--- conflicted
+++ resolved
@@ -2,9 +2,8 @@
 
 #### Upcoming Changes
 
-<<<<<<< HEAD
 * Fix felt_from_number not properly returning parse errors [#1012](https://github.com/lambdaclass/cairo-rs/pull/1012)
-=======
+
 * Add alternative hint code for nondet_bigint3 hint [#1071](https://github.com/lambdaclass/cairo-rs/pull/1071)
 
     `BuiltinHintProcessor` now supports the following hint:
@@ -15,7 +14,6 @@
         segments.write_arg(ids.res.address_, split(value))
     %}
     ```
->>>>>>> 45a43aa8
 
 * Add missing hint on vrf.json lib [#1052](https://github.com/lambdaclass/cairo-rs/pull/1052):
 
