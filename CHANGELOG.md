## Cairo-VM Changelog

#### Upcoming Changes

<<<<<<< HEAD
* Add missing hint on uint256_improvements lib [#1013](https://github.com/lambdaclass/cairo-rs/pull/1013):
=======
* Add missing hint on cairo_secp lib [#1010](https://github.com/lambdaclass/cairo-rs/pull/1010):
>>>>>>> 14cee591

    `BuiltinHintProcessor` now supports the following hint:

    ```python
<<<<<<< HEAD
        a = (ids.a.high << 128) + ids.a.low
        div = (ids.div.b23 << 128) + ids.div.b01
        quotient, remainder = divmod(a, div)

        ids.quotient.low = quotient & ((1 << 128) - 1)
        ids.quotient.high = quotient >> 128
        ids.remainder.low = remainder & ((1 << 128) - 1)
        ids.remainder.high = remainder >> 128
=======
        memory[ap] = int(x == 0)
    ```

* Implement hint on `get_felt_bitlength` [#993](https://github.com/lambdaclass/cairo-rs/pull/993)

  `BuiltinHintProcessor` now supports the following hint:
  ```python
  x = ids.x
  ids.bit_length = x.bit_length()
  ```
  Used by the [`Garaga` library function `get_felt_bitlength`](https://github.com/keep-starknet-strange/garaga/blob/249f8a372126b3a839f9c1e1080ea8c6f9374c0c/src/utils.cairo#L54)

* Add missing hint on cairo_secp lib [#1009](https://github.com/lambdaclass/cairo-rs/pull/1009):

    `BuiltinHintProcessor` now supports the following hint:

    ```python
        ids.dibit = ((ids.scalar_u >> ids.m) & 1) + 2 * ((ids.scalar_v >> ids.m) & 1)
    ```

* Add getters to read properties of a `Program` [#1017](https://github.com/lambdaclass/cairo-rs/pull/1017):
  * `prime(&self) -> &str`: get the prime associated to data in hex representation
  * `iter_data(&self) -> Iterator<Item = &MaybeRelocatable>`: get an iterator over all elements in the program data
  * `iter_builtins(&self) -> Iterator<Item = &BuiltinName>`: get an iterator over the names of required builtins

* Add missing hint on cairo_secp lib [#1008](https://github.com/lambdaclass/cairo-rs/pull/1008):

    `BuiltinHintProcessor` now supports the following hint:

    ```python
        ids.len_hi = max(ids.scalar_u.d2.bit_length(), ids.scalar_v.d2.bit_length())-1
>>>>>>> 14cee591
    ```

* Update `starknet-crypto` to version `0.4.3` [#1011](https://github.com/lambdaclass/cairo-rs/pull/1011)
  * The new version carries an 85% reduction in execution time for ECDSA signature verification

* BREAKING CHANGE: refactor `Program` to optimize `Program::clone` [#999](https://github.com/lambdaclass/cairo-rs/pull/999)
    * Breaking change: many fields that were (unnecessarily) public become hidden by the refactor.

* BREAKING CHANGE: Add _builtin suffix to builtin names e.g.: output -> output_builtin [#1005](https://github.com/lambdaclass/cairo-rs/pull/1005)

* Implement hint on uint384_extension lib [#983](https://github.com/lambdaclass/cairo-rs/pull/983)

    `BuiltinHintProcessor` now supports the following hint:
    
    ```python
        def split(num: int, num_bits_shift: int, length: int):
            a = []
            for _ in range(length):
                a.append( num & ((1 << num_bits_shift) - 1) )
                num = num >> num_bits_shift
            return tuple(a)

        def pack(z, num_bits_shift: int) -> int:
            limbs = (z.d0, z.d1, z.d2)
            return sum(limb << (num_bits_shift * i) for i, limb in enumerate(limbs))

        def pack_extended(z, num_bits_shift: int) -> int:
            limbs = (z.d0, z.d1, z.d2, z.d3, z.d4, z.d5)
            return sum(limb << (num_bits_shift * i) for i, limb in enumerate(limbs))

        a = pack_extended(ids.a, num_bits_shift = 128)
        div = pack(ids.div, num_bits_shift = 128)

        quotient, remainder = divmod(a, div)

        quotient_split = split(quotient, num_bits_shift=128, length=6)

        ids.quotient.d0 = quotient_split[0]
        ids.quotient.d1 = quotient_split[1]
        ids.quotient.d2 = quotient_split[2]
        ids.quotient.d3 = quotient_split[3]
        ids.quotient.d4 = quotient_split[4]
        ids.quotient.d5 = quotient_split[5]

        remainder_split = split(remainder, num_bits_shift=128, length=3)
        ids.remainder.d0 = remainder_split[0]
        ids.remainder.d1 = remainder_split[1]
        ids.remainder.d2 = remainder_split[2]
    ```

* Add missing `\n` character in traceback string [#997](https://github.com/lambdaclass/cairo-rs/pull/997)
    * BugFix: Add missing `\n` character after traceback lines when the filename is missing ("Unknown Location")

* 0.11 Support
    * Add missing hints on cairo_secp lib [#991](https://github.com/lambdaclass/cairo-rs/pull/991):
        `BuiltinHintProcessor` now supports the following hints:
        ```python
        from starkware.cairo.common.cairo_secp.secp_utils import pack
        from starkware.python.math_utils import div_mod, safe_div

        N = 0xfffffffffffffffffffffffffffffffebaaedce6af48a03bbfd25e8cd0364141
        x = pack(ids.x, PRIME) % N
        s = pack(ids.s, PRIME) % N
        value = res = div_mod(x, s, N)
        ```
        and: 
        ```python
        value = k = safe_div(res * s - x, N)
        ```
    * Layouts update [#874](https://github.com/lambdaclass/cairo-rs/pull/874)
    * Keccak builtin updated [#873](https://github.com/lambdaclass/cairo-rs/pull/873), [#883](https://github.com/lambdaclass/cairo-rs/pull/883)
    * Changes to `ec_op` [#876](https://github.com/lambdaclass/cairo-rs/pull/876)
    * Poseidon builtin [#875](https://github.com/lambdaclass/cairo-rs/pull/875)
    * Renamed Felt to Felt252 [#899](https://github.com/lambdaclass/cairo-rs/pull/899)
    * Added SegmentArenaBuiltinRunner [#913](https://github.com/lambdaclass/cairo-rs/pull/913)
    * Added `program_segment_size` argument to `verify_secure_runner` & `run_from_entrypoint` [#928](https://github.com/lambdaclass/cairo-rs/pull/928)
    * Added dynamic layout [#879](https://github.com/lambdaclass/cairo-rs/pull/879)
    * `get_segment_size` was exposed [#934](https://github.com/lambdaclass/cairo-rs/pull/934)

* Add missing hint on cairo_secp lib [#1006](https://github.com/lambdaclass/cairo-rs/pull/1006):

    `BuiltinHintProcessor` now supports the following hint:

    ```python
        ids.quad_bit = (
            8 * ((ids.scalar_v >> ids.m) & 1)
            + 4 * ((ids.scalar_u >> ids.m) & 1)
            + 2 * ((ids.scalar_v >> (ids.m - 1)) & 1)
            + ((ids.scalar_u >> (ids.m - 1)) & 1)
        )
    ```

* Add missing hint on cairo_secp lib [#1003](https://github.com/lambdaclass/cairo-rs/pull/1003):

    `BuiltinHintProcessor` now supports the following hint:

    ```python
        from starkware.cairo.common.cairo_secp.secp_utils import pack

        x = pack(ids.x, PRIME) % SECP_P
    ```

* Add missing hint on cairo_secp lib [#996](https://github.com/lambdaclass/cairo-rs/pull/996):

    `BuiltinHintProcessor` now supports the following hint:

    ```python
        from starkware.python.math_utils import div_mod
        value = x_inv = div_mod(1, x, SECP_P)
    ```

* Add missing hints on cairo_secp lib [#994](https://github.com/lambdaclass/cairo-rs/pull/994):

    `BuiltinHintProcessor` now supports the following hints:

    ```python
        from starkware.cairo.common.cairo_secp.secp_utils import pack
        from starkware.python.math_utils import div_mod, safe_div

        a = pack(ids.a, PRIME)
        b = pack(ids.b, PRIME)
        value = res = div_mod(a, b, N)
    ```

    ```python
        value = k_plus_one = safe_div(res * b - a, N) + 1
    ```

* Add missing hint on cairo_secp lib [#992](https://github.com/lambdaclass/cairo-rs/pull/992):

    `BuiltinHintProcessor` now supports the following hint:

    ```python
        from starkware.cairo.common.cairo_secp.secp_utils import pack

        q, r = divmod(pack(ids.val, PRIME), SECP_P)
        assert r == 0, f"verify_zero: Invalid input {ids.val.d0, ids.val.d1, ids.val.d2}."
        ids.q = q % PRIME
    ```

* Add missing hint on cairo_secp lib [#990](https://github.com/lambdaclass/cairo-rs/pull/990):

    `BuiltinHintProcessor` now supports the following hint:

    ```python
        from starkware.cairo.common.cairo_secp.secp_utils import pack

        slope = pack(ids.slope, PRIME)
        x = pack(ids.point.x, PRIME)
        y = pack(ids.point.y, PRIME)

        value = new_x = (pow(slope, 2, SECP_P) - 2 * x) % SECP_P
    ```

* Add missing hint on cairo_secp lib [#989](https://github.com/lambdaclass/cairo-rs/pull/989):

    `BuiltinHintProcessor` now supports the following hint:

    ```python
        from starkware.cairo.common.cairo_secp.secp_utils import SECP_P
        q, r = divmod(pack(ids.val, PRIME), SECP_P)
        assert r == 0, f"verify_zero: Invalid input {ids.val.d0, ids.val.d1, ids.val.d2}."
        ids.q = q % PRIME
    ```

* Add missing hint on cairo_secp lib [#986](https://github.com/lambdaclass/cairo-rs/pull/986):

    `BuiltinHintProcessor` now supports the following hint:

    ```python
        from starkware.cairo.common.cairo_secp.secp_utils import SECP_P, pack
        from starkware.python.math_utils import div_mod

        # Compute the slope.
        x = pack(ids.pt.x, PRIME)
        y = pack(ids.pt.y, PRIME)
        value = slope = div_mod(3 * x ** 2, 2 * y, SECP_P)
    ```

* Add missing hint on cairo_secp lib [#984](https://github.com/lambdaclass/cairo-rs/pull/984):

    `BuiltinHintProcessor` now supports the following hint:

    ```python
        from starkware.cairo.common.cairo_secp.secp_utils import SECP_P, pack
        from starkware.python.math_utils import div_mod

        # Compute the slope.
        x0 = pack(ids.pt0.x, PRIME)
        y0 = pack(ids.pt0.y, PRIME)
        x1 = pack(ids.pt1.x, PRIME)
        y1 = pack(ids.pt1.y, PRIME)
        value = slope = div_mod(y0 - y1, x0 - x1, SECP_P)
    ```

* Implement hints on uint384 lib (Part 2) [#971](https://github.com/lambdaclass/cairo-rs/pull/971)

    `BuiltinHintProcessor` now supports the following hint:

    ```python
        memory[ap] = 1 if 0 <= (ids.a.d2 % PRIME) < 2 ** 127 else 0
    ```

 * Add alternative hint code for hint on _block_permutation used by 0.10.3 whitelist [#958](https://github.com/lambdaclass/cairo-rs/pull/958)

     `BuiltinHintProcessor` now supports the following hint:

    ```python
        from starkware.cairo.common.keccak_utils.keccak_utils import keccak_func
        _keccak_state_size_felts = int(ids.KECCAK_STATE_SIZE_FELTS)
        assert 0 <= _keccak_state_size_felts < 100

        output_values = keccak_func(memory.get_range(
            ids.keccak_ptr - _keccak_state_size_felts, _keccak_state_size_felts))
        segments.write_arg(ids.keccak_ptr, output_values)
    ```

* Make  hints code `src/hint_processor/builtin_hint_processor/hint_code.rs` public [#988](https://github.com/lambdaclass/cairo-rs/pull/988)

* Implement hints on uint384 lib (Part 1) [#960](https://github.com/lambdaclass/cairo-rs/pull/960)

    `BuiltinHintProcessor` now supports the following hints:

    ```python
        def split(num: int, num_bits_shift: int, length: int):
        a = []
        for _ in range(length):
            a.append( num & ((1 << num_bits_shift) - 1) )
            num = num >> num_bits_shift
        return tuple(a)

        def pack(z, num_bits_shift: int) -> int:
            limbs = (z.d0, z.d1, z.d2)
            return sum(limb << (num_bits_shift * i) for i, limb in enumerate(limbs))

        a = pack(ids.a, num_bits_shift = 128)
        div = pack(ids.div, num_bits_shift = 128)
        quotient, remainder = divmod(a, div)

        quotient_split = split(quotient, num_bits_shift=128, length=3)
        assert len(quotient_split) == 3

        ids.quotient.d0 = quotient_split[0]
        ids.quotient.d1 = quotient_split[1]
        ids.quotient.d2 = quotient_split[2]

        remainder_split = split(remainder, num_bits_shift=128, length=3)
        ids.remainder.d0 = remainder_split[0]
        ids.remainder.d1 = remainder_split[1]
        ids.remainder.d2 = remainder_split[2]
    ```

    ```python
        ids.low = ids.a & ((1<<128) - 1)
        ids.high = ids.a >> 128
    ```

    ```python
            sum_d0 = ids.a.d0 + ids.b.d0
        ids.carry_d0 = 1 if sum_d0 >= ids.SHIFT else 0
        sum_d1 = ids.a.d1 + ids.b.d1 + ids.carry_d0
        ids.carry_d1 = 1 if sum_d1 >= ids.SHIFT else 0
        sum_d2 = ids.a.d2 + ids.b.d2 + ids.carry_d1
        ids.carry_d2 = 1 if sum_d2 >= ids.SHIFT else 0
    ```

    ```python
        def split(num: int, num_bits_shift: int, length: int):
            a = []
            for _ in range(length):
                a.append( num & ((1 << num_bits_shift) - 1) )
                num = num >> num_bits_shift
            return tuple(a)

        def pack(z, num_bits_shift: int) -> int:
            limbs = (z.d0, z.d1, z.d2)
            return sum(limb << (num_bits_shift * i) for i, limb in enumerate(limbs))

        def pack2(z, num_bits_shift: int) -> int:
            limbs = (z.b01, z.b23, z.b45)
            return sum(limb << (num_bits_shift * i) for i, limb in enumerate(limbs))

        a = pack(ids.a, num_bits_shift = 128)
        div = pack2(ids.div, num_bits_shift = 128)
        quotient, remainder = divmod(a, div)

        quotient_split = split(quotient, num_bits_shift=128, length=3)
        assert len(quotient_split) == 3

        ids.quotient.d0 = quotient_split[0]
        ids.quotient.d1 = quotient_split[1]
        ids.quotient.d2 = quotient_split[2]

        remainder_split = split(remainder, num_bits_shift=128, length=3)
        ids.remainder.d0 = remainder_split[0]
        ids.remainder.d1 = remainder_split[1]
        ids.remainder.d2 = remainder_split[2]
    ```

    ```python
        from starkware.python.math_utils import isqrt

        def split(num: int, num_bits_shift: int, length: int):
            a = []
            for _ in range(length):
                a.append( num & ((1 << num_bits_shift) - 1) )
                num = num >> num_bits_shift
            return tuple(a)

        def pack(z, num_bits_shift: int) -> int:
            limbs = (z.d0, z.d1, z.d2)
            return sum(limb << (num_bits_shift * i) for i, limb in enumerate(limbs))

        a = pack(ids.a, num_bits_shift=128)
        root = isqrt(a)
        assert 0 <= root < 2 ** 192
        root_split = split(root, num_bits_shift=128, length=3)
        ids.root.d0 = root_split[0]
        ids.root.d1 = root_split[1]
        ids.root.d2 = root_split[2]
    ```

* Re-export the `cairo-felt` crate as `cairo_vm::felt` [#981](https://github.com/lambdaclass/cairo-rs/pull/981)
  * Removes the need of explicitly importing `cairo-felt` in downstream projects
  and helps ensure there is no version mismatch caused by that

* Implement hint on `uint256_mul_div_mod`[#957](https://github.com/lambdaclass/cairo-rs/pull/957)

    `BuiltinHintProcessor` now supports the following hint:

    ```python
    a = (ids.a.high << 128) + ids.a.low
    b = (ids.b.high << 128) + ids.b.low
    div = (ids.div.high << 128) + ids.div.low
    quotient, remainder = divmod(a * b, div)

    ids.quotient_low.low = quotient & ((1 << 128) - 1)
    ids.quotient_low.high = (quotient >> 128) & ((1 << 128) - 1)
    ids.quotient_high.low = (quotient >> 256) & ((1 << 128) - 1)
    ids.quotient_high.high = quotient >> 384
    ids.remainder.low = remainder & ((1 << 128) - 1)
    ids.remainder.high = remainder >> 128"
    ```

    Used by the common library function `uint256_mul_div_mod`

#### [0.3.0-rc1] - 2023-04-13
* Derive Deserialize for ExecutionResources [#922](https://github.com/lambdaclass/cairo-rs/pull/922)
* Remove builtin names from VirtualMachine.builtin_runners [#921](https://github.com/lambdaclass/cairo-rs/pull/921)
* Implemented hints on common/ec.cairo [#888](https://github.com/lambdaclass/cairo-rs/pull/888)
* Changed `Memory.insert` argument types [#902](https://github.com/lambdaclass/cairo-rs/pull/902)
* feat: implemented `Deserialize` on Program by changing builtins field type to enum [#896](https://github.com/lambdaclass/cairo-rs/pull/896)
* Effective size computation from the VM exposed [#887](https://github.com/lambdaclass/cairo-rs/pull/887)
* Wasm32 Support! [#828](https://github.com/lambdaclass/cairo-rs/pull/828), [#893](https://github.com/lambdaclass/cairo-rs/pull/893)
* `MathError` added for math operation [#855](https://github.com/lambdaclass/cairo-rs/pull/855)
* Check for overflows in relocatable operations [#859](https://github.com/lambdaclass/cairo-rs/pull/859)
* Use `Relocatable` instead of `&MaybeRelocatable` in `load_data` and `get_range`[#860](https://github.com/lambdaclass/cairo-rs/pull/860) [#867](https://github.com/lambdaclass/cairo-rs/pull/867)
* Memory-related errors moved to `MemoryError` [#854](https://github.com/lambdaclass/cairo-rs/pull/854)
    * Removed unused error variants
    * Moved memory-related error variants to `MemoryError`
    * Changed memory getters to return `MemoryError` instead of `VirtualMachineError`
    * Changed all memory-related errors in hint from `HintError::Internal(VmError::...` to `HintError::Memory(MemoryError::...`
* feat: Builder pattern for `VirtualMachine` [#820](https://github.com/lambdaclass/cairo-rs/pull/820)
* Simplified `Memory::get` return type to `Option` [#852](https://github.com/lambdaclass/cairo-rs/pull/852)
* Improved idenitifier variable error handling [#851](https://github.com/lambdaclass/cairo-rs/pull/851)
* `CairoRunner::write_output` now prints missing and relocatable values [#853](https://github.com/lambdaclass/cairo-rs/pull/853)
* `VirtualMachineError::FailedToComputeOperands` error message expanded [#848](https://github.com/lambdaclass/cairo-rs/pull/848)
* Builtin names made public [#849](https://github.com/lambdaclass/cairo-rs/pull/849)
* `secure_run` flag moved to `CairoRunConfig` struct [#832](https://github.com/lambdaclass/cairo-rs/pull/832)
* `vm_core` error types revised and iimplemented `AddAssign` for `Relocatable` [#837](https://github.com/lambdaclass/cairo-rs/pull/837)
* `to_bigint` and `to_biguint` deprecated [#757](https://github.com/lambdaclass/cairo-rs/pull/757)
* `Memory` moved into `MemorySegmentManager` [#830](https://github.com/lambdaclass/cairo-rs/pull/830)
    * To reduce the complexity of the VM's memory and enforce proper usage (as the memory and its segment manager are now a "unified" entity)
    * Removed `memory` field from `VirtualMachine`
    * Added `memory` field to `MemorySegmentManager`
    * Removed `Memory` argument from methods where `MemorySegmentManager` is also an argument
    * Added test macro `segments` (an extension of the `memory` macro)
* `Display` trait added to Memory struct [#812](https://github.com/lambdaclass/cairo-rs/pull/812)
* feat: Extensible VirtualMachineError and removed PartialEq trait [#783](https://github.com/lambdaclass/cairo-rs/pull/783)
    * `VirtualMachineError::Other(anyhow::Error)` was added to allow to returning custom errors when using `cairo-rs`
    * The `PartialEq` trait was removed from the `VirtualMachineError` enum
* VM hooks added as a conditional feature [#761](https://github.com/lambdaclass/cairo-rs/pull/761)
    * Cairo-rs based testing tools such as cairo-foundry or those built by FuzzingLabs need access to the state of the VM at specific points during the execution.
    * This PR adds the possibility for users of the cairo-rs lib to execute their custom additional code during the program execution.
    * The Rust "feature" mechanism was used in order to guarantee that this ability is only available when the lib user needs it, and is not compiled when it's not required.
    * Three hooks were created:
        * before the first step
        * before each step
        * after each step
* ExecutionResource operations: add and substract [#774](https://github.com/lambdaclass/cairo-rs/pull/774), multiplication [#908](https://github.com/lambdaclass/cairo-rs/pull/908) , and `AddAssign` [#914](https://github.com/lambdaclass/cairo-rs/pull/914)

* Move `Memory` into `MemorySegmentManager` [#830](https://github.com/lambdaclass/cairo-rs/pull/830)
    * Structural changes:
        * Remove `memory: Memory` field from `VirtualMachine`
        * Add `memory: Memory` field to `MemorySegmentManager`
    * As a result of this, multiple public methods' signatures changed:
        * `BuiltinRunner` (and its inner enum types):
            * `initialize_segments(&mut self, segments: &mut MemorySegmentManager, memory: &mut Memory)` -> `initialize_segments(&mut self, segments: &mut MemorySegmentManager)`
            * `final_stack(&mut self, segments: &MemorySegmentManager, memory: &Memory, stack_pointer: Relocatable) -> Result<Relocatable, RunnerError>` -> `final_stack(&mut self, segments: &MemorySegmentManager, stack_pointer: Relocatable) -> Result<Relocatable, RunnerError>`
        * `MemorySegmentManager`
            * `add(&mut self, memory: &mut Memory) -> Relocatable` -> `add(&mut self) -> Relocatable`
            * `add_temporary_segment(&mut self, memory: &mut Memory) -> Relocatable` -> `add_temporary_segment(&mut self) -> Relocatable`
            * `load_data(&mut self, memory: &mut Memory, ptr: &MaybeRelocatable, data: &Vec<MaybeRelocatable>) -> Result<MaybeRelocatable, MemoryError>` -> `load_data(&mut self, ptr: &MaybeRelocatable, data: &Vec<MaybeRelocatable>) -> Result<MaybeRelocatable, MemoryError>`
            * `compute_effective_sizes(&mut self, memory: &Memory) -> &Vec<usize>` -> `compute_effective_sizes(&mut self) -> &Vec<usize>`
            * `gen_arg(&mut self, arg: &dyn Any, memory: &mut Memory) -> Result<MaybeRelocatable, VirtualMachineError>` -> `gen_arg(&mut self, arg: &dyn Any) -> Result<MaybeRelocatable, VirtualMachineError>`
            * `gen_cairo_arg(&mut self, arg: &CairoArg, memory: &mut Memory) -> Result<MaybeRelocatable, VirtualMachineError>` -> `gen_cairo_arg(&mut self, arg: &CairoArg) -> Result<MaybeRelocatable, VirtualMachineError>`
            * `write_arg(&mut self, memory: &mut Memory, ptr: &Relocatable, arg: &dyn Any) -> Result<MaybeRelocatable, MemoryError>` -> `write_arg(&mut self, ptr: &Relocatable, arg: &dyn Any) -> Result<MaybeRelocatable, MemoryError>`

* Refactor `Memory::relocate memory` [#784](https://github.com/lambdaclass/cairo-rs/pull/784)
    * Bugfixes:
        * `Memory::relocate_memory` now moves data in the temporary memory relocated by a relocation rule to the real memory
    * Aditional Notes:
        * When relocating temporary memory produces clashes with pre-existing values in the real memory, an InconsistentMemory error is returned instead of keeping the last inserted value. This differs from the original implementation.

* Restrict addresses to Relocatable + fix some error variants used in signature.rs [#792](https://github.com/lambdaclass/cairo-rs/pull/792)
    * Public Api Changes:
        * Change `ValidationRule` inner type to `Box<dyn Fn(&Memory, &Relocatable) -> Result<Vec<Relocatable>, MemoryError>>`.
        * Change `validated_addresses` field of `Memory` to `HashSet<Relocatable>`.
        * Change `validate_memory_cell(&mut self, address: &MaybeRelocatable) -> Result<(), MemoryError>` to `validate_memory_cell(&mut self, addr: &Relocatable) -> Result<(), MemoryError>`.

* Add `VmException` to `CairoRunner::run_from_entrypoint`[#775](https://github.com/lambdaclass/cairo-rs/pull/775)
    * Public Api Changes:
        * Change error return type of `CairoRunner::run_from_entrypoint` to `CairoRunError`.
        * Convert `VirtualMachineError`s outputed during the vm run to `VmException` in `CairoRunner::run_from_entrypoint`.
        * Make `VmException` fields public

* Fix `BuiltinRunner::final_stack` and remove quick fix [#778](https://github.com/lambdaclass/cairo-rs/pull/778)
    * Public Api changes:
        * Various changes to public `BuiltinRunner` method's signatures:
            * `final_stack(&self, vm: &VirtualMachine, pointer: Relocatable) -> Result<(Relocatable, usize), RunnerError>` to `final_stack(&mut self, segments: &MemorySegmentManager, memory: &Memory, pointer: Relocatable) -> Result<Relocatable,RunnerError>`.
            * `get_used_cells(&self, vm: &VirtualMachine) -> Result<usize, MemoryError>` to  `get_used_cells(&self, segments: &MemorySegmentManager) -> Result<usize, MemoryError>`.
            * `get_used_instances(&self, vm: &VirtualMachine) -> Result<usize, MemoryError>` to `get_used_instances(&self, segments: &MemorySegmentManager) -> Result<usize, MemoryError>`.
    * Bugfixes:
        * `BuiltinRunner::final_stack` now updates the builtin's stop_ptr instead of returning it. This replaces the bugfix on PR #768.

#### [0.1.3] - 2023-01-26
* Add secure_run flag + integrate verify_secure_runner into cairo-run [#771](https://github.com/lambdaclass/cairo-rs/pull/777)
    * Public Api changes:
        * Add command_line argument `secure_run`
        * Add argument `secure_run: Option<bool>` to `cairo_run`
        * `verify_secure_runner` is now called inside `cairo-run` when `secure_run` is set to true or when it not set and the run is not on `proof_mode`
    * Bugfixes:
        * `EcOpBuiltinRunner::deduce_memory_cell` now checks that both points are on the curve instead of only the first one
        * `EcOpBuiltinRunner::deduce_memory_cell` now returns the values of the point coordinates instead of the indices when a `PointNotOnCurve` error is returned

* Refactor `Refactor verify_secure_runner` [#768](https://github.com/lambdaclass/cairo-rs/pull/768)
    * Public Api changes:
        * Remove builtin name from the return value of `BuiltinRunner::get_memory_segment_addresses`
        * Simplify the return value of `CairoRunner::get_builtin_segments_info` to `Vec<(usize, usize)>`
        * CairoRunner::read_return_values now receives a mutable reference to VirtualMachine
    * Bugfixes:
        * CairoRunner::read_return_values now updates the `stop_ptr` of each builtin after calling `BuiltinRunner::final_stack`

* Use CairoArg enum instead of Any in CairoRunner::run_from_entrypoint [#686](https://github.com/lambdaclass/cairo-rs/pull/686)
    * Public Api changes:
        * Remove `Result` from `MaybeRelocatable::mod_floor`, it now returns a `MaybeRelocatable`
        * Add struct `CairoArg`
        * Change `arg` argument of `CairoRunner::run_from_entrypoint` from `Vec<&dyn Any>` to `&[&CairoArg]`
        * Remove argument `typed_args` from `CairoRunner::run_from_entrypoint`
        * Remove no longer used method `gen_typed_arg` from `VirtualMachine` & `MemorySegmentManager`
        * Add methods `MemorySegmentManager::gen_cairo_arg` & `MemorySegmentManager::write_simple_args` as typed counterparts to `MemorySegmentManager::gen_arg` & `MemorySegmentManager::write_arg`

#### [0.1.1] - 2023-01-11

* Add input file contents to traceback [#666](https://github.com/lambdaclass/cairo-rs/pull/666/files)
    * Public Api changes:
        * `VirtualMachineError` enum variants containing `MaybeRelocatable` and/or `Relocatable` values now use the `Display` format instead of `Debug` in their `Display` implementation
        * `get_traceback` now adds the source code line to each traceback entry
* Use hint location instead of instruction location when building VmExceptions from hint failure [#673](https://github.com/lambdaclass/cairo-rs/pull/673/files)
    * Public Api changes:
        * `hints` field added to `InstructionLocation`
        * `Program.instruction_locations` type changed from `Option<HashMap<usize, Location>>` to `Option<HashMap<usize, InstructionLocation>>`
        * `VirtualMachineError`s produced by `HintProcessor::execute_hint()` will be wrapped in a `VirtualMachineError::Hint` error containing their hint_index
        * `get_location()` now receives an an optional usize value `hint_index`, used to obtain hint locations
* Default implementation of compile_hint [#680](https://github.com/lambdaclass/cairo-rs/pull/680)
    * Internal changes:
        * Make the `compile_hint` implementation which was in the `BuiltinHintProcessor` the default implementation in the trait.
* Add new error type `HintError` [#676](https://github.com/lambdaclass/cairo-rs/pull/676)
    * Public Api changes:
        * `HintProcessor::execute_hint()` now returns a `HintError` instead of a `VirtualMachineError`
        * Helper functions on `hint_processor_utils.rs` now return a `HintError`
* Change the Dictionary used in dict hints to store MaybeRelocatable instead of BigInt [#687](https://github.com/lambdaclass/cairo-rs/pull/687)
    * Public Api changes:
        * `DictManager`, its dictionaries, and all dict module hints implemented in rust now use `MaybeRelocatable` for keys and values instead of `BigInt`
        * Add helper functions that allow extracting ids variables as `MaybeRelocatable`: `get_maybe_relocatable_from_var_name` & `get_maybe_relocatable_from_reference`
        * Change inner value type of dict-related `HintError` variants to `MaybeRelocatable`

* Implement `substitute_error_message_attribute_references` [#689] (https://github.com/lambdaclass/cairo-rs/pull/689)
    * Public Api changes:
        * Remove `error_message_attributes` field from `VirtualMachine`, and `VirtualMachine::new`
        * Add `flow_tracking_data` field to `Attribute`
        * `get_error_attr_value` now replaces the references in the error message with the corresponding cairo values.
        * Remove duplicated handling of error attribute messages leading to duplicated into in the final error display.
* Fix multiplicative inverse bug [#697](https://github.com/lambdaclass/cairo-rs/pull/697) [#698](https://github.com/lambdaclass/cairo-rs/pull/698). The VM was using integer division rather than prime field inverse when deducing `op0` or `op1` for the multiplication opcode

#### [0.1.0] - 2022-12-30
* Add traceback to VmException [#657](https://github.com/lambdaclass/cairo-rs/pull/657)
    * Public API changes:
        * `traceback` field added to `VmException` struct
        * `pub fn from_vm_error(runner: &CairoRunner, error: VirtualMachineError, pc: usize) -> Self` is now `pub fn from_vm_error(runner: &CairoRunner, vm: &VirtualMachine, error: VirtualMachineError) -> Self`
        * `pub fn get_location(pc: &usize, runner: &CairoRunner) -> Option<Location>` is now `pub fn get_location(pc: usize, runner: &CairoRunner) -> Option<Location>`
        * `pub fn decode_instruction(encoded_instr: i64, mut imm: Option<BigInt>) -> Result<instruction::Instruction, VirtualMachineError>` is now `pub fn decode_instruction(encoded_instr: i64, mut imm: Option<&BigInt>) -> Result<instruction::Instruction, VirtualMachineError>`
        * `VmExcepion` field's string format now mirror their cairo-lang conterparts.<|MERGE_RESOLUTION|>--- conflicted
+++ resolved
@@ -2,16 +2,11 @@
 
 #### Upcoming Changes
 
-<<<<<<< HEAD
 * Add missing hint on uint256_improvements lib [#1013](https://github.com/lambdaclass/cairo-rs/pull/1013):
-=======
-* Add missing hint on cairo_secp lib [#1010](https://github.com/lambdaclass/cairo-rs/pull/1010):
->>>>>>> 14cee591
-
-    `BuiltinHintProcessor` now supports the following hint:
-
-    ```python
-<<<<<<< HEAD
+
+    `BuiltinHintProcessor` now supports the following hint:
+
+    ```python
         a = (ids.a.high << 128) + ids.a.low
         div = (ids.div.b23 << 128) + ids.div.b01
         quotient, remainder = divmod(a, div)
@@ -20,7 +15,13 @@
         ids.quotient.high = quotient >> 128
         ids.remainder.low = remainder & ((1 << 128) - 1)
         ids.remainder.high = remainder >> 128
-=======
+    ```
+
+* Add missing hint on cairo_secp lib [#1010](https://github.com/lambdaclass/cairo-rs/pull/1010):
+
+    `BuiltinHintProcessor` now supports the following hint:
+
+    ```python
         memory[ap] = int(x == 0)
     ```
 
@@ -52,7 +53,6 @@
 
     ```python
         ids.len_hi = max(ids.scalar_u.d2.bit_length(), ids.scalar_v.d2.bit_length())-1
->>>>>>> 14cee591
     ```
 
 * Update `starknet-crypto` to version `0.4.3` [#1011](https://github.com/lambdaclass/cairo-rs/pull/1011)
