--- conflicted
+++ resolved
@@ -2,9 +2,8 @@
 
 #### Upcoming Changes
 
-<<<<<<< HEAD
 * Bump `starknet-types-core` version + Use the lib's pedersen hash [#1692](https://github.com/lambdaclass/cairo-vm/pull/1692)
-=======
+
 * fix(BREAKING): Use program builtins in `initialize_main_entrypoint` & `read_return_values`[#1703](https://github.com/lambdaclass/cairo-vm/pull/1703)
   * `initialize_main_entrypoint` now iterates over the program builtins when building the stack & inserts 0 for any missing builtin
   * `read_return_values` now only computes the final stack of the builtins in the program
@@ -42,7 +41,6 @@
 
 * bugfix(BREAKING): Handle off2 immediate case in `get_integer_from_reference`[#1701](https://github.com/lambdaclass/cairo-vm/pull/1701)
   * `get_integer_from_reference` & `get_integer_from_var_name` output changed from `Result<Cow<'a, Felt252>, HintError>` to `Result<Felt252, HintError>`
->>>>>>> 6de8f56f
 
 * feat: Reorganized builtins to be in the top of stack at the end of a run (Cairo1).
 
