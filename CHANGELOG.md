--- conflicted
+++ resolved
@@ -2,10 +2,9 @@
 
 #### Upcoming Changes
 
-<<<<<<< HEAD
 * BREAKING: Set dynamic params as null by default on air public input [#1716](https://github.com/lambdaclass/cairo-vm/pull/1716)
   * `PublicInput` field `layout_params` renamed to `dynamic_params` & type changed from`&'a CairoLayout` to `()`.
-=======
+
 * fix(BREAKING): Remove unsafe impl of `Add<usize> for &'a Relocatable`[#1718](https://github.com/lambdaclass/cairo-vm/pull/1718)
 
 * fix(BREAKING): Handle triple dereference references[#1708](https://github.com/lambdaclass/cairo-vm/pull/1708)
@@ -14,7 +13,6 @@
   * Reference parsing now handles the case of dereferences inside the cast. Aka references of type `cast([A + B], type)` such as `cast([[fp + 2] + 2], felt)`.
 
 * Bump `starknet-types-core` version + Use the lib's pedersen hash [#1692](https://github.com/lambdaclass/cairo-vm/pull/1692)
->>>>>>> 4b17118b
 
 * refactor: Remove unused code & use constants whenever possible for builtin instance definitions[#1707](https://github.com/lambdaclass/cairo-vm/pull/1707)
 
