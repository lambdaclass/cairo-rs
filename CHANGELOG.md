## Cairo-VM Changelog

#### Upcoming Changes

<<<<<<< HEAD
* refactor(BREAKING): Move the VM back to the CairoRunner [#1743](https://github.com/lambdaclass/cairo-vm/pull/1743)
  * `CairoRunner` has a new public field `vm: VirtualMachine`
  * `CairoRunner` no longer derives `Debug`
  * `CairoRunner` methods `new_v2` & `new` take an extra boolean argument `trace_enabled`.
  * Functions `cairo_run` , `cairo_run_program` & `cairo_run_fuzzed_program` from `vm` crate and `cairo_run_program` from `cairo1-run` crate now retun only `CairoRunner` instead of `(CairoRunner, VirtualMachine)`
  * `CairoRunner` methods no longer take a reference to `VirtualMachine`. Methods that took an immutable reference to self and a mutable reference to the VM now take a mutable reference to self. Affected methods:
    * `initialize`
    * `initialize_builtins`
    * `initialize_all_builtins`
    * `initialize_segments`
    * `initialize_state`
    * `initialize_function_entrypoint`
    * `initialize_state`
    * `initialize_main_entrypoint`
    * `initialize_vm`
    * `run_until_pc`
    * `run_for_steps`
    * `run_until_steps`
    * `run_until_power_of_2`
    * `get_perm_range_check_limits`
    * `check_range_check_usage`
    * `get_memory_holes`
    * `check_diluted_check_usage`
    * `end_run`
    * `relocate_trace`
    * `relocate_memory`
    * `relocate`
    * `get_builtin_segments_info`
    * `get_builtin_segments_info_for_pie`
    * `get_execution_resources`
    * `finalize_segments`
    * `run_from_entrypoint`
    * `check_used_cells`
    * `check_memory_usage`
    * `initialize_function_runner_cairo_1`
    * `initialize_function_runner`
    * `read_return_values`
    * `get_builtins_final_stack`
    * `get_cairo_pie`
    * `get_air_public_input`
    * `get_air_private_input`
    * `get_memory_segment_addresses`
  * Functions & methods taking a reference to `CairoRunner` & `VirtualMachine` now only take a reference to `CairoRunner`:
    * `start_tracer`
    * `VmException::from_vm_error`
    * `get_error_attr_value`
    * `get_traceback`
    * `verify_secure_runner`
  * [hooks feature] `BeforeFirstStepHookFunc` dyn Fn no longer takes a mutable reference to `CairoRunner`, along with `VirtualMachine::execute_before_first_step`.
=======
* fix: add support for arrays shorter than 2 as arguments for cairo1-run [#1737](https://github.com/lambdaclass/cairo-vm/pull/1737)

* bugfix: Fix BuiltinRunner::final_stack for SegmentArena[#1747](https://github.com/lambdaclass/cairo-vm/pull/1747)

* feat: unify `arbitrary`, `hooks`, `print` and `skip_next_instruction_hint` features as a single `test_utils` feature [#1755](https://github.com/lambdaclass/cairo-vm/pull/1755)
  * BREAKING: removed the above features

* bugfix: cairo1-run CLI: Set finalize_builtins to true when using --air_public_input flag [#1744](https://github.com/lambdaclass/cairo-vm/pull/1752)
>>>>>>> b25dae7b

* feat: Add hint `U256InvModN` to `Cairo1HintProcessor` [#1744](https://github.com/lambdaclass/cairo-vm/pull/1744)

* perf: use a more compact representation for `MemoryCell` [#1672](https://github.com/lambdaclass/cairo-vm/pull/1672)
  * BREAKING: `Memory::get_value` will now always return `Cow::Owned` variants, code that relied on `Cow::Borrowed` may break

#### [1.0.0-rc2] - 2024-05-02

* `cairo1-run` CLI: Allow loading arguments from file[#1739](https://github.com/lambdaclass/cairo-vm/pull/1739)

* BREAKING: Remove unused `CairoRunner` field `original_steps`[#1742](https://github.com/lambdaclass/cairo-vm/pull/1742)

* feat: Add `--run_from_cairo_pie` to `cairo-vm-cli` + workflow [#1730](https://github.com/lambdaclass/cairo-vm/pull/1730)

* Serialize directly into writer in `CairoPie::write_zip_file`[#1736](https://github.com/lambdaclass/cairo-vm/pull/1736)

* feat: Add support for cairo1 run with segements arena validation.
  * Refactored the runner CASM code generation to user a more high level builder.
  * Added segment merging of the dictionary segments.
  * Added validation of the generated segment arena in cairo1 run.

* refactor: Add `lib.rs` to cairo1-run[#1714](https://github.com/lambdaclass/cairo-vm/pull/1714)

* feat: Implement `CairoPie::read_zip_file`[#1729](https://github.com/lambdaclass/cairo-vm/pull/1729)

* feat: Bump to 2.6.3 + Remove gas checks[#1709](https://github.com/lambdaclass/cairo-vm/pull/1709)
  * Bump cairo_lang crates & corelib to v2.6.3
  * Disable gas checks when compiling to sierra & casm
  * Add `Known bugs & issues` segment to README, poining out issues derived from the removal of gas checks and cairo v2.6.3

* feat: Implement running from `CairoPie`[#1720](https://github.com/lambdaclass/cairo-vm/pull/1720)
  * Add function `cairo_run_pie`
  * Add `CairoPie` methods `run_validity_checks` & `check_pie_compatibility`
  * Add `Program` method `from_stripped_program`

* bugfix: Don't assume outer deref when fetching integer values from references[#1732](https://github.com/lambdaclass/cairo-vm/pull/1732)

* feat: Implement `extend_additional_data` for `BuiltinRunner`[#1726](https://github.com/lambdaclass/cairo-vm/pull/1726)

* BREAKING: Set dynamic params as null by default on air public input [#1716](https://github.com/lambdaclass/cairo-vm/pull/1716)
  * `PublicInput` field `layout_params` renamed to `dynamic_params` & type changed from`&'a CairoLayout` to `()`.

* feat: `cairo1-run` accepts Sierra programs [#1719](https://github.com/lambdaclass/cairo-vm/pull/1719)

* refactor(BREAKING): Use `BuiltinName` enum instead of string representation [#1722](https://github.com/lambdaclass/cairo-vm/pull/1722)
  * `BuiltinName` moved from `crate::serde::deserialize_program` module to `crate::types::builtin_name`.
    * Implement `BuiltinName` methods `to_str`, `to_str_with_suffix`, `from_str` & `from_str_with_suffix`.
  * Remove `BuiltinName` method `name`.
  * All builtin-related error variants now store `BuiltinName` instead of `&'static str` or `String`.
  * Remove constants: `OUTPUT_BUILTIN_NAME`, `HASH_BUILTIN_NAME`, `RANGE_CHECK_BUILTIN_NAME`,`RANGE_CHECK_96_BUILTIN_NAME`, `SIGNATURE_BUILTIN_NAME`, `BITWISE_BUILTIN_NAME`, `EC_OP_BUILTIN_NAME`, `KECCAK_BUILTIN_NAME`, `POSEIDON_BUILTIN_NAME`, `SEGMENT_ARENA_BUILTIN_NAME`, `ADD_MOD_BUILTIN_NAME` &
`MUL_MOD_BUILTIN_NAME`.
  * Remove `BuiltinRunner` & `ModBuiltinRunner` method `identifier`
  * Structs containing string representation of builtin names now use `BuiltinName` instead:
    * `AirPrivateInput(pub HashMap<&'static str, Vec<PrivateInput>>)` ->  `AirPrivateInput(pub HashMap<BuiltinName, Vec<PrivateInput>>)`.
    * `CairoPieMetadata` field `additional_data`: `HashMap<String, BuiltinAdditionalData>,` -> `CairoPieAdditionalData` with `CairoPieAdditionalData(pub HashMap<BuiltinName, BuiltinAdditionalData>)`
    * `CairoPieMetadata` field `builtin_segments`: `HashMap<String, SegmentInfo>` -> `HashMap<BuiltinName, SegmentInfo>`.
    * `ExecutiobResources` field `builtin_instance_counter`: `HashMap<String, usize>` -> `HashMap<BuiltinName, usize>`
  * Methods returning string representation of builtin names now use `BuiltinName` instead:
    * `BuiltinRunner`, `ModBuiltinRunner` & `RangeCheckBuiltinRunner` method `name`: `&'static str` -> `BuiltinName`.
    * `CairoRunner` method `get_builtin_segment_info_for_pie`: `Result<HashMap<String, cairo_pie::SegmentInfo>, RunnerError>` -> `Result<HashMap<BuiltinName, cairo_pie::SegmentInfo>, RunnerError>`

  Notes: Serialization of vm outputs that now contain `BuiltinName` & `Display` implementation of `BuiltinName` have not been affected by this PR

* feat: Add `recursive_with_poseidon` layout[#1724](https://github.com/lambdaclass/cairo-vm/pull/1724)

* refactor(BREAKING): Use an enum to represent layout name[#1715](https://github.com/lambdaclass/cairo-vm/pull/1715)
  * Add enum `LayoutName` to represent cairo layout names.
  * `CairoRunConfig`, `Cairo1RunConfig` & `CairoRunner` field `layout` type changed from `String` to `LayoutName`.
  * `CairoLayout` field `name` type changed from `String` to `LayoutName`.

* fix(BREAKING): Remove unsafe impl of `Add<usize> for &'a Relocatable`[#1718](https://github.com/lambdaclass/cairo-vm/pull/1718)

* fix(BREAKING): Handle triple dereference references[#1708](https://github.com/lambdaclass/cairo-vm/pull/1708)
  * Replace `ValueAddress` boolean field `dereference` with boolean fields `outer_dereference` & `inner_dereference`
  * Replace `HintReference` boolean field `dereference` with boolean fields `outer_dereference` & `inner_dereference`
  * Reference parsing now handles the case of dereferences inside the cast. Aka references of type `cast([A + B], type)` such as `cast([[fp + 2] + 2], felt)`.

* Bump `starknet-types-core` version + Use the lib's pedersen hash [#1692](https://github.com/lambdaclass/cairo-vm/pull/1692)

* refactor: Remove unused code & use constants whenever possible for builtin instance definitions[#1707](https://github.com/lambdaclass/cairo-vm/pull/1707)

* feat: missing EC hints for Starknet OS 0.13.1 [#1706](https://github.com/lambdaclass/cairo-vm/pull/1706)

* fix(BREAKING): Use program builtins in `initialize_main_entrypoint` & `read_return_values`[#1703](https://github.com/lambdaclass/cairo-vm/pull/1703)
  * `initialize_main_entrypoint` now iterates over the program builtins when building the stack & inserts 0 for any missing builtin
  * `read_return_values` now only computes the final stack of the builtins in the program
  * BREAKING: `read_return_values` now takes a boolean argument `allow_missing_builtins`
  * Added method `BuiltinRunner::identifier` to get the `BuiltinName` of each builtin
  * BREAKING: `OutputBuiltinRunner::get_public_memory` now takes a reference to `MemorySegmentManager`
  * BREAKING: method `VirtualMachine::get_memory_segment_addresses` moved to `CairoRunner::get_memory_segment_addresses`

* feat(BREAKING): Add range_check96 builtin[#1698](https://github.com/lambdaclass/cairo-vm/pull/1698)
  * Add the new `range_check96` builtin to the `all_cairo` layout.
  * `RangeCheckBuiltinRunner` changes:
    * Remove field `n_parts`, replacing it with const generic `N_PARTS`.
    * Remome `n_parts` argument form method `new`.
    * Remove field `_bound`, replacing it with public method `bound`.
    * Add public methods `name` & `n_parts`.

* feat(BREAKING): Add mod builtin [#1673](https://github.com/lambdaclass/cairo-vm/pull/1673)

  Main Changes:
  * Add the new `ModBuiltinRunner`, implementing the builtins `add_mod` & `mul_mod`
  * Adds `add_mod` & `mul_mod` to the `all_cairo` & `dynamic` layouts under the `mod_builtin` feature flag. This will be added to the main code in a future update.
  * Add method `VirtualMachine::fill_memory` in order to perform the new builtin's main logic from within hints
  * Add hints to run arithmetic circuits using `add_mod` and/or `mul_mod` builtins

  Other Changes:
  * BREAKING: BuiltinRunner method signature change from
  `air_private_input(&self, memory: &Memory) -> Vec<PrivateInput>` to `pub fn air_private_input(&self, segments: &MemorySegmentManager) -> Vec<PrivateInput>`
  * Add `MayleRelocatable::sub_usize`
  * Implement `Add<u32> for Relocatable`
  * Add `Memory::get_usize`
  * BREAKING: Clean up unused/duplicated code from builtins module:
    * Remove unused method `get_memory_segment_addresses` from all builtin runners & the enum
    * Remove empty implementations of `deduce_memory_cell` & `add_validation_rules` from all builtin runners
    * Remove duplicated implementation of `final_stack` from all builtin runners except output and move it to the enum implementation

* bugfix(BREAKING): Handle off2 immediate case in `get_integer_from_reference`[#1701](https://github.com/lambdaclass/cairo-vm/pull/1701)
  * `get_integer_from_reference` & `get_integer_from_var_name` output changed from `Result<Cow<'a, Felt252>, HintError>` to `Result<Felt252, HintError>`

* feat: Reorganized builtins to be in the top of stack at the end of a run (Cairo1).

* BREAKING: Remove `CairoRunner::add_additional_hash_builtin` & `VirtualMachine::disable_trace`[#1658](https://github.com/lambdaclass/cairo-vm/pull/1658)

* feat: output builtin add_attribute method [#1691](https://github.com/lambdaclass/cairo-vm/pull/1691)
 
* feat: add a method to retrieve the output builtin from the VM [#1690](https://github.com/lambdaclass/cairo-vm/pull/1690)

* feat: Add zero segment [#1668](https://github.com/lambdaclass/cairo-vm/pull/1668)

* feat: Bump cairo_lang to 0.13.1 in testing env [#1687](https://github.com/lambdaclass/cairo-vm/pull/1687)

* feat(BREAKING): Use return type info from sierra when serializing return values in cairo1-run crate [#1665](https://github.com/lambdaclass/cairo-vm/pull/1665)
  * Removed public function `serialize_output`.
  * Add field `serialize_output` to `Cairo1RunConfig`.
  * Function `cairo_run_program` now returns an extra `Option<String>` value with the serialized output if `serialize_output` is enabled in the config.
  * Output serialization improved as it now uses the sierra program data to identify return value's types.

* feat: Create hyper_threading crate to benchmark the `cairo-vm` in a hyper-threaded environment [#1679](https://github.com/lambdaclass/cairo-vm/pull/1679)

* feat: add a `--tracer` option which hosts a web server that shows the line by line execution of cairo code along with memory registers [#1265](https://github.com/lambdaclass/cairo-vm/pull/1265)

* feat: Fix error handling in `initialize_state`[#1657](https://github.com/lambdaclass/cairo-vm/pull/1657)

* feat: Make air public inputs deserializable [#1657](https://github.com/lambdaclass/cairo-vm/pull/1648)

* feat: Show only layout builtins in air private input [#1651](https://github.com/lambdaclass/cairo-vm/pull/1651)

* feat: Sort builtin segment info upon serialization for Cairo PIE [#1654](https://github.com/lambdaclass/cairo-vm/pull/1654)

* feat: Fix output serialization for cairo 1 [#1645](https://github.com/lambdaclass/cairo-vm/pull/1645)
  * Reverts changes added by #1630
  * Extends the serialization of Arrays added by the `print_output` flag to Spans and Dictionaries
  * Now dereferences references upon serialization

* feat: Add flag to append return values to output segment when not running in proof_mode [#1646](https://github.com/lambdaclass/cairo-vm/pull/1646)
  * Adds the flag `append_return_values` to both the CLI and `Cairo1RunConfig` struct.
  * Enabling flag will add the output builtin and the necessary instructions to append the return values to the output builtin's memory segment.

* feat: Compute program hash chain [#1647](https://github.com/lambdaclass/cairo-vm/pull/1647)

* feat: Add cairo1-run output pretty-printing for felts, arrays/spans and dicts [#1630](https://github.com/lambdaclass/cairo-vm/pull/1630)

* feat: output builtin features for bootloader support [#1580](https://github.com/lambdaclass/cairo-vm/pull/1580)

#### [1.0.0-rc1] - 2024-02-23

* Bump `starknet-types-core` dependency version to 0.0.9 [#1628](https://github.com/lambdaclass/cairo-vm/pull/1628)

* feat: Implement `Display` for `MemorySegmentManager`[#1606](https://github.com/lambdaclass/cairo-vm/pull/1606)

* fix: make Felt252DictEntryUpdate work with MaybeRelocatable instead of only Felt [#1624](https://github.com/lambdaclass/cairo-vm/pull/1624).

* chore: bump `cairo-lang-` dependencies to 2.5.4 [#1629](https://github.com/lambdaclass/cairo-vm/pull/1629)

* chore: bump `cairo-lang-` dependencies to 2.5.3 [#1596](https://github.com/lambdaclass/cairo-vm/pull/1596)

* refactor: Refactor `cairo1-run` crate [#1601](https://github.com/lambdaclass/cairo-vm/pull/1601)
  * Add function `cairo_run_program` & struct `Cairo1RunConfig` in `cairo1-run::cairo_run` module.
  * Function `serialize_output` & structs `FuncArg` and `Error` in crate `cairo1-run` are now public.

* feat(BREAKING): Add `allow_missing_builtins` flag [#1600](https://github.com/lambdaclass/cairo-vm/pull/1600)

    This new flag will skip the check that all builtins used by the program need to be present in the selected layout if enabled. It will also be enabled by default when running in proof_mode.

  * Add `allow_missing_builtins` flag to `cairo-vm-cli` crate
  * Add `allow_missing_builtins` field to `CairoRunConfig` struct
  * Add `allow_missing_builtins` boolean argument to `CairoRunner` methods `initialize` & `initialize_builtins`

* feat: Append return values to the output segment when running cairo1-run in proof_mode [#1597](https://github.com/lambdaclass/cairo-vm/pull/1597)
  * Add instructions to the proof_mode header to copy return values to the output segment before initiating the infinite loop
  * Output builtin is now always included when running cairo 1 programs in proof_mode

* feat: deserialize AIR private input [#1589](https://github.com/lambdaclass/cairo-vm/pull/1589)

* feat(BREAKING): Remove unecessary conversion functions between `Felt` & `BigUint`/`BigInt` [#1562](https://github.com/lambdaclass/cairo-vm/pull/1562)
  * Remove the following functions:
    * felt_from_biguint
    * felt_from_bigint
    * felt_to_biguint
    * felt_to_bigint

* perf: optimize instruction cache allocations by using `VirtualMachine::load_data` [#1441](https://github.com/lambdaclass/cairo-vm/pull/1441)

* feat: Add `print_output` flag to `cairo-1` crate [#1575] (https://github.com/lambdaclass/cairo-vm/pull/1575)

* bugfixes(BREAKING): Fix memory hole count inconsistencies #[1585] (https://github.com/lambdaclass/cairo-vm/pull/1585)
  * Output builtin memory segment is no longer skipped when counting memory holes
  * Temporary memory cells now keep their accessed status when relocated
  * BREAKING: Signature change: `get_memory_holes(&self, builtin_count: usize) -> Result<usize, MemoryError>` ->  `get_memory_holes(&self, builtin_count: usize,  has_output_builtin: bool) -> Result<usize, MemoryError>`

* feat: Add `cairo_pie_output` flag to `cairo1-run` [#1581] (https://github.com/lambdaclass/cairo-vm/pull/1581)

* feat: Add `cairo_pie_output` flag to `cairo_vm_cli` [#1578] (https://github.com/lambdaclass/cairo-vm/pull/1578)
  * Fix serialization of CairoPie to be fully compatible with the python version
  * Add `CairoPie::write_zip_file`
  * Move handling of required and exclusive arguments in `cairo-vm-cli` to struct definition using clap derives

* feat: Add doc + default impl for ResourceTracker trait [#1576] (https://github.com/lambdaclass/cairo-vm/pull/1576)

* feat: Add `air_private_input` flag to `cairo1-run` [#1559] (https://github.com/lambdaclass/cairo-vm/pull/1559)

* feat: Add `args` flag to `cairo1-run` [#1551] (https://github.com/lambdaclass/cairo-vm/pull/1551)

* feat: Add `air_public_input` flag to `cairo1-run` [#1539] (https://github.com/lambdaclass/cairo-vm/pull/1539)

* feat: Implement air_private_input [#1552](https://github.com/lambdaclass/cairo-vm/pull/1552)

* feat: Add `proof_mode` flag to `cairo1-run` [#1537] (https://github.com/lambdaclass/cairo-vm/pull/1537)
  * The cairo1-run crate no longer compiles and executes in proof_mode by default
  * Add flag `proof_mode` to cairo1-run crate. Activating this flag will enable proof_mode compilation and execution

* dev: bump cairo 1 compiler dep to 2.4 [#1530](https://github.com/lambdaclass/cairo-vm/pull/1530)

#### [1.0.0-rc0] - 2024-1-5

* feat: Use `ProjectivePoint` from types-rs in ec_op builtin impl [#1532](https://github.com/lambdaclass/cairo-vm/pull/1532)

* feat(BREAKING): Replace `cairo-felt` crate with `starknet-types-core` (0.0.5) [#1408](https://github.com/lambdaclass/cairo-vm/pull/1408)

* feat(BREAKING): Add Cairo 1 proof mode compilation and execution [#1517] (https://github.com/lambdaclass/cairo-vm/pull/1517)
    * In the cairo1-run crate, now the Cairo 1 Programs are compiled and executed in proof-mode
    * BREAKING: Remove `CairoRunner.proof_mode: bool` field and replace it with `CairoRunner.runner_mode: RunnerMode`

* perf: Add `extensive_hints` feature to prevent performance regression for the common use-case [#1503] (https://github.com/lambdaclass/cairo-vm/pull/1503)

  * Gates changes added by #1491 under the feature flag `extensive_hints`

* chore: remove cancel-duplicates workflow [#1497](https://github.com/lambdaclass/cairo-vm/pull/1497)

* feat: Handle `pc`s outside of program segment in `VmException` [#1501] (https://github.com/lambdaclass/cairo-vm/pull/1501)

  * `VmException` now shows the full pc value instead of just the offset (`VmException.pc` field type changed to `Relocatable`)
  * `VmException.traceback` now shows the full pc value for each entry instead of hardcoding its index to 0.
  * Disable debug information for errors produced when `pc` is outside of the program segment (segment_index != 0). `VmException` fields `inst_location` & `error_attr_value` will be `None` in such case.

* feat: Allow running instructions from pcs outside the program segement [#1493](https://github.com/lambdaclass/cairo-vm/pull/1493)

* BREAKING: Partially Revert `Optimize trace relocation #906` [#1492](https://github.com/lambdaclass/cairo-vm/pull/1492)

  * Remove methods `VirtualMachine::get_relocated_trace`& `VirtualMachine::relocate_trace`.
  * Add `relocated_trace` field  & `relocate_trace` method to `CairoRunner`.
  * Swap `TraceEntry` for `RelocatedTraceEntry` type in `write_encoded_trace` & `PublicInput::new` signatures.
  * Now takes into account the program counter's segment index when building the execution trace instead of assuming it to be 0.

* feat: Add HintProcessor::execute_hint_extensive + refactor hint_ranges [#1491](https://github.com/lambdaclass/cairo-vm/pull/1491)

  * Add trait method `HintProcessorLogic::execute_hint_extensive`:
    * This method has a similar behaviour to `HintProcessorLogic::execute_hint` but it also returns a `HintExtension` (type alias for `HashMap<Relocatable, Vec<Box<dyn Any>>>`) that can be used to extend the current map of hints used by the VM. This behaviour achieves what the `vm_load_data` primitive does for cairo-lang, and is needed to implement os hints.
    * This method is now used by the VM to execute hints instead of `execute_hint`, but it's default implementation calls `execute_hint`, so current implementors of the `HintProcessor` trait won't notice any change.

  * Signature changes:
    * `pub fn step_hint(&mut self, hint_executor: &mut dyn HintProcessor, exec_scopes: &mut ExecutionScopes, hint_datas: &mut Vec<Box<dyn Any>>, constants: &HashMap<String, Felt252>) -> Result<(), VirtualMachineError>` -> `pub fn step_hint(&mut self, hint_processor: &mut dyn HintProcessor, exec_scopes: &mut ExecutionScopes, hint_datas: &mut Vec<Box<dyn Any>>, hint_ranges: &mut HashMap<Relocatable, HintRange>, constants: &HashMap<String, Felt252>) -> Result<(), VirtualMachineError>`
    * `pub fn step(&mut self, hint_executor: &mut dyn HintProcessor, exec_scopes: &mut ExecutionScopes, hint_data: &[Box<dyn Any>], constants: &HashMap<String, Felt252>) -> Result<(), VirtualMachineError>` -> `pub fn step(&mut self, hint_processor: &mut dyn HintProcessor, exec_scopes: &mut ExecutionScopes, hint_datas: &mut Vec<Box<dyn Any>>, hint_ranges: &mut HashMap<Relocatable, HintRange>, constants: &HashMap<String, Felt252>) -> Result<(), VirtualMachineError>`

* feat: add debugging capabilities behind `print` feature flag. [#1476](https://github.com/lambdaclass/cairo-vm/pull/1476)

* feat: add `cairo_run_program` function that takes a `Program` as an arg. [#1496](https://github.com/lambdaclass/cairo-vm/pull/1496)

#### [0.9.1] - 2023-11-16

* chore: bump `cairo-lang-` dependencies to 2.3.1 [#1482](https://github.com/lambdaclass/cairo-vm/pull/1482), [#1483](https://github.com/lambdaclass/cairo-vm/pull/1483)

* feat: Make PublicInput fields public [#1474](https://github.com/lambdaclass/cairo-vm/pull/1474)

* chore: bump starknet-crypto to v0.6.1 [#1469](https://github.com/lambdaclass/cairo-vm/pull/1469)

* feat: Implement the Serialize and Deserialize methods for the Program struct [#1458](https://github.com/lambdaclass/cairo-vm/pull/1458)

* feat: Use only program builtins when running cairo 1 programs [#1457](https://github.com/lambdaclass/cairo-vm/pull/1457)

* feat: Use latest cairo-vm version in cairo1-run crate [#1455](https://github.com/lambdaclass/cairo-vm/pull/1455)

* feat: Implement a CLI to run cairo 1 programs [#1370](https://github.com/lambdaclass/cairo-vm/pull/1370)

* fix: Fix string code of `BLAKE2S_ADD_UINT256` hint [#1454](https://github.com/lambdaclass/cairo-vm/pull/1454)

#### [0.9.0] - 2023-10-03

* fix: Default to empty attributes vector when the field is missing from the program JSON [#1450](https://github.com/lambdaclass/cairo-vm/pull/1450)

* fix: Change serialization of CairoPieMemory to match Python's binary format [#1447](https://github.com/lambdaclass/cairo-vm/pull/1447)

* fix: Remove Deserialize derive from CairoPie and fix Serialize implementation to match Python's [#1444](https://github.com/lambdaclass/cairo-vm/pull/1444)

* fix: ec_recover hints no longer panic when divisor is 0 [#1433](https://github.com/lambdaclass/cairo-vm/pull/1433)

* feat: Implement the Serialize and Deserialize traits for the CairoPie struct [#1438](https://github.com/lambdaclass/cairo-vm/pull/1438)

* fix: Using UINT256_HINT no longer panics when b is greater than 2^256 [#1430](https://github.com/lambdaclass/cairo-vm/pull/1430)

* feat: Added a differential fuzzer for programs with whitelisted hints [#1358](https://github.com/lambdaclass/cairo-vm/pull/1358)

* fix(breaking): Change return type of `get_execution_resources` to `RunnerError` [#1398](https://github.com/lambdaclass/cairo-vm/pull/1398)

* Don't build wasm-demo in `build` target + add ci job to run the wasm demo [#1393](https://github.com/lambdaclass/cairo-vm/pull/1393)

    * Adds default-members to workspace
    * Crate `examples/wasm-demo` is no longer built during `make build`
    * `make check` no longer compiles the cairo file used in the wasm-demo
    * Removes Makefile targets `examples/wasm-demo/src/array_sum.json` & `example_program`
    * `wasm-demo` now uses the compiled cairo file in `cairo_programs` directory instead of its own copy

* feat: Add `Program::new_for_proof` [#1396](https://github.com/lambdaclass/cairo-vm/pull/1396)

#### [0.8.7] - 2023-8-28

* Add REDUCE_V2 hint [#1420](https://github.com/lambdaclass/cairo-vm/pull/1420):
    * Implement REDUCE_V2 hint
    * Rename hint REDUCE -> REDUCE_V1

* BREAKING: Add `disable_trace_padding` to `CairoRunConfig`[#1233](https://github.com/lambdaclass/cairo-rs/pull/1233)

* feat: Implement `CairoRunner.get_cairo_pie`[#1375](https://github.com/lambdaclass/cairo-vm/pull/1375)

* fix: Compare air_public_inputs against python vm + Fix how public memory is built [#391](https://github.com/lambdaclass/cairo-vm/pull/1391)

    BugFixes:

    *  `CairoRunner.finalize_segments` now builds the output builtin's public memory (if applicable).
    * `MemorySegmentManager.get_public_memory_addresses` logic fixed.
    * `MemorySegmentManager.finalize` no longer skips segments when their public memory is None

    Minor changes:

    * `VirtualMachine.get_public_memory_addresses` now strips the "_builtin" suffix from builtin names
    * `MemorySegmentAddresses.stop_address` renamed to `stop_ptr`

    Overall these changes make the the air public input file (obtained through the --air_public_input flag) equivalent to the ones outputted by the cairo-lang version

* fix: Fix `SPLIT_FELT` hint [#1387](https://github.com/lambdaclass/cairo-vm/pull/1387)

* refactor: combine `Program.hints` and `Program.hints_ranges` into custom collection [#1366](https://github.com/lambdaclass/cairo-vm/pull/1366)

* fix: Fix div_mod [#1383](https://github.com/lambdaclass/cairo-vm/pull/1383)

  * Fixes `div_mod` function so that it behaves like the cairo-lang version
  * Various functions in the `math_utils` crate can now return a `MathError` : `div_mod`, `ec_add`, `line_slope`, `ec_double`, `ec_double_slope`.
  * Fixes `UINT256_MUL_INV_MOD_P` hint so that it behaves like the python code.

#### [0.8.6] - 2023-8-11

* fix: Handle error in hint `UINT256_MUL_DIV_MOD` when divides by zero [#1367](https://github.com/lambdaclass/cairo-vm/pull/1367)

* Add HintError::SyscallError and VmErrors::HINT_ERROR_STR constant [#1357](https://github.com/lambdaclass/cairo-rs/pull/1357)

* feat: make *arbitrary* feature also enable a `proptest::arbitrary::Arbitrary` implementation for `Felt252` [#1355](https://github.com/lambdaclass/cairo-vm/pull/1355)

* fix: correctly display invalid signature error message [#1361](https://github.com/lambdaclass/cairo-vm/pull/1361)

#### [0.8.5] - 2023-7-31

* fix: `Program` comparison depending on `hints_ranges` ordering [#1351](https://github.com/lambdaclass/cairo-rs/pull/1351)

* feat: implement the `--air_public_input` flag to the runner for outputting public inputs into a file [#1268](https://github.com/lambdaclass/cairo-rs/pull/1268)

* fix: CLI errors bad formatting and handling

* perf: replace insertion with bit-setting in validated addresses [#1208](https://github.com/lambdaclass/cairo-vm/pull/1208)

* fix: return error when a parsed hint's PC is invalid [#1340](https://github.com/lambdaclass/cairo-vm/pull/1340)

* chore(deps): bump _cairo-lang_ dependencies to v2.1.0-rc2 [#1345](https://github.com/lambdaclass/cairo-vm/pull/1345)

* chore(examples): remove _wee_alloc_ dependency from _wasm-demo_ example and _ensure-no_std_ dummy crate [#1337](https://github.com/lambdaclass/cairo-vm/pull/1337)

* docs: improved crate documentation [#1334](https://github.com/lambdaclass/cairo-vm/pull/1334)

* chore!: made `deserialize_utils` module private [#1334](https://github.com/lambdaclass/cairo-vm/pull/1334)
  BREAKING:
  * `deserialize_utils` is no longer exported
  * functions `maybe_add_padding`, `parse_value`, and `take_until_unbalanced` are no longer exported
  * `ReferenceParseError` is no more

* perf: changed `ok_or` usage for `ok_or_else` in expensive cases [#1332](https://github.com/lambdaclass/cairo-vm/pull/1332)

* feat: updated the old WASM example and moved it to [`examples/wasm-demo`](examples/wasm-demo/) [#1315](https://github.com/lambdaclass/cairo-vm/pull/1315)

* feat(fuzzing): add `arbitrary` feature to enable arbitrary derive in `Program` and `CairoRunConfig` [#1306](https://github.com/lambdaclass/cairo-vm/pull/1306) [#1330](https://github.com/lambdaclass/cairo-vm/pull/1330)

* perf: remove pointless iterator from rc limits tracking [#1316](https://github.com/lambdaclass/cairo-vm/pull/1316)

* feat(felt): add `from_bytes_le` and `from_bytes_ne` methods to `Felt252` [#1326](https://github.com/lambdaclass/cairo-vm/pull/1326)

* perf: change `Program::shared_program_data::hints` from `HashMap<usize, Vec<Box<dyn Any>>>` to `Vec<Box<dyn Any>>` and refer to them as ranges stored in a `Vec<_>` indexed by PC with run time reductions of up to 12% [#931](https://github.com/lambdaclass/cairo-vm/pull/931)
  BREAKING:
  * `get_hint_dictionary(&self, &[HintReference], &mut dyn HintProcessor) -> Result<HashMap<usize, Vec<Box<dyn Any>>, VirtualMachineError>` ->
    `get_hint_data(self, &[HintReference], &mut dyn HintProcessor) -> Result<Vec<Box<dyn Any>, VirtualMachineError>`
  * Hook methods receive `&[Box<dyn Any>]` rather than `&HashMap<usize, Vec<Box<dyn Any>>>`

#### [0.8.4]
**YANKED**

#### [0.8.3]
**YANKED**

#### [0.8.2] - 2023-7-10

* chore: update dependencies, particularly lamdaworks 0.1.2 -> 0.1.3 [#1323](https://github.com/lambdaclass/cairo-vm/pull/1323)

* fix: fix `UINT256_MUL_DIV_MOD` hint [#1320](https://github.com/lambdaclass/cairo-vm/pull/1320)

* feat: add dependency installation script `install.sh` [#1298](https://github.com/lambdaclass/cairo-vm/pull/1298)

* fix: specify resolver version 2 in the virtual workspace's manifest [#1311](https://github.com/lambdaclass/cairo-vm/pull/1311)

* feat: add `lambdaworks-felt` feature to `cairo-vm-cli` [#1308](https://github.com/lambdaclass/cairo-vm/pull/1308)

* chore: update dependencies, particularly clap 3.2 -> 4.3 [#1309](https://github.com/lambdaclass/cairo-vm/pull/1309)
  * this removes dependency on _atty_, that's no longer mantained

* chore: remove unused dependencies [#1307](https://github.com/lambdaclass/cairo-vm/pull/1307)
  * rand_core
  * serde_bytes
  * rusty-hook (_dev-dependency_)

* chore: bump `cairo-lang-starknet` and `cairo-lang-casm` dependencies to 2.0.0 [#1313](https://github.com/lambdaclass/cairo-vm/pull/1313)

#### [0.8.1] - 2023-6-29

* chore: change mentions of *cairo-rs-py* to *cairo-vm-py* [#1296](https://github.com/lambdaclass/cairo-vm/pull/1296)

* rename github repo from https://github.com/lambdaclass/cairo-rs to https://github.com/lambdaclass/cairo-vm [#1289](https://github.com/lambdaclass/cairo-vm/pull/1289)

* fix(security): avoid OOM crashes when programs jump to very high invalid addresses [#1285](https://github.com/lambdaclass/cairo-vm/pull/1285)

* fix: add `to_bytes_be` to the felt when `lambdaworks-felt` feature is active [#1290](https://github.com/lambdaclass/cairo-vm/pull/1290)

* chore: mark `modpow` and `to_signed_bytes_le` as *deprecated* [#1290](https://github.com/lambdaclass/cairo-vm/pull/1290)

* fix: bump *lambdaworks-math* to latest version, that fixes no-std support [#1293](https://github.com/lambdaclass/cairo-vm/pull/1293)

* build: remove dependency to `thiserror` (use `thiserror-no-std/std` instead)

* chore: use LambdaWorks' implementation of bit operations for `Felt252` [#1291](https://github.com/lambdaclass/cairo-vm/pull/1291)

* update `cairo-lang-starknet` and `cairo-lang-casm` dependencies to v2.0.0-rc6 [#1299](https://github.com/lambdaclass/cairo-vm/pull/1299)

#### [0.8.0] - 2023-6-26

* feat: Add feature `lambdaworks-felt` to `felt` & `cairo-vm` crates [#1281](https://github.com/lambdaclass/cairo-vm/pull/1281)

    Changes under this feature:
  * `Felt252` now uses *LambdaWorks*' `FieldElement` internally
  * BREAKING: some methods of `Felt252` were removed, namely: `modpow` and `to_signed_bytes_le`

#### [0.7.0] - 2023-6-26

* BREAKING: Integrate `RunResources` logic into `HintProcessor` trait [#1274](https://github.com/lambdaclass/cairo-vm/pull/1274)
  * Rename trait `HintProcessor` to `HintProcessorLogic`
  * Add trait `ResourceTracker`
  * Trait `HintProcessor` is now `HintProcessor: HintProcessorLogic + ResourceTracker`
  * `BuiltinHintProcessor::new` & `Cairo1HintProcessor::new` now receive the argumet `run_resources: RunResources`
  * `HintProcessorLogic::execute_hint` no longer receives `run_resources: &mut RunResources`
  * Remove argument `run_resources: &mut RunResources` from `CairoRunner::run_until_pc` & `CairoRunner::run_from_entrypoint`

* build: remove unused implicit features from cairo-vm [#1266](https://github.com/lambdaclass/cairo-vm/pull/1266)


#### [0.6.1] - 2023-6-23

* fix: updated the `custom_hint_example` and added it to the workspace [#1258](https://github.com/lambdaclass/cairo-vm/pull/1258)

* Add path to cairo-vm README.md [#1276](https://github.com/lambdaclass/cairo-vm/pull/1276)

* fix: change error returned when subtracting two `MaybeRelocatable`s to better reflect the cause [#1271](https://github.com/lambdaclass/cairo-vm/pull/1271)

* fix: CLI error message when using --help [#1270](https://github.com/lambdaclass/cairo-vm/pull/1270)

#### [0.6.0] - 2023-6-18

* fix: `dibit` hint no longer fails when called with an `m` of zero [#1247](https://github.com/lambdaclass/cairo-vm/pull/1247)

* fix(security): avoid denial of service on malicious input exploiting the scientific notation parser [#1239](https://github.com/lambdaclass/cairo-vm/pull/1239)

* BREAKING: Change `RunResources` usage:
    * Modify field type `RunResources.n_steps: Option<usize>,`

    * Public Api Changes:
        *  CairoRunner::run_until_pc: Now receive a `&mut RunResources` instead of an `&mut Option<RunResources>`
        *  CairoRunner::run_from_entrypoint: Now receive a `&mut RunResources` instead of an `&mut Option<RunResources>`
        * VirtualMachine::Step: Add `&mut RunResources` as input
        * Trait HintProcessor::execute_hint: Add  `&mut RunResources` as an input

* perf: accumulate `min` and `max` instruction offsets during run to speed up range check [#1080](https://github.com/lambdaclass/cairo-vm/pull/)
  BREAKING: `Cairo_runner::get_perm_range_check_limits` no longer returns an error when called without trace enabled, as it no longer depends on it

* perf: process reference list on `Program` creation only [#1214](https://github.com/lambdaclass/cairo-vm/pull/1214)
  Also keep them in a `Vec<_>` instead of a `HashMap<_, _>` since it will be continuous anyway.
  BREAKING:
  * `HintProcessor::compile_hint` now receies a `&[HintReference]` rather than `&HashMap<usize, HintReference>`
  * Public `CairoRunner::get_reference_list` has been removed

* BREAKING: Add no_std compatibility to cairo-vm (cairo-1-hints feature still not supported)
    * Move the vm to its own directory and crate, different from the workspace [#1215](https://github.com/lambdaclass/cairo-vm/pull/1215)

    * Add an `ensure_no_std` crate that the CI will use to check that new changes don't revert `no_std` support [#1215](https://github.com/lambdaclass/cairo-vm/pull/1215) [#1232](https://github.com/lambdaclass/cairo-vm/pull/1232)

    * replace the use of `num-prime::is_prime` by a custom implementation, therefore restoring `no_std` compatibility [#1238](https://github.com/lambdaclass/cairo-vm/pull/1238)

#### [0.5.2] - 2023-6-12

* BREAKING: Compute `ExecutionResources.n_steps` without requiring trace [#1222](https://github.com/lambdaclass/cairo-vm/pull/1222)

  * `CairoRunner::get_execution_resources` return's `n_steps` field value is now set to `vm.current_step` instead of `0` if both `original_steps` and `trace` are set to `None`

* Add `RunResources::get_n_steps` method [#1225](https://github.com/lambdaclass/cairo-vm/pull/1225)

* refactor: simplify `mem_eq`

* fix: pin Cairo compiler version [#1220](https://github.com/lambdaclass/cairo-vm/pull/1220)

* perf: make `inner_rc_bound` a constant, improving performance of the range-check builtin

* fix: substraction of `MaybeRelocatable` always behaves as signed [#1218](https://github.com/lambdaclass/cairo-vm/pull/1218)

#### [0.5.1] - 2023-6-7

* fix: fix overflow for `QUAD_BIT` and `DI_BIT` hints [#1209](https://github.com/lambdaclass/cairo-vm/pull/1209)
  Fixes [#1205](https://github.com/lambdaclass/cairo-vm/issue/1205)

* fix: fix hints `UINT256_UNSIGNED_DIV_REM` && `UINT256_EXPANDED_UNSIGNED_DIV_REM` [#1203](https://github.com/lambdaclass/cairo-vm/pull/1203)

* bugfix: fix deserialization of scientific notation with fractional values [#1202](https://github.com/lambdaclass/cairo-vm/pull/1202)

* feat: implement `mem_eq` function to test for equality of two ranges in memory [#1198](https://github.com/lambdaclass/cairo-vm/pull/1198)

* perf: use `mem_eq` in `set_add` [#1198](https://github.com/lambdaclass/cairo-vm/pull/1198)

* feat: wrap big variants of `HintError`, `VirtualMachineError`, `RunnerError`, `MemoryError`, `MathError`, `InsufficientAllocatedCellsError` in `Box` [#1193](https://github.com/lambdaclass/cairo-vm/pull/1193)
  * BREAKING: all tuple variants of `HintError` with a single `Felt252` or multiple elements now receive a single `Box`

* Add `Program::builtins_len method` [#1194](https://github.com/lambdaclass/cairo-vm/pull/1194)

* fix: Handle the deserialization of serde_json::Number with scientific notation (e.g.: Number(1e27)) in felt_from_number function [#1188](https://github.com/lambdaclass/cairo-vm/pull/1188)

* feat: Add RunResources Struct [#1175](https://github.com/lambdaclass/cairo-vm/pull/1175)
  * BREAKING: Modify `CairoRunner::run_until_pc` arity. Add `run_resources: &mut Option<RunResources>` input
  * BREAKING: Modify `CairoRunner::run_from_entrypoint` arity. Add `run_resources: &mut Option<RunResources>` input

* fix: Fix 'as_int' conversion usage in hints `ASSERT_250_BIT` &  `SIGNED_DIV_REM` [#1191](https://github.com/lambdaclass/cairo-vm/pull/1191)


* bugfix: Use cairo constants in `ASSERT_250_BIT` hint [#1187](https://github.com/lambdaclass/cairo-vm/pull/1187)

* bugfix: Fix `EC_DOUBLE_ASSIGN_NEW_X_V2` hint not taking `SECP_P` value from the current execution scope [#1186](https://github.com/lambdaclass/cairo-vm/pull/1186)

* fix: Fix hint `BIGINT_PACK_DIV_MOD` [#1189](https://github.com/lambdaclass/cairo-vm/pull/1189)

* fix: Fix possible subtraction overflow in `QUAD_BIT` & `DI_BIT` hints [#1185](https://github.com/lambdaclass/cairo-vm/pull/1185)

  * These hints now return an error when ids.m equals zero

* fix: felt_from_number not properly returning parse errors [#1012](https://github.com/lambdaclass/cairo-vm/pull/1012)

* fix: Fix felt sqrt and Signed impl [#1150](https://github.com/lambdaclass/cairo-vm/pull/1150)

  * BREAKING: Fix `Felt252` methods `abs`, `signum`, `is_positive`, `is_negative` and `sqrt`
  * BREAKING: Remove function `math_utils::sqrt`(Now moved to `Felt252::sqrt`)

* feat: Add method `CairoRunner::initialize_function_runner_cairo_1` [#1151](https://github.com/lambdaclass/cairo-vm/pull/1151)

  * Add method `pub fn initialize_function_runner_cairo_1(
        &mut self,
        vm: &mut VirtualMachine,
        program_builtins: &[BuiltinName],
    ) -> Result<(), RunnerError>` to `CairoRunner`

  * BREAKING: Move field `builtins` from `SharedProgramData` to `Program`
  * BREAKING: Remove argument `add_segment_arena_builtin` from `CairoRunner::initialize_function_runner`, it is now always false
  * BREAKING: Add `segment_arena` enum variant to `BuiltinName`

* Fix implementation of `InitSquashData` and `ShouldSkipSquashLoop`

* Add more hints to `Cairo1HintProcessor` [#1171](https://github.com/lambdaclass/cairo-vm/pull/1171)
                                          [#1143](https://github.com/lambdaclass/cairo-vm/pull/1143)

    * `Cairo1HintProcessor` can now run the following hints:
        * Felt252DictEntryInit
        * Felt252DictEntryUpdate
        * GetCurrentAccessDelta
        * InitSquashData
        * AllocConstantSize
        * GetCurrentAccessIndex
        * ShouldContinueSquashLoop
        * FieldSqrt
        * Uint512DivMod

* Add some small considerations regarding Cairo 1 programs [#1144](https://github.com/lambdaclass/cairo-vm/pull/1144):

  * Ignore Casm and Sierra files
  * Add special flag to compile Cairo 1 programs

* Make the VM able to run `CasmContractClass` files under `cairo-1-hints` feature [#1098](https://github.com/lambdaclass/cairo-vm/pull/1098)

  * Implement `TryFrom<CasmContractClass> for Program`
  * Add `Cairo1HintProcessor`

#### 0.5.0
**YANKED**

#### [0.4.0] - 2023-05-12

* perf: insert elements from the tail in `load_data` so reallocation happens only once [#1117](https://github.com/lambdaclass/cairo-vm/pull/1117)

* Add `CairoRunner::get_program method` [#1123](https://github.com/lambdaclass/cairo-vm/pull/1123)

* Use to_signed_felt as function for felt252 as BigInt within [-P/2, P/2] range and use to_bigint as function for representation as BigInt. [#1100](https://github.com/lambdaclass/cairo-vm/pull/1100)

* Implement hint on field_arithmetic lib [#1090](https://github.com/lambdaclass/cairo-vm/pull/1090)

    `BuiltinHintProcessor` now supports the following hints:

    ```python
        %{
            def split(num: int, num_bits_shift: int, length: int):
                a = []
                for _ in range(length):
                    a.append( num & ((1 << num_bits_shift) - 1) )
                    num = num >> num_bits_shift
                return tuple(a)

            def pack(z, num_bits_shift: int) -> int:
                limbs = (z.d0, z.d1, z.d2)
                return sum(limb << (num_bits_shift * i) for i, limb in enumerate(limbs))

            a = pack(ids.a, num_bits_shift = 128)
            b = pack(ids.b, num_bits_shift = 128)
            p = pack(ids.p, num_bits_shift = 128)

            res = (a - b) % p


            res_split = split(res, num_bits_shift=128, length=3)

            ids.res.d0 = res_split[0]
            ids.res.d1 = res_split[1]
            ids.res.d2 = res_split[2]
        %}
    ```

* Add missing hint on cairo_secp lib [#1089](https://github.com/lambdaclass/cairo-vm/pull/1089):
    `BuiltinHintProcessor` now supports the following hint:

    ```python

    from starkware.cairo.common.cairo_secp.secp_utils import pack

    slope = pack(ids.slope, PRIME)
    x0 = pack(ids.point0.x, PRIME)
    x1 = pack(ids.point1.x, PRIME)
    y0 = pack(ids.point0.y, PRIME)

    value = new_x = (pow(slope, 2, SECP_P) - x0 - x1) % SECP_P
    ```

* Add missing hint on vrf.json whitelist [#1055](https://github.com/lambdaclass/cairo-vm/pull/1055):

     `BuiltinHintProcessor` now supports the following hint:

     ```python
    %{
        PRIME = 2**255 - 19
        II = pow(2, (PRIME - 1) // 4, PRIME)

        xx = ids.xx.low + (ids.xx.high<<128)
        x = pow(xx, (PRIME + 3) // 8, PRIME)
        if (x * x - xx) % PRIME != 0:
            x = (x * II) % PRIME
        if x % 2 != 0:
            x = PRIME - x
        ids.x.low = x & ((1<<128)-1)
        ids.x.high = x >> 128
    %}
    ```

* Implement hint variant for finalize_blake2s[#1072](https://github.com/lambdaclass/cairo-vm/pull/1072)

    `BuiltinHintProcessor` now supports the following hint:

     ```python
    %{
        # Add dummy pairs of input and output.
        from starkware.cairo.common.cairo_blake2s.blake2s_utils import IV, blake2s_compress

        _n_packed_instances = int(ids.N_PACKED_INSTANCES)
        assert 0 <= _n_packed_instances < 20
        _blake2s_input_chunk_size_felts = int(ids.BLAKE2S_INPUT_CHUNK_SIZE_FELTS)
        assert 0 <= _blake2s_input_chunk_size_felts < 100

        message = [0] * _blake2s_input_chunk_size_felts
        modified_iv = [IV[0] ^ 0x01010020] + IV[1:]
        output = blake2s_compress(
            message=message,
            h=modified_iv,
            t0=0,
            t1=0,
            f0=0xffffffff,
            f1=0,
        )
        padding = (message + modified_iv + [0, 0xffffffff] + output) * (_n_packed_instances - 1)
        segments.write_arg(ids.blake2s_ptr_end, padding)
        %}
        ```

* Implement fast_ec_add hint variant [#1087](https://github.com/lambdaclass/cairo-vm/pull/1087)

`BuiltinHintProcessor` now supports the following hint:

    ```python
    %{
        from starkware.cairo.common.cairo_secp.secp_utils import SECP_P, pack

        slope = pack(ids.slope, PRIME)
        x0 = pack(ids.pt0.x, PRIME)
        x1 = pack(ids.pt1.x, PRIME)
        y0 = pack(ids.pt0.y, PRIME)

        value = new_x = (pow(slope, 2, SECP_P) - x0 - x1) % SECP_P
    %}
    ```

* feat(hints): Add alternative string for hint IS_ZERO_PACK_EXTERNAL_SECP [#1082](https://github.com/lambdaclass/cairo-vm/pull/1082)

    `BuiltinHintProcessor` now supports the following hint:

    ```python
    %{
        from starkware.cairo.common.cairo_secp.secp_utils import pack
        x = pack(ids.x, PRIME) % SECP_P
    %}
    ```

* Add alternative hint code for ec_double hint [#1083](https://github.com/lambdaclass/cairo-vm/pull/1083)

    `BuiltinHintProcessor` now supports the following hint:

    ```python
    %{
        from starkware.cairo.common.cairo_secp.secp_utils import SECP_P, pack

        slope = pack(ids.slope, PRIME)
        x = pack(ids.pt.x, PRIME)
        y = pack(ids.pt.y, PRIME)

        value = new_x = (pow(slope, 2, SECP_P) - 2 * x) % SECP_P
    %}
    ```

* fix(security)!: avoid DoS on malicious insertion to memory [#1099](https://github.com/lambdaclass/cairo-vm/pull/1099)
    * A program could crash the library by attempting to insert a value at an address with a big offset; fixed by trying to reserve to check for allocation failure
    * A program could crash the program by exploiting an integer overflow when attempting to insert a value at an address with offset `usize::MAX`

    BREAKING: added a new error variant `MemoryError::VecCapacityExceeded`

* perf: specialize addition for `u64` and `Felt252` [#932](https://github.com/lambdaclass/cairo-vm/pull/932)
    * Avoids the creation of a new `Felt252` instance for additions with a very restricted valid range
    * This impacts specially the addition of `Relocatable` with `Felt252` values in `update_pc`, which take a significant amount of time in some benchmarks

* fix(starknet-crypto): bump version to `0.5.0` [#1088](https://github.com/lambdaclass/cairo-vm/pull/1088)
    * This includes the fix for a `panic!` in `ecdsa::verify`.
      See: [#365](https://github.com/xJonathanLEI/starknet-rs/issues/365) and [#366](https://github.com/xJonathanLEI/starknet-rs/pulls/366)

* feat(hints): Add alternative string for hint IS_ZERO_PACK [#1081](https://github.com/lambdaclass/cairo-vm/pull/1081)

    `BuiltinHintProcessor` now supports the following hint:

    ```python
    %{
        from starkware.cairo.common.cairo_secp.secp_utils import SECP_P, pack
        x = pack(ids.x, PRIME) % SECP_P
    %}

* Add missing hints `NewHint#55`, `NewHint#56`, and `NewHint#57` [#1077](https://github.com/lambdaclass/cairo-vm/issues/1077)

    `BuiltinHintProcessor` now supports the following hints:

    ```python
    from starkware.cairo.common.cairo_secp.secp_utils import pack
    SECP_P=2**255-19

    x = pack(ids.x, PRIME) % SECP_P
    ```

    ```python
    from starkware.cairo.common.cairo_secp.secp_utils import pack
    SECP_P=2**255-19

    value = pack(ids.x, PRIME) % SECP_P
    ```

    ```python
    SECP_P=2**255-19
    from starkware.python.math_utils import div_mod

    value = x_inv = div_mod(1, x, SECP_P)
    ```

* Implement hint for `starkware.cairo.common.cairo_keccak.keccak._copy_inputs` as described by whitelist `starknet/security/whitelists/cairo_keccak.json` [#1058](https://github.com/lambdaclass/cairo-vm/pull/1058)

    `BuiltinHintProcessor` now supports the following hint:

    ```python
    %{ ids.full_word = int(ids.n_bytes >= 8) %}
    ```

* perf: cache decoded instructions [#944](https://github.com/lambdaclass/cairo-vm/pull/944)
    * Creates a new cache field in `VirtualMachine` that stores the `Instruction` instances as they get decoded from memory, significantly reducing decoding overhead, with gains up to 9% in runtime according to benchmarks in the performance server

* Add alternative hint code for nondet_bigint3 hint [#1071](https://github.com/lambdaclass/cairo-vm/pull/1071)

    `BuiltinHintProcessor` now supports the following hint:

    ```python
    %{
        from starkware.cairo.common.cairo_secp.secp_utils import split
        segments.write_arg(ids.res.address_, split(value))
    %}
    ```

* Add missing hint on vrf.json lib [#1052](https://github.com/lambdaclass/cairo-vm/pull/1052):

    `BuiltinHintProcessor` now supports the following hint:

    ```python
    %{
        from starkware.cairo.common.cairo_secp.secp_utils import pack
        SECP_P = 2**255-19

        slope = pack(ids.slope, PRIME)
        x0 = pack(ids.point0.x, PRIME)
        x1 = pack(ids.point1.x, PRIME)
        y0 = pack(ids.point0.y, PRIME)

        value = new_x = (pow(slope, 2, SECP_P) - x0 - x1) % SECP_P
    %}
    ```

* Implement hint for cairo_sha256_arbitrary_input_length whitelist [#1091](https://github.com/lambdaclass/cairo-vm/pull/1091)

    `BuiltinHintProcessor` now supports the following hint:

    ```python
    %{
        from starkware.cairo.common.cairo_sha256.sha256_utils import (
            compute_message_schedule, sha2_compress_function)

        _sha256_input_chunk_size_felts = int(ids.SHA256_INPUT_CHUNK_SIZE_FELTS)
        assert 0 <= _sha256_input_chunk_size_felts < 100
        _sha256_state_size_felts = int(ids.SHA256_STATE_SIZE_FELTS)
        assert 0 <= _sha256_state_size_felts < 100
        w = compute_message_schedule(memory.get_range(
            ids.sha256_start, _sha256_input_chunk_size_felts))
        new_state = sha2_compress_function(memory.get_range(ids.state, _sha256_state_size_felts), w)
        segments.write_arg(ids.output, new_state)
    %}
    ```

* Add missing hint on vrf.json lib [#1053](https://github.com/lambdaclass/cairo-vm/pull/1053):

     `BuiltinHintProcessor` now supports the following hint:

     ```python
    %{
        from starkware.cairo.common.cairo_secp.secp_utils import SECP_P, pack
        SECP_P = 2**255-19

        slope = pack(ids.slope, PRIME)
        x = pack(ids.point.x, PRIME)
        y = pack(ids.point.y, PRIME)

        value = new_x = (pow(slope, 2, SECP_P) - 2 * x) % SECP_P
    %}
    ```

* Implement hint on 0.6.0.json whitelist [#1044](https://github.com/lambdaclass/cairo-vm/pull/1044):

     `BuiltinHintProcessor` now supports the following hints:

    ```python
    %{
       ids.a_lsb = ids.a & 1
       ids.b_lsb = ids.b & 1
    %}
    ```

* Implement hint for `starkware.cairo.common.cairo_keccak.keccak._block_permutation` as described by whitelist `starknet/security/whitelists/cairo_keccak.json` [#1046](https://github.com/lambdaclass/cairo-vm/pull/1046)

    `BuiltinHintProcessor` now supports the following hint:

    ```python
    %{
        from starkware.cairo.common.cairo_keccak.keccak_utils import keccak_func
        _keccak_state_size_felts = int(ids.KECCAK_STATE_SIZE_FELTS)
        assert 0 <= _keccak_state_size_felts < 100
        output_values = keccak_func(memory.get_range(
            ids.keccak_ptr_start, _keccak_state_size_felts))
        segments.write_arg(ids.output, output_values)
    %}
    ```

* Implement hint on cairo_blake2s whitelist [#1040](https://github.com/lambdaclass/cairo-vm/pull/1040)

    `BuiltinHintProcessor` now supports the following hint:

    ```python
    %{
        from starkware.cairo.common.cairo_blake2s.blake2s_utils import IV, blake2s_compress

        _blake2s_input_chunk_size_felts = int(ids.BLAKE2S_INPUT_CHUNK_SIZE_FELTS)
        assert 0 <= _blake2s_input_chunk_size_felts < 100

        new_state = blake2s_compress(
            message=memory.get_range(ids.blake2s_start, _blake2s_input_chunk_size_felts),
            h=[IV[0] ^ 0x01010020] + IV[1:],
            t0=ids.n_bytes,
            t1=0,
            f0=0xffffffff,
            f1=0,
        )

        segments.write_arg(ids.output, new_state)
    %}
    ```

* Implement hint on cairo_blake2s whitelist [#1039](https://github.com/lambdaclass/cairo-vm/pull/1039)

    `BuiltinHintProcessor` now supports the following hint:

    ```python

    %{
        # Add dummy pairs of input and output.
        from starkware.cairo.common.cairo_blake2s.blake2s_utils import IV, blake2s_compress

        _n_packed_instances = int(ids.N_PACKED_INSTANCES)
        assert 0 <= _n_packed_instances < 20
        _blake2s_input_chunk_size_felts = int(ids.BLAKE2S_INPUT_CHUNK_SIZE_FELTS)
        assert 0 <= _blake2s_input_chunk_size_felts < 100

        message = [0] * _blake2s_input_chunk_size_felts
        modified_iv = [IV[0] ^ 0x01010020] + IV[1:]
        output = blake2s_compress(
            message=message,
            h=modified_iv,
            t0=0,
            t1=0,
            f0=0xffffffff,
            f1=0,
        )
        padding = (modified_iv + message + [0, 0xffffffff] + output) * (_n_packed_instances - 1)
        segments.write_arg(ids.blake2s_ptr_end, padding)
    %}

* Add `Program::iter_identifiers(&self) -> Iterator<Item = (&str, &Identifier)>` to get an iterator over the program's identifiers [#1079](https://github.com/lambdaclass/cairo-vm/pull/1079)

* Implement hint on `assert_le_felt` for versions 0.6.0 and 0.8.2 [#1047](https://github.com/lambdaclass/cairo-vm/pull/1047):

     `BuiltinHintProcessor` now supports the following hints:

     ```python

     %{
        from starkware.cairo.common.math_utils import assert_integer
        assert_integer(ids.a)
        assert_integer(ids.b)
        assert (ids.a % PRIME) <= (ids.b % PRIME), \
            f'a = {ids.a % PRIME} is not less than or equal to b = {ids.b % PRIME}.'
    %}

     ```

     ```python

    %{
        from starkware.cairo.common.math_utils import assert_integer
        assert_integer(ids.a)
        assert_integer(ids.b)
        a = ids.a % PRIME
        b = ids.b % PRIME
        assert a <= b, f'a = {a} is not less than or equal to b = {b}.'

        ids.small_inputs = int(
            a < range_check_builtin.bound and (b - a) < range_check_builtin.bound)
    %}

     ```

* Add missing hints on whitelist [#1073](https://github.com/lambdaclass/cairo-vm/pull/1073):

    `BuiltinHintProcessor` now supports the following hints:

    ```python
        ids.is_250 = 1 if ids.addr < 2**250 else 0
    ```

    ```python
        # Verify the assumptions on the relationship between 2**250, ADDR_BOUND and PRIME.
        ADDR_BOUND = ids.ADDR_BOUND % PRIME
        assert (2**250 < ADDR_BOUND <= 2**251) and (2 * 2**250 < PRIME) and (
                ADDR_BOUND * 2 > PRIME), \
            'normalize_address() cannot be used with the current constants.'
        ids.is_small = 1 if ids.addr < ADDR_BOUND else 0
    ```

* Implement hint on ec_recover.json whitelist [#1038](https://github.com/lambdaclass/cairo-vm/pull/1038):

    `BuiltinHintProcessor` now supports the following hint:

    ```python
    %{
         value = k = product // m
    %}
    ```

* Implement hint on ec_recover.json whitelist [#1037](https://github.com/lambdaclass/cairo-vm/pull/1037):

    `BuiltinHintProcessor` now supports the following hint:

    ```python
    %{
        from starkware.cairo.common.cairo_secp.secp_utils import pack
        from starkware.python.math_utils import div_mod, safe_div

        a = pack(ids.a, PRIME)
        b = pack(ids.b, PRIME)
        product = a * b
        m = pack(ids.m, PRIME)

        value = res = product % m

    %}
    ```

* Implement hint for `starkware.cairo.common.cairo_keccak.keccak.finalize_keccak` as described by whitelist `starknet/security/whitelists/cairo_keccak.json` [#1041](https://github.com/lambdaclass/cairo-vm/pull/1041)

    `BuiltinHintProcessor` now supports the following hint:

    ```python
    %{
        # Add dummy pairs of input and output.
        _keccak_state_size_felts = int(ids.KECCAK_STATE_SIZE_FELTS)
        _block_size = int(ids.BLOCK_SIZE)
        assert 0 <= _keccak_state_size_felts < 100
        assert 0 <= _block_size < 1000
        inp = [0] * _keccak_state_size_felts
        padding = (inp + keccak_func(inp)) * _block_size
        segments.write_arg(ids.keccak_ptr_end, padding)
    %}
    ```

* Implement hint on ec_recover.json whitelist [#1036](https://github.com/lambdaclass/cairo-vm/pull/1036):

    `BuiltinHintProcessor` now supports the following hint:

    ```python

    %{
        from starkware.cairo.common.cairo_secp.secp_utils import pack
        from starkware.python.math_utils import div_mod, safe_div

        a = pack(ids.a, PRIME)
        b = pack(ids.b, PRIME)

        value = res = a - b
    %}

    ```

* Add missing hint on vrf.json lib [#1054](https://github.com/lambdaclass/cairo-vm/pull/1054):

    `BuiltinHintProcessor` now supports the following hint:

    ```python
        from starkware.cairo.common.cairo_secp.secp_utils import pack
        SECP_P = 2**255-19

        y = pack(ids.point.y, PRIME) % SECP_P
        # The modulo operation in python always returns a nonnegative number.
        value = (-y) % SECP_P
    ```

* Implement hint on ec_recover.json whitelist [#1032](https://github.com/lambdaclass/cairo-vm/pull/1032):

    `BuiltinHintProcessor` now supports the following hint:

    ```python
    %{
        from starkware.cairo.common.cairo_secp.secp_utils import pack
        from starkware.python.math_utils import div_mod, safe_div

        N = pack(ids.n, PRIME)
        x = pack(ids.x, PRIME) % N
        s = pack(ids.s, PRIME) % N,
        value = res = div_mod(x, s, N)
    %}
    ```

* Implement hints on field_arithmetic lib (Part 2) [#1004](https://github.com/lambdaclass/cairo-vm/pull/1004)

    `BuiltinHintProcessor` now supports the following hint:

    ```python
    %{
        from starkware.python.math_utils import div_mod

        def split(num: int, num_bits_shift: int, length: int):
            a = []
            for _ in range(length):
                a.append( num & ((1 << num_bits_shift) - 1) )
                num = num >> num_bits_shift
            return tuple(a)

        def pack(z, num_bits_shift: int) -> int:
            limbs = (z.d0, z.d1, z.d2)
            return sum(limb << (num_bits_shift * i) for i, limb in enumerate(limbs))

        a = pack(ids.a, num_bits_shift = 128)
        b = pack(ids.b, num_bits_shift = 128)
        p = pack(ids.p, num_bits_shift = 128)
        # For python3.8 and above the modular inverse can be computed as follows:
        # b_inverse_mod_p = pow(b, -1, p)
        # Instead we use the python3.7-friendly function div_mod from starkware.python.math_utils
        b_inverse_mod_p = div_mod(1, b, p)


        b_inverse_mod_p_split = split(b_inverse_mod_p, num_bits_shift=128, length=3)

        ids.b_inverse_mod_p.d0 = b_inverse_mod_p_split[0]
        ids.b_inverse_mod_p.d1 = b_inverse_mod_p_split[1]
        ids.b_inverse_mod_p.d2 = b_inverse_mod_p_split[2]
    %}
    ```

* Optimizations for hash builtin [#1029](https://github.com/lambdaclass/cairo-vm/pull/1029):
  * Track the verified addresses by offset in a `Vec<bool>` rather than storing the address in a `Vec<Relocatable>`

* Add missing hint on vrf.json whitelist [#1056](https://github.com/lambdaclass/cairo-vm/pull/1056):

    `BuiltinHintProcessor` now supports the following hint:

    ```python
    %{
        from starkware.python.math_utils import ec_double_slope
        from starkware.cairo.common.cairo_secp.secp_utils import pack
        SECP_P = 2**255-19

        # Compute the slope.
        x = pack(ids.point.x, PRIME)
        y = pack(ids.point.y, PRIME)
        value = slope = ec_double_slope(point=(x, y), alpha=42204101795669822316448953119945047945709099015225996174933988943478124189485, p=SECP_P)
    %}
    ```

* Add missing hint on vrf.json whitelist [#1035](https://github.com/lambdaclass/cairo-vm/pull/1035):

    `BuiltinHintProcessor` now supports the following hint:

    ```python
    %{
        from starkware.python.math_utils import line_slope
        from starkware.cairo.common.cairo_secp.secp_utils import pack
        SECP_P = 2**255-19
        # Compute the slope.
        x0 = pack(ids.point0.x, PRIME)
        y0 = pack(ids.point0.y, PRIME)
        x1 = pack(ids.point1.x, PRIME)
        y1 = pack(ids.point1.y, PRIME)
        value = slope = line_slope(point1=(x0, y0), point2=(x1, y1), p=SECP_P)
    %}
    ```

* Add missing hint on vrf.json whitelist [#1035](https://github.com/lambdaclass/cairo-vm/pull/1035):

    `BuiltinHintProcessor` now supports the following hint:

    ```python
    %{
        from starkware.cairo.common.cairo_secp.secp_utils import pack
        SECP_P = 2**255-19
        to_assert = pack(ids.val, PRIME)
        q, r = divmod(pack(ids.val, PRIME), SECP_P)
        assert r == 0, f"verify_zero: Invalid input {ids.val.d0, ids.val.d1, ids.val.d2}."
        ids.q = q % PRIME
    %}
    ```

* Add missing hint on vrf.json whitelist [#1000](https://github.com/lambdaclass/cairo-vm/pull/1000):

    `BuiltinHintProcessor` now supports the following hint:

    ```python
        def pack_512(u, num_bits_shift: int) -> int:
            limbs = (u.d0, u.d1, u.d2, u.d3)
            return sum(limb << (num_bits_shift * i) for i, limb in enumerate(limbs))

        x = pack_512(ids.x, num_bits_shift = 128)
        p = ids.p.low + (ids.p.high << 128)
        x_inverse_mod_p = pow(x,-1, p)

        x_inverse_mod_p_split = (x_inverse_mod_p & ((1 << 128) - 1), x_inverse_mod_p >> 128)

        ids.x_inverse_mod_p.low = x_inverse_mod_p_split[0]
        ids.x_inverse_mod_p.high = x_inverse_mod_p_split[1]
    ```

* BREAKING CHANGE: Fix `CairoRunner::get_memory_holes` [#1027](https://github.com/lambdaclass/cairo-vm/pull/1027):

  * Skip builtin segements when counting memory holes
  * Check amount of memory holes for all tests in cairo_run_test
  * Remove duplicated tests in cairo_run_test
  * BREAKING CHANGE: `MemorySegmentManager.get_memory_holes` now also receives the amount of builtins in the vm. Signature is now `pub fn get_memory_holes(&self, builtin_count: usize) -> Result<usize, MemoryError>`

* Add missing hints on cairo_secp lib [#1026](https://github.com/lambdaclass/cairo-vm/pull/1026):

    `BuiltinHintProcessor` now supports the following hints:

    ```python
    from starkware.cairo.common.cairo_secp.secp256r1_utils import SECP256R1_ALPHA as ALPHA
    ```
    and:

    ```python
    from starkware.cairo.common.cairo_secp.secp256r1_utils import SECP256R1_N as N
    ```

* Add missing hint on vrf.json lib [#1043](https://github.com/lambdaclass/cairo-vm/pull/1043):

    `BuiltinHintProcessor` now supports the following hint:

    ```python
        from starkware.python.math_utils import div_mod

        def split(a: int):
            return (a & ((1 << 128) - 1), a >> 128)

        def pack(z, num_bits_shift: int) -> int:
            limbs = (z.low, z.high)
            return sum(limb << (num_bits_shift * i) for i, limb in enumerate(limbs))

        a = pack(ids.a, 128)
        b = pack(ids.b, 128)
        p = pack(ids.p, 128)
        # For python3.8 and above the modular inverse can be computed as follows:
        # b_inverse_mod_p = pow(b, -1, p)
        # Instead we use the python3.7-friendly function div_mod from starkware.python.math_utils
        b_inverse_mod_p = div_mod(1, b, p)

        b_inverse_mod_p_split = split(b_inverse_mod_p)

        ids.b_inverse_mod_p.low = b_inverse_mod_p_split[0]
        ids.b_inverse_mod_p.high = b_inverse_mod_p_split[1]
    ```

* Add missing hints `NewHint#35` and `NewHint#36` [#975](https://github.com/lambdaclass/cairo-vm/issues/975)

    `BuiltinHintProcessor` now supports the following hint:

    ```python
    from starkware.cairo.common.cairo_secp.secp_utils import pack
    from starkware.cairo.common.math_utils import as_int
    from starkware.python.math_utils import div_mod, safe_div

    p = pack(ids.P, PRIME)
    x = pack(ids.x, PRIME) + as_int(ids.x.d3, PRIME) * ids.BASE ** 3 + as_int(ids.x.d4, PRIME) * ids.BASE ** 4
    y = pack(ids.y, PRIME)

    value = res = div_mod(x, y, p)
    ```

    ```python
    k = safe_div(res * y - x, p)
    value = k if k > 0 else 0 - k
    ids.flag = 1 if k > 0 else 0
    ```

* Add missing hint on cairo_secp lib [#1057](https://github.com/lambdaclass/cairo-vm/pull/1057):

    `BuiltinHintProcessor` now supports the following hint:

    ```python
        from starkware.cairo.common.cairo_secp.secp_utils import pack
        from starkware.python.math_utils import ec_double_slope

        # Compute the slope.
        x = pack(ids.point.x, PRIME)
        y = pack(ids.point.y, PRIME)
        value = slope = ec_double_slope(point=(x, y), alpha=ALPHA, p=SECP_P)
    ```

* Add missing hint on uint256_improvements lib [#1025](https://github.com/lambdaclass/cairo-vm/pull/1025):

    `BuiltinHintProcessor` now supports the following hint:

    ```python
        from starkware.python.math_utils import isqrt
        n = (ids.n.high << 128) + ids.n.low
        root = isqrt(n)
        assert 0 <= root < 2 ** 128
        ids.root = root
    ```

* Add missing hint on vrf.json lib [#1045](https://github.com/lambdaclass/cairo-vm/pull/1045):

    `BuiltinHintProcessor` now supports the following hint:

    ```python
        from starkware.python.math_utils import is_quad_residue, sqrt

        def split(a: int):
            return (a & ((1 << 128) - 1), a >> 128)

        def pack(z) -> int:
            return z.low + (z.high << 128)

        generator = pack(ids.generator)
        x = pack(ids.x)
        p = pack(ids.p)

        success_x = is_quad_residue(x, p)
        root_x = sqrt(x, p) if success_x else None
        success_gx = is_quad_residue(generator*x, p)
        root_gx = sqrt(generator*x, p) if success_gx else None

        # Check that one is 0 and the other is 1
        if x != 0:
            assert success_x + success_gx == 1

        # `None` means that no root was found, but we need to transform these into a felt no matter what
        if root_x == None:
            root_x = 0
        if root_gx == None:
            root_gx = 0
        ids.success_x = int(success_x)
        ids.success_gx = int(success_gx)
        split_root_x = split(root_x)
        # print('split root x', split_root_x)
        split_root_gx = split(root_gx)
        ids.sqrt_x.low = split_root_x[0]
        ids.sqrt_x.high = split_root_x[1]
        ids.sqrt_gx.low = split_root_gx[0]
        ids.sqrt_gx.high = split_root_gx[1]
    ```

* Add missing hint on uint256_improvements lib [#1024](https://github.com/lambdaclass/cairo-vm/pull/1024):

    `BuiltinHintProcessor` now supports the following hint:

    ```python
        res = ids.a + ids.b
        ids.carry = 1 if res >= ids.SHIFT else 0
    ```

* BREAKING CHANGE: move `Program::identifiers` to `SharedProgramData::identifiers` [#1023](https://github.com/lambdaclass/cairo-vm/pull/1023)
    * Optimizes `CairoRunner::new`, needed for sequencers and other workflows reusing the same `Program` instance across `CairoRunner`s
    * Breaking change: make all fields in `Program` and `SharedProgramData` `pub(crate)`, since we break by moving the field let's make it the last break for this struct
    * Add `Program::get_identifier(&self, id: &str) -> &Identifier` to get a single identifier by name

* Implement hints on field_arithmetic lib[#985](https://github.com/lambdaclass/cairo-vm/pull/983)

    `BuiltinHintProcessor` now supports the following hint:

    ```python
        %{
            from starkware.python.math_utils import is_quad_residue, sqrt

            def split(num: int, num_bits_shift: int = 128, length: int = 3):
                a = []
                for _ in range(length):
                    a.append( num & ((1 << num_bits_shift) - 1) )
                    num = num >> num_bits_shift
                return tuple(a)

            def pack(z, num_bits_shift: int = 128) -> int:
                limbs = (z.d0, z.d1, z.d2)
                return sum(limb << (num_bits_shift * i) for i, limb in enumerate(limbs))


            generator = pack(ids.generator)
            x = pack(ids.x)
            p = pack(ids.p)

            success_x = is_quad_residue(x, p)
            root_x = sqrt(x, p) if success_x else None

            success_gx = is_quad_residue(generator*x, p)
            root_gx = sqrt(generator*x, p) if success_gx else None

            # Check that one is 0 and the other is 1
            if x != 0:
                assert success_x + success_gx ==1

            # `None` means that no root was found, but we need to transform these into a felt no matter what
            if root_x == None:
                root_x = 0
            if root_gx == None:
                root_gx = 0
            ids.success_x = int(success_x)
            ids.success_gx = int(success_gx)
            split_root_x = split(root_x)
            split_root_gx = split(root_gx)
            ids.sqrt_x.d0 = split_root_x[0]
            ids.sqrt_x.d1 = split_root_x[1]
            ids.sqrt_x.d2 = split_root_x[2]
            ids.sqrt_gx.d0 = split_root_gx[0]
            ids.sqrt_gx.d1 = split_root_gx[1]
            ids.sqrt_gx.d2 = split_root_gx[2]
        %}
    ```

* Add missing hint on vrf.json lib [#1050](https://github.com/lambdaclass/cairo-vm/pull/1050):

    `BuiltinHintProcessor` now supports the following hint:

    ```python
        sum_low = ids.a.low + ids.b.low
        ids.carry_low = 1 if sum_low >= ids.SHIFT else 0
    ```

* Add missing hint on uint256_improvements lib [#1016](https://github.com/lambdaclass/cairo-vm/pull/1016):

    `BuiltinHintProcessor` now supports the following hint:

    ```python
        def split(num: int, num_bits_shift: int = 128, length: int = 2):
            a = []
            for _ in range(length):
                a.append( num & ((1 << num_bits_shift) - 1) )
                num = num >> num_bits_shift
            return tuple(a)

        def pack(z, num_bits_shift: int = 128) -> int:
            limbs = (z.low, z.high)
            return sum(limb << (num_bits_shift * i) for i, limb in enumerate(limbs))

        a = pack(ids.a)
        b = pack(ids.b)
        res = (a - b)%2**256
        res_split = split(res)
        ids.res.low = res_split[0]
        ids.res.high = res_split[1]
    ```

* Implement hint on vrf.json lib [#1049](https://github.com/lambdaclass/cairo-vm/pull/1049)

    `BuiltinHintProcessor` now supports the following hint:

    ```python
        def split(num: int, num_bits_shift: int, length: int):
            a = []
            for _ in range(length):
                a.append( num & ((1 << num_bits_shift) - 1) )
                num = num >> num_bits_shift
            return tuple(a)

        def pack(z, num_bits_shift: int) -> int:
            limbs = (z.d0, z.d1, z.d2)
            return sum(limb << (num_bits_shift * i) for i, limb in enumerate(limbs))

        def pack_extended(z, num_bits_shift: int) -> int:
            limbs = (z.d0, z.d1, z.d2, z.d3, z.d4, z.d5)
            return sum(limb << (num_bits_shift * i) for i, limb in enumerate(limbs))

        a = pack_extended(ids.a, num_bits_shift = 128)
        div = pack(ids.div, num_bits_shift = 128)

        quotient, remainder = divmod(a, div)

        quotient_split = split(quotient, num_bits_shift=128, length=6)

        ids.quotient.d0 = quotient_split[0]
        ids.quotient.d1 = quotient_split[1]
        ids.quotient.d2 = quotient_split[2]
        ids.quotient.d3 = quotient_split[3]
        ids.quotient.d4 = quotient_split[4]
        ids.quotient.d5 = quotient_split[5]

        remainder_split = split(remainder, num_bits_shift=128, length=3)
        ids.remainder.d0 = remainder_split[0]
        ids.remainder.d1 = remainder_split[1]
        ids.remainder.d2 = remainder_split[2]
    ```

    _Note: this hint is similar to the one in #983, but with some trailing whitespace removed_

* Add missing hint on vrf.json whitelist [#1030](https://github.com/lambdaclass/cairo-vm/pull/1030):

    `BuiltinHintProcessor` now supports the following hint:

    ```python
        def split(num: int, num_bits_shift: int, length: int):
            a = []
            for _ in range(length):
                a.append( num & ((1 << num_bits_shift) - 1) )
                num = num >> num_bits_shift
            return tuple(a)

        def pack(z, num_bits_shift: int) -> int:
            limbs = (z.low, z.high)
            return sum(limb << (num_bits_shift * i) for i, limb in enumerate(limbs))

        def pack_extended(z, num_bits_shift: int) -> int:
            limbs = (z.d0, z.d1, z.d2, z.d3)
            return sum(limb << (num_bits_shift * i) for i, limb in enumerate(limbs))

        x = pack_extended(ids.x, num_bits_shift = 128)
        div = pack(ids.div, num_bits_shift = 128)

        quotient, remainder = divmod(x, div)

        quotient_split = split(quotient, num_bits_shift=128, length=4)

        ids.quotient.d0 = quotient_split[0]
        ids.quotient.d1 = quotient_split[1]
        ids.quotient.d2 = quotient_split[2]
        ids.quotient.d3 = quotient_split[3]

        remainder_split = split(remainder, num_bits_shift=128, length=2)
        ids.remainder.low = remainder_split[0]
        ids.remainder.high = remainder_split[1]
    ```

* Add method `Program::data_len(&self) -> usize` to get the number of data cells in a given program [#1022](https://github.com/lambdaclass/cairo-vm/pull/1022)

* Add missing hint on uint256_improvements lib [#1013](https://github.com/lambdaclass/cairo-vm/pull/1013):

    `BuiltinHintProcessor` now supports the following hint:

    ```python
        a = (ids.a.high << 128) + ids.a.low
        div = (ids.div.b23 << 128) + ids.div.b01
        quotient, remainder = divmod(a, div)

        ids.quotient.low = quotient & ((1 << 128) - 1)
        ids.quotient.high = quotient >> 128
        ids.remainder.low = remainder & ((1 << 128) - 1)
        ids.remainder.high = remainder >> 128
    ```

* Add missing hint on cairo_secp lib [#1010](https://github.com/lambdaclass/cairo-vm/pull/1010):

    `BuiltinHintProcessor` now supports the following hint:

    ```python
        memory[ap] = int(x == 0)
    ```

* Implement hint on `get_felt_bitlength` [#993](https://github.com/lambdaclass/cairo-vm/pull/993)

  `BuiltinHintProcessor` now supports the following hint:
  ```python
  x = ids.x
  ids.bit_length = x.bit_length()
  ```
  Used by the [`Garaga` library function `get_felt_bitlength`](https://github.com/keep-starknet-strange/garaga/blob/249f8a372126b3a839f9c1e1080ea8c6f9374c0c/src/utils.cairo#L54)

* Add missing hint on cairo_secp lib [#1009](https://github.com/lambdaclass/cairo-vm/pull/1009):

    `BuiltinHintProcessor` now supports the following hint:

    ```python
        ids.dibit = ((ids.scalar_u >> ids.m) & 1) + 2 * ((ids.scalar_v >> ids.m) & 1)
    ```

* Add getters to read properties of a `Program` [#1017](https://github.com/lambdaclass/cairo-vm/pull/1017):
  * `prime(&self) -> &str`: get the prime associated to data in hex representation
  * `iter_data(&self) -> Iterator<Item = &MaybeRelocatable>`: get an iterator over all elements in the program data
  * `iter_builtins(&self) -> Iterator<Item = &BuiltinName>`: get an iterator over the names of required builtins

* Add missing hint on cairo_secp lib [#1008](https://github.com/lambdaclass/cairo-vm/pull/1008):

    `BuiltinHintProcessor` now supports the following hint:

    ```python
        ids.len_hi = max(ids.scalar_u.d2.bit_length(), ids.scalar_v.d2.bit_length())-1
    ```

* Update `starknet-crypto` to version `0.4.3` [#1011](https://github.com/lambdaclass/cairo-vm/pull/1011)
  * The new version carries an 85% reduction in execution time for ECDSA signature verification

* BREAKING CHANGE: refactor `Program` to optimize `Program::clone` [#999](https://github.com/lambdaclass/cairo-vm/pull/999)

    * Breaking change: many fields that were (unnecessarily) public become hidden by the refactor.

* BREAKING CHANGE: Add _builtin suffix to builtin names e.g.: output -> output_builtin [#1005](https://github.com/lambdaclass/cairo-vm/pull/1005)

* Implement hint on uint384_extension lib [#983](https://github.com/lambdaclass/cairo-vm/pull/983)

    `BuiltinHintProcessor` now supports the following hint:

    ```python
        def split(num: int, num_bits_shift: int, length: int):
            a = []
            for _ in range(length):
                a.append( num & ((1 << num_bits_shift) - 1) )
                num = num >> num_bits_shift
            return tuple(a)

        def pack(z, num_bits_shift: int) -> int:
            limbs = (z.d0, z.d1, z.d2)
            return sum(limb << (num_bits_shift * i) for i, limb in enumerate(limbs))

        def pack_extended(z, num_bits_shift: int) -> int:
            limbs = (z.d0, z.d1, z.d2, z.d3, z.d4, z.d5)
            return sum(limb << (num_bits_shift * i) for i, limb in enumerate(limbs))

        a = pack_extended(ids.a, num_bits_shift = 128)
        div = pack(ids.div, num_bits_shift = 128)

        quotient, remainder = divmod(a, div)

        quotient_split = split(quotient, num_bits_shift=128, length=6)

        ids.quotient.d0 = quotient_split[0]
        ids.quotient.d1 = quotient_split[1]
        ids.quotient.d2 = quotient_split[2]
        ids.quotient.d3 = quotient_split[3]
        ids.quotient.d4 = quotient_split[4]
        ids.quotient.d5 = quotient_split[5]

        remainder_split = split(remainder, num_bits_shift=128, length=3)
        ids.remainder.d0 = remainder_split[0]
        ids.remainder.d1 = remainder_split[1]
        ids.remainder.d2 = remainder_split[2]
    ```

* BREAKING CHANGE: optimization for instruction decoding [#942](https://github.com/lambdaclass/cairo-vm/pull/942):
    * Avoids copying immediate arguments to the `Instruction` structure, as they get inferred from the offset anyway
    * Breaking: removal of the field `Instruction::imm`

* Add missing `\n` character in traceback string [#997](https://github.com/lambdaclass/cairo-vm/pull/997)
    * BugFix: Add missing `\n` character after traceback lines when the filename is missing ("Unknown Location")

* 0.11 Support
    * Add missing hints [#1014](https://github.com/lambdaclass/cairo-vm/pull/1014):
        `BuiltinHintProcessor` now supports the following hints:
        ```python
            from starkware.cairo.common.cairo_secp.secp256r1_utils import SECP256R1_P as SECP_P
        ```
        and:
        ```python
            from starkware.cairo.common.cairo_secp.secp_utils import pack
            from starkware.python.math_utils import line_slope

            # Compute the slope.
            x0 = pack(ids.point0.x, PRIME)
            y0 = pack(ids.point0.y, PRIME)
            x1 = pack(ids.point1.x, PRIME)
            y1 = pack(ids.point1.y, PRIME)
            value = slope = line_slope(point1=(x0, y0), point2=(x1, y1), p=SECP_P)
        ```
    * Add missing hints on cairo_secp lib [#991](https://github.com/lambdaclass/cairo-vm/pull/991):
        `BuiltinHintProcessor` now supports the following hints:
        ```python
        from starkware.cairo.common.cairo_secp.secp_utils import pack
        from starkware.python.math_utils import div_mod, safe_div

        N = 0xfffffffffffffffffffffffffffffffebaaedce6af48a03bbfd25e8cd0364141
        x = pack(ids.x, PRIME) % N
        s = pack(ids.s, PRIME) % N
        value = res = div_mod(x, s, N)
        ```
        and:
        ```python
        value = k = safe_div(res * s - x, N)
        ```
    * Layouts update [#874](https://github.com/lambdaclass/cairo-vm/pull/874)
    * Keccak builtin updated [#873](https://github.com/lambdaclass/cairo-vm/pull/873), [#883](https://github.com/lambdaclass/cairo-vm/pull/883)
    * Changes to `ec_op` [#876](https://github.com/lambdaclass/cairo-vm/pull/876)
    * Poseidon builtin [#875](https://github.com/lambdaclass/cairo-vm/pull/875)
    * Renamed Felt to Felt252 [#899](https://github.com/lambdaclass/cairo-vm/pull/899)
    * Added SegmentArenaBuiltinRunner [#913](https://github.com/lambdaclass/cairo-vm/pull/913)
    * Added `program_segment_size` argument to `verify_secure_runner` & `run_from_entrypoint` [#928](https://github.com/lambdaclass/cairo-vm/pull/928)
    * Added dynamic layout [#879](https://github.com/lambdaclass/cairo-vm/pull/879)
    * `get_segment_size` was exposed [#934](https://github.com/lambdaclass/cairo-vm/pull/934)

* Add missing hint on cairo_secp lib [#1006](https://github.com/lambdaclass/cairo-vm/pull/1006):

    `BuiltinHintProcessor` now supports the following hint:

    ```python
        ids.quad_bit = (
            8 * ((ids.scalar_v >> ids.m) & 1)
            + 4 * ((ids.scalar_u >> ids.m) & 1)
            + 2 * ((ids.scalar_v >> (ids.m - 1)) & 1)
            + ((ids.scalar_u >> (ids.m - 1)) & 1)
        )
    ```

* Add missing hint on cairo_secp lib [#1003](https://github.com/lambdaclass/cairo-vm/pull/1003):

    `BuiltinHintProcessor` now supports the following hint:

    ```python
        from starkware.cairo.common.cairo_secp.secp_utils import pack

        x = pack(ids.x, PRIME) % SECP_P
    ```

* Add missing hint on cairo_secp lib [#996](https://github.com/lambdaclass/cairo-vm/pull/996):

    `BuiltinHintProcessor` now supports the following hint:

    ```python
        from starkware.python.math_utils import div_mod
        value = x_inv = div_mod(1, x, SECP_P)
    ```

* Add missing hints on cairo_secp lib [#994](https://github.com/lambdaclass/cairo-vm/pull/994):

    `BuiltinHintProcessor` now supports the following hints:

    ```python
        from starkware.cairo.common.cairo_secp.secp_utils import pack
        from starkware.python.math_utils import div_mod, safe_div

        a = pack(ids.a, PRIME)
        b = pack(ids.b, PRIME)
        value = res = div_mod(a, b, N)
    ```

    ```python
        value = k_plus_one = safe_div(res * b - a, N) + 1
    ```

* Add missing hint on cairo_secp lib [#992](https://github.com/lambdaclass/cairo-vm/pull/992):

    `BuiltinHintProcessor` now supports the following hint:

    ```python
        from starkware.cairo.common.cairo_secp.secp_utils import pack

        q, r = divmod(pack(ids.val, PRIME), SECP_P)
        assert r == 0, f"verify_zero: Invalid input {ids.val.d0, ids.val.d1, ids.val.d2}."
        ids.q = q % PRIME
    ```

* Add missing hint on cairo_secp lib [#990](https://github.com/lambdaclass/cairo-vm/pull/990):

    `BuiltinHintProcessor` now supports the following hint:

    ```python
        from starkware.cairo.common.cairo_secp.secp_utils import pack

        slope = pack(ids.slope, PRIME)
        x = pack(ids.point.x, PRIME)
        y = pack(ids.point.y, PRIME)

        value = new_x = (pow(slope, 2, SECP_P) - 2 * x) % SECP_P
    ```

* Add missing hint on cairo_secp lib [#989](https://github.com/lambdaclass/cairo-vm/pull/989):

    `BuiltinHintProcessor` now supports the following hint:

    ```python
        from starkware.cairo.common.cairo_secp.secp_utils import SECP_P
        q, r = divmod(pack(ids.val, PRIME), SECP_P)
        assert r == 0, f"verify_zero: Invalid input {ids.val.d0, ids.val.d1, ids.val.d2}."
        ids.q = q % PRIME
    ```

* Add missing hint on cairo_secp lib [#986](https://github.com/lambdaclass/cairo-vm/pull/986):

    `BuiltinHintProcessor` now supports the following hint:

    ```python
        from starkware.cairo.common.cairo_secp.secp_utils import SECP_P, pack
        from starkware.python.math_utils import div_mod

        # Compute the slope.
        x = pack(ids.pt.x, PRIME)
        y = pack(ids.pt.y, PRIME)
        value = slope = div_mod(3 * x ** 2, 2 * y, SECP_P)
    ```

* Add missing hint on cairo_secp lib [#984](https://github.com/lambdaclass/cairo-vm/pull/984):

    `BuiltinHintProcessor` now supports the following hint:

    ```python
        from starkware.cairo.common.cairo_secp.secp_utils import SECP_P, pack
        from starkware.python.math_utils import div_mod

        # Compute the slope.
        x0 = pack(ids.pt0.x, PRIME)
        y0 = pack(ids.pt0.y, PRIME)
        x1 = pack(ids.pt1.x, PRIME)
        y1 = pack(ids.pt1.y, PRIME)
        value = slope = div_mod(y0 - y1, x0 - x1, SECP_P)
    ```

* Implement hints on uint384 lib (Part 2) [#971](https://github.com/lambdaclass/cairo-vm/pull/971)

    `BuiltinHintProcessor` now supports the following hint:

    ```python
        memory[ap] = 1 if 0 <= (ids.a.d2 % PRIME) < 2 ** 127 else 0
    ```

 * Add alternative hint code for hint on _block_permutation used by 0.10.3 whitelist [#958](https://github.com/lambdaclass/cairo-vm/pull/958)

     `BuiltinHintProcessor` now supports the following hint:

    ```python
        from starkware.cairo.common.keccak_utils.keccak_utils import keccak_func
        _keccak_state_size_felts = int(ids.KECCAK_STATE_SIZE_FELTS)
        assert 0 <= _keccak_state_size_felts < 100

        output_values = keccak_func(memory.get_range(
            ids.keccak_ptr - _keccak_state_size_felts, _keccak_state_size_felts))
        segments.write_arg(ids.keccak_ptr, output_values)
    ```

* Make  hints code `src/hint_processor/builtin_hint_processor/hint_code.rs` public [#988](https://github.com/lambdaclass/cairo-vm/pull/988)

* Implement hints on uint384 lib (Part 1) [#960](https://github.com/lambdaclass/cairo-vm/pull/960)

    `BuiltinHintProcessor` now supports the following hints:

    ```python
        def split(num: int, num_bits_shift: int, length: int):
        a = []
        for _ in range(length):
            a.append( num & ((1 << num_bits_shift) - 1) )
            num = num >> num_bits_shift
        return tuple(a)

        def pack(z, num_bits_shift: int) -> int:
            limbs = (z.d0, z.d1, z.d2)
            return sum(limb << (num_bits_shift * i) for i, limb in enumerate(limbs))

        a = pack(ids.a, num_bits_shift = 128)
        div = pack(ids.div, num_bits_shift = 128)
        quotient, remainder = divmod(a, div)

        quotient_split = split(quotient, num_bits_shift=128, length=3)
        assert len(quotient_split) == 3

        ids.quotient.d0 = quotient_split[0]
        ids.quotient.d1 = quotient_split[1]
        ids.quotient.d2 = quotient_split[2]

        remainder_split = split(remainder, num_bits_shift=128, length=3)
        ids.remainder.d0 = remainder_split[0]
        ids.remainder.d1 = remainder_split[1]
        ids.remainder.d2 = remainder_split[2]
    ```

    ```python
        ids.low = ids.a & ((1<<128) - 1)
        ids.high = ids.a >> 128
    ```

    ```python
            sum_d0 = ids.a.d0 + ids.b.d0
        ids.carry_d0 = 1 if sum_d0 >= ids.SHIFT else 0
        sum_d1 = ids.a.d1 + ids.b.d1 + ids.carry_d0
        ids.carry_d1 = 1 if sum_d1 >= ids.SHIFT else 0
        sum_d2 = ids.a.d2 + ids.b.d2 + ids.carry_d1
        ids.carry_d2 = 1 if sum_d2 >= ids.SHIFT else 0
    ```

    ```python
        from starkware.python.math_utils import isqrt

        def split(num: int, num_bits_shift: int, length: int):
            a = []
            for _ in range(length):
                a.append( num & ((1 << num_bits_shift) - 1) )
                num = num >> num_bits_shift
            return tuple(a)

        def pack(z, num_bits_shift: int) -> int:
            limbs = (z.d0, z.d1, z.d2)
            return sum(limb << (num_bits_shift * i) for i, limb in enumerate(limbs))

        a = pack(ids.a, num_bits_shift=128)
        root = isqrt(a)
        assert 0 <= root < 2 ** 192
        root_split = split(root, num_bits_shift=128, length=3)
        ids.root.d0 = root_split[0]
        ids.root.d1 = root_split[1]
        ids.root.d2 = root_split[2]
    ```

* Re-export the `cairo-felt` crate as `cairo_vm::felt` [#981](https://github.com/lambdaclass/cairo-vm/pull/981)
  * Removes the need of explicitly importing `cairo-felt` in downstream projects
  and helps ensure there is no version mismatch caused by that

* Implement hint on `uint256_mul_div_mod`[#957](https://github.com/lambdaclass/cairo-vm/pull/957)

    `BuiltinHintProcessor` now supports the following hint:

    ```python
    a = (ids.a.high << 128) + ids.a.low
    b = (ids.b.high << 128) + ids.b.low
    div = (ids.div.high << 128) + ids.div.low
    quotient, remainder = divmod(a * b, div)

    ids.quotient_low.low = quotient & ((1 << 128) - 1)
    ids.quotient_low.high = (quotient >> 128) & ((1 << 128) - 1)
    ids.quotient_high.low = (quotient >> 256) & ((1 << 128) - 1)
    ids.quotient_high.high = quotient >> 384
    ids.remainder.low = remainder & ((1 << 128) - 1)
    ids.remainder.high = remainder >> 128"
    ```

    Used by the common library function `uint256_mul_div_mod`

#### [0.3.0-rc1] - 2023-04-13
* Derive Deserialize for ExecutionResources [#922](https://github.com/lambdaclass/cairo-vm/pull/922)
* Remove builtin names from VirtualMachine.builtin_runners [#921](https://github.com/lambdaclass/cairo-vm/pull/921)
* Implemented hints on common/ec.cairo [#888](https://github.com/lambdaclass/cairo-vm/pull/888)
* Changed `Memory.insert` argument types [#902](https://github.com/lambdaclass/cairo-vm/pull/902)
* feat: implemented `Deserialize` on Program by changing builtins field type to enum [#896](https://github.com/lambdaclass/cairo-vm/pull/896)
* Effective size computation from the VM exposed [#887](https://github.com/lambdaclass/cairo-vm/pull/887)
* Wasm32 Support! [#828](https://github.com/lambdaclass/cairo-vm/pull/828), [#893](https://github.com/lambdaclass/cairo-vm/pull/893)
* `MathError` added for math operation [#855](https://github.com/lambdaclass/cairo-vm/pull/855)
* Check for overflows in relocatable operations [#859](https://github.com/lambdaclass/cairo-vm/pull/859)
* Use `Relocatable` instead of `&MaybeRelocatable` in `load_data` and `get_range`[#860](https://github.com/lambdaclass/cairo-vm/pull/860) [#867](https://github.com/lambdaclass/cairo-vm/pull/867)
* Memory-related errors moved to `MemoryError` [#854](https://github.com/lambdaclass/cairo-vm/pull/854)
    * Removed unused error variants
    * Moved memory-related error variants to `MemoryError`
    * Changed memory getters to return `MemoryError` instead of `VirtualMachineError`
    * Changed all memory-related errors in hint from `HintError::Internal(VmError::...` to `HintError::Memory(MemoryError::...`
* feat: Builder pattern for `VirtualMachine` [#820](https://github.com/lambdaclass/cairo-vm/pull/820)
* Simplified `Memory::get` return type to `Option` [#852](https://github.com/lambdaclass/cairo-vm/pull/852)
* Improved idenitifier variable error handling [#851](https://github.com/lambdaclass/cairo-vm/pull/851)
* `CairoRunner::write_output` now prints missing and relocatable values [#853](https://github.com/lambdaclass/cairo-vm/pull/853)
* `VirtualMachineError::FailedToComputeOperands` error message expanded [#848](https://github.com/lambdaclass/cairo-vm/pull/848)
* Builtin names made public [#849](https://github.com/lambdaclass/cairo-vm/pull/849)
* `secure_run` flag moved to `CairoRunConfig` struct [#832](https://github.com/lambdaclass/cairo-vm/pull/832)
* `vm_core` error types revised and iimplemented `AddAssign` for `Relocatable` [#837](https://github.com/lambdaclass/cairo-vm/pull/837)
* `to_bigint` and `to_biguint` deprecated [#757](https://github.com/lambdaclass/cairo-vm/pull/757)
* `Memory` moved into `MemorySegmentManager` [#830](https://github.com/lambdaclass/cairo-vm/pull/830)
    * To reduce the complexity of the VM's memory and enforce proper usage (as the memory and its segment manager are now a "unified" entity)
    * Removed `memory` field from `VirtualMachine`
    * Added `memory` field to `MemorySegmentManager`
    * Removed `Memory` argument from methods where `MemorySegmentManager` is also an argument
    * Added test macro `segments` (an extension of the `memory` macro)
* `Display` trait added to Memory struct [#812](https://github.com/lambdaclass/cairo-vm/pull/812)
* feat: Extensible VirtualMachineError and removed PartialEq trait [#783](https://github.com/lambdaclass/cairo-vm/pull/783)
    * `VirtualMachineError::Other(anyhow::Error)` was added to allow to returning custom errors when using `cairo-vm`
    * The `PartialEq` trait was removed from the `VirtualMachineError` enum
* VM hooks added as a conditional feature [#761](https://github.com/lambdaclass/cairo-vm/pull/761)
    * Cairo-vm based testing tools such as cairo-foundry or those built by FuzzingLabs need access to the state of the VM at specific points during the execution.
    * This PR adds the possibility for users of the cairo-vm lib to execute their custom additional code during the program execution.
    * The Rust "feature" mechanism was used in order to guarantee that this ability is only available when the lib user needs it, and is not compiled when it's not required.
    * Three hooks were created:
        * before the first step
        * before each step
        * after each step
* ExecutionResource operations: add and substract [#774](https://github.com/lambdaclass/cairo-vm/pull/774), multiplication [#908](https://github.com/lambdaclass/cairo-vm/pull/908) , and `AddAssign` [#914](https://github.com/lambdaclass/cairo-vm/pull/914)

* Move `Memory` into `MemorySegmentManager` [#830](https://github.com/lambdaclass/cairo-vm/pull/830)
    * Structural changes:
        * Remove `memory: Memory` field from `VirtualMachine`
        * Add `memory: Memory` field to `MemorySegmentManager`
    * As a result of this, multiple public methods' signatures changed:
        * `BuiltinRunner` (and its inner enum types):
            * `initialize_segments(&mut self, segments: &mut MemorySegmentManager, memory: &mut Memory)` -> `initialize_segments(&mut self, segments: &mut MemorySegmentManager)`
            * `final_stack(&mut self, segments: &MemorySegmentManager, memory: &Memory, stack_pointer: Relocatable) -> Result<Relocatable, RunnerError>` -> `final_stack(&mut self, segments: &MemorySegmentManager, stack_pointer: Relocatable) -> Result<Relocatable, RunnerError>`
        * `MemorySegmentManager`
            * `add(&mut self, memory: &mut Memory) -> Relocatable` -> `add(&mut self) -> Relocatable`
            * `add_temporary_segment(&mut self, memory: &mut Memory) -> Relocatable` -> `add_temporary_segment(&mut self) -> Relocatable`
            * `load_data(&mut self, memory: &mut Memory, ptr: &MaybeRelocatable, data: &Vec<MaybeRelocatable>) -> Result<MaybeRelocatable, MemoryError>` -> `load_data(&mut self, ptr: &MaybeRelocatable, data: &Vec<MaybeRelocatable>) -> Result<MaybeRelocatable, MemoryError>`
            * `compute_effective_sizes(&mut self, memory: &Memory) -> &Vec<usize>` -> `compute_effective_sizes(&mut self) -> &Vec<usize>`
            * `gen_arg(&mut self, arg: &dyn Any, memory: &mut Memory) -> Result<MaybeRelocatable, VirtualMachineError>` -> `gen_arg(&mut self, arg: &dyn Any) -> Result<MaybeRelocatable, VirtualMachineError>`
            * `gen_cairo_arg(&mut self, arg: &CairoArg, memory: &mut Memory) -> Result<MaybeRelocatable, VirtualMachineError>` -> `gen_cairo_arg(&mut self, arg: &CairoArg) -> Result<MaybeRelocatable, VirtualMachineError>`
            * `write_arg(&mut self, memory: &mut Memory, ptr: &Relocatable, arg: &dyn Any) -> Result<MaybeRelocatable, MemoryError>` -> `write_arg(&mut self, ptr: &Relocatable, arg: &dyn Any) -> Result<MaybeRelocatable, MemoryError>`

* Refactor `Memory::relocate memory` [#784](https://github.com/lambdaclass/cairo-vm/pull/784)
    * Bugfixes:
        * `Memory::relocate_memory` now moves data in the temporary memory relocated by a relocation rule to the real memory
    * Aditional Notes:
        * When relocating temporary memory produces clashes with pre-existing values in the real memory, an InconsistentMemory error is returned instead of keeping the last inserted value. This differs from the original implementation.

* Restrict addresses to Relocatable + fix some error variants used in signature.rs [#792](https://github.com/lambdaclass/cairo-vm/pull/792)
    * Public Api Changes:
        * Change `ValidationRule` inner type to `Box<dyn Fn(&Memory, &Relocatable) -> Result<Vec<Relocatable>, MemoryError>>`.
        * Change `validated_addresses` field of `Memory` to `HashSet<Relocatable>`.
        * Change `validate_memory_cell(&mut self, address: &MaybeRelocatable) -> Result<(), MemoryError>` to `validate_memory_cell(&mut self, addr: &Relocatable) -> Result<(), MemoryError>`.

* Add `VmException` to `CairoRunner::run_from_entrypoint`[#775](https://github.com/lambdaclass/cairo-vm/pull/775)
    * Public Api Changes:
        * Change error return type of `CairoRunner::run_from_entrypoint` to `CairoRunError`.
        * Convert `VirtualMachineError`s outputed during the vm run to `VmException` in `CairoRunner::run_from_entrypoint`.
        * Make `VmException` fields public

* Fix `BuiltinRunner::final_stack` and remove quick fix [#778](https://github.com/lambdaclass/cairo-vm/pull/778)
    * Public Api changes:
        * Various changes to public `BuiltinRunner` method's signatures:
            * `final_stack(&self, vm: &VirtualMachine, pointer: Relocatable) -> Result<(Relocatable, usize), RunnerError>` to `final_stack(&mut self, segments: &MemorySegmentManager, memory: &Memory, pointer: Relocatable) -> Result<Relocatable,RunnerError>`.
            * `get_used_cells(&self, vm: &VirtualMachine) -> Result<usize, MemoryError>` to  `get_used_cells(&self, segments: &MemorySegmentManager) -> Result<usize, MemoryError>`.
            * `get_used_instances(&self, vm: &VirtualMachine) -> Result<usize, MemoryError>` to `get_used_instances(&self, segments: &MemorySegmentManager) -> Result<usize, MemoryError>`.
    * Bugfixes:
        * `BuiltinRunner::final_stack` now updates the builtin's stop_ptr instead of returning it. This replaces the bugfix on PR #768.

#### [0.1.3] - 2023-01-26
* Add secure_run flag + integrate verify_secure_runner into cairo-run [#771](https://github.com/lambdaclass/cairo-vm/pull/777)
    * Public Api changes:
        * Add command_line argument `secure_run`
        * Add argument `secure_run: Option<bool>` to `cairo_run`
        * `verify_secure_runner` is now called inside `cairo-run` when `secure_run` is set to true or when it not set and the run is not on `proof_mode`
    * Bugfixes:
        * `EcOpBuiltinRunner::deduce_memory_cell` now checks that both points are on the curve instead of only the first one
        * `EcOpBuiltinRunner::deduce_memory_cell` now returns the values of the point coordinates instead of the indices when a `PointNotOnCurve` error is returned

* Refactor `Refactor verify_secure_runner` [#768](https://github.com/lambdaclass/cairo-vm/pull/768)
    * Public Api changes:
        * Remove builtin name from the return value of `BuiltinRunner::get_memory_segment_addresses`
        * Simplify the return value of `CairoRunner::get_builtin_segments_info` to `Vec<(usize, usize)>`
        * CairoRunner::read_return_values now receives a mutable reference to VirtualMachine
    * Bugfixes:
        * CairoRunner::read_return_values now updates the `stop_ptr` of each builtin after calling `BuiltinRunner::final_stack`

* Use CairoArg enum instead of Any in CairoRunner::run_from_entrypoint [#686](https://github.com/lambdaclass/cairo-vm/pull/686)
    * Public Api changes:
        * Remove `Result` from `MaybeRelocatable::mod_floor`, it now returns a `MaybeRelocatable`
        * Add struct `CairoArg`
        * Change `arg` argument of `CairoRunner::run_from_entrypoint` from `Vec<&dyn Any>` to `&[&CairoArg]`
        * Remove argument `typed_args` from `CairoRunner::run_from_entrypoint`
        * Remove no longer used method `gen_typed_arg` from `VirtualMachine` & `MemorySegmentManager`
        * Add methods `MemorySegmentManager::gen_cairo_arg` & `MemorySegmentManager::write_simple_args` as typed counterparts to `MemorySegmentManager::gen_arg` & `MemorySegmentManager::write_arg`

#### [0.1.1] - 2023-01-11

* Add input file contents to traceback [#666](https://github.com/lambdaclass/cairo-vm/pull/666/files)
    * Public Api changes:
        * `VirtualMachineError` enum variants containing `MaybeRelocatable` and/or `Relocatable` values now use the `Display` format instead of `Debug` in their `Display` implementation
        * `get_traceback` now adds the source code line to each traceback entry
* Use hint location instead of instruction location when building VmExceptions from hint failure [#673](https://github.com/lambdaclass/cairo-vm/pull/673/files)
    * Public Api changes:
        * `hints` field added to `InstructionLocation`
        * `Program.instruction_locations` type changed from `Option<HashMap<usize, Location>>` to `Option<HashMap<usize, InstructionLocation>>`
        * `VirtualMachineError`s produced by `HintProcessor::execute_hint()` will be wrapped in a `VirtualMachineError::Hint` error containing their hint_index
        * `get_location()` now receives an an optional usize value `hint_index`, used to obtain hint locations
* Default implementation of compile_hint [#680](https://github.com/lambdaclass/cairo-vm/pull/680)
    * Internal changes:
        * Make the `compile_hint` implementation which was in the `BuiltinHintProcessor` the default implementation in the trait.
* Add new error type `HintError` [#676](https://github.com/lambdaclass/cairo-vm/pull/676)
    * Public Api changes:
        * `HintProcessor::execute_hint()` now returns a `HintError` instead of a `VirtualMachineError`
        * Helper functions on `hint_processor_utils.rs` now return a `HintError`
* Change the Dictionary used in dict hints to store MaybeRelocatable instead of BigInt [#687](https://github.com/lambdaclass/cairo-vm/pull/687)
    * Public Api changes:
        * `DictManager`, its dictionaries, and all dict module hints implemented in rust now use `MaybeRelocatable` for keys and values instead of `BigInt`
        * Add helper functions that allow extracting ids variables as `MaybeRelocatable`: `get_maybe_relocatable_from_var_name` & `get_maybe_relocatable_from_reference`
        * Change inner value type of dict-related `HintError` variants to `MaybeRelocatable`

* Implement `substitute_error_message_attribute_references` [#689] (https://github.com/lambdaclass/cairo-vm/pull/689)
    * Public Api changes:
        * Remove `error_message_attributes` field from `VirtualMachine`, and `VirtualMachine::new`
        * Add `flow_tracking_data` field to `Attribute`
        * `get_error_attr_value` now replaces the references in the error message with the corresponding cairo values.
        * Remove duplicated handling of error attribute messages leading to duplicated into in the final error display.
* Fix multiplicative inverse bug [#697](https://github.com/lambdaclass/cairo-vm/pull/697) [#698](https://github.com/lambdaclass/cairo-vm/pull/698). The VM was using integer division rather than prime field inverse when deducing `op0` or `op1` for the multiplication opcode

#### [0.1.0] - 2022-12-30
* Add traceback to VmException [#657](https://github.com/lambdaclass/cairo-vm/pull/657)
    * Public API changes:
        * `traceback` field added to `VmException` struct
        * `pub fn from_vm_error(runner: &CairoRunner, error: VirtualMachineError, pc: usize) -> Self` is now `pub fn from_vm_error(runner: &CairoRunner, vm: &VirtualMachine, error: VirtualMachineError) -> Self`
        * `pub fn get_location(pc: &usize, runner: &CairoRunner) -> Option<Location>` is now `pub fn get_location(pc: usize, runner: &CairoRunner) -> Option<Location>`
        * `pub fn decode_instruction(encoded_instr: i64, mut imm: Option<BigInt>) -> Result<instruction::Instruction, VirtualMachineError>` is now `pub fn decode_instruction(encoded_instr: i64, mut imm: Option<&BigInt>) -> Result<instruction::Instruction, VirtualMachineError>`
        * `VmException` fields' string format now mirrors their cairo-lang counterparts.<|MERGE_RESOLUTION|>--- conflicted
+++ resolved
@@ -2,7 +2,6 @@
 
 #### Upcoming Changes
 
-<<<<<<< HEAD
 * refactor(BREAKING): Move the VM back to the CairoRunner [#1743](https://github.com/lambdaclass/cairo-vm/pull/1743)
   * `CairoRunner` has a new public field `vm: VirtualMachine`
   * `CairoRunner` no longer derives `Debug`
@@ -52,7 +51,7 @@
     * `get_traceback`
     * `verify_secure_runner`
   * [hooks feature] `BeforeFirstStepHookFunc` dyn Fn no longer takes a mutable reference to `CairoRunner`, along with `VirtualMachine::execute_before_first_step`.
-=======
+
 * fix: add support for arrays shorter than 2 as arguments for cairo1-run [#1737](https://github.com/lambdaclass/cairo-vm/pull/1737)
 
 * bugfix: Fix BuiltinRunner::final_stack for SegmentArena[#1747](https://github.com/lambdaclass/cairo-vm/pull/1747)
@@ -61,7 +60,6 @@
   * BREAKING: removed the above features
 
 * bugfix: cairo1-run CLI: Set finalize_builtins to true when using --air_public_input flag [#1744](https://github.com/lambdaclass/cairo-vm/pull/1752)
->>>>>>> b25dae7b
 
 * feat: Add hint `U256InvModN` to `Cairo1HintProcessor` [#1744](https://github.com/lambdaclass/cairo-vm/pull/1744)
 
