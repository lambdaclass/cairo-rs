## Cairo-VM Changelog

#### Upcoming Changes

<<<<<<< HEAD
* Add missing hint on vrf.json lib [#1000](https://github.com/lambdaclass/cairo-rs/pull/1000):
=======
* Add missing hint on uint256_improvements lib [#1025](https://github.com/lambdaclass/cairo-rs/pull/1025):
>>>>>>> cdc28b06

    `BuiltinHintProcessor` now supports the following hint:

    ```python
<<<<<<< HEAD
        def pack_512(u, num_bits_shift: int) -> int:
            limbs = (u.d0, u.d1, u.d2, u.d3)
            return sum(limb << (num_bits_shift * i) for i, limb in enumerate(limbs))

        x = pack_512(ids.x, num_bits_shift = 128)
        p = ids.p.low + (ids.p.high << 128)
        x_inverse_mod_p = pow(x,-1, p) 

        x_inverse_mod_p_split = (x_inverse_mod_p & ((1 << 128) - 1), x_inverse_mod_p >> 128)

        ids.x_inverse_mod_p.low = x_inverse_mod_p_split[0]
        ids.x_inverse_mod_p.high = x_inverse_mod_p_split[1]
=======
        from starkware.python.math_utils import isqrt
        n = (ids.n.high << 128) + ids.n.low
        root = isqrt(n)
        assert 0 <= root < 2 ** 128
        ids.root = root
    ```

* Add missing hint on uint256_improvements lib [#1024](https://github.com/lambdaclass/cairo-rs/pull/1024):

    `BuiltinHintProcessor` now supports the following hint:

    ```python
        res = ids.a + ids.b
        ids.carry = 1 if res >= ids.SHIFT else 0
    ```

* BREAKING CHANGE: move `Program::identifiers` to `SharedProgramData::identifiers` [#1023](https://github.com/lambdaclass/cairo-rs/pull/1023)
    * Optimizes `CairoRunner::new`, needed for sequencers and other workflows reusing the same `Program` instance across `CairoRunner`s
    * Breaking change: make all fields in `Program` and `SharedProgramData` `pub(crate)`, since we break by moving the field let's make it the last break for this struct
    * Add `Program::get_identifier(&self, id: &str) -> &Identifier` to get a single identifier by name

* Implement hints on field_arithmetic lib[#985](https://github.com/lambdaclass/cairo-rs/pull/983)

    `BuiltinHintProcessor` now supports the following hint:

    ```python
        %{
            from starkware.python.math_utils import is_quad_residue, sqrt

            def split(num: int, num_bits_shift: int = 128, length: int = 3):
                a = []
                for _ in range(length):
                    a.append( num & ((1 << num_bits_shift) - 1) )
                    num = num >> num_bits_shift
                return tuple(a)

            def pack(z, num_bits_shift: int = 128) -> int:
                limbs = (z.d0, z.d1, z.d2)
                return sum(limb << (num_bits_shift * i) for i, limb in enumerate(limbs))


            generator = pack(ids.generator)
            x = pack(ids.x)
            p = pack(ids.p)

            success_x = is_quad_residue(x, p)
            root_x = sqrt(x, p) if success_x else None

            success_gx = is_quad_residue(generator*x, p)
            root_gx = sqrt(generator*x, p) if success_gx else None

            # Check that one is 0 and the other is 1
            if x != 0:
                assert success_x + success_gx ==1

            # `None` means that no root was found, but we need to transform these into a felt no matter what
            if root_x == None:
                root_x = 0
            if root_gx == None:
                root_gx = 0
            ids.success_x = int(success_x)
            split_root_x = split(root_x)
            split_root_gx = split(root_gx)
            ids.sqrt_x.d0 = split_root_x[0]
            ids.sqrt_x.d1 = split_root_x[1]
            ids.sqrt_x.d2 = split_root_x[2]
            ids.sqrt_gx.d0 = split_root_gx[0]
            ids.sqrt_gx.d1 = split_root_gx[1]
            ids.sqrt_gx.d2 = split_root_gx[2]
        %}
>>>>>>> cdc28b06
    ```

* Add missing hint on uint256_improvements lib [#1016](https://github.com/lambdaclass/cairo-rs/pull/1016):

    `BuiltinHintProcessor` now supports the following hint:

    ```python
        def split(num: int, num_bits_shift: int = 128, length: int = 2):
            a = []
            for _ in range(length):
                a.append( num & ((1 << num_bits_shift) - 1) )
                num = num >> num_bits_shift
            return tuple(a)

        def pack(z, num_bits_shift: int = 128) -> int:
            limbs = (z.low, z.high)
            return sum(limb << (num_bits_shift * i) for i, limb in enumerate(limbs))

        a = pack(ids.a)
        b = pack(ids.b)
        res = (a - b)%2**256
        res_split = split(res)
        ids.res.low = res_split[0]
        ids.res.high = res_split[1]
    ```

* Add method `Program::data_len(&self) -> usize` to get the number of data cells in a given program [#1022](https://github.com/lambdaclass/cairo-rs/pull/1022)

* Add missing hint on uint256_improvements lib [#1013](https://github.com/lambdaclass/cairo-rs/pull/1013):

    `BuiltinHintProcessor` now supports the following hint:

    ```python
        a = (ids.a.high << 128) + ids.a.low
        div = (ids.div.b23 << 128) + ids.div.b01
        quotient, remainder = divmod(a, div)

        ids.quotient.low = quotient & ((1 << 128) - 1)
        ids.quotient.high = quotient >> 128
        ids.remainder.low = remainder & ((1 << 128) - 1)
        ids.remainder.high = remainder >> 128
    ```

* Add missing hint on cairo_secp lib [#1010](https://github.com/lambdaclass/cairo-rs/pull/1010):

    `BuiltinHintProcessor` now supports the following hint:

    ```python
        memory[ap] = int(x == 0)
    ```

* Implement hint on `get_felt_bitlength` [#993](https://github.com/lambdaclass/cairo-rs/pull/993)

  `BuiltinHintProcessor` now supports the following hint:
  ```python
  x = ids.x
  ids.bit_length = x.bit_length()
  ```
  Used by the [`Garaga` library function `get_felt_bitlength`](https://github.com/keep-starknet-strange/garaga/blob/249f8a372126b3a839f9c1e1080ea8c6f9374c0c/src/utils.cairo#L54)

* Add missing hint on cairo_secp lib [#1009](https://github.com/lambdaclass/cairo-rs/pull/1009):

    `BuiltinHintProcessor` now supports the following hint:

    ```python
        ids.dibit = ((ids.scalar_u >> ids.m) & 1) + 2 * ((ids.scalar_v >> ids.m) & 1)
    ```

* Add getters to read properties of a `Program` [#1017](https://github.com/lambdaclass/cairo-rs/pull/1017):
  * `prime(&self) -> &str`: get the prime associated to data in hex representation
  * `iter_data(&self) -> Iterator<Item = &MaybeRelocatable>`: get an iterator over all elements in the program data
  * `iter_builtins(&self) -> Iterator<Item = &BuiltinName>`: get an iterator over the names of required builtins

* Add missing hint on cairo_secp lib [#1008](https://github.com/lambdaclass/cairo-rs/pull/1008):

    `BuiltinHintProcessor` now supports the following hint:

    ```python
        ids.len_hi = max(ids.scalar_u.d2.bit_length(), ids.scalar_v.d2.bit_length())-1
    ```

* Update `starknet-crypto` to version `0.4.3` [#1011](https://github.com/lambdaclass/cairo-rs/pull/1011)
  * The new version carries an 85% reduction in execution time for ECDSA signature verification

* BREAKING CHANGE: refactor `Program` to optimize `Program::clone` [#999](https://github.com/lambdaclass/cairo-rs/pull/999)

    * Breaking change: many fields that were (unnecessarily) public become hidden by the refactor.

* BREAKING CHANGE: Add _builtin suffix to builtin names e.g.: output -> output_builtin [#1005](https://github.com/lambdaclass/cairo-rs/pull/1005)

* Implement hint on uint384_extension lib [#983](https://github.com/lambdaclass/cairo-rs/pull/983)

    `BuiltinHintProcessor` now supports the following hint:
    
    ```python
        def split(num: int, num_bits_shift: int, length: int):
            a = []
            for _ in range(length):
                a.append( num & ((1 << num_bits_shift) - 1) )
                num = num >> num_bits_shift
            return tuple(a)

        def pack(z, num_bits_shift: int) -> int:
            limbs = (z.d0, z.d1, z.d2)
            return sum(limb << (num_bits_shift * i) for i, limb in enumerate(limbs))

        def pack_extended(z, num_bits_shift: int) -> int:
            limbs = (z.d0, z.d1, z.d2, z.d3, z.d4, z.d5)
            return sum(limb << (num_bits_shift * i) for i, limb in enumerate(limbs))

        a = pack_extended(ids.a, num_bits_shift = 128)
        div = pack(ids.div, num_bits_shift = 128)

        quotient, remainder = divmod(a, div)

        quotient_split = split(quotient, num_bits_shift=128, length=6)

        ids.quotient.d0 = quotient_split[0]
        ids.quotient.d1 = quotient_split[1]
        ids.quotient.d2 = quotient_split[2]
        ids.quotient.d3 = quotient_split[3]
        ids.quotient.d4 = quotient_split[4]
        ids.quotient.d5 = quotient_split[5]

        remainder_split = split(remainder, num_bits_shift=128, length=3)
        ids.remainder.d0 = remainder_split[0]
        ids.remainder.d1 = remainder_split[1]
        ids.remainder.d2 = remainder_split[2]
    ```

* Add missing `\n` character in traceback string [#997](https://github.com/lambdaclass/cairo-rs/pull/997)
    * BugFix: Add missing `\n` character after traceback lines when the filename is missing ("Unknown Location")

* 0.11 Support
    * Add missing hints on cairo_secp lib [#991](https://github.com/lambdaclass/cairo-rs/pull/991):
        `BuiltinHintProcessor` now supports the following hints:
        ```python
        from starkware.cairo.common.cairo_secp.secp_utils import pack
        from starkware.python.math_utils import div_mod, safe_div

        N = 0xfffffffffffffffffffffffffffffffebaaedce6af48a03bbfd25e8cd0364141
        x = pack(ids.x, PRIME) % N
        s = pack(ids.s, PRIME) % N
        value = res = div_mod(x, s, N)
        ```
        and: 
        ```python
        value = k = safe_div(res * s - x, N)
        ```
    * Layouts update [#874](https://github.com/lambdaclass/cairo-rs/pull/874)
    * Keccak builtin updated [#873](https://github.com/lambdaclass/cairo-rs/pull/873), [#883](https://github.com/lambdaclass/cairo-rs/pull/883)
    * Changes to `ec_op` [#876](https://github.com/lambdaclass/cairo-rs/pull/876)
    * Poseidon builtin [#875](https://github.com/lambdaclass/cairo-rs/pull/875)
    * Renamed Felt to Felt252 [#899](https://github.com/lambdaclass/cairo-rs/pull/899)
    * Added SegmentArenaBuiltinRunner [#913](https://github.com/lambdaclass/cairo-rs/pull/913)
    * Added `program_segment_size` argument to `verify_secure_runner` & `run_from_entrypoint` [#928](https://github.com/lambdaclass/cairo-rs/pull/928)
    * Added dynamic layout [#879](https://github.com/lambdaclass/cairo-rs/pull/879)
    * `get_segment_size` was exposed [#934](https://github.com/lambdaclass/cairo-rs/pull/934)

* Add missing hint on cairo_secp lib [#1006](https://github.com/lambdaclass/cairo-rs/pull/1006):

    `BuiltinHintProcessor` now supports the following hint:

    ```python
        ids.quad_bit = (
            8 * ((ids.scalar_v >> ids.m) & 1)
            + 4 * ((ids.scalar_u >> ids.m) & 1)
            + 2 * ((ids.scalar_v >> (ids.m - 1)) & 1)
            + ((ids.scalar_u >> (ids.m - 1)) & 1)
        )
    ```

* Add missing hint on cairo_secp lib [#1003](https://github.com/lambdaclass/cairo-rs/pull/1003):

    `BuiltinHintProcessor` now supports the following hint:

    ```python
        from starkware.cairo.common.cairo_secp.secp_utils import pack

        x = pack(ids.x, PRIME) % SECP_P
    ```

* Add missing hint on cairo_secp lib [#996](https://github.com/lambdaclass/cairo-rs/pull/996):

    `BuiltinHintProcessor` now supports the following hint:

    ```python
        from starkware.python.math_utils import div_mod
        value = x_inv = div_mod(1, x, SECP_P)
    ```

* Add missing hints on cairo_secp lib [#994](https://github.com/lambdaclass/cairo-rs/pull/994):

    `BuiltinHintProcessor` now supports the following hints:

    ```python
        from starkware.cairo.common.cairo_secp.secp_utils import pack
        from starkware.python.math_utils import div_mod, safe_div

        a = pack(ids.a, PRIME)
        b = pack(ids.b, PRIME)
        value = res = div_mod(a, b, N)
    ```

    ```python
        value = k_plus_one = safe_div(res * b - a, N) + 1
    ```

* Add missing hint on cairo_secp lib [#992](https://github.com/lambdaclass/cairo-rs/pull/992):

    `BuiltinHintProcessor` now supports the following hint:

    ```python
        from starkware.cairo.common.cairo_secp.secp_utils import pack

        q, r = divmod(pack(ids.val, PRIME), SECP_P)
        assert r == 0, f"verify_zero: Invalid input {ids.val.d0, ids.val.d1, ids.val.d2}."
        ids.q = q % PRIME
    ```

* Add missing hint on cairo_secp lib [#990](https://github.com/lambdaclass/cairo-rs/pull/990):

    `BuiltinHintProcessor` now supports the following hint:

    ```python
        from starkware.cairo.common.cairo_secp.secp_utils import pack

        slope = pack(ids.slope, PRIME)
        x = pack(ids.point.x, PRIME)
        y = pack(ids.point.y, PRIME)

        value = new_x = (pow(slope, 2, SECP_P) - 2 * x) % SECP_P
    ```

* Add missing hint on cairo_secp lib [#989](https://github.com/lambdaclass/cairo-rs/pull/989):

    `BuiltinHintProcessor` now supports the following hint:

    ```python
        from starkware.cairo.common.cairo_secp.secp_utils import SECP_P
        q, r = divmod(pack(ids.val, PRIME), SECP_P)
        assert r == 0, f"verify_zero: Invalid input {ids.val.d0, ids.val.d1, ids.val.d2}."
        ids.q = q % PRIME
    ```

* Add missing hint on cairo_secp lib [#986](https://github.com/lambdaclass/cairo-rs/pull/986):

    `BuiltinHintProcessor` now supports the following hint:

    ```python
        from starkware.cairo.common.cairo_secp.secp_utils import SECP_P, pack
        from starkware.python.math_utils import div_mod

        # Compute the slope.
        x = pack(ids.pt.x, PRIME)
        y = pack(ids.pt.y, PRIME)
        value = slope = div_mod(3 * x ** 2, 2 * y, SECP_P)
    ```

* Add missing hint on cairo_secp lib [#984](https://github.com/lambdaclass/cairo-rs/pull/984):

    `BuiltinHintProcessor` now supports the following hint:

    ```python
        from starkware.cairo.common.cairo_secp.secp_utils import SECP_P, pack
        from starkware.python.math_utils import div_mod

        # Compute the slope.
        x0 = pack(ids.pt0.x, PRIME)
        y0 = pack(ids.pt0.y, PRIME)
        x1 = pack(ids.pt1.x, PRIME)
        y1 = pack(ids.pt1.y, PRIME)
        value = slope = div_mod(y0 - y1, x0 - x1, SECP_P)
    ```

* Implement hints on uint384 lib (Part 2) [#971](https://github.com/lambdaclass/cairo-rs/pull/971)

    `BuiltinHintProcessor` now supports the following hint:

    ```python
        memory[ap] = 1 if 0 <= (ids.a.d2 % PRIME) < 2 ** 127 else 0
    ```

 * Add alternative hint code for hint on _block_permutation used by 0.10.3 whitelist [#958](https://github.com/lambdaclass/cairo-rs/pull/958)

     `BuiltinHintProcessor` now supports the following hint:

    ```python
        from starkware.cairo.common.keccak_utils.keccak_utils import keccak_func
        _keccak_state_size_felts = int(ids.KECCAK_STATE_SIZE_FELTS)
        assert 0 <= _keccak_state_size_felts < 100

        output_values = keccak_func(memory.get_range(
            ids.keccak_ptr - _keccak_state_size_felts, _keccak_state_size_felts))
        segments.write_arg(ids.keccak_ptr, output_values)
    ```

* Make  hints code `src/hint_processor/builtin_hint_processor/hint_code.rs` public [#988](https://github.com/lambdaclass/cairo-rs/pull/988)

* Implement hints on uint384 lib (Part 1) [#960](https://github.com/lambdaclass/cairo-rs/pull/960)

    `BuiltinHintProcessor` now supports the following hints:

    ```python
        def split(num: int, num_bits_shift: int, length: int):
        a = []
        for _ in range(length):
            a.append( num & ((1 << num_bits_shift) - 1) )
            num = num >> num_bits_shift
        return tuple(a)

        def pack(z, num_bits_shift: int) -> int:
            limbs = (z.d0, z.d1, z.d2)
            return sum(limb << (num_bits_shift * i) for i, limb in enumerate(limbs))

        a = pack(ids.a, num_bits_shift = 128)
        div = pack(ids.div, num_bits_shift = 128)
        quotient, remainder = divmod(a, div)

        quotient_split = split(quotient, num_bits_shift=128, length=3)
        assert len(quotient_split) == 3

        ids.quotient.d0 = quotient_split[0]
        ids.quotient.d1 = quotient_split[1]
        ids.quotient.d2 = quotient_split[2]

        remainder_split = split(remainder, num_bits_shift=128, length=3)
        ids.remainder.d0 = remainder_split[0]
        ids.remainder.d1 = remainder_split[1]
        ids.remainder.d2 = remainder_split[2]
    ```

    ```python
        ids.low = ids.a & ((1<<128) - 1)
        ids.high = ids.a >> 128
    ```

    ```python
            sum_d0 = ids.a.d0 + ids.b.d0
        ids.carry_d0 = 1 if sum_d0 >= ids.SHIFT else 0
        sum_d1 = ids.a.d1 + ids.b.d1 + ids.carry_d0
        ids.carry_d1 = 1 if sum_d1 >= ids.SHIFT else 0
        sum_d2 = ids.a.d2 + ids.b.d2 + ids.carry_d1
        ids.carry_d2 = 1 if sum_d2 >= ids.SHIFT else 0
    ```

    ```python
        def split(num: int, num_bits_shift: int, length: int):
            a = []
            for _ in range(length):
                a.append( num & ((1 << num_bits_shift) - 1) )
                num = num >> num_bits_shift
            return tuple(a)

        def pack(z, num_bits_shift: int) -> int:
            limbs = (z.d0, z.d1, z.d2)
            return sum(limb << (num_bits_shift * i) for i, limb in enumerate(limbs))

        def pack2(z, num_bits_shift: int) -> int:
            limbs = (z.b01, z.b23, z.b45)
            return sum(limb << (num_bits_shift * i) for i, limb in enumerate(limbs))

        a = pack(ids.a, num_bits_shift = 128)
        div = pack2(ids.div, num_bits_shift = 128)
        quotient, remainder = divmod(a, div)

        quotient_split = split(quotient, num_bits_shift=128, length=3)
        assert len(quotient_split) == 3

        ids.quotient.d0 = quotient_split[0]
        ids.quotient.d1 = quotient_split[1]
        ids.quotient.d2 = quotient_split[2]

        remainder_split = split(remainder, num_bits_shift=128, length=3)
        ids.remainder.d0 = remainder_split[0]
        ids.remainder.d1 = remainder_split[1]
        ids.remainder.d2 = remainder_split[2]
    ```

    ```python
        from starkware.python.math_utils import isqrt

        def split(num: int, num_bits_shift: int, length: int):
            a = []
            for _ in range(length):
                a.append( num & ((1 << num_bits_shift) - 1) )
                num = num >> num_bits_shift
            return tuple(a)

        def pack(z, num_bits_shift: int) -> int:
            limbs = (z.d0, z.d1, z.d2)
            return sum(limb << (num_bits_shift * i) for i, limb in enumerate(limbs))

        a = pack(ids.a, num_bits_shift=128)
        root = isqrt(a)
        assert 0 <= root < 2 ** 192
        root_split = split(root, num_bits_shift=128, length=3)
        ids.root.d0 = root_split[0]
        ids.root.d1 = root_split[1]
        ids.root.d2 = root_split[2]
    ```

* Re-export the `cairo-felt` crate as `cairo_vm::felt` [#981](https://github.com/lambdaclass/cairo-rs/pull/981)
  * Removes the need of explicitly importing `cairo-felt` in downstream projects
  and helps ensure there is no version mismatch caused by that

* Implement hint on `uint256_mul_div_mod`[#957](https://github.com/lambdaclass/cairo-rs/pull/957)

    `BuiltinHintProcessor` now supports the following hint:

    ```python
    a = (ids.a.high << 128) + ids.a.low
    b = (ids.b.high << 128) + ids.b.low
    div = (ids.div.high << 128) + ids.div.low
    quotient, remainder = divmod(a * b, div)

    ids.quotient_low.low = quotient & ((1 << 128) - 1)
    ids.quotient_low.high = (quotient >> 128) & ((1 << 128) - 1)
    ids.quotient_high.low = (quotient >> 256) & ((1 << 128) - 1)
    ids.quotient_high.high = quotient >> 384
    ids.remainder.low = remainder & ((1 << 128) - 1)
    ids.remainder.high = remainder >> 128"
    ```

    Used by the common library function `uint256_mul_div_mod`

#### [0.3.0-rc1] - 2023-04-13
* Derive Deserialize for ExecutionResources [#922](https://github.com/lambdaclass/cairo-rs/pull/922)
* Remove builtin names from VirtualMachine.builtin_runners [#921](https://github.com/lambdaclass/cairo-rs/pull/921)
* Implemented hints on common/ec.cairo [#888](https://github.com/lambdaclass/cairo-rs/pull/888)
* Changed `Memory.insert` argument types [#902](https://github.com/lambdaclass/cairo-rs/pull/902)
* feat: implemented `Deserialize` on Program by changing builtins field type to enum [#896](https://github.com/lambdaclass/cairo-rs/pull/896)
* Effective size computation from the VM exposed [#887](https://github.com/lambdaclass/cairo-rs/pull/887)
* Wasm32 Support! [#828](https://github.com/lambdaclass/cairo-rs/pull/828), [#893](https://github.com/lambdaclass/cairo-rs/pull/893)
* `MathError` added for math operation [#855](https://github.com/lambdaclass/cairo-rs/pull/855)
* Check for overflows in relocatable operations [#859](https://github.com/lambdaclass/cairo-rs/pull/859)
* Use `Relocatable` instead of `&MaybeRelocatable` in `load_data` and `get_range`[#860](https://github.com/lambdaclass/cairo-rs/pull/860) [#867](https://github.com/lambdaclass/cairo-rs/pull/867)
* Memory-related errors moved to `MemoryError` [#854](https://github.com/lambdaclass/cairo-rs/pull/854)
    * Removed unused error variants
    * Moved memory-related error variants to `MemoryError`
    * Changed memory getters to return `MemoryError` instead of `VirtualMachineError`
    * Changed all memory-related errors in hint from `HintError::Internal(VmError::...` to `HintError::Memory(MemoryError::...`
* feat: Builder pattern for `VirtualMachine` [#820](https://github.com/lambdaclass/cairo-rs/pull/820)
* Simplified `Memory::get` return type to `Option` [#852](https://github.com/lambdaclass/cairo-rs/pull/852)
* Improved idenitifier variable error handling [#851](https://github.com/lambdaclass/cairo-rs/pull/851)
* `CairoRunner::write_output` now prints missing and relocatable values [#853](https://github.com/lambdaclass/cairo-rs/pull/853)
* `VirtualMachineError::FailedToComputeOperands` error message expanded [#848](https://github.com/lambdaclass/cairo-rs/pull/848)
* Builtin names made public [#849](https://github.com/lambdaclass/cairo-rs/pull/849)
* `secure_run` flag moved to `CairoRunConfig` struct [#832](https://github.com/lambdaclass/cairo-rs/pull/832)
* `vm_core` error types revised and iimplemented `AddAssign` for `Relocatable` [#837](https://github.com/lambdaclass/cairo-rs/pull/837)
* `to_bigint` and `to_biguint` deprecated [#757](https://github.com/lambdaclass/cairo-rs/pull/757)
* `Memory` moved into `MemorySegmentManager` [#830](https://github.com/lambdaclass/cairo-rs/pull/830)
    * To reduce the complexity of the VM's memory and enforce proper usage (as the memory and its segment manager are now a "unified" entity)
    * Removed `memory` field from `VirtualMachine`
    * Added `memory` field to `MemorySegmentManager`
    * Removed `Memory` argument from methods where `MemorySegmentManager` is also an argument
    * Added test macro `segments` (an extension of the `memory` macro)
* `Display` trait added to Memory struct [#812](https://github.com/lambdaclass/cairo-rs/pull/812)
* feat: Extensible VirtualMachineError and removed PartialEq trait [#783](https://github.com/lambdaclass/cairo-rs/pull/783)
    * `VirtualMachineError::Other(anyhow::Error)` was added to allow to returning custom errors when using `cairo-rs`
    * The `PartialEq` trait was removed from the `VirtualMachineError` enum
* VM hooks added as a conditional feature [#761](https://github.com/lambdaclass/cairo-rs/pull/761)
    * Cairo-rs based testing tools such as cairo-foundry or those built by FuzzingLabs need access to the state of the VM at specific points during the execution.
    * This PR adds the possibility for users of the cairo-rs lib to execute their custom additional code during the program execution.
    * The Rust "feature" mechanism was used in order to guarantee that this ability is only available when the lib user needs it, and is not compiled when it's not required.
    * Three hooks were created:
        * before the first step
        * before each step
        * after each step
* ExecutionResource operations: add and substract [#774](https://github.com/lambdaclass/cairo-rs/pull/774), multiplication [#908](https://github.com/lambdaclass/cairo-rs/pull/908) , and `AddAssign` [#914](https://github.com/lambdaclass/cairo-rs/pull/914)

* Move `Memory` into `MemorySegmentManager` [#830](https://github.com/lambdaclass/cairo-rs/pull/830)
    * Structural changes:
        * Remove `memory: Memory` field from `VirtualMachine`
        * Add `memory: Memory` field to `MemorySegmentManager`
    * As a result of this, multiple public methods' signatures changed:
        * `BuiltinRunner` (and its inner enum types):
            * `initialize_segments(&mut self, segments: &mut MemorySegmentManager, memory: &mut Memory)` -> `initialize_segments(&mut self, segments: &mut MemorySegmentManager)`
            * `final_stack(&mut self, segments: &MemorySegmentManager, memory: &Memory, stack_pointer: Relocatable) -> Result<Relocatable, RunnerError>` -> `final_stack(&mut self, segments: &MemorySegmentManager, stack_pointer: Relocatable) -> Result<Relocatable, RunnerError>`
        * `MemorySegmentManager`
            * `add(&mut self, memory: &mut Memory) -> Relocatable` -> `add(&mut self) -> Relocatable`
            * `add_temporary_segment(&mut self, memory: &mut Memory) -> Relocatable` -> `add_temporary_segment(&mut self) -> Relocatable`
            * `load_data(&mut self, memory: &mut Memory, ptr: &MaybeRelocatable, data: &Vec<MaybeRelocatable>) -> Result<MaybeRelocatable, MemoryError>` -> `load_data(&mut self, ptr: &MaybeRelocatable, data: &Vec<MaybeRelocatable>) -> Result<MaybeRelocatable, MemoryError>`
            * `compute_effective_sizes(&mut self, memory: &Memory) -> &Vec<usize>` -> `compute_effective_sizes(&mut self) -> &Vec<usize>`
            * `gen_arg(&mut self, arg: &dyn Any, memory: &mut Memory) -> Result<MaybeRelocatable, VirtualMachineError>` -> `gen_arg(&mut self, arg: &dyn Any) -> Result<MaybeRelocatable, VirtualMachineError>`
            * `gen_cairo_arg(&mut self, arg: &CairoArg, memory: &mut Memory) -> Result<MaybeRelocatable, VirtualMachineError>` -> `gen_cairo_arg(&mut self, arg: &CairoArg) -> Result<MaybeRelocatable, VirtualMachineError>`
            * `write_arg(&mut self, memory: &mut Memory, ptr: &Relocatable, arg: &dyn Any) -> Result<MaybeRelocatable, MemoryError>` -> `write_arg(&mut self, ptr: &Relocatable, arg: &dyn Any) -> Result<MaybeRelocatable, MemoryError>`

* Refactor `Memory::relocate memory` [#784](https://github.com/lambdaclass/cairo-rs/pull/784)
    * Bugfixes:
        * `Memory::relocate_memory` now moves data in the temporary memory relocated by a relocation rule to the real memory
    * Aditional Notes:
        * When relocating temporary memory produces clashes with pre-existing values in the real memory, an InconsistentMemory error is returned instead of keeping the last inserted value. This differs from the original implementation.

* Restrict addresses to Relocatable + fix some error variants used in signature.rs [#792](https://github.com/lambdaclass/cairo-rs/pull/792)
    * Public Api Changes:
        * Change `ValidationRule` inner type to `Box<dyn Fn(&Memory, &Relocatable) -> Result<Vec<Relocatable>, MemoryError>>`.
        * Change `validated_addresses` field of `Memory` to `HashSet<Relocatable>`.
        * Change `validate_memory_cell(&mut self, address: &MaybeRelocatable) -> Result<(), MemoryError>` to `validate_memory_cell(&mut self, addr: &Relocatable) -> Result<(), MemoryError>`.

* Add `VmException` to `CairoRunner::run_from_entrypoint`[#775](https://github.com/lambdaclass/cairo-rs/pull/775)
    * Public Api Changes:
        * Change error return type of `CairoRunner::run_from_entrypoint` to `CairoRunError`.
        * Convert `VirtualMachineError`s outputed during the vm run to `VmException` in `CairoRunner::run_from_entrypoint`.
        * Make `VmException` fields public

* Fix `BuiltinRunner::final_stack` and remove quick fix [#778](https://github.com/lambdaclass/cairo-rs/pull/778)
    * Public Api changes:
        * Various changes to public `BuiltinRunner` method's signatures:
            * `final_stack(&self, vm: &VirtualMachine, pointer: Relocatable) -> Result<(Relocatable, usize), RunnerError>` to `final_stack(&mut self, segments: &MemorySegmentManager, memory: &Memory, pointer: Relocatable) -> Result<Relocatable,RunnerError>`.
            * `get_used_cells(&self, vm: &VirtualMachine) -> Result<usize, MemoryError>` to  `get_used_cells(&self, segments: &MemorySegmentManager) -> Result<usize, MemoryError>`.
            * `get_used_instances(&self, vm: &VirtualMachine) -> Result<usize, MemoryError>` to `get_used_instances(&self, segments: &MemorySegmentManager) -> Result<usize, MemoryError>`.
    * Bugfixes:
        * `BuiltinRunner::final_stack` now updates the builtin's stop_ptr instead of returning it. This replaces the bugfix on PR #768.

#### [0.1.3] - 2023-01-26
* Add secure_run flag + integrate verify_secure_runner into cairo-run [#771](https://github.com/lambdaclass/cairo-rs/pull/777)
    * Public Api changes:
        * Add command_line argument `secure_run`
        * Add argument `secure_run: Option<bool>` to `cairo_run`
        * `verify_secure_runner` is now called inside `cairo-run` when `secure_run` is set to true or when it not set and the run is not on `proof_mode`
    * Bugfixes:
        * `EcOpBuiltinRunner::deduce_memory_cell` now checks that both points are on the curve instead of only the first one
        * `EcOpBuiltinRunner::deduce_memory_cell` now returns the values of the point coordinates instead of the indices when a `PointNotOnCurve` error is returned

* Refactor `Refactor verify_secure_runner` [#768](https://github.com/lambdaclass/cairo-rs/pull/768)
    * Public Api changes:
        * Remove builtin name from the return value of `BuiltinRunner::get_memory_segment_addresses`
        * Simplify the return value of `CairoRunner::get_builtin_segments_info` to `Vec<(usize, usize)>`
        * CairoRunner::read_return_values now receives a mutable reference to VirtualMachine
    * Bugfixes:
        * CairoRunner::read_return_values now updates the `stop_ptr` of each builtin after calling `BuiltinRunner::final_stack`

* Use CairoArg enum instead of Any in CairoRunner::run_from_entrypoint [#686](https://github.com/lambdaclass/cairo-rs/pull/686)
    * Public Api changes:
        * Remove `Result` from `MaybeRelocatable::mod_floor`, it now returns a `MaybeRelocatable`
        * Add struct `CairoArg`
        * Change `arg` argument of `CairoRunner::run_from_entrypoint` from `Vec<&dyn Any>` to `&[&CairoArg]`
        * Remove argument `typed_args` from `CairoRunner::run_from_entrypoint`
        * Remove no longer used method `gen_typed_arg` from `VirtualMachine` & `MemorySegmentManager`
        * Add methods `MemorySegmentManager::gen_cairo_arg` & `MemorySegmentManager::write_simple_args` as typed counterparts to `MemorySegmentManager::gen_arg` & `MemorySegmentManager::write_arg`

#### [0.1.1] - 2023-01-11

* Add input file contents to traceback [#666](https://github.com/lambdaclass/cairo-rs/pull/666/files)
    * Public Api changes:
        * `VirtualMachineError` enum variants containing `MaybeRelocatable` and/or `Relocatable` values now use the `Display` format instead of `Debug` in their `Display` implementation
        * `get_traceback` now adds the source code line to each traceback entry
* Use hint location instead of instruction location when building VmExceptions from hint failure [#673](https://github.com/lambdaclass/cairo-rs/pull/673/files)
    * Public Api changes:
        * `hints` field added to `InstructionLocation`
        * `Program.instruction_locations` type changed from `Option<HashMap<usize, Location>>` to `Option<HashMap<usize, InstructionLocation>>`
        * `VirtualMachineError`s produced by `HintProcessor::execute_hint()` will be wrapped in a `VirtualMachineError::Hint` error containing their hint_index
        * `get_location()` now receives an an optional usize value `hint_index`, used to obtain hint locations
* Default implementation of compile_hint [#680](https://github.com/lambdaclass/cairo-rs/pull/680)
    * Internal changes:
        * Make the `compile_hint` implementation which was in the `BuiltinHintProcessor` the default implementation in the trait.
* Add new error type `HintError` [#676](https://github.com/lambdaclass/cairo-rs/pull/676)
    * Public Api changes:
        * `HintProcessor::execute_hint()` now returns a `HintError` instead of a `VirtualMachineError`
        * Helper functions on `hint_processor_utils.rs` now return a `HintError`
* Change the Dictionary used in dict hints to store MaybeRelocatable instead of BigInt [#687](https://github.com/lambdaclass/cairo-rs/pull/687)
    * Public Api changes:
        * `DictManager`, its dictionaries, and all dict module hints implemented in rust now use `MaybeRelocatable` for keys and values instead of `BigInt`
        * Add helper functions that allow extracting ids variables as `MaybeRelocatable`: `get_maybe_relocatable_from_var_name` & `get_maybe_relocatable_from_reference`
        * Change inner value type of dict-related `HintError` variants to `MaybeRelocatable`

* Implement `substitute_error_message_attribute_references` [#689] (https://github.com/lambdaclass/cairo-rs/pull/689)
    * Public Api changes:
        * Remove `error_message_attributes` field from `VirtualMachine`, and `VirtualMachine::new`
        * Add `flow_tracking_data` field to `Attribute`
        * `get_error_attr_value` now replaces the references in the error message with the corresponding cairo values.
        * Remove duplicated handling of error attribute messages leading to duplicated into in the final error display.
* Fix multiplicative inverse bug [#697](https://github.com/lambdaclass/cairo-rs/pull/697) [#698](https://github.com/lambdaclass/cairo-rs/pull/698). The VM was using integer division rather than prime field inverse when deducing `op0` or `op1` for the multiplication opcode

#### [0.1.0] - 2022-12-30
* Add traceback to VmException [#657](https://github.com/lambdaclass/cairo-rs/pull/657)
    * Public API changes:
        * `traceback` field added to `VmException` struct
        * `pub fn from_vm_error(runner: &CairoRunner, error: VirtualMachineError, pc: usize) -> Self` is now `pub fn from_vm_error(runner: &CairoRunner, vm: &VirtualMachine, error: VirtualMachineError) -> Self`
        * `pub fn get_location(pc: &usize, runner: &CairoRunner) -> Option<Location>` is now `pub fn get_location(pc: usize, runner: &CairoRunner) -> Option<Location>`
        * `pub fn decode_instruction(encoded_instr: i64, mut imm: Option<BigInt>) -> Result<instruction::Instruction, VirtualMachineError>` is now `pub fn decode_instruction(encoded_instr: i64, mut imm: Option<&BigInt>) -> Result<instruction::Instruction, VirtualMachineError>`
        * `VmExcepion` field's string format now mirror their cairo-lang conterparts.<|MERGE_RESOLUTION|>--- conflicted
+++ resolved
@@ -2,16 +2,11 @@
 
 #### Upcoming Changes
 
-<<<<<<< HEAD
 * Add missing hint on vrf.json lib [#1000](https://github.com/lambdaclass/cairo-rs/pull/1000):
-=======
-* Add missing hint on uint256_improvements lib [#1025](https://github.com/lambdaclass/cairo-rs/pull/1025):
->>>>>>> cdc28b06
-
-    `BuiltinHintProcessor` now supports the following hint:
-
-    ```python
-<<<<<<< HEAD
+
+    `BuiltinHintProcessor` now supports the following hint:
+
+    ```python
         def pack_512(u, num_bits_shift: int) -> int:
             limbs = (u.d0, u.d1, u.d2, u.d3)
             return sum(limb << (num_bits_shift * i) for i, limb in enumerate(limbs))
@@ -24,7 +19,13 @@
 
         ids.x_inverse_mod_p.low = x_inverse_mod_p_split[0]
         ids.x_inverse_mod_p.high = x_inverse_mod_p_split[1]
-=======
+    ```
+
+* Add missing hint on uint256_improvements lib [#1025](https://github.com/lambdaclass/cairo-rs/pull/1025):
+
+    `BuiltinHintProcessor` now supports the following hint:
+
+    ```python
         from starkware.python.math_utils import isqrt
         n = (ids.n.high << 128) + ids.n.low
         root = isqrt(n)
@@ -95,7 +96,6 @@
             ids.sqrt_gx.d1 = split_root_gx[1]
             ids.sqrt_gx.d2 = split_root_gx[2]
         %}
->>>>>>> cdc28b06
     ```
 
 * Add missing hint on uint256_improvements lib [#1016](https://github.com/lambdaclass/cairo-rs/pull/1016):
