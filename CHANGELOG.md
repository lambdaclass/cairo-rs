## Cairo-VM Changelog

#### Upcoming Changes

<<<<<<< HEAD
* feat: Append return values to the output segment when running cairo1-run in proof_mode [#1597](https://github.com/lambdaclass/cairo-vm/pull/1597)
  * Add instructions to the proof_mode header to copy return values to the output segment before initiating the infinite loop
  * Output builtin is always included when running cairo 1 programs in proof_mode
=======
* feat(BREAKING): Remove unecessary conversion functions between `Felt` & `BigUint`/`BigInt` [#1562](https://github.com/lambdaclass/cairo-vm/pull/1562)
  * Remove the following functions:
    * felt_from_biguint
    * felt_from_bigint
    * felt_to_biguint
    * felt_to_bigint
>>>>>>> dea2723d

* perf: optimize instruction cache allocations by using `VirtualMachine::load_data` [#1441](https://github.com/lambdaclass/cairo-vm/pull/1441)

* feat: Add `print_output` flag to `cairo-1` crate [#1575] (https://github.com/lambdaclass/cairo-vm/pull/1575)

* bugfixes(BREAKING): Fix memory hole count inconsistencies #[1585] (https://github.com/lambdaclass/cairo-vm/pull/1585)
  * Output builtin memory segment is no longer skipped when counting memory holes
  * Temporary memory cells now keep their accessed status when relocated
  * BREAKING: Signature change: `get_memory_holes(&self, builtin_count: usize) -> Result<usize, MemoryError>` ->  `get_memory_holes(&self, builtin_count: usize,  has_output_builtin: bool) -> Result<usize, MemoryError>`

* feat: Add `cairo_pie_output` flag to `cairo1-run` [#1581] (https://github.com/lambdaclass/cairo-vm/pull/1581)

* feat: Add `cairo_pie_output` flag to `cairo_vm_cli` [#1578] (https://github.com/lambdaclass/cairo-vm/pull/1578)
  * Fix serialization of CairoPie to be fully compatible with the python version
  * Add `CairoPie::write_zip_file`
  * Move handling of required and exclusive arguments in `cairo-vm-cli` to struct definition using clap derives

* feat: Add doc + default impl for ResourceTracker trait [#1576] (https://github.com/lambdaclass/cairo-vm/pull/1576)

* feat: Add `air_private_input` flag to `cairo1-run` [#1559] (https://github.com/lambdaclass/cairo-vm/pull/1559)

* feat: Add `args` flag to `cairo1-run` [#1551] (https://github.com/lambdaclass/cairo-vm/pull/1551)

* feat: Add `air_public_input` flag to `cairo1-run` [#1539] (https://github.com/lambdaclass/cairo-vm/pull/1539)

* feat: Implement air_private_input [#1552](https://github.com/lambdaclass/cairo-vm/pull/1552)

* feat: Add `proof_mode` flag to `cairo1-run` [#1537] (https://github.com/lambdaclass/cairo-vm/pull/1537)
  * The cairo1-run crate no longer compiles and executes in proof_mode by default
  * Add flag `proof_mode` to cairo1-run crate. Activating this flag will enable proof_mode compilation and execution

* dev: bump cairo 1 compiler dep to 2.4 [#1530](https://github.com/lambdaclass/cairo-vm/pull/1530)

#### [1.0.0-rc0] - 2024-1-5

* feat: Use `ProjectivePoint` from types-rs in ec_op builtin impl [#1532](https://github.com/lambdaclass/cairo-vm/pull/1532)

* feat(BREAKING): Replace `cairo-felt` crate with `starknet-types-core` (0.0.5) [#1408](https://github.com/lambdaclass/cairo-vm/pull/1408)

* feat(BREAKING): Add Cairo 1 proof mode compilation and execution [#1517] (https://github.com/lambdaclass/cairo-vm/pull/1517)
    * In the cairo1-run crate, now the Cairo 1 Programs are compiled and executed in proof-mode
    * BREAKING: Remove `CairoRunner.proof_mode: bool` field and replace it with `CairoRunner.runner_mode: RunnerMode`

* perf: Add `extensive_hints` feature to prevent performance regression for the common use-case [#1503] (https://github.com/lambdaclass/cairo-vm/pull/1503)

  * Gates changes added by #1491 under the feature flag `extensive_hints`

* chore: remove cancel-duplicates workflow [#1497](https://github.com/lambdaclass/cairo-vm/pull/1497)

* feat: Handle `pc`s outside of program segment in `VmException` [#1501] (https://github.com/lambdaclass/cairo-vm/pull/1501)

  * `VmException` now shows the full pc value instead of just the offset (`VmException.pc` field type changed to `Relocatable`)
  * `VmException.traceback` now shows the full pc value for each entry instead of hardcoding its index to 0.
  * Disable debug information for errors produced when `pc` is outside of the program segment (segment_index != 0). `VmException` fields `inst_location` & `error_attr_value` will be `None` in such case.

* feat: Allow running instructions from pcs outside the program segement [#1493](https://github.com/lambdaclass/cairo-vm/pull/1493)

* BREAKING: Partially Revert `Optimize trace relocation #906` [#1492](https://github.com/lambdaclass/cairo-vm/pull/1492)

  * Remove methods `VirtualMachine::get_relocated_trace`& `VirtualMachine::relocate_trace`.
  * Add `relocated_trace` field  & `relocate_trace` method to `CairoRunner`.
  * Swap `TraceEntry` for `RelocatedTraceEntry` type in `write_encoded_trace` & `PublicInput::new` signatures.
  * Now takes into account the program counter's segment index when building the execution trace instead of assuming it to be 0.

* feat: Add HintProcessor::execute_hint_extensive + refactor hint_ranges [#1491](https://github.com/lambdaclass/cairo-vm/pull/1491)

  * Add trait method `HintProcessorLogic::execute_hint_extensive`:
    * This method has a similar behaviour to `HintProcessorLogic::execute_hint` but it also returns a `HintExtension` (type alias for `HashMap<Relocatable, Vec<Box<dyn Any>>>`) that can be used to extend the current map of hints used by the VM. This behaviour achieves what the `vm_load_data` primitive does for cairo-lang, and is needed to implement os hints.
    * This method is now used by the VM to execute hints instead of `execute_hint`, but it's default implementation calls `execute_hint`, so current implementors of the `HintProcessor` trait won't notice any change.

  * Signature changes:
    * `pub fn step_hint(&mut self, hint_executor: &mut dyn HintProcessor, exec_scopes: &mut ExecutionScopes, hint_datas: &mut Vec<Box<dyn Any>>, constants: &HashMap<String, Felt252>) -> Result<(), VirtualMachineError>` -> `pub fn step_hint(&mut self, hint_processor: &mut dyn HintProcessor, exec_scopes: &mut ExecutionScopes, hint_datas: &mut Vec<Box<dyn Any>>, hint_ranges: &mut HashMap<Relocatable, HintRange>, constants: &HashMap<String, Felt252>) -> Result<(), VirtualMachineError>`
    * `pub fn step(&mut self, hint_executor: &mut dyn HintProcessor, exec_scopes: &mut ExecutionScopes, hint_data: &[Box<dyn Any>], constants: &HashMap<String, Felt252>) -> Result<(), VirtualMachineError>` -> `pub fn step(&mut self, hint_processor: &mut dyn HintProcessor, exec_scopes: &mut ExecutionScopes, hint_datas: &mut Vec<Box<dyn Any>>, hint_ranges: &mut HashMap<Relocatable, HintRange>, constants: &HashMap<String, Felt252>) -> Result<(), VirtualMachineError>`

* feat: add debugging capabilities behind `print` feature flag. [#1476](https://github.com/lambdaclass/cairo-vm/pull/1476)

* feat: add `cairo_run_program` function that takes a `Program` as an arg. [#1496](https://github.com/lambdaclass/cairo-vm/pull/1496)

#### [0.9.1] - 2023-11-16

* chore: bump `cairo-lang-` dependencies to 2.3.1 [#1482](https://github.com/lambdaclass/cairo-vm/pull/1482), [#1483](https://github.com/lambdaclass/cairo-vm/pull/1483)

* feat: Make PublicInput fields public [#1474](https://github.com/lambdaclass/cairo-vm/pull/1474)

* chore: bump starknet-crypto to v0.6.1 [#1469](https://github.com/lambdaclass/cairo-vm/pull/1469)

* feat: Implement the Serialize and Deserialize methods for the Program struct [#1458](https://github.com/lambdaclass/cairo-vm/pull/1458)

* feat: Use only program builtins when running cairo 1 programs [#1457](https://github.com/lambdaclass/cairo-vm/pull/1457)

* feat: Use latest cairo-vm version in cairo1-run crate [#1455](https://github.com/lambdaclass/cairo-vm/pull/1455)

* feat: Implement a CLI to run cairo 1 programs [#1370](https://github.com/lambdaclass/cairo-vm/pull/1370)

* fix: Fix string code of `BLAKE2S_ADD_UINT256` hint [#1454](https://github.com/lambdaclass/cairo-vm/pull/1454)

#### [0.9.0] - 2023-10-03

* fix: Default to empty attributes vector when the field is missing from the program JSON [#1450](https://github.com/lambdaclass/cairo-vm/pull/1450)

* fix: Change serialization of CairoPieMemory to match Python's binary format [#1447](https://github.com/lambdaclass/cairo-vm/pull/1447)

* fix: Remove Deserialize derive from CairoPie and fix Serialize implementation to match Python's [#1444](https://github.com/lambdaclass/cairo-vm/pull/1444)

* fix: ec_recover hints no longer panic when divisor is 0 [#1433](https://github.com/lambdaclass/cairo-vm/pull/1433)

* feat: Implement the Serialize and Deserialize traits for the CairoPie struct [#1438](https://github.com/lambdaclass/cairo-vm/pull/1438)

* fix: Using UINT256_HINT no longer panics when b is greater than 2^256 [#1430](https://github.com/lambdaclass/cairo-vm/pull/1430)

* feat: Added a differential fuzzer for programs with whitelisted hints [#1358](https://github.com/lambdaclass/cairo-vm/pull/1358)

* fix(breaking): Change return type of `get_execution_resources` to `RunnerError` [#1398](https://github.com/lambdaclass/cairo-vm/pull/1398)

* Don't build wasm-demo in `build` target + add ci job to run the wasm demo [#1393](https://github.com/lambdaclass/cairo-vm/pull/1393)

    * Adds default-members to workspace
    * Crate `examples/wasm-demo` is no longer built during `make build`
    * `make check` no longer compiles the cairo file used in the wasm-demo
    * Removes Makefile targets `examples/wasm-demo/src/array_sum.json` & `example_program`
    * `wasm-demo` now uses the compiled cairo file in `cairo_programs` directory instead of its own copy

* feat: Add `Program::new_for_proof` [#1396](https://github.com/lambdaclass/cairo-vm/pull/1396)

#### [0.8.7] - 2023-8-28

* Add REDUCE_V2 hint [#1420](https://github.com/lambdaclass/cairo-vm/pull/1420):
    * Implement REDUCE_V2 hint
    * Rename hint REDUCE -> REDUCE_V1

* BREAKING: Add `disable_trace_padding` to `CairoRunConfig`[#1233](https://github.com/lambdaclass/cairo-rs/pull/1233)

* feat: Implement `CairoRunner.get_cairo_pie`[#1375](https://github.com/lambdaclass/cairo-vm/pull/1375)

* fix: Compare air_public_inputs against python vm + Fix how public memory is built [#391](https://github.com/lambdaclass/cairo-vm/pull/1391)

    BugFixes:

    *  `CairoRunner.finalize_segments` now builds the output builtin's public memory (if applicable).
    * `MemorySegmentManager.get_public_memory_addresses` logic fixed.
    * `MemorySegmentManager.finalize` no longer skips segments when their public memory is None

    Minor changes:

    * `VirtualMachine.get_public_memory_addresses` now strips the "_builtin" suffix from builtin names
    * `MemorySegmentAddresses.stop_address` renamed to `stop_ptr`

    Overall these changes make the the air public input file (obtained through the --air_public_input flag) equivalent to the ones outputted by the cairo-lang version

* fix: Fix `SPLIT_FELT` hint [#1387](https://github.com/lambdaclass/cairo-vm/pull/1387)

* refactor: combine `Program.hints` and `Program.hints_ranges` into custom collection [#1366](https://github.com/lambdaclass/cairo-vm/pull/1366)

* fix: Fix div_mod [#1383](https://github.com/lambdaclass/cairo-vm/pull/1383)

  * Fixes `div_mod` function so that it behaves like the cairo-lang version
  * Various functions in the `math_utils` crate can now return a `MathError` : `div_mod`, `ec_add`, `line_slope`, `ec_double`, `ec_double_slope`.
  * Fixes `UINT256_MUL_INV_MOD_P` hint so that it behaves like the python code.

#### [0.8.6] - 2023-8-11

* fix: Handle error in hint `UINT256_MUL_DIV_MOD` when divides by zero [#1367](https://github.com/lambdaclass/cairo-vm/pull/1367)

* Add HintError::SyscallError and VmErrors::HINT_ERROR_STR constant [#1357](https://github.com/lambdaclass/cairo-rs/pull/1357)

* feat: make *arbitrary* feature also enable a `proptest::arbitrary::Arbitrary` implementation for `Felt252` [#1355](https://github.com/lambdaclass/cairo-vm/pull/1355)

* fix: correctly display invalid signature error message [#1361](https://github.com/lambdaclass/cairo-vm/pull/1361)

#### [0.8.5] - 2023-7-31

* fix: `Program` comparison depending on `hints_ranges` ordering [#1351](https://github.com/lambdaclass/cairo-rs/pull/1351)

* feat: implement the `--air_public_input` flag to the runner for outputting public inputs into a file [#1268](https://github.com/lambdaclass/cairo-rs/pull/1268)

* fix: CLI errors bad formatting and handling

* perf: replace insertion with bit-setting in validated addresses [#1208](https://github.com/lambdaclass/cairo-vm/pull/1208)

* fix: return error when a parsed hint's PC is invalid [#1340](https://github.com/lambdaclass/cairo-vm/pull/1340)

* chore(deps): bump _cairo-lang_ dependencies to v2.1.0-rc2 [#1345](https://github.com/lambdaclass/cairo-vm/pull/1345)

* chore(examples): remove _wee_alloc_ dependency from _wasm-demo_ example and _ensure-no_std_ dummy crate [#1337](https://github.com/lambdaclass/cairo-vm/pull/1337)

* docs: improved crate documentation [#1334](https://github.com/lambdaclass/cairo-vm/pull/1334)

* chore!: made `deserialize_utils` module private [#1334](https://github.com/lambdaclass/cairo-vm/pull/1334)
  BREAKING:
  * `deserialize_utils` is no longer exported
  * functions `maybe_add_padding`, `parse_value`, and `take_until_unbalanced` are no longer exported
  * `ReferenceParseError` is no more

* perf: changed `ok_or` usage for `ok_or_else` in expensive cases [#1332](https://github.com/lambdaclass/cairo-vm/pull/1332)

* feat: updated the old WASM example and moved it to [`examples/wasm-demo`](examples/wasm-demo/) [#1315](https://github.com/lambdaclass/cairo-vm/pull/1315)

* feat(fuzzing): add `arbitrary` feature to enable arbitrary derive in `Program` and `CairoRunConfig` [#1306](https://github.com/lambdaclass/cairo-vm/pull/1306) [#1330](https://github.com/lambdaclass/cairo-vm/pull/1330)

* perf: remove pointless iterator from rc limits tracking [#1316](https://github.com/lambdaclass/cairo-vm/pull/1316)

* feat(felt): add `from_bytes_le` and `from_bytes_ne` methods to `Felt252` [#1326](https://github.com/lambdaclass/cairo-vm/pull/1326)

* perf: change `Program::shared_program_data::hints` from `HashMap<usize, Vec<Box<dyn Any>>>` to `Vec<Box<dyn Any>>` and refer to them as ranges stored in a `Vec<_>` indexed by PC with run time reductions of up to 12% [#931](https://github.com/lambdaclass/cairo-vm/pull/931)
  BREAKING:
  * `get_hint_dictionary(&self, &[HintReference], &mut dyn HintProcessor) -> Result<HashMap<usize, Vec<Box<dyn Any>>, VirtualMachineError>` ->
    `get_hint_data(self, &[HintReference], &mut dyn HintProcessor) -> Result<Vec<Box<dyn Any>, VirtualMachineError>`
  * Hook methods receive `&[Box<dyn Any>]` rather than `&HashMap<usize, Vec<Box<dyn Any>>>`

#### [0.8.4]
**YANKED**

#### [0.8.3]
**YANKED**

#### [0.8.2] - 2023-7-10

* chore: update dependencies, particularly lamdaworks 0.1.2 -> 0.1.3 [#1323](https://github.com/lambdaclass/cairo-vm/pull/1323)

* fix: fix `UINT256_MUL_DIV_MOD` hint [#1320](https://github.com/lambdaclass/cairo-vm/pull/1320)

* feat: add dependency installation script `install.sh` [#1298](https://github.com/lambdaclass/cairo-vm/pull/1298)

* fix: specify resolver version 2 in the virtual workspace's manifest [#1311](https://github.com/lambdaclass/cairo-vm/pull/1311)

* feat: add `lambdaworks-felt` feature to `cairo-vm-cli` [#1308](https://github.com/lambdaclass/cairo-vm/pull/1308)

* chore: update dependencies, particularly clap 3.2 -> 4.3 [#1309](https://github.com/lambdaclass/cairo-vm/pull/1309)
  * this removes dependency on _atty_, that's no longer mantained

* chore: remove unused dependencies [#1307](https://github.com/lambdaclass/cairo-vm/pull/1307)
  * rand_core
  * serde_bytes
  * rusty-hook (_dev-dependency_)

* chore: bump `cairo-lang-starknet` and `cairo-lang-casm` dependencies to 2.0.0 [#1313](https://github.com/lambdaclass/cairo-vm/pull/1313)

#### [0.8.1] - 2023-6-29

* chore: change mentions of *cairo-rs-py* to *cairo-vm-py* [#1296](https://github.com/lambdaclass/cairo-vm/pull/1296)

* rename github repo from https://github.com/lambdaclass/cairo-rs to https://github.com/lambdaclass/cairo-vm [#1289](https://github.com/lambdaclass/cairo-vm/pull/1289)

* fix(security): avoid OOM crashes when programs jump to very high invalid addresses [#1285](https://github.com/lambdaclass/cairo-vm/pull/1285)

* fix: add `to_bytes_be` to the felt when `lambdaworks-felt` feature is active [#1290](https://github.com/lambdaclass/cairo-vm/pull/1290)

* chore: mark `modpow` and `to_signed_bytes_le` as *deprecated* [#1290](https://github.com/lambdaclass/cairo-vm/pull/1290)

* fix: bump *lambdaworks-math* to latest version, that fixes no-std support [#1293](https://github.com/lambdaclass/cairo-vm/pull/1293)

* build: remove dependency to `thiserror` (use `thiserror-no-std/std` instead)

* chore: use LambdaWorks' implementation of bit operations for `Felt252` [#1291](https://github.com/lambdaclass/cairo-vm/pull/1291)

* update `cairo-lang-starknet` and `cairo-lang-casm` dependencies to v2.0.0-rc6 [#1299](https://github.com/lambdaclass/cairo-vm/pull/1299)

#### [0.8.0] - 2023-6-26

* feat: Add feature `lambdaworks-felt` to `felt` & `cairo-vm` crates [#1281](https://github.com/lambdaclass/cairo-vm/pull/1281)

    Changes under this feature:
  * `Felt252` now uses *LambdaWorks*' `FieldElement` internally
  * BREAKING: some methods of `Felt252` were removed, namely: `modpow` and `to_signed_bytes_le`

#### [0.7.0] - 2023-6-26

* BREAKING: Integrate `RunResources` logic into `HintProcessor` trait [#1274](https://github.com/lambdaclass/cairo-vm/pull/1274)
  * Rename trait `HintProcessor` to `HintProcessorLogic`
  * Add trait `ResourceTracker`
  * Trait `HintProcessor` is now `HintProcessor: HintProcessorLogic + ResourceTracker`
  * `BuiltinHintProcessor::new` & `Cairo1HintProcessor::new` now receive the argumet `run_resources: RunResources`
  * `HintProcessorLogic::execute_hint` no longer receives `run_resources: &mut RunResources`
  * Remove argument `run_resources: &mut RunResources` from `CairoRunner::run_until_pc` & `CairoRunner::run_from_entrypoint`

* build: remove unused implicit features from cairo-vm [#1266](https://github.com/lambdaclass/cairo-vm/pull/1266)


#### [0.6.1] - 2023-6-23

* fix: updated the `custom_hint_example` and added it to the workspace [#1258](https://github.com/lambdaclass/cairo-vm/pull/1258)

* Add path to cairo-vm README.md [#1276](https://github.com/lambdaclass/cairo-vm/pull/1276)

* fix: change error returned when subtracting two `MaybeRelocatable`s to better reflect the cause [#1271](https://github.com/lambdaclass/cairo-vm/pull/1271)

* fix: CLI error message when using --help [#1270](https://github.com/lambdaclass/cairo-vm/pull/1270)

#### [0.6.0] - 2023-6-18

* fix: `dibit` hint no longer fails when called with an `m` of zero [#1247](https://github.com/lambdaclass/cairo-vm/pull/1247)

* fix(security): avoid denial of service on malicious input exploiting the scientific notation parser [#1239](https://github.com/lambdaclass/cairo-vm/pull/1239)

* BREAKING: Change `RunResources` usage:
    * Modify field type `RunResources.n_steps: Option<usize>,`

    * Public Api Changes:
        *  CairoRunner::run_until_pc: Now receive a `&mut RunResources` instead of an `&mut Option<RunResources>`
        *  CairoRunner::run_from_entrypoint: Now receive a `&mut RunResources` instead of an `&mut Option<RunResources>`
        * VirtualMachine::Step: Add `&mut RunResources` as input
        * Trait HintProcessor::execute_hint: Add  `&mut RunResources` as an input

* perf: accumulate `min` and `max` instruction offsets during run to speed up range check [#1080](https://github.com/lambdaclass/cairo-vm/pull/)
  BREAKING: `Cairo_runner::get_perm_range_check_limits` no longer returns an error when called without trace enabled, as it no longer depends on it

* perf: process reference list on `Program` creation only [#1214](https://github.com/lambdaclass/cairo-vm/pull/1214)
  Also keep them in a `Vec<_>` instead of a `HashMap<_, _>` since it will be continuous anyway.
  BREAKING:
  * `HintProcessor::compile_hint` now receies a `&[HintReference]` rather than `&HashMap<usize, HintReference>`
  * Public `CairoRunner::get_reference_list` has been removed

* BREAKING: Add no_std compatibility to cairo-vm (cairo-1-hints feature still not supported)
    * Move the vm to its own directory and crate, different from the workspace [#1215](https://github.com/lambdaclass/cairo-vm/pull/1215)

    * Add an `ensure_no_std` crate that the CI will use to check that new changes don't revert `no_std` support [#1215](https://github.com/lambdaclass/cairo-vm/pull/1215) [#1232](https://github.com/lambdaclass/cairo-vm/pull/1232)

    * replace the use of `num-prime::is_prime` by a custom implementation, therefore restoring `no_std` compatibility [#1238](https://github.com/lambdaclass/cairo-vm/pull/1238)

#### [0.5.2] - 2023-6-12

* BREAKING: Compute `ExecutionResources.n_steps` without requiring trace [#1222](https://github.com/lambdaclass/cairo-vm/pull/1222)

  * `CairoRunner::get_execution_resources` return's `n_steps` field value is now set to `vm.current_step` instead of `0` if both `original_steps` and `trace` are set to `None`

* Add `RunResources::get_n_steps` method [#1225](https://github.com/lambdaclass/cairo-vm/pull/1225)

* refactor: simplify `mem_eq`

* fix: pin Cairo compiler version [#1220](https://github.com/lambdaclass/cairo-vm/pull/1220)

* perf: make `inner_rc_bound` a constant, improving performance of the range-check builtin

* fix: substraction of `MaybeRelocatable` always behaves as signed [#1218](https://github.com/lambdaclass/cairo-vm/pull/1218)

#### [0.5.1] - 2023-6-7

* fix: fix overflow for `QUAD_BIT` and `DI_BIT` hints [#1209](https://github.com/lambdaclass/cairo-vm/pull/1209)
  Fixes [#1205](https://github.com/lambdaclass/cairo-vm/issue/1205)

* fix: fix hints `UINT256_UNSIGNED_DIV_REM` && `UINT256_EXPANDED_UNSIGNED_DIV_REM` [#1203](https://github.com/lambdaclass/cairo-vm/pull/1203)

* bugfix: fix deserialization of scientific notation with fractional values [#1202](https://github.com/lambdaclass/cairo-vm/pull/1202)

* feat: implement `mem_eq` function to test for equality of two ranges in memory [#1198](https://github.com/lambdaclass/cairo-vm/pull/1198)

* perf: use `mem_eq` in `set_add` [#1198](https://github.com/lambdaclass/cairo-vm/pull/1198)

* feat: wrap big variants of `HintError`, `VirtualMachineError`, `RunnerError`, `MemoryError`, `MathError`, `InsufficientAllocatedCellsError` in `Box` [#1193](https://github.com/lambdaclass/cairo-vm/pull/1193)
  * BREAKING: all tuple variants of `HintError` with a single `Felt252` or multiple elements now receive a single `Box`

* Add `Program::builtins_len method` [#1194](https://github.com/lambdaclass/cairo-vm/pull/1194)

* fix: Handle the deserialization of serde_json::Number with scientific notation (e.g.: Number(1e27)) in felt_from_number function [#1188](https://github.com/lambdaclass/cairo-vm/pull/1188)

* feat: Add RunResources Struct [#1175](https://github.com/lambdaclass/cairo-vm/pull/1175)
  * BREAKING: Modify `CairoRunner::run_until_pc` arity. Add `run_resources: &mut Option<RunResources>` input
  * BREAKING: Modify `CairoRunner::run_from_entrypoint` arity. Add `run_resources: &mut Option<RunResources>` input

* fix: Fix 'as_int' conversion usage in hints `ASSERT_250_BIT` &  `SIGNED_DIV_REM` [#1191](https://github.com/lambdaclass/cairo-vm/pull/1191)


* bugfix: Use cairo constants in `ASSERT_250_BIT` hint [#1187](https://github.com/lambdaclass/cairo-vm/pull/1187)

* bugfix: Fix `EC_DOUBLE_ASSIGN_NEW_X_V2` hint not taking `SECP_P` value from the current execution scope [#1186](https://github.com/lambdaclass/cairo-vm/pull/1186)

* fix: Fix hint `BIGINT_PACK_DIV_MOD` [#1189](https://github.com/lambdaclass/cairo-vm/pull/1189)

* fix: Fix possible subtraction overflow in `QUAD_BIT` & `DI_BIT` hints [#1185](https://github.com/lambdaclass/cairo-vm/pull/1185)

  * These hints now return an error when ids.m equals zero

* fix: felt_from_number not properly returning parse errors [#1012](https://github.com/lambdaclass/cairo-vm/pull/1012)

* fix: Fix felt sqrt and Signed impl [#1150](https://github.com/lambdaclass/cairo-vm/pull/1150)

  * BREAKING: Fix `Felt252` methods `abs`, `signum`, `is_positive`, `is_negative` and `sqrt`
  * BREAKING: Remove function `math_utils::sqrt`(Now moved to `Felt252::sqrt`)

* feat: Add method `CairoRunner::initialize_function_runner_cairo_1` [#1151](https://github.com/lambdaclass/cairo-vm/pull/1151)

  * Add method `pub fn initialize_function_runner_cairo_1(
        &mut self,
        vm: &mut VirtualMachine,
        program_builtins: &[BuiltinName],
    ) -> Result<(), RunnerError>` to `CairoRunner`

  * BREAKING: Move field `builtins` from `SharedProgramData` to `Program`
  * BREAKING: Remove argument `add_segment_arena_builtin` from `CairoRunner::initialize_function_runner`, it is now always false
  * BREAKING: Add `segment_arena` enum variant to `BuiltinName`

* Fix implementation of `InitSquashData` and `ShouldSkipSquashLoop`

* Add more hints to `Cairo1HintProcessor` [#1171](https://github.com/lambdaclass/cairo-vm/pull/1171)
                                          [#1143](https://github.com/lambdaclass/cairo-vm/pull/1143)

    * `Cairo1HintProcessor` can now run the following hints:
        * Felt252DictEntryInit
        * Felt252DictEntryUpdate
        * GetCurrentAccessDelta
        * InitSquashData
        * AllocConstantSize
        * GetCurrentAccessIndex
        * ShouldContinueSquashLoop
        * FieldSqrt
        * Uint512DivMod

* Add some small considerations regarding Cairo 1 programs [#1144](https://github.com/lambdaclass/cairo-vm/pull/1144):

  * Ignore Casm and Sierra files
  * Add special flag to compile Cairo 1 programs

* Make the VM able to run `CasmContractClass` files under `cairo-1-hints` feature [#1098](https://github.com/lambdaclass/cairo-vm/pull/1098)

  * Implement `TryFrom<CasmContractClass> for Program`
  * Add `Cairo1HintProcessor`

#### 0.5.0
**YANKED**

#### [0.4.0] - 2023-05-12

* perf: insert elements from the tail in `load_data` so reallocation happens only once [#1117](https://github.com/lambdaclass/cairo-vm/pull/1117)

* Add `CairoRunner::get_program method` [#1123](https://github.com/lambdaclass/cairo-vm/pull/1123)

* Use to_signed_felt as function for felt252 as BigInt within [-P/2, P/2] range and use to_bigint as function for representation as BigInt. [#1100](https://github.com/lambdaclass/cairo-vm/pull/1100)

* Implement hint on field_arithmetic lib [#1090](https://github.com/lambdaclass/cairo-vm/pull/1090)

    `BuiltinHintProcessor` now supports the following hints:

    ```python
        %{
            def split(num: int, num_bits_shift: int, length: int):
                a = []
                for _ in range(length):
                    a.append( num & ((1 << num_bits_shift) - 1) )
                    num = num >> num_bits_shift
                return tuple(a)

            def pack(z, num_bits_shift: int) -> int:
                limbs = (z.d0, z.d1, z.d2)
                return sum(limb << (num_bits_shift * i) for i, limb in enumerate(limbs))

            a = pack(ids.a, num_bits_shift = 128)
            b = pack(ids.b, num_bits_shift = 128)
            p = pack(ids.p, num_bits_shift = 128)

            res = (a - b) % p


            res_split = split(res, num_bits_shift=128, length=3)

            ids.res.d0 = res_split[0]
            ids.res.d1 = res_split[1]
            ids.res.d2 = res_split[2]
        %}
    ```

* Add missing hint on cairo_secp lib [#1089](https://github.com/lambdaclass/cairo-vm/pull/1089):
    `BuiltinHintProcessor` now supports the following hint:

    ```python

    from starkware.cairo.common.cairo_secp.secp_utils import pack

    slope = pack(ids.slope, PRIME)
    x0 = pack(ids.point0.x, PRIME)
    x1 = pack(ids.point1.x, PRIME)
    y0 = pack(ids.point0.y, PRIME)

    value = new_x = (pow(slope, 2, SECP_P) - x0 - x1) % SECP_P
    ```

* Add missing hint on vrf.json whitelist [#1055](https://github.com/lambdaclass/cairo-vm/pull/1055):

     `BuiltinHintProcessor` now supports the following hint:

     ```python
    %{
        PRIME = 2**255 - 19
        II = pow(2, (PRIME - 1) // 4, PRIME)

        xx = ids.xx.low + (ids.xx.high<<128)
        x = pow(xx, (PRIME + 3) // 8, PRIME)
        if (x * x - xx) % PRIME != 0:
            x = (x * II) % PRIME
        if x % 2 != 0:
            x = PRIME - x
        ids.x.low = x & ((1<<128)-1)
        ids.x.high = x >> 128
    %}
    ```

* Implement hint variant for finalize_blake2s[#1072](https://github.com/lambdaclass/cairo-vm/pull/1072)

    `BuiltinHintProcessor` now supports the following hint:

     ```python
    %{
        # Add dummy pairs of input and output.
        from starkware.cairo.common.cairo_blake2s.blake2s_utils import IV, blake2s_compress

        _n_packed_instances = int(ids.N_PACKED_INSTANCES)
        assert 0 <= _n_packed_instances < 20
        _blake2s_input_chunk_size_felts = int(ids.BLAKE2S_INPUT_CHUNK_SIZE_FELTS)
        assert 0 <= _blake2s_input_chunk_size_felts < 100

        message = [0] * _blake2s_input_chunk_size_felts
        modified_iv = [IV[0] ^ 0x01010020] + IV[1:]
        output = blake2s_compress(
            message=message,
            h=modified_iv,
            t0=0,
            t1=0,
            f0=0xffffffff,
            f1=0,
        )
        padding = (message + modified_iv + [0, 0xffffffff] + output) * (_n_packed_instances - 1)
        segments.write_arg(ids.blake2s_ptr_end, padding)
        %}
        ```

* Implement fast_ec_add hint variant [#1087](https://github.com/lambdaclass/cairo-vm/pull/1087)

`BuiltinHintProcessor` now supports the following hint:

    ```python
    %{
        from starkware.cairo.common.cairo_secp.secp_utils import SECP_P, pack

        slope = pack(ids.slope, PRIME)
        x0 = pack(ids.pt0.x, PRIME)
        x1 = pack(ids.pt1.x, PRIME)
        y0 = pack(ids.pt0.y, PRIME)

        value = new_x = (pow(slope, 2, SECP_P) - x0 - x1) % SECP_P
    %}
    ```

* feat(hints): Add alternative string for hint IS_ZERO_PACK_EXTERNAL_SECP [#1082](https://github.com/lambdaclass/cairo-vm/pull/1082)

    `BuiltinHintProcessor` now supports the following hint:

    ```python
    %{
        from starkware.cairo.common.cairo_secp.secp_utils import pack
        x = pack(ids.x, PRIME) % SECP_P
    %}
    ```

* Add alternative hint code for ec_double hint [#1083](https://github.com/lambdaclass/cairo-vm/pull/1083)

    `BuiltinHintProcessor` now supports the following hint:

    ```python
    %{
        from starkware.cairo.common.cairo_secp.secp_utils import SECP_P, pack

        slope = pack(ids.slope, PRIME)
        x = pack(ids.pt.x, PRIME)
        y = pack(ids.pt.y, PRIME)

        value = new_x = (pow(slope, 2, SECP_P) - 2 * x) % SECP_P
    %}
    ```

* fix(security)!: avoid DoS on malicious insertion to memory [#1099](https://github.com/lambdaclass/cairo-vm/pull/1099)
    * A program could crash the library by attempting to insert a value at an address with a big offset; fixed by trying to reserve to check for allocation failure
    * A program could crash the program by exploiting an integer overflow when attempting to insert a value at an address with offset `usize::MAX`

    BREAKING: added a new error variant `MemoryError::VecCapacityExceeded`

* perf: specialize addition for `u64` and `Felt252` [#932](https://github.com/lambdaclass/cairo-vm/pull/932)
    * Avoids the creation of a new `Felt252` instance for additions with a very restricted valid range
    * This impacts specially the addition of `Relocatable` with `Felt252` values in `update_pc`, which take a significant amount of time in some benchmarks

* fix(starknet-crypto): bump version to `0.5.0` [#1088](https://github.com/lambdaclass/cairo-vm/pull/1088)
    * This includes the fix for a `panic!` in `ecdsa::verify`.
      See: [#365](https://github.com/xJonathanLEI/starknet-rs/issues/365) and [#366](https://github.com/xJonathanLEI/starknet-rs/pulls/366)

* feat(hints): Add alternative string for hint IS_ZERO_PACK [#1081](https://github.com/lambdaclass/cairo-vm/pull/1081)

    `BuiltinHintProcessor` now supports the following hint:

    ```python
    %{
        from starkware.cairo.common.cairo_secp.secp_utils import SECP_P, pack
        x = pack(ids.x, PRIME) % SECP_P
    %}

* Add missing hints `NewHint#55`, `NewHint#56`, and `NewHint#57` [#1077](https://github.com/lambdaclass/cairo-vm/issues/1077)

    `BuiltinHintProcessor` now supports the following hints:

    ```python
    from starkware.cairo.common.cairo_secp.secp_utils import pack
    SECP_P=2**255-19

    x = pack(ids.x, PRIME) % SECP_P
    ```

    ```python
    from starkware.cairo.common.cairo_secp.secp_utils import pack
    SECP_P=2**255-19

    value = pack(ids.x, PRIME) % SECP_P
    ```

    ```python
    SECP_P=2**255-19
    from starkware.python.math_utils import div_mod

    value = x_inv = div_mod(1, x, SECP_P)
    ```

* Implement hint for `starkware.cairo.common.cairo_keccak.keccak._copy_inputs` as described by whitelist `starknet/security/whitelists/cairo_keccak.json` [#1058](https://github.com/lambdaclass/cairo-vm/pull/1058)

    `BuiltinHintProcessor` now supports the following hint:

    ```python
    %{ ids.full_word = int(ids.n_bytes >= 8) %}
    ```

* perf: cache decoded instructions [#944](https://github.com/lambdaclass/cairo-vm/pull/944)
    * Creates a new cache field in `VirtualMachine` that stores the `Instruction` instances as they get decoded from memory, significantly reducing decoding overhead, with gains up to 9% in runtime according to benchmarks in the performance server

* Add alternative hint code for nondet_bigint3 hint [#1071](https://github.com/lambdaclass/cairo-vm/pull/1071)

    `BuiltinHintProcessor` now supports the following hint:

    ```python
    %{
        from starkware.cairo.common.cairo_secp.secp_utils import split
        segments.write_arg(ids.res.address_, split(value))
    %}
    ```

* Add missing hint on vrf.json lib [#1052](https://github.com/lambdaclass/cairo-vm/pull/1052):

    `BuiltinHintProcessor` now supports the following hint:

    ```python
    %{
        from starkware.cairo.common.cairo_secp.secp_utils import pack
        SECP_P = 2**255-19

        slope = pack(ids.slope, PRIME)
        x0 = pack(ids.point0.x, PRIME)
        x1 = pack(ids.point1.x, PRIME)
        y0 = pack(ids.point0.y, PRIME)

        value = new_x = (pow(slope, 2, SECP_P) - x0 - x1) % SECP_P
    %}
    ```

* Implement hint for cairo_sha256_arbitrary_input_length whitelist [#1091](https://github.com/lambdaclass/cairo-vm/pull/1091)

    `BuiltinHintProcessor` now supports the following hint:

    ```python
    %{
        from starkware.cairo.common.cairo_sha256.sha256_utils import (
            compute_message_schedule, sha2_compress_function)

        _sha256_input_chunk_size_felts = int(ids.SHA256_INPUT_CHUNK_SIZE_FELTS)
        assert 0 <= _sha256_input_chunk_size_felts < 100
        _sha256_state_size_felts = int(ids.SHA256_STATE_SIZE_FELTS)
        assert 0 <= _sha256_state_size_felts < 100
        w = compute_message_schedule(memory.get_range(
            ids.sha256_start, _sha256_input_chunk_size_felts))
        new_state = sha2_compress_function(memory.get_range(ids.state, _sha256_state_size_felts), w)
        segments.write_arg(ids.output, new_state)
    %}
    ```

* Add missing hint on vrf.json lib [#1053](https://github.com/lambdaclass/cairo-vm/pull/1053):

     `BuiltinHintProcessor` now supports the following hint:

     ```python
    %{
        from starkware.cairo.common.cairo_secp.secp_utils import SECP_P, pack
        SECP_P = 2**255-19

        slope = pack(ids.slope, PRIME)
        x = pack(ids.point.x, PRIME)
        y = pack(ids.point.y, PRIME)

        value = new_x = (pow(slope, 2, SECP_P) - 2 * x) % SECP_P
    %}
    ```

* Implement hint on 0.6.0.json whitelist [#1044](https://github.com/lambdaclass/cairo-vm/pull/1044):

     `BuiltinHintProcessor` now supports the following hints:

    ```python
    %{
       ids.a_lsb = ids.a & 1
       ids.b_lsb = ids.b & 1
    %}
    ```

* Implement hint for `starkware.cairo.common.cairo_keccak.keccak._block_permutation` as described by whitelist `starknet/security/whitelists/cairo_keccak.json` [#1046](https://github.com/lambdaclass/cairo-vm/pull/1046)

    `BuiltinHintProcessor` now supports the following hint:

    ```python
    %{
        from starkware.cairo.common.cairo_keccak.keccak_utils import keccak_func
        _keccak_state_size_felts = int(ids.KECCAK_STATE_SIZE_FELTS)
        assert 0 <= _keccak_state_size_felts < 100
        output_values = keccak_func(memory.get_range(
            ids.keccak_ptr_start, _keccak_state_size_felts))
        segments.write_arg(ids.output, output_values)
    %}
    ```

* Implement hint on cairo_blake2s whitelist [#1040](https://github.com/lambdaclass/cairo-vm/pull/1040)

    `BuiltinHintProcessor` now supports the following hint:

    ```python
    %{
        from starkware.cairo.common.cairo_blake2s.blake2s_utils import IV, blake2s_compress

        _blake2s_input_chunk_size_felts = int(ids.BLAKE2S_INPUT_CHUNK_SIZE_FELTS)
        assert 0 <= _blake2s_input_chunk_size_felts < 100

        new_state = blake2s_compress(
            message=memory.get_range(ids.blake2s_start, _blake2s_input_chunk_size_felts),
            h=[IV[0] ^ 0x01010020] + IV[1:],
            t0=ids.n_bytes,
            t1=0,
            f0=0xffffffff,
            f1=0,
        )

        segments.write_arg(ids.output, new_state)
    %}
    ```

* Implement hint on cairo_blake2s whitelist [#1039](https://github.com/lambdaclass/cairo-vm/pull/1039)

    `BuiltinHintProcessor` now supports the following hint:

    ```python

    %{
        # Add dummy pairs of input and output.
        from starkware.cairo.common.cairo_blake2s.blake2s_utils import IV, blake2s_compress

        _n_packed_instances = int(ids.N_PACKED_INSTANCES)
        assert 0 <= _n_packed_instances < 20
        _blake2s_input_chunk_size_felts = int(ids.BLAKE2S_INPUT_CHUNK_SIZE_FELTS)
        assert 0 <= _blake2s_input_chunk_size_felts < 100

        message = [0] * _blake2s_input_chunk_size_felts
        modified_iv = [IV[0] ^ 0x01010020] + IV[1:]
        output = blake2s_compress(
            message=message,
            h=modified_iv,
            t0=0,
            t1=0,
            f0=0xffffffff,
            f1=0,
        )
        padding = (modified_iv + message + [0, 0xffffffff] + output) * (_n_packed_instances - 1)
        segments.write_arg(ids.blake2s_ptr_end, padding)
    %}

* Add `Program::iter_identifiers(&self) -> Iterator<Item = (&str, &Identifier)>` to get an iterator over the program's identifiers [#1079](https://github.com/lambdaclass/cairo-vm/pull/1079)

* Implement hint on `assert_le_felt` for versions 0.6.0 and 0.8.2 [#1047](https://github.com/lambdaclass/cairo-vm/pull/1047):

     `BuiltinHintProcessor` now supports the following hints:

     ```python

     %{
        from starkware.cairo.common.math_utils import assert_integer
        assert_integer(ids.a)
        assert_integer(ids.b)
        assert (ids.a % PRIME) <= (ids.b % PRIME), \
            f'a = {ids.a % PRIME} is not less than or equal to b = {ids.b % PRIME}.'
    %}

     ```

     ```python

    %{
        from starkware.cairo.common.math_utils import assert_integer
        assert_integer(ids.a)
        assert_integer(ids.b)
        a = ids.a % PRIME
        b = ids.b % PRIME
        assert a <= b, f'a = {a} is not less than or equal to b = {b}.'

        ids.small_inputs = int(
            a < range_check_builtin.bound and (b - a) < range_check_builtin.bound)
    %}

     ```

* Add missing hints on whitelist [#1073](https://github.com/lambdaclass/cairo-vm/pull/1073):

    `BuiltinHintProcessor` now supports the following hints:

    ```python
        ids.is_250 = 1 if ids.addr < 2**250 else 0
    ```

    ```python
        # Verify the assumptions on the relationship between 2**250, ADDR_BOUND and PRIME.
        ADDR_BOUND = ids.ADDR_BOUND % PRIME
        assert (2**250 < ADDR_BOUND <= 2**251) and (2 * 2**250 < PRIME) and (
                ADDR_BOUND * 2 > PRIME), \
            'normalize_address() cannot be used with the current constants.'
        ids.is_small = 1 if ids.addr < ADDR_BOUND else 0
    ```

* Implement hint on ec_recover.json whitelist [#1038](https://github.com/lambdaclass/cairo-vm/pull/1038):

    `BuiltinHintProcessor` now supports the following hint:

    ```python
    %{
         value = k = product // m
    %}
    ```

* Implement hint on ec_recover.json whitelist [#1037](https://github.com/lambdaclass/cairo-vm/pull/1037):

    `BuiltinHintProcessor` now supports the following hint:

    ```python
    %{
        from starkware.cairo.common.cairo_secp.secp_utils import pack
        from starkware.python.math_utils import div_mod, safe_div

        a = pack(ids.a, PRIME)
        b = pack(ids.b, PRIME)
        product = a * b
        m = pack(ids.m, PRIME)

        value = res = product % m

    %}
    ```

* Implement hint for `starkware.cairo.common.cairo_keccak.keccak.finalize_keccak` as described by whitelist `starknet/security/whitelists/cairo_keccak.json` [#1041](https://github.com/lambdaclass/cairo-vm/pull/1041)

    `BuiltinHintProcessor` now supports the following hint:

    ```python
    %{
        # Add dummy pairs of input and output.
        _keccak_state_size_felts = int(ids.KECCAK_STATE_SIZE_FELTS)
        _block_size = int(ids.BLOCK_SIZE)
        assert 0 <= _keccak_state_size_felts < 100
        assert 0 <= _block_size < 1000
        inp = [0] * _keccak_state_size_felts
        padding = (inp + keccak_func(inp)) * _block_size
        segments.write_arg(ids.keccak_ptr_end, padding)
    %}
    ```

* Implement hint on ec_recover.json whitelist [#1036](https://github.com/lambdaclass/cairo-vm/pull/1036):

    `BuiltinHintProcessor` now supports the following hint:

    ```python

    %{
        from starkware.cairo.common.cairo_secp.secp_utils import pack
        from starkware.python.math_utils import div_mod, safe_div

        a = pack(ids.a, PRIME)
        b = pack(ids.b, PRIME)

        value = res = a - b
    %}

    ```

* Add missing hint on vrf.json lib [#1054](https://github.com/lambdaclass/cairo-vm/pull/1054):

    `BuiltinHintProcessor` now supports the following hint:

    ```python
        from starkware.cairo.common.cairo_secp.secp_utils import pack
        SECP_P = 2**255-19

        y = pack(ids.point.y, PRIME) % SECP_P
        # The modulo operation in python always returns a nonnegative number.
        value = (-y) % SECP_P
    ```

* Implement hint on ec_recover.json whitelist [#1032](https://github.com/lambdaclass/cairo-vm/pull/1032):

    `BuiltinHintProcessor` now supports the following hint:

    ```python
    %{
        from starkware.cairo.common.cairo_secp.secp_utils import pack
        from starkware.python.math_utils import div_mod, safe_div

        N = pack(ids.n, PRIME)
        x = pack(ids.x, PRIME) % N
        s = pack(ids.s, PRIME) % N,
        value = res = div_mod(x, s, N)
    %}
    ```

* Implement hints on field_arithmetic lib (Part 2) [#1004](https://github.com/lambdaclass/cairo-vm/pull/1004)

    `BuiltinHintProcessor` now supports the following hint:

    ```python
    %{
        from starkware.python.math_utils import div_mod

        def split(num: int, num_bits_shift: int, length: int):
            a = []
            for _ in range(length):
                a.append( num & ((1 << num_bits_shift) - 1) )
                num = num >> num_bits_shift
            return tuple(a)

        def pack(z, num_bits_shift: int) -> int:
            limbs = (z.d0, z.d1, z.d2)
            return sum(limb << (num_bits_shift * i) for i, limb in enumerate(limbs))

        a = pack(ids.a, num_bits_shift = 128)
        b = pack(ids.b, num_bits_shift = 128)
        p = pack(ids.p, num_bits_shift = 128)
        # For python3.8 and above the modular inverse can be computed as follows:
        # b_inverse_mod_p = pow(b, -1, p)
        # Instead we use the python3.7-friendly function div_mod from starkware.python.math_utils
        b_inverse_mod_p = div_mod(1, b, p)


        b_inverse_mod_p_split = split(b_inverse_mod_p, num_bits_shift=128, length=3)

        ids.b_inverse_mod_p.d0 = b_inverse_mod_p_split[0]
        ids.b_inverse_mod_p.d1 = b_inverse_mod_p_split[1]
        ids.b_inverse_mod_p.d2 = b_inverse_mod_p_split[2]
    %}
    ```

* Optimizations for hash builtin [#1029](https://github.com/lambdaclass/cairo-vm/pull/1029):
  * Track the verified addresses by offset in a `Vec<bool>` rather than storing the address in a `Vec<Relocatable>`

* Add missing hint on vrf.json whitelist [#1056](https://github.com/lambdaclass/cairo-vm/pull/1056):

    `BuiltinHintProcessor` now supports the following hint:

    ```python
    %{
        from starkware.python.math_utils import ec_double_slope
        from starkware.cairo.common.cairo_secp.secp_utils import pack
        SECP_P = 2**255-19

        # Compute the slope.
        x = pack(ids.point.x, PRIME)
        y = pack(ids.point.y, PRIME)
        value = slope = ec_double_slope(point=(x, y), alpha=42204101795669822316448953119945047945709099015225996174933988943478124189485, p=SECP_P)
    %}
    ```

* Add missing hint on vrf.json whitelist [#1035](https://github.com/lambdaclass/cairo-vm/pull/1035):

    `BuiltinHintProcessor` now supports the following hint:

    ```python
    %{
        from starkware.python.math_utils import line_slope
        from starkware.cairo.common.cairo_secp.secp_utils import pack
        SECP_P = 2**255-19
        # Compute the slope.
        x0 = pack(ids.point0.x, PRIME)
        y0 = pack(ids.point0.y, PRIME)
        x1 = pack(ids.point1.x, PRIME)
        y1 = pack(ids.point1.y, PRIME)
        value = slope = line_slope(point1=(x0, y0), point2=(x1, y1), p=SECP_P)
    %}
    ```

* Add missing hint on vrf.json whitelist [#1035](https://github.com/lambdaclass/cairo-vm/pull/1035):

    `BuiltinHintProcessor` now supports the following hint:

    ```python
    %{
        from starkware.cairo.common.cairo_secp.secp_utils import pack
        SECP_P = 2**255-19
        to_assert = pack(ids.val, PRIME)
        q, r = divmod(pack(ids.val, PRIME), SECP_P)
        assert r == 0, f"verify_zero: Invalid input {ids.val.d0, ids.val.d1, ids.val.d2}."
        ids.q = q % PRIME
    %}
    ```

* Add missing hint on vrf.json whitelist [#1000](https://github.com/lambdaclass/cairo-vm/pull/1000):

    `BuiltinHintProcessor` now supports the following hint:

    ```python
        def pack_512(u, num_bits_shift: int) -> int:
            limbs = (u.d0, u.d1, u.d2, u.d3)
            return sum(limb << (num_bits_shift * i) for i, limb in enumerate(limbs))

        x = pack_512(ids.x, num_bits_shift = 128)
        p = ids.p.low + (ids.p.high << 128)
        x_inverse_mod_p = pow(x,-1, p)

        x_inverse_mod_p_split = (x_inverse_mod_p & ((1 << 128) - 1), x_inverse_mod_p >> 128)

        ids.x_inverse_mod_p.low = x_inverse_mod_p_split[0]
        ids.x_inverse_mod_p.high = x_inverse_mod_p_split[1]
    ```

* BREAKING CHANGE: Fix `CairoRunner::get_memory_holes` [#1027](https://github.com/lambdaclass/cairo-vm/pull/1027):

  * Skip builtin segements when counting memory holes
  * Check amount of memory holes for all tests in cairo_run_test
  * Remove duplicated tests in cairo_run_test
  * BREAKING CHANGE: `MemorySegmentManager.get_memory_holes` now also receives the amount of builtins in the vm. Signature is now `pub fn get_memory_holes(&self, builtin_count: usize) -> Result<usize, MemoryError>`

* Add missing hints on cairo_secp lib [#1026](https://github.com/lambdaclass/cairo-vm/pull/1026):

    `BuiltinHintProcessor` now supports the following hints:

    ```python
    from starkware.cairo.common.cairo_secp.secp256r1_utils import SECP256R1_ALPHA as ALPHA
    ```
    and:

    ```python
    from starkware.cairo.common.cairo_secp.secp256r1_utils import SECP256R1_N as N
    ```

* Add missing hint on vrf.json lib [#1043](https://github.com/lambdaclass/cairo-vm/pull/1043):

    `BuiltinHintProcessor` now supports the following hint:

    ```python
        from starkware.python.math_utils import div_mod

        def split(a: int):
            return (a & ((1 << 128) - 1), a >> 128)

        def pack(z, num_bits_shift: int) -> int:
            limbs = (z.low, z.high)
            return sum(limb << (num_bits_shift * i) for i, limb in enumerate(limbs))

        a = pack(ids.a, 128)
        b = pack(ids.b, 128)
        p = pack(ids.p, 128)
        # For python3.8 and above the modular inverse can be computed as follows:
        # b_inverse_mod_p = pow(b, -1, p)
        # Instead we use the python3.7-friendly function div_mod from starkware.python.math_utils
        b_inverse_mod_p = div_mod(1, b, p)

        b_inverse_mod_p_split = split(b_inverse_mod_p)

        ids.b_inverse_mod_p.low = b_inverse_mod_p_split[0]
        ids.b_inverse_mod_p.high = b_inverse_mod_p_split[1]
    ```

* Add missing hints `NewHint#35` and `NewHint#36` [#975](https://github.com/lambdaclass/cairo-vm/issues/975)

    `BuiltinHintProcessor` now supports the following hint:

    ```python
    from starkware.cairo.common.cairo_secp.secp_utils import pack
    from starkware.cairo.common.math_utils import as_int
    from starkware.python.math_utils import div_mod, safe_div

    p = pack(ids.P, PRIME)
    x = pack(ids.x, PRIME) + as_int(ids.x.d3, PRIME) * ids.BASE ** 3 + as_int(ids.x.d4, PRIME) * ids.BASE ** 4
    y = pack(ids.y, PRIME)

    value = res = div_mod(x, y, p)
    ```

    ```python
    k = safe_div(res * y - x, p)
    value = k if k > 0 else 0 - k
    ids.flag = 1 if k > 0 else 0
    ```

* Add missing hint on cairo_secp lib [#1057](https://github.com/lambdaclass/cairo-vm/pull/1057):

    `BuiltinHintProcessor` now supports the following hint:

    ```python
        from starkware.cairo.common.cairo_secp.secp_utils import pack
        from starkware.python.math_utils import ec_double_slope

        # Compute the slope.
        x = pack(ids.point.x, PRIME)
        y = pack(ids.point.y, PRIME)
        value = slope = ec_double_slope(point=(x, y), alpha=ALPHA, p=SECP_P)
    ```

* Add missing hint on uint256_improvements lib [#1025](https://github.com/lambdaclass/cairo-vm/pull/1025):

    `BuiltinHintProcessor` now supports the following hint:

    ```python
        from starkware.python.math_utils import isqrt
        n = (ids.n.high << 128) + ids.n.low
        root = isqrt(n)
        assert 0 <= root < 2 ** 128
        ids.root = root
    ```

* Add missing hint on vrf.json lib [#1045](https://github.com/lambdaclass/cairo-vm/pull/1045):

    `BuiltinHintProcessor` now supports the following hint:

    ```python
        from starkware.python.math_utils import is_quad_residue, sqrt

        def split(a: int):
            return (a & ((1 << 128) - 1), a >> 128)

        def pack(z) -> int:
            return z.low + (z.high << 128)

        generator = pack(ids.generator)
        x = pack(ids.x)
        p = pack(ids.p)

        success_x = is_quad_residue(x, p)
        root_x = sqrt(x, p) if success_x else None
        success_gx = is_quad_residue(generator*x, p)
        root_gx = sqrt(generator*x, p) if success_gx else None

        # Check that one is 0 and the other is 1
        if x != 0:
            assert success_x + success_gx == 1

        # `None` means that no root was found, but we need to transform these into a felt no matter what
        if root_x == None:
            root_x = 0
        if root_gx == None:
            root_gx = 0
        ids.success_x = int(success_x)
        ids.success_gx = int(success_gx)
        split_root_x = split(root_x)
        # print('split root x', split_root_x)
        split_root_gx = split(root_gx)
        ids.sqrt_x.low = split_root_x[0]
        ids.sqrt_x.high = split_root_x[1]
        ids.sqrt_gx.low = split_root_gx[0]
        ids.sqrt_gx.high = split_root_gx[1]
    ```

* Add missing hint on uint256_improvements lib [#1024](https://github.com/lambdaclass/cairo-vm/pull/1024):

    `BuiltinHintProcessor` now supports the following hint:

    ```python
        res = ids.a + ids.b
        ids.carry = 1 if res >= ids.SHIFT else 0
    ```

* BREAKING CHANGE: move `Program::identifiers` to `SharedProgramData::identifiers` [#1023](https://github.com/lambdaclass/cairo-vm/pull/1023)
    * Optimizes `CairoRunner::new`, needed for sequencers and other workflows reusing the same `Program` instance across `CairoRunner`s
    * Breaking change: make all fields in `Program` and `SharedProgramData` `pub(crate)`, since we break by moving the field let's make it the last break for this struct
    * Add `Program::get_identifier(&self, id: &str) -> &Identifier` to get a single identifier by name

* Implement hints on field_arithmetic lib[#985](https://github.com/lambdaclass/cairo-vm/pull/983)

    `BuiltinHintProcessor` now supports the following hint:

    ```python
        %{
            from starkware.python.math_utils import is_quad_residue, sqrt

            def split(num: int, num_bits_shift: int = 128, length: int = 3):
                a = []
                for _ in range(length):
                    a.append( num & ((1 << num_bits_shift) - 1) )
                    num = num >> num_bits_shift
                return tuple(a)

            def pack(z, num_bits_shift: int = 128) -> int:
                limbs = (z.d0, z.d1, z.d2)
                return sum(limb << (num_bits_shift * i) for i, limb in enumerate(limbs))


            generator = pack(ids.generator)
            x = pack(ids.x)
            p = pack(ids.p)

            success_x = is_quad_residue(x, p)
            root_x = sqrt(x, p) if success_x else None

            success_gx = is_quad_residue(generator*x, p)
            root_gx = sqrt(generator*x, p) if success_gx else None

            # Check that one is 0 and the other is 1
            if x != 0:
                assert success_x + success_gx ==1

            # `None` means that no root was found, but we need to transform these into a felt no matter what
            if root_x == None:
                root_x = 0
            if root_gx == None:
                root_gx = 0
            ids.success_x = int(success_x)
            ids.success_gx = int(success_gx)
            split_root_x = split(root_x)
            split_root_gx = split(root_gx)
            ids.sqrt_x.d0 = split_root_x[0]
            ids.sqrt_x.d1 = split_root_x[1]
            ids.sqrt_x.d2 = split_root_x[2]
            ids.sqrt_gx.d0 = split_root_gx[0]
            ids.sqrt_gx.d1 = split_root_gx[1]
            ids.sqrt_gx.d2 = split_root_gx[2]
        %}
    ```

* Add missing hint on vrf.json lib [#1050](https://github.com/lambdaclass/cairo-vm/pull/1050):

    `BuiltinHintProcessor` now supports the following hint:

    ```python
        sum_low = ids.a.low + ids.b.low
        ids.carry_low = 1 if sum_low >= ids.SHIFT else 0
    ```

* Add missing hint on uint256_improvements lib [#1016](https://github.com/lambdaclass/cairo-vm/pull/1016):

    `BuiltinHintProcessor` now supports the following hint:

    ```python
        def split(num: int, num_bits_shift: int = 128, length: int = 2):
            a = []
            for _ in range(length):
                a.append( num & ((1 << num_bits_shift) - 1) )
                num = num >> num_bits_shift
            return tuple(a)

        def pack(z, num_bits_shift: int = 128) -> int:
            limbs = (z.low, z.high)
            return sum(limb << (num_bits_shift * i) for i, limb in enumerate(limbs))

        a = pack(ids.a)
        b = pack(ids.b)
        res = (a - b)%2**256
        res_split = split(res)
        ids.res.low = res_split[0]
        ids.res.high = res_split[1]
    ```

* Implement hint on vrf.json lib [#1049](https://github.com/lambdaclass/cairo-vm/pull/1049)

    `BuiltinHintProcessor` now supports the following hint:

    ```python
        def split(num: int, num_bits_shift: int, length: int):
            a = []
            for _ in range(length):
                a.append( num & ((1 << num_bits_shift) - 1) )
                num = num >> num_bits_shift
            return tuple(a)

        def pack(z, num_bits_shift: int) -> int:
            limbs = (z.d0, z.d1, z.d2)
            return sum(limb << (num_bits_shift * i) for i, limb in enumerate(limbs))

        def pack_extended(z, num_bits_shift: int) -> int:
            limbs = (z.d0, z.d1, z.d2, z.d3, z.d4, z.d5)
            return sum(limb << (num_bits_shift * i) for i, limb in enumerate(limbs))

        a = pack_extended(ids.a, num_bits_shift = 128)
        div = pack(ids.div, num_bits_shift = 128)

        quotient, remainder = divmod(a, div)

        quotient_split = split(quotient, num_bits_shift=128, length=6)

        ids.quotient.d0 = quotient_split[0]
        ids.quotient.d1 = quotient_split[1]
        ids.quotient.d2 = quotient_split[2]
        ids.quotient.d3 = quotient_split[3]
        ids.quotient.d4 = quotient_split[4]
        ids.quotient.d5 = quotient_split[5]

        remainder_split = split(remainder, num_bits_shift=128, length=3)
        ids.remainder.d0 = remainder_split[0]
        ids.remainder.d1 = remainder_split[1]
        ids.remainder.d2 = remainder_split[2]
    ```

    _Note: this hint is similar to the one in #983, but with some trailing whitespace removed_

* Add missing hint on vrf.json whitelist [#1030](https://github.com/lambdaclass/cairo-vm/pull/1030):

    `BuiltinHintProcessor` now supports the following hint:

    ```python
        def split(num: int, num_bits_shift: int, length: int):
            a = []
            for _ in range(length):
                a.append( num & ((1 << num_bits_shift) - 1) )
                num = num >> num_bits_shift
            return tuple(a)

        def pack(z, num_bits_shift: int) -> int:
            limbs = (z.low, z.high)
            return sum(limb << (num_bits_shift * i) for i, limb in enumerate(limbs))

        def pack_extended(z, num_bits_shift: int) -> int:
            limbs = (z.d0, z.d1, z.d2, z.d3)
            return sum(limb << (num_bits_shift * i) for i, limb in enumerate(limbs))

        x = pack_extended(ids.x, num_bits_shift = 128)
        div = pack(ids.div, num_bits_shift = 128)

        quotient, remainder = divmod(x, div)

        quotient_split = split(quotient, num_bits_shift=128, length=4)

        ids.quotient.d0 = quotient_split[0]
        ids.quotient.d1 = quotient_split[1]
        ids.quotient.d2 = quotient_split[2]
        ids.quotient.d3 = quotient_split[3]

        remainder_split = split(remainder, num_bits_shift=128, length=2)
        ids.remainder.low = remainder_split[0]
        ids.remainder.high = remainder_split[1]
    ```

* Add method `Program::data_len(&self) -> usize` to get the number of data cells in a given program [#1022](https://github.com/lambdaclass/cairo-vm/pull/1022)

* Add missing hint on uint256_improvements lib [#1013](https://github.com/lambdaclass/cairo-vm/pull/1013):

    `BuiltinHintProcessor` now supports the following hint:

    ```python
        a = (ids.a.high << 128) + ids.a.low
        div = (ids.div.b23 << 128) + ids.div.b01
        quotient, remainder = divmod(a, div)

        ids.quotient.low = quotient & ((1 << 128) - 1)
        ids.quotient.high = quotient >> 128
        ids.remainder.low = remainder & ((1 << 128) - 1)
        ids.remainder.high = remainder >> 128
    ```

* Add missing hint on cairo_secp lib [#1010](https://github.com/lambdaclass/cairo-vm/pull/1010):

    `BuiltinHintProcessor` now supports the following hint:

    ```python
        memory[ap] = int(x == 0)
    ```

* Implement hint on `get_felt_bitlength` [#993](https://github.com/lambdaclass/cairo-vm/pull/993)

  `BuiltinHintProcessor` now supports the following hint:
  ```python
  x = ids.x
  ids.bit_length = x.bit_length()
  ```
  Used by the [`Garaga` library function `get_felt_bitlength`](https://github.com/keep-starknet-strange/garaga/blob/249f8a372126b3a839f9c1e1080ea8c6f9374c0c/src/utils.cairo#L54)

* Add missing hint on cairo_secp lib [#1009](https://github.com/lambdaclass/cairo-vm/pull/1009):

    `BuiltinHintProcessor` now supports the following hint:

    ```python
        ids.dibit = ((ids.scalar_u >> ids.m) & 1) + 2 * ((ids.scalar_v >> ids.m) & 1)
    ```

* Add getters to read properties of a `Program` [#1017](https://github.com/lambdaclass/cairo-vm/pull/1017):
  * `prime(&self) -> &str`: get the prime associated to data in hex representation
  * `iter_data(&self) -> Iterator<Item = &MaybeRelocatable>`: get an iterator over all elements in the program data
  * `iter_builtins(&self) -> Iterator<Item = &BuiltinName>`: get an iterator over the names of required builtins

* Add missing hint on cairo_secp lib [#1008](https://github.com/lambdaclass/cairo-vm/pull/1008):

    `BuiltinHintProcessor` now supports the following hint:

    ```python
        ids.len_hi = max(ids.scalar_u.d2.bit_length(), ids.scalar_v.d2.bit_length())-1
    ```

* Update `starknet-crypto` to version `0.4.3` [#1011](https://github.com/lambdaclass/cairo-vm/pull/1011)
  * The new version carries an 85% reduction in execution time for ECDSA signature verification

* BREAKING CHANGE: refactor `Program` to optimize `Program::clone` [#999](https://github.com/lambdaclass/cairo-vm/pull/999)

    * Breaking change: many fields that were (unnecessarily) public become hidden by the refactor.

* BREAKING CHANGE: Add _builtin suffix to builtin names e.g.: output -> output_builtin [#1005](https://github.com/lambdaclass/cairo-vm/pull/1005)

* Implement hint on uint384_extension lib [#983](https://github.com/lambdaclass/cairo-vm/pull/983)

    `BuiltinHintProcessor` now supports the following hint:

    ```python
        def split(num: int, num_bits_shift: int, length: int):
            a = []
            for _ in range(length):
                a.append( num & ((1 << num_bits_shift) - 1) )
                num = num >> num_bits_shift
            return tuple(a)

        def pack(z, num_bits_shift: int) -> int:
            limbs = (z.d0, z.d1, z.d2)
            return sum(limb << (num_bits_shift * i) for i, limb in enumerate(limbs))

        def pack_extended(z, num_bits_shift: int) -> int:
            limbs = (z.d0, z.d1, z.d2, z.d3, z.d4, z.d5)
            return sum(limb << (num_bits_shift * i) for i, limb in enumerate(limbs))

        a = pack_extended(ids.a, num_bits_shift = 128)
        div = pack(ids.div, num_bits_shift = 128)

        quotient, remainder = divmod(a, div)

        quotient_split = split(quotient, num_bits_shift=128, length=6)

        ids.quotient.d0 = quotient_split[0]
        ids.quotient.d1 = quotient_split[1]
        ids.quotient.d2 = quotient_split[2]
        ids.quotient.d3 = quotient_split[3]
        ids.quotient.d4 = quotient_split[4]
        ids.quotient.d5 = quotient_split[5]

        remainder_split = split(remainder, num_bits_shift=128, length=3)
        ids.remainder.d0 = remainder_split[0]
        ids.remainder.d1 = remainder_split[1]
        ids.remainder.d2 = remainder_split[2]
    ```

* BREAKING CHANGE: optimization for instruction decoding [#942](https://github.com/lambdaclass/cairo-vm/pull/942):
    * Avoids copying immediate arguments to the `Instruction` structure, as they get inferred from the offset anyway
    * Breaking: removal of the field `Instruction::imm`

* Add missing `\n` character in traceback string [#997](https://github.com/lambdaclass/cairo-vm/pull/997)
    * BugFix: Add missing `\n` character after traceback lines when the filename is missing ("Unknown Location")

* 0.11 Support
    * Add missing hints [#1014](https://github.com/lambdaclass/cairo-vm/pull/1014):
        `BuiltinHintProcessor` now supports the following hints:
        ```python
            from starkware.cairo.common.cairo_secp.secp256r1_utils import SECP256R1_P as SECP_P
        ```
        and:
        ```python
            from starkware.cairo.common.cairo_secp.secp_utils import pack
            from starkware.python.math_utils import line_slope

            # Compute the slope.
            x0 = pack(ids.point0.x, PRIME)
            y0 = pack(ids.point0.y, PRIME)
            x1 = pack(ids.point1.x, PRIME)
            y1 = pack(ids.point1.y, PRIME)
            value = slope = line_slope(point1=(x0, y0), point2=(x1, y1), p=SECP_P)
        ```
    * Add missing hints on cairo_secp lib [#991](https://github.com/lambdaclass/cairo-vm/pull/991):
        `BuiltinHintProcessor` now supports the following hints:
        ```python
        from starkware.cairo.common.cairo_secp.secp_utils import pack
        from starkware.python.math_utils import div_mod, safe_div

        N = 0xfffffffffffffffffffffffffffffffebaaedce6af48a03bbfd25e8cd0364141
        x = pack(ids.x, PRIME) % N
        s = pack(ids.s, PRIME) % N
        value = res = div_mod(x, s, N)
        ```
        and:
        ```python
        value = k = safe_div(res * s - x, N)
        ```
    * Layouts update [#874](https://github.com/lambdaclass/cairo-vm/pull/874)
    * Keccak builtin updated [#873](https://github.com/lambdaclass/cairo-vm/pull/873), [#883](https://github.com/lambdaclass/cairo-vm/pull/883)
    * Changes to `ec_op` [#876](https://github.com/lambdaclass/cairo-vm/pull/876)
    * Poseidon builtin [#875](https://github.com/lambdaclass/cairo-vm/pull/875)
    * Renamed Felt to Felt252 [#899](https://github.com/lambdaclass/cairo-vm/pull/899)
    * Added SegmentArenaBuiltinRunner [#913](https://github.com/lambdaclass/cairo-vm/pull/913)
    * Added `program_segment_size` argument to `verify_secure_runner` & `run_from_entrypoint` [#928](https://github.com/lambdaclass/cairo-vm/pull/928)
    * Added dynamic layout [#879](https://github.com/lambdaclass/cairo-vm/pull/879)
    * `get_segment_size` was exposed [#934](https://github.com/lambdaclass/cairo-vm/pull/934)

* Add missing hint on cairo_secp lib [#1006](https://github.com/lambdaclass/cairo-vm/pull/1006):

    `BuiltinHintProcessor` now supports the following hint:

    ```python
        ids.quad_bit = (
            8 * ((ids.scalar_v >> ids.m) & 1)
            + 4 * ((ids.scalar_u >> ids.m) & 1)
            + 2 * ((ids.scalar_v >> (ids.m - 1)) & 1)
            + ((ids.scalar_u >> (ids.m - 1)) & 1)
        )
    ```

* Add missing hint on cairo_secp lib [#1003](https://github.com/lambdaclass/cairo-vm/pull/1003):

    `BuiltinHintProcessor` now supports the following hint:

    ```python
        from starkware.cairo.common.cairo_secp.secp_utils import pack

        x = pack(ids.x, PRIME) % SECP_P
    ```

* Add missing hint on cairo_secp lib [#996](https://github.com/lambdaclass/cairo-vm/pull/996):

    `BuiltinHintProcessor` now supports the following hint:

    ```python
        from starkware.python.math_utils import div_mod
        value = x_inv = div_mod(1, x, SECP_P)
    ```

* Add missing hints on cairo_secp lib [#994](https://github.com/lambdaclass/cairo-vm/pull/994):

    `BuiltinHintProcessor` now supports the following hints:

    ```python
        from starkware.cairo.common.cairo_secp.secp_utils import pack
        from starkware.python.math_utils import div_mod, safe_div

        a = pack(ids.a, PRIME)
        b = pack(ids.b, PRIME)
        value = res = div_mod(a, b, N)
    ```

    ```python
        value = k_plus_one = safe_div(res * b - a, N) + 1
    ```

* Add missing hint on cairo_secp lib [#992](https://github.com/lambdaclass/cairo-vm/pull/992):

    `BuiltinHintProcessor` now supports the following hint:

    ```python
        from starkware.cairo.common.cairo_secp.secp_utils import pack

        q, r = divmod(pack(ids.val, PRIME), SECP_P)
        assert r == 0, f"verify_zero: Invalid input {ids.val.d0, ids.val.d1, ids.val.d2}."
        ids.q = q % PRIME
    ```

* Add missing hint on cairo_secp lib [#990](https://github.com/lambdaclass/cairo-vm/pull/990):

    `BuiltinHintProcessor` now supports the following hint:

    ```python
        from starkware.cairo.common.cairo_secp.secp_utils import pack

        slope = pack(ids.slope, PRIME)
        x = pack(ids.point.x, PRIME)
        y = pack(ids.point.y, PRIME)

        value = new_x = (pow(slope, 2, SECP_P) - 2 * x) % SECP_P
    ```

* Add missing hint on cairo_secp lib [#989](https://github.com/lambdaclass/cairo-vm/pull/989):

    `BuiltinHintProcessor` now supports the following hint:

    ```python
        from starkware.cairo.common.cairo_secp.secp_utils import SECP_P
        q, r = divmod(pack(ids.val, PRIME), SECP_P)
        assert r == 0, f"verify_zero: Invalid input {ids.val.d0, ids.val.d1, ids.val.d2}."
        ids.q = q % PRIME
    ```

* Add missing hint on cairo_secp lib [#986](https://github.com/lambdaclass/cairo-vm/pull/986):

    `BuiltinHintProcessor` now supports the following hint:

    ```python
        from starkware.cairo.common.cairo_secp.secp_utils import SECP_P, pack
        from starkware.python.math_utils import div_mod

        # Compute the slope.
        x = pack(ids.pt.x, PRIME)
        y = pack(ids.pt.y, PRIME)
        value = slope = div_mod(3 * x ** 2, 2 * y, SECP_P)
    ```

* Add missing hint on cairo_secp lib [#984](https://github.com/lambdaclass/cairo-vm/pull/984):

    `BuiltinHintProcessor` now supports the following hint:

    ```python
        from starkware.cairo.common.cairo_secp.secp_utils import SECP_P, pack
        from starkware.python.math_utils import div_mod

        # Compute the slope.
        x0 = pack(ids.pt0.x, PRIME)
        y0 = pack(ids.pt0.y, PRIME)
        x1 = pack(ids.pt1.x, PRIME)
        y1 = pack(ids.pt1.y, PRIME)
        value = slope = div_mod(y0 - y1, x0 - x1, SECP_P)
    ```

* Implement hints on uint384 lib (Part 2) [#971](https://github.com/lambdaclass/cairo-vm/pull/971)

    `BuiltinHintProcessor` now supports the following hint:

    ```python
        memory[ap] = 1 if 0 <= (ids.a.d2 % PRIME) < 2 ** 127 else 0
    ```

 * Add alternative hint code for hint on _block_permutation used by 0.10.3 whitelist [#958](https://github.com/lambdaclass/cairo-vm/pull/958)

     `BuiltinHintProcessor` now supports the following hint:

    ```python
        from starkware.cairo.common.keccak_utils.keccak_utils import keccak_func
        _keccak_state_size_felts = int(ids.KECCAK_STATE_SIZE_FELTS)
        assert 0 <= _keccak_state_size_felts < 100

        output_values = keccak_func(memory.get_range(
            ids.keccak_ptr - _keccak_state_size_felts, _keccak_state_size_felts))
        segments.write_arg(ids.keccak_ptr, output_values)
    ```

* Make  hints code `src/hint_processor/builtin_hint_processor/hint_code.rs` public [#988](https://github.com/lambdaclass/cairo-vm/pull/988)

* Implement hints on uint384 lib (Part 1) [#960](https://github.com/lambdaclass/cairo-vm/pull/960)

    `BuiltinHintProcessor` now supports the following hints:

    ```python
        def split(num: int, num_bits_shift: int, length: int):
        a = []
        for _ in range(length):
            a.append( num & ((1 << num_bits_shift) - 1) )
            num = num >> num_bits_shift
        return tuple(a)

        def pack(z, num_bits_shift: int) -> int:
            limbs = (z.d0, z.d1, z.d2)
            return sum(limb << (num_bits_shift * i) for i, limb in enumerate(limbs))

        a = pack(ids.a, num_bits_shift = 128)
        div = pack(ids.div, num_bits_shift = 128)
        quotient, remainder = divmod(a, div)

        quotient_split = split(quotient, num_bits_shift=128, length=3)
        assert len(quotient_split) == 3

        ids.quotient.d0 = quotient_split[0]
        ids.quotient.d1 = quotient_split[1]
        ids.quotient.d2 = quotient_split[2]

        remainder_split = split(remainder, num_bits_shift=128, length=3)
        ids.remainder.d0 = remainder_split[0]
        ids.remainder.d1 = remainder_split[1]
        ids.remainder.d2 = remainder_split[2]
    ```

    ```python
        ids.low = ids.a & ((1<<128) - 1)
        ids.high = ids.a >> 128
    ```

    ```python
            sum_d0 = ids.a.d0 + ids.b.d0
        ids.carry_d0 = 1 if sum_d0 >= ids.SHIFT else 0
        sum_d1 = ids.a.d1 + ids.b.d1 + ids.carry_d0
        ids.carry_d1 = 1 if sum_d1 >= ids.SHIFT else 0
        sum_d2 = ids.a.d2 + ids.b.d2 + ids.carry_d1
        ids.carry_d2 = 1 if sum_d2 >= ids.SHIFT else 0
    ```

    ```python
        from starkware.python.math_utils import isqrt

        def split(num: int, num_bits_shift: int, length: int):
            a = []
            for _ in range(length):
                a.append( num & ((1 << num_bits_shift) - 1) )
                num = num >> num_bits_shift
            return tuple(a)

        def pack(z, num_bits_shift: int) -> int:
            limbs = (z.d0, z.d1, z.d2)
            return sum(limb << (num_bits_shift * i) for i, limb in enumerate(limbs))

        a = pack(ids.a, num_bits_shift=128)
        root = isqrt(a)
        assert 0 <= root < 2 ** 192
        root_split = split(root, num_bits_shift=128, length=3)
        ids.root.d0 = root_split[0]
        ids.root.d1 = root_split[1]
        ids.root.d2 = root_split[2]
    ```

* Re-export the `cairo-felt` crate as `cairo_vm::felt` [#981](https://github.com/lambdaclass/cairo-vm/pull/981)
  * Removes the need of explicitly importing `cairo-felt` in downstream projects
  and helps ensure there is no version mismatch caused by that

* Implement hint on `uint256_mul_div_mod`[#957](https://github.com/lambdaclass/cairo-vm/pull/957)

    `BuiltinHintProcessor` now supports the following hint:

    ```python
    a = (ids.a.high << 128) + ids.a.low
    b = (ids.b.high << 128) + ids.b.low
    div = (ids.div.high << 128) + ids.div.low
    quotient, remainder = divmod(a * b, div)

    ids.quotient_low.low = quotient & ((1 << 128) - 1)
    ids.quotient_low.high = (quotient >> 128) & ((1 << 128) - 1)
    ids.quotient_high.low = (quotient >> 256) & ((1 << 128) - 1)
    ids.quotient_high.high = quotient >> 384
    ids.remainder.low = remainder & ((1 << 128) - 1)
    ids.remainder.high = remainder >> 128"
    ```

    Used by the common library function `uint256_mul_div_mod`

#### [0.3.0-rc1] - 2023-04-13
* Derive Deserialize for ExecutionResources [#922](https://github.com/lambdaclass/cairo-vm/pull/922)
* Remove builtin names from VirtualMachine.builtin_runners [#921](https://github.com/lambdaclass/cairo-vm/pull/921)
* Implemented hints on common/ec.cairo [#888](https://github.com/lambdaclass/cairo-vm/pull/888)
* Changed `Memory.insert` argument types [#902](https://github.com/lambdaclass/cairo-vm/pull/902)
* feat: implemented `Deserialize` on Program by changing builtins field type to enum [#896](https://github.com/lambdaclass/cairo-vm/pull/896)
* Effective size computation from the VM exposed [#887](https://github.com/lambdaclass/cairo-vm/pull/887)
* Wasm32 Support! [#828](https://github.com/lambdaclass/cairo-vm/pull/828), [#893](https://github.com/lambdaclass/cairo-vm/pull/893)
* `MathError` added for math operation [#855](https://github.com/lambdaclass/cairo-vm/pull/855)
* Check for overflows in relocatable operations [#859](https://github.com/lambdaclass/cairo-vm/pull/859)
* Use `Relocatable` instead of `&MaybeRelocatable` in `load_data` and `get_range`[#860](https://github.com/lambdaclass/cairo-vm/pull/860) [#867](https://github.com/lambdaclass/cairo-vm/pull/867)
* Memory-related errors moved to `MemoryError` [#854](https://github.com/lambdaclass/cairo-vm/pull/854)
    * Removed unused error variants
    * Moved memory-related error variants to `MemoryError`
    * Changed memory getters to return `MemoryError` instead of `VirtualMachineError`
    * Changed all memory-related errors in hint from `HintError::Internal(VmError::...` to `HintError::Memory(MemoryError::...`
* feat: Builder pattern for `VirtualMachine` [#820](https://github.com/lambdaclass/cairo-vm/pull/820)
* Simplified `Memory::get` return type to `Option` [#852](https://github.com/lambdaclass/cairo-vm/pull/852)
* Improved idenitifier variable error handling [#851](https://github.com/lambdaclass/cairo-vm/pull/851)
* `CairoRunner::write_output` now prints missing and relocatable values [#853](https://github.com/lambdaclass/cairo-vm/pull/853)
* `VirtualMachineError::FailedToComputeOperands` error message expanded [#848](https://github.com/lambdaclass/cairo-vm/pull/848)
* Builtin names made public [#849](https://github.com/lambdaclass/cairo-vm/pull/849)
* `secure_run` flag moved to `CairoRunConfig` struct [#832](https://github.com/lambdaclass/cairo-vm/pull/832)
* `vm_core` error types revised and iimplemented `AddAssign` for `Relocatable` [#837](https://github.com/lambdaclass/cairo-vm/pull/837)
* `to_bigint` and `to_biguint` deprecated [#757](https://github.com/lambdaclass/cairo-vm/pull/757)
* `Memory` moved into `MemorySegmentManager` [#830](https://github.com/lambdaclass/cairo-vm/pull/830)
    * To reduce the complexity of the VM's memory and enforce proper usage (as the memory and its segment manager are now a "unified" entity)
    * Removed `memory` field from `VirtualMachine`
    * Added `memory` field to `MemorySegmentManager`
    * Removed `Memory` argument from methods where `MemorySegmentManager` is also an argument
    * Added test macro `segments` (an extension of the `memory` macro)
* `Display` trait added to Memory struct [#812](https://github.com/lambdaclass/cairo-vm/pull/812)
* feat: Extensible VirtualMachineError and removed PartialEq trait [#783](https://github.com/lambdaclass/cairo-vm/pull/783)
    * `VirtualMachineError::Other(anyhow::Error)` was added to allow to returning custom errors when using `cairo-vm`
    * The `PartialEq` trait was removed from the `VirtualMachineError` enum
* VM hooks added as a conditional feature [#761](https://github.com/lambdaclass/cairo-vm/pull/761)
    * Cairo-vm based testing tools such as cairo-foundry or those built by FuzzingLabs need access to the state of the VM at specific points during the execution.
    * This PR adds the possibility for users of the cairo-vm lib to execute their custom additional code during the program execution.
    * The Rust "feature" mechanism was used in order to guarantee that this ability is only available when the lib user needs it, and is not compiled when it's not required.
    * Three hooks were created:
        * before the first step
        * before each step
        * after each step
* ExecutionResource operations: add and substract [#774](https://github.com/lambdaclass/cairo-vm/pull/774), multiplication [#908](https://github.com/lambdaclass/cairo-vm/pull/908) , and `AddAssign` [#914](https://github.com/lambdaclass/cairo-vm/pull/914)

* Move `Memory` into `MemorySegmentManager` [#830](https://github.com/lambdaclass/cairo-vm/pull/830)
    * Structural changes:
        * Remove `memory: Memory` field from `VirtualMachine`
        * Add `memory: Memory` field to `MemorySegmentManager`
    * As a result of this, multiple public methods' signatures changed:
        * `BuiltinRunner` (and its inner enum types):
            * `initialize_segments(&mut self, segments: &mut MemorySegmentManager, memory: &mut Memory)` -> `initialize_segments(&mut self, segments: &mut MemorySegmentManager)`
            * `final_stack(&mut self, segments: &MemorySegmentManager, memory: &Memory, stack_pointer: Relocatable) -> Result<Relocatable, RunnerError>` -> `final_stack(&mut self, segments: &MemorySegmentManager, stack_pointer: Relocatable) -> Result<Relocatable, RunnerError>`
        * `MemorySegmentManager`
            * `add(&mut self, memory: &mut Memory) -> Relocatable` -> `add(&mut self) -> Relocatable`
            * `add_temporary_segment(&mut self, memory: &mut Memory) -> Relocatable` -> `add_temporary_segment(&mut self) -> Relocatable`
            * `load_data(&mut self, memory: &mut Memory, ptr: &MaybeRelocatable, data: &Vec<MaybeRelocatable>) -> Result<MaybeRelocatable, MemoryError>` -> `load_data(&mut self, ptr: &MaybeRelocatable, data: &Vec<MaybeRelocatable>) -> Result<MaybeRelocatable, MemoryError>`
            * `compute_effective_sizes(&mut self, memory: &Memory) -> &Vec<usize>` -> `compute_effective_sizes(&mut self) -> &Vec<usize>`
            * `gen_arg(&mut self, arg: &dyn Any, memory: &mut Memory) -> Result<MaybeRelocatable, VirtualMachineError>` -> `gen_arg(&mut self, arg: &dyn Any) -> Result<MaybeRelocatable, VirtualMachineError>`
            * `gen_cairo_arg(&mut self, arg: &CairoArg, memory: &mut Memory) -> Result<MaybeRelocatable, VirtualMachineError>` -> `gen_cairo_arg(&mut self, arg: &CairoArg) -> Result<MaybeRelocatable, VirtualMachineError>`
            * `write_arg(&mut self, memory: &mut Memory, ptr: &Relocatable, arg: &dyn Any) -> Result<MaybeRelocatable, MemoryError>` -> `write_arg(&mut self, ptr: &Relocatable, arg: &dyn Any) -> Result<MaybeRelocatable, MemoryError>`

* Refactor `Memory::relocate memory` [#784](https://github.com/lambdaclass/cairo-vm/pull/784)
    * Bugfixes:
        * `Memory::relocate_memory` now moves data in the temporary memory relocated by a relocation rule to the real memory
    * Aditional Notes:
        * When relocating temporary memory produces clashes with pre-existing values in the real memory, an InconsistentMemory error is returned instead of keeping the last inserted value. This differs from the original implementation.

* Restrict addresses to Relocatable + fix some error variants used in signature.rs [#792](https://github.com/lambdaclass/cairo-vm/pull/792)
    * Public Api Changes:
        * Change `ValidationRule` inner type to `Box<dyn Fn(&Memory, &Relocatable) -> Result<Vec<Relocatable>, MemoryError>>`.
        * Change `validated_addresses` field of `Memory` to `HashSet<Relocatable>`.
        * Change `validate_memory_cell(&mut self, address: &MaybeRelocatable) -> Result<(), MemoryError>` to `validate_memory_cell(&mut self, addr: &Relocatable) -> Result<(), MemoryError>`.

* Add `VmException` to `CairoRunner::run_from_entrypoint`[#775](https://github.com/lambdaclass/cairo-vm/pull/775)
    * Public Api Changes:
        * Change error return type of `CairoRunner::run_from_entrypoint` to `CairoRunError`.
        * Convert `VirtualMachineError`s outputed during the vm run to `VmException` in `CairoRunner::run_from_entrypoint`.
        * Make `VmException` fields public

* Fix `BuiltinRunner::final_stack` and remove quick fix [#778](https://github.com/lambdaclass/cairo-vm/pull/778)
    * Public Api changes:
        * Various changes to public `BuiltinRunner` method's signatures:
            * `final_stack(&self, vm: &VirtualMachine, pointer: Relocatable) -> Result<(Relocatable, usize), RunnerError>` to `final_stack(&mut self, segments: &MemorySegmentManager, memory: &Memory, pointer: Relocatable) -> Result<Relocatable,RunnerError>`.
            * `get_used_cells(&self, vm: &VirtualMachine) -> Result<usize, MemoryError>` to  `get_used_cells(&self, segments: &MemorySegmentManager) -> Result<usize, MemoryError>`.
            * `get_used_instances(&self, vm: &VirtualMachine) -> Result<usize, MemoryError>` to `get_used_instances(&self, segments: &MemorySegmentManager) -> Result<usize, MemoryError>`.
    * Bugfixes:
        * `BuiltinRunner::final_stack` now updates the builtin's stop_ptr instead of returning it. This replaces the bugfix on PR #768.

#### [0.1.3] - 2023-01-26
* Add secure_run flag + integrate verify_secure_runner into cairo-run [#771](https://github.com/lambdaclass/cairo-vm/pull/777)
    * Public Api changes:
        * Add command_line argument `secure_run`
        * Add argument `secure_run: Option<bool>` to `cairo_run`
        * `verify_secure_runner` is now called inside `cairo-run` when `secure_run` is set to true or when it not set and the run is not on `proof_mode`
    * Bugfixes:
        * `EcOpBuiltinRunner::deduce_memory_cell` now checks that both points are on the curve instead of only the first one
        * `EcOpBuiltinRunner::deduce_memory_cell` now returns the values of the point coordinates instead of the indices when a `PointNotOnCurve` error is returned

* Refactor `Refactor verify_secure_runner` [#768](https://github.com/lambdaclass/cairo-vm/pull/768)
    * Public Api changes:
        * Remove builtin name from the return value of `BuiltinRunner::get_memory_segment_addresses`
        * Simplify the return value of `CairoRunner::get_builtin_segments_info` to `Vec<(usize, usize)>`
        * CairoRunner::read_return_values now receives a mutable reference to VirtualMachine
    * Bugfixes:
        * CairoRunner::read_return_values now updates the `stop_ptr` of each builtin after calling `BuiltinRunner::final_stack`

* Use CairoArg enum instead of Any in CairoRunner::run_from_entrypoint [#686](https://github.com/lambdaclass/cairo-vm/pull/686)
    * Public Api changes:
        * Remove `Result` from `MaybeRelocatable::mod_floor`, it now returns a `MaybeRelocatable`
        * Add struct `CairoArg`
        * Change `arg` argument of `CairoRunner::run_from_entrypoint` from `Vec<&dyn Any>` to `&[&CairoArg]`
        * Remove argument `typed_args` from `CairoRunner::run_from_entrypoint`
        * Remove no longer used method `gen_typed_arg` from `VirtualMachine` & `MemorySegmentManager`
        * Add methods `MemorySegmentManager::gen_cairo_arg` & `MemorySegmentManager::write_simple_args` as typed counterparts to `MemorySegmentManager::gen_arg` & `MemorySegmentManager::write_arg`

#### [0.1.1] - 2023-01-11

* Add input file contents to traceback [#666](https://github.com/lambdaclass/cairo-vm/pull/666/files)
    * Public Api changes:
        * `VirtualMachineError` enum variants containing `MaybeRelocatable` and/or `Relocatable` values now use the `Display` format instead of `Debug` in their `Display` implementation
        * `get_traceback` now adds the source code line to each traceback entry
* Use hint location instead of instruction location when building VmExceptions from hint failure [#673](https://github.com/lambdaclass/cairo-vm/pull/673/files)
    * Public Api changes:
        * `hints` field added to `InstructionLocation`
        * `Program.instruction_locations` type changed from `Option<HashMap<usize, Location>>` to `Option<HashMap<usize, InstructionLocation>>`
        * `VirtualMachineError`s produced by `HintProcessor::execute_hint()` will be wrapped in a `VirtualMachineError::Hint` error containing their hint_index
        * `get_location()` now receives an an optional usize value `hint_index`, used to obtain hint locations
* Default implementation of compile_hint [#680](https://github.com/lambdaclass/cairo-vm/pull/680)
    * Internal changes:
        * Make the `compile_hint` implementation which was in the `BuiltinHintProcessor` the default implementation in the trait.
* Add new error type `HintError` [#676](https://github.com/lambdaclass/cairo-vm/pull/676)
    * Public Api changes:
        * `HintProcessor::execute_hint()` now returns a `HintError` instead of a `VirtualMachineError`
        * Helper functions on `hint_processor_utils.rs` now return a `HintError`
* Change the Dictionary used in dict hints to store MaybeRelocatable instead of BigInt [#687](https://github.com/lambdaclass/cairo-vm/pull/687)
    * Public Api changes:
        * `DictManager`, its dictionaries, and all dict module hints implemented in rust now use `MaybeRelocatable` for keys and values instead of `BigInt`
        * Add helper functions that allow extracting ids variables as `MaybeRelocatable`: `get_maybe_relocatable_from_var_name` & `get_maybe_relocatable_from_reference`
        * Change inner value type of dict-related `HintError` variants to `MaybeRelocatable`

* Implement `substitute_error_message_attribute_references` [#689] (https://github.com/lambdaclass/cairo-vm/pull/689)
    * Public Api changes:
        * Remove `error_message_attributes` field from `VirtualMachine`, and `VirtualMachine::new`
        * Add `flow_tracking_data` field to `Attribute`
        * `get_error_attr_value` now replaces the references in the error message with the corresponding cairo values.
        * Remove duplicated handling of error attribute messages leading to duplicated into in the final error display.
* Fix multiplicative inverse bug [#697](https://github.com/lambdaclass/cairo-vm/pull/697) [#698](https://github.com/lambdaclass/cairo-vm/pull/698). The VM was using integer division rather than prime field inverse when deducing `op0` or `op1` for the multiplication opcode

#### [0.1.0] - 2022-12-30
* Add traceback to VmException [#657](https://github.com/lambdaclass/cairo-vm/pull/657)
    * Public API changes:
        * `traceback` field added to `VmException` struct
        * `pub fn from_vm_error(runner: &CairoRunner, error: VirtualMachineError, pc: usize) -> Self` is now `pub fn from_vm_error(runner: &CairoRunner, vm: &VirtualMachine, error: VirtualMachineError) -> Self`
        * `pub fn get_location(pc: &usize, runner: &CairoRunner) -> Option<Location>` is now `pub fn get_location(pc: usize, runner: &CairoRunner) -> Option<Location>`
        * `pub fn decode_instruction(encoded_instr: i64, mut imm: Option<BigInt>) -> Result<instruction::Instruction, VirtualMachineError>` is now `pub fn decode_instruction(encoded_instr: i64, mut imm: Option<&BigInt>) -> Result<instruction::Instruction, VirtualMachineError>`
        * `VmException` fields' string format now mirrors their cairo-lang counterparts.<|MERGE_RESOLUTION|>--- conflicted
+++ resolved
@@ -2,18 +2,16 @@
 
 #### Upcoming Changes
 
-<<<<<<< HEAD
 * feat: Append return values to the output segment when running cairo1-run in proof_mode [#1597](https://github.com/lambdaclass/cairo-vm/pull/1597)
   * Add instructions to the proof_mode header to copy return values to the output segment before initiating the infinite loop
-  * Output builtin is always included when running cairo 1 programs in proof_mode
-=======
+  * Output builtin is now always included when running cairo 1 programs in proof_mode
+
 * feat(BREAKING): Remove unecessary conversion functions between `Felt` & `BigUint`/`BigInt` [#1562](https://github.com/lambdaclass/cairo-vm/pull/1562)
   * Remove the following functions:
     * felt_from_biguint
     * felt_from_bigint
     * felt_to_biguint
     * felt_to_bigint
->>>>>>> dea2723d
 
 * perf: optimize instruction cache allocations by using `VirtualMachine::load_data` [#1441](https://github.com/lambdaclass/cairo-vm/pull/1441)
 
