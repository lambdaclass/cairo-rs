## Cairo-VM Changelog

#### Upcoming Changes

<<<<<<< HEAD
* feat: add dependency installation script `install.sh` [#1298](https://github.com/lambdaclass/cairo-vm/pull/1298)
=======
* fix: specify resolver version 2 in the virtual workspace's manifest [#1311](https://github.com/lambdaclass/cairo-vm/pull/1311)

* feat: add `lambdaworks-felt` feature to `cairo-vm-cli` [#1308](https://github.com/lambdaclass/cairo-vm/pull/1308)

* chore: update dependencies, particularly clap 3.2 -> 4.3 [#1309](https://github.com/lambdaclass/cairo-vm/pull/1309)

  * this removes dependency on _atty_, that's no longer mantained
>>>>>>> 6fc69cd8

* chore: remove unused dependencies [#1307](https://github.com/lambdaclass/cairo-vm/pull/1307)
  * rand_core
  * serde_bytes
  * rusty-hook (_dev-dependency_)

* chore: bump `cairo-lang-starknet` and `cairo-lang-casm` dependencies to 2.0.0 [#1313](https://github.com/lambdaclass/cairo-vm/pull/1313)

#### [0.8.1] - 2023-6-29

* chore: change mentions of *cairo-rs-py* to *cairo-vm-py* [#1296](https://github.com/lambdaclass/cairo-vm/pull/1296)

* rename github repo from https://github.com/lambdaclass/cairo-rs to https://github.com/lambdaclass/cairo-vm [#1289](https://github.com/lambdaclass/cairo-vm/pull/1289)

* fix(security): avoid OOM crashes when programs jump to very high invalid addresses [#1285](https://github.com/lambdaclass/cairo-vm/pull/1285)

* fix: add `to_bytes_be` to the felt when `lambdaworks-felt` feature is active [#1290](https://github.com/lambdaclass/cairo-vm/pull/1290)

* chore: mark `modpow` and `to_signed_bytes_le` as *deprecated* [#1290](https://github.com/lambdaclass/cairo-vm/pull/1290)

* fix: bump *lambdaworks-math* to latest version, that fixes no-std support [#1293](https://github.com/lambdaclass/cairo-vm/pull/1293)

* build: remove dependency to `thiserror` (use `thiserror-no-std/std` instead)

* chore: use LambdaWorks' implementation of bit operations for `Felt252` [#1291](https://github.com/lambdaclass/cairo-vm/pull/1291)

* update `cairo-lang-starknet` and `cairo-lang-casm` dependencies to v2.0.0-rc6 [#1299](https://github.com/lambdaclass/cairo-vm/pull/1299)

#### [0.8.0] - 2023-6-26

* feat: Add feature `lambdaworks-felt` to `felt` & `cairo-vm` crates [#1281](https://github.com/lambdaclass/cairo-vm/pull/1281)

    Changes under this feature:
  * `Felt252` now uses *LambdaWorks*' `FieldElement` internally
  * BREAKING: some methods of `Felt252` were removed, namely: `modpow` and `to_signed_bytes_le`

#### [0.7.0] - 2023-6-26

* BREAKING: Integrate `RunResources` logic into `HintProcessor` trait [#1274](https://github.com/lambdaclass/cairo-vm/pull/1274)
  * Rename trait `HintProcessor` to `HintProcessorLogic`
  * Add trait `ResourceTracker`
  * Trait `HintProcessor` is now `HintProcessor: HintProcessorLogic + ResourceTracker`
  * `BuiltinHintProcessor::new` & `Cairo1HintProcessor::new` now receive the argumet `run_resources: RunResources`
  * `HintProcessorLogic::execute_hint` no longer receives `run_resources: &mut RunResources`
  * Remove argument `run_resources: &mut RunResources` from `CairoRunner::run_until_pc` & `CairoRunner::run_from_entrypoint`

* build: remove unused implicit features from cairo-vm [#1266](https://github.com/lambdaclass/cairo-vm/pull/1266)


#### [0.6.1] - 2023-6-23

* fix: updated the `custom_hint_example` and added it to the workspace [#1258](https://github.com/lambdaclass/cairo-vm/pull/1258)

* Add path to cairo-vm README.md [#1276](https://github.com/lambdaclass/cairo-vm/pull/1276)

* fix: change error returned when subtracting two `MaybeRelocatable`s to better reflect the cause [#1271](https://github.com/lambdaclass/cairo-vm/pull/1271)

* fix: CLI error message when using --help [#1270](https://github.com/lambdaclass/cairo-vm/pull/1270)

#### [0.6.0] - 2023-6-18

* fix: `dibit` hint no longer fails when called with an `m` of zero [#1247](https://github.com/lambdaclass/cairo-vm/pull/1247)

* fix(security): avoid denial of service on malicious input exploiting the scientific notation parser [#1239](https://github.com/lambdaclass/cairo-vm/pull/1239)

* BREAKING: Change `RunResources` usage:
    * Modify field type `RunResources.n_steps: Option<usize>,`
    
    * Public Api Changes:
        *  CairoRunner::run_until_pc: Now receive a `&mut RunResources` instead of an `&mut Option<RunResources>`
        *  CairoRunner::run_from_entrypoint: Now receive a `&mut RunResources` instead of an `&mut Option<RunResources>`
        * VirtualMachine::Step: Add `&mut RunResources` as input
        * Trait HintProcessor::execute_hint: Add  `&mut RunResources` as an input 

* perf: accumulate `min` and `max` instruction offsets during run to speed up range check [#1080](https://github.com/lambdaclass/cairo-vm/pull/)
  BREAKING: `Cairo_runner::get_perm_range_check_limits` no longer returns an error when called without trace enabled, as it no longer depends on it

* perf: process reference list on `Program` creation only [#1214](https://github.com/lambdaclass/cairo-vm/pull/1214)
  Also keep them in a `Vec<_>` instead of a `HashMap<_, _>` since it will be continuous anyway.
  BREAKING:
  * `HintProcessor::compile_hint` now receies a `&[HintReference]` rather than `&HashMap<usize, HintReference>`
  * Public `CairoRunner::get_reference_list` has been removed

* BREAKING: Add no_std compatibility to cairo-vm (cairo-1-hints feature still not supported)
    * Move the vm to its own directory and crate, different from the workspace [#1215](https://github.com/lambdaclass/cairo-vm/pull/1215)

    * Add an `ensure_no_std` crate that the CI will use to check that new changes don't revert `no_std` support [#1215](https://github.com/lambdaclass/cairo-vm/pull/1215) [#1232](https://github.com/lambdaclass/cairo-vm/pull/1232) 

    * replace the use of `num-prime::is_prime` by a custom implementation, therefore restoring `no_std` compatibility [#1238](https://github.com/lambdaclass/cairo-vm/pull/1238)

#### [0.5.2] - 2023-6-12

* BREAKING: Compute `ExecutionResources.n_steps` without requiring trace [#1222](https://github.com/lambdaclass/cairo-vm/pull/1222)

  * `CairoRunner::get_execution_resources` return's `n_steps` field value is now set to `vm.current_step` instead of `0` if both `original_steps` and `trace` are set to `None`

* Add `RunResources::get_n_steps` method [#1225](https://github.com/lambdaclass/cairo-vm/pull/1225)

* refactor: simplify `mem_eq`

* fix: pin Cairo compiler version [#1220](https://github.com/lambdaclass/cairo-vm/pull/1220)

* perf: make `inner_rc_bound` a constant, improving performance of the range-check builtin

* fix: substraction of `MaybeRelocatable` always behaves as signed [#1218](https://github.com/lambdaclass/cairo-vm/pull/1218)

#### [0.5.1] - 2023-6-7

* fix: fix overflow for `QUAD_BIT` and `DI_BIT` hints [#1209](https://github.com/lambdaclass/cairo-vm/pull/1209)
  Fixes [#1205](https://github.com/lambdaclass/cairo-vm/issue/1205)

* fix: fix hints `UINT256_UNSIGNED_DIV_REM` && `UINT256_EXPANDED_UNSIGNED_DIV_REM` [#1203](https://github.com/lambdaclass/cairo-vm/pull/1203)

* bugfix: fix deserialization of scientific notation with fractional values [#1202](https://github.com/lambdaclass/cairo-vm/pull/1202)

* feat: implement `mem_eq` function to test for equality of two ranges in memory [#1198](https://github.com/lambdaclass/cairo-vm/pull/1198)

* perf: use `mem_eq` in `set_add` [#1198](https://github.com/lambdaclass/cairo-vm/pull/1198)

* feat: wrap big variants of `HintError`, `VirtualMachineError`, `RunnerError`, `MemoryError`, `MathError`, `InsufficientAllocatedCellsError` in `Box` [#1193](https://github.com/lambdaclass/cairo-vm/pull/1193)
  * BREAKING: all tuple variants of `HintError` with a single `Felt252` or multiple elements now receive a single `Box`

* Add `Program::builtins_len method` [#1194](https://github.com/lambdaclass/cairo-vm/pull/1194)

* fix: Handle the deserialization of serde_json::Number with scientific notation (e.g.: Number(1e27)) in felt_from_number function [#1188](https://github.com/lambdaclass/cairo-vm/pull/1188)

* feat: Add RunResources Struct [#1175](https://github.com/lambdaclass/cairo-vm/pull/1175)
  * BREAKING: Modify `CairoRunner::run_until_pc` arity. Add `run_resources: &mut Option<RunResources>` input
  * BREAKING: Modify `CairoRunner::run_from_entrypoint` arity. Add `run_resources: &mut Option<RunResources>` input

* fix: Fix 'as_int' conversion usage in hints `ASSERT_250_BIT` &  `SIGNED_DIV_REM` [#1191](https://github.com/lambdaclass/cairo-vm/pull/1191)


* bugfix: Use cairo constants in `ASSERT_250_BIT` hint [#1187](https://github.com/lambdaclass/cairo-vm/pull/1187)

* bugfix: Fix `EC_DOUBLE_ASSIGN_NEW_X_V2` hint not taking `SECP_P` value from the current execution scope [#1186](https://github.com/lambdaclass/cairo-vm/pull/1186)

* fix: Fix hint `BIGINT_PACK_DIV_MOD` [#1189](https://github.com/lambdaclass/cairo-vm/pull/1189)

* fix: Fix possible subtraction overflow in `QUAD_BIT` & `DI_BIT` hints [#1185](https://github.com/lambdaclass/cairo-vm/pull/1185)

  * These hints now return an error when ids.m equals zero

* fix: felt_from_number not properly returning parse errors [#1012](https://github.com/lambdaclass/cairo-vm/pull/1012)

* fix: Fix felt sqrt and Signed impl [#1150](https://github.com/lambdaclass/cairo-vm/pull/1150)

  * BREAKING: Fix `Felt252` methods `abs`, `signum`, `is_positive`, `is_negative` and `sqrt`
  * BREAKING: Remove function `math_utils::sqrt`(Now moved to `Felt252::sqrt`)

* feat: Add method `CairoRunner::initialize_function_runner_cairo_1` [#1151](https://github.com/lambdaclass/cairo-vm/pull/1151)

  * Add method `pub fn initialize_function_runner_cairo_1(
        &mut self,
        vm: &mut VirtualMachine,
        program_builtins: &[BuiltinName],
    ) -> Result<(), RunnerError>` to `CairoRunner`

  * BREAKING: Move field `builtins` from `SharedProgramData` to `Program`
  * BREAKING: Remove argument `add_segment_arena_builtin` from `CairoRunner::initialize_function_runner`, it is now always false
  * BREAKING: Add `segment_arena` enum variant to `BuiltinName`

* Fix implementation of `InitSquashData` and `ShouldSkipSquashLoop`

* Add more hints to `Cairo1HintProcessor` [#1171](https://github.com/lambdaclass/cairo-vm/pull/1171)
                                          [#1143](https://github.com/lambdaclass/cairo-vm/pull/1143)

    * `Cairo1HintProcessor` can now run the following hints:
        * Felt252DictEntryInit
        * Felt252DictEntryUpdate
        * GetCurrentAccessDelta
        * InitSquashData
        * AllocConstantSize
        * GetCurrentAccessIndex
        * ShouldContinueSquashLoop
        * FieldSqrt
        * Uint512DivMod

* Add some small considerations regarding Cairo 1 programs [#1144](https://github.com/lambdaclass/cairo-vm/pull/1144):

  * Ignore Casm and Sierra files
  * Add special flag to compile Cairo 1 programs

* Make the VM able to run `CasmContractClass` files under `cairo-1-hints` feature [#1098](https://github.com/lambdaclass/cairo-vm/pull/1098)

  * Implement `TryFrom<CasmContractClass> for Program`
  * Add `Cairo1HintProcessor`

#### 0.5.0
**YANKED**

#### [0.4.0] - 2023-05-12

* perf: insert elements from the tail in `load_data` so reallocation happens only once [#1117](https://github.com/lambdaclass/cairo-vm/pull/1117)

* Add `CairoRunner::get_program method` [#1123](https://github.com/lambdaclass/cairo-vm/pull/1123)

* Use to_signed_felt as function for felt252 as BigInt within [-P/2, P/2] range and use to_bigint as function for representation as BigInt. [#1100](https://github.com/lambdaclass/cairo-vm/pull/1100)

* Implement hint on field_arithmetic lib [#1090](https://github.com/lambdaclass/cairo-vm/pull/1090)

    `BuiltinHintProcessor` now supports the following hints:

    ```python
        %{
            def split(num: int, num_bits_shift: int, length: int):
                a = []
                for _ in range(length):
                    a.append( num & ((1 << num_bits_shift) - 1) )
                    num = num >> num_bits_shift
                return tuple(a)

            def pack(z, num_bits_shift: int) -> int:
                limbs = (z.d0, z.d1, z.d2)
                return sum(limb << (num_bits_shift * i) for i, limb in enumerate(limbs))

            a = pack(ids.a, num_bits_shift = 128)
            b = pack(ids.b, num_bits_shift = 128)
            p = pack(ids.p, num_bits_shift = 128)

            res = (a - b) % p


            res_split = split(res, num_bits_shift=128, length=3)

            ids.res.d0 = res_split[0]
            ids.res.d1 = res_split[1]
            ids.res.d2 = res_split[2]
        %}
    ```

* Add missing hint on cairo_secp lib [#1089](https://github.com/lambdaclass/cairo-vm/pull/1089):
    `BuiltinHintProcessor` now supports the following hint:

    ```python

    from starkware.cairo.common.cairo_secp.secp_utils import pack

    slope = pack(ids.slope, PRIME)
    x0 = pack(ids.point0.x, PRIME)
    x1 = pack(ids.point1.x, PRIME)
    y0 = pack(ids.point0.y, PRIME)

    value = new_x = (pow(slope, 2, SECP_P) - x0 - x1) % SECP_P
    ```

* Add missing hint on vrf.json whitelist [#1055](https://github.com/lambdaclass/cairo-vm/pull/1055):

     `BuiltinHintProcessor` now supports the following hint:

     ```python
    %{
        PRIME = 2**255 - 19
        II = pow(2, (PRIME - 1) // 4, PRIME)

        xx = ids.xx.low + (ids.xx.high<<128)
        x = pow(xx, (PRIME + 3) // 8, PRIME)
        if (x * x - xx) % PRIME != 0:
            x = (x * II) % PRIME
        if x % 2 != 0:
            x = PRIME - x
        ids.x.low = x & ((1<<128)-1)
        ids.x.high = x >> 128
    %}
    ```

* Implement hint variant for finalize_blake2s[#1072](https://github.com/lambdaclass/cairo-vm/pull/1072)

    `BuiltinHintProcessor` now supports the following hint:

     ```python
    %{
        # Add dummy pairs of input and output.
        from starkware.cairo.common.cairo_blake2s.blake2s_utils import IV, blake2s_compress

        _n_packed_instances = int(ids.N_PACKED_INSTANCES)
        assert 0 <= _n_packed_instances < 20
        _blake2s_input_chunk_size_felts = int(ids.BLAKE2S_INPUT_CHUNK_SIZE_FELTS)
        assert 0 <= _blake2s_input_chunk_size_felts < 100

        message = [0] * _blake2s_input_chunk_size_felts
        modified_iv = [IV[0] ^ 0x01010020] + IV[1:]
        output = blake2s_compress(
            message=message,
            h=modified_iv,
            t0=0,
            t1=0,
            f0=0xffffffff,
            f1=0,
        )
        padding = (message + modified_iv + [0, 0xffffffff] + output) * (_n_packed_instances - 1)
        segments.write_arg(ids.blake2s_ptr_end, padding)
        %}
        ```

* Implement fast_ec_add hint variant [#1087](https://github.com/lambdaclass/cairo-vm/pull/1087)

`BuiltinHintProcessor` now supports the following hint:

    ```python
    %{
        from starkware.cairo.common.cairo_secp.secp_utils import SECP_P, pack

        slope = pack(ids.slope, PRIME)
        x0 = pack(ids.pt0.x, PRIME)
        x1 = pack(ids.pt1.x, PRIME)
        y0 = pack(ids.pt0.y, PRIME)

        value = new_x = (pow(slope, 2, SECP_P) - x0 - x1) % SECP_P
    %}
    ```

* feat(hints): Add alternative string for hint IS_ZERO_PACK_EXTERNAL_SECP [#1082](https://github.com/lambdaclass/cairo-vm/pull/1082)

    `BuiltinHintProcessor` now supports the following hint:

    ```python
    %{
        from starkware.cairo.common.cairo_secp.secp_utils import pack
        x = pack(ids.x, PRIME) % SECP_P
    %}
    ```

* Add alternative hint code for ec_double hint [#1083](https://github.com/lambdaclass/cairo-vm/pull/1083)

    `BuiltinHintProcessor` now supports the following hint:

    ```python
    %{
        from starkware.cairo.common.cairo_secp.secp_utils import SECP_P, pack

        slope = pack(ids.slope, PRIME)
        x = pack(ids.pt.x, PRIME)
        y = pack(ids.pt.y, PRIME)

        value = new_x = (pow(slope, 2, SECP_P) - 2 * x) % SECP_P
    %}
    ```

* fix(security)!: avoid DoS on malicious insertion to memory [#1099](https://github.com/lambdaclass/cairo-vm/pull/1099)
    * A program could crash the library by attempting to insert a value at an address with a big offset; fixed by trying to reserve to check for allocation failure
    * A program could crash the program by exploiting an integer overflow when attempting to insert a value at an address with offset `usize::MAX`

    BREAKING: added a new error variant `MemoryError::VecCapacityExceeded`

* perf: specialize addition for `u64` and `Felt252` [#932](https://github.com/lambdaclass/cairo-vm/pull/932)
    * Avoids the creation of a new `Felt252` instance for additions with a very restricted valid range
    * This impacts specially the addition of `Relocatable` with `Felt252` values in `update_pc`, which take a significant amount of time in some benchmarks

* fix(starknet-crypto): bump version to `0.5.0` [#1088](https://github.com/lambdaclass/cairo-vm/pull/1088)
    * This includes the fix for a `panic!` in `ecdsa::verify`.
      See: [#365](https://github.com/xJonathanLEI/starknet-rs/issues/365) and [#366](https://github.com/xJonathanLEI/starknet-rs/pulls/366)

* feat(hints): Add alternative string for hint IS_ZERO_PACK [#1081](https://github.com/lambdaclass/cairo-vm/pull/1081)

    `BuiltinHintProcessor` now supports the following hint:

    ```python
    %{
        from starkware.cairo.common.cairo_secp.secp_utils import SECP_P, pack
        x = pack(ids.x, PRIME) % SECP_P
    %}

* Add missing hints `NewHint#55`, `NewHint#56`, and `NewHint#57` [#1077](https://github.com/lambdaclass/cairo-vm/issues/1077)

    `BuiltinHintProcessor` now supports the following hints:

    ```python
    from starkware.cairo.common.cairo_secp.secp_utils import pack
    SECP_P=2**255-19

    x = pack(ids.x, PRIME) % SECP_P
    ```

    ```python
    from starkware.cairo.common.cairo_secp.secp_utils import pack
    SECP_P=2**255-19

    value = pack(ids.x, PRIME) % SECP_P
    ```

    ```python
    SECP_P=2**255-19
    from starkware.python.math_utils import div_mod

    value = x_inv = div_mod(1, x, SECP_P)
    ```
    
* Implement hint for `starkware.cairo.common.cairo_keccak.keccak._copy_inputs` as described by whitelist `starknet/security/whitelists/cairo_keccak.json` [#1058](https://github.com/lambdaclass/cairo-vm/pull/1058)

    `BuiltinHintProcessor` now supports the following hint:

    ```python
    %{ ids.full_word = int(ids.n_bytes >= 8) %}
    ```

* perf: cache decoded instructions [#944](https://github.com/lambdaclass/cairo-vm/pull/944)
    * Creates a new cache field in `VirtualMachine` that stores the `Instruction` instances as they get decoded from memory, significantly reducing decoding overhead, with gains up to 9% in runtime according to benchmarks in the performance server

* Add alternative hint code for nondet_bigint3 hint [#1071](https://github.com/lambdaclass/cairo-vm/pull/1071)

    `BuiltinHintProcessor` now supports the following hint:

    ```python
    %{
        from starkware.cairo.common.cairo_secp.secp_utils import split
        segments.write_arg(ids.res.address_, split(value))
    %}
    ```

* Add missing hint on vrf.json lib [#1052](https://github.com/lambdaclass/cairo-vm/pull/1052):

    `BuiltinHintProcessor` now supports the following hint:

    ```python
    %{
        from starkware.cairo.common.cairo_secp.secp_utils import pack
        SECP_P = 2**255-19

        slope = pack(ids.slope, PRIME)
        x0 = pack(ids.point0.x, PRIME)
        x1 = pack(ids.point1.x, PRIME)
        y0 = pack(ids.point0.y, PRIME)

        value = new_x = (pow(slope, 2, SECP_P) - x0 - x1) % SECP_P
    %}
    ```

* Implement hint for cairo_sha256_arbitrary_input_length whitelist [#1091](https://github.com/lambdaclass/cairo-vm/pull/1091)

    `BuiltinHintProcessor` now supports the following hint:

    ```python
    %{
        from starkware.cairo.common.cairo_sha256.sha256_utils import (
            compute_message_schedule, sha2_compress_function)

        _sha256_input_chunk_size_felts = int(ids.SHA256_INPUT_CHUNK_SIZE_FELTS)
        assert 0 <= _sha256_input_chunk_size_felts < 100
        _sha256_state_size_felts = int(ids.SHA256_STATE_SIZE_FELTS)
        assert 0 <= _sha256_state_size_felts < 100
        w = compute_message_schedule(memory.get_range(
            ids.sha256_start, _sha256_input_chunk_size_felts))
        new_state = sha2_compress_function(memory.get_range(ids.state, _sha256_state_size_felts), w)
        segments.write_arg(ids.output, new_state)
    %}
    ```

* Add missing hint on vrf.json lib [#1053](https://github.com/lambdaclass/cairo-vm/pull/1053):

     `BuiltinHintProcessor` now supports the following hint:

     ```python
    %{
        from starkware.cairo.common.cairo_secp.secp_utils import SECP_P, pack
        SECP_P = 2**255-19

        slope = pack(ids.slope, PRIME)
        x = pack(ids.point.x, PRIME)
        y = pack(ids.point.y, PRIME)

        value = new_x = (pow(slope, 2, SECP_P) - 2 * x) % SECP_P
    %}
    ```

* Implement hint on 0.6.0.json whitelist [#1044](https://github.com/lambdaclass/cairo-vm/pull/1044):

     `BuiltinHintProcessor` now supports the following hints:

    ```python
    %{
       ids.a_lsb = ids.a & 1
       ids.b_lsb = ids.b & 1
    %}
    ```

* Implement hint for `starkware.cairo.common.cairo_keccak.keccak._block_permutation` as described by whitelist `starknet/security/whitelists/cairo_keccak.json` [#1046](https://github.com/lambdaclass/cairo-vm/pull/1046)

    `BuiltinHintProcessor` now supports the following hint:

    ```python
    %{
        from starkware.cairo.common.cairo_keccak.keccak_utils import keccak_func
        _keccak_state_size_felts = int(ids.KECCAK_STATE_SIZE_FELTS)
        assert 0 <= _keccak_state_size_felts < 100
        output_values = keccak_func(memory.get_range(
            ids.keccak_ptr_start, _keccak_state_size_felts))
        segments.write_arg(ids.output, output_values)
    %}
    ```

* Implement hint on cairo_blake2s whitelist [#1040](https://github.com/lambdaclass/cairo-vm/pull/1040)

    `BuiltinHintProcessor` now supports the following hint:

    ```python
    %{
        from starkware.cairo.common.cairo_blake2s.blake2s_utils import IV, blake2s_compress

        _blake2s_input_chunk_size_felts = int(ids.BLAKE2S_INPUT_CHUNK_SIZE_FELTS)
        assert 0 <= _blake2s_input_chunk_size_felts < 100

        new_state = blake2s_compress(
            message=memory.get_range(ids.blake2s_start, _blake2s_input_chunk_size_felts),
            h=[IV[0] ^ 0x01010020] + IV[1:],
            t0=ids.n_bytes,
            t1=0,
            f0=0xffffffff,
            f1=0,
        )

        segments.write_arg(ids.output, new_state)
    %}
    ```

* Implement hint on cairo_blake2s whitelist [#1039](https://github.com/lambdaclass/cairo-vm/pull/1039)

    `BuiltinHintProcessor` now supports the following hint:

    ```python

    %{
        # Add dummy pairs of input and output.
        from starkware.cairo.common.cairo_blake2s.blake2s_utils import IV, blake2s_compress

        _n_packed_instances = int(ids.N_PACKED_INSTANCES)
        assert 0 <= _n_packed_instances < 20
        _blake2s_input_chunk_size_felts = int(ids.BLAKE2S_INPUT_CHUNK_SIZE_FELTS)
        assert 0 <= _blake2s_input_chunk_size_felts < 100

        message = [0] * _blake2s_input_chunk_size_felts
        modified_iv = [IV[0] ^ 0x01010020] + IV[1:]
        output = blake2s_compress(
            message=message,
            h=modified_iv,
            t0=0,
            t1=0,
            f0=0xffffffff,
            f1=0,
        )
        padding = (modified_iv + message + [0, 0xffffffff] + output) * (_n_packed_instances - 1)
        segments.write_arg(ids.blake2s_ptr_end, padding)
    %}

* Add `Program::iter_identifiers(&self) -> Iterator<Item = (&str, &Identifier)>` to get an iterator over the program's identifiers [#1079](https://github.com/lambdaclass/cairo-vm/pull/1079)

* Implement hint on `assert_le_felt` for versions 0.6.0 and 0.8.2 [#1047](https://github.com/lambdaclass/cairo-vm/pull/1047):

     `BuiltinHintProcessor` now supports the following hints:

     ```python

     %{
        from starkware.cairo.common.math_utils import assert_integer
        assert_integer(ids.a)
        assert_integer(ids.b)
        assert (ids.a % PRIME) <= (ids.b % PRIME), \
            f'a = {ids.a % PRIME} is not less than or equal to b = {ids.b % PRIME}.'
    %}

     ```

     ```python

    %{
        from starkware.cairo.common.math_utils import assert_integer
        assert_integer(ids.a)
        assert_integer(ids.b)
        a = ids.a % PRIME
        b = ids.b % PRIME
        assert a <= b, f'a = {a} is not less than or equal to b = {b}.'

        ids.small_inputs = int(
            a < range_check_builtin.bound and (b - a) < range_check_builtin.bound)
    %}

     ```

* Add missing hints on whitelist [#1073](https://github.com/lambdaclass/cairo-vm/pull/1073):

    `BuiltinHintProcessor` now supports the following hints:

    ```python
        ids.is_250 = 1 if ids.addr < 2**250 else 0
    ```

    ```python
        # Verify the assumptions on the relationship between 2**250, ADDR_BOUND and PRIME.
        ADDR_BOUND = ids.ADDR_BOUND % PRIME
        assert (2**250 < ADDR_BOUND <= 2**251) and (2 * 2**250 < PRIME) and (
                ADDR_BOUND * 2 > PRIME), \
            'normalize_address() cannot be used with the current constants.'
        ids.is_small = 1 if ids.addr < ADDR_BOUND else 0
    ```

* Implement hint on ec_recover.json whitelist [#1038](https://github.com/lambdaclass/cairo-vm/pull/1038):

    `BuiltinHintProcessor` now supports the following hint:

    ```python
    %{
         value = k = product // m
    %}
    ```

* Implement hint on ec_recover.json whitelist [#1037](https://github.com/lambdaclass/cairo-vm/pull/1037):

    `BuiltinHintProcessor` now supports the following hint:

    ```python
    %{
        from starkware.cairo.common.cairo_secp.secp_utils import pack
        from starkware.python.math_utils import div_mod, safe_div

        a = pack(ids.a, PRIME)
        b = pack(ids.b, PRIME)
        product = a * b
        m = pack(ids.m, PRIME)

        value = res = product % m

    %}
    ```

* Implement hint for `starkware.cairo.common.cairo_keccak.keccak.finalize_keccak` as described by whitelist `starknet/security/whitelists/cairo_keccak.json` [#1041](https://github.com/lambdaclass/cairo-vm/pull/1041)

    `BuiltinHintProcessor` now supports the following hint:

    ```python
    %{
        # Add dummy pairs of input and output.
        _keccak_state_size_felts = int(ids.KECCAK_STATE_SIZE_FELTS)
        _block_size = int(ids.BLOCK_SIZE)
        assert 0 <= _keccak_state_size_felts < 100
        assert 0 <= _block_size < 1000
        inp = [0] * _keccak_state_size_felts
        padding = (inp + keccak_func(inp)) * _block_size
        segments.write_arg(ids.keccak_ptr_end, padding)
    %}
    ```

* Implement hint on ec_recover.json whitelist [#1036](https://github.com/lambdaclass/cairo-vm/pull/1036):

    `BuiltinHintProcessor` now supports the following hint:

    ```python

    %{
        from starkware.cairo.common.cairo_secp.secp_utils import pack
        from starkware.python.math_utils import div_mod, safe_div

        a = pack(ids.a, PRIME)
        b = pack(ids.b, PRIME)

        value = res = a - b
    %}

    ```

* Add missing hint on vrf.json lib [#1054](https://github.com/lambdaclass/cairo-vm/pull/1054):

    `BuiltinHintProcessor` now supports the following hint:

    ```python
        from starkware.cairo.common.cairo_secp.secp_utils import pack
        SECP_P = 2**255-19

        y = pack(ids.point.y, PRIME) % SECP_P
        # The modulo operation in python always returns a nonnegative number.
        value = (-y) % SECP_P
    ```

* Implement hint on ec_recover.json whitelist [#1032](https://github.com/lambdaclass/cairo-vm/pull/1032):

    `BuiltinHintProcessor` now supports the following hint:

    ```python
    %{
        from starkware.cairo.common.cairo_secp.secp_utils import pack
        from starkware.python.math_utils import div_mod, safe_div

        N = pack(ids.n, PRIME)
        x = pack(ids.x, PRIME) % N
        s = pack(ids.s, PRIME) % N,
        value = res = div_mod(x, s, N)
    %}
    ```

* Implement hints on field_arithmetic lib (Part 2) [#1004](https://github.com/lambdaclass/cairo-vm/pull/1004)

    `BuiltinHintProcessor` now supports the following hint:

    ```python
    %{
        from starkware.python.math_utils import div_mod

        def split(num: int, num_bits_shift: int, length: int):
            a = []
            for _ in range(length):
                a.append( num & ((1 << num_bits_shift) - 1) )
                num = num >> num_bits_shift
            return tuple(a)

        def pack(z, num_bits_shift: int) -> int:
            limbs = (z.d0, z.d1, z.d2)
            return sum(limb << (num_bits_shift * i) for i, limb in enumerate(limbs))

        a = pack(ids.a, num_bits_shift = 128)
        b = pack(ids.b, num_bits_shift = 128)
        p = pack(ids.p, num_bits_shift = 128)
        # For python3.8 and above the modular inverse can be computed as follows:
        # b_inverse_mod_p = pow(b, -1, p)
        # Instead we use the python3.7-friendly function div_mod from starkware.python.math_utils
        b_inverse_mod_p = div_mod(1, b, p)


        b_inverse_mod_p_split = split(b_inverse_mod_p, num_bits_shift=128, length=3)

        ids.b_inverse_mod_p.d0 = b_inverse_mod_p_split[0]
        ids.b_inverse_mod_p.d1 = b_inverse_mod_p_split[1]
        ids.b_inverse_mod_p.d2 = b_inverse_mod_p_split[2]
    %}
    ```

* Optimizations for hash builtin [#1029](https://github.com/lambdaclass/cairo-vm/pull/1029):
  * Track the verified addresses by offset in a `Vec<bool>` rather than storing the address in a `Vec<Relocatable>`

* Add missing hint on vrf.json whitelist [#1056](https://github.com/lambdaclass/cairo-vm/pull/1056):

    `BuiltinHintProcessor` now supports the following hint:

    ```python
    %{
        from starkware.python.math_utils import ec_double_slope
        from starkware.cairo.common.cairo_secp.secp_utils import pack
        SECP_P = 2**255-19

        # Compute the slope.
        x = pack(ids.point.x, PRIME)
        y = pack(ids.point.y, PRIME)
        value = slope = ec_double_slope(point=(x, y), alpha=42204101795669822316448953119945047945709099015225996174933988943478124189485, p=SECP_P)
    %}
    ```

* Add missing hint on vrf.json whitelist [#1035](https://github.com/lambdaclass/cairo-vm/pull/1035):

    `BuiltinHintProcessor` now supports the following hint:

    ```python
    %{
        from starkware.python.math_utils import line_slope
        from starkware.cairo.common.cairo_secp.secp_utils import pack
        SECP_P = 2**255-19
        # Compute the slope.
        x0 = pack(ids.point0.x, PRIME)
        y0 = pack(ids.point0.y, PRIME)
        x1 = pack(ids.point1.x, PRIME)
        y1 = pack(ids.point1.y, PRIME)
        value = slope = line_slope(point1=(x0, y0), point2=(x1, y1), p=SECP_P)
    %}
    ```

* Add missing hint on vrf.json whitelist [#1035](https://github.com/lambdaclass/cairo-vm/pull/1035):

    `BuiltinHintProcessor` now supports the following hint:

    ```python
    %{
        from starkware.cairo.common.cairo_secp.secp_utils import pack
        SECP_P = 2**255-19
        to_assert = pack(ids.val, PRIME)
        q, r = divmod(pack(ids.val, PRIME), SECP_P)
        assert r == 0, f"verify_zero: Invalid input {ids.val.d0, ids.val.d1, ids.val.d2}."
        ids.q = q % PRIME
    %}
    ```

* Add missing hint on vrf.json whitelist [#1000](https://github.com/lambdaclass/cairo-vm/pull/1000):

    `BuiltinHintProcessor` now supports the following hint:

    ```python
        def pack_512(u, num_bits_shift: int) -> int:
            limbs = (u.d0, u.d1, u.d2, u.d3)
            return sum(limb << (num_bits_shift * i) for i, limb in enumerate(limbs))

        x = pack_512(ids.x, num_bits_shift = 128)
        p = ids.p.low + (ids.p.high << 128)
        x_inverse_mod_p = pow(x,-1, p)

        x_inverse_mod_p_split = (x_inverse_mod_p & ((1 << 128) - 1), x_inverse_mod_p >> 128)

        ids.x_inverse_mod_p.low = x_inverse_mod_p_split[0]
        ids.x_inverse_mod_p.high = x_inverse_mod_p_split[1]
    ```

* BREAKING CHANGE: Fix `CairoRunner::get_memory_holes` [#1027](https://github.com/lambdaclass/cairo-vm/pull/1027):

  * Skip builtin segements when counting memory holes
  * Check amount of memory holes for all tests in cairo_run_test
  * Remove duplicated tests in cairo_run_test
  * BREAKING CHANGE: `MemorySegmentManager.get_memory_holes` now also receives the amount of builtins in the vm. Signature is now `pub fn get_memory_holes(&self, builtin_count: usize) -> Result<usize, MemoryError>`

* Add missing hints on cairo_secp lib [#1026](https://github.com/lambdaclass/cairo-vm/pull/1026):

    `BuiltinHintProcessor` now supports the following hints:

    ```python
    from starkware.cairo.common.cairo_secp.secp256r1_utils import SECP256R1_ALPHA as ALPHA
    ```
    and:

    ```python
    from starkware.cairo.common.cairo_secp.secp256r1_utils import SECP256R1_N as N
    ```

* Add missing hint on vrf.json lib [#1043](https://github.com/lambdaclass/cairo-vm/pull/1043):

    `BuiltinHintProcessor` now supports the following hint:

    ```python
        from starkware.python.math_utils import div_mod

        def split(a: int):
            return (a & ((1 << 128) - 1), a >> 128)

        def pack(z, num_bits_shift: int) -> int:
            limbs = (z.low, z.high)
            return sum(limb << (num_bits_shift * i) for i, limb in enumerate(limbs))

        a = pack(ids.a, 128)
        b = pack(ids.b, 128)
        p = pack(ids.p, 128)
        # For python3.8 and above the modular inverse can be computed as follows:
        # b_inverse_mod_p = pow(b, -1, p)
        # Instead we use the python3.7-friendly function div_mod from starkware.python.math_utils
        b_inverse_mod_p = div_mod(1, b, p)

        b_inverse_mod_p_split = split(b_inverse_mod_p)

        ids.b_inverse_mod_p.low = b_inverse_mod_p_split[0]
        ids.b_inverse_mod_p.high = b_inverse_mod_p_split[1]
    ```

* Add missing hints `NewHint#35` and `NewHint#36` [#975](https://github.com/lambdaclass/cairo-vm/issues/975)

    `BuiltinHintProcessor` now supports the following hint:

    ```python
    from starkware.cairo.common.cairo_secp.secp_utils import pack
    from starkware.cairo.common.math_utils import as_int
    from starkware.python.math_utils import div_mod, safe_div

    p = pack(ids.P, PRIME)
    x = pack(ids.x, PRIME) + as_int(ids.x.d3, PRIME) * ids.BASE ** 3 + as_int(ids.x.d4, PRIME) * ids.BASE ** 4
    y = pack(ids.y, PRIME)

    value = res = div_mod(x, y, p)
    ```

    ```python
    k = safe_div(res * y - x, p)
    value = k if k > 0 else 0 - k
    ids.flag = 1 if k > 0 else 0
    ```

* Add missing hint on cairo_secp lib [#1057](https://github.com/lambdaclass/cairo-vm/pull/1057):

    `BuiltinHintProcessor` now supports the following hint:

    ```python
        from starkware.cairo.common.cairo_secp.secp_utils import pack
        from starkware.python.math_utils import ec_double_slope

        # Compute the slope.
        x = pack(ids.point.x, PRIME)
        y = pack(ids.point.y, PRIME)
        value = slope = ec_double_slope(point=(x, y), alpha=ALPHA, p=SECP_P)
    ```

* Add missing hint on uint256_improvements lib [#1025](https://github.com/lambdaclass/cairo-vm/pull/1025):

    `BuiltinHintProcessor` now supports the following hint:

    ```python
        from starkware.python.math_utils import isqrt
        n = (ids.n.high << 128) + ids.n.low
        root = isqrt(n)
        assert 0 <= root < 2 ** 128
        ids.root = root
    ```

* Add missing hint on vrf.json lib [#1045](https://github.com/lambdaclass/cairo-vm/pull/1045):

    `BuiltinHintProcessor` now supports the following hint:

    ```python
        from starkware.python.math_utils import is_quad_residue, sqrt

        def split(a: int):
            return (a & ((1 << 128) - 1), a >> 128)

        def pack(z) -> int:
            return z.low + (z.high << 128)

        generator = pack(ids.generator)
        x = pack(ids.x)
        p = pack(ids.p)

        success_x = is_quad_residue(x, p)
        root_x = sqrt(x, p) if success_x else None
        success_gx = is_quad_residue(generator*x, p)
        root_gx = sqrt(generator*x, p) if success_gx else None

        # Check that one is 0 and the other is 1
        if x != 0:
            assert success_x + success_gx == 1

        # `None` means that no root was found, but we need to transform these into a felt no matter what
        if root_x == None:
            root_x = 0
        if root_gx == None:
            root_gx = 0
        ids.success_x = int(success_x)
        ids.success_gx = int(success_gx)
        split_root_x = split(root_x)
        # print('split root x', split_root_x)
        split_root_gx = split(root_gx)
        ids.sqrt_x.low = split_root_x[0]
        ids.sqrt_x.high = split_root_x[1]
        ids.sqrt_gx.low = split_root_gx[0]
        ids.sqrt_gx.high = split_root_gx[1]
    ```

* Add missing hint on uint256_improvements lib [#1024](https://github.com/lambdaclass/cairo-vm/pull/1024):

    `BuiltinHintProcessor` now supports the following hint:

    ```python
        res = ids.a + ids.b
        ids.carry = 1 if res >= ids.SHIFT else 0
    ```

* BREAKING CHANGE: move `Program::identifiers` to `SharedProgramData::identifiers` [#1023](https://github.com/lambdaclass/cairo-vm/pull/1023)
    * Optimizes `CairoRunner::new`, needed for sequencers and other workflows reusing the same `Program` instance across `CairoRunner`s
    * Breaking change: make all fields in `Program` and `SharedProgramData` `pub(crate)`, since we break by moving the field let's make it the last break for this struct
    * Add `Program::get_identifier(&self, id: &str) -> &Identifier` to get a single identifier by name

* Implement hints on field_arithmetic lib[#985](https://github.com/lambdaclass/cairo-vm/pull/983)

    `BuiltinHintProcessor` now supports the following hint:

    ```python
        %{
            from starkware.python.math_utils import is_quad_residue, sqrt

            def split(num: int, num_bits_shift: int = 128, length: int = 3):
                a = []
                for _ in range(length):
                    a.append( num & ((1 << num_bits_shift) - 1) )
                    num = num >> num_bits_shift
                return tuple(a)

            def pack(z, num_bits_shift: int = 128) -> int:
                limbs = (z.d0, z.d1, z.d2)
                return sum(limb << (num_bits_shift * i) for i, limb in enumerate(limbs))


            generator = pack(ids.generator)
            x = pack(ids.x)
            p = pack(ids.p)

            success_x = is_quad_residue(x, p)
            root_x = sqrt(x, p) if success_x else None

            success_gx = is_quad_residue(generator*x, p)
            root_gx = sqrt(generator*x, p) if success_gx else None

            # Check that one is 0 and the other is 1
            if x != 0:
                assert success_x + success_gx ==1

            # `None` means that no root was found, but we need to transform these into a felt no matter what
            if root_x == None:
                root_x = 0
            if root_gx == None:
                root_gx = 0
            ids.success_x = int(success_x)
            ids.success_gx = int(success_gx)
            split_root_x = split(root_x)
            split_root_gx = split(root_gx)
            ids.sqrt_x.d0 = split_root_x[0]
            ids.sqrt_x.d1 = split_root_x[1]
            ids.sqrt_x.d2 = split_root_x[2]
            ids.sqrt_gx.d0 = split_root_gx[0]
            ids.sqrt_gx.d1 = split_root_gx[1]
            ids.sqrt_gx.d2 = split_root_gx[2]
        %}
    ```

* Add missing hint on vrf.json lib [#1050](https://github.com/lambdaclass/cairo-vm/pull/1050):

    `BuiltinHintProcessor` now supports the following hint:

    ```python
        sum_low = ids.a.low + ids.b.low
        ids.carry_low = 1 if sum_low >= ids.SHIFT else 0
    ```

* Add missing hint on uint256_improvements lib [#1016](https://github.com/lambdaclass/cairo-vm/pull/1016):

    `BuiltinHintProcessor` now supports the following hint:

    ```python
        def split(num: int, num_bits_shift: int = 128, length: int = 2):
            a = []
            for _ in range(length):
                a.append( num & ((1 << num_bits_shift) - 1) )
                num = num >> num_bits_shift
            return tuple(a)

        def pack(z, num_bits_shift: int = 128) -> int:
            limbs = (z.low, z.high)
            return sum(limb << (num_bits_shift * i) for i, limb in enumerate(limbs))

        a = pack(ids.a)
        b = pack(ids.b)
        res = (a - b)%2**256
        res_split = split(res)
        ids.res.low = res_split[0]
        ids.res.high = res_split[1]
    ```

* Implement hint on vrf.json lib [#1049](https://github.com/lambdaclass/cairo-vm/pull/1049)

    `BuiltinHintProcessor` now supports the following hint:
    
    ```python
        def split(num: int, num_bits_shift: int, length: int):
            a = []
            for _ in range(length):
                a.append( num & ((1 << num_bits_shift) - 1) )
                num = num >> num_bits_shift
            return tuple(a)

        def pack(z, num_bits_shift: int) -> int:
            limbs = (z.d0, z.d1, z.d2)
            return sum(limb << (num_bits_shift * i) for i, limb in enumerate(limbs))

        def pack_extended(z, num_bits_shift: int) -> int:
            limbs = (z.d0, z.d1, z.d2, z.d3, z.d4, z.d5)
            return sum(limb << (num_bits_shift * i) for i, limb in enumerate(limbs))

        a = pack_extended(ids.a, num_bits_shift = 128)
        div = pack(ids.div, num_bits_shift = 128)

        quotient, remainder = divmod(a, div)

        quotient_split = split(quotient, num_bits_shift=128, length=6)

        ids.quotient.d0 = quotient_split[0]
        ids.quotient.d1 = quotient_split[1]
        ids.quotient.d2 = quotient_split[2]
        ids.quotient.d3 = quotient_split[3]
        ids.quotient.d4 = quotient_split[4]
        ids.quotient.d5 = quotient_split[5]

        remainder_split = split(remainder, num_bits_shift=128, length=3)
        ids.remainder.d0 = remainder_split[0]
        ids.remainder.d1 = remainder_split[1]
        ids.remainder.d2 = remainder_split[2]
    ```

    _Note: this hint is similar to the one in #983, but with some trailing whitespace removed_

* Add missing hint on vrf.json whitelist [#1030](https://github.com/lambdaclass/cairo-vm/pull/1030):

    `BuiltinHintProcessor` now supports the following hint:

    ```python
        def split(num: int, num_bits_shift: int, length: int):
            a = []
            for _ in range(length):
                a.append( num & ((1 << num_bits_shift) - 1) )
                num = num >> num_bits_shift
            return tuple(a)

        def pack(z, num_bits_shift: int) -> int:
            limbs = (z.low, z.high)
            return sum(limb << (num_bits_shift * i) for i, limb in enumerate(limbs))

        def pack_extended(z, num_bits_shift: int) -> int:
            limbs = (z.d0, z.d1, z.d2, z.d3)
            return sum(limb << (num_bits_shift * i) for i, limb in enumerate(limbs))

        x = pack_extended(ids.x, num_bits_shift = 128)
        div = pack(ids.div, num_bits_shift = 128)

        quotient, remainder = divmod(x, div)

        quotient_split = split(quotient, num_bits_shift=128, length=4)

        ids.quotient.d0 = quotient_split[0]
        ids.quotient.d1 = quotient_split[1]
        ids.quotient.d2 = quotient_split[2]
        ids.quotient.d3 = quotient_split[3]

        remainder_split = split(remainder, num_bits_shift=128, length=2)
        ids.remainder.low = remainder_split[0]
        ids.remainder.high = remainder_split[1]
    ```

* Add method `Program::data_len(&self) -> usize` to get the number of data cells in a given program [#1022](https://github.com/lambdaclass/cairo-vm/pull/1022)

* Add missing hint on uint256_improvements lib [#1013](https://github.com/lambdaclass/cairo-vm/pull/1013):

    `BuiltinHintProcessor` now supports the following hint:

    ```python
        a = (ids.a.high << 128) + ids.a.low
        div = (ids.div.b23 << 128) + ids.div.b01
        quotient, remainder = divmod(a, div)

        ids.quotient.low = quotient & ((1 << 128) - 1)
        ids.quotient.high = quotient >> 128
        ids.remainder.low = remainder & ((1 << 128) - 1)
        ids.remainder.high = remainder >> 128
    ```

* Add missing hint on cairo_secp lib [#1010](https://github.com/lambdaclass/cairo-vm/pull/1010):

    `BuiltinHintProcessor` now supports the following hint:

    ```python
        memory[ap] = int(x == 0)
    ```

* Implement hint on `get_felt_bitlength` [#993](https://github.com/lambdaclass/cairo-vm/pull/993)

  `BuiltinHintProcessor` now supports the following hint:
  ```python
  x = ids.x
  ids.bit_length = x.bit_length()
  ```
  Used by the [`Garaga` library function `get_felt_bitlength`](https://github.com/keep-starknet-strange/garaga/blob/249f8a372126b3a839f9c1e1080ea8c6f9374c0c/src/utils.cairo#L54)

* Add missing hint on cairo_secp lib [#1009](https://github.com/lambdaclass/cairo-vm/pull/1009):

    `BuiltinHintProcessor` now supports the following hint:

    ```python
        ids.dibit = ((ids.scalar_u >> ids.m) & 1) + 2 * ((ids.scalar_v >> ids.m) & 1)
    ```

* Add getters to read properties of a `Program` [#1017](https://github.com/lambdaclass/cairo-vm/pull/1017):
  * `prime(&self) -> &str`: get the prime associated to data in hex representation
  * `iter_data(&self) -> Iterator<Item = &MaybeRelocatable>`: get an iterator over all elements in the program data
  * `iter_builtins(&self) -> Iterator<Item = &BuiltinName>`: get an iterator over the names of required builtins

* Add missing hint on cairo_secp lib [#1008](https://github.com/lambdaclass/cairo-vm/pull/1008):

    `BuiltinHintProcessor` now supports the following hint:

    ```python
        ids.len_hi = max(ids.scalar_u.d2.bit_length(), ids.scalar_v.d2.bit_length())-1
    ```

* Update `starknet-crypto` to version `0.4.3` [#1011](https://github.com/lambdaclass/cairo-vm/pull/1011)
  * The new version carries an 85% reduction in execution time for ECDSA signature verification

* BREAKING CHANGE: refactor `Program` to optimize `Program::clone` [#999](https://github.com/lambdaclass/cairo-vm/pull/999)

    * Breaking change: many fields that were (unnecessarily) public become hidden by the refactor.

* BREAKING CHANGE: Add _builtin suffix to builtin names e.g.: output -> output_builtin [#1005](https://github.com/lambdaclass/cairo-vm/pull/1005)

* Implement hint on uint384_extension lib [#983](https://github.com/lambdaclass/cairo-vm/pull/983)

    `BuiltinHintProcessor` now supports the following hint:
    
    ```python
        def split(num: int, num_bits_shift: int, length: int):
            a = []
            for _ in range(length):
                a.append( num & ((1 << num_bits_shift) - 1) )
                num = num >> num_bits_shift 
            return tuple(a)

        def pack(z, num_bits_shift: int) -> int:
            limbs = (z.d0, z.d1, z.d2)
            return sum(limb << (num_bits_shift * i) for i, limb in enumerate(limbs))
            
        def pack_extended(z, num_bits_shift: int) -> int:
            limbs = (z.d0, z.d1, z.d2, z.d3, z.d4, z.d5)
            return sum(limb << (num_bits_shift * i) for i, limb in enumerate(limbs))

        a = pack_extended(ids.a, num_bits_shift = 128)
        div = pack(ids.div, num_bits_shift = 128)

        quotient, remainder = divmod(a, div)

        quotient_split = split(quotient, num_bits_shift=128, length=6)

        ids.quotient.d0 = quotient_split[0]
        ids.quotient.d1 = quotient_split[1]
        ids.quotient.d2 = quotient_split[2]
        ids.quotient.d3 = quotient_split[3]
        ids.quotient.d4 = quotient_split[4]
        ids.quotient.d5 = quotient_split[5]

        remainder_split = split(remainder, num_bits_shift=128, length=3)
        ids.remainder.d0 = remainder_split[0]
        ids.remainder.d1 = remainder_split[1]
        ids.remainder.d2 = remainder_split[2]
    ```

* BREAKING CHANGE: optimization for instruction decoding [#942](https://github.com/lambdaclass/cairo-vm/pull/942):
    * Avoids copying immediate arguments to the `Instruction` structure, as they get inferred from the offset anyway
    * Breaking: removal of the field `Instruction::imm`

* Add missing `\n` character in traceback string [#997](https://github.com/lambdaclass/cairo-vm/pull/997)
    * BugFix: Add missing `\n` character after traceback lines when the filename is missing ("Unknown Location")

* 0.11 Support
    * Add missing hints [#1014](https://github.com/lambdaclass/cairo-vm/pull/1014):
        `BuiltinHintProcessor` now supports the following hints:
        ```python
            from starkware.cairo.common.cairo_secp.secp256r1_utils import SECP256R1_P as SECP_P 
        ```
        and: 
        ```python
            from starkware.cairo.common.cairo_secp.secp_utils import pack
            from starkware.python.math_utils import line_slope
            
            # Compute the slope.
            x0 = pack(ids.point0.x, PRIME)
            y0 = pack(ids.point0.y, PRIME)
            x1 = pack(ids.point1.x, PRIME)
            y1 = pack(ids.point1.y, PRIME)
            value = slope = line_slope(point1=(x0, y0), point2=(x1, y1), p=SECP_P)
        ```
    * Add missing hints on cairo_secp lib [#991](https://github.com/lambdaclass/cairo-vm/pull/991):
        `BuiltinHintProcessor` now supports the following hints:
        ```python
        from starkware.cairo.common.cairo_secp.secp_utils import pack
        from starkware.python.math_utils import div_mod, safe_div

        N = 0xfffffffffffffffffffffffffffffffebaaedce6af48a03bbfd25e8cd0364141
        x = pack(ids.x, PRIME) % N
        s = pack(ids.s, PRIME) % N
        value = res = div_mod(x, s, N)
        ```
        and: 
        ```python
        value = k = safe_div(res * s - x, N)
        ```
    * Layouts update [#874](https://github.com/lambdaclass/cairo-vm/pull/874)
    * Keccak builtin updated [#873](https://github.com/lambdaclass/cairo-vm/pull/873), [#883](https://github.com/lambdaclass/cairo-vm/pull/883)
    * Changes to `ec_op` [#876](https://github.com/lambdaclass/cairo-vm/pull/876)
    * Poseidon builtin [#875](https://github.com/lambdaclass/cairo-vm/pull/875)
    * Renamed Felt to Felt252 [#899](https://github.com/lambdaclass/cairo-vm/pull/899)
    * Added SegmentArenaBuiltinRunner [#913](https://github.com/lambdaclass/cairo-vm/pull/913)
    * Added `program_segment_size` argument to `verify_secure_runner` & `run_from_entrypoint` [#928](https://github.com/lambdaclass/cairo-vm/pull/928)
    * Added dynamic layout [#879](https://github.com/lambdaclass/cairo-vm/pull/879)
    * `get_segment_size` was exposed [#934](https://github.com/lambdaclass/cairo-vm/pull/934)

* Add missing hint on cairo_secp lib [#1006](https://github.com/lambdaclass/cairo-vm/pull/1006):

    `BuiltinHintProcessor` now supports the following hint:

    ```python
        ids.quad_bit = (
            8 * ((ids.scalar_v >> ids.m) & 1)
            + 4 * ((ids.scalar_u >> ids.m) & 1)
            + 2 * ((ids.scalar_v >> (ids.m - 1)) & 1)
            + ((ids.scalar_u >> (ids.m - 1)) & 1)
        )
    ```

* Add missing hint on cairo_secp lib [#1003](https://github.com/lambdaclass/cairo-vm/pull/1003):

    `BuiltinHintProcessor` now supports the following hint:

    ```python
        from starkware.cairo.common.cairo_secp.secp_utils import pack

        x = pack(ids.x, PRIME) % SECP_P
    ```

* Add missing hint on cairo_secp lib [#996](https://github.com/lambdaclass/cairo-vm/pull/996):

    `BuiltinHintProcessor` now supports the following hint:

    ```python
        from starkware.python.math_utils import div_mod
        value = x_inv = div_mod(1, x, SECP_P)
    ```

* Add missing hints on cairo_secp lib [#994](https://github.com/lambdaclass/cairo-vm/pull/994):

    `BuiltinHintProcessor` now supports the following hints:

    ```python
        from starkware.cairo.common.cairo_secp.secp_utils import pack
        from starkware.python.math_utils import div_mod, safe_div

        a = pack(ids.a, PRIME)
        b = pack(ids.b, PRIME)
        value = res = div_mod(a, b, N)
    ```

    ```python
        value = k_plus_one = safe_div(res * b - a, N) + 1
    ```

* Add missing hint on cairo_secp lib [#992](https://github.com/lambdaclass/cairo-vm/pull/992):

    `BuiltinHintProcessor` now supports the following hint:

    ```python
        from starkware.cairo.common.cairo_secp.secp_utils import pack

        q, r = divmod(pack(ids.val, PRIME), SECP_P)
        assert r == 0, f"verify_zero: Invalid input {ids.val.d0, ids.val.d1, ids.val.d2}."
        ids.q = q % PRIME
    ```

* Add missing hint on cairo_secp lib [#990](https://github.com/lambdaclass/cairo-vm/pull/990):

    `BuiltinHintProcessor` now supports the following hint:

    ```python
        from starkware.cairo.common.cairo_secp.secp_utils import pack

        slope = pack(ids.slope, PRIME)
        x = pack(ids.point.x, PRIME)
        y = pack(ids.point.y, PRIME)

        value = new_x = (pow(slope, 2, SECP_P) - 2 * x) % SECP_P
    ```

* Add missing hint on cairo_secp lib [#989](https://github.com/lambdaclass/cairo-vm/pull/989):

    `BuiltinHintProcessor` now supports the following hint:

    ```python
        from starkware.cairo.common.cairo_secp.secp_utils import SECP_P
        q, r = divmod(pack(ids.val, PRIME), SECP_P)
        assert r == 0, f"verify_zero: Invalid input {ids.val.d0, ids.val.d1, ids.val.d2}."
        ids.q = q % PRIME
    ```

* Add missing hint on cairo_secp lib [#986](https://github.com/lambdaclass/cairo-vm/pull/986):

    `BuiltinHintProcessor` now supports the following hint:

    ```python
        from starkware.cairo.common.cairo_secp.secp_utils import SECP_P, pack
        from starkware.python.math_utils import div_mod

        # Compute the slope.
        x = pack(ids.pt.x, PRIME)
        y = pack(ids.pt.y, PRIME)
        value = slope = div_mod(3 * x ** 2, 2 * y, SECP_P)
    ```

* Add missing hint on cairo_secp lib [#984](https://github.com/lambdaclass/cairo-vm/pull/984):

    `BuiltinHintProcessor` now supports the following hint:

    ```python
        from starkware.cairo.common.cairo_secp.secp_utils import SECP_P, pack
        from starkware.python.math_utils import div_mod

        # Compute the slope.
        x0 = pack(ids.pt0.x, PRIME)
        y0 = pack(ids.pt0.y, PRIME)
        x1 = pack(ids.pt1.x, PRIME)
        y1 = pack(ids.pt1.y, PRIME)
        value = slope = div_mod(y0 - y1, x0 - x1, SECP_P)
    ```

* Implement hints on uint384 lib (Part 2) [#971](https://github.com/lambdaclass/cairo-vm/pull/971)

    `BuiltinHintProcessor` now supports the following hint:

    ```python
        memory[ap] = 1 if 0 <= (ids.a.d2 % PRIME) < 2 ** 127 else 0
    ```

 * Add alternative hint code for hint on _block_permutation used by 0.10.3 whitelist [#958](https://github.com/lambdaclass/cairo-vm/pull/958)

     `BuiltinHintProcessor` now supports the following hint:

    ```python
        from starkware.cairo.common.keccak_utils.keccak_utils import keccak_func
        _keccak_state_size_felts = int(ids.KECCAK_STATE_SIZE_FELTS)
        assert 0 <= _keccak_state_size_felts < 100

        output_values = keccak_func(memory.get_range(
            ids.keccak_ptr - _keccak_state_size_felts, _keccak_state_size_felts))
        segments.write_arg(ids.keccak_ptr, output_values)
    ```

* Make  hints code `src/hint_processor/builtin_hint_processor/hint_code.rs` public [#988](https://github.com/lambdaclass/cairo-vm/pull/988)

* Implement hints on uint384 lib (Part 1) [#960](https://github.com/lambdaclass/cairo-vm/pull/960)

    `BuiltinHintProcessor` now supports the following hints:

    ```python
        def split(num: int, num_bits_shift: int, length: int):
        a = []
        for _ in range(length):
            a.append( num & ((1 << num_bits_shift) - 1) )
            num = num >> num_bits_shift
        return tuple(a)

        def pack(z, num_bits_shift: int) -> int:
            limbs = (z.d0, z.d1, z.d2)
            return sum(limb << (num_bits_shift * i) for i, limb in enumerate(limbs))

        a = pack(ids.a, num_bits_shift = 128)
        div = pack(ids.div, num_bits_shift = 128)
        quotient, remainder = divmod(a, div)

        quotient_split = split(quotient, num_bits_shift=128, length=3)
        assert len(quotient_split) == 3

        ids.quotient.d0 = quotient_split[0]
        ids.quotient.d1 = quotient_split[1]
        ids.quotient.d2 = quotient_split[2]

        remainder_split = split(remainder, num_bits_shift=128, length=3)
        ids.remainder.d0 = remainder_split[0]
        ids.remainder.d1 = remainder_split[1]
        ids.remainder.d2 = remainder_split[2]
    ```

    ```python
        ids.low = ids.a & ((1<<128) - 1)
        ids.high = ids.a >> 128
    ```

    ```python
            sum_d0 = ids.a.d0 + ids.b.d0
        ids.carry_d0 = 1 if sum_d0 >= ids.SHIFT else 0
        sum_d1 = ids.a.d1 + ids.b.d1 + ids.carry_d0
        ids.carry_d1 = 1 if sum_d1 >= ids.SHIFT else 0
        sum_d2 = ids.a.d2 + ids.b.d2 + ids.carry_d1
        ids.carry_d2 = 1 if sum_d2 >= ids.SHIFT else 0
    ```

    ```python
        from starkware.python.math_utils import isqrt

        def split(num: int, num_bits_shift: int, length: int):
            a = []
            for _ in range(length):
                a.append( num & ((1 << num_bits_shift) - 1) )
                num = num >> num_bits_shift
            return tuple(a)

        def pack(z, num_bits_shift: int) -> int:
            limbs = (z.d0, z.d1, z.d2)
            return sum(limb << (num_bits_shift * i) for i, limb in enumerate(limbs))

        a = pack(ids.a, num_bits_shift=128)
        root = isqrt(a)
        assert 0 <= root < 2 ** 192
        root_split = split(root, num_bits_shift=128, length=3)
        ids.root.d0 = root_split[0]
        ids.root.d1 = root_split[1]
        ids.root.d2 = root_split[2]
    ```

* Re-export the `cairo-felt` crate as `cairo_vm::felt` [#981](https://github.com/lambdaclass/cairo-vm/pull/981)
  * Removes the need of explicitly importing `cairo-felt` in downstream projects
  and helps ensure there is no version mismatch caused by that

* Implement hint on `uint256_mul_div_mod`[#957](https://github.com/lambdaclass/cairo-vm/pull/957)

    `BuiltinHintProcessor` now supports the following hint:

    ```python
    a = (ids.a.high << 128) + ids.a.low
    b = (ids.b.high << 128) + ids.b.low
    div = (ids.div.high << 128) + ids.div.low
    quotient, remainder = divmod(a * b, div)

    ids.quotient_low.low = quotient & ((1 << 128) - 1)
    ids.quotient_low.high = (quotient >> 128) & ((1 << 128) - 1)
    ids.quotient_high.low = (quotient >> 256) & ((1 << 128) - 1)
    ids.quotient_high.high = quotient >> 384
    ids.remainder.low = remainder & ((1 << 128) - 1)
    ids.remainder.high = remainder >> 128"
    ```

    Used by the common library function `uint256_mul_div_mod`

#### [0.3.0-rc1] - 2023-04-13
* Derive Deserialize for ExecutionResources [#922](https://github.com/lambdaclass/cairo-vm/pull/922)
* Remove builtin names from VirtualMachine.builtin_runners [#921](https://github.com/lambdaclass/cairo-vm/pull/921)
* Implemented hints on common/ec.cairo [#888](https://github.com/lambdaclass/cairo-vm/pull/888)
* Changed `Memory.insert` argument types [#902](https://github.com/lambdaclass/cairo-vm/pull/902)
* feat: implemented `Deserialize` on Program by changing builtins field type to enum [#896](https://github.com/lambdaclass/cairo-vm/pull/896)
* Effective size computation from the VM exposed [#887](https://github.com/lambdaclass/cairo-vm/pull/887)
* Wasm32 Support! [#828](https://github.com/lambdaclass/cairo-vm/pull/828), [#893](https://github.com/lambdaclass/cairo-vm/pull/893)
* `MathError` added for math operation [#855](https://github.com/lambdaclass/cairo-vm/pull/855)
* Check for overflows in relocatable operations [#859](https://github.com/lambdaclass/cairo-vm/pull/859)
* Use `Relocatable` instead of `&MaybeRelocatable` in `load_data` and `get_range`[#860](https://github.com/lambdaclass/cairo-vm/pull/860) [#867](https://github.com/lambdaclass/cairo-vm/pull/867)
* Memory-related errors moved to `MemoryError` [#854](https://github.com/lambdaclass/cairo-vm/pull/854)
    * Removed unused error variants
    * Moved memory-related error variants to `MemoryError`
    * Changed memory getters to return `MemoryError` instead of `VirtualMachineError`
    * Changed all memory-related errors in hint from `HintError::Internal(VmError::...` to `HintError::Memory(MemoryError::...`
* feat: Builder pattern for `VirtualMachine` [#820](https://github.com/lambdaclass/cairo-vm/pull/820)
* Simplified `Memory::get` return type to `Option` [#852](https://github.com/lambdaclass/cairo-vm/pull/852)
* Improved idenitifier variable error handling [#851](https://github.com/lambdaclass/cairo-vm/pull/851)
* `CairoRunner::write_output` now prints missing and relocatable values [#853](https://github.com/lambdaclass/cairo-vm/pull/853)
* `VirtualMachineError::FailedToComputeOperands` error message expanded [#848](https://github.com/lambdaclass/cairo-vm/pull/848)
* Builtin names made public [#849](https://github.com/lambdaclass/cairo-vm/pull/849)
* `secure_run` flag moved to `CairoRunConfig` struct [#832](https://github.com/lambdaclass/cairo-vm/pull/832)
* `vm_core` error types revised and iimplemented `AddAssign` for `Relocatable` [#837](https://github.com/lambdaclass/cairo-vm/pull/837)
* `to_bigint` and `to_biguint` deprecated [#757](https://github.com/lambdaclass/cairo-vm/pull/757)
* `Memory` moved into `MemorySegmentManager` [#830](https://github.com/lambdaclass/cairo-vm/pull/830)
    * To reduce the complexity of the VM's memory and enforce proper usage (as the memory and its segment manager are now a "unified" entity)
    * Removed `memory` field from `VirtualMachine`
    * Added `memory` field to `MemorySegmentManager`
    * Removed `Memory` argument from methods where `MemorySegmentManager` is also an argument
    * Added test macro `segments` (an extension of the `memory` macro)
* `Display` trait added to Memory struct [#812](https://github.com/lambdaclass/cairo-vm/pull/812)
* feat: Extensible VirtualMachineError and removed PartialEq trait [#783](https://github.com/lambdaclass/cairo-vm/pull/783)
    * `VirtualMachineError::Other(anyhow::Error)` was added to allow to returning custom errors when using `cairo-vm`
    * The `PartialEq` trait was removed from the `VirtualMachineError` enum
* VM hooks added as a conditional feature [#761](https://github.com/lambdaclass/cairo-vm/pull/761)
    * Cairo-vm based testing tools such as cairo-foundry or those built by FuzzingLabs need access to the state of the VM at specific points during the execution.
    * This PR adds the possibility for users of the cairo-vm lib to execute their custom additional code during the program execution.
    * The Rust "feature" mechanism was used in order to guarantee that this ability is only available when the lib user needs it, and is not compiled when it's not required.
    * Three hooks were created:
        * before the first step
        * before each step
        * after each step
* ExecutionResource operations: add and substract [#774](https://github.com/lambdaclass/cairo-vm/pull/774), multiplication [#908](https://github.com/lambdaclass/cairo-vm/pull/908) , and `AddAssign` [#914](https://github.com/lambdaclass/cairo-vm/pull/914)

* Move `Memory` into `MemorySegmentManager` [#830](https://github.com/lambdaclass/cairo-vm/pull/830)
    * Structural changes:
        * Remove `memory: Memory` field from `VirtualMachine`
        * Add `memory: Memory` field to `MemorySegmentManager`
    * As a result of this, multiple public methods' signatures changed:
        * `BuiltinRunner` (and its inner enum types):
            * `initialize_segments(&mut self, segments: &mut MemorySegmentManager, memory: &mut Memory)` -> `initialize_segments(&mut self, segments: &mut MemorySegmentManager)`
            * `final_stack(&mut self, segments: &MemorySegmentManager, memory: &Memory, stack_pointer: Relocatable) -> Result<Relocatable, RunnerError>` -> `final_stack(&mut self, segments: &MemorySegmentManager, stack_pointer: Relocatable) -> Result<Relocatable, RunnerError>`
        * `MemorySegmentManager`
            * `add(&mut self, memory: &mut Memory) -> Relocatable` -> `add(&mut self) -> Relocatable`
            * `add_temporary_segment(&mut self, memory: &mut Memory) -> Relocatable` -> `add_temporary_segment(&mut self) -> Relocatable`
            * `load_data(&mut self, memory: &mut Memory, ptr: &MaybeRelocatable, data: &Vec<MaybeRelocatable>) -> Result<MaybeRelocatable, MemoryError>` -> `load_data(&mut self, ptr: &MaybeRelocatable, data: &Vec<MaybeRelocatable>) -> Result<MaybeRelocatable, MemoryError>`
            * `compute_effective_sizes(&mut self, memory: &Memory) -> &Vec<usize>` -> `compute_effective_sizes(&mut self) -> &Vec<usize>`
            * `gen_arg(&mut self, arg: &dyn Any, memory: &mut Memory) -> Result<MaybeRelocatable, VirtualMachineError>` -> `gen_arg(&mut self, arg: &dyn Any) -> Result<MaybeRelocatable, VirtualMachineError>`
            * `gen_cairo_arg(&mut self, arg: &CairoArg, memory: &mut Memory) -> Result<MaybeRelocatable, VirtualMachineError>` -> `gen_cairo_arg(&mut self, arg: &CairoArg) -> Result<MaybeRelocatable, VirtualMachineError>`
            * `write_arg(&mut self, memory: &mut Memory, ptr: &Relocatable, arg: &dyn Any) -> Result<MaybeRelocatable, MemoryError>` -> `write_arg(&mut self, ptr: &Relocatable, arg: &dyn Any) -> Result<MaybeRelocatable, MemoryError>`

* Refactor `Memory::relocate memory` [#784](https://github.com/lambdaclass/cairo-vm/pull/784)
    * Bugfixes:
        * `Memory::relocate_memory` now moves data in the temporary memory relocated by a relocation rule to the real memory
    * Aditional Notes:
        * When relocating temporary memory produces clashes with pre-existing values in the real memory, an InconsistentMemory error is returned instead of keeping the last inserted value. This differs from the original implementation.

* Restrict addresses to Relocatable + fix some error variants used in signature.rs [#792](https://github.com/lambdaclass/cairo-vm/pull/792)
    * Public Api Changes:
        * Change `ValidationRule` inner type to `Box<dyn Fn(&Memory, &Relocatable) -> Result<Vec<Relocatable>, MemoryError>>`.
        * Change `validated_addresses` field of `Memory` to `HashSet<Relocatable>`.
        * Change `validate_memory_cell(&mut self, address: &MaybeRelocatable) -> Result<(), MemoryError>` to `validate_memory_cell(&mut self, addr: &Relocatable) -> Result<(), MemoryError>`.

* Add `VmException` to `CairoRunner::run_from_entrypoint`[#775](https://github.com/lambdaclass/cairo-vm/pull/775)
    * Public Api Changes:
        * Change error return type of `CairoRunner::run_from_entrypoint` to `CairoRunError`.
        * Convert `VirtualMachineError`s outputed during the vm run to `VmException` in `CairoRunner::run_from_entrypoint`.
        * Make `VmException` fields public

* Fix `BuiltinRunner::final_stack` and remove quick fix [#778](https://github.com/lambdaclass/cairo-vm/pull/778)
    * Public Api changes:
        * Various changes to public `BuiltinRunner` method's signatures:
            * `final_stack(&self, vm: &VirtualMachine, pointer: Relocatable) -> Result<(Relocatable, usize), RunnerError>` to `final_stack(&mut self, segments: &MemorySegmentManager, memory: &Memory, pointer: Relocatable) -> Result<Relocatable,RunnerError>`.
            * `get_used_cells(&self, vm: &VirtualMachine) -> Result<usize, MemoryError>` to  `get_used_cells(&self, segments: &MemorySegmentManager) -> Result<usize, MemoryError>`.
            * `get_used_instances(&self, vm: &VirtualMachine) -> Result<usize, MemoryError>` to `get_used_instances(&self, segments: &MemorySegmentManager) -> Result<usize, MemoryError>`.
    * Bugfixes:
        * `BuiltinRunner::final_stack` now updates the builtin's stop_ptr instead of returning it. This replaces the bugfix on PR #768.

#### [0.1.3] - 2023-01-26
* Add secure_run flag + integrate verify_secure_runner into cairo-run [#771](https://github.com/lambdaclass/cairo-vm/pull/777)
    * Public Api changes:
        * Add command_line argument `secure_run`
        * Add argument `secure_run: Option<bool>` to `cairo_run`
        * `verify_secure_runner` is now called inside `cairo-run` when `secure_run` is set to true or when it not set and the run is not on `proof_mode`
    * Bugfixes:
        * `EcOpBuiltinRunner::deduce_memory_cell` now checks that both points are on the curve instead of only the first one
        * `EcOpBuiltinRunner::deduce_memory_cell` now returns the values of the point coordinates instead of the indices when a `PointNotOnCurve` error is returned

* Refactor `Refactor verify_secure_runner` [#768](https://github.com/lambdaclass/cairo-vm/pull/768)
    * Public Api changes:
        * Remove builtin name from the return value of `BuiltinRunner::get_memory_segment_addresses`
        * Simplify the return value of `CairoRunner::get_builtin_segments_info` to `Vec<(usize, usize)>`
        * CairoRunner::read_return_values now receives a mutable reference to VirtualMachine
    * Bugfixes:
        * CairoRunner::read_return_values now updates the `stop_ptr` of each builtin after calling `BuiltinRunner::final_stack`

* Use CairoArg enum instead of Any in CairoRunner::run_from_entrypoint [#686](https://github.com/lambdaclass/cairo-vm/pull/686)
    * Public Api changes:
        * Remove `Result` from `MaybeRelocatable::mod_floor`, it now returns a `MaybeRelocatable`
        * Add struct `CairoArg`
        * Change `arg` argument of `CairoRunner::run_from_entrypoint` from `Vec<&dyn Any>` to `&[&CairoArg]`
        * Remove argument `typed_args` from `CairoRunner::run_from_entrypoint`
        * Remove no longer used method `gen_typed_arg` from `VirtualMachine` & `MemorySegmentManager`
        * Add methods `MemorySegmentManager::gen_cairo_arg` & `MemorySegmentManager::write_simple_args` as typed counterparts to `MemorySegmentManager::gen_arg` & `MemorySegmentManager::write_arg`

#### [0.1.1] - 2023-01-11

* Add input file contents to traceback [#666](https://github.com/lambdaclass/cairo-vm/pull/666/files)
    * Public Api changes:
        * `VirtualMachineError` enum variants containing `MaybeRelocatable` and/or `Relocatable` values now use the `Display` format instead of `Debug` in their `Display` implementation
        * `get_traceback` now adds the source code line to each traceback entry
* Use hint location instead of instruction location when building VmExceptions from hint failure [#673](https://github.com/lambdaclass/cairo-vm/pull/673/files)
    * Public Api changes:
        * `hints` field added to `InstructionLocation`
        * `Program.instruction_locations` type changed from `Option<HashMap<usize, Location>>` to `Option<HashMap<usize, InstructionLocation>>`
        * `VirtualMachineError`s produced by `HintProcessor::execute_hint()` will be wrapped in a `VirtualMachineError::Hint` error containing their hint_index
        * `get_location()` now receives an an optional usize value `hint_index`, used to obtain hint locations
* Default implementation of compile_hint [#680](https://github.com/lambdaclass/cairo-vm/pull/680)
    * Internal changes:
        * Make the `compile_hint` implementation which was in the `BuiltinHintProcessor` the default implementation in the trait.
* Add new error type `HintError` [#676](https://github.com/lambdaclass/cairo-vm/pull/676)
    * Public Api changes:
        * `HintProcessor::execute_hint()` now returns a `HintError` instead of a `VirtualMachineError`
        * Helper functions on `hint_processor_utils.rs` now return a `HintError`
* Change the Dictionary used in dict hints to store MaybeRelocatable instead of BigInt [#687](https://github.com/lambdaclass/cairo-vm/pull/687)
    * Public Api changes:
        * `DictManager`, its dictionaries, and all dict module hints implemented in rust now use `MaybeRelocatable` for keys and values instead of `BigInt`
        * Add helper functions that allow extracting ids variables as `MaybeRelocatable`: `get_maybe_relocatable_from_var_name` & `get_maybe_relocatable_from_reference`
        * Change inner value type of dict-related `HintError` variants to `MaybeRelocatable`

* Implement `substitute_error_message_attribute_references` [#689] (https://github.com/lambdaclass/cairo-vm/pull/689)
    * Public Api changes:
        * Remove `error_message_attributes` field from `VirtualMachine`, and `VirtualMachine::new`
        * Add `flow_tracking_data` field to `Attribute`
        * `get_error_attr_value` now replaces the references in the error message with the corresponding cairo values.
        * Remove duplicated handling of error attribute messages leading to duplicated into in the final error display.
* Fix multiplicative inverse bug [#697](https://github.com/lambdaclass/cairo-vm/pull/697) [#698](https://github.com/lambdaclass/cairo-vm/pull/698). The VM was using integer division rather than prime field inverse when deducing `op0` or `op1` for the multiplication opcode

#### [0.1.0] - 2022-12-30
* Add traceback to VmException [#657](https://github.com/lambdaclass/cairo-vm/pull/657)
    * Public API changes:
        * `traceback` field added to `VmException` struct
        * `pub fn from_vm_error(runner: &CairoRunner, error: VirtualMachineError, pc: usize) -> Self` is now `pub fn from_vm_error(runner: &CairoRunner, vm: &VirtualMachine, error: VirtualMachineError) -> Self`
        * `pub fn get_location(pc: &usize, runner: &CairoRunner) -> Option<Location>` is now `pub fn get_location(pc: usize, runner: &CairoRunner) -> Option<Location>`
        * `pub fn decode_instruction(encoded_instr: i64, mut imm: Option<BigInt>) -> Result<instruction::Instruction, VirtualMachineError>` is now `pub fn decode_instruction(encoded_instr: i64, mut imm: Option<&BigInt>) -> Result<instruction::Instruction, VirtualMachineError>`
        * `VmException` fields' string format now mirrors their cairo-lang counterparts.<|MERGE_RESOLUTION|>--- conflicted
+++ resolved
@@ -2,17 +2,14 @@
 
 #### Upcoming Changes
 
-<<<<<<< HEAD
 * feat: add dependency installation script `install.sh` [#1298](https://github.com/lambdaclass/cairo-vm/pull/1298)
-=======
+
 * fix: specify resolver version 2 in the virtual workspace's manifest [#1311](https://github.com/lambdaclass/cairo-vm/pull/1311)
 
 * feat: add `lambdaworks-felt` feature to `cairo-vm-cli` [#1308](https://github.com/lambdaclass/cairo-vm/pull/1308)
 
 * chore: update dependencies, particularly clap 3.2 -> 4.3 [#1309](https://github.com/lambdaclass/cairo-vm/pull/1309)
-
   * this removes dependency on _atty_, that's no longer mantained
->>>>>>> 6fc69cd8
 
 * chore: remove unused dependencies [#1307](https://github.com/lambdaclass/cairo-vm/pull/1307)
   * rand_core
