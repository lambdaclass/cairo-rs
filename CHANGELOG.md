## Cairo-VM Changelog

#### Upcoming Changes

<<<<<<< HEAD
* feat: Add `print_output` flag to `cairo-1` crate [#1575] (https://github.com/lambdaclass/cairo-vm/pull/1575)
=======
* feat: Add `cairo_pie_output` flag to `cairo1-run` [#1581] (https://github.com/lambdaclass/cairo-vm/pull/1581)
>>>>>>> 826e72c6

* feat: Add `cairo_pie_output` flag to `cairo_vm_cli` [#1578] (https://github.com/lambdaclass/cairo-vm/pull/1578)
  * Fix serialization of CairoPie to be fully compatible with the python version
  * Add `CairoPie::write_zip_file`
  * Move handling of required and exclusive arguments in `cairo-vm-cli` to struct definition using clap derives

* feat: Add doc + default impl for ResourceTracker trait [#1576] (https://github.com/lambdaclass/cairo-vm/pull/1576)

* feat: Add `air_private_input` flag to `cairo1-run` [#1559] (https://github.com/lambdaclass/cairo-vm/pull/1559)

* feat: Add `args` flag to `cairo1-run` [#15551] (https://github.com/lambdaclass/cairo-vm/pull/1551)

* feat: Add `air_public_input` flag to `cairo1-run` [#1539] (https://github.com/lambdaclass/cairo-vm/pull/1539)

* feat: Implement air_private_input [#1552](https://github.com/lambdaclass/cairo-vm/pull/1552)

* feat: Add `proof_mode` flag to `cairo1-run` [#1537] (https://github.com/lambdaclass/cairo-vm/pull/1537)
  * The cairo1-run crate no longer compiles and executes in proof_mode by default
  * Add flag `proof_mode` to cairo1-run crate. Activating this flag will enable proof_mode compilation and execution

* dev: bump cairo 1 compiler dep to 2.4 [#1530](https://github.com/lambdaclass/cairo-vm/pull/1530)

#### [1.0.0-rc0] - 2024-1-5

* feat: Use `ProjectivePoint` from types-rs in ec_op builtin impl [#1532](https://github.com/lambdaclass/cairo-vm/pull/1532)

* feat(BREAKING): Replace `cairo-felt` crate with `starknet-types-core` (0.0.5) [#1408](https://github.com/lambdaclass/cairo-vm/pull/1408)

* feat(BREAKING): Add Cairo 1 proof mode compilation and execution [#1517] (https://github.com/lambdaclass/cairo-vm/pull/1517)
    * In the cairo1-run crate, now the Cairo 1 Programs are compiled and executed in proof-mode
    * BREAKING: Remove `CairoRunner.proof_mode: bool` field and replace it with `CairoRunner.runner_mode: RunnerMode`

* perf: Add `extensive_hints` feature to prevent performance regression for the common use-case [#1503] (https://github.com/lambdaclass/cairo-vm/pull/1503)

  * Gates changes added by #1491 under the feature flag `extensive_hints`

* chore: remove cancel-duplicates workflow [#1497](https://github.com/lambdaclass/cairo-vm/pull/1497)

* feat: Handle `pc`s outside of program segment in `VmException` [#1501] (https://github.com/lambdaclass/cairo-vm/pull/1501)

  * `VmException` now shows the full pc value instead of just the offset (`VmException.pc` field type changed to `Relocatable`)
  * `VmException.traceback` now shows the full pc value for each entry instead of hardcoding its index to 0.
  * Disable debug information for errors produced when `pc` is outside of the program segment (segment_index != 0). `VmException` fields `inst_location` & `error_attr_value` will be `None` in such case.

* feat: Allow running instructions from pcs outside the program segement [#1493](https://github.com/lambdaclass/cairo-vm/pull/1493)

* BREAKING: Partially Revert `Optimize trace relocation #906` [#1492](https://github.com/lambdaclass/cairo-vm/pull/1492)

  * Remove methods `VirtualMachine::get_relocated_trace`& `VirtualMachine::relocate_trace`.
  * Add `relocated_trace` field  & `relocate_trace` method to `CairoRunner`.
  * Swap `TraceEntry` for `RelocatedTraceEntry` type in `write_encoded_trace` & `PublicInput::new` signatures.
  * Now takes into account the program counter's segment index when building the execution trace instead of assuming it to be 0.

* feat: Add HintProcessor::execute_hint_extensive + refactor hint_ranges [#1491](https://github.com/lambdaclass/cairo-vm/pull/1491)

  * Add trait method `HintProcessorLogic::execute_hint_extensive`:
    * This method has a similar behaviour to `HintProcessorLogic::execute_hint` but it also returns a `HintExtension` (type alias for `HashMap<Relocatable, Vec<Box<dyn Any>>>`) that can be used to extend the current map of hints used by the VM. This behaviour achieves what the `vm_load_data` primitive does for cairo-lang, and is needed to implement os hints.
    * This method is now used by the VM to execute hints instead of `execute_hint`, but it's default implementation calls `execute_hint`, so current implementors of the `HintProcessor` trait won't notice any change.

  * Signature changes:
    * `pub fn step_hint(&mut self, hint_executor: &mut dyn HintProcessor, exec_scopes: &mut ExecutionScopes, hint_datas: &mut Vec<Box<dyn Any>>, constants: &HashMap<String, Felt252>) -> Result<(), VirtualMachineError>` -> `pub fn step_hint(&mut self, hint_processor: &mut dyn HintProcessor, exec_scopes: &mut ExecutionScopes, hint_datas: &mut Vec<Box<dyn Any>>, hint_ranges: &mut HashMap<Relocatable, HintRange>, constants: &HashMap<String, Felt252>) -> Result<(), VirtualMachineError>`
    * `pub fn step(&mut self, hint_executor: &mut dyn HintProcessor, exec_scopes: &mut ExecutionScopes, hint_data: &[Box<dyn Any>], constants: &HashMap<String, Felt252>) -> Result<(), VirtualMachineError>` -> `pub fn step(&mut self, hint_processor: &mut dyn HintProcessor, exec_scopes: &mut ExecutionScopes, hint_datas: &mut Vec<Box<dyn Any>>, hint_ranges: &mut HashMap<Relocatable, HintRange>, constants: &HashMap<String, Felt252>) -> Result<(), VirtualMachineError>`

* feat: add debugging capabilities behind `print` feature flag. [#1476](https://github.com/lambdaclass/cairo-vm/pull/1476)

* feat: add `cairo_run_program` function that takes a `Program` as an arg. [#1496](https://github.com/lambdaclass/cairo-vm/pull/1496)

#### [0.9.1] - 2023-11-16

* chore: bump `cairo-lang-` dependencies to 2.3.1 [#1482](https://github.com/lambdaclass/cairo-vm/pull/1482), [#1483](https://github.com/lambdaclass/cairo-vm/pull/1483)

* feat: Make PublicInput fields public [#1474](https://github.com/lambdaclass/cairo-vm/pull/1474)

* chore: bump starknet-crypto to v0.6.1 [#1469](https://github.com/lambdaclass/cairo-vm/pull/1469)

* feat: Implement the Serialize and Deserialize methods for the Program struct [#1458](https://github.com/lambdaclass/cairo-vm/pull/1458)

* feat: Use only program builtins when running cairo 1 programs [#1457](https://github.com/lambdaclass/cairo-vm/pull/1457)

* feat: Use latest cairo-vm version in cairo1-run crate [#1455](https://github.com/lambdaclass/cairo-vm/pull/1455)

* feat: Implement a CLI to run cairo 1 programs [#1370](https://github.com/lambdaclass/cairo-vm/pull/1370)

* fix: Fix string code of `BLAKE2S_ADD_UINT256` hint [#1454](https://github.com/lambdaclass/cairo-vm/pull/1454)

#### [0.9.0] - 2023-10-03

* fix: Default to empty attributes vector when the field is missing from the program JSON [#1450](https://github.com/lambdaclass/cairo-vm/pull/1450)

* fix: Change serialization of CairoPieMemory to match Python's binary format [#1447](https://github.com/lambdaclass/cairo-vm/pull/1447)

* fix: Remove Deserialize derive from CairoPie and fix Serialize implementation to match Python's [#1444](https://github.com/lambdaclass/cairo-vm/pull/1444)

* fix: ec_recover hints no longer panic when divisor is 0 [#1433](https://github.com/lambdaclass/cairo-vm/pull/1433)

* feat: Implement the Serialize and Deserialize traits for the CairoPie struct [#1438](https://github.com/lambdaclass/cairo-vm/pull/1438)

* fix: Using UINT256_HINT no longer panics when b is greater than 2^256 [#1430](https://github.com/lambdaclass/cairo-vm/pull/1430)

* feat: Added a differential fuzzer for programs with whitelisted hints [#1358](https://github.com/lambdaclass/cairo-vm/pull/1358)

* fix(breaking): Change return type of `get_execution_resources` to `RunnerError` [#1398](https://github.com/lambdaclass/cairo-vm/pull/1398)

* Don't build wasm-demo in `build` target + add ci job to run the wasm demo [#1393](https://github.com/lambdaclass/cairo-vm/pull/1393)

    * Adds default-members to workspace
    * Crate `examples/wasm-demo` is no longer built during `make build`
    * `make check` no longer compiles the cairo file used in the wasm-demo
    * Removes Makefile targets `examples/wasm-demo/src/array_sum.json` & `example_program`
    * `wasm-demo` now uses the compiled cairo file in `cairo_programs` directory instead of its own copy

* feat: Add `Program::new_for_proof` [#1396](https://github.com/lambdaclass/cairo-vm/pull/1396)

#### [0.8.7] - 2023-8-28

* Add REDUCE_V2 hint [#1420](https://github.com/lambdaclass/cairo-vm/pull/1420):
    * Implement REDUCE_V2 hint
    * Rename hint REDUCE -> REDUCE_V1

* BREAKING: Add `disable_trace_padding` to `CairoRunConfig`[#1233](https://github.com/lambdaclass/cairo-rs/pull/1233)

* feat: Implement `CairoRunner.get_cairo_pie`[#1375](https://github.com/lambdaclass/cairo-vm/pull/1375)

* fix: Compare air_public_inputs against python vm + Fix how public memory is built [#391](https://github.com/lambdaclass/cairo-vm/pull/1391)

    BugFixes:

    *  `CairoRunner.finalize_segments` now builds the output builtin's public memory (if applicable).
    * `MemorySegmentManager.get_public_memory_addresses` logic fixed.
    * `MemorySegmentManager.finalize` no longer skips segments when their public memory is None

    Minor changes:

    * `VirtualMachine.get_public_memory_addresses` now strips the "_builtin" suffix from builtin names
    * `MemorySegmentAddresses.stop_address` renamed to `stop_ptr`

    Overall these changes make the the air public input file (obtained through the --air_public_input flag) equivalent to the ones outputted by the cairo-lang version

* fix: Fix `SPLIT_FELT` hint [#1387](https://github.com/lambdaclass/cairo-vm/pull/1387)

* refactor: combine `Program.hints` and `Program.hints_ranges` into custom collection [#1366](https://github.com/lambdaclass/cairo-vm/pull/1366)

* fix: Fix div_mod [#1383](https://github.com/lambdaclass/cairo-vm/pull/1383)

  * Fixes `div_mod` function so that it behaves like the cairo-lang version
  * Various functions in the `math_utils` crate can now return a `MathError` : `div_mod`, `ec_add`, `line_slope`, `ec_double`, `ec_double_slope`.
  * Fixes `UINT256_MUL_INV_MOD_P` hint so that it behaves like the python code.

#### [0.8.6] - 2023-8-11

* fix: Handle error in hint `UINT256_MUL_DIV_MOD` when divides by zero [#1367](https://github.com/lambdaclass/cairo-vm/pull/1367)

* Add HintError::SyscallError and VmErrors::HINT_ERROR_STR constant [#1357](https://github.com/lambdaclass/cairo-rs/pull/1357)

* feat: make *arbitrary* feature also enable a `proptest::arbitrary::Arbitrary` implementation for `Felt252` [#1355](https://github.com/lambdaclass/cairo-vm/pull/1355)

* fix: correctly display invalid signature error message [#1361](https://github.com/lambdaclass/cairo-vm/pull/1361)

#### [0.8.5] - 2023-7-31

* fix: `Program` comparison depending on `hints_ranges` ordering [#1351](https://github.com/lambdaclass/cairo-rs/pull/1351)

* feat: implement the `--air_public_input` flag to the runner for outputting public inputs into a file [#1268](https://github.com/lambdaclass/cairo-rs/pull/1268)

* fix: CLI errors bad formatting and handling

* perf: replace insertion with bit-setting in validated addresses [#1208](https://github.com/lambdaclass/cairo-vm/pull/1208)

* fix: return error when a parsed hint's PC is invalid [#1340](https://github.com/lambdaclass/cairo-vm/pull/1340)

* chore(deps): bump _cairo-lang_ dependencies to v2.1.0-rc2 [#1345](https://github.com/lambdaclass/cairo-vm/pull/1345)

* chore(examples): remove _wee_alloc_ dependency from _wasm-demo_ example and _ensure-no_std_ dummy crate [#1337](https://github.com/lambdaclass/cairo-vm/pull/1337)

* docs: improved crate documentation [#1334](https://github.com/lambdaclass/cairo-vm/pull/1334)

* chore!: made `deserialize_utils` module private [#1334](https://github.com/lambdaclass/cairo-vm/pull/1334)
  BREAKING:
  * `deserialize_utils` is no longer exported
  * functions `maybe_add_padding`, `parse_value`, and `take_until_unbalanced` are no longer exported
  * `ReferenceParseError` is no more

* perf: changed `ok_or` usage for `ok_or_else` in expensive cases [#1332](https://github.com/lambdaclass/cairo-vm/pull/1332)

* feat: updated the old WASM example and moved it to [`examples/wasm-demo`](examples/wasm-demo/) [#1315](https://github.com/lambdaclass/cairo-vm/pull/1315)

* feat(fuzzing): add `arbitrary` feature to enable arbitrary derive in `Program` and `CairoRunConfig` [#1306](https://github.com/lambdaclass/cairo-vm/pull/1306) [#1330](https://github.com/lambdaclass/cairo-vm/pull/1330)

* perf: remove pointless iterator from rc limits tracking [#1316](https://github.com/lambdaclass/cairo-vm/pull/1316)

* feat(felt): add `from_bytes_le` and `from_bytes_ne` methods to `Felt252` [#1326](https://github.com/lambdaclass/cairo-vm/pull/1326)

* perf: change `Program::shared_program_data::hints` from `HashMap<usize, Vec<Box<dyn Any>>>` to `Vec<Box<dyn Any>>` and refer to them as ranges stored in a `Vec<_>` indexed by PC with run time reductions of up to 12% [#931](https://github.com/lambdaclass/cairo-vm/pull/931)
  BREAKING:
  * `get_hint_dictionary(&self, &[HintReference], &mut dyn HintProcessor) -> Result<HashMap<usize, Vec<Box<dyn Any>>, VirtualMachineError>` ->
    `get_hint_data(self, &[HintReference], &mut dyn HintProcessor) -> Result<Vec<Box<dyn Any>, VirtualMachineError>`
  * Hook methods receive `&[Box<dyn Any>]` rather than `&HashMap<usize, Vec<Box<dyn Any>>>`

#### [0.8.4]
**YANKED**

#### [0.8.3]
**YANKED**

#### [0.8.2] - 2023-7-10

* chore: update dependencies, particularly lamdaworks 0.1.2 -> 0.1.3 [#1323](https://github.com/lambdaclass/cairo-vm/pull/1323)

* fix: fix `UINT256_MUL_DIV_MOD` hint [#1320](https://github.com/lambdaclass/cairo-vm/pull/1320)

* feat: add dependency installation script `install.sh` [#1298](https://github.com/lambdaclass/cairo-vm/pull/1298)

* fix: specify resolver version 2 in the virtual workspace's manifest [#1311](https://github.com/lambdaclass/cairo-vm/pull/1311)

* feat: add `lambdaworks-felt` feature to `cairo-vm-cli` [#1308](https://github.com/lambdaclass/cairo-vm/pull/1308)

* chore: update dependencies, particularly clap 3.2 -> 4.3 [#1309](https://github.com/lambdaclass/cairo-vm/pull/1309)
  * this removes dependency on _atty_, that's no longer mantained

* chore: remove unused dependencies [#1307](https://github.com/lambdaclass/cairo-vm/pull/1307)
  * rand_core
  * serde_bytes
  * rusty-hook (_dev-dependency_)

* chore: bump `cairo-lang-starknet` and `cairo-lang-casm` dependencies to 2.0.0 [#1313](https://github.com/lambdaclass/cairo-vm/pull/1313)

#### [0.8.1] - 2023-6-29

* chore: change mentions of *cairo-rs-py* to *cairo-vm-py* [#1296](https://github.com/lambdaclass/cairo-vm/pull/1296)

* rename github repo from https://github.com/lambdaclass/cairo-rs to https://github.com/lambdaclass/cairo-vm [#1289](https://github.com/lambdaclass/cairo-vm/pull/1289)

* fix(security): avoid OOM crashes when programs jump to very high invalid addresses [#1285](https://github.com/lambdaclass/cairo-vm/pull/1285)

* fix: add `to_bytes_be` to the felt when `lambdaworks-felt` feature is active [#1290](https://github.com/lambdaclass/cairo-vm/pull/1290)

* chore: mark `modpow` and `to_signed_bytes_le` as *deprecated* [#1290](https://github.com/lambdaclass/cairo-vm/pull/1290)

* fix: bump *lambdaworks-math* to latest version, that fixes no-std support [#1293](https://github.com/lambdaclass/cairo-vm/pull/1293)

* build: remove dependency to `thiserror` (use `thiserror-no-std/std` instead)

* chore: use LambdaWorks' implementation of bit operations for `Felt252` [#1291](https://github.com/lambdaclass/cairo-vm/pull/1291)

* update `cairo-lang-starknet` and `cairo-lang-casm` dependencies to v2.0.0-rc6 [#1299](https://github.com/lambdaclass/cairo-vm/pull/1299)

#### [0.8.0] - 2023-6-26

* feat: Add feature `lambdaworks-felt` to `felt` & `cairo-vm` crates [#1281](https://github.com/lambdaclass/cairo-vm/pull/1281)

    Changes under this feature:
  * `Felt252` now uses *LambdaWorks*' `FieldElement` internally
  * BREAKING: some methods of `Felt252` were removed, namely: `modpow` and `to_signed_bytes_le`

#### [0.7.0] - 2023-6-26

* BREAKING: Integrate `RunResources` logic into `HintProcessor` trait [#1274](https://github.com/lambdaclass/cairo-vm/pull/1274)
  * Rename trait `HintProcessor` to `HintProcessorLogic`
  * Add trait `ResourceTracker`
  * Trait `HintProcessor` is now `HintProcessor: HintProcessorLogic + ResourceTracker`
  * `BuiltinHintProcessor::new` & `Cairo1HintProcessor::new` now receive the argumet `run_resources: RunResources`
  * `HintProcessorLogic::execute_hint` no longer receives `run_resources: &mut RunResources`
  * Remove argument `run_resources: &mut RunResources` from `CairoRunner::run_until_pc` & `CairoRunner::run_from_entrypoint`

* build: remove unused implicit features from cairo-vm [#1266](https://github.com/lambdaclass/cairo-vm/pull/1266)


#### [0.6.1] - 2023-6-23

* fix: updated the `custom_hint_example` and added it to the workspace [#1258](https://github.com/lambdaclass/cairo-vm/pull/1258)

* Add path to cairo-vm README.md [#1276](https://github.com/lambdaclass/cairo-vm/pull/1276)

* fix: change error returned when subtracting two `MaybeRelocatable`s to better reflect the cause [#1271](https://github.com/lambdaclass/cairo-vm/pull/1271)

* fix: CLI error message when using --help [#1270](https://github.com/lambdaclass/cairo-vm/pull/1270)

#### [0.6.0] - 2023-6-18

* fix: `dibit` hint no longer fails when called with an `m` of zero [#1247](https://github.com/lambdaclass/cairo-vm/pull/1247)

* fix(security): avoid denial of service on malicious input exploiting the scientific notation parser [#1239](https://github.com/lambdaclass/cairo-vm/pull/1239)

* BREAKING: Change `RunResources` usage:
    * Modify field type `RunResources.n_steps: Option<usize>,`

    * Public Api Changes:
        *  CairoRunner::run_until_pc: Now receive a `&mut RunResources` instead of an `&mut Option<RunResources>`
        *  CairoRunner::run_from_entrypoint: Now receive a `&mut RunResources` instead of an `&mut Option<RunResources>`
        * VirtualMachine::Step: Add `&mut RunResources` as input
        * Trait HintProcessor::execute_hint: Add  `&mut RunResources` as an input

* perf: accumulate `min` and `max` instruction offsets during run to speed up range check [#1080](https://github.com/lambdaclass/cairo-vm/pull/)
  BREAKING: `Cairo_runner::get_perm_range_check_limits` no longer returns an error when called without trace enabled, as it no longer depends on it

* perf: process reference list on `Program` creation only [#1214](https://github.com/lambdaclass/cairo-vm/pull/1214)
  Also keep them in a `Vec<_>` instead of a `HashMap<_, _>` since it will be continuous anyway.
  BREAKING:
  * `HintProcessor::compile_hint` now receies a `&[HintReference]` rather than `&HashMap<usize, HintReference>`
  * Public `CairoRunner::get_reference_list` has been removed

* BREAKING: Add no_std compatibility to cairo-vm (cairo-1-hints feature still not supported)
    * Move the vm to its own directory and crate, different from the workspace [#1215](https://github.com/lambdaclass/cairo-vm/pull/1215)

    * Add an `ensure_no_std` crate that the CI will use to check that new changes don't revert `no_std` support [#1215](https://github.com/lambdaclass/cairo-vm/pull/1215) [#1232](https://github.com/lambdaclass/cairo-vm/pull/1232)

    * replace the use of `num-prime::is_prime` by a custom implementation, therefore restoring `no_std` compatibility [#1238](https://github.com/lambdaclass/cairo-vm/pull/1238)

#### [0.5.2] - 2023-6-12

* BREAKING: Compute `ExecutionResources.n_steps` without requiring trace [#1222](https://github.com/lambdaclass/cairo-vm/pull/1222)

  * `CairoRunner::get_execution_resources` return's `n_steps` field value is now set to `vm.current_step` instead of `0` if both `original_steps` and `trace` are set to `None`

* Add `RunResources::get_n_steps` method [#1225](https://github.com/lambdaclass/cairo-vm/pull/1225)

* refactor: simplify `mem_eq`

* fix: pin Cairo compiler version [#1220](https://github.com/lambdaclass/cairo-vm/pull/1220)

* perf: make `inner_rc_bound` a constant, improving performance of the range-check builtin

* fix: substraction of `MaybeRelocatable` always behaves as signed [#1218](https://github.com/lambdaclass/cairo-vm/pull/1218)

#### [0.5.1] - 2023-6-7

* fix: fix overflow for `QUAD_BIT` and `DI_BIT` hints [#1209](https://github.com/lambdaclass/cairo-vm/pull/1209)
  Fixes [#1205](https://github.com/lambdaclass/cairo-vm/issue/1205)

* fix: fix hints `UINT256_UNSIGNED_DIV_REM` && `UINT256_EXPANDED_UNSIGNED_DIV_REM` [#1203](https://github.com/lambdaclass/cairo-vm/pull/1203)

* bugfix: fix deserialization of scientific notation with fractional values [#1202](https://github.com/lambdaclass/cairo-vm/pull/1202)

* feat: implement `mem_eq` function to test for equality of two ranges in memory [#1198](https://github.com/lambdaclass/cairo-vm/pull/1198)

* perf: use `mem_eq` in `set_add` [#1198](https://github.com/lambdaclass/cairo-vm/pull/1198)

* feat: wrap big variants of `HintError`, `VirtualMachineError`, `RunnerError`, `MemoryError`, `MathError`, `InsufficientAllocatedCellsError` in `Box` [#1193](https://github.com/lambdaclass/cairo-vm/pull/1193)
  * BREAKING: all tuple variants of `HintError` with a single `Felt252` or multiple elements now receive a single `Box`

* Add `Program::builtins_len method` [#1194](https://github.com/lambdaclass/cairo-vm/pull/1194)

* fix: Handle the deserialization of serde_json::Number with scientific notation (e.g.: Number(1e27)) in felt_from_number function [#1188](https://github.com/lambdaclass/cairo-vm/pull/1188)

* feat: Add RunResources Struct [#1175](https://github.com/lambdaclass/cairo-vm/pull/1175)
  * BREAKING: Modify `CairoRunner::run_until_pc` arity. Add `run_resources: &mut Option<RunResources>` input
  * BREAKING: Modify `CairoRunner::run_from_entrypoint` arity. Add `run_resources: &mut Option<RunResources>` input

* fix: Fix 'as_int' conversion usage in hints `ASSERT_250_BIT` &  `SIGNED_DIV_REM` [#1191](https://github.com/lambdaclass/cairo-vm/pull/1191)


* bugfix: Use cairo constants in `ASSERT_250_BIT` hint [#1187](https://github.com/lambdaclass/cairo-vm/pull/1187)

* bugfix: Fix `EC_DOUBLE_ASSIGN_NEW_X_V2` hint not taking `SECP_P` value from the current execution scope [#1186](https://github.com/lambdaclass/cairo-vm/pull/1186)

* fix: Fix hint `BIGINT_PACK_DIV_MOD` [#1189](https://github.com/lambdaclass/cairo-vm/pull/1189)

* fix: Fix possible subtraction overflow in `QUAD_BIT` & `DI_BIT` hints [#1185](https://github.com/lambdaclass/cairo-vm/pull/1185)

  * These hints now return an error when ids.m equals zero

* fix: felt_from_number not properly returning parse errors [#1012](https://github.com/lambdaclass/cairo-vm/pull/1012)

* fix: Fix felt sqrt and Signed impl [#1150](https://github.com/lambdaclass/cairo-vm/pull/1150)

  * BREAKING: Fix `Felt252` methods `abs`, `signum`, `is_positive`, `is_negative` and `sqrt`
  * BREAKING: Remove function `math_utils::sqrt`(Now moved to `Felt252::sqrt`)

* feat: Add method `CairoRunner::initialize_function_runner_cairo_1` [#1151](https://github.com/lambdaclass/cairo-vm/pull/1151)

  * Add method `pub fn initialize_function_runner_cairo_1(
        &mut self,
        vm: &mut VirtualMachine,
        program_builtins: &[BuiltinName],
    ) -> Result<(), RunnerError>` to `CairoRunner`

  * BREAKING: Move field `builtins` from `SharedProgramData` to `Program`
  * BREAKING: Remove argument `add_segment_arena_builtin` from `CairoRunner::initialize_function_runner`, it is now always false
  * BREAKING: Add `segment_arena` enum variant to `BuiltinName`

* Fix implementation of `InitSquashData` and `ShouldSkipSquashLoop`

* Add more hints to `Cairo1HintProcessor` [#1171](https://github.com/lambdaclass/cairo-vm/pull/1171)
                                          [#1143](https://github.com/lambdaclass/cairo-vm/pull/1143)

    * `Cairo1HintProcessor` can now run the following hints:
        * Felt252DictEntryInit
        * Felt252DictEntryUpdate
        * GetCurrentAccessDelta
        * InitSquashData
        * AllocConstantSize
        * GetCurrentAccessIndex
        * ShouldContinueSquashLoop
        * FieldSqrt
        * Uint512DivMod

* Add some small considerations regarding Cairo 1 programs [#1144](https://github.com/lambdaclass/cairo-vm/pull/1144):

  * Ignore Casm and Sierra files
  * Add special flag to compile Cairo 1 programs

* Make the VM able to run `CasmContractClass` files under `cairo-1-hints` feature [#1098](https://github.com/lambdaclass/cairo-vm/pull/1098)

  * Implement `TryFrom<CasmContractClass> for Program`
  * Add `Cairo1HintProcessor`

#### 0.5.0
**YANKED**

#### [0.4.0] - 2023-05-12

* perf: insert elements from the tail in `load_data` so reallocation happens only once [#1117](https://github.com/lambdaclass/cairo-vm/pull/1117)

* Add `CairoRunner::get_program method` [#1123](https://github.com/lambdaclass/cairo-vm/pull/1123)

* Use to_signed_felt as function for felt252 as BigInt within [-P/2, P/2] range and use to_bigint as function for representation as BigInt. [#1100](https://github.com/lambdaclass/cairo-vm/pull/1100)

* Implement hint on field_arithmetic lib [#1090](https://github.com/lambdaclass/cairo-vm/pull/1090)

    `BuiltinHintProcessor` now supports the following hints:

    ```python
        %{
            def split(num: int, num_bits_shift: int, length: int):
                a = []
                for _ in range(length):
                    a.append( num & ((1 << num_bits_shift) - 1) )
                    num = num >> num_bits_shift
                return tuple(a)

            def pack(z, num_bits_shift: int) -> int:
                limbs = (z.d0, z.d1, z.d2)
                return sum(limb << (num_bits_shift * i) for i, limb in enumerate(limbs))

            a = pack(ids.a, num_bits_shift = 128)
            b = pack(ids.b, num_bits_shift = 128)
            p = pack(ids.p, num_bits_shift = 128)

            res = (a - b) % p


            res_split = split(res, num_bits_shift=128, length=3)

            ids.res.d0 = res_split[0]
            ids.res.d1 = res_split[1]
            ids.res.d2 = res_split[2]
        %}
    ```

* Add missing hint on cairo_secp lib [#1089](https://github.com/lambdaclass/cairo-vm/pull/1089):
    `BuiltinHintProcessor` now supports the following hint:

    ```python

    from starkware.cairo.common.cairo_secp.secp_utils import pack

    slope = pack(ids.slope, PRIME)
    x0 = pack(ids.point0.x, PRIME)
    x1 = pack(ids.point1.x, PRIME)
    y0 = pack(ids.point0.y, PRIME)

    value = new_x = (pow(slope, 2, SECP_P) - x0 - x1) % SECP_P
    ```

* Add missing hint on vrf.json whitelist [#1055](https://github.com/lambdaclass/cairo-vm/pull/1055):

     `BuiltinHintProcessor` now supports the following hint:

     ```python
    %{
        PRIME = 2**255 - 19
        II = pow(2, (PRIME - 1) // 4, PRIME)

        xx = ids.xx.low + (ids.xx.high<<128)
        x = pow(xx, (PRIME + 3) // 8, PRIME)
        if (x * x - xx) % PRIME != 0:
            x = (x * II) % PRIME
        if x % 2 != 0:
            x = PRIME - x
        ids.x.low = x & ((1<<128)-1)
        ids.x.high = x >> 128
    %}
    ```

* Implement hint variant for finalize_blake2s[#1072](https://github.com/lambdaclass/cairo-vm/pull/1072)

    `BuiltinHintProcessor` now supports the following hint:

     ```python
    %{
        # Add dummy pairs of input and output.
        from starkware.cairo.common.cairo_blake2s.blake2s_utils import IV, blake2s_compress

        _n_packed_instances = int(ids.N_PACKED_INSTANCES)
        assert 0 <= _n_packed_instances < 20
        _blake2s_input_chunk_size_felts = int(ids.BLAKE2S_INPUT_CHUNK_SIZE_FELTS)
        assert 0 <= _blake2s_input_chunk_size_felts < 100

        message = [0] * _blake2s_input_chunk_size_felts
        modified_iv = [IV[0] ^ 0x01010020] + IV[1:]
        output = blake2s_compress(
            message=message,
            h=modified_iv,
            t0=0,
            t1=0,
            f0=0xffffffff,
            f1=0,
        )
        padding = (message + modified_iv + [0, 0xffffffff] + output) * (_n_packed_instances - 1)
        segments.write_arg(ids.blake2s_ptr_end, padding)
        %}
        ```

* Implement fast_ec_add hint variant [#1087](https://github.com/lambdaclass/cairo-vm/pull/1087)

`BuiltinHintProcessor` now supports the following hint:

    ```python
    %{
        from starkware.cairo.common.cairo_secp.secp_utils import SECP_P, pack

        slope = pack(ids.slope, PRIME)
        x0 = pack(ids.pt0.x, PRIME)
        x1 = pack(ids.pt1.x, PRIME)
        y0 = pack(ids.pt0.y, PRIME)

        value = new_x = (pow(slope, 2, SECP_P) - x0 - x1) % SECP_P
    %}
    ```

* feat(hints): Add alternative string for hint IS_ZERO_PACK_EXTERNAL_SECP [#1082](https://github.com/lambdaclass/cairo-vm/pull/1082)

    `BuiltinHintProcessor` now supports the following hint:

    ```python
    %{
        from starkware.cairo.common.cairo_secp.secp_utils import pack
        x = pack(ids.x, PRIME) % SECP_P
    %}
    ```

* Add alternative hint code for ec_double hint [#1083](https://github.com/lambdaclass/cairo-vm/pull/1083)

    `BuiltinHintProcessor` now supports the following hint:

    ```python
    %{
        from starkware.cairo.common.cairo_secp.secp_utils import SECP_P, pack

        slope = pack(ids.slope, PRIME)
        x = pack(ids.pt.x, PRIME)
        y = pack(ids.pt.y, PRIME)

        value = new_x = (pow(slope, 2, SECP_P) - 2 * x) % SECP_P
    %}
    ```

* fix(security)!: avoid DoS on malicious insertion to memory [#1099](https://github.com/lambdaclass/cairo-vm/pull/1099)
    * A program could crash the library by attempting to insert a value at an address with a big offset; fixed by trying to reserve to check for allocation failure
    * A program could crash the program by exploiting an integer overflow when attempting to insert a value at an address with offset `usize::MAX`

    BREAKING: added a new error variant `MemoryError::VecCapacityExceeded`

* perf: specialize addition for `u64` and `Felt252` [#932](https://github.com/lambdaclass/cairo-vm/pull/932)
    * Avoids the creation of a new `Felt252` instance for additions with a very restricted valid range
    * This impacts specially the addition of `Relocatable` with `Felt252` values in `update_pc`, which take a significant amount of time in some benchmarks

* fix(starknet-crypto): bump version to `0.5.0` [#1088](https://github.com/lambdaclass/cairo-vm/pull/1088)
    * This includes the fix for a `panic!` in `ecdsa::verify`.
      See: [#365](https://github.com/xJonathanLEI/starknet-rs/issues/365) and [#366](https://github.com/xJonathanLEI/starknet-rs/pulls/366)

* feat(hints): Add alternative string for hint IS_ZERO_PACK [#1081](https://github.com/lambdaclass/cairo-vm/pull/1081)

    `BuiltinHintProcessor` now supports the following hint:

    ```python
    %{
        from starkware.cairo.common.cairo_secp.secp_utils import SECP_P, pack
        x = pack(ids.x, PRIME) % SECP_P
    %}

* Add missing hints `NewHint#55`, `NewHint#56`, and `NewHint#57` [#1077](https://github.com/lambdaclass/cairo-vm/issues/1077)

    `BuiltinHintProcessor` now supports the following hints:

    ```python
    from starkware.cairo.common.cairo_secp.secp_utils import pack
    SECP_P=2**255-19

    x = pack(ids.x, PRIME) % SECP_P
    ```

    ```python
    from starkware.cairo.common.cairo_secp.secp_utils import pack
    SECP_P=2**255-19

    value = pack(ids.x, PRIME) % SECP_P
    ```

    ```python
    SECP_P=2**255-19
    from starkware.python.math_utils import div_mod

    value = x_inv = div_mod(1, x, SECP_P)
    ```

* Implement hint for `starkware.cairo.common.cairo_keccak.keccak._copy_inputs` as described by whitelist `starknet/security/whitelists/cairo_keccak.json` [#1058](https://github.com/lambdaclass/cairo-vm/pull/1058)

    `BuiltinHintProcessor` now supports the following hint:

    ```python
    %{ ids.full_word = int(ids.n_bytes >= 8) %}
    ```

* perf: cache decoded instructions [#944](https://github.com/lambdaclass/cairo-vm/pull/944)
    * Creates a new cache field in `VirtualMachine` that stores the `Instruction` instances as they get decoded from memory, significantly reducing decoding overhead, with gains up to 9% in runtime according to benchmarks in the performance server

* Add alternative hint code for nondet_bigint3 hint [#1071](https://github.com/lambdaclass/cairo-vm/pull/1071)

    `BuiltinHintProcessor` now supports the following hint:

    ```python
    %{
        from starkware.cairo.common.cairo_secp.secp_utils import split
        segments.write_arg(ids.res.address_, split(value))
    %}
    ```

* Add missing hint on vrf.json lib [#1052](https://github.com/lambdaclass/cairo-vm/pull/1052):

    `BuiltinHintProcessor` now supports the following hint:

    ```python
    %{
        from starkware.cairo.common.cairo_secp.secp_utils import pack
        SECP_P = 2**255-19

        slope = pack(ids.slope, PRIME)
        x0 = pack(ids.point0.x, PRIME)
        x1 = pack(ids.point1.x, PRIME)
        y0 = pack(ids.point0.y, PRIME)

        value = new_x = (pow(slope, 2, SECP_P) - x0 - x1) % SECP_P
    %}
    ```

* Implement hint for cairo_sha256_arbitrary_input_length whitelist [#1091](https://github.com/lambdaclass/cairo-vm/pull/1091)

    `BuiltinHintProcessor` now supports the following hint:

    ```python
    %{
        from starkware.cairo.common.cairo_sha256.sha256_utils import (
            compute_message_schedule, sha2_compress_function)

        _sha256_input_chunk_size_felts = int(ids.SHA256_INPUT_CHUNK_SIZE_FELTS)
        assert 0 <= _sha256_input_chunk_size_felts < 100
        _sha256_state_size_felts = int(ids.SHA256_STATE_SIZE_FELTS)
        assert 0 <= _sha256_state_size_felts < 100
        w = compute_message_schedule(memory.get_range(
            ids.sha256_start, _sha256_input_chunk_size_felts))
        new_state = sha2_compress_function(memory.get_range(ids.state, _sha256_state_size_felts), w)
        segments.write_arg(ids.output, new_state)
    %}
    ```

* Add missing hint on vrf.json lib [#1053](https://github.com/lambdaclass/cairo-vm/pull/1053):

     `BuiltinHintProcessor` now supports the following hint:

     ```python
    %{
        from starkware.cairo.common.cairo_secp.secp_utils import SECP_P, pack
        SECP_P = 2**255-19

        slope = pack(ids.slope, PRIME)
        x = pack(ids.point.x, PRIME)
        y = pack(ids.point.y, PRIME)

        value = new_x = (pow(slope, 2, SECP_P) - 2 * x) % SECP_P
    %}
    ```

* Implement hint on 0.6.0.json whitelist [#1044](https://github.com/lambdaclass/cairo-vm/pull/1044):

     `BuiltinHintProcessor` now supports the following hints:

    ```python
    %{
       ids.a_lsb = ids.a & 1
       ids.b_lsb = ids.b & 1
    %}
    ```

* Implement hint for `starkware.cairo.common.cairo_keccak.keccak._block_permutation` as described by whitelist `starknet/security/whitelists/cairo_keccak.json` [#1046](https://github.com/lambdaclass/cairo-vm/pull/1046)

    `BuiltinHintProcessor` now supports the following hint:

    ```python
    %{
        from starkware.cairo.common.cairo_keccak.keccak_utils import keccak_func
        _keccak_state_size_felts = int(ids.KECCAK_STATE_SIZE_FELTS)
        assert 0 <= _keccak_state_size_felts < 100
        output_values = keccak_func(memory.get_range(
            ids.keccak_ptr_start, _keccak_state_size_felts))
        segments.write_arg(ids.output, output_values)
    %}
    ```

* Implement hint on cairo_blake2s whitelist [#1040](https://github.com/lambdaclass/cairo-vm/pull/1040)

    `BuiltinHintProcessor` now supports the following hint:

    ```python
    %{
        from starkware.cairo.common.cairo_blake2s.blake2s_utils import IV, blake2s_compress

        _blake2s_input_chunk_size_felts = int(ids.BLAKE2S_INPUT_CHUNK_SIZE_FELTS)
        assert 0 <= _blake2s_input_chunk_size_felts < 100

        new_state = blake2s_compress(
            message=memory.get_range(ids.blake2s_start, _blake2s_input_chunk_size_felts),
            h=[IV[0] ^ 0x01010020] + IV[1:],
            t0=ids.n_bytes,
            t1=0,
            f0=0xffffffff,
            f1=0,
        )

        segments.write_arg(ids.output, new_state)
    %}
    ```

* Implement hint on cairo_blake2s whitelist [#1039](https://github.com/lambdaclass/cairo-vm/pull/1039)

    `BuiltinHintProcessor` now supports the following hint:

    ```python

    %{
        # Add dummy pairs of input and output.
        from starkware.cairo.common.cairo_blake2s.blake2s_utils import IV, blake2s_compress

        _n_packed_instances = int(ids.N_PACKED_INSTANCES)
        assert 0 <= _n_packed_instances < 20
        _blake2s_input_chunk_size_felts = int(ids.BLAKE2S_INPUT_CHUNK_SIZE_FELTS)
        assert 0 <= _blake2s_input_chunk_size_felts < 100

        message = [0] * _blake2s_input_chunk_size_felts
        modified_iv = [IV[0] ^ 0x01010020] + IV[1:]
        output = blake2s_compress(
            message=message,
            h=modified_iv,
            t0=0,
            t1=0,
            f0=0xffffffff,
            f1=0,
        )
        padding = (modified_iv + message + [0, 0xffffffff] + output) * (_n_packed_instances - 1)
        segments.write_arg(ids.blake2s_ptr_end, padding)
    %}

* Add `Program::iter_identifiers(&self) -> Iterator<Item = (&str, &Identifier)>` to get an iterator over the program's identifiers [#1079](https://github.com/lambdaclass/cairo-vm/pull/1079)

* Implement hint on `assert_le_felt` for versions 0.6.0 and 0.8.2 [#1047](https://github.com/lambdaclass/cairo-vm/pull/1047):

     `BuiltinHintProcessor` now supports the following hints:

     ```python

     %{
        from starkware.cairo.common.math_utils import assert_integer
        assert_integer(ids.a)
        assert_integer(ids.b)
        assert (ids.a % PRIME) <= (ids.b % PRIME), \
            f'a = {ids.a % PRIME} is not less than or equal to b = {ids.b % PRIME}.'
    %}

     ```

     ```python

    %{
        from starkware.cairo.common.math_utils import assert_integer
        assert_integer(ids.a)
        assert_integer(ids.b)
        a = ids.a % PRIME
        b = ids.b % PRIME
        assert a <= b, f'a = {a} is not less than or equal to b = {b}.'

        ids.small_inputs = int(
            a < range_check_builtin.bound and (b - a) < range_check_builtin.bound)
    %}

     ```

* Add missing hints on whitelist [#1073](https://github.com/lambdaclass/cairo-vm/pull/1073):

    `BuiltinHintProcessor` now supports the following hints:

    ```python
        ids.is_250 = 1 if ids.addr < 2**250 else 0
    ```

    ```python
        # Verify the assumptions on the relationship between 2**250, ADDR_BOUND and PRIME.
        ADDR_BOUND = ids.ADDR_BOUND % PRIME
        assert (2**250 < ADDR_BOUND <= 2**251) and (2 * 2**250 < PRIME) and (
                ADDR_BOUND * 2 > PRIME), \
            'normalize_address() cannot be used with the current constants.'
        ids.is_small = 1 if ids.addr < ADDR_BOUND else 0
    ```

* Implement hint on ec_recover.json whitelist [#1038](https://github.com/lambdaclass/cairo-vm/pull/1038):

    `BuiltinHintProcessor` now supports the following hint:

    ```python
    %{
         value = k = product // m
    %}
    ```

* Implement hint on ec_recover.json whitelist [#1037](https://github.com/lambdaclass/cairo-vm/pull/1037):

    `BuiltinHintProcessor` now supports the following hint:

    ```python
    %{
        from starkware.cairo.common.cairo_secp.secp_utils import pack
        from starkware.python.math_utils import div_mod, safe_div

        a = pack(ids.a, PRIME)
        b = pack(ids.b, PRIME)
        product = a * b
        m = pack(ids.m, PRIME)

        value = res = product % m

    %}
    ```

* Implement hint for `starkware.cairo.common.cairo_keccak.keccak.finalize_keccak` as described by whitelist `starknet/security/whitelists/cairo_keccak.json` [#1041](https://github.com/lambdaclass/cairo-vm/pull/1041)

    `BuiltinHintProcessor` now supports the following hint:

    ```python
    %{
        # Add dummy pairs of input and output.
        _keccak_state_size_felts = int(ids.KECCAK_STATE_SIZE_FELTS)
        _block_size = int(ids.BLOCK_SIZE)
        assert 0 <= _keccak_state_size_felts < 100
        assert 0 <= _block_size < 1000
        inp = [0] * _keccak_state_size_felts
        padding = (inp + keccak_func(inp)) * _block_size
        segments.write_arg(ids.keccak_ptr_end, padding)
    %}
    ```

* Implement hint on ec_recover.json whitelist [#1036](https://github.com/lambdaclass/cairo-vm/pull/1036):

    `BuiltinHintProcessor` now supports the following hint:

    ```python

    %{
        from starkware.cairo.common.cairo_secp.secp_utils import pack
        from starkware.python.math_utils import div_mod, safe_div

        a = pack(ids.a, PRIME)
        b = pack(ids.b, PRIME)

        value = res = a - b
    %}

    ```

* Add missing hint on vrf.json lib [#1054](https://github.com/lambdaclass/cairo-vm/pull/1054):

    `BuiltinHintProcessor` now supports the following hint:

    ```python
        from starkware.cairo.common.cairo_secp.secp_utils import pack
        SECP_P = 2**255-19

        y = pack(ids.point.y, PRIME) % SECP_P
        # The modulo operation in python always returns a nonnegative number.
        value = (-y) % SECP_P
    ```

* Implement hint on ec_recover.json whitelist [#1032](https://github.com/lambdaclass/cairo-vm/pull/1032):

    `BuiltinHintProcessor` now supports the following hint:

    ```python
    %{
        from starkware.cairo.common.cairo_secp.secp_utils import pack
        from starkware.python.math_utils import div_mod, safe_div

        N = pack(ids.n, PRIME)
        x = pack(ids.x, PRIME) % N
        s = pack(ids.s, PRIME) % N,
        value = res = div_mod(x, s, N)
    %}
    ```

* Implement hints on field_arithmetic lib (Part 2) [#1004](https://github.com/lambdaclass/cairo-vm/pull/1004)

    `BuiltinHintProcessor` now supports the following hint:

    ```python
    %{
        from starkware.python.math_utils import div_mod

        def split(num: int, num_bits_shift: int, length: int):
            a = []
            for _ in range(length):
                a.append( num & ((1 << num_bits_shift) - 1) )
                num = num >> num_bits_shift
            return tuple(a)

        def pack(z, num_bits_shift: int) -> int:
            limbs = (z.d0, z.d1, z.d2)
            return sum(limb << (num_bits_shift * i) for i, limb in enumerate(limbs))

        a = pack(ids.a, num_bits_shift = 128)
        b = pack(ids.b, num_bits_shift = 128)
        p = pack(ids.p, num_bits_shift = 128)
        # For python3.8 and above the modular inverse can be computed as follows:
        # b_inverse_mod_p = pow(b, -1, p)
        # Instead we use the python3.7-friendly function div_mod from starkware.python.math_utils
        b_inverse_mod_p = div_mod(1, b, p)


        b_inverse_mod_p_split = split(b_inverse_mod_p, num_bits_shift=128, length=3)

        ids.b_inverse_mod_p.d0 = b_inverse_mod_p_split[0]
        ids.b_inverse_mod_p.d1 = b_inverse_mod_p_split[1]
        ids.b_inverse_mod_p.d2 = b_inverse_mod_p_split[2]
    %}
    ```

* Optimizations for hash builtin [#1029](https://github.com/lambdaclass/cairo-vm/pull/1029):
  * Track the verified addresses by offset in a `Vec<bool>` rather than storing the address in a `Vec<Relocatable>`

* Add missing hint on vrf.json whitelist [#1056](https://github.com/lambdaclass/cairo-vm/pull/1056):

    `BuiltinHintProcessor` now supports the following hint:

    ```python
    %{
        from starkware.python.math_utils import ec_double_slope
        from starkware.cairo.common.cairo_secp.secp_utils import pack
        SECP_P = 2**255-19

        # Compute the slope.
        x = pack(ids.point.x, PRIME)
        y = pack(ids.point.y, PRIME)
        value = slope = ec_double_slope(point=(x, y), alpha=42204101795669822316448953119945047945709099015225996174933988943478124189485, p=SECP_P)
    %}
    ```

* Add missing hint on vrf.json whitelist [#1035](https://github.com/lambdaclass/cairo-vm/pull/1035):

    `BuiltinHintProcessor` now supports the following hint:

    ```python
    %{
        from starkware.python.math_utils import line_slope
        from starkware.cairo.common.cairo_secp.secp_utils import pack
        SECP_P = 2**255-19
        # Compute the slope.
        x0 = pack(ids.point0.x, PRIME)
        y0 = pack(ids.point0.y, PRIME)
        x1 = pack(ids.point1.x, PRIME)
        y1 = pack(ids.point1.y, PRIME)
        value = slope = line_slope(point1=(x0, y0), point2=(x1, y1), p=SECP_P)
    %}
    ```

* Add missing hint on vrf.json whitelist [#1035](https://github.com/lambdaclass/cairo-vm/pull/1035):

    `BuiltinHintProcessor` now supports the following hint:

    ```python
    %{
        from starkware.cairo.common.cairo_secp.secp_utils import pack
        SECP_P = 2**255-19
        to_assert = pack(ids.val, PRIME)
        q, r = divmod(pack(ids.val, PRIME), SECP_P)
        assert r == 0, f"verify_zero: Invalid input {ids.val.d0, ids.val.d1, ids.val.d2}."
        ids.q = q % PRIME
    %}
    ```

* Add missing hint on vrf.json whitelist [#1000](https://github.com/lambdaclass/cairo-vm/pull/1000):

    `BuiltinHintProcessor` now supports the following hint:

    ```python
        def pack_512(u, num_bits_shift: int) -> int:
            limbs = (u.d0, u.d1, u.d2, u.d3)
            return sum(limb << (num_bits_shift * i) for i, limb in enumerate(limbs))

        x = pack_512(ids.x, num_bits_shift = 128)
        p = ids.p.low + (ids.p.high << 128)
        x_inverse_mod_p = pow(x,-1, p)

        x_inverse_mod_p_split = (x_inverse_mod_p & ((1 << 128) - 1), x_inverse_mod_p >> 128)

        ids.x_inverse_mod_p.low = x_inverse_mod_p_split[0]
        ids.x_inverse_mod_p.high = x_inverse_mod_p_split[1]
    ```

* BREAKING CHANGE: Fix `CairoRunner::get_memory_holes` [#1027](https://github.com/lambdaclass/cairo-vm/pull/1027):

  * Skip builtin segements when counting memory holes
  * Check amount of memory holes for all tests in cairo_run_test
  * Remove duplicated tests in cairo_run_test
  * BREAKING CHANGE: `MemorySegmentManager.get_memory_holes` now also receives the amount of builtins in the vm. Signature is now `pub fn get_memory_holes(&self, builtin_count: usize) -> Result<usize, MemoryError>`

* Add missing hints on cairo_secp lib [#1026](https://github.com/lambdaclass/cairo-vm/pull/1026):

    `BuiltinHintProcessor` now supports the following hints:

    ```python
    from starkware.cairo.common.cairo_secp.secp256r1_utils import SECP256R1_ALPHA as ALPHA
    ```
    and:

    ```python
    from starkware.cairo.common.cairo_secp.secp256r1_utils import SECP256R1_N as N
    ```

* Add missing hint on vrf.json lib [#1043](https://github.com/lambdaclass/cairo-vm/pull/1043):

    `BuiltinHintProcessor` now supports the following hint:

    ```python
        from starkware.python.math_utils import div_mod

        def split(a: int):
            return (a & ((1 << 128) - 1), a >> 128)

        def pack(z, num_bits_shift: int) -> int:
            limbs = (z.low, z.high)
            return sum(limb << (num_bits_shift * i) for i, limb in enumerate(limbs))

        a = pack(ids.a, 128)
        b = pack(ids.b, 128)
        p = pack(ids.p, 128)
        # For python3.8 and above the modular inverse can be computed as follows:
        # b_inverse_mod_p = pow(b, -1, p)
        # Instead we use the python3.7-friendly function div_mod from starkware.python.math_utils
        b_inverse_mod_p = div_mod(1, b, p)

        b_inverse_mod_p_split = split(b_inverse_mod_p)

        ids.b_inverse_mod_p.low = b_inverse_mod_p_split[0]
        ids.b_inverse_mod_p.high = b_inverse_mod_p_split[1]
    ```

* Add missing hints `NewHint#35` and `NewHint#36` [#975](https://github.com/lambdaclass/cairo-vm/issues/975)

    `BuiltinHintProcessor` now supports the following hint:

    ```python
    from starkware.cairo.common.cairo_secp.secp_utils import pack
    from starkware.cairo.common.math_utils import as_int
    from starkware.python.math_utils import div_mod, safe_div

    p = pack(ids.P, PRIME)
    x = pack(ids.x, PRIME) + as_int(ids.x.d3, PRIME) * ids.BASE ** 3 + as_int(ids.x.d4, PRIME) * ids.BASE ** 4
    y = pack(ids.y, PRIME)

    value = res = div_mod(x, y, p)
    ```

    ```python
    k = safe_div(res * y - x, p)
    value = k if k > 0 else 0 - k
    ids.flag = 1 if k > 0 else 0
    ```

* Add missing hint on cairo_secp lib [#1057](https://github.com/lambdaclass/cairo-vm/pull/1057):

    `BuiltinHintProcessor` now supports the following hint:

    ```python
        from starkware.cairo.common.cairo_secp.secp_utils import pack
        from starkware.python.math_utils import ec_double_slope

        # Compute the slope.
        x = pack(ids.point.x, PRIME)
        y = pack(ids.point.y, PRIME)
        value = slope = ec_double_slope(point=(x, y), alpha=ALPHA, p=SECP_P)
    ```

* Add missing hint on uint256_improvements lib [#1025](https://github.com/lambdaclass/cairo-vm/pull/1025):

    `BuiltinHintProcessor` now supports the following hint:

    ```python
        from starkware.python.math_utils import isqrt
        n = (ids.n.high << 128) + ids.n.low
        root = isqrt(n)
        assert 0 <= root < 2 ** 128
        ids.root = root
    ```

* Add missing hint on vrf.json lib [#1045](https://github.com/lambdaclass/cairo-vm/pull/1045):

    `BuiltinHintProcessor` now supports the following hint:

    ```python
        from starkware.python.math_utils import is_quad_residue, sqrt

        def split(a: int):
            return (a & ((1 << 128) - 1), a >> 128)

        def pack(z) -> int:
            return z.low + (z.high << 128)

        generator = pack(ids.generator)
        x = pack(ids.x)
        p = pack(ids.p)

        success_x = is_quad_residue(x, p)
        root_x = sqrt(x, p) if success_x else None
        success_gx = is_quad_residue(generator*x, p)
        root_gx = sqrt(generator*x, p) if success_gx else None

        # Check that one is 0 and the other is 1
        if x != 0:
            assert success_x + success_gx == 1

        # `None` means that no root was found, but we need to transform these into a felt no matter what
        if root_x == None:
            root_x = 0
        if root_gx == None:
            root_gx = 0
        ids.success_x = int(success_x)
        ids.success_gx = int(success_gx)
        split_root_x = split(root_x)
        # print('split root x', split_root_x)
        split_root_gx = split(root_gx)
        ids.sqrt_x.low = split_root_x[0]
        ids.sqrt_x.high = split_root_x[1]
        ids.sqrt_gx.low = split_root_gx[0]
        ids.sqrt_gx.high = split_root_gx[1]
    ```

* Add missing hint on uint256_improvements lib [#1024](https://github.com/lambdaclass/cairo-vm/pull/1024):

    `BuiltinHintProcessor` now supports the following hint:

    ```python
        res = ids.a + ids.b
        ids.carry = 1 if res >= ids.SHIFT else 0
    ```

* BREAKING CHANGE: move `Program::identifiers` to `SharedProgramData::identifiers` [#1023](https://github.com/lambdaclass/cairo-vm/pull/1023)
    * Optimizes `CairoRunner::new`, needed for sequencers and other workflows reusing the same `Program` instance across `CairoRunner`s
    * Breaking change: make all fields in `Program` and `SharedProgramData` `pub(crate)`, since we break by moving the field let's make it the last break for this struct
    * Add `Program::get_identifier(&self, id: &str) -> &Identifier` to get a single identifier by name

* Implement hints on field_arithmetic lib[#985](https://github.com/lambdaclass/cairo-vm/pull/983)

    `BuiltinHintProcessor` now supports the following hint:

    ```python
        %{
            from starkware.python.math_utils import is_quad_residue, sqrt

            def split(num: int, num_bits_shift: int = 128, length: int = 3):
                a = []
                for _ in range(length):
                    a.append( num & ((1 << num_bits_shift) - 1) )
                    num = num >> num_bits_shift
                return tuple(a)

            def pack(z, num_bits_shift: int = 128) -> int:
                limbs = (z.d0, z.d1, z.d2)
                return sum(limb << (num_bits_shift * i) for i, limb in enumerate(limbs))


            generator = pack(ids.generator)
            x = pack(ids.x)
            p = pack(ids.p)

            success_x = is_quad_residue(x, p)
            root_x = sqrt(x, p) if success_x else None

            success_gx = is_quad_residue(generator*x, p)
            root_gx = sqrt(generator*x, p) if success_gx else None

            # Check that one is 0 and the other is 1
            if x != 0:
                assert success_x + success_gx ==1

            # `None` means that no root was found, but we need to transform these into a felt no matter what
            if root_x == None:
                root_x = 0
            if root_gx == None:
                root_gx = 0
            ids.success_x = int(success_x)
            ids.success_gx = int(success_gx)
            split_root_x = split(root_x)
            split_root_gx = split(root_gx)
            ids.sqrt_x.d0 = split_root_x[0]
            ids.sqrt_x.d1 = split_root_x[1]
            ids.sqrt_x.d2 = split_root_x[2]
            ids.sqrt_gx.d0 = split_root_gx[0]
            ids.sqrt_gx.d1 = split_root_gx[1]
            ids.sqrt_gx.d2 = split_root_gx[2]
        %}
    ```

* Add missing hint on vrf.json lib [#1050](https://github.com/lambdaclass/cairo-vm/pull/1050):

    `BuiltinHintProcessor` now supports the following hint:

    ```python
        sum_low = ids.a.low + ids.b.low
        ids.carry_low = 1 if sum_low >= ids.SHIFT else 0
    ```

* Add missing hint on uint256_improvements lib [#1016](https://github.com/lambdaclass/cairo-vm/pull/1016):

    `BuiltinHintProcessor` now supports the following hint:

    ```python
        def split(num: int, num_bits_shift: int = 128, length: int = 2):
            a = []
            for _ in range(length):
                a.append( num & ((1 << num_bits_shift) - 1) )
                num = num >> num_bits_shift
            return tuple(a)

        def pack(z, num_bits_shift: int = 128) -> int:
            limbs = (z.low, z.high)
            return sum(limb << (num_bits_shift * i) for i, limb in enumerate(limbs))

        a = pack(ids.a)
        b = pack(ids.b)
        res = (a - b)%2**256
        res_split = split(res)
        ids.res.low = res_split[0]
        ids.res.high = res_split[1]
    ```

* Implement hint on vrf.json lib [#1049](https://github.com/lambdaclass/cairo-vm/pull/1049)

    `BuiltinHintProcessor` now supports the following hint:

    ```python
        def split(num: int, num_bits_shift: int, length: int):
            a = []
            for _ in range(length):
                a.append( num & ((1 << num_bits_shift) - 1) )
                num = num >> num_bits_shift
            return tuple(a)

        def pack(z, num_bits_shift: int) -> int:
            limbs = (z.d0, z.d1, z.d2)
            return sum(limb << (num_bits_shift * i) for i, limb in enumerate(limbs))

        def pack_extended(z, num_bits_shift: int) -> int:
            limbs = (z.d0, z.d1, z.d2, z.d3, z.d4, z.d5)
            return sum(limb << (num_bits_shift * i) for i, limb in enumerate(limbs))

        a = pack_extended(ids.a, num_bits_shift = 128)
        div = pack(ids.div, num_bits_shift = 128)

        quotient, remainder = divmod(a, div)

        quotient_split = split(quotient, num_bits_shift=128, length=6)

        ids.quotient.d0 = quotient_split[0]
        ids.quotient.d1 = quotient_split[1]
        ids.quotient.d2 = quotient_split[2]
        ids.quotient.d3 = quotient_split[3]
        ids.quotient.d4 = quotient_split[4]
        ids.quotient.d5 = quotient_split[5]

        remainder_split = split(remainder, num_bits_shift=128, length=3)
        ids.remainder.d0 = remainder_split[0]
        ids.remainder.d1 = remainder_split[1]
        ids.remainder.d2 = remainder_split[2]
    ```

    _Note: this hint is similar to the one in #983, but with some trailing whitespace removed_

* Add missing hint on vrf.json whitelist [#1030](https://github.com/lambdaclass/cairo-vm/pull/1030):

    `BuiltinHintProcessor` now supports the following hint:

    ```python
        def split(num: int, num_bits_shift: int, length: int):
            a = []
            for _ in range(length):
                a.append( num & ((1 << num_bits_shift) - 1) )
                num = num >> num_bits_shift
            return tuple(a)

        def pack(z, num_bits_shift: int) -> int:
            limbs = (z.low, z.high)
            return sum(limb << (num_bits_shift * i) for i, limb in enumerate(limbs))

        def pack_extended(z, num_bits_shift: int) -> int:
            limbs = (z.d0, z.d1, z.d2, z.d3)
            return sum(limb << (num_bits_shift * i) for i, limb in enumerate(limbs))

        x = pack_extended(ids.x, num_bits_shift = 128)
        div = pack(ids.div, num_bits_shift = 128)

        quotient, remainder = divmod(x, div)

        quotient_split = split(quotient, num_bits_shift=128, length=4)

        ids.quotient.d0 = quotient_split[0]
        ids.quotient.d1 = quotient_split[1]
        ids.quotient.d2 = quotient_split[2]
        ids.quotient.d3 = quotient_split[3]

        remainder_split = split(remainder, num_bits_shift=128, length=2)
        ids.remainder.low = remainder_split[0]
        ids.remainder.high = remainder_split[1]
    ```

* Add method `Program::data_len(&self) -> usize` to get the number of data cells in a given program [#1022](https://github.com/lambdaclass/cairo-vm/pull/1022)

* Add missing hint on uint256_improvements lib [#1013](https://github.com/lambdaclass/cairo-vm/pull/1013):

    `BuiltinHintProcessor` now supports the following hint:

    ```python
        a = (ids.a.high << 128) + ids.a.low
        div = (ids.div.b23 << 128) + ids.div.b01
        quotient, remainder = divmod(a, div)

        ids.quotient.low = quotient & ((1 << 128) - 1)
        ids.quotient.high = quotient >> 128
        ids.remainder.low = remainder & ((1 << 128) - 1)
        ids.remainder.high = remainder >> 128
    ```

* Add missing hint on cairo_secp lib [#1010](https://github.com/lambdaclass/cairo-vm/pull/1010):

    `BuiltinHintProcessor` now supports the following hint:

    ```python
        memory[ap] = int(x == 0)
    ```

* Implement hint on `get_felt_bitlength` [#993](https://github.com/lambdaclass/cairo-vm/pull/993)

  `BuiltinHintProcessor` now supports the following hint:
  ```python
  x = ids.x
  ids.bit_length = x.bit_length()
  ```
  Used by the [`Garaga` library function `get_felt_bitlength`](https://github.com/keep-starknet-strange/garaga/blob/249f8a372126b3a839f9c1e1080ea8c6f9374c0c/src/utils.cairo#L54)

* Add missing hint on cairo_secp lib [#1009](https://github.com/lambdaclass/cairo-vm/pull/1009):

    `BuiltinHintProcessor` now supports the following hint:

    ```python
        ids.dibit = ((ids.scalar_u >> ids.m) & 1) + 2 * ((ids.scalar_v >> ids.m) & 1)
    ```

* Add getters to read properties of a `Program` [#1017](https://github.com/lambdaclass/cairo-vm/pull/1017):
  * `prime(&self) -> &str`: get the prime associated to data in hex representation
  * `iter_data(&self) -> Iterator<Item = &MaybeRelocatable>`: get an iterator over all elements in the program data
  * `iter_builtins(&self) -> Iterator<Item = &BuiltinName>`: get an iterator over the names of required builtins

* Add missing hint on cairo_secp lib [#1008](https://github.com/lambdaclass/cairo-vm/pull/1008):

    `BuiltinHintProcessor` now supports the following hint:

    ```python
        ids.len_hi = max(ids.scalar_u.d2.bit_length(), ids.scalar_v.d2.bit_length())-1
    ```

* Update `starknet-crypto` to version `0.4.3` [#1011](https://github.com/lambdaclass/cairo-vm/pull/1011)
  * The new version carries an 85% reduction in execution time for ECDSA signature verification

* BREAKING CHANGE: refactor `Program` to optimize `Program::clone` [#999](https://github.com/lambdaclass/cairo-vm/pull/999)

    * Breaking change: many fields that were (unnecessarily) public become hidden by the refactor.

* BREAKING CHANGE: Add _builtin suffix to builtin names e.g.: output -> output_builtin [#1005](https://github.com/lambdaclass/cairo-vm/pull/1005)

* Implement hint on uint384_extension lib [#983](https://github.com/lambdaclass/cairo-vm/pull/983)

    `BuiltinHintProcessor` now supports the following hint:

    ```python
        def split(num: int, num_bits_shift: int, length: int):
            a = []
            for _ in range(length):
                a.append( num & ((1 << num_bits_shift) - 1) )
                num = num >> num_bits_shift
            return tuple(a)

        def pack(z, num_bits_shift: int) -> int:
            limbs = (z.d0, z.d1, z.d2)
            return sum(limb << (num_bits_shift * i) for i, limb in enumerate(limbs))

        def pack_extended(z, num_bits_shift: int) -> int:
            limbs = (z.d0, z.d1, z.d2, z.d3, z.d4, z.d5)
            return sum(limb << (num_bits_shift * i) for i, limb in enumerate(limbs))

        a = pack_extended(ids.a, num_bits_shift = 128)
        div = pack(ids.div, num_bits_shift = 128)

        quotient, remainder = divmod(a, div)

        quotient_split = split(quotient, num_bits_shift=128, length=6)

        ids.quotient.d0 = quotient_split[0]
        ids.quotient.d1 = quotient_split[1]
        ids.quotient.d2 = quotient_split[2]
        ids.quotient.d3 = quotient_split[3]
        ids.quotient.d4 = quotient_split[4]
        ids.quotient.d5 = quotient_split[5]

        remainder_split = split(remainder, num_bits_shift=128, length=3)
        ids.remainder.d0 = remainder_split[0]
        ids.remainder.d1 = remainder_split[1]
        ids.remainder.d2 = remainder_split[2]
    ```

* BREAKING CHANGE: optimization for instruction decoding [#942](https://github.com/lambdaclass/cairo-vm/pull/942):
    * Avoids copying immediate arguments to the `Instruction` structure, as they get inferred from the offset anyway
    * Breaking: removal of the field `Instruction::imm`

* Add missing `\n` character in traceback string [#997](https://github.com/lambdaclass/cairo-vm/pull/997)
    * BugFix: Add missing `\n` character after traceback lines when the filename is missing ("Unknown Location")

* 0.11 Support
    * Add missing hints [#1014](https://github.com/lambdaclass/cairo-vm/pull/1014):
        `BuiltinHintProcessor` now supports the following hints:
        ```python
            from starkware.cairo.common.cairo_secp.secp256r1_utils import SECP256R1_P as SECP_P
        ```
        and:
        ```python
            from starkware.cairo.common.cairo_secp.secp_utils import pack
            from starkware.python.math_utils import line_slope

            # Compute the slope.
            x0 = pack(ids.point0.x, PRIME)
            y0 = pack(ids.point0.y, PRIME)
            x1 = pack(ids.point1.x, PRIME)
            y1 = pack(ids.point1.y, PRIME)
            value = slope = line_slope(point1=(x0, y0), point2=(x1, y1), p=SECP_P)
        ```
    * Add missing hints on cairo_secp lib [#991](https://github.com/lambdaclass/cairo-vm/pull/991):
        `BuiltinHintProcessor` now supports the following hints:
        ```python
        from starkware.cairo.common.cairo_secp.secp_utils import pack
        from starkware.python.math_utils import div_mod, safe_div

        N = 0xfffffffffffffffffffffffffffffffebaaedce6af48a03bbfd25e8cd0364141
        x = pack(ids.x, PRIME) % N
        s = pack(ids.s, PRIME) % N
        value = res = div_mod(x, s, N)
        ```
        and:
        ```python
        value = k = safe_div(res * s - x, N)
        ```
    * Layouts update [#874](https://github.com/lambdaclass/cairo-vm/pull/874)
    * Keccak builtin updated [#873](https://github.com/lambdaclass/cairo-vm/pull/873), [#883](https://github.com/lambdaclass/cairo-vm/pull/883)
    * Changes to `ec_op` [#876](https://github.com/lambdaclass/cairo-vm/pull/876)
    * Poseidon builtin [#875](https://github.com/lambdaclass/cairo-vm/pull/875)
    * Renamed Felt to Felt252 [#899](https://github.com/lambdaclass/cairo-vm/pull/899)
    * Added SegmentArenaBuiltinRunner [#913](https://github.com/lambdaclass/cairo-vm/pull/913)
    * Added `program_segment_size` argument to `verify_secure_runner` & `run_from_entrypoint` [#928](https://github.com/lambdaclass/cairo-vm/pull/928)
    * Added dynamic layout [#879](https://github.com/lambdaclass/cairo-vm/pull/879)
    * `get_segment_size` was exposed [#934](https://github.com/lambdaclass/cairo-vm/pull/934)

* Add missing hint on cairo_secp lib [#1006](https://github.com/lambdaclass/cairo-vm/pull/1006):

    `BuiltinHintProcessor` now supports the following hint:

    ```python
        ids.quad_bit = (
            8 * ((ids.scalar_v >> ids.m) & 1)
            + 4 * ((ids.scalar_u >> ids.m) & 1)
            + 2 * ((ids.scalar_v >> (ids.m - 1)) & 1)
            + ((ids.scalar_u >> (ids.m - 1)) & 1)
        )
    ```

* Add missing hint on cairo_secp lib [#1003](https://github.com/lambdaclass/cairo-vm/pull/1003):

    `BuiltinHintProcessor` now supports the following hint:

    ```python
        from starkware.cairo.common.cairo_secp.secp_utils import pack

        x = pack(ids.x, PRIME) % SECP_P
    ```

* Add missing hint on cairo_secp lib [#996](https://github.com/lambdaclass/cairo-vm/pull/996):

    `BuiltinHintProcessor` now supports the following hint:

    ```python
        from starkware.python.math_utils import div_mod
        value = x_inv = div_mod(1, x, SECP_P)
    ```

* Add missing hints on cairo_secp lib [#994](https://github.com/lambdaclass/cairo-vm/pull/994):

    `BuiltinHintProcessor` now supports the following hints:

    ```python
        from starkware.cairo.common.cairo_secp.secp_utils import pack
        from starkware.python.math_utils import div_mod, safe_div

        a = pack(ids.a, PRIME)
        b = pack(ids.b, PRIME)
        value = res = div_mod(a, b, N)
    ```

    ```python
        value = k_plus_one = safe_div(res * b - a, N) + 1
    ```

* Add missing hint on cairo_secp lib [#992](https://github.com/lambdaclass/cairo-vm/pull/992):

    `BuiltinHintProcessor` now supports the following hint:

    ```python
        from starkware.cairo.common.cairo_secp.secp_utils import pack

        q, r = divmod(pack(ids.val, PRIME), SECP_P)
        assert r == 0, f"verify_zero: Invalid input {ids.val.d0, ids.val.d1, ids.val.d2}."
        ids.q = q % PRIME
    ```

* Add missing hint on cairo_secp lib [#990](https://github.com/lambdaclass/cairo-vm/pull/990):

    `BuiltinHintProcessor` now supports the following hint:

    ```python
        from starkware.cairo.common.cairo_secp.secp_utils import pack

        slope = pack(ids.slope, PRIME)
        x = pack(ids.point.x, PRIME)
        y = pack(ids.point.y, PRIME)

        value = new_x = (pow(slope, 2, SECP_P) - 2 * x) % SECP_P
    ```

* Add missing hint on cairo_secp lib [#989](https://github.com/lambdaclass/cairo-vm/pull/989):

    `BuiltinHintProcessor` now supports the following hint:

    ```python
        from starkware.cairo.common.cairo_secp.secp_utils import SECP_P
        q, r = divmod(pack(ids.val, PRIME), SECP_P)
        assert r == 0, f"verify_zero: Invalid input {ids.val.d0, ids.val.d1, ids.val.d2}."
        ids.q = q % PRIME
    ```

* Add missing hint on cairo_secp lib [#986](https://github.com/lambdaclass/cairo-vm/pull/986):

    `BuiltinHintProcessor` now supports the following hint:

    ```python
        from starkware.cairo.common.cairo_secp.secp_utils import SECP_P, pack
        from starkware.python.math_utils import div_mod

        # Compute the slope.
        x = pack(ids.pt.x, PRIME)
        y = pack(ids.pt.y, PRIME)
        value = slope = div_mod(3 * x ** 2, 2 * y, SECP_P)
    ```

* Add missing hint on cairo_secp lib [#984](https://github.com/lambdaclass/cairo-vm/pull/984):

    `BuiltinHintProcessor` now supports the following hint:

    ```python
        from starkware.cairo.common.cairo_secp.secp_utils import SECP_P, pack
        from starkware.python.math_utils import div_mod

        # Compute the slope.
        x0 = pack(ids.pt0.x, PRIME)
        y0 = pack(ids.pt0.y, PRIME)
        x1 = pack(ids.pt1.x, PRIME)
        y1 = pack(ids.pt1.y, PRIME)
        value = slope = div_mod(y0 - y1, x0 - x1, SECP_P)
    ```

* Implement hints on uint384 lib (Part 2) [#971](https://github.com/lambdaclass/cairo-vm/pull/971)

    `BuiltinHintProcessor` now supports the following hint:

    ```python
        memory[ap] = 1 if 0 <= (ids.a.d2 % PRIME) < 2 ** 127 else 0
    ```

 * Add alternative hint code for hint on _block_permutation used by 0.10.3 whitelist [#958](https://github.com/lambdaclass/cairo-vm/pull/958)

     `BuiltinHintProcessor` now supports the following hint:

    ```python
        from starkware.cairo.common.keccak_utils.keccak_utils import keccak_func
        _keccak_state_size_felts = int(ids.KECCAK_STATE_SIZE_FELTS)
        assert 0 <= _keccak_state_size_felts < 100

        output_values = keccak_func(memory.get_range(
            ids.keccak_ptr - _keccak_state_size_felts, _keccak_state_size_felts))
        segments.write_arg(ids.keccak_ptr, output_values)
    ```

* Make  hints code `src/hint_processor/builtin_hint_processor/hint_code.rs` public [#988](https://github.com/lambdaclass/cairo-vm/pull/988)

* Implement hints on uint384 lib (Part 1) [#960](https://github.com/lambdaclass/cairo-vm/pull/960)

    `BuiltinHintProcessor` now supports the following hints:

    ```python
        def split(num: int, num_bits_shift: int, length: int):
        a = []
        for _ in range(length):
            a.append( num & ((1 << num_bits_shift) - 1) )
            num = num >> num_bits_shift
        return tuple(a)

        def pack(z, num_bits_shift: int) -> int:
            limbs = (z.d0, z.d1, z.d2)
            return sum(limb << (num_bits_shift * i) for i, limb in enumerate(limbs))

        a = pack(ids.a, num_bits_shift = 128)
        div = pack(ids.div, num_bits_shift = 128)
        quotient, remainder = divmod(a, div)

        quotient_split = split(quotient, num_bits_shift=128, length=3)
        assert len(quotient_split) == 3

        ids.quotient.d0 = quotient_split[0]
        ids.quotient.d1 = quotient_split[1]
        ids.quotient.d2 = quotient_split[2]

        remainder_split = split(remainder, num_bits_shift=128, length=3)
        ids.remainder.d0 = remainder_split[0]
        ids.remainder.d1 = remainder_split[1]
        ids.remainder.d2 = remainder_split[2]
    ```

    ```python
        ids.low = ids.a & ((1<<128) - 1)
        ids.high = ids.a >> 128
    ```

    ```python
            sum_d0 = ids.a.d0 + ids.b.d0
        ids.carry_d0 = 1 if sum_d0 >= ids.SHIFT else 0
        sum_d1 = ids.a.d1 + ids.b.d1 + ids.carry_d0
        ids.carry_d1 = 1 if sum_d1 >= ids.SHIFT else 0
        sum_d2 = ids.a.d2 + ids.b.d2 + ids.carry_d1
        ids.carry_d2 = 1 if sum_d2 >= ids.SHIFT else 0
    ```

    ```python
        from starkware.python.math_utils import isqrt

        def split(num: int, num_bits_shift: int, length: int):
            a = []
            for _ in range(length):
                a.append( num & ((1 << num_bits_shift) - 1) )
                num = num >> num_bits_shift
            return tuple(a)

        def pack(z, num_bits_shift: int) -> int:
            limbs = (z.d0, z.d1, z.d2)
            return sum(limb << (num_bits_shift * i) for i, limb in enumerate(limbs))

        a = pack(ids.a, num_bits_shift=128)
        root = isqrt(a)
        assert 0 <= root < 2 ** 192
        root_split = split(root, num_bits_shift=128, length=3)
        ids.root.d0 = root_split[0]
        ids.root.d1 = root_split[1]
        ids.root.d2 = root_split[2]
    ```

* Re-export the `cairo-felt` crate as `cairo_vm::felt` [#981](https://github.com/lambdaclass/cairo-vm/pull/981)
  * Removes the need of explicitly importing `cairo-felt` in downstream projects
  and helps ensure there is no version mismatch caused by that

* Implement hint on `uint256_mul_div_mod`[#957](https://github.com/lambdaclass/cairo-vm/pull/957)

    `BuiltinHintProcessor` now supports the following hint:

    ```python
    a = (ids.a.high << 128) + ids.a.low
    b = (ids.b.high << 128) + ids.b.low
    div = (ids.div.high << 128) + ids.div.low
    quotient, remainder = divmod(a * b, div)

    ids.quotient_low.low = quotient & ((1 << 128) - 1)
    ids.quotient_low.high = (quotient >> 128) & ((1 << 128) - 1)
    ids.quotient_high.low = (quotient >> 256) & ((1 << 128) - 1)
    ids.quotient_high.high = quotient >> 384
    ids.remainder.low = remainder & ((1 << 128) - 1)
    ids.remainder.high = remainder >> 128"
    ```

    Used by the common library function `uint256_mul_div_mod`

#### [0.3.0-rc1] - 2023-04-13
* Derive Deserialize for ExecutionResources [#922](https://github.com/lambdaclass/cairo-vm/pull/922)
* Remove builtin names from VirtualMachine.builtin_runners [#921](https://github.com/lambdaclass/cairo-vm/pull/921)
* Implemented hints on common/ec.cairo [#888](https://github.com/lambdaclass/cairo-vm/pull/888)
* Changed `Memory.insert` argument types [#902](https://github.com/lambdaclass/cairo-vm/pull/902)
* feat: implemented `Deserialize` on Program by changing builtins field type to enum [#896](https://github.com/lambdaclass/cairo-vm/pull/896)
* Effective size computation from the VM exposed [#887](https://github.com/lambdaclass/cairo-vm/pull/887)
* Wasm32 Support! [#828](https://github.com/lambdaclass/cairo-vm/pull/828), [#893](https://github.com/lambdaclass/cairo-vm/pull/893)
* `MathError` added for math operation [#855](https://github.com/lambdaclass/cairo-vm/pull/855)
* Check for overflows in relocatable operations [#859](https://github.com/lambdaclass/cairo-vm/pull/859)
* Use `Relocatable` instead of `&MaybeRelocatable` in `load_data` and `get_range`[#860](https://github.com/lambdaclass/cairo-vm/pull/860) [#867](https://github.com/lambdaclass/cairo-vm/pull/867)
* Memory-related errors moved to `MemoryError` [#854](https://github.com/lambdaclass/cairo-vm/pull/854)
    * Removed unused error variants
    * Moved memory-related error variants to `MemoryError`
    * Changed memory getters to return `MemoryError` instead of `VirtualMachineError`
    * Changed all memory-related errors in hint from `HintError::Internal(VmError::...` to `HintError::Memory(MemoryError::...`
* feat: Builder pattern for `VirtualMachine` [#820](https://github.com/lambdaclass/cairo-vm/pull/820)
* Simplified `Memory::get` return type to `Option` [#852](https://github.com/lambdaclass/cairo-vm/pull/852)
* Improved idenitifier variable error handling [#851](https://github.com/lambdaclass/cairo-vm/pull/851)
* `CairoRunner::write_output` now prints missing and relocatable values [#853](https://github.com/lambdaclass/cairo-vm/pull/853)
* `VirtualMachineError::FailedToComputeOperands` error message expanded [#848](https://github.com/lambdaclass/cairo-vm/pull/848)
* Builtin names made public [#849](https://github.com/lambdaclass/cairo-vm/pull/849)
* `secure_run` flag moved to `CairoRunConfig` struct [#832](https://github.com/lambdaclass/cairo-vm/pull/832)
* `vm_core` error types revised and iimplemented `AddAssign` for `Relocatable` [#837](https://github.com/lambdaclass/cairo-vm/pull/837)
* `to_bigint` and `to_biguint` deprecated [#757](https://github.com/lambdaclass/cairo-vm/pull/757)
* `Memory` moved into `MemorySegmentManager` [#830](https://github.com/lambdaclass/cairo-vm/pull/830)
    * To reduce the complexity of the VM's memory and enforce proper usage (as the memory and its segment manager are now a "unified" entity)
    * Removed `memory` field from `VirtualMachine`
    * Added `memory` field to `MemorySegmentManager`
    * Removed `Memory` argument from methods where `MemorySegmentManager` is also an argument
    * Added test macro `segments` (an extension of the `memory` macro)
* `Display` trait added to Memory struct [#812](https://github.com/lambdaclass/cairo-vm/pull/812)
* feat: Extensible VirtualMachineError and removed PartialEq trait [#783](https://github.com/lambdaclass/cairo-vm/pull/783)
    * `VirtualMachineError::Other(anyhow::Error)` was added to allow to returning custom errors when using `cairo-vm`
    * The `PartialEq` trait was removed from the `VirtualMachineError` enum
* VM hooks added as a conditional feature [#761](https://github.com/lambdaclass/cairo-vm/pull/761)
    * Cairo-vm based testing tools such as cairo-foundry or those built by FuzzingLabs need access to the state of the VM at specific points during the execution.
    * This PR adds the possibility for users of the cairo-vm lib to execute their custom additional code during the program execution.
    * The Rust "feature" mechanism was used in order to guarantee that this ability is only available when the lib user needs it, and is not compiled when it's not required.
    * Three hooks were created:
        * before the first step
        * before each step
        * after each step
* ExecutionResource operations: add and substract [#774](https://github.com/lambdaclass/cairo-vm/pull/774), multiplication [#908](https://github.com/lambdaclass/cairo-vm/pull/908) , and `AddAssign` [#914](https://github.com/lambdaclass/cairo-vm/pull/914)

* Move `Memory` into `MemorySegmentManager` [#830](https://github.com/lambdaclass/cairo-vm/pull/830)
    * Structural changes:
        * Remove `memory: Memory` field from `VirtualMachine`
        * Add `memory: Memory` field to `MemorySegmentManager`
    * As a result of this, multiple public methods' signatures changed:
        * `BuiltinRunner` (and its inner enum types):
            * `initialize_segments(&mut self, segments: &mut MemorySegmentManager, memory: &mut Memory)` -> `initialize_segments(&mut self, segments: &mut MemorySegmentManager)`
            * `final_stack(&mut self, segments: &MemorySegmentManager, memory: &Memory, stack_pointer: Relocatable) -> Result<Relocatable, RunnerError>` -> `final_stack(&mut self, segments: &MemorySegmentManager, stack_pointer: Relocatable) -> Result<Relocatable, RunnerError>`
        * `MemorySegmentManager`
            * `add(&mut self, memory: &mut Memory) -> Relocatable` -> `add(&mut self) -> Relocatable`
            * `add_temporary_segment(&mut self, memory: &mut Memory) -> Relocatable` -> `add_temporary_segment(&mut self) -> Relocatable`
            * `load_data(&mut self, memory: &mut Memory, ptr: &MaybeRelocatable, data: &Vec<MaybeRelocatable>) -> Result<MaybeRelocatable, MemoryError>` -> `load_data(&mut self, ptr: &MaybeRelocatable, data: &Vec<MaybeRelocatable>) -> Result<MaybeRelocatable, MemoryError>`
            * `compute_effective_sizes(&mut self, memory: &Memory) -> &Vec<usize>` -> `compute_effective_sizes(&mut self) -> &Vec<usize>`
            * `gen_arg(&mut self, arg: &dyn Any, memory: &mut Memory) -> Result<MaybeRelocatable, VirtualMachineError>` -> `gen_arg(&mut self, arg: &dyn Any) -> Result<MaybeRelocatable, VirtualMachineError>`
            * `gen_cairo_arg(&mut self, arg: &CairoArg, memory: &mut Memory) -> Result<MaybeRelocatable, VirtualMachineError>` -> `gen_cairo_arg(&mut self, arg: &CairoArg) -> Result<MaybeRelocatable, VirtualMachineError>`
            * `write_arg(&mut self, memory: &mut Memory, ptr: &Relocatable, arg: &dyn Any) -> Result<MaybeRelocatable, MemoryError>` -> `write_arg(&mut self, ptr: &Relocatable, arg: &dyn Any) -> Result<MaybeRelocatable, MemoryError>`

* Refactor `Memory::relocate memory` [#784](https://github.com/lambdaclass/cairo-vm/pull/784)
    * Bugfixes:
        * `Memory::relocate_memory` now moves data in the temporary memory relocated by a relocation rule to the real memory
    * Aditional Notes:
        * When relocating temporary memory produces clashes with pre-existing values in the real memory, an InconsistentMemory error is returned instead of keeping the last inserted value. This differs from the original implementation.

* Restrict addresses to Relocatable + fix some error variants used in signature.rs [#792](https://github.com/lambdaclass/cairo-vm/pull/792)
    * Public Api Changes:
        * Change `ValidationRule` inner type to `Box<dyn Fn(&Memory, &Relocatable) -> Result<Vec<Relocatable>, MemoryError>>`.
        * Change `validated_addresses` field of `Memory` to `HashSet<Relocatable>`.
        * Change `validate_memory_cell(&mut self, address: &MaybeRelocatable) -> Result<(), MemoryError>` to `validate_memory_cell(&mut self, addr: &Relocatable) -> Result<(), MemoryError>`.

* Add `VmException` to `CairoRunner::run_from_entrypoint`[#775](https://github.com/lambdaclass/cairo-vm/pull/775)
    * Public Api Changes:
        * Change error return type of `CairoRunner::run_from_entrypoint` to `CairoRunError`.
        * Convert `VirtualMachineError`s outputed during the vm run to `VmException` in `CairoRunner::run_from_entrypoint`.
        * Make `VmException` fields public

* Fix `BuiltinRunner::final_stack` and remove quick fix [#778](https://github.com/lambdaclass/cairo-vm/pull/778)
    * Public Api changes:
        * Various changes to public `BuiltinRunner` method's signatures:
            * `final_stack(&self, vm: &VirtualMachine, pointer: Relocatable) -> Result<(Relocatable, usize), RunnerError>` to `final_stack(&mut self, segments: &MemorySegmentManager, memory: &Memory, pointer: Relocatable) -> Result<Relocatable,RunnerError>`.
            * `get_used_cells(&self, vm: &VirtualMachine) -> Result<usize, MemoryError>` to  `get_used_cells(&self, segments: &MemorySegmentManager) -> Result<usize, MemoryError>`.
            * `get_used_instances(&self, vm: &VirtualMachine) -> Result<usize, MemoryError>` to `get_used_instances(&self, segments: &MemorySegmentManager) -> Result<usize, MemoryError>`.
    * Bugfixes:
        * `BuiltinRunner::final_stack` now updates the builtin's stop_ptr instead of returning it. This replaces the bugfix on PR #768.

#### [0.1.3] - 2023-01-26
* Add secure_run flag + integrate verify_secure_runner into cairo-run [#771](https://github.com/lambdaclass/cairo-vm/pull/777)
    * Public Api changes:
        * Add command_line argument `secure_run`
        * Add argument `secure_run: Option<bool>` to `cairo_run`
        * `verify_secure_runner` is now called inside `cairo-run` when `secure_run` is set to true or when it not set and the run is not on `proof_mode`
    * Bugfixes:
        * `EcOpBuiltinRunner::deduce_memory_cell` now checks that both points are on the curve instead of only the first one
        * `EcOpBuiltinRunner::deduce_memory_cell` now returns the values of the point coordinates instead of the indices when a `PointNotOnCurve` error is returned

* Refactor `Refactor verify_secure_runner` [#768](https://github.com/lambdaclass/cairo-vm/pull/768)
    * Public Api changes:
        * Remove builtin name from the return value of `BuiltinRunner::get_memory_segment_addresses`
        * Simplify the return value of `CairoRunner::get_builtin_segments_info` to `Vec<(usize, usize)>`
        * CairoRunner::read_return_values now receives a mutable reference to VirtualMachine
    * Bugfixes:
        * CairoRunner::read_return_values now updates the `stop_ptr` of each builtin after calling `BuiltinRunner::final_stack`

* Use CairoArg enum instead of Any in CairoRunner::run_from_entrypoint [#686](https://github.com/lambdaclass/cairo-vm/pull/686)
    * Public Api changes:
        * Remove `Result` from `MaybeRelocatable::mod_floor`, it now returns a `MaybeRelocatable`
        * Add struct `CairoArg`
        * Change `arg` argument of `CairoRunner::run_from_entrypoint` from `Vec<&dyn Any>` to `&[&CairoArg]`
        * Remove argument `typed_args` from `CairoRunner::run_from_entrypoint`
        * Remove no longer used method `gen_typed_arg` from `VirtualMachine` & `MemorySegmentManager`
        * Add methods `MemorySegmentManager::gen_cairo_arg` & `MemorySegmentManager::write_simple_args` as typed counterparts to `MemorySegmentManager::gen_arg` & `MemorySegmentManager::write_arg`

#### [0.1.1] - 2023-01-11

* Add input file contents to traceback [#666](https://github.com/lambdaclass/cairo-vm/pull/666/files)
    * Public Api changes:
        * `VirtualMachineError` enum variants containing `MaybeRelocatable` and/or `Relocatable` values now use the `Display` format instead of `Debug` in their `Display` implementation
        * `get_traceback` now adds the source code line to each traceback entry
* Use hint location instead of instruction location when building VmExceptions from hint failure [#673](https://github.com/lambdaclass/cairo-vm/pull/673/files)
    * Public Api changes:
        * `hints` field added to `InstructionLocation`
        * `Program.instruction_locations` type changed from `Option<HashMap<usize, Location>>` to `Option<HashMap<usize, InstructionLocation>>`
        * `VirtualMachineError`s produced by `HintProcessor::execute_hint()` will be wrapped in a `VirtualMachineError::Hint` error containing their hint_index
        * `get_location()` now receives an an optional usize value `hint_index`, used to obtain hint locations
* Default implementation of compile_hint [#680](https://github.com/lambdaclass/cairo-vm/pull/680)
    * Internal changes:
        * Make the `compile_hint` implementation which was in the `BuiltinHintProcessor` the default implementation in the trait.
* Add new error type `HintError` [#676](https://github.com/lambdaclass/cairo-vm/pull/676)
    * Public Api changes:
        * `HintProcessor::execute_hint()` now returns a `HintError` instead of a `VirtualMachineError`
        * Helper functions on `hint_processor_utils.rs` now return a `HintError`
* Change the Dictionary used in dict hints to store MaybeRelocatable instead of BigInt [#687](https://github.com/lambdaclass/cairo-vm/pull/687)
    * Public Api changes:
        * `DictManager`, its dictionaries, and all dict module hints implemented in rust now use `MaybeRelocatable` for keys and values instead of `BigInt`
        * Add helper functions that allow extracting ids variables as `MaybeRelocatable`: `get_maybe_relocatable_from_var_name` & `get_maybe_relocatable_from_reference`
        * Change inner value type of dict-related `HintError` variants to `MaybeRelocatable`

* Implement `substitute_error_message_attribute_references` [#689] (https://github.com/lambdaclass/cairo-vm/pull/689)
    * Public Api changes:
        * Remove `error_message_attributes` field from `VirtualMachine`, and `VirtualMachine::new`
        * Add `flow_tracking_data` field to `Attribute`
        * `get_error_attr_value` now replaces the references in the error message with the corresponding cairo values.
        * Remove duplicated handling of error attribute messages leading to duplicated into in the final error display.
* Fix multiplicative inverse bug [#697](https://github.com/lambdaclass/cairo-vm/pull/697) [#698](https://github.com/lambdaclass/cairo-vm/pull/698). The VM was using integer division rather than prime field inverse when deducing `op0` or `op1` for the multiplication opcode

#### [0.1.0] - 2022-12-30
* Add traceback to VmException [#657](https://github.com/lambdaclass/cairo-vm/pull/657)
    * Public API changes:
        * `traceback` field added to `VmException` struct
        * `pub fn from_vm_error(runner: &CairoRunner, error: VirtualMachineError, pc: usize) -> Self` is now `pub fn from_vm_error(runner: &CairoRunner, vm: &VirtualMachine, error: VirtualMachineError) -> Self`
        * `pub fn get_location(pc: &usize, runner: &CairoRunner) -> Option<Location>` is now `pub fn get_location(pc: usize, runner: &CairoRunner) -> Option<Location>`
        * `pub fn decode_instruction(encoded_instr: i64, mut imm: Option<BigInt>) -> Result<instruction::Instruction, VirtualMachineError>` is now `pub fn decode_instruction(encoded_instr: i64, mut imm: Option<&BigInt>) -> Result<instruction::Instruction, VirtualMachineError>`
        * `VmException` fields' string format now mirrors their cairo-lang counterparts.<|MERGE_RESOLUTION|>--- conflicted
+++ resolved
@@ -2,11 +2,9 @@
 
 #### Upcoming Changes
 
-<<<<<<< HEAD
 * feat: Add `print_output` flag to `cairo-1` crate [#1575] (https://github.com/lambdaclass/cairo-vm/pull/1575)
-=======
+
 * feat: Add `cairo_pie_output` flag to `cairo1-run` [#1581] (https://github.com/lambdaclass/cairo-vm/pull/1581)
->>>>>>> 826e72c6
 
 * feat: Add `cairo_pie_output` flag to `cairo_vm_cli` [#1578] (https://github.com/lambdaclass/cairo-vm/pull/1578)
   * Fix serialization of CairoPie to be fully compatible with the python version
