--- conflicted
+++ resolved
@@ -2,14 +2,12 @@
 
 #### Upcoming Changes
 
-<<<<<<< HEAD
 * fix(BREAKING): Remove unsafe impl of `Add<usize> for &'a Relocatable`[#1718](https://github.com/lambdaclass/cairo-vm/pull/1718)
-=======
+
 * fix(BREAKING): Handle triple dereference references[#1708](https://github.com/lambdaclass/cairo-vm/pull/1708)
   * Replace `ValueAddress` boolean field `dereference` with boolean fields `outer_dereference` & `inner_dereference`
   * Replace `HintReference` boolean field `dereference` with boolean fields `outer_dereference` & `inner_dereference`
   * Reference parsing now handles the case of dereferences inside the cast. Aka references of type `cast([A + B], type)` such as `cast([[fp + 2] + 2], felt)`.
->>>>>>> b05b5414
 
 * Bump `starknet-types-core` version + Use the lib's pedersen hash [#1692](https://github.com/lambdaclass/cairo-vm/pull/1692)
 
