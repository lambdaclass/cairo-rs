## Cairo-VM Changelog

#### Upcoming Changes

#### [0.8.6] - 2023-8-11

<<<<<<< HEAD
* feat: Implement `CairoRunner.get_cairo_pie`[#1375](https://github.com/lambdaclass/cairo-vm/pull/1375/files)
=======
* fix: Fix div_mod [#1383](https://github.com/lambdaclass/cairo-vm/pull/1383)

  * Fixes `div_mod` function so that it behaves like the cairo-lang version
  * Various functions in the `math_utils` crate can now return a `MathError` : `div_mod`, `ec_add`, `line_slope`, `ec_double`, `ec_double_slope`.
  * Fixes `UINT256_MUL_INV_MOD_P` hint so that it behaves like the python code.
>>>>>>> f09766cf

* fix: Handle error in hint `UINT256_MUL_DIV_MOD` when divides by zero [#1367](https://github.com/lambdaclass/cairo-vm/pull/1367)

* Add HintError::SyscallError and VmErrors::HINT_ERROR_STR constant [#1357](https://github.com/lambdaclass/cairo-rs/pull/1357)

* feat: make *arbitrary* feature also enable a `proptest::arbitrary::Arbitrary` implementation for `Felt252` [#1355](https://github.com/lambdaclass/cairo-vm/pull/1355)

* fix: correctly display invalid signature error message [#1361](https://github.com/lambdaclass/cairo-vm/pull/1361)

#### [0.8.5] - 2023-7-31

* fix: `Program` comparison depending on `hints_ranges` ordering [#1351](https://github.com/lambdaclass/cairo-rs/pull/1351)

* feat: implement the `--air_public_input` flag to the runner for outputting public inputs into a file [#1268](https://github.com/lambdaclass/cairo-rs/pull/1268)

* fix: CLI errors bad formatting and handling

* perf: replace insertion with bit-setting in validated addresses [#1208](https://github.com/lambdaclass/cairo-vm/pull/1208)

* fix: return error when a parsed hint's PC is invalid [#1340](https://github.com/lambdaclass/cairo-vm/pull/1340)

* chore(deps): bump _cairo-lang_ dependencies to v2.1.0-rc2 [#1345](https://github.com/lambdaclass/cairo-vm/pull/1345)

* chore(examples): remove _wee_alloc_ dependency from _wasm-demo_ example and _ensure-no_std_ dummy crate [#1337](https://github.com/lambdaclass/cairo-vm/pull/1337)

* docs: improved crate documentation [#1334](https://github.com/lambdaclass/cairo-vm/pull/1334)

* chore!: made `deserialize_utils` module private [#1334](https://github.com/lambdaclass/cairo-vm/pull/1334)
  BREAKING:
  * `deserialize_utils` is no longer exported
  * functions `maybe_add_padding`, `parse_value`, and `take_until_unbalanced` are no longer exported
  * `ReferenceParseError` is no more

* perf: changed `ok_or` usage for `ok_or_else` in expensive cases [#1332](https://github.com/lambdaclass/cairo-vm/pull/1332)

* feat: updated the old WASM example and moved it to [`examples/wasm-demo`](examples/wasm-demo/) [#1315](https://github.com/lambdaclass/cairo-vm/pull/1315)

* feat(fuzzing): add `arbitrary` feature to enable arbitrary derive in `Program` and `CairoRunConfig` [#1306](https://github.com/lambdaclass/cairo-vm/pull/1306) [#1330](https://github.com/lambdaclass/cairo-vm/pull/1330)

* perf: remove pointless iterator from rc limits tracking [#1316](https://github.com/lambdaclass/cairo-vm/pull/1316)

* feat(felt): add `from_bytes_le` and `from_bytes_ne` methods to `Felt252` [#1326](https://github.com/lambdaclass/cairo-vm/pull/1326)

* perf: change `Program::shared_program_data::hints` from `HashMap<usize, Vec<Box<dyn Any>>>` to `Vec<Box<dyn Any>>` and refer to them as ranges stored in a `Vec<_>` indexed by PC with run time reductions of up to 12% [#931](https://github.com/lambdaclass/cairo-vm/pull/931)
  BREAKING:
  * `get_hint_dictionary(&self, &[HintReference], &mut dyn HintProcessor) -> Result<HashMap<usize, Vec<Box<dyn Any>>, VirtualMachineError>` ->
    `get_hint_data(self, &[HintReference], &mut dyn HintProcessor) -> Result<Vec<Box<dyn Any>, VirtualMachineError>`
  * Hook methods receive `&[Box<dyn Any>]` rather than `&HashMap<usize, Vec<Box<dyn Any>>>`

#### [0.8.4] 
**YANKED**

#### [0.8.3]
**YANKED**

#### [0.8.2] - 2023-7-10

* chore: update dependencies, particularly lamdaworks 0.1.2 -> 0.1.3 [#1323](https://github.com/lambdaclass/cairo-vm/pull/1323)

* fix: fix `UINT256_MUL_DIV_MOD` hint [#1320](https://github.com/lambdaclass/cairo-vm/pull/1320)

* feat: add dependency installation script `install.sh` [#1298](https://github.com/lambdaclass/cairo-vm/pull/1298)

* fix: specify resolver version 2 in the virtual workspace's manifest [#1311](https://github.com/lambdaclass/cairo-vm/pull/1311)

* feat: add `lambdaworks-felt` feature to `cairo-vm-cli` [#1308](https://github.com/lambdaclass/cairo-vm/pull/1308)

* chore: update dependencies, particularly clap 3.2 -> 4.3 [#1309](https://github.com/lambdaclass/cairo-vm/pull/1309)
  * this removes dependency on _atty_, that's no longer mantained

* chore: remove unused dependencies [#1307](https://github.com/lambdaclass/cairo-vm/pull/1307)
  * rand_core
  * serde_bytes
  * rusty-hook (_dev-dependency_)

* chore: bump `cairo-lang-starknet` and `cairo-lang-casm` dependencies to 2.0.0 [#1313](https://github.com/lambdaclass/cairo-vm/pull/1313)

#### [0.8.1] - 2023-6-29

* chore: change mentions of *cairo-rs-py* to *cairo-vm-py* [#1296](https://github.com/lambdaclass/cairo-vm/pull/1296)

* rename github repo from https://github.com/lambdaclass/cairo-rs to https://github.com/lambdaclass/cairo-vm [#1289](https://github.com/lambdaclass/cairo-vm/pull/1289)

* fix(security): avoid OOM crashes when programs jump to very high invalid addresses [#1285](https://github.com/lambdaclass/cairo-vm/pull/1285)

* fix: add `to_bytes_be` to the felt when `lambdaworks-felt` feature is active [#1290](https://github.com/lambdaclass/cairo-vm/pull/1290)

* chore: mark `modpow` and `to_signed_bytes_le` as *deprecated* [#1290](https://github.com/lambdaclass/cairo-vm/pull/1290)

* fix: bump *lambdaworks-math* to latest version, that fixes no-std support [#1293](https://github.com/lambdaclass/cairo-vm/pull/1293)

* build: remove dependency to `thiserror` (use `thiserror-no-std/std` instead)

* chore: use LambdaWorks' implementation of bit operations for `Felt252` [#1291](https://github.com/lambdaclass/cairo-vm/pull/1291)

* update `cairo-lang-starknet` and `cairo-lang-casm` dependencies to v2.0.0-rc6 [#1299](https://github.com/lambdaclass/cairo-vm/pull/1299)

#### [0.8.0] - 2023-6-26

* feat: Add feature `lambdaworks-felt` to `felt` & `cairo-vm` crates [#1281](https://github.com/lambdaclass/cairo-vm/pull/1281)

    Changes under this feature:
  * `Felt252` now uses *LambdaWorks*' `FieldElement` internally
  * BREAKING: some methods of `Felt252` were removed, namely: `modpow` and `to_signed_bytes_le`

#### [0.7.0] - 2023-6-26

* BREAKING: Integrate `RunResources` logic into `HintProcessor` trait [#1274](https://github.com/lambdaclass/cairo-vm/pull/1274)
  * Rename trait `HintProcessor` to `HintProcessorLogic`
  * Add trait `ResourceTracker`
  * Trait `HintProcessor` is now `HintProcessor: HintProcessorLogic + ResourceTracker`
  * `BuiltinHintProcessor::new` & `Cairo1HintProcessor::new` now receive the argumet `run_resources: RunResources`
  * `HintProcessorLogic::execute_hint` no longer receives `run_resources: &mut RunResources`
  * Remove argument `run_resources: &mut RunResources` from `CairoRunner::run_until_pc` & `CairoRunner::run_from_entrypoint`

* build: remove unused implicit features from cairo-vm [#1266](https://github.com/lambdaclass/cairo-vm/pull/1266)


#### [0.6.1] - 2023-6-23

* fix: updated the `custom_hint_example` and added it to the workspace [#1258](https://github.com/lambdaclass/cairo-vm/pull/1258)

* Add path to cairo-vm README.md [#1276](https://github.com/lambdaclass/cairo-vm/pull/1276)

* fix: change error returned when subtracting two `MaybeRelocatable`s to better reflect the cause [#1271](https://github.com/lambdaclass/cairo-vm/pull/1271)

* fix: CLI error message when using --help [#1270](https://github.com/lambdaclass/cairo-vm/pull/1270)

#### [0.6.0] - 2023-6-18

* fix: `dibit` hint no longer fails when called with an `m` of zero [#1247](https://github.com/lambdaclass/cairo-vm/pull/1247)

* fix(security): avoid denial of service on malicious input exploiting the scientific notation parser [#1239](https://github.com/lambdaclass/cairo-vm/pull/1239)

* BREAKING: Change `RunResources` usage:
    * Modify field type `RunResources.n_steps: Option<usize>,`
    
    * Public Api Changes:
        *  CairoRunner::run_until_pc: Now receive a `&mut RunResources` instead of an `&mut Option<RunResources>`
        *  CairoRunner::run_from_entrypoint: Now receive a `&mut RunResources` instead of an `&mut Option<RunResources>`
        * VirtualMachine::Step: Add `&mut RunResources` as input
        * Trait HintProcessor::execute_hint: Add  `&mut RunResources` as an input 

* perf: accumulate `min` and `max` instruction offsets during run to speed up range check [#1080](https://github.com/lambdaclass/cairo-vm/pull/)
  BREAKING: `Cairo_runner::get_perm_range_check_limits` no longer returns an error when called without trace enabled, as it no longer depends on it

* perf: process reference list on `Program` creation only [#1214](https://github.com/lambdaclass/cairo-vm/pull/1214)
  Also keep them in a `Vec<_>` instead of a `HashMap<_, _>` since it will be continuous anyway.
  BREAKING:
  * `HintProcessor::compile_hint` now receies a `&[HintReference]` rather than `&HashMap<usize, HintReference>`
  * Public `CairoRunner::get_reference_list` has been removed

* BREAKING: Add no_std compatibility to cairo-vm (cairo-1-hints feature still not supported)
    * Move the vm to its own directory and crate, different from the workspace [#1215](https://github.com/lambdaclass/cairo-vm/pull/1215)

    * Add an `ensure_no_std` crate that the CI will use to check that new changes don't revert `no_std` support [#1215](https://github.com/lambdaclass/cairo-vm/pull/1215) [#1232](https://github.com/lambdaclass/cairo-vm/pull/1232) 

    * replace the use of `num-prime::is_prime` by a custom implementation, therefore restoring `no_std` compatibility [#1238](https://github.com/lambdaclass/cairo-vm/pull/1238)

#### [0.5.2] - 2023-6-12

* BREAKING: Compute `ExecutionResources.n_steps` without requiring trace [#1222](https://github.com/lambdaclass/cairo-vm/pull/1222)

  * `CairoRunner::get_execution_resources` return's `n_steps` field value is now set to `vm.current_step` instead of `0` if both `original_steps` and `trace` are set to `None`

* Add `RunResources::get_n_steps` method [#1225](https://github.com/lambdaclass/cairo-vm/pull/1225)

* refactor: simplify `mem_eq`

* fix: pin Cairo compiler version [#1220](https://github.com/lambdaclass/cairo-vm/pull/1220)

* perf: make `inner_rc_bound` a constant, improving performance of the range-check builtin

* fix: substraction of `MaybeRelocatable` always behaves as signed [#1218](https://github.com/lambdaclass/cairo-vm/pull/1218)

#### [0.5.1] - 2023-6-7

* fix: fix overflow for `QUAD_BIT` and `DI_BIT` hints [#1209](https://github.com/lambdaclass/cairo-vm/pull/1209)
  Fixes [#1205](https://github.com/lambdaclass/cairo-vm/issue/1205)

* fix: fix hints `UINT256_UNSIGNED_DIV_REM` && `UINT256_EXPANDED_UNSIGNED_DIV_REM` [#1203](https://github.com/lambdaclass/cairo-vm/pull/1203)

* bugfix: fix deserialization of scientific notation with fractional values [#1202](https://github.com/lambdaclass/cairo-vm/pull/1202)

* feat: implement `mem_eq` function to test for equality of two ranges in memory [#1198](https://github.com/lambdaclass/cairo-vm/pull/1198)

* perf: use `mem_eq` in `set_add` [#1198](https://github.com/lambdaclass/cairo-vm/pull/1198)

* feat: wrap big variants of `HintError`, `VirtualMachineError`, `RunnerError`, `MemoryError`, `MathError`, `InsufficientAllocatedCellsError` in `Box` [#1193](https://github.com/lambdaclass/cairo-vm/pull/1193)
  * BREAKING: all tuple variants of `HintError` with a single `Felt252` or multiple elements now receive a single `Box`

* Add `Program::builtins_len method` [#1194](https://github.com/lambdaclass/cairo-vm/pull/1194)

* fix: Handle the deserialization of serde_json::Number with scientific notation (e.g.: Number(1e27)) in felt_from_number function [#1188](https://github.com/lambdaclass/cairo-vm/pull/1188)

* feat: Add RunResources Struct [#1175](https://github.com/lambdaclass/cairo-vm/pull/1175)
  * BREAKING: Modify `CairoRunner::run_until_pc` arity. Add `run_resources: &mut Option<RunResources>` input
  * BREAKING: Modify `CairoRunner::run_from_entrypoint` arity. Add `run_resources: &mut Option<RunResources>` input

* fix: Fix 'as_int' conversion usage in hints `ASSERT_250_BIT` &  `SIGNED_DIV_REM` [#1191](https://github.com/lambdaclass/cairo-vm/pull/1191)


* bugfix: Use cairo constants in `ASSERT_250_BIT` hint [#1187](https://github.com/lambdaclass/cairo-vm/pull/1187)

* bugfix: Fix `EC_DOUBLE_ASSIGN_NEW_X_V2` hint not taking `SECP_P` value from the current execution scope [#1186](https://github.com/lambdaclass/cairo-vm/pull/1186)

* fix: Fix hint `BIGINT_PACK_DIV_MOD` [#1189](https://github.com/lambdaclass/cairo-vm/pull/1189)

* fix: Fix possible subtraction overflow in `QUAD_BIT` & `DI_BIT` hints [#1185](https://github.com/lambdaclass/cairo-vm/pull/1185)

  * These hints now return an error when ids.m equals zero

* fix: felt_from_number not properly returning parse errors [#1012](https://github.com/lambdaclass/cairo-vm/pull/1012)

* fix: Fix felt sqrt and Signed impl [#1150](https://github.com/lambdaclass/cairo-vm/pull/1150)

  * BREAKING: Fix `Felt252` methods `abs`, `signum`, `is_positive`, `is_negative` and `sqrt`
  * BREAKING: Remove function `math_utils::sqrt`(Now moved to `Felt252::sqrt`)

* feat: Add method `CairoRunner::initialize_function_runner_cairo_1` [#1151](https://github.com/lambdaclass/cairo-vm/pull/1151)

  * Add method `pub fn initialize_function_runner_cairo_1(
        &mut self,
        vm: &mut VirtualMachine,
        program_builtins: &[BuiltinName],
    ) -> Result<(), RunnerError>` to `CairoRunner`

  * BREAKING: Move field `builtins` from `SharedProgramData` to `Program`
  * BREAKING: Remove argument `add_segment_arena_builtin` from `CairoRunner::initialize_function_runner`, it is now always false
  * BREAKING: Add `segment_arena` enum variant to `BuiltinName`

* Fix implementation of `InitSquashData` and `ShouldSkipSquashLoop`

* Add more hints to `Cairo1HintProcessor` [#1171](https://github.com/lambdaclass/cairo-vm/pull/1171)
                                          [#1143](https://github.com/lambdaclass/cairo-vm/pull/1143)

    * `Cairo1HintProcessor` can now run the following hints:
        * Felt252DictEntryInit
        * Felt252DictEntryUpdate
        * GetCurrentAccessDelta
        * InitSquashData
        * AllocConstantSize
        * GetCurrentAccessIndex
        * ShouldContinueSquashLoop
        * FieldSqrt
        * Uint512DivMod

* Add some small considerations regarding Cairo 1 programs [#1144](https://github.com/lambdaclass/cairo-vm/pull/1144):

  * Ignore Casm and Sierra files
  * Add special flag to compile Cairo 1 programs

* Make the VM able to run `CasmContractClass` files under `cairo-1-hints` feature [#1098](https://github.com/lambdaclass/cairo-vm/pull/1098)

  * Implement `TryFrom<CasmContractClass> for Program`
  * Add `Cairo1HintProcessor`

#### 0.5.0
**YANKED**

#### [0.4.0] - 2023-05-12

* perf: insert elements from the tail in `load_data` so reallocation happens only once [#1117](https://github.com/lambdaclass/cairo-vm/pull/1117)

* Add `CairoRunner::get_program method` [#1123](https://github.com/lambdaclass/cairo-vm/pull/1123)

* Use to_signed_felt as function for felt252 as BigInt within [-P/2, P/2] range and use to_bigint as function for representation as BigInt. [#1100](https://github.com/lambdaclass/cairo-vm/pull/1100)

* Implement hint on field_arithmetic lib [#1090](https://github.com/lambdaclass/cairo-vm/pull/1090)

    `BuiltinHintProcessor` now supports the following hints:

    ```python
        %{
            def split(num: int, num_bits_shift: int, length: int):
                a = []
                for _ in range(length):
                    a.append( num & ((1 << num_bits_shift) - 1) )
                    num = num >> num_bits_shift
                return tuple(a)

            def pack(z, num_bits_shift: int) -> int:
                limbs = (z.d0, z.d1, z.d2)
                return sum(limb << (num_bits_shift * i) for i, limb in enumerate(limbs))

            a = pack(ids.a, num_bits_shift = 128)
            b = pack(ids.b, num_bits_shift = 128)
            p = pack(ids.p, num_bits_shift = 128)

            res = (a - b) % p


            res_split = split(res, num_bits_shift=128, length=3)

            ids.res.d0 = res_split[0]
            ids.res.d1 = res_split[1]
            ids.res.d2 = res_split[2]
        %}
    ```

* Add missing hint on cairo_secp lib [#1089](https://github.com/lambdaclass/cairo-vm/pull/1089):
    `BuiltinHintProcessor` now supports the following hint:

    ```python

    from starkware.cairo.common.cairo_secp.secp_utils import pack

    slope = pack(ids.slope, PRIME)
    x0 = pack(ids.point0.x, PRIME)
    x1 = pack(ids.point1.x, PRIME)
    y0 = pack(ids.point0.y, PRIME)

    value = new_x = (pow(slope, 2, SECP_P) - x0 - x1) % SECP_P
    ```

* Add missing hint on vrf.json whitelist [#1055](https://github.com/lambdaclass/cairo-vm/pull/1055):

     `BuiltinHintProcessor` now supports the following hint:

     ```python
    %{
        PRIME = 2**255 - 19
        II = pow(2, (PRIME - 1) // 4, PRIME)

        xx = ids.xx.low + (ids.xx.high<<128)
        x = pow(xx, (PRIME + 3) // 8, PRIME)
        if (x * x - xx) % PRIME != 0:
            x = (x * II) % PRIME
        if x % 2 != 0:
            x = PRIME - x
        ids.x.low = x & ((1<<128)-1)
        ids.x.high = x >> 128
    %}
    ```

* Implement hint variant for finalize_blake2s[#1072](https://github.com/lambdaclass/cairo-vm/pull/1072)

    `BuiltinHintProcessor` now supports the following hint:

     ```python
    %{
        # Add dummy pairs of input and output.
        from starkware.cairo.common.cairo_blake2s.blake2s_utils import IV, blake2s_compress

        _n_packed_instances = int(ids.N_PACKED_INSTANCES)
        assert 0 <= _n_packed_instances < 20
        _blake2s_input_chunk_size_felts = int(ids.BLAKE2S_INPUT_CHUNK_SIZE_FELTS)
        assert 0 <= _blake2s_input_chunk_size_felts < 100

        message = [0] * _blake2s_input_chunk_size_felts
        modified_iv = [IV[0] ^ 0x01010020] + IV[1:]
        output = blake2s_compress(
            message=message,
            h=modified_iv,
            t0=0,
            t1=0,
            f0=0xffffffff,
            f1=0,
        )
        padding = (message + modified_iv + [0, 0xffffffff] + output) * (_n_packed_instances - 1)
        segments.write_arg(ids.blake2s_ptr_end, padding)
        %}
        ```

* Implement fast_ec_add hint variant [#1087](https://github.com/lambdaclass/cairo-vm/pull/1087)

`BuiltinHintProcessor` now supports the following hint:

    ```python
    %{
        from starkware.cairo.common.cairo_secp.secp_utils import SECP_P, pack

        slope = pack(ids.slope, PRIME)
        x0 = pack(ids.pt0.x, PRIME)
        x1 = pack(ids.pt1.x, PRIME)
        y0 = pack(ids.pt0.y, PRIME)

        value = new_x = (pow(slope, 2, SECP_P) - x0 - x1) % SECP_P
    %}
    ```

* feat(hints): Add alternative string for hint IS_ZERO_PACK_EXTERNAL_SECP [#1082](https://github.com/lambdaclass/cairo-vm/pull/1082)

    `BuiltinHintProcessor` now supports the following hint:

    ```python
    %{
        from starkware.cairo.common.cairo_secp.secp_utils import pack
        x = pack(ids.x, PRIME) % SECP_P
    %}
    ```

* Add alternative hint code for ec_double hint [#1083](https://github.com/lambdaclass/cairo-vm/pull/1083)

    `BuiltinHintProcessor` now supports the following hint:

    ```python
    %{
        from starkware.cairo.common.cairo_secp.secp_utils import SECP_P, pack

        slope = pack(ids.slope, PRIME)
        x = pack(ids.pt.x, PRIME)
        y = pack(ids.pt.y, PRIME)

        value = new_x = (pow(slope, 2, SECP_P) - 2 * x) % SECP_P
    %}
    ```

* fix(security)!: avoid DoS on malicious insertion to memory [#1099](https://github.com/lambdaclass/cairo-vm/pull/1099)
    * A program could crash the library by attempting to insert a value at an address with a big offset; fixed by trying to reserve to check for allocation failure
    * A program could crash the program by exploiting an integer overflow when attempting to insert a value at an address with offset `usize::MAX`

    BREAKING: added a new error variant `MemoryError::VecCapacityExceeded`

* perf: specialize addition for `u64` and `Felt252` [#932](https://github.com/lambdaclass/cairo-vm/pull/932)
    * Avoids the creation of a new `Felt252` instance for additions with a very restricted valid range
    * This impacts specially the addition of `Relocatable` with `Felt252` values in `update_pc`, which take a significant amount of time in some benchmarks

* fix(starknet-crypto): bump version to `0.5.0` [#1088](https://github.com/lambdaclass/cairo-vm/pull/1088)
    * This includes the fix for a `panic!` in `ecdsa::verify`.
      See: [#365](https://github.com/xJonathanLEI/starknet-rs/issues/365) and [#366](https://github.com/xJonathanLEI/starknet-rs/pulls/366)

* feat(hints): Add alternative string for hint IS_ZERO_PACK [#1081](https://github.com/lambdaclass/cairo-vm/pull/1081)

    `BuiltinHintProcessor` now supports the following hint:

    ```python
    %{
        from starkware.cairo.common.cairo_secp.secp_utils import SECP_P, pack
        x = pack(ids.x, PRIME) % SECP_P
    %}

* Add missing hints `NewHint#55`, `NewHint#56`, and `NewHint#57` [#1077](https://github.com/lambdaclass/cairo-vm/issues/1077)

    `BuiltinHintProcessor` now supports the following hints:

    ```python
    from starkware.cairo.common.cairo_secp.secp_utils import pack
    SECP_P=2**255-19

    x = pack(ids.x, PRIME) % SECP_P
    ```

    ```python
    from starkware.cairo.common.cairo_secp.secp_utils import pack
    SECP_P=2**255-19

    value = pack(ids.x, PRIME) % SECP_P
    ```

    ```python
    SECP_P=2**255-19
    from starkware.python.math_utils import div_mod

    value = x_inv = div_mod(1, x, SECP_P)
    ```
    
* Implement hint for `starkware.cairo.common.cairo_keccak.keccak._copy_inputs` as described by whitelist `starknet/security/whitelists/cairo_keccak.json` [#1058](https://github.com/lambdaclass/cairo-vm/pull/1058)

    `BuiltinHintProcessor` now supports the following hint:

    ```python
    %{ ids.full_word = int(ids.n_bytes >= 8) %}
    ```

* perf: cache decoded instructions [#944](https://github.com/lambdaclass/cairo-vm/pull/944)
    * Creates a new cache field in `VirtualMachine` that stores the `Instruction` instances as they get decoded from memory, significantly reducing decoding overhead, with gains up to 9% in runtime according to benchmarks in the performance server

* Add alternative hint code for nondet_bigint3 hint [#1071](https://github.com/lambdaclass/cairo-vm/pull/1071)

    `BuiltinHintProcessor` now supports the following hint:

    ```python
    %{
        from starkware.cairo.common.cairo_secp.secp_utils import split
        segments.write_arg(ids.res.address_, split(value))
    %}
    ```

* Add missing hint on vrf.json lib [#1052](https://github.com/lambdaclass/cairo-vm/pull/1052):

    `BuiltinHintProcessor` now supports the following hint:

    ```python
    %{
        from starkware.cairo.common.cairo_secp.secp_utils import pack
        SECP_P = 2**255-19

        slope = pack(ids.slope, PRIME)
        x0 = pack(ids.point0.x, PRIME)
        x1 = pack(ids.point1.x, PRIME)
        y0 = pack(ids.point0.y, PRIME)

        value = new_x = (pow(slope, 2, SECP_P) - x0 - x1) % SECP_P
    %}
    ```

* Implement hint for cairo_sha256_arbitrary_input_length whitelist [#1091](https://github.com/lambdaclass/cairo-vm/pull/1091)

    `BuiltinHintProcessor` now supports the following hint:

    ```python
    %{
        from starkware.cairo.common.cairo_sha256.sha256_utils import (
            compute_message_schedule, sha2_compress_function)

        _sha256_input_chunk_size_felts = int(ids.SHA256_INPUT_CHUNK_SIZE_FELTS)
        assert 0 <= _sha256_input_chunk_size_felts < 100
        _sha256_state_size_felts = int(ids.SHA256_STATE_SIZE_FELTS)
        assert 0 <= _sha256_state_size_felts < 100
        w = compute_message_schedule(memory.get_range(
            ids.sha256_start, _sha256_input_chunk_size_felts))
        new_state = sha2_compress_function(memory.get_range(ids.state, _sha256_state_size_felts), w)
        segments.write_arg(ids.output, new_state)
    %}
    ```

* Add missing hint on vrf.json lib [#1053](https://github.com/lambdaclass/cairo-vm/pull/1053):

     `BuiltinHintProcessor` now supports the following hint:

     ```python
    %{
        from starkware.cairo.common.cairo_secp.secp_utils import SECP_P, pack
        SECP_P = 2**255-19

        slope = pack(ids.slope, PRIME)
        x = pack(ids.point.x, PRIME)
        y = pack(ids.point.y, PRIME)

        value = new_x = (pow(slope, 2, SECP_P) - 2 * x) % SECP_P
    %}
    ```

* Implement hint on 0.6.0.json whitelist [#1044](https://github.com/lambdaclass/cairo-vm/pull/1044):

     `BuiltinHintProcessor` now supports the following hints:

    ```python
    %{
       ids.a_lsb = ids.a & 1
       ids.b_lsb = ids.b & 1
    %}
    ```

* Implement hint for `starkware.cairo.common.cairo_keccak.keccak._block_permutation` as described by whitelist `starknet/security/whitelists/cairo_keccak.json` [#1046](https://github.com/lambdaclass/cairo-vm/pull/1046)

    `BuiltinHintProcessor` now supports the following hint:

    ```python
    %{
        from starkware.cairo.common.cairo_keccak.keccak_utils import keccak_func
        _keccak_state_size_felts = int(ids.KECCAK_STATE_SIZE_FELTS)
        assert 0 <= _keccak_state_size_felts < 100
        output_values = keccak_func(memory.get_range(
            ids.keccak_ptr_start, _keccak_state_size_felts))
        segments.write_arg(ids.output, output_values)
    %}
    ```

* Implement hint on cairo_blake2s whitelist [#1040](https://github.com/lambdaclass/cairo-vm/pull/1040)

    `BuiltinHintProcessor` now supports the following hint:

    ```python
    %{
        from starkware.cairo.common.cairo_blake2s.blake2s_utils import IV, blake2s_compress

        _blake2s_input_chunk_size_felts = int(ids.BLAKE2S_INPUT_CHUNK_SIZE_FELTS)
        assert 0 <= _blake2s_input_chunk_size_felts < 100

        new_state = blake2s_compress(
            message=memory.get_range(ids.blake2s_start, _blake2s_input_chunk_size_felts),
            h=[IV[0] ^ 0x01010020] + IV[1:],
            t0=ids.n_bytes,
            t1=0,
            f0=0xffffffff,
            f1=0,
        )

        segments.write_arg(ids.output, new_state)
    %}
    ```

* Implement hint on cairo_blake2s whitelist [#1039](https://github.com/lambdaclass/cairo-vm/pull/1039)

    `BuiltinHintProcessor` now supports the following hint:

    ```python

    %{
        # Add dummy pairs of input and output.
        from starkware.cairo.common.cairo_blake2s.blake2s_utils import IV, blake2s_compress

        _n_packed_instances = int(ids.N_PACKED_INSTANCES)
        assert 0 <= _n_packed_instances < 20
        _blake2s_input_chunk_size_felts = int(ids.BLAKE2S_INPUT_CHUNK_SIZE_FELTS)
        assert 0 <= _blake2s_input_chunk_size_felts < 100

        message = [0] * _blake2s_input_chunk_size_felts
        modified_iv = [IV[0] ^ 0x01010020] + IV[1:]
        output = blake2s_compress(
            message=message,
            h=modified_iv,
            t0=0,
            t1=0,
            f0=0xffffffff,
            f1=0,
        )
        padding = (modified_iv + message + [0, 0xffffffff] + output) * (_n_packed_instances - 1)
        segments.write_arg(ids.blake2s_ptr_end, padding)
    %}

* Add `Program::iter_identifiers(&self) -> Iterator<Item = (&str, &Identifier)>` to get an iterator over the program's identifiers [#1079](https://github.com/lambdaclass/cairo-vm/pull/1079)

* Implement hint on `assert_le_felt` for versions 0.6.0 and 0.8.2 [#1047](https://github.com/lambdaclass/cairo-vm/pull/1047):

     `BuiltinHintProcessor` now supports the following hints:

     ```python

     %{
        from starkware.cairo.common.math_utils import assert_integer
        assert_integer(ids.a)
        assert_integer(ids.b)
        assert (ids.a % PRIME) <= (ids.b % PRIME), \
            f'a = {ids.a % PRIME} is not less than or equal to b = {ids.b % PRIME}.'
    %}

     ```

     ```python

    %{
        from starkware.cairo.common.math_utils import assert_integer
        assert_integer(ids.a)
        assert_integer(ids.b)
        a = ids.a % PRIME
        b = ids.b % PRIME
        assert a <= b, f'a = {a} is not less than or equal to b = {b}.'

        ids.small_inputs = int(
            a < range_check_builtin.bound and (b - a) < range_check_builtin.bound)
    %}

     ```

* Add missing hints on whitelist [#1073](https://github.com/lambdaclass/cairo-vm/pull/1073):

    `BuiltinHintProcessor` now supports the following hints:

    ```python
        ids.is_250 = 1 if ids.addr < 2**250 else 0
    ```

    ```python
        # Verify the assumptions on the relationship between 2**250, ADDR_BOUND and PRIME.
        ADDR_BOUND = ids.ADDR_BOUND % PRIME
        assert (2**250 < ADDR_BOUND <= 2**251) and (2 * 2**250 < PRIME) and (
                ADDR_BOUND * 2 > PRIME), \
            'normalize_address() cannot be used with the current constants.'
        ids.is_small = 1 if ids.addr < ADDR_BOUND else 0
    ```

* Implement hint on ec_recover.json whitelist [#1038](https://github.com/lambdaclass/cairo-vm/pull/1038):

    `BuiltinHintProcessor` now supports the following hint:

    ```python
    %{
         value = k = product // m
    %}
    ```

* Implement hint on ec_recover.json whitelist [#1037](https://github.com/lambdaclass/cairo-vm/pull/1037):

    `BuiltinHintProcessor` now supports the following hint:

    ```python
    %{
        from starkware.cairo.common.cairo_secp.secp_utils import pack
        from starkware.python.math_utils import div_mod, safe_div

        a = pack(ids.a, PRIME)
        b = pack(ids.b, PRIME)
        product = a * b
        m = pack(ids.m, PRIME)

        value = res = product % m

    %}
    ```

* Implement hint for `starkware.cairo.common.cairo_keccak.keccak.finalize_keccak` as described by whitelist `starknet/security/whitelists/cairo_keccak.json` [#1041](https://github.com/lambdaclass/cairo-vm/pull/1041)

    `BuiltinHintProcessor` now supports the following hint:

    ```python
    %{
        # Add dummy pairs of input and output.
        _keccak_state_size_felts = int(ids.KECCAK_STATE_SIZE_FELTS)
        _block_size = int(ids.BLOCK_SIZE)
        assert 0 <= _keccak_state_size_felts < 100
        assert 0 <= _block_size < 1000
        inp = [0] * _keccak_state_size_felts
        padding = (inp + keccak_func(inp)) * _block_size
        segments.write_arg(ids.keccak_ptr_end, padding)
    %}
    ```

* Implement hint on ec_recover.json whitelist [#1036](https://github.com/lambdaclass/cairo-vm/pull/1036):

    `BuiltinHintProcessor` now supports the following hint:

    ```python

    %{
        from starkware.cairo.common.cairo_secp.secp_utils import pack
        from starkware.python.math_utils import div_mod, safe_div

        a = pack(ids.a, PRIME)
        b = pack(ids.b, PRIME)

        value = res = a - b
    %}

    ```

* Add missing hint on vrf.json lib [#1054](https://github.com/lambdaclass/cairo-vm/pull/1054):

    `BuiltinHintProcessor` now supports the following hint:

    ```python
        from starkware.cairo.common.cairo_secp.secp_utils import pack
        SECP_P = 2**255-19

        y = pack(ids.point.y, PRIME) % SECP_P
        # The modulo operation in python always returns a nonnegative number.
        value = (-y) % SECP_P
    ```

* Implement hint on ec_recover.json whitelist [#1032](https://github.com/lambdaclass/cairo-vm/pull/1032):

    `BuiltinHintProcessor` now supports the following hint:

    ```python
    %{
        from starkware.cairo.common.cairo_secp.secp_utils import pack
        from starkware.python.math_utils import div_mod, safe_div

        N = pack(ids.n, PRIME)
        x = pack(ids.x, PRIME) % N
        s = pack(ids.s, PRIME) % N,
        value = res = div_mod(x, s, N)
    %}
    ```

* Implement hints on field_arithmetic lib (Part 2) [#1004](https://github.com/lambdaclass/cairo-vm/pull/1004)

    `BuiltinHintProcessor` now supports the following hint:

    ```python
    %{
        from starkware.python.math_utils import div_mod

        def split(num: int, num_bits_shift: int, length: int):
            a = []
            for _ in range(length):
                a.append( num & ((1 << num_bits_shift) - 1) )
                num = num >> num_bits_shift
            return tuple(a)

        def pack(z, num_bits_shift: int) -> int:
            limbs = (z.d0, z.d1, z.d2)
            return sum(limb << (num_bits_shift * i) for i, limb in enumerate(limbs))

        a = pack(ids.a, num_bits_shift = 128)
        b = pack(ids.b, num_bits_shift = 128)
        p = pack(ids.p, num_bits_shift = 128)
        # For python3.8 and above the modular inverse can be computed as follows:
        # b_inverse_mod_p = pow(b, -1, p)
        # Instead we use the python3.7-friendly function div_mod from starkware.python.math_utils
        b_inverse_mod_p = div_mod(1, b, p)


        b_inverse_mod_p_split = split(b_inverse_mod_p, num_bits_shift=128, length=3)

        ids.b_inverse_mod_p.d0 = b_inverse_mod_p_split[0]
        ids.b_inverse_mod_p.d1 = b_inverse_mod_p_split[1]
        ids.b_inverse_mod_p.d2 = b_inverse_mod_p_split[2]
    %}
    ```

* Optimizations for hash builtin [#1029](https://github.com/lambdaclass/cairo-vm/pull/1029):
  * Track the verified addresses by offset in a `Vec<bool>` rather than storing the address in a `Vec<Relocatable>`

* Add missing hint on vrf.json whitelist [#1056](https://github.com/lambdaclass/cairo-vm/pull/1056):

    `BuiltinHintProcessor` now supports the following hint:

    ```python
    %{
        from starkware.python.math_utils import ec_double_slope
        from starkware.cairo.common.cairo_secp.secp_utils import pack
        SECP_P = 2**255-19

        # Compute the slope.
        x = pack(ids.point.x, PRIME)
        y = pack(ids.point.y, PRIME)
        value = slope = ec_double_slope(point=(x, y), alpha=42204101795669822316448953119945047945709099015225996174933988943478124189485, p=SECP_P)
    %}
    ```

* Add missing hint on vrf.json whitelist [#1035](https://github.com/lambdaclass/cairo-vm/pull/1035):

    `BuiltinHintProcessor` now supports the following hint:

    ```python
    %{
        from starkware.python.math_utils import line_slope
        from starkware.cairo.common.cairo_secp.secp_utils import pack
        SECP_P = 2**255-19
        # Compute the slope.
        x0 = pack(ids.point0.x, PRIME)
        y0 = pack(ids.point0.y, PRIME)
        x1 = pack(ids.point1.x, PRIME)
        y1 = pack(ids.point1.y, PRIME)
        value = slope = line_slope(point1=(x0, y0), point2=(x1, y1), p=SECP_P)
    %}
    ```

* Add missing hint on vrf.json whitelist [#1035](https://github.com/lambdaclass/cairo-vm/pull/1035):

    `BuiltinHintProcessor` now supports the following hint:

    ```python
    %{
        from starkware.cairo.common.cairo_secp.secp_utils import pack
        SECP_P = 2**255-19
        to_assert = pack(ids.val, PRIME)
        q, r = divmod(pack(ids.val, PRIME), SECP_P)
        assert r == 0, f"verify_zero: Invalid input {ids.val.d0, ids.val.d1, ids.val.d2}."
        ids.q = q % PRIME
    %}
    ```

* Add missing hint on vrf.json whitelist [#1000](https://github.com/lambdaclass/cairo-vm/pull/1000):

    `BuiltinHintProcessor` now supports the following hint:

    ```python
        def pack_512(u, num_bits_shift: int) -> int:
            limbs = (u.d0, u.d1, u.d2, u.d3)
            return sum(limb << (num_bits_shift * i) for i, limb in enumerate(limbs))

        x = pack_512(ids.x, num_bits_shift = 128)
        p = ids.p.low + (ids.p.high << 128)
        x_inverse_mod_p = pow(x,-1, p)

        x_inverse_mod_p_split = (x_inverse_mod_p & ((1 << 128) - 1), x_inverse_mod_p >> 128)

        ids.x_inverse_mod_p.low = x_inverse_mod_p_split[0]
        ids.x_inverse_mod_p.high = x_inverse_mod_p_split[1]
    ```

* BREAKING CHANGE: Fix `CairoRunner::get_memory_holes` [#1027](https://github.com/lambdaclass/cairo-vm/pull/1027):

  * Skip builtin segements when counting memory holes
  * Check amount of memory holes for all tests in cairo_run_test
  * Remove duplicated tests in cairo_run_test
  * BREAKING CHANGE: `MemorySegmentManager.get_memory_holes` now also receives the amount of builtins in the vm. Signature is now `pub fn get_memory_holes(&self, builtin_count: usize) -> Result<usize, MemoryError>`

* Add missing hints on cairo_secp lib [#1026](https://github.com/lambdaclass/cairo-vm/pull/1026):

    `BuiltinHintProcessor` now supports the following hints:

    ```python
    from starkware.cairo.common.cairo_secp.secp256r1_utils import SECP256R1_ALPHA as ALPHA
    ```
    and:

    ```python
    from starkware.cairo.common.cairo_secp.secp256r1_utils import SECP256R1_N as N
    ```

* Add missing hint on vrf.json lib [#1043](https://github.com/lambdaclass/cairo-vm/pull/1043):

    `BuiltinHintProcessor` now supports the following hint:

    ```python
        from starkware.python.math_utils import div_mod

        def split(a: int):
            return (a & ((1 << 128) - 1), a >> 128)

        def pack(z, num_bits_shift: int) -> int:
            limbs = (z.low, z.high)
            return sum(limb << (num_bits_shift * i) for i, limb in enumerate(limbs))

        a = pack(ids.a, 128)
        b = pack(ids.b, 128)
        p = pack(ids.p, 128)
        # For python3.8 and above the modular inverse can be computed as follows:
        # b_inverse_mod_p = pow(b, -1, p)
        # Instead we use the python3.7-friendly function div_mod from starkware.python.math_utils
        b_inverse_mod_p = div_mod(1, b, p)

        b_inverse_mod_p_split = split(b_inverse_mod_p)

        ids.b_inverse_mod_p.low = b_inverse_mod_p_split[0]
        ids.b_inverse_mod_p.high = b_inverse_mod_p_split[1]
    ```

* Add missing hints `NewHint#35` and `NewHint#36` [#975](https://github.com/lambdaclass/cairo-vm/issues/975)

    `BuiltinHintProcessor` now supports the following hint:

    ```python
    from starkware.cairo.common.cairo_secp.secp_utils import pack
    from starkware.cairo.common.math_utils import as_int
    from starkware.python.math_utils import div_mod, safe_div

    p = pack(ids.P, PRIME)
    x = pack(ids.x, PRIME) + as_int(ids.x.d3, PRIME) * ids.BASE ** 3 + as_int(ids.x.d4, PRIME) * ids.BASE ** 4
    y = pack(ids.y, PRIME)

    value = res = div_mod(x, y, p)
    ```

    ```python
    k = safe_div(res * y - x, p)
    value = k if k > 0 else 0 - k
    ids.flag = 1 if k > 0 else 0
    ```

* Add missing hint on cairo_secp lib [#1057](https://github.com/lambdaclass/cairo-vm/pull/1057):

    `BuiltinHintProcessor` now supports the following hint:

    ```python
        from starkware.cairo.common.cairo_secp.secp_utils import pack
        from starkware.python.math_utils import ec_double_slope

        # Compute the slope.
        x = pack(ids.point.x, PRIME)
        y = pack(ids.point.y, PRIME)
        value = slope = ec_double_slope(point=(x, y), alpha=ALPHA, p=SECP_P)
    ```

* Add missing hint on uint256_improvements lib [#1025](https://github.com/lambdaclass/cairo-vm/pull/1025):

    `BuiltinHintProcessor` now supports the following hint:

    ```python
        from starkware.python.math_utils import isqrt
        n = (ids.n.high << 128) + ids.n.low
        root = isqrt(n)
        assert 0 <= root < 2 ** 128
        ids.root = root
    ```

* Add missing hint on vrf.json lib [#1045](https://github.com/lambdaclass/cairo-vm/pull/1045):

    `BuiltinHintProcessor` now supports the following hint:

    ```python
        from starkware.python.math_utils import is_quad_residue, sqrt

        def split(a: int):
            return (a & ((1 << 128) - 1), a >> 128)

        def pack(z) -> int:
            return z.low + (z.high << 128)

        generator = pack(ids.generator)
        x = pack(ids.x)
        p = pack(ids.p)

        success_x = is_quad_residue(x, p)
        root_x = sqrt(x, p) if success_x else None
        success_gx = is_quad_residue(generator*x, p)
        root_gx = sqrt(generator*x, p) if success_gx else None

        # Check that one is 0 and the other is 1
        if x != 0:
            assert success_x + success_gx == 1

        # `None` means that no root was found, but we need to transform these into a felt no matter what
        if root_x == None:
            root_x = 0
        if root_gx == None:
            root_gx = 0
        ids.success_x = int(success_x)
        ids.success_gx = int(success_gx)
        split_root_x = split(root_x)
        # print('split root x', split_root_x)
        split_root_gx = split(root_gx)
        ids.sqrt_x.low = split_root_x[0]
        ids.sqrt_x.high = split_root_x[1]
        ids.sqrt_gx.low = split_root_gx[0]
        ids.sqrt_gx.high = split_root_gx[1]
    ```

* Add missing hint on uint256_improvements lib [#1024](https://github.com/lambdaclass/cairo-vm/pull/1024):

    `BuiltinHintProcessor` now supports the following hint:

    ```python
        res = ids.a + ids.b
        ids.carry = 1 if res >= ids.SHIFT else 0
    ```

* BREAKING CHANGE: move `Program::identifiers` to `SharedProgramData::identifiers` [#1023](https://github.com/lambdaclass/cairo-vm/pull/1023)
    * Optimizes `CairoRunner::new`, needed for sequencers and other workflows reusing the same `Program` instance across `CairoRunner`s
    * Breaking change: make all fields in `Program` and `SharedProgramData` `pub(crate)`, since we break by moving the field let's make it the last break for this struct
    * Add `Program::get_identifier(&self, id: &str) -> &Identifier` to get a single identifier by name

* Implement hints on field_arithmetic lib[#985](https://github.com/lambdaclass/cairo-vm/pull/983)

    `BuiltinHintProcessor` now supports the following hint:

    ```python
        %{
            from starkware.python.math_utils import is_quad_residue, sqrt

            def split(num: int, num_bits_shift: int = 128, length: int = 3):
                a = []
                for _ in range(length):
                    a.append( num & ((1 << num_bits_shift) - 1) )
                    num = num >> num_bits_shift
                return tuple(a)

            def pack(z, num_bits_shift: int = 128) -> int:
                limbs = (z.d0, z.d1, z.d2)
                return sum(limb << (num_bits_shift * i) for i, limb in enumerate(limbs))


            generator = pack(ids.generator)
            x = pack(ids.x)
            p = pack(ids.p)

            success_x = is_quad_residue(x, p)
            root_x = sqrt(x, p) if success_x else None

            success_gx = is_quad_residue(generator*x, p)
            root_gx = sqrt(generator*x, p) if success_gx else None

            # Check that one is 0 and the other is 1
            if x != 0:
                assert success_x + success_gx ==1

            # `None` means that no root was found, but we need to transform these into a felt no matter what
            if root_x == None:
                root_x = 0
            if root_gx == None:
                root_gx = 0
            ids.success_x = int(success_x)
            ids.success_gx = int(success_gx)
            split_root_x = split(root_x)
            split_root_gx = split(root_gx)
            ids.sqrt_x.d0 = split_root_x[0]
            ids.sqrt_x.d1 = split_root_x[1]
            ids.sqrt_x.d2 = split_root_x[2]
            ids.sqrt_gx.d0 = split_root_gx[0]
            ids.sqrt_gx.d1 = split_root_gx[1]
            ids.sqrt_gx.d2 = split_root_gx[2]
        %}
    ```

* Add missing hint on vrf.json lib [#1050](https://github.com/lambdaclass/cairo-vm/pull/1050):

    `BuiltinHintProcessor` now supports the following hint:

    ```python
        sum_low = ids.a.low + ids.b.low
        ids.carry_low = 1 if sum_low >= ids.SHIFT else 0
    ```

* Add missing hint on uint256_improvements lib [#1016](https://github.com/lambdaclass/cairo-vm/pull/1016):

    `BuiltinHintProcessor` now supports the following hint:

    ```python
        def split(num: int, num_bits_shift: int = 128, length: int = 2):
            a = []
            for _ in range(length):
                a.append( num & ((1 << num_bits_shift) - 1) )
                num = num >> num_bits_shift
            return tuple(a)

        def pack(z, num_bits_shift: int = 128) -> int:
            limbs = (z.low, z.high)
            return sum(limb << (num_bits_shift * i) for i, limb in enumerate(limbs))

        a = pack(ids.a)
        b = pack(ids.b)
        res = (a - b)%2**256
        res_split = split(res)
        ids.res.low = res_split[0]
        ids.res.high = res_split[1]
    ```

* Implement hint on vrf.json lib [#1049](https://github.com/lambdaclass/cairo-vm/pull/1049)

    `BuiltinHintProcessor` now supports the following hint:
    
    ```python
        def split(num: int, num_bits_shift: int, length: int):
            a = []
            for _ in range(length):
                a.append( num & ((1 << num_bits_shift) - 1) )
                num = num >> num_bits_shift
            return tuple(a)

        def pack(z, num_bits_shift: int) -> int:
            limbs = (z.d0, z.d1, z.d2)
            return sum(limb << (num_bits_shift * i) for i, limb in enumerate(limbs))

        def pack_extended(z, num_bits_shift: int) -> int:
            limbs = (z.d0, z.d1, z.d2, z.d3, z.d4, z.d5)
            return sum(limb << (num_bits_shift * i) for i, limb in enumerate(limbs))

        a = pack_extended(ids.a, num_bits_shift = 128)
        div = pack(ids.div, num_bits_shift = 128)

        quotient, remainder = divmod(a, div)

        quotient_split = split(quotient, num_bits_shift=128, length=6)

        ids.quotient.d0 = quotient_split[0]
        ids.quotient.d1 = quotient_split[1]
        ids.quotient.d2 = quotient_split[2]
        ids.quotient.d3 = quotient_split[3]
        ids.quotient.d4 = quotient_split[4]
        ids.quotient.d5 = quotient_split[5]

        remainder_split = split(remainder, num_bits_shift=128, length=3)
        ids.remainder.d0 = remainder_split[0]
        ids.remainder.d1 = remainder_split[1]
        ids.remainder.d2 = remainder_split[2]
    ```

    _Note: this hint is similar to the one in #983, but with some trailing whitespace removed_

* Add missing hint on vrf.json whitelist [#1030](https://github.com/lambdaclass/cairo-vm/pull/1030):

    `BuiltinHintProcessor` now supports the following hint:

    ```python
        def split(num: int, num_bits_shift: int, length: int):
            a = []
            for _ in range(length):
                a.append( num & ((1 << num_bits_shift) - 1) )
                num = num >> num_bits_shift
            return tuple(a)

        def pack(z, num_bits_shift: int) -> int:
            limbs = (z.low, z.high)
            return sum(limb << (num_bits_shift * i) for i, limb in enumerate(limbs))

        def pack_extended(z, num_bits_shift: int) -> int:
            limbs = (z.d0, z.d1, z.d2, z.d3)
            return sum(limb << (num_bits_shift * i) for i, limb in enumerate(limbs))

        x = pack_extended(ids.x, num_bits_shift = 128)
        div = pack(ids.div, num_bits_shift = 128)

        quotient, remainder = divmod(x, div)

        quotient_split = split(quotient, num_bits_shift=128, length=4)

        ids.quotient.d0 = quotient_split[0]
        ids.quotient.d1 = quotient_split[1]
        ids.quotient.d2 = quotient_split[2]
        ids.quotient.d3 = quotient_split[3]

        remainder_split = split(remainder, num_bits_shift=128, length=2)
        ids.remainder.low = remainder_split[0]
        ids.remainder.high = remainder_split[1]
    ```

* Add method `Program::data_len(&self) -> usize` to get the number of data cells in a given program [#1022](https://github.com/lambdaclass/cairo-vm/pull/1022)

* Add missing hint on uint256_improvements lib [#1013](https://github.com/lambdaclass/cairo-vm/pull/1013):

    `BuiltinHintProcessor` now supports the following hint:

    ```python
        a = (ids.a.high << 128) + ids.a.low
        div = (ids.div.b23 << 128) + ids.div.b01
        quotient, remainder = divmod(a, div)

        ids.quotient.low = quotient & ((1 << 128) - 1)
        ids.quotient.high = quotient >> 128
        ids.remainder.low = remainder & ((1 << 128) - 1)
        ids.remainder.high = remainder >> 128
    ```

* Add missing hint on cairo_secp lib [#1010](https://github.com/lambdaclass/cairo-vm/pull/1010):

    `BuiltinHintProcessor` now supports the following hint:

    ```python
        memory[ap] = int(x == 0)
    ```

* Implement hint on `get_felt_bitlength` [#993](https://github.com/lambdaclass/cairo-vm/pull/993)

  `BuiltinHintProcessor` now supports the following hint:
  ```python
  x = ids.x
  ids.bit_length = x.bit_length()
  ```
  Used by the [`Garaga` library function `get_felt_bitlength`](https://github.com/keep-starknet-strange/garaga/blob/249f8a372126b3a839f9c1e1080ea8c6f9374c0c/src/utils.cairo#L54)

* Add missing hint on cairo_secp lib [#1009](https://github.com/lambdaclass/cairo-vm/pull/1009):

    `BuiltinHintProcessor` now supports the following hint:

    ```python
        ids.dibit = ((ids.scalar_u >> ids.m) & 1) + 2 * ((ids.scalar_v >> ids.m) & 1)
    ```

* Add getters to read properties of a `Program` [#1017](https://github.com/lambdaclass/cairo-vm/pull/1017):
  * `prime(&self) -> &str`: get the prime associated to data in hex representation
  * `iter_data(&self) -> Iterator<Item = &MaybeRelocatable>`: get an iterator over all elements in the program data
  * `iter_builtins(&self) -> Iterator<Item = &BuiltinName>`: get an iterator over the names of required builtins

* Add missing hint on cairo_secp lib [#1008](https://github.com/lambdaclass/cairo-vm/pull/1008):

    `BuiltinHintProcessor` now supports the following hint:

    ```python
        ids.len_hi = max(ids.scalar_u.d2.bit_length(), ids.scalar_v.d2.bit_length())-1
    ```

* Update `starknet-crypto` to version `0.4.3` [#1011](https://github.com/lambdaclass/cairo-vm/pull/1011)
  * The new version carries an 85% reduction in execution time for ECDSA signature verification

* BREAKING CHANGE: refactor `Program` to optimize `Program::clone` [#999](https://github.com/lambdaclass/cairo-vm/pull/999)

    * Breaking change: many fields that were (unnecessarily) public become hidden by the refactor.

* BREAKING CHANGE: Add _builtin suffix to builtin names e.g.: output -> output_builtin [#1005](https://github.com/lambdaclass/cairo-vm/pull/1005)

* Implement hint on uint384_extension lib [#983](https://github.com/lambdaclass/cairo-vm/pull/983)

    `BuiltinHintProcessor` now supports the following hint:
    
    ```python
        def split(num: int, num_bits_shift: int, length: int):
            a = []
            for _ in range(length):
                a.append( num & ((1 << num_bits_shift) - 1) )
                num = num >> num_bits_shift 
            return tuple(a)

        def pack(z, num_bits_shift: int) -> int:
            limbs = (z.d0, z.d1, z.d2)
            return sum(limb << (num_bits_shift * i) for i, limb in enumerate(limbs))
            
        def pack_extended(z, num_bits_shift: int) -> int:
            limbs = (z.d0, z.d1, z.d2, z.d3, z.d4, z.d5)
            return sum(limb << (num_bits_shift * i) for i, limb in enumerate(limbs))

        a = pack_extended(ids.a, num_bits_shift = 128)
        div = pack(ids.div, num_bits_shift = 128)

        quotient, remainder = divmod(a, div)

        quotient_split = split(quotient, num_bits_shift=128, length=6)

        ids.quotient.d0 = quotient_split[0]
        ids.quotient.d1 = quotient_split[1]
        ids.quotient.d2 = quotient_split[2]
        ids.quotient.d3 = quotient_split[3]
        ids.quotient.d4 = quotient_split[4]
        ids.quotient.d5 = quotient_split[5]

        remainder_split = split(remainder, num_bits_shift=128, length=3)
        ids.remainder.d0 = remainder_split[0]
        ids.remainder.d1 = remainder_split[1]
        ids.remainder.d2 = remainder_split[2]
    ```

* BREAKING CHANGE: optimization for instruction decoding [#942](https://github.com/lambdaclass/cairo-vm/pull/942):
    * Avoids copying immediate arguments to the `Instruction` structure, as they get inferred from the offset anyway
    * Breaking: removal of the field `Instruction::imm`

* Add missing `\n` character in traceback string [#997](https://github.com/lambdaclass/cairo-vm/pull/997)
    * BugFix: Add missing `\n` character after traceback lines when the filename is missing ("Unknown Location")

* 0.11 Support
    * Add missing hints [#1014](https://github.com/lambdaclass/cairo-vm/pull/1014):
        `BuiltinHintProcessor` now supports the following hints:
        ```python
            from starkware.cairo.common.cairo_secp.secp256r1_utils import SECP256R1_P as SECP_P 
        ```
        and: 
        ```python
            from starkware.cairo.common.cairo_secp.secp_utils import pack
            from starkware.python.math_utils import line_slope
            
            # Compute the slope.
            x0 = pack(ids.point0.x, PRIME)
            y0 = pack(ids.point0.y, PRIME)
            x1 = pack(ids.point1.x, PRIME)
            y1 = pack(ids.point1.y, PRIME)
            value = slope = line_slope(point1=(x0, y0), point2=(x1, y1), p=SECP_P)
        ```
    * Add missing hints on cairo_secp lib [#991](https://github.com/lambdaclass/cairo-vm/pull/991):
        `BuiltinHintProcessor` now supports the following hints:
        ```python
        from starkware.cairo.common.cairo_secp.secp_utils import pack
        from starkware.python.math_utils import div_mod, safe_div

        N = 0xfffffffffffffffffffffffffffffffebaaedce6af48a03bbfd25e8cd0364141
        x = pack(ids.x, PRIME) % N
        s = pack(ids.s, PRIME) % N
        value = res = div_mod(x, s, N)
        ```
        and: 
        ```python
        value = k = safe_div(res * s - x, N)
        ```
    * Layouts update [#874](https://github.com/lambdaclass/cairo-vm/pull/874)
    * Keccak builtin updated [#873](https://github.com/lambdaclass/cairo-vm/pull/873), [#883](https://github.com/lambdaclass/cairo-vm/pull/883)
    * Changes to `ec_op` [#876](https://github.com/lambdaclass/cairo-vm/pull/876)
    * Poseidon builtin [#875](https://github.com/lambdaclass/cairo-vm/pull/875)
    * Renamed Felt to Felt252 [#899](https://github.com/lambdaclass/cairo-vm/pull/899)
    * Added SegmentArenaBuiltinRunner [#913](https://github.com/lambdaclass/cairo-vm/pull/913)
    * Added `program_segment_size` argument to `verify_secure_runner` & `run_from_entrypoint` [#928](https://github.com/lambdaclass/cairo-vm/pull/928)
    * Added dynamic layout [#879](https://github.com/lambdaclass/cairo-vm/pull/879)
    * `get_segment_size` was exposed [#934](https://github.com/lambdaclass/cairo-vm/pull/934)

* Add missing hint on cairo_secp lib [#1006](https://github.com/lambdaclass/cairo-vm/pull/1006):

    `BuiltinHintProcessor` now supports the following hint:

    ```python
        ids.quad_bit = (
            8 * ((ids.scalar_v >> ids.m) & 1)
            + 4 * ((ids.scalar_u >> ids.m) & 1)
            + 2 * ((ids.scalar_v >> (ids.m - 1)) & 1)
            + ((ids.scalar_u >> (ids.m - 1)) & 1)
        )
    ```

* Add missing hint on cairo_secp lib [#1003](https://github.com/lambdaclass/cairo-vm/pull/1003):

    `BuiltinHintProcessor` now supports the following hint:

    ```python
        from starkware.cairo.common.cairo_secp.secp_utils import pack

        x = pack(ids.x, PRIME) % SECP_P
    ```

* Add missing hint on cairo_secp lib [#996](https://github.com/lambdaclass/cairo-vm/pull/996):

    `BuiltinHintProcessor` now supports the following hint:

    ```python
        from starkware.python.math_utils import div_mod
        value = x_inv = div_mod(1, x, SECP_P)
    ```

* Add missing hints on cairo_secp lib [#994](https://github.com/lambdaclass/cairo-vm/pull/994):

    `BuiltinHintProcessor` now supports the following hints:

    ```python
        from starkware.cairo.common.cairo_secp.secp_utils import pack
        from starkware.python.math_utils import div_mod, safe_div

        a = pack(ids.a, PRIME)
        b = pack(ids.b, PRIME)
        value = res = div_mod(a, b, N)
    ```

    ```python
        value = k_plus_one = safe_div(res * b - a, N) + 1
    ```

* Add missing hint on cairo_secp lib [#992](https://github.com/lambdaclass/cairo-vm/pull/992):

    `BuiltinHintProcessor` now supports the following hint:

    ```python
        from starkware.cairo.common.cairo_secp.secp_utils import pack

        q, r = divmod(pack(ids.val, PRIME), SECP_P)
        assert r == 0, f"verify_zero: Invalid input {ids.val.d0, ids.val.d1, ids.val.d2}."
        ids.q = q % PRIME
    ```

* Add missing hint on cairo_secp lib [#990](https://github.com/lambdaclass/cairo-vm/pull/990):

    `BuiltinHintProcessor` now supports the following hint:

    ```python
        from starkware.cairo.common.cairo_secp.secp_utils import pack

        slope = pack(ids.slope, PRIME)
        x = pack(ids.point.x, PRIME)
        y = pack(ids.point.y, PRIME)

        value = new_x = (pow(slope, 2, SECP_P) - 2 * x) % SECP_P
    ```

* Add missing hint on cairo_secp lib [#989](https://github.com/lambdaclass/cairo-vm/pull/989):

    `BuiltinHintProcessor` now supports the following hint:

    ```python
        from starkware.cairo.common.cairo_secp.secp_utils import SECP_P
        q, r = divmod(pack(ids.val, PRIME), SECP_P)
        assert r == 0, f"verify_zero: Invalid input {ids.val.d0, ids.val.d1, ids.val.d2}."
        ids.q = q % PRIME
    ```

* Add missing hint on cairo_secp lib [#986](https://github.com/lambdaclass/cairo-vm/pull/986):

    `BuiltinHintProcessor` now supports the following hint:

    ```python
        from starkware.cairo.common.cairo_secp.secp_utils import SECP_P, pack
        from starkware.python.math_utils import div_mod

        # Compute the slope.
        x = pack(ids.pt.x, PRIME)
        y = pack(ids.pt.y, PRIME)
        value = slope = div_mod(3 * x ** 2, 2 * y, SECP_P)
    ```

* Add missing hint on cairo_secp lib [#984](https://github.com/lambdaclass/cairo-vm/pull/984):

    `BuiltinHintProcessor` now supports the following hint:

    ```python
        from starkware.cairo.common.cairo_secp.secp_utils import SECP_P, pack
        from starkware.python.math_utils import div_mod

        # Compute the slope.
        x0 = pack(ids.pt0.x, PRIME)
        y0 = pack(ids.pt0.y, PRIME)
        x1 = pack(ids.pt1.x, PRIME)
        y1 = pack(ids.pt1.y, PRIME)
        value = slope = div_mod(y0 - y1, x0 - x1, SECP_P)
    ```

* Implement hints on uint384 lib (Part 2) [#971](https://github.com/lambdaclass/cairo-vm/pull/971)

    `BuiltinHintProcessor` now supports the following hint:

    ```python
        memory[ap] = 1 if 0 <= (ids.a.d2 % PRIME) < 2 ** 127 else 0
    ```

 * Add alternative hint code for hint on _block_permutation used by 0.10.3 whitelist [#958](https://github.com/lambdaclass/cairo-vm/pull/958)

     `BuiltinHintProcessor` now supports the following hint:

    ```python
        from starkware.cairo.common.keccak_utils.keccak_utils import keccak_func
        _keccak_state_size_felts = int(ids.KECCAK_STATE_SIZE_FELTS)
        assert 0 <= _keccak_state_size_felts < 100

        output_values = keccak_func(memory.get_range(
            ids.keccak_ptr - _keccak_state_size_felts, _keccak_state_size_felts))
        segments.write_arg(ids.keccak_ptr, output_values)
    ```

* Make  hints code `src/hint_processor/builtin_hint_processor/hint_code.rs` public [#988](https://github.com/lambdaclass/cairo-vm/pull/988)

* Implement hints on uint384 lib (Part 1) [#960](https://github.com/lambdaclass/cairo-vm/pull/960)

    `BuiltinHintProcessor` now supports the following hints:

    ```python
        def split(num: int, num_bits_shift: int, length: int):
        a = []
        for _ in range(length):
            a.append( num & ((1 << num_bits_shift) - 1) )
            num = num >> num_bits_shift
        return tuple(a)

        def pack(z, num_bits_shift: int) -> int:
            limbs = (z.d0, z.d1, z.d2)
            return sum(limb << (num_bits_shift * i) for i, limb in enumerate(limbs))

        a = pack(ids.a, num_bits_shift = 128)
        div = pack(ids.div, num_bits_shift = 128)
        quotient, remainder = divmod(a, div)

        quotient_split = split(quotient, num_bits_shift=128, length=3)
        assert len(quotient_split) == 3

        ids.quotient.d0 = quotient_split[0]
        ids.quotient.d1 = quotient_split[1]
        ids.quotient.d2 = quotient_split[2]

        remainder_split = split(remainder, num_bits_shift=128, length=3)
        ids.remainder.d0 = remainder_split[0]
        ids.remainder.d1 = remainder_split[1]
        ids.remainder.d2 = remainder_split[2]
    ```

    ```python
        ids.low = ids.a & ((1<<128) - 1)
        ids.high = ids.a >> 128
    ```

    ```python
            sum_d0 = ids.a.d0 + ids.b.d0
        ids.carry_d0 = 1 if sum_d0 >= ids.SHIFT else 0
        sum_d1 = ids.a.d1 + ids.b.d1 + ids.carry_d0
        ids.carry_d1 = 1 if sum_d1 >= ids.SHIFT else 0
        sum_d2 = ids.a.d2 + ids.b.d2 + ids.carry_d1
        ids.carry_d2 = 1 if sum_d2 >= ids.SHIFT else 0
    ```

    ```python
        from starkware.python.math_utils import isqrt

        def split(num: int, num_bits_shift: int, length: int):
            a = []
            for _ in range(length):
                a.append( num & ((1 << num_bits_shift) - 1) )
                num = num >> num_bits_shift
            return tuple(a)

        def pack(z, num_bits_shift: int) -> int:
            limbs = (z.d0, z.d1, z.d2)
            return sum(limb << (num_bits_shift * i) for i, limb in enumerate(limbs))

        a = pack(ids.a, num_bits_shift=128)
        root = isqrt(a)
        assert 0 <= root < 2 ** 192
        root_split = split(root, num_bits_shift=128, length=3)
        ids.root.d0 = root_split[0]
        ids.root.d1 = root_split[1]
        ids.root.d2 = root_split[2]
    ```

* Re-export the `cairo-felt` crate as `cairo_vm::felt` [#981](https://github.com/lambdaclass/cairo-vm/pull/981)
  * Removes the need of explicitly importing `cairo-felt` in downstream projects
  and helps ensure there is no version mismatch caused by that

* Implement hint on `uint256_mul_div_mod`[#957](https://github.com/lambdaclass/cairo-vm/pull/957)

    `BuiltinHintProcessor` now supports the following hint:

    ```python
    a = (ids.a.high << 128) + ids.a.low
    b = (ids.b.high << 128) + ids.b.low
    div = (ids.div.high << 128) + ids.div.low
    quotient, remainder = divmod(a * b, div)

    ids.quotient_low.low = quotient & ((1 << 128) - 1)
    ids.quotient_low.high = (quotient >> 128) & ((1 << 128) - 1)
    ids.quotient_high.low = (quotient >> 256) & ((1 << 128) - 1)
    ids.quotient_high.high = quotient >> 384
    ids.remainder.low = remainder & ((1 << 128) - 1)
    ids.remainder.high = remainder >> 128"
    ```

    Used by the common library function `uint256_mul_div_mod`

#### [0.3.0-rc1] - 2023-04-13
* Derive Deserialize for ExecutionResources [#922](https://github.com/lambdaclass/cairo-vm/pull/922)
* Remove builtin names from VirtualMachine.builtin_runners [#921](https://github.com/lambdaclass/cairo-vm/pull/921)
* Implemented hints on common/ec.cairo [#888](https://github.com/lambdaclass/cairo-vm/pull/888)
* Changed `Memory.insert` argument types [#902](https://github.com/lambdaclass/cairo-vm/pull/902)
* feat: implemented `Deserialize` on Program by changing builtins field type to enum [#896](https://github.com/lambdaclass/cairo-vm/pull/896)
* Effective size computation from the VM exposed [#887](https://github.com/lambdaclass/cairo-vm/pull/887)
* Wasm32 Support! [#828](https://github.com/lambdaclass/cairo-vm/pull/828), [#893](https://github.com/lambdaclass/cairo-vm/pull/893)
* `MathError` added for math operation [#855](https://github.com/lambdaclass/cairo-vm/pull/855)
* Check for overflows in relocatable operations [#859](https://github.com/lambdaclass/cairo-vm/pull/859)
* Use `Relocatable` instead of `&MaybeRelocatable` in `load_data` and `get_range`[#860](https://github.com/lambdaclass/cairo-vm/pull/860) [#867](https://github.com/lambdaclass/cairo-vm/pull/867)
* Memory-related errors moved to `MemoryError` [#854](https://github.com/lambdaclass/cairo-vm/pull/854)
    * Removed unused error variants
    * Moved memory-related error variants to `MemoryError`
    * Changed memory getters to return `MemoryError` instead of `VirtualMachineError`
    * Changed all memory-related errors in hint from `HintError::Internal(VmError::...` to `HintError::Memory(MemoryError::...`
* feat: Builder pattern for `VirtualMachine` [#820](https://github.com/lambdaclass/cairo-vm/pull/820)
* Simplified `Memory::get` return type to `Option` [#852](https://github.com/lambdaclass/cairo-vm/pull/852)
* Improved idenitifier variable error handling [#851](https://github.com/lambdaclass/cairo-vm/pull/851)
* `CairoRunner::write_output` now prints missing and relocatable values [#853](https://github.com/lambdaclass/cairo-vm/pull/853)
* `VirtualMachineError::FailedToComputeOperands` error message expanded [#848](https://github.com/lambdaclass/cairo-vm/pull/848)
* Builtin names made public [#849](https://github.com/lambdaclass/cairo-vm/pull/849)
* `secure_run` flag moved to `CairoRunConfig` struct [#832](https://github.com/lambdaclass/cairo-vm/pull/832)
* `vm_core` error types revised and iimplemented `AddAssign` for `Relocatable` [#837](https://github.com/lambdaclass/cairo-vm/pull/837)
* `to_bigint` and `to_biguint` deprecated [#757](https://github.com/lambdaclass/cairo-vm/pull/757)
* `Memory` moved into `MemorySegmentManager` [#830](https://github.com/lambdaclass/cairo-vm/pull/830)
    * To reduce the complexity of the VM's memory and enforce proper usage (as the memory and its segment manager are now a "unified" entity)
    * Removed `memory` field from `VirtualMachine`
    * Added `memory` field to `MemorySegmentManager`
    * Removed `Memory` argument from methods where `MemorySegmentManager` is also an argument
    * Added test macro `segments` (an extension of the `memory` macro)
* `Display` trait added to Memory struct [#812](https://github.com/lambdaclass/cairo-vm/pull/812)
* feat: Extensible VirtualMachineError and removed PartialEq trait [#783](https://github.com/lambdaclass/cairo-vm/pull/783)
    * `VirtualMachineError::Other(anyhow::Error)` was added to allow to returning custom errors when using `cairo-vm`
    * The `PartialEq` trait was removed from the `VirtualMachineError` enum
* VM hooks added as a conditional feature [#761](https://github.com/lambdaclass/cairo-vm/pull/761)
    * Cairo-vm based testing tools such as cairo-foundry or those built by FuzzingLabs need access to the state of the VM at specific points during the execution.
    * This PR adds the possibility for users of the cairo-vm lib to execute their custom additional code during the program execution.
    * The Rust "feature" mechanism was used in order to guarantee that this ability is only available when the lib user needs it, and is not compiled when it's not required.
    * Three hooks were created:
        * before the first step
        * before each step
        * after each step
* ExecutionResource operations: add and substract [#774](https://github.com/lambdaclass/cairo-vm/pull/774), multiplication [#908](https://github.com/lambdaclass/cairo-vm/pull/908) , and `AddAssign` [#914](https://github.com/lambdaclass/cairo-vm/pull/914)

* Move `Memory` into `MemorySegmentManager` [#830](https://github.com/lambdaclass/cairo-vm/pull/830)
    * Structural changes:
        * Remove `memory: Memory` field from `VirtualMachine`
        * Add `memory: Memory` field to `MemorySegmentManager`
    * As a result of this, multiple public methods' signatures changed:
        * `BuiltinRunner` (and its inner enum types):
            * `initialize_segments(&mut self, segments: &mut MemorySegmentManager, memory: &mut Memory)` -> `initialize_segments(&mut self, segments: &mut MemorySegmentManager)`
            * `final_stack(&mut self, segments: &MemorySegmentManager, memory: &Memory, stack_pointer: Relocatable) -> Result<Relocatable, RunnerError>` -> `final_stack(&mut self, segments: &MemorySegmentManager, stack_pointer: Relocatable) -> Result<Relocatable, RunnerError>`
        * `MemorySegmentManager`
            * `add(&mut self, memory: &mut Memory) -> Relocatable` -> `add(&mut self) -> Relocatable`
            * `add_temporary_segment(&mut self, memory: &mut Memory) -> Relocatable` -> `add_temporary_segment(&mut self) -> Relocatable`
            * `load_data(&mut self, memory: &mut Memory, ptr: &MaybeRelocatable, data: &Vec<MaybeRelocatable>) -> Result<MaybeRelocatable, MemoryError>` -> `load_data(&mut self, ptr: &MaybeRelocatable, data: &Vec<MaybeRelocatable>) -> Result<MaybeRelocatable, MemoryError>`
            * `compute_effective_sizes(&mut self, memory: &Memory) -> &Vec<usize>` -> `compute_effective_sizes(&mut self) -> &Vec<usize>`
            * `gen_arg(&mut self, arg: &dyn Any, memory: &mut Memory) -> Result<MaybeRelocatable, VirtualMachineError>` -> `gen_arg(&mut self, arg: &dyn Any) -> Result<MaybeRelocatable, VirtualMachineError>`
            * `gen_cairo_arg(&mut self, arg: &CairoArg, memory: &mut Memory) -> Result<MaybeRelocatable, VirtualMachineError>` -> `gen_cairo_arg(&mut self, arg: &CairoArg) -> Result<MaybeRelocatable, VirtualMachineError>`
            * `write_arg(&mut self, memory: &mut Memory, ptr: &Relocatable, arg: &dyn Any) -> Result<MaybeRelocatable, MemoryError>` -> `write_arg(&mut self, ptr: &Relocatable, arg: &dyn Any) -> Result<MaybeRelocatable, MemoryError>`

* Refactor `Memory::relocate memory` [#784](https://github.com/lambdaclass/cairo-vm/pull/784)
    * Bugfixes:
        * `Memory::relocate_memory` now moves data in the temporary memory relocated by a relocation rule to the real memory
    * Aditional Notes:
        * When relocating temporary memory produces clashes with pre-existing values in the real memory, an InconsistentMemory error is returned instead of keeping the last inserted value. This differs from the original implementation.

* Restrict addresses to Relocatable + fix some error variants used in signature.rs [#792](https://github.com/lambdaclass/cairo-vm/pull/792)
    * Public Api Changes:
        * Change `ValidationRule` inner type to `Box<dyn Fn(&Memory, &Relocatable) -> Result<Vec<Relocatable>, MemoryError>>`.
        * Change `validated_addresses` field of `Memory` to `HashSet<Relocatable>`.
        * Change `validate_memory_cell(&mut self, address: &MaybeRelocatable) -> Result<(), MemoryError>` to `validate_memory_cell(&mut self, addr: &Relocatable) -> Result<(), MemoryError>`.

* Add `VmException` to `CairoRunner::run_from_entrypoint`[#775](https://github.com/lambdaclass/cairo-vm/pull/775)
    * Public Api Changes:
        * Change error return type of `CairoRunner::run_from_entrypoint` to `CairoRunError`.
        * Convert `VirtualMachineError`s outputed during the vm run to `VmException` in `CairoRunner::run_from_entrypoint`.
        * Make `VmException` fields public

* Fix `BuiltinRunner::final_stack` and remove quick fix [#778](https://github.com/lambdaclass/cairo-vm/pull/778)
    * Public Api changes:
        * Various changes to public `BuiltinRunner` method's signatures:
            * `final_stack(&self, vm: &VirtualMachine, pointer: Relocatable) -> Result<(Relocatable, usize), RunnerError>` to `final_stack(&mut self, segments: &MemorySegmentManager, memory: &Memory, pointer: Relocatable) -> Result<Relocatable,RunnerError>`.
            * `get_used_cells(&self, vm: &VirtualMachine) -> Result<usize, MemoryError>` to  `get_used_cells(&self, segments: &MemorySegmentManager) -> Result<usize, MemoryError>`.
            * `get_used_instances(&self, vm: &VirtualMachine) -> Result<usize, MemoryError>` to `get_used_instances(&self, segments: &MemorySegmentManager) -> Result<usize, MemoryError>`.
    * Bugfixes:
        * `BuiltinRunner::final_stack` now updates the builtin's stop_ptr instead of returning it. This replaces the bugfix on PR #768.

#### [0.1.3] - 2023-01-26
* Add secure_run flag + integrate verify_secure_runner into cairo-run [#771](https://github.com/lambdaclass/cairo-vm/pull/777)
    * Public Api changes:
        * Add command_line argument `secure_run`
        * Add argument `secure_run: Option<bool>` to `cairo_run`
        * `verify_secure_runner` is now called inside `cairo-run` when `secure_run` is set to true or when it not set and the run is not on `proof_mode`
    * Bugfixes:
        * `EcOpBuiltinRunner::deduce_memory_cell` now checks that both points are on the curve instead of only the first one
        * `EcOpBuiltinRunner::deduce_memory_cell` now returns the values of the point coordinates instead of the indices when a `PointNotOnCurve` error is returned

* Refactor `Refactor verify_secure_runner` [#768](https://github.com/lambdaclass/cairo-vm/pull/768)
    * Public Api changes:
        * Remove builtin name from the return value of `BuiltinRunner::get_memory_segment_addresses`
        * Simplify the return value of `CairoRunner::get_builtin_segments_info` to `Vec<(usize, usize)>`
        * CairoRunner::read_return_values now receives a mutable reference to VirtualMachine
    * Bugfixes:
        * CairoRunner::read_return_values now updates the `stop_ptr` of each builtin after calling `BuiltinRunner::final_stack`

* Use CairoArg enum instead of Any in CairoRunner::run_from_entrypoint [#686](https://github.com/lambdaclass/cairo-vm/pull/686)
    * Public Api changes:
        * Remove `Result` from `MaybeRelocatable::mod_floor`, it now returns a `MaybeRelocatable`
        * Add struct `CairoArg`
        * Change `arg` argument of `CairoRunner::run_from_entrypoint` from `Vec<&dyn Any>` to `&[&CairoArg]`
        * Remove argument `typed_args` from `CairoRunner::run_from_entrypoint`
        * Remove no longer used method `gen_typed_arg` from `VirtualMachine` & `MemorySegmentManager`
        * Add methods `MemorySegmentManager::gen_cairo_arg` & `MemorySegmentManager::write_simple_args` as typed counterparts to `MemorySegmentManager::gen_arg` & `MemorySegmentManager::write_arg`

#### [0.1.1] - 2023-01-11

* Add input file contents to traceback [#666](https://github.com/lambdaclass/cairo-vm/pull/666/files)
    * Public Api changes:
        * `VirtualMachineError` enum variants containing `MaybeRelocatable` and/or `Relocatable` values now use the `Display` format instead of `Debug` in their `Display` implementation
        * `get_traceback` now adds the source code line to each traceback entry
* Use hint location instead of instruction location when building VmExceptions from hint failure [#673](https://github.com/lambdaclass/cairo-vm/pull/673/files)
    * Public Api changes:
        * `hints` field added to `InstructionLocation`
        * `Program.instruction_locations` type changed from `Option<HashMap<usize, Location>>` to `Option<HashMap<usize, InstructionLocation>>`
        * `VirtualMachineError`s produced by `HintProcessor::execute_hint()` will be wrapped in a `VirtualMachineError::Hint` error containing their hint_index
        * `get_location()` now receives an an optional usize value `hint_index`, used to obtain hint locations
* Default implementation of compile_hint [#680](https://github.com/lambdaclass/cairo-vm/pull/680)
    * Internal changes:
        * Make the `compile_hint` implementation which was in the `BuiltinHintProcessor` the default implementation in the trait.
* Add new error type `HintError` [#676](https://github.com/lambdaclass/cairo-vm/pull/676)
    * Public Api changes:
        * `HintProcessor::execute_hint()` now returns a `HintError` instead of a `VirtualMachineError`
        * Helper functions on `hint_processor_utils.rs` now return a `HintError`
* Change the Dictionary used in dict hints to store MaybeRelocatable instead of BigInt [#687](https://github.com/lambdaclass/cairo-vm/pull/687)
    * Public Api changes:
        * `DictManager`, its dictionaries, and all dict module hints implemented in rust now use `MaybeRelocatable` for keys and values instead of `BigInt`
        * Add helper functions that allow extracting ids variables as `MaybeRelocatable`: `get_maybe_relocatable_from_var_name` & `get_maybe_relocatable_from_reference`
        * Change inner value type of dict-related `HintError` variants to `MaybeRelocatable`

* Implement `substitute_error_message_attribute_references` [#689] (https://github.com/lambdaclass/cairo-vm/pull/689)
    * Public Api changes:
        * Remove `error_message_attributes` field from `VirtualMachine`, and `VirtualMachine::new`
        * Add `flow_tracking_data` field to `Attribute`
        * `get_error_attr_value` now replaces the references in the error message with the corresponding cairo values.
        * Remove duplicated handling of error attribute messages leading to duplicated into in the final error display.
* Fix multiplicative inverse bug [#697](https://github.com/lambdaclass/cairo-vm/pull/697) [#698](https://github.com/lambdaclass/cairo-vm/pull/698). The VM was using integer division rather than prime field inverse when deducing `op0` or `op1` for the multiplication opcode

#### [0.1.0] - 2022-12-30
* Add traceback to VmException [#657](https://github.com/lambdaclass/cairo-vm/pull/657)
    * Public API changes:
        * `traceback` field added to `VmException` struct
        * `pub fn from_vm_error(runner: &CairoRunner, error: VirtualMachineError, pc: usize) -> Self` is now `pub fn from_vm_error(runner: &CairoRunner, vm: &VirtualMachine, error: VirtualMachineError) -> Self`
        * `pub fn get_location(pc: &usize, runner: &CairoRunner) -> Option<Location>` is now `pub fn get_location(pc: usize, runner: &CairoRunner) -> Option<Location>`
        * `pub fn decode_instruction(encoded_instr: i64, mut imm: Option<BigInt>) -> Result<instruction::Instruction, VirtualMachineError>` is now `pub fn decode_instruction(encoded_instr: i64, mut imm: Option<&BigInt>) -> Result<instruction::Instruction, VirtualMachineError>`
        * `VmException` fields' string format now mirrors their cairo-lang counterparts.<|MERGE_RESOLUTION|>--- conflicted
+++ resolved
@@ -4,15 +4,13 @@
 
 #### [0.8.6] - 2023-8-11
 
-<<<<<<< HEAD
 * feat: Implement `CairoRunner.get_cairo_pie`[#1375](https://github.com/lambdaclass/cairo-vm/pull/1375/files)
-=======
+
 * fix: Fix div_mod [#1383](https://github.com/lambdaclass/cairo-vm/pull/1383)
 
   * Fixes `div_mod` function so that it behaves like the cairo-lang version
   * Various functions in the `math_utils` crate can now return a `MathError` : `div_mod`, `ec_add`, `line_slope`, `ec_double`, `ec_double_slope`.
   * Fixes `UINT256_MUL_INV_MOD_P` hint so that it behaves like the python code.
->>>>>>> f09766cf
 
 * fix: Handle error in hint `UINT256_MUL_DIV_MOD` when divides by zero [#1367](https://github.com/lambdaclass/cairo-vm/pull/1367)
 
