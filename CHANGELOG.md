## Cairo-VM Changelog

#### Upcoming Changes

<<<<<<< HEAD
* Add missing hint on uint256_improvements lib [#1013](https://github.com/lambdaclass/cairo-rs/pull/1013):

    `BuiltinHintProcessor` now supports the following hint:

    ```python
        a = (ids.a.high << 128) + ids.a.low
        div = (ids.div.b23 << 128) + ids.div.b01
        quotient, remainder = divmod(a, div)

        ids.quotient.low = quotient & ((1 << 128) - 1)
        ids.quotient.high = quotient >> 128
        ids.remainder.low = remainder & ((1 << 128) - 1)
        ids.remainder.high = remainder >> 128
    ```
=======
* Update `starknet-crypto` to version `0.4.3` [#1011](https://github.com/lambdaclass/cairo-rs/pull/1011)
  * The new version carries an 85% reduction in execution time for ECDSA signature verification
>>>>>>> fe781fda

* BREAKING CHANGE: refactor `Program` to optimize `Program::clone` [#999](https://github.com/lambdaclass/cairo-rs/pull/999)
    * Breaking change: many fields that were (unnecessarily) public become hidden by the refactor.

* BREAKING CHANGE: Add _builtin suffix to builtin names e.g.: output -> output_builtin [#1005](https://github.com/lambdaclass/cairo-rs/pull/1005)

* Implement hint on uint384_extension lib [#983](https://github.com/lambdaclass/cairo-rs/pull/983)

    `BuiltinHintProcessor` now supports the following hint:
    
    ```python
        def split(num: int, num_bits_shift: int, length: int):
            a = []
            for _ in range(length):
                a.append( num & ((1 << num_bits_shift) - 1) )
                num = num >> num_bits_shift
            return tuple(a)

        def pack(z, num_bits_shift: int) -> int:
            limbs = (z.d0, z.d1, z.d2)
            return sum(limb << (num_bits_shift * i) for i, limb in enumerate(limbs))

        def pack_extended(z, num_bits_shift: int) -> int:
            limbs = (z.d0, z.d1, z.d2, z.d3, z.d4, z.d5)
            return sum(limb << (num_bits_shift * i) for i, limb in enumerate(limbs))

        a = pack_extended(ids.a, num_bits_shift = 128)
        div = pack(ids.div, num_bits_shift = 128)

        quotient, remainder = divmod(a, div)

        quotient_split = split(quotient, num_bits_shift=128, length=6)

        ids.quotient.d0 = quotient_split[0]
        ids.quotient.d1 = quotient_split[1]
        ids.quotient.d2 = quotient_split[2]
        ids.quotient.d3 = quotient_split[3]
        ids.quotient.d4 = quotient_split[4]
        ids.quotient.d5 = quotient_split[5]

        remainder_split = split(remainder, num_bits_shift=128, length=3)
        ids.remainder.d0 = remainder_split[0]
        ids.remainder.d1 = remainder_split[1]
        ids.remainder.d2 = remainder_split[2]
    ```

* Add missing `\n` character in traceback string [#997](https://github.com/lambdaclass/cairo-rs/pull/997)
    * BugFix: Add missing `\n` character after traceback lines when the filename is missing ("Unknown Location")

* 0.11 Support
    * Add missing hints on cairo_secp lib [#991](https://github.com/lambdaclass/cairo-rs/pull/991):
        `BuiltinHintProcessor` now supports the following hints:
        ```python
        from starkware.cairo.common.cairo_secp.secp_utils import pack
        from starkware.python.math_utils import div_mod, safe_div

        N = 0xfffffffffffffffffffffffffffffffebaaedce6af48a03bbfd25e8cd0364141
        x = pack(ids.x, PRIME) % N
        s = pack(ids.s, PRIME) % N
        value = res = div_mod(x, s, N)
        ```
        and: 
        ```python
        value = k = safe_div(res * s - x, N)
        ```
    * Layouts update [#874](https://github.com/lambdaclass/cairo-rs/pull/874)
    * Keccak builtin updated [#873](https://github.com/lambdaclass/cairo-rs/pull/873), [#883](https://github.com/lambdaclass/cairo-rs/pull/883)
    * Changes to `ec_op` [#876](https://github.com/lambdaclass/cairo-rs/pull/876)
    * Poseidon builtin [#875](https://github.com/lambdaclass/cairo-rs/pull/875)
    * Renamed Felt to Felt252 [#899](https://github.com/lambdaclass/cairo-rs/pull/899)
    * Added SegmentArenaBuiltinRunner [#913](https://github.com/lambdaclass/cairo-rs/pull/913)
    * Added `program_segment_size` argument to `verify_secure_runner` & `run_from_entrypoint` [#928](https://github.com/lambdaclass/cairo-rs/pull/928)
    * Added dynamic layout [#879](https://github.com/lambdaclass/cairo-rs/pull/879)
    * `get_segment_size` was exposed [#934](https://github.com/lambdaclass/cairo-rs/pull/934)

* Add missing hint on cairo_secp lib [#996](https://github.com/lambdaclass/cairo-rs/pull/996):

    `BuiltinHintProcessor` now supports the following hint:

    ```python
        from starkware.python.math_utils import div_mod
        value = x_inv = div_mod(1, x, SECP_P)
    ```

* Add missing hints on cairo_secp lib [#994](https://github.com/lambdaclass/cairo-rs/pull/994)::

    `BuiltinHintProcessor` now supports the following hints:
    ```python
        from starkware.cairo.common.cairo_secp.secp_utils import pack
        from starkware.python.math_utils import div_mod, safe_div

        a = pack(ids.a, PRIME)
        b = pack(ids.b, PRIME)
        value = res = div_mod(a, b, N)
    ```

    ```python
        value = k_plus_one = safe_div(res * b - a, N) + 1
    ```

* Add missing hint on cairo_secp lib [#992](https://github.com/lambdaclass/cairo-rs/pull/992):

    `BuiltinHintProcessor` now supports the following hint:

    ```python
        from starkware.cairo.common.cairo_secp.secp_utils import pack

        q, r = divmod(pack(ids.val, PRIME), SECP_P)
        assert r == 0, f"verify_zero: Invalid input {ids.val.d0, ids.val.d1, ids.val.d2}."
        ids.q = q % PRIME
    ```

* Add missing hint on cairo_secp lib [#990](https://github.com/lambdaclass/cairo-rs/pull/990):

    `BuiltinHintProcessor` now supports the following hint:

    ```python
        from starkware.cairo.common.cairo_secp.secp_utils import pack

        slope = pack(ids.slope, PRIME)
        x = pack(ids.point.x, PRIME)
        y = pack(ids.point.y, PRIME)

        value = new_x = (pow(slope, 2, SECP_P) - 2 * x) % SECP_P
    ```

* Add missing hint on cairo_secp lib [#989](https://github.com/lambdaclass/cairo-rs/pull/989):

    `BuiltinHintProcessor` now supports the following hint:

    ```python
        from starkware.cairo.common.cairo_secp.secp_utils import SECP_P
        q, r = divmod(pack(ids.val, PRIME), SECP_P)
        assert r == 0, f"verify_zero: Invalid input {ids.val.d0, ids.val.d1, ids.val.d2}."
        ids.q = q % PRIME
    ```

* Add missing hint on cairo_secp lib [#986](https://github.com/lambdaclass/cairo-rs/pull/986):

    `BuiltinHintProcessor` now supports the following hint:

    ```python
        from starkware.cairo.common.cairo_secp.secp_utils import SECP_P, pack
        from starkware.python.math_utils import div_mod

        # Compute the slope.
        x = pack(ids.pt.x, PRIME)
        y = pack(ids.pt.y, PRIME)
        value = slope = div_mod(3 * x ** 2, 2 * y, SECP_P)
    ```

* Add missing hint on cairo_secp lib [#984](https://github.com/lambdaclass/cairo-rs/pull/984):

    `BuiltinHintProcessor` now supports the following hint:

    ```python
        from starkware.cairo.common.cairo_secp.secp_utils import SECP_P, pack
        from starkware.python.math_utils import div_mod

        # Compute the slope.
        x0 = pack(ids.pt0.x, PRIME)
        y0 = pack(ids.pt0.y, PRIME)
        x1 = pack(ids.pt1.x, PRIME)
        y1 = pack(ids.pt1.y, PRIME)
        value = slope = div_mod(y0 - y1, x0 - x1, SECP_P)
    ```

* Implement hints on uint384 lib (Part 2) [#971](https://github.com/lambdaclass/cairo-rs/pull/971)

    `BuiltinHintProcessor` now supports the following hint:

    ```python
        memory[ap] = 1 if 0 <= (ids.a.d2 % PRIME) < 2 ** 127 else 0
    ```

 * Add alternative hint code for hint on _block_permutation used by 0.10.3 whitelist [#958](https://github.com/lambdaclass/cairo-rs/pull/958)

     `BuiltinHintProcessor` now supports the following hint:

    ```python
        from starkware.cairo.common.keccak_utils.keccak_utils import keccak_func
        _keccak_state_size_felts = int(ids.KECCAK_STATE_SIZE_FELTS)
        assert 0 <= _keccak_state_size_felts < 100

        output_values = keccak_func(memory.get_range(
            ids.keccak_ptr - _keccak_state_size_felts, _keccak_state_size_felts))
        segments.write_arg(ids.keccak_ptr, output_values)
    ```

* Make  hints code `src/hint_processor/builtin_hint_processor/hint_code.rs` public [#988](https://github.com/lambdaclass/cairo-rs/pull/988)

* Implement hints on uint384 lib (Part 1) [#960](https://github.com/lambdaclass/cairo-rs/pull/960)

    `BuiltinHintProcessor` now supports the following hints:

    ```python
        def split(num: int, num_bits_shift: int, length: int):
        a = []
        for _ in range(length):
            a.append( num & ((1 << num_bits_shift) - 1) )
            num = num >> num_bits_shift
        return tuple(a)

        def pack(z, num_bits_shift: int) -> int:
            limbs = (z.d0, z.d1, z.d2)
            return sum(limb << (num_bits_shift * i) for i, limb in enumerate(limbs))

        a = pack(ids.a, num_bits_shift = 128)
        div = pack(ids.div, num_bits_shift = 128)
        quotient, remainder = divmod(a, div)

        quotient_split = split(quotient, num_bits_shift=128, length=3)
        assert len(quotient_split) == 3

        ids.quotient.d0 = quotient_split[0]
        ids.quotient.d1 = quotient_split[1]
        ids.quotient.d2 = quotient_split[2]

        remainder_split = split(remainder, num_bits_shift=128, length=3)
        ids.remainder.d0 = remainder_split[0]
        ids.remainder.d1 = remainder_split[1]
        ids.remainder.d2 = remainder_split[2]
    ```

    ```python
        ids.low = ids.a & ((1<<128) - 1)
        ids.high = ids.a >> 128
    ```

    ```python
            sum_d0 = ids.a.d0 + ids.b.d0
        ids.carry_d0 = 1 if sum_d0 >= ids.SHIFT else 0
        sum_d1 = ids.a.d1 + ids.b.d1 + ids.carry_d0
        ids.carry_d1 = 1 if sum_d1 >= ids.SHIFT else 0
        sum_d2 = ids.a.d2 + ids.b.d2 + ids.carry_d1
        ids.carry_d2 = 1 if sum_d2 >= ids.SHIFT else 0
    ```

    ```python
        def split(num: int, num_bits_shift: int, length: int):
            a = []
            for _ in range(length):
                a.append( num & ((1 << num_bits_shift) - 1) )
                num = num >> num_bits_shift
            return tuple(a)

        def pack(z, num_bits_shift: int) -> int:
            limbs = (z.d0, z.d1, z.d2)
            return sum(limb << (num_bits_shift * i) for i, limb in enumerate(limbs))

        def pack2(z, num_bits_shift: int) -> int:
            limbs = (z.b01, z.b23, z.b45)
            return sum(limb << (num_bits_shift * i) for i, limb in enumerate(limbs))

        a = pack(ids.a, num_bits_shift = 128)
        div = pack2(ids.div, num_bits_shift = 128)
        quotient, remainder = divmod(a, div)

        quotient_split = split(quotient, num_bits_shift=128, length=3)
        assert len(quotient_split) == 3

        ids.quotient.d0 = quotient_split[0]
        ids.quotient.d1 = quotient_split[1]
        ids.quotient.d2 = quotient_split[2]

        remainder_split = split(remainder, num_bits_shift=128, length=3)
        ids.remainder.d0 = remainder_split[0]
        ids.remainder.d1 = remainder_split[1]
        ids.remainder.d2 = remainder_split[2]
    ```

    ```python
        from starkware.python.math_utils import isqrt

        def split(num: int, num_bits_shift: int, length: int):
            a = []
            for _ in range(length):
                a.append( num & ((1 << num_bits_shift) - 1) )
                num = num >> num_bits_shift
            return tuple(a)

        def pack(z, num_bits_shift: int) -> int:
            limbs = (z.d0, z.d1, z.d2)
            return sum(limb << (num_bits_shift * i) for i, limb in enumerate(limbs))

        a = pack(ids.a, num_bits_shift=128)
        root = isqrt(a)
        assert 0 <= root < 2 ** 192
        root_split = split(root, num_bits_shift=128, length=3)
        ids.root.d0 = root_split[0]
        ids.root.d1 = root_split[1]
        ids.root.d2 = root_split[2]
    ```

* Re-export the `cairo-felt` crate as `cairo_vm::felt` [#981](https://github.com/lambdaclass/cairo-rs/pull/981)
  * Removes the need of explicitly importing `cairo-felt` in downstream projects
  and helps ensure there is no version mismatch caused by that

* Implement hint on `uint256_mul_div_mod`[#957](https://github.com/lambdaclass/cairo-rs/pull/957)

    `BuiltinHintProcessor` now supports the following hint:

    ```python
    a = (ids.a.high << 128) + ids.a.low
    b = (ids.b.high << 128) + ids.b.low
    div = (ids.div.high << 128) + ids.div.low
    quotient, remainder = divmod(a * b, div)

    ids.quotient_low.low = quotient & ((1 << 128) - 1)
    ids.quotient_low.high = (quotient >> 128) & ((1 << 128) - 1)
    ids.quotient_high.low = (quotient >> 256) & ((1 << 128) - 1)
    ids.quotient_high.high = quotient >> 384
    ids.remainder.low = remainder & ((1 << 128) - 1)
    ids.remainder.high = remainder >> 128"
    ```

    Used by the common library function `uint256_mul_div_mod`

#### [0.3.0-rc1] - 2023-04-13
* Derive Deserialize for ExecutionResources [#922](https://github.com/lambdaclass/cairo-rs/pull/922)
* Remove builtin names from VirtualMachine.builtin_runners [#921](https://github.com/lambdaclass/cairo-rs/pull/921)
* Implemented hints on common/ec.cairo [#888](https://github.com/lambdaclass/cairo-rs/pull/888)
* Changed `Memory.insert` argument types [#902](https://github.com/lambdaclass/cairo-rs/pull/902)
* feat: implemented `Deserialize` on Program by changing builtins field type to enum [#896](https://github.com/lambdaclass/cairo-rs/pull/896)
* Effective size computation from the VM exposed [#887](https://github.com/lambdaclass/cairo-rs/pull/887)
* Wasm32 Support! [#828](https://github.com/lambdaclass/cairo-rs/pull/828), [#893](https://github.com/lambdaclass/cairo-rs/pull/893)
* `MathError` added for math operation [#855](https://github.com/lambdaclass/cairo-rs/pull/855)
* Check for overflows in relocatable operations [#859](https://github.com/lambdaclass/cairo-rs/pull/859)
* Use `Relocatable` instead of `&MaybeRelocatable` in `load_data` and `get_range`[#860](https://github.com/lambdaclass/cairo-rs/pull/860) [#867](https://github.com/lambdaclass/cairo-rs/pull/867)
* Memory-related errors moved to `MemoryError` [#854](https://github.com/lambdaclass/cairo-rs/pull/854)
    * Removed unused error variants
    * Moved memory-related error variants to `MemoryError`
    * Changed memory getters to return `MemoryError` instead of `VirtualMachineError`
    * Changed all memory-related errors in hint from `HintError::Internal(VmError::...` to `HintError::Memory(MemoryError::...`
* feat: Builder pattern for `VirtualMachine` [#820](https://github.com/lambdaclass/cairo-rs/pull/820)
* Simplified `Memory::get` return type to `Option` [#852](https://github.com/lambdaclass/cairo-rs/pull/852)
* Improved idenitifier variable error handling [#851](https://github.com/lambdaclass/cairo-rs/pull/851)
* `CairoRunner::write_output` now prints missing and relocatable values [#853](https://github.com/lambdaclass/cairo-rs/pull/853)
* `VirtualMachineError::FailedToComputeOperands` error message expanded [#848](https://github.com/lambdaclass/cairo-rs/pull/848)
* Builtin names made public [#849](https://github.com/lambdaclass/cairo-rs/pull/849)
* `secure_run` flag moved to `CairoRunConfig` struct [#832](https://github.com/lambdaclass/cairo-rs/pull/832)
* `vm_core` error types revised and iimplemented `AddAssign` for `Relocatable` [#837](https://github.com/lambdaclass/cairo-rs/pull/837)
* `to_bigint` and `to_biguint` deprecated [#757](https://github.com/lambdaclass/cairo-rs/pull/757)
* `Memory` moved into `MemorySegmentManager` [#830](https://github.com/lambdaclass/cairo-rs/pull/830)
    * To reduce the complexity of the VM's memory and enforce proper usage (as the memory and its segment manager are now a "unified" entity)
    * Removed `memory` field from `VirtualMachine`
    * Added `memory` field to `MemorySegmentManager`
    * Removed `Memory` argument from methods where `MemorySegmentManager` is also an argument
    * Added test macro `segments` (an extension of the `memory` macro)
* `Display` trait added to Memory struct [#812](https://github.com/lambdaclass/cairo-rs/pull/812)
* feat: Extensible VirtualMachineError and removed PartialEq trait [#783](https://github.com/lambdaclass/cairo-rs/pull/783)
    * `VirtualMachineError::Other(anyhow::Error)` was added to allow to returning custom errors when using `cairo-rs`
    * The `PartialEq` trait was removed from the `VirtualMachineError` enum
* VM hooks added as a conditional feature [#761](https://github.com/lambdaclass/cairo-rs/pull/761)
    * Cairo-rs based testing tools such as cairo-foundry or those built by FuzzingLabs need access to the state of the VM at specific points during the execution.
    * This PR adds the possibility for users of the cairo-rs lib to execute their custom additional code during the program execution.
    * The Rust "feature" mechanism was used in order to guarantee that this ability is only available when the lib user needs it, and is not compiled when it's not required.
    * Three hooks were created:
        * before the first step
        * before each step
        * after each step
* ExecutionResource operations: add and substract [#774](https://github.com/lambdaclass/cairo-rs/pull/774), multiplication [#908](https://github.com/lambdaclass/cairo-rs/pull/908) , and `AddAssign` [#914](https://github.com/lambdaclass/cairo-rs/pull/914)

* Move `Memory` into `MemorySegmentManager` [#830](https://github.com/lambdaclass/cairo-rs/pull/830)
    * Structural changes:
        * Remove `memory: Memory` field from `VirtualMachine`
        * Add `memory: Memory` field to `MemorySegmentManager`
    * As a result of this, multiple public methods' signatures changed:
        * `BuiltinRunner` (and its inner enum types):
            * `initialize_segments(&mut self, segments: &mut MemorySegmentManager, memory: &mut Memory)` -> `initialize_segments(&mut self, segments: &mut MemorySegmentManager)`
            * `final_stack(&mut self, segments: &MemorySegmentManager, memory: &Memory, stack_pointer: Relocatable) -> Result<Relocatable, RunnerError>` -> `final_stack(&mut self, segments: &MemorySegmentManager, stack_pointer: Relocatable) -> Result<Relocatable, RunnerError>`
        * `MemorySegmentManager`
            * `add(&mut self, memory: &mut Memory) -> Relocatable` -> `add(&mut self) -> Relocatable`
            * `add_temporary_segment(&mut self, memory: &mut Memory) -> Relocatable` -> `add_temporary_segment(&mut self) -> Relocatable`
            * `load_data(&mut self, memory: &mut Memory, ptr: &MaybeRelocatable, data: &Vec<MaybeRelocatable>) -> Result<MaybeRelocatable, MemoryError>` -> `load_data(&mut self, ptr: &MaybeRelocatable, data: &Vec<MaybeRelocatable>) -> Result<MaybeRelocatable, MemoryError>`
            * `compute_effective_sizes(&mut self, memory: &Memory) -> &Vec<usize>` -> `compute_effective_sizes(&mut self) -> &Vec<usize>`
            * `gen_arg(&mut self, arg: &dyn Any, memory: &mut Memory) -> Result<MaybeRelocatable, VirtualMachineError>` -> `gen_arg(&mut self, arg: &dyn Any) -> Result<MaybeRelocatable, VirtualMachineError>`
            * `gen_cairo_arg(&mut self, arg: &CairoArg, memory: &mut Memory) -> Result<MaybeRelocatable, VirtualMachineError>` -> `gen_cairo_arg(&mut self, arg: &CairoArg) -> Result<MaybeRelocatable, VirtualMachineError>`
            * `write_arg(&mut self, memory: &mut Memory, ptr: &Relocatable, arg: &dyn Any) -> Result<MaybeRelocatable, MemoryError>` -> `write_arg(&mut self, ptr: &Relocatable, arg: &dyn Any) -> Result<MaybeRelocatable, MemoryError>`

* Refactor `Memory::relocate memory` [#784](https://github.com/lambdaclass/cairo-rs/pull/784)
    * Bugfixes:
        * `Memory::relocate_memory` now moves data in the temporary memory relocated by a relocation rule to the real memory
    * Aditional Notes:
        * When relocating temporary memory produces clashes with pre-existing values in the real memory, an InconsistentMemory error is returned instead of keeping the last inserted value. This differs from the original implementation.

* Restrict addresses to Relocatable + fix some error variants used in signature.rs [#792](https://github.com/lambdaclass/cairo-rs/pull/792)
    * Public Api Changes:
        * Change `ValidationRule` inner type to `Box<dyn Fn(&Memory, &Relocatable) -> Result<Vec<Relocatable>, MemoryError>>`.
        * Change `validated_addresses` field of `Memory` to `HashSet<Relocatable>`.
        * Change `validate_memory_cell(&mut self, address: &MaybeRelocatable) -> Result<(), MemoryError>` to `validate_memory_cell(&mut self, addr: &Relocatable) -> Result<(), MemoryError>`.

* Add `VmException` to `CairoRunner::run_from_entrypoint`[#775](https://github.com/lambdaclass/cairo-rs/pull/775)
    * Public Api Changes:
        * Change error return type of `CairoRunner::run_from_entrypoint` to `CairoRunError`.
        * Convert `VirtualMachineError`s outputed during the vm run to `VmException` in `CairoRunner::run_from_entrypoint`.
        * Make `VmException` fields public

* Fix `BuiltinRunner::final_stack` and remove quick fix [#778](https://github.com/lambdaclass/cairo-rs/pull/778)
    * Public Api changes:
        * Various changes to public `BuiltinRunner` method's signatures:
            * `final_stack(&self, vm: &VirtualMachine, pointer: Relocatable) -> Result<(Relocatable, usize), RunnerError>` to `final_stack(&mut self, segments: &MemorySegmentManager, memory: &Memory, pointer: Relocatable) -> Result<Relocatable,RunnerError>`.
            * `get_used_cells(&self, vm: &VirtualMachine) -> Result<usize, MemoryError>` to  `get_used_cells(&self, segments: &MemorySegmentManager) -> Result<usize, MemoryError>`.
            * `get_used_instances(&self, vm: &VirtualMachine) -> Result<usize, MemoryError>` to `get_used_instances(&self, segments: &MemorySegmentManager) -> Result<usize, MemoryError>`.
    * Bugfixes:
        * `BuiltinRunner::final_stack` now updates the builtin's stop_ptr instead of returning it. This replaces the bugfix on PR #768.

#### [0.1.3] - 2023-01-26
* Add secure_run flag + integrate verify_secure_runner into cairo-run [#771](https://github.com/lambdaclass/cairo-rs/pull/777)
    * Public Api changes:
        * Add command_line argument `secure_run`
        * Add argument `secure_run: Option<bool>` to `cairo_run`
        * `verify_secure_runner` is now called inside `cairo-run` when `secure_run` is set to true or when it not set and the run is not on `proof_mode`
    * Bugfixes:
        * `EcOpBuiltinRunner::deduce_memory_cell` now checks that both points are on the curve instead of only the first one
        * `EcOpBuiltinRunner::deduce_memory_cell` now returns the values of the point coordinates instead of the indices when a `PointNotOnCurve` error is returned

* Refactor `Refactor verify_secure_runner` [#768](https://github.com/lambdaclass/cairo-rs/pull/768)
    * Public Api changes:
        * Remove builtin name from the return value of `BuiltinRunner::get_memory_segment_addresses`
        * Simplify the return value of `CairoRunner::get_builtin_segments_info` to `Vec<(usize, usize)>`
        * CairoRunner::read_return_values now receives a mutable reference to VirtualMachine
    * Bugfixes:
        * CairoRunner::read_return_values now updates the `stop_ptr` of each builtin after calling `BuiltinRunner::final_stack`

* Use CairoArg enum instead of Any in CairoRunner::run_from_entrypoint [#686](https://github.com/lambdaclass/cairo-rs/pull/686)
    * Public Api changes:
        * Remove `Result` from `MaybeRelocatable::mod_floor`, it now returns a `MaybeRelocatable`
        * Add struct `CairoArg`
        * Change `arg` argument of `CairoRunner::run_from_entrypoint` from `Vec<&dyn Any>` to `&[&CairoArg]`
        * Remove argument `typed_args` from `CairoRunner::run_from_entrypoint`
        * Remove no longer used method `gen_typed_arg` from `VirtualMachine` & `MemorySegmentManager`
        * Add methods `MemorySegmentManager::gen_cairo_arg` & `MemorySegmentManager::write_simple_args` as typed counterparts to `MemorySegmentManager::gen_arg` & `MemorySegmentManager::write_arg`

#### [0.1.1] - 2023-01-11

* Add input file contents to traceback [#666](https://github.com/lambdaclass/cairo-rs/pull/666/files)
    * Public Api changes:
        * `VirtualMachineError` enum variants containing `MaybeRelocatable` and/or `Relocatable` values now use the `Display` format instead of `Debug` in their `Display` implementation
        * `get_traceback` now adds the source code line to each traceback entry
* Use hint location instead of instruction location when building VmExceptions from hint failure [#673](https://github.com/lambdaclass/cairo-rs/pull/673/files)
    * Public Api changes:
        * `hints` field added to `InstructionLocation`
        * `Program.instruction_locations` type changed from `Option<HashMap<usize, Location>>` to `Option<HashMap<usize, InstructionLocation>>`
        * `VirtualMachineError`s produced by `HintProcessor::execute_hint()` will be wrapped in a `VirtualMachineError::Hint` error containing their hint_index
        * `get_location()` now receives an an optional usize value `hint_index`, used to obtain hint locations
* Default implementation of compile_hint [#680](https://github.com/lambdaclass/cairo-rs/pull/680)
    * Internal changes:
        * Make the `compile_hint` implementation which was in the `BuiltinHintProcessor` the default implementation in the trait.
* Add new error type `HintError` [#676](https://github.com/lambdaclass/cairo-rs/pull/676)
    * Public Api changes:
        * `HintProcessor::execute_hint()` now returns a `HintError` instead of a `VirtualMachineError`
        * Helper functions on `hint_processor_utils.rs` now return a `HintError`
* Change the Dictionary used in dict hints to store MaybeRelocatable instead of BigInt [#687](https://github.com/lambdaclass/cairo-rs/pull/687)
    * Public Api changes:
        * `DictManager`, its dictionaries, and all dict module hints implemented in rust now use `MaybeRelocatable` for keys and values instead of `BigInt`
        * Add helper functions that allow extracting ids variables as `MaybeRelocatable`: `get_maybe_relocatable_from_var_name` & `get_maybe_relocatable_from_reference`
        * Change inner value type of dict-related `HintError` variants to `MaybeRelocatable`

* Implement `substitute_error_message_attribute_references` [#689] (https://github.com/lambdaclass/cairo-rs/pull/689)
    * Public Api changes:
        * Remove `error_message_attributes` field from `VirtualMachine`, and `VirtualMachine::new`
        * Add `flow_tracking_data` field to `Attribute`
        * `get_error_attr_value` now replaces the references in the error message with the corresponding cairo values.
        * Remove duplicated handling of error attribute messages leading to duplicated into in the final error display.
* Fix multiplicative inverse bug [#697](https://github.com/lambdaclass/cairo-rs/pull/697) [#698](https://github.com/lambdaclass/cairo-rs/pull/698). The VM was using integer division rather than prime field inverse when deducing `op0` or `op1` for the multiplication opcode

#### [0.1.0] - 2022-12-30
* Add traceback to VmException [#657](https://github.com/lambdaclass/cairo-rs/pull/657)
    * Public API changes:
        * `traceback` field added to `VmException` struct
        * `pub fn from_vm_error(runner: &CairoRunner, error: VirtualMachineError, pc: usize) -> Self` is now `pub fn from_vm_error(runner: &CairoRunner, vm: &VirtualMachine, error: VirtualMachineError) -> Self`
        * `pub fn get_location(pc: &usize, runner: &CairoRunner) -> Option<Location>` is now `pub fn get_location(pc: usize, runner: &CairoRunner) -> Option<Location>`
        * `pub fn decode_instruction(encoded_instr: i64, mut imm: Option<BigInt>) -> Result<instruction::Instruction, VirtualMachineError>` is now `pub fn decode_instruction(encoded_instr: i64, mut imm: Option<&BigInt>) -> Result<instruction::Instruction, VirtualMachineError>`
        * `VmExcepion` field's string format now mirror their cairo-lang conterparts.<|MERGE_RESOLUTION|>--- conflicted
+++ resolved
@@ -2,7 +2,6 @@
 
 #### Upcoming Changes
 
-<<<<<<< HEAD
 * Add missing hint on uint256_improvements lib [#1013](https://github.com/lambdaclass/cairo-rs/pull/1013):
 
     `BuiltinHintProcessor` now supports the following hint:
@@ -17,10 +16,9 @@
         ids.remainder.low = remainder & ((1 << 128) - 1)
         ids.remainder.high = remainder >> 128
     ```
-=======
+
 * Update `starknet-crypto` to version `0.4.3` [#1011](https://github.com/lambdaclass/cairo-rs/pull/1011)
   * The new version carries an 85% reduction in execution time for ECDSA signature verification
->>>>>>> fe781fda
 
 * BREAKING CHANGE: refactor `Program` to optimize `Program::clone` [#999](https://github.com/lambdaclass/cairo-rs/pull/999)
     * Breaking change: many fields that were (unnecessarily) public become hidden by the refactor.
