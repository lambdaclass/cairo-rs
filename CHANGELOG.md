## Cairo-VM Changelog

#### Upcoming Changes

<<<<<<< HEAD
* Refactor `Memory::relocate memory` [#784](https://github.com/lambdaclass/cairo-rs/pull/784)
    * Bugfixes:
        * `Memory::relocate_memory` now moves data in the temporary memory relocated by a relocation rule to the real memory
    * Aditional Notes:
        * When relocating temporary memory produces clashes with pre-existing values in the real memory, an InconsistentMemory error is returned instead of keeping the last inserted value. This differs from the original implementation.
=======
* Restrict addresses to Relocatable + fix some error variants used in signature.rs [#792](https://github.com/lambdaclass/cairo-rs/pull/792)
    * Public Api Changes:
        * Change `ValidationRule` inner type to `Box<dyn Fn(&Memory, &Relocatable) -> Result<Vec<Relocatable>, MemoryError>>`.
        * Change `validated_addresses` field of `Memory` to `HashSet<Relocatable>`.
        * Change `validate_memory_cell(&mut self, address: &MaybeRelocatable) -> Result<(), MemoryError>` to `validate_memory_cell(&mut self, addr: &Relocatable) -> Result<(), MemoryError>`.
>>>>>>> e833d86b

* Add `VmException` to `CairoRunner::run_from_entrypoint`[#775](https://github.com/lambdaclass/cairo-rs/pull/775)
    * Public Api Changes:
        * Change error return type of `CairoRunner::run_from_entrypoint` to `CairoRunError`.
        * Convert `VirtualMachineError`s outputed during the vm run to `VmException` in `CairoRunner::run_from_entrypoint`.
        * Make `VmException` fields public

* Fix `BuiltinRunner::final_stack` and remove quick fix [#778](https://github.com/lambdaclass/cairo-rs/pull/778)
    * Public Api changes:
        * Various changes to public `BuiltinRunner` method's signatures:
            * `final_stack(&self, vm: &VirtualMachine, pointer: Relocatable) -> Result<(Relocatable, usize), RunnerError>` to `final_stack(&mut self, segments: &MemorySegmentManager, memory: &Memory, pointer: Relocatable) -> Result<Relocatable,RunnerError>`.
            * `get_used_cells(&self, vm: &VirtualMachine) -> Result<usize, MemoryError>` to  `get_used_cells(&self, segments: &MemorySegmentManager) -> Result<usize, MemoryError>`.
            * `get_used_instances(&self, vm: &VirtualMachine) -> Result<usize, MemoryError>` to `get_used_instances(&self, segments: &MemorySegmentManager) -> Result<usize, MemoryError>`.
    * Bugfixes:
        * `BuiltinRunner::final_stack` now updates the builtin's stop_ptr instead of returning it. This replaces the bugfix on PR #768.

#### [0.1.3] - 2023-01-26
* Add secure_run flag + integrate verify_secure_runner into cairo-run [#771](https://github.com/lambdaclass/cairo-rs/pull/777)
    * Public Api changes:
        * Add command_line argument `secure_run`
        * Add argument `secure_run: Option<bool>` to `cairo_run`
        * `verify_secure_runner` is now called inside `cairo-run` when `secure_run` is set to true or when it not set and the run is not on `proof_mode`
    * Bugfixes:
        * `EcOpBuiltinRunner::deduce_memory_cell` now checks that both points are on the curve instead of only the first one
        * `EcOpBuiltinRunner::deduce_memory_cell` now returns the values of the point coordinates instead of the indices when a `PointNotOnCurve` error is returned

* Refactor `Refactor verify_secure_runner` [#768](https://github.com/lambdaclass/cairo-rs/pull/768)
    * Public Api changes:
        * Remove builtin name from the return value of `BuiltinRunner::get_memory_segment_addresses`
        * Simplify the return value of `CairoRunner::get_builtin_segments_info` to `Vec<(usize, usize)>`
        * CairoRunner::read_return_values now receives a mutable reference to VirtualMachine
    * Bugfixes:
        * CairoRunner::read_return_values now updates the `stop_ptr` of each builtin after calling `BuiltinRunner::final_stack`

* Use CairoArg enum instead of Any in CairoRunner::run_from_entrypoint [#686](https://github.com/lambdaclass/cairo-rs/pull/686)
    * Public Api changes:
        * Remove `Result` from `MaybeRelocatable::mod_floor`, it now returns a `MaybeRelocatable` 
        * Add struct `CairoArg`
        * Change `arg` argument of `CairoRunner::run_from_entrypoint` from `Vec<&dyn Any>` to `&[&CairoArg]`
        * Remove argument `typed_args` from `CairoRunner::run_from_entrypoint`
        * Remove no longer used method `gen_typed_arg` from `VirtualMachine` & `MemorySegmentManager`
        * Add methods `MemorySegmentManager::gen_cairo_arg` & `MemorySegmentManager::write_simple_args` as typed counterparts to `MemorySegmentManager::gen_arg` & `MemorySegmentManager::write_arg`
        
#### [0.1.1] - 2023-01-11

* Add input file contents to traceback [#666](https://github.com/lambdaclass/cairo-rs/pull/666/files)
    * Public Api changes:
        * `VirtualMachineError` enum variants containing `MaybeRelocatable` and/or `Relocatable` values now use the `Display` format instead of `Debug` in their `Display` implementation
        * `get_traceback` now adds the source code line to each traceback entry
* Use hint location instead of instruction location when building VmExceptions from hint failure [#673](https://github.com/lambdaclass/cairo-rs/pull/673/files)
    * Public Api changes:
        * `hints` field added to `InstructionLocation`
        * `Program.instruction_locations` type changed from `Option<HashMap<usize, Location>>` to `Option<HashMap<usize, InstructionLocation>>`
        * `VirtualMachineError`s produced by `HintProcessor::execute_hint()` will be wrapped in a `VirtualMachineError::Hint` error containing their hint_index
        * `get_location()` now receives an an optional usize value `hint_index`, used to obtain hint locations
* Default implementation of compile_hint [#680](https://github.com/lambdaclass/cairo-rs/pull/680)
    * Internal changes: 
        * Make the `compile_hint` implementation which was in the `BuiltinHintProcessor` the default implementation in the trait. 
* Add new error type `HintError` [#676](https://github.com/lambdaclass/cairo-rs/pull/676)
    * Public Api changes:
        * `HintProcessor::execute_hint()` now returns a `HintError` instead of a `VirtualMachineError`
        * Helper functions on `hint_processor_utils.rs` now return a `HintError`
* Change the Dictionary used in dict hints to store MaybeRelocatable instead of BigInt [#687](https://github.com/lambdaclass/cairo-rs/pull/687)
    * Public Api changes:
        * `DictManager`, its dictionaries, and all dict module hints implemented in rust now use `MaybeRelocatable` for keys and values instead of `BigInt`
        * Add helper functions that allow extracting ids variables as `MaybeRelocatable`: `get_maybe_relocatable_from_var_name` & `get_maybe_relocatable_from_reference`
        * Change inner value type of dict-related `HintError` variants to `MaybeRelocatable`
        
* Implement `substitute_error_message_attribute_references` [#689] (https://github.com/lambdaclass/cairo-rs/pull/689)
    * Public Api changes:
        * Remove `error_message_attributes` field from `VirtualMachine`, and `VirtualMachine::new`
        * Add `flow_tracking_data` field to `Attribute`
        * `get_error_attr_value` now replaces the references in the error message with the corresponding cairo values.
        * Remove duplicated handling of error attribute messages leading to duplicated into in the final error display.
* Fix multiplicative inverse bug [#697](https://github.com/lambdaclass/cairo-rs/pull/697) [#698](https://github.com/lambdaclass/cairo-rs/pull/698). The VM was using integer division rather than prime field inverse when deducing `op0` or `op1` for the multiplication opcode

#### [0.1.0] - 2022-12-30
* Add traceback to VmException [#657](https://github.com/lambdaclass/cairo-rs/pull/657)
    * Public API changes: 
        * `traceback` field added to `VmException` struct
        * `pub fn from_vm_error(runner: &CairoRunner, error: VirtualMachineError, pc: usize) -> Self` is now `pub fn from_vm_error(runner: &CairoRunner, vm: &VirtualMachine, error: VirtualMachineError) -> Self`
        * `pub fn get_location(pc: &usize, runner: &CairoRunner) -> Option<Location>` is now `pub fn get_location(pc: usize, runner: &CairoRunner) -> Option<Location>`
        * `pub fn decode_instruction(encoded_instr: i64, mut imm: Option<BigInt>) -> Result<instruction::Instruction, VirtualMachineError>` is now `pub fn decode_instruction(encoded_instr: i64, mut imm: Option<&BigInt>) -> Result<instruction::Instruction, VirtualMachineError>`
        * `VmExcepion` field's string format now mirror their cairo-lang conterparts.<|MERGE_RESOLUTION|>--- conflicted
+++ resolved
@@ -2,19 +2,17 @@
 
 #### Upcoming Changes
 
-<<<<<<< HEAD
 * Refactor `Memory::relocate memory` [#784](https://github.com/lambdaclass/cairo-rs/pull/784)
     * Bugfixes:
         * `Memory::relocate_memory` now moves data in the temporary memory relocated by a relocation rule to the real memory
     * Aditional Notes:
         * When relocating temporary memory produces clashes with pre-existing values in the real memory, an InconsistentMemory error is returned instead of keeping the last inserted value. This differs from the original implementation.
-=======
+        
 * Restrict addresses to Relocatable + fix some error variants used in signature.rs [#792](https://github.com/lambdaclass/cairo-rs/pull/792)
     * Public Api Changes:
         * Change `ValidationRule` inner type to `Box<dyn Fn(&Memory, &Relocatable) -> Result<Vec<Relocatable>, MemoryError>>`.
         * Change `validated_addresses` field of `Memory` to `HashSet<Relocatable>`.
         * Change `validate_memory_cell(&mut self, address: &MaybeRelocatable) -> Result<(), MemoryError>` to `validate_memory_cell(&mut self, addr: &Relocatable) -> Result<(), MemoryError>`.
->>>>>>> e833d86b
 
 * Add `VmException` to `CairoRunner::run_from_entrypoint`[#775](https://github.com/lambdaclass/cairo-rs/pull/775)
     * Public Api Changes:
