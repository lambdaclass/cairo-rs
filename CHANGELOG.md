## Cairo-VM Changelog

#### Upcoming Changes

<<<<<<< HEAD
* feat: Make air public inputs deserializable [#1648](https://github.com/lambdaclass/cairo-vm/pull/1648)
=======
* feat: Add flag to append return values to output segment when not running in proof_mode [#1646](https://github.com/lambdaclass/cairo-vm/pull/1646)
  * Adds the flag `append_return_values` to both the CLI and `Cairo1RunConfig` struct.
  * Enabling flag will add the output builtin and the necessary instructions to append the return values to the output builtin's memory segment.
>>>>>>> 3ecc47e2

* feat: Add cairo1-run output pretty-printing for felts, arrays/spans and dicts [#1630](https://github.com/lambdaclass/cairo-vm/pull/1630)

* feat: output builtin features for bootloader support [#1580](https://github.com/lambdaclass/cairo-vm/pull/1580)

#### [1.0.0-rc1] - 2024-02-23

* Bump `starknet-types-core` dependency version to 0.0.9 [#1628](https://github.com/lambdaclass/cairo-vm/pull/1628)

* feat: Implement `Display` for `MemorySegmentManager`[#1606](https://github.com/lambdaclass/cairo-vm/pull/1606)

* fix: make Felt252DictEntryUpdate work with MaybeRelocatable instead of only Felt [#1624](https://github.com/lambdaclass/cairo-vm/pull/1624).

* chore: bump `cairo-lang-` dependencies to 2.5.4 [#1629](https://github.com/lambdaclass/cairo-vm/pull/1629)

* chore: bump `cairo-lang-` dependencies to 2.5.3 [#1596](https://github.com/lambdaclass/cairo-vm/pull/1596)

* refactor: Refactor `cairo1-run` crate [#1601](https://github.com/lambdaclass/cairo-vm/pull/1601)
  * Add function `cairo_run_program` & struct `Cairo1RunConfig` in `cairo1-run::cairo_run` module.
  * Function `serialize_output` & structs `FuncArg` and `Error` in crate `cairo1-run` are now public.

* feat(BREAKING): Add `allow_missing_builtins` flag [#1600](https://github.com/lambdaclass/cairo-vm/pull/1600)

    This new flag will skip the check that all builtins used by the program need to be present in the selected layout if enabled. It will also be enabled by default when running in proof_mode.

  * Add `allow_missing_builtins` flag to `cairo-vm-cli` crate
  * Add `allow_missing_builtins` field to `CairoRunConfig` struct
  * Add `allow_missing_builtins` boolean argument to `CairoRunner` methods `initialize` & `initialize_builtins`

* feat: Append return values to the output segment when running cairo1-run in proof_mode [#1597](https://github.com/lambdaclass/cairo-vm/pull/1597)
  * Add instructions to the proof_mode header to copy return values to the output segment before initiating the infinite loop
  * Output builtin is now always included when running cairo 1 programs in proof_mode

* feat: deserialize AIR private input [#1589](https://github.com/lambdaclass/cairo-vm/pull/1589)

* feat(BREAKING): Remove unecessary conversion functions between `Felt` & `BigUint`/`BigInt` [#1562](https://github.com/lambdaclass/cairo-vm/pull/1562)
  * Remove the following functions:
    * felt_from_biguint
    * felt_from_bigint
    * felt_to_biguint
    * felt_to_bigint

* perf: optimize instruction cache allocations by using `VirtualMachine::load_data` [#1441](https://github.com/lambdaclass/cairo-vm/pull/1441)

* feat: Add `print_output` flag to `cairo-1` crate [#1575] (https://github.com/lambdaclass/cairo-vm/pull/1575)

* bugfixes(BREAKING): Fix memory hole count inconsistencies #[1585] (https://github.com/lambdaclass/cairo-vm/pull/1585)
  * Output builtin memory segment is no longer skipped when counting memory holes
  * Temporary memory cells now keep their accessed status when relocated
  * BREAKING: Signature change: `get_memory_holes(&self, builtin_count: usize) -> Result<usize, MemoryError>` ->  `get_memory_holes(&self, builtin_count: usize,  has_output_builtin: bool) -> Result<usize, MemoryError>`

* feat: Add `cairo_pie_output` flag to `cairo1-run` [#1581] (https://github.com/lambdaclass/cairo-vm/pull/1581)

* feat: Add `cairo_pie_output` flag to `cairo_vm_cli` [#1578] (https://github.com/lambdaclass/cairo-vm/pull/1578)
  * Fix serialization of CairoPie to be fully compatible with the python version
  * Add `CairoPie::write_zip_file`
  * Move handling of required and exclusive arguments in `cairo-vm-cli` to struct definition using clap derives

* feat: Add doc + default impl for ResourceTracker trait [#1576] (https://github.com/lambdaclass/cairo-vm/pull/1576)

* feat: Add `air_private_input` flag to `cairo1-run` [#1559] (https://github.com/lambdaclass/cairo-vm/pull/1559)

* feat: Add `args` flag to `cairo1-run` [#1551] (https://github.com/lambdaclass/cairo-vm/pull/1551)

* feat: Add `air_public_input` flag to `cairo1-run` [#1539] (https://github.com/lambdaclass/cairo-vm/pull/1539)

* feat: Implement air_private_input [#1552](https://github.com/lambdaclass/cairo-vm/pull/1552)

* feat: Add `proof_mode` flag to `cairo1-run` [#1537] (https://github.com/lambdaclass/cairo-vm/pull/1537)
  * The cairo1-run crate no longer compiles and executes in proof_mode by default
  * Add flag `proof_mode` to cairo1-run crate. Activating this flag will enable proof_mode compilation and execution

* dev: bump cairo 1 compiler dep to 2.4 [#1530](https://github.com/lambdaclass/cairo-vm/pull/1530)

#### [1.0.0-rc0] - 2024-1-5

* feat: Use `ProjectivePoint` from types-rs in ec_op builtin impl [#1532](https://github.com/lambdaclass/cairo-vm/pull/1532)

* feat(BREAKING): Replace `cairo-felt` crate with `starknet-types-core` (0.0.5) [#1408](https://github.com/lambdaclass/cairo-vm/pull/1408)

* feat(BREAKING): Add Cairo 1 proof mode compilation and execution [#1517] (https://github.com/lambdaclass/cairo-vm/pull/1517)
    * In the cairo1-run crate, now the Cairo 1 Programs are compiled and executed in proof-mode
    * BREAKING: Remove `CairoRunner.proof_mode: bool` field and replace it with `CairoRunner.runner_mode: RunnerMode`

* perf: Add `extensive_hints` feature to prevent performance regression for the common use-case [#1503] (https://github.com/lambdaclass/cairo-vm/pull/1503)

  * Gates changes added by #1491 under the feature flag `extensive_hints`

* chore: remove cancel-duplicates workflow [#1497](https://github.com/lambdaclass/cairo-vm/pull/1497)

* feat: Handle `pc`s outside of program segment in `VmException` [#1501] (https://github.com/lambdaclass/cairo-vm/pull/1501)

  * `VmException` now shows the full pc value instead of just the offset (`VmException.pc` field type changed to `Relocatable`)
  * `VmException.traceback` now shows the full pc value for each entry instead of hardcoding its index to 0.
  * Disable debug information for errors produced when `pc` is outside of the program segment (segment_index != 0). `VmException` fields `inst_location` & `error_attr_value` will be `None` in such case.

* feat: Allow running instructions from pcs outside the program segement [#1493](https://github.com/lambdaclass/cairo-vm/pull/1493)

* BREAKING: Partially Revert `Optimize trace relocation #906` [#1492](https://github.com/lambdaclass/cairo-vm/pull/1492)

  * Remove methods `VirtualMachine::get_relocated_trace`& `VirtualMachine::relocate_trace`.
  * Add `relocated_trace` field  & `relocate_trace` method to `CairoRunner`.
  * Swap `TraceEntry` for `RelocatedTraceEntry` type in `write_encoded_trace` & `PublicInput::new` signatures.
  * Now takes into account the program counter's segment index when building the execution trace instead of assuming it to be 0.

* feat: Add HintProcessor::execute_hint_extensive + refactor hint_ranges [#1491](https://github.com/lambdaclass/cairo-vm/pull/1491)

  * Add trait method `HintProcessorLogic::execute_hint_extensive`:
    * This method has a similar behaviour to `HintProcessorLogic::execute_hint` but it also returns a `HintExtension` (type alias for `HashMap<Relocatable, Vec<Box<dyn Any>>>`) that can be used to extend the current map of hints used by the VM. This behaviour achieves what the `vm_load_data` primitive does for cairo-lang, and is needed to implement os hints.
    * This method is now used by the VM to execute hints instead of `execute_hint`, but it's default implementation calls `execute_hint`, so current implementors of the `HintProcessor` trait won't notice any change.

  * Signature changes:
    * `pub fn step_hint(&mut self, hint_executor: &mut dyn HintProcessor, exec_scopes: &mut ExecutionScopes, hint_datas: &mut Vec<Box<dyn Any>>, constants: &HashMap<String, Felt252>) -> Result<(), VirtualMachineError>` -> `pub fn step_hint(&mut self, hint_processor: &mut dyn HintProcessor, exec_scopes: &mut ExecutionScopes, hint_datas: &mut Vec<Box<dyn Any>>, hint_ranges: &mut HashMap<Relocatable, HintRange>, constants: &HashMap<String, Felt252>) -> Result<(), VirtualMachineError>`
    * `pub fn step(&mut self, hint_executor: &mut dyn HintProcessor, exec_scopes: &mut ExecutionScopes, hint_data: &[Box<dyn Any>], constants: &HashMap<String, Felt252>) -> Result<(), VirtualMachineError>` -> `pub fn step(&mut self, hint_processor: &mut dyn HintProcessor, exec_scopes: &mut ExecutionScopes, hint_datas: &mut Vec<Box<dyn Any>>, hint_ranges: &mut HashMap<Relocatable, HintRange>, constants: &HashMap<String, Felt252>) -> Result<(), VirtualMachineError>`

* feat: add debugging capabilities behind `print` feature flag. [#1476](https://github.com/lambdaclass/cairo-vm/pull/1476)

* feat: add `cairo_run_program` function that takes a `Program` as an arg. [#1496](https://github.com/lambdaclass/cairo-vm/pull/1496)

#### [0.9.1] - 2023-11-16

* chore: bump `cairo-lang-` dependencies to 2.3.1 [#1482](https://github.com/lambdaclass/cairo-vm/pull/1482), [#1483](https://github.com/lambdaclass/cairo-vm/pull/1483)

* feat: Make PublicInput fields public [#1474](https://github.com/lambdaclass/cairo-vm/pull/1474)

* chore: bump starknet-crypto to v0.6.1 [#1469](https://github.com/lambdaclass/cairo-vm/pull/1469)

* feat: Implement the Serialize and Deserialize methods for the Program struct [#1458](https://github.com/lambdaclass/cairo-vm/pull/1458)

* feat: Use only program builtins when running cairo 1 programs [#1457](https://github.com/lambdaclass/cairo-vm/pull/1457)

* feat: Use latest cairo-vm version in cairo1-run crate [#1455](https://github.com/lambdaclass/cairo-vm/pull/1455)

* feat: Implement a CLI to run cairo 1 programs [#1370](https://github.com/lambdaclass/cairo-vm/pull/1370)

* fix: Fix string code of `BLAKE2S_ADD_UINT256` hint [#1454](https://github.com/lambdaclass/cairo-vm/pull/1454)

#### [0.9.0] - 2023-10-03

* fix: Default to empty attributes vector when the field is missing from the program JSON [#1450](https://github.com/lambdaclass/cairo-vm/pull/1450)

* fix: Change serialization of CairoPieMemory to match Python's binary format [#1447](https://github.com/lambdaclass/cairo-vm/pull/1447)

* fix: Remove Deserialize derive from CairoPie and fix Serialize implementation to match Python's [#1444](https://github.com/lambdaclass/cairo-vm/pull/1444)

* fix: ec_recover hints no longer panic when divisor is 0 [#1433](https://github.com/lambdaclass/cairo-vm/pull/1433)

* feat: Implement the Serialize and Deserialize traits for the CairoPie struct [#1438](https://github.com/lambdaclass/cairo-vm/pull/1438)

* fix: Using UINT256_HINT no longer panics when b is greater than 2^256 [#1430](https://github.com/lambdaclass/cairo-vm/pull/1430)

* feat: Added a differential fuzzer for programs with whitelisted hints [#1358](https://github.com/lambdaclass/cairo-vm/pull/1358)

* fix(breaking): Change return type of `get_execution_resources` to `RunnerError` [#1398](https://github.com/lambdaclass/cairo-vm/pull/1398)

* Don't build wasm-demo in `build` target + add ci job to run the wasm demo [#1393](https://github.com/lambdaclass/cairo-vm/pull/1393)

    * Adds default-members to workspace
    * Crate `examples/wasm-demo` is no longer built during `make build`
    * `make check` no longer compiles the cairo file used in the wasm-demo
    * Removes Makefile targets `examples/wasm-demo/src/array_sum.json` & `example_program`
    * `wasm-demo` now uses the compiled cairo file in `cairo_programs` directory instead of its own copy

* feat: Add `Program::new_for_proof` [#1396](https://github.com/lambdaclass/cairo-vm/pull/1396)

#### [0.8.7] - 2023-8-28

* Add REDUCE_V2 hint [#1420](https://github.com/lambdaclass/cairo-vm/pull/1420):
    * Implement REDUCE_V2 hint
    * Rename hint REDUCE -> REDUCE_V1

* BREAKING: Add `disable_trace_padding` to `CairoRunConfig`[#1233](https://github.com/lambdaclass/cairo-rs/pull/1233)

* feat: Implement `CairoRunner.get_cairo_pie`[#1375](https://github.com/lambdaclass/cairo-vm/pull/1375)

* fix: Compare air_public_inputs against python vm + Fix how public memory is built [#391](https://github.com/lambdaclass/cairo-vm/pull/1391)

    BugFixes:

    *  `CairoRunner.finalize_segments` now builds the output builtin's public memory (if applicable).
    * `MemorySegmentManager.get_public_memory_addresses` logic fixed.
    * `MemorySegmentManager.finalize` no longer skips segments when their public memory is None

    Minor changes:

    * `VirtualMachine.get_public_memory_addresses` now strips the "_builtin" suffix from builtin names
    * `MemorySegmentAddresses.stop_address` renamed to `stop_ptr`

    Overall these changes make the the air public input file (obtained through the --air_public_input flag) equivalent to the ones outputted by the cairo-lang version

* fix: Fix `SPLIT_FELT` hint [#1387](https://github.com/lambdaclass/cairo-vm/pull/1387)

* refactor: combine `Program.hints` and `Program.hints_ranges` into custom collection [#1366](https://github.com/lambdaclass/cairo-vm/pull/1366)

* fix: Fix div_mod [#1383](https://github.com/lambdaclass/cairo-vm/pull/1383)

  * Fixes `div_mod` function so that it behaves like the cairo-lang version
  * Various functions in the `math_utils` crate can now return a `MathError` : `div_mod`, `ec_add`, `line_slope`, `ec_double`, `ec_double_slope`.
  * Fixes `UINT256_MUL_INV_MOD_P` hint so that it behaves like the python code.

#### [0.8.6] - 2023-8-11

* fix: Handle error in hint `UINT256_MUL_DIV_MOD` when divides by zero [#1367](https://github.com/lambdaclass/cairo-vm/pull/1367)

* Add HintError::SyscallError and VmErrors::HINT_ERROR_STR constant [#1357](https://github.com/lambdaclass/cairo-rs/pull/1357)

* feat: make *arbitrary* feature also enable a `proptest::arbitrary::Arbitrary` implementation for `Felt252` [#1355](https://github.com/lambdaclass/cairo-vm/pull/1355)

* fix: correctly display invalid signature error message [#1361](https://github.com/lambdaclass/cairo-vm/pull/1361)

#### [0.8.5] - 2023-7-31

* fix: `Program` comparison depending on `hints_ranges` ordering [#1351](https://github.com/lambdaclass/cairo-rs/pull/1351)

* feat: implement the `--air_public_input` flag to the runner for outputting public inputs into a file [#1268](https://github.com/lambdaclass/cairo-rs/pull/1268)

* fix: CLI errors bad formatting and handling

* perf: replace insertion with bit-setting in validated addresses [#1208](https://github.com/lambdaclass/cairo-vm/pull/1208)

* fix: return error when a parsed hint's PC is invalid [#1340](https://github.com/lambdaclass/cairo-vm/pull/1340)

* chore(deps): bump _cairo-lang_ dependencies to v2.1.0-rc2 [#1345](https://github.com/lambdaclass/cairo-vm/pull/1345)

* chore(examples): remove _wee_alloc_ dependency from _wasm-demo_ example and _ensure-no_std_ dummy crate [#1337](https://github.com/lambdaclass/cairo-vm/pull/1337)

* docs: improved crate documentation [#1334](https://github.com/lambdaclass/cairo-vm/pull/1334)

* chore!: made `deserialize_utils` module private [#1334](https://github.com/lambdaclass/cairo-vm/pull/1334)
  BREAKING:
  * `deserialize_utils` is no longer exported
  * functions `maybe_add_padding`, `parse_value`, and `take_until_unbalanced` are no longer exported
  * `ReferenceParseError` is no more

* perf: changed `ok_or` usage for `ok_or_else` in expensive cases [#1332](https://github.com/lambdaclass/cairo-vm/pull/1332)

* feat: updated the old WASM example and moved it to [`examples/wasm-demo`](examples/wasm-demo/) [#1315](https://github.com/lambdaclass/cairo-vm/pull/1315)

* feat(fuzzing): add `arbitrary` feature to enable arbitrary derive in `Program` and `CairoRunConfig` [#1306](https://github.com/lambdaclass/cairo-vm/pull/1306) [#1330](https://github.com/lambdaclass/cairo-vm/pull/1330)

* perf: remove pointless iterator from rc limits tracking [#1316](https://github.com/lambdaclass/cairo-vm/pull/1316)

* feat(felt): add `from_bytes_le` and `from_bytes_ne` methods to `Felt252` [#1326](https://github.com/lambdaclass/cairo-vm/pull/1326)

* perf: change `Program::shared_program_data::hints` from `HashMap<usize, Vec<Box<dyn Any>>>` to `Vec<Box<dyn Any>>` and refer to them as ranges stored in a `Vec<_>` indexed by PC with run time reductions of up to 12% [#931](https://github.com/lambdaclass/cairo-vm/pull/931)
  BREAKING:
  * `get_hint_dictionary(&self, &[HintReference], &mut dyn HintProcessor) -> Result<HashMap<usize, Vec<Box<dyn Any>>, VirtualMachineError>` ->
    `get_hint_data(self, &[HintReference], &mut dyn HintProcessor) -> Result<Vec<Box<dyn Any>, VirtualMachineError>`
  * Hook methods receive `&[Box<dyn Any>]` rather than `&HashMap<usize, Vec<Box<dyn Any>>>`

#### [0.8.4]
**YANKED**

#### [0.8.3]
**YANKED**

#### [0.8.2] - 2023-7-10

* chore: update dependencies, particularly lamdaworks 0.1.2 -> 0.1.3 [#1323](https://github.com/lambdaclass/cairo-vm/pull/1323)

* fix: fix `UINT256_MUL_DIV_MOD` hint [#1320](https://github.com/lambdaclass/cairo-vm/pull/1320)

* feat: add dependency installation script `install.sh` [#1298](https://github.com/lambdaclass/cairo-vm/pull/1298)

* fix: specify resolver version 2 in the virtual workspace's manifest [#1311](https://github.com/lambdaclass/cairo-vm/pull/1311)

* feat: add `lambdaworks-felt` feature to `cairo-vm-cli` [#1308](https://github.com/lambdaclass/cairo-vm/pull/1308)

* chore: update dependencies, particularly clap 3.2 -> 4.3 [#1309](https://github.com/lambdaclass/cairo-vm/pull/1309)
  * this removes dependency on _atty_, that's no longer mantained

* chore: remove unused dependencies [#1307](https://github.com/lambdaclass/cairo-vm/pull/1307)
  * rand_core
  * serde_bytes
  * rusty-hook (_dev-dependency_)

* chore: bump `cairo-lang-starknet` and `cairo-lang-casm` dependencies to 2.0.0 [#1313](https://github.com/lambdaclass/cairo-vm/pull/1313)

#### [0.8.1] - 2023-6-29

* chore: change mentions of *cairo-rs-py* to *cairo-vm-py* [#1296](https://github.com/lambdaclass/cairo-vm/pull/1296)

* rename github repo from https://github.com/lambdaclass/cairo-rs to https://github.com/lambdaclass/cairo-vm [#1289](https://github.com/lambdaclass/cairo-vm/pull/1289)

* fix(security): avoid OOM crashes when programs jump to very high invalid addresses [#1285](https://github.com/lambdaclass/cairo-vm/pull/1285)

* fix: add `to_bytes_be` to the felt when `lambdaworks-felt` feature is active [#1290](https://github.com/lambdaclass/cairo-vm/pull/1290)

* chore: mark `modpow` and `to_signed_bytes_le` as *deprecated* [#1290](https://github.com/lambdaclass/cairo-vm/pull/1290)

* fix: bump *lambdaworks-math* to latest version, that fixes no-std support [#1293](https://github.com/lambdaclass/cairo-vm/pull/1293)

* build: remove dependency to `thiserror` (use `thiserror-no-std/std` instead)

* chore: use LambdaWorks' implementation of bit operations for `Felt252` [#1291](https://github.com/lambdaclass/cairo-vm/pull/1291)

* update `cairo-lang-starknet` and `cairo-lang-casm` dependencies to v2.0.0-rc6 [#1299](https://github.com/lambdaclass/cairo-vm/pull/1299)

#### [0.8.0] - 2023-6-26

* feat: Add feature `lambdaworks-felt` to `felt` & `cairo-vm` crates [#1281](https://github.com/lambdaclass/cairo-vm/pull/1281)

    Changes under this feature:
  * `Felt252` now uses *LambdaWorks*' `FieldElement` internally
  * BREAKING: some methods of `Felt252` were removed, namely: `modpow` and `to_signed_bytes_le`

#### [0.7.0] - 2023-6-26

* BREAKING: Integrate `RunResources` logic into `HintProcessor` trait [#1274](https://github.com/lambdaclass/cairo-vm/pull/1274)
  * Rename trait `HintProcessor` to `HintProcessorLogic`
  * Add trait `ResourceTracker`
  * Trait `HintProcessor` is now `HintProcessor: HintProcessorLogic + ResourceTracker`
  * `BuiltinHintProcessor::new` & `Cairo1HintProcessor::new` now receive the argumet `run_resources: RunResources`
  * `HintProcessorLogic::execute_hint` no longer receives `run_resources: &mut RunResources`
  * Remove argument `run_resources: &mut RunResources` from `CairoRunner::run_until_pc` & `CairoRunner::run_from_entrypoint`

* build: remove unused implicit features from cairo-vm [#1266](https://github.com/lambdaclass/cairo-vm/pull/1266)


#### [0.6.1] - 2023-6-23

* fix: updated the `custom_hint_example` and added it to the workspace [#1258](https://github.com/lambdaclass/cairo-vm/pull/1258)

* Add path to cairo-vm README.md [#1276](https://github.com/lambdaclass/cairo-vm/pull/1276)

* fix: change error returned when subtracting two `MaybeRelocatable`s to better reflect the cause [#1271](https://github.com/lambdaclass/cairo-vm/pull/1271)

* fix: CLI error message when using --help [#1270](https://github.com/lambdaclass/cairo-vm/pull/1270)

#### [0.6.0] - 2023-6-18

* fix: `dibit` hint no longer fails when called with an `m` of zero [#1247](https://github.com/lambdaclass/cairo-vm/pull/1247)

* fix(security): avoid denial of service on malicious input exploiting the scientific notation parser [#1239](https://github.com/lambdaclass/cairo-vm/pull/1239)

* BREAKING: Change `RunResources` usage:
    * Modify field type `RunResources.n_steps: Option<usize>,`

    * Public Api Changes:
        *  CairoRunner::run_until_pc: Now receive a `&mut RunResources` instead of an `&mut Option<RunResources>`
        *  CairoRunner::run_from_entrypoint: Now receive a `&mut RunResources` instead of an `&mut Option<RunResources>`
        * VirtualMachine::Step: Add `&mut RunResources` as input
        * Trait HintProcessor::execute_hint: Add  `&mut RunResources` as an input

* perf: accumulate `min` and `max` instruction offsets during run to speed up range check [#1080](https://github.com/lambdaclass/cairo-vm/pull/)
  BREAKING: `Cairo_runner::get_perm_range_check_limits` no longer returns an error when called without trace enabled, as it no longer depends on it

* perf: process reference list on `Program` creation only [#1214](https://github.com/lambdaclass/cairo-vm/pull/1214)
  Also keep them in a `Vec<_>` instead of a `HashMap<_, _>` since it will be continuous anyway.
  BREAKING:
  * `HintProcessor::compile_hint` now receies a `&[HintReference]` rather than `&HashMap<usize, HintReference>`
  * Public `CairoRunner::get_reference_list` has been removed

* BREAKING: Add no_std compatibility to cairo-vm (cairo-1-hints feature still not supported)
    * Move the vm to its own directory and crate, different from the workspace [#1215](https://github.com/lambdaclass/cairo-vm/pull/1215)

    * Add an `ensure_no_std` crate that the CI will use to check that new changes don't revert `no_std` support [#1215](https://github.com/lambdaclass/cairo-vm/pull/1215) [#1232](https://github.com/lambdaclass/cairo-vm/pull/1232)

    * replace the use of `num-prime::is_prime` by a custom implementation, therefore restoring `no_std` compatibility [#1238](https://github.com/lambdaclass/cairo-vm/pull/1238)

#### [0.5.2] - 2023-6-12

* BREAKING: Compute `ExecutionResources.n_steps` without requiring trace [#1222](https://github.com/lambdaclass/cairo-vm/pull/1222)

  * `CairoRunner::get_execution_resources` return's `n_steps` field value is now set to `vm.current_step` instead of `0` if both `original_steps` and `trace` are set to `None`

* Add `RunResources::get_n_steps` method [#1225](https://github.com/lambdaclass/cairo-vm/pull/1225)

* refactor: simplify `mem_eq`

* fix: pin Cairo compiler version [#1220](https://github.com/lambdaclass/cairo-vm/pull/1220)

* perf: make `inner_rc_bound` a constant, improving performance of the range-check builtin

* fix: substraction of `MaybeRelocatable` always behaves as signed [#1218](https://github.com/lambdaclass/cairo-vm/pull/1218)

#### [0.5.1] - 2023-6-7

* fix: fix overflow for `QUAD_BIT` and `DI_BIT` hints [#1209](https://github.com/lambdaclass/cairo-vm/pull/1209)
  Fixes [#1205](https://github.com/lambdaclass/cairo-vm/issue/1205)

* fix: fix hints `UINT256_UNSIGNED_DIV_REM` && `UINT256_EXPANDED_UNSIGNED_DIV_REM` [#1203](https://github.com/lambdaclass/cairo-vm/pull/1203)

* bugfix: fix deserialization of scientific notation with fractional values [#1202](https://github.com/lambdaclass/cairo-vm/pull/1202)

* feat: implement `mem_eq` function to test for equality of two ranges in memory [#1198](https://github.com/lambdaclass/cairo-vm/pull/1198)

* perf: use `mem_eq` in `set_add` [#1198](https://github.com/lambdaclass/cairo-vm/pull/1198)

* feat: wrap big variants of `HintError`, `VirtualMachineError`, `RunnerError`, `MemoryError`, `MathError`, `InsufficientAllocatedCellsError` in `Box` [#1193](https://github.com/lambdaclass/cairo-vm/pull/1193)
  * BREAKING: all tuple variants of `HintError` with a single `Felt252` or multiple elements now receive a single `Box`

* Add `Program::builtins_len method` [#1194](https://github.com/lambdaclass/cairo-vm/pull/1194)

* fix: Handle the deserialization of serde_json::Number with scientific notation (e.g.: Number(1e27)) in felt_from_number function [#1188](https://github.com/lambdaclass/cairo-vm/pull/1188)

* feat: Add RunResources Struct [#1175](https://github.com/lambdaclass/cairo-vm/pull/1175)
  * BREAKING: Modify `CairoRunner::run_until_pc` arity. Add `run_resources: &mut Option<RunResources>` input
  * BREAKING: Modify `CairoRunner::run_from_entrypoint` arity. Add `run_resources: &mut Option<RunResources>` input

* fix: Fix 'as_int' conversion usage in hints `ASSERT_250_BIT` &  `SIGNED_DIV_REM` [#1191](https://github.com/lambdaclass/cairo-vm/pull/1191)


* bugfix: Use cairo constants in `ASSERT_250_BIT` hint [#1187](https://github.com/lambdaclass/cairo-vm/pull/1187)

* bugfix: Fix `EC_DOUBLE_ASSIGN_NEW_X_V2` hint not taking `SECP_P` value from the current execution scope [#1186](https://github.com/lambdaclass/cairo-vm/pull/1186)

* fix: Fix hint `BIGINT_PACK_DIV_MOD` [#1189](https://github.com/lambdaclass/cairo-vm/pull/1189)

* fix: Fix possible subtraction overflow in `QUAD_BIT` & `DI_BIT` hints [#1185](https://github.com/lambdaclass/cairo-vm/pull/1185)

  * These hints now return an error when ids.m equals zero

* fix: felt_from_number not properly returning parse errors [#1012](https://github.com/lambdaclass/cairo-vm/pull/1012)

* fix: Fix felt sqrt and Signed impl [#1150](https://github.com/lambdaclass/cairo-vm/pull/1150)

  * BREAKING: Fix `Felt252` methods `abs`, `signum`, `is_positive`, `is_negative` and `sqrt`
  * BREAKING: Remove function `math_utils::sqrt`(Now moved to `Felt252::sqrt`)

* feat: Add method `CairoRunner::initialize_function_runner_cairo_1` [#1151](https://github.com/lambdaclass/cairo-vm/pull/1151)

  * Add method `pub fn initialize_function_runner_cairo_1(
        &mut self,
        vm: &mut VirtualMachine,
        program_builtins: &[BuiltinName],
    ) -> Result<(), RunnerError>` to `CairoRunner`

  * BREAKING: Move field `builtins` from `SharedProgramData` to `Program`
  * BREAKING: Remove argument `add_segment_arena_builtin` from `CairoRunner::initialize_function_runner`, it is now always false
  * BREAKING: Add `segment_arena` enum variant to `BuiltinName`

* Fix implementation of `InitSquashData` and `ShouldSkipSquashLoop`

* Add more hints to `Cairo1HintProcessor` [#1171](https://github.com/lambdaclass/cairo-vm/pull/1171)
                                          [#1143](https://github.com/lambdaclass/cairo-vm/pull/1143)

    * `Cairo1HintProcessor` can now run the following hints:
        * Felt252DictEntryInit
        * Felt252DictEntryUpdate
        * GetCurrentAccessDelta
        * InitSquashData
        * AllocConstantSize
        * GetCurrentAccessIndex
        * ShouldContinueSquashLoop
        * FieldSqrt
        * Uint512DivMod

* Add some small considerations regarding Cairo 1 programs [#1144](https://github.com/lambdaclass/cairo-vm/pull/1144):

  * Ignore Casm and Sierra files
  * Add special flag to compile Cairo 1 programs

* Make the VM able to run `CasmContractClass` files under `cairo-1-hints` feature [#1098](https://github.com/lambdaclass/cairo-vm/pull/1098)

  * Implement `TryFrom<CasmContractClass> for Program`
  * Add `Cairo1HintProcessor`

#### 0.5.0
**YANKED**

#### [0.4.0] - 2023-05-12

* perf: insert elements from the tail in `load_data` so reallocation happens only once [#1117](https://github.com/lambdaclass/cairo-vm/pull/1117)

* Add `CairoRunner::get_program method` [#1123](https://github.com/lambdaclass/cairo-vm/pull/1123)

* Use to_signed_felt as function for felt252 as BigInt within [-P/2, P/2] range and use to_bigint as function for representation as BigInt. [#1100](https://github.com/lambdaclass/cairo-vm/pull/1100)

* Implement hint on field_arithmetic lib [#1090](https://github.com/lambdaclass/cairo-vm/pull/1090)

    `BuiltinHintProcessor` now supports the following hints:

    ```python
        %{
            def split(num: int, num_bits_shift: int, length: int):
                a = []
                for _ in range(length):
                    a.append( num & ((1 << num_bits_shift) - 1) )
                    num = num >> num_bits_shift
                return tuple(a)

            def pack(z, num_bits_shift: int) -> int:
                limbs = (z.d0, z.d1, z.d2)
                return sum(limb << (num_bits_shift * i) for i, limb in enumerate(limbs))

            a = pack(ids.a, num_bits_shift = 128)
            b = pack(ids.b, num_bits_shift = 128)
            p = pack(ids.p, num_bits_shift = 128)

            res = (a - b) % p


            res_split = split(res, num_bits_shift=128, length=3)

            ids.res.d0 = res_split[0]
            ids.res.d1 = res_split[1]
            ids.res.d2 = res_split[2]
        %}
    ```

* Add missing hint on cairo_secp lib [#1089](https://github.com/lambdaclass/cairo-vm/pull/1089):
    `BuiltinHintProcessor` now supports the following hint:

    ```python

    from starkware.cairo.common.cairo_secp.secp_utils import pack

    slope = pack(ids.slope, PRIME)
    x0 = pack(ids.point0.x, PRIME)
    x1 = pack(ids.point1.x, PRIME)
    y0 = pack(ids.point0.y, PRIME)

    value = new_x = (pow(slope, 2, SECP_P) - x0 - x1) % SECP_P
    ```

* Add missing hint on vrf.json whitelist [#1055](https://github.com/lambdaclass/cairo-vm/pull/1055):

     `BuiltinHintProcessor` now supports the following hint:

     ```python
    %{
        PRIME = 2**255 - 19
        II = pow(2, (PRIME - 1) // 4, PRIME)

        xx = ids.xx.low + (ids.xx.high<<128)
        x = pow(xx, (PRIME + 3) // 8, PRIME)
        if (x * x - xx) % PRIME != 0:
            x = (x * II) % PRIME
        if x % 2 != 0:
            x = PRIME - x
        ids.x.low = x & ((1<<128)-1)
        ids.x.high = x >> 128
    %}
    ```

* Implement hint variant for finalize_blake2s[#1072](https://github.com/lambdaclass/cairo-vm/pull/1072)

    `BuiltinHintProcessor` now supports the following hint:

     ```python
    %{
        # Add dummy pairs of input and output.
        from starkware.cairo.common.cairo_blake2s.blake2s_utils import IV, blake2s_compress

        _n_packed_instances = int(ids.N_PACKED_INSTANCES)
        assert 0 <= _n_packed_instances < 20
        _blake2s_input_chunk_size_felts = int(ids.BLAKE2S_INPUT_CHUNK_SIZE_FELTS)
        assert 0 <= _blake2s_input_chunk_size_felts < 100

        message = [0] * _blake2s_input_chunk_size_felts
        modified_iv = [IV[0] ^ 0x01010020] + IV[1:]
        output = blake2s_compress(
            message=message,
            h=modified_iv,
            t0=0,
            t1=0,
            f0=0xffffffff,
            f1=0,
        )
        padding = (message + modified_iv + [0, 0xffffffff] + output) * (_n_packed_instances - 1)
        segments.write_arg(ids.blake2s_ptr_end, padding)
        %}
        ```

* Implement fast_ec_add hint variant [#1087](https://github.com/lambdaclass/cairo-vm/pull/1087)

`BuiltinHintProcessor` now supports the following hint:

    ```python
    %{
        from starkware.cairo.common.cairo_secp.secp_utils import SECP_P, pack

        slope = pack(ids.slope, PRIME)
        x0 = pack(ids.pt0.x, PRIME)
        x1 = pack(ids.pt1.x, PRIME)
        y0 = pack(ids.pt0.y, PRIME)

        value = new_x = (pow(slope, 2, SECP_P) - x0 - x1) % SECP_P
    %}
    ```

* feat(hints): Add alternative string for hint IS_ZERO_PACK_EXTERNAL_SECP [#1082](https://github.com/lambdaclass/cairo-vm/pull/1082)

    `BuiltinHintProcessor` now supports the following hint:

    ```python
    %{
        from starkware.cairo.common.cairo_secp.secp_utils import pack
        x = pack(ids.x, PRIME) % SECP_P
    %}
    ```

* Add alternative hint code for ec_double hint [#1083](https://github.com/lambdaclass/cairo-vm/pull/1083)

    `BuiltinHintProcessor` now supports the following hint:

    ```python
    %{
        from starkware.cairo.common.cairo_secp.secp_utils import SECP_P, pack

        slope = pack(ids.slope, PRIME)
        x = pack(ids.pt.x, PRIME)
        y = pack(ids.pt.y, PRIME)

        value = new_x = (pow(slope, 2, SECP_P) - 2 * x) % SECP_P
    %}
    ```

* fix(security)!: avoid DoS on malicious insertion to memory [#1099](https://github.com/lambdaclass/cairo-vm/pull/1099)
    * A program could crash the library by attempting to insert a value at an address with a big offset; fixed by trying to reserve to check for allocation failure
    * A program could crash the program by exploiting an integer overflow when attempting to insert a value at an address with offset `usize::MAX`

    BREAKING: added a new error variant `MemoryError::VecCapacityExceeded`

* perf: specialize addition for `u64` and `Felt252` [#932](https://github.com/lambdaclass/cairo-vm/pull/932)
    * Avoids the creation of a new `Felt252` instance for additions with a very restricted valid range
    * This impacts specially the addition of `Relocatable` with `Felt252` values in `update_pc`, which take a significant amount of time in some benchmarks

* fix(starknet-crypto): bump version to `0.5.0` [#1088](https://github.com/lambdaclass/cairo-vm/pull/1088)
    * This includes the fix for a `panic!` in `ecdsa::verify`.
      See: [#365](https://github.com/xJonathanLEI/starknet-rs/issues/365) and [#366](https://github.com/xJonathanLEI/starknet-rs/pulls/366)

* feat(hints): Add alternative string for hint IS_ZERO_PACK [#1081](https://github.com/lambdaclass/cairo-vm/pull/1081)

    `BuiltinHintProcessor` now supports the following hint:

    ```python
    %{
        from starkware.cairo.common.cairo_secp.secp_utils import SECP_P, pack
        x = pack(ids.x, PRIME) % SECP_P
    %}

* Add missing hints `NewHint#55`, `NewHint#56`, and `NewHint#57` [#1077](https://github.com/lambdaclass/cairo-vm/issues/1077)

    `BuiltinHintProcessor` now supports the following hints:

    ```python
    from starkware.cairo.common.cairo_secp.secp_utils import pack
    SECP_P=2**255-19

    x = pack(ids.x, PRIME) % SECP_P
    ```

    ```python
    from starkware.cairo.common.cairo_secp.secp_utils import pack
    SECP_P=2**255-19

    value = pack(ids.x, PRIME) % SECP_P
    ```

    ```python
    SECP_P=2**255-19
    from starkware.python.math_utils import div_mod

    value = x_inv = div_mod(1, x, SECP_P)
    ```

* Implement hint for `starkware.cairo.common.cairo_keccak.keccak._copy_inputs` as described by whitelist `starknet/security/whitelists/cairo_keccak.json` [#1058](https://github.com/lambdaclass/cairo-vm/pull/1058)

    `BuiltinHintProcessor` now supports the following hint:

    ```python
    %{ ids.full_word = int(ids.n_bytes >= 8) %}
    ```

* perf: cache decoded instructions [#944](https://github.com/lambdaclass/cairo-vm/pull/944)
    * Creates a new cache field in `VirtualMachine` that stores the `Instruction` instances as they get decoded from memory, significantly reducing decoding overhead, with gains up to 9% in runtime according to benchmarks in the performance server

* Add alternative hint code for nondet_bigint3 hint [#1071](https://github.com/lambdaclass/cairo-vm/pull/1071)

    `BuiltinHintProcessor` now supports the following hint:

    ```python
    %{
        from starkware.cairo.common.cairo_secp.secp_utils import split
        segments.write_arg(ids.res.address_, split(value))
    %}
    ```

* Add missing hint on vrf.json lib [#1052](https://github.com/lambdaclass/cairo-vm/pull/1052):

    `BuiltinHintProcessor` now supports the following hint:

    ```python
    %{
        from starkware.cairo.common.cairo_secp.secp_utils import pack
        SECP_P = 2**255-19

        slope = pack(ids.slope, PRIME)
        x0 = pack(ids.point0.x, PRIME)
        x1 = pack(ids.point1.x, PRIME)
        y0 = pack(ids.point0.y, PRIME)

        value = new_x = (pow(slope, 2, SECP_P) - x0 - x1) % SECP_P
    %}
    ```

* Implement hint for cairo_sha256_arbitrary_input_length whitelist [#1091](https://github.com/lambdaclass/cairo-vm/pull/1091)

    `BuiltinHintProcessor` now supports the following hint:

    ```python
    %{
        from starkware.cairo.common.cairo_sha256.sha256_utils import (
            compute_message_schedule, sha2_compress_function)

        _sha256_input_chunk_size_felts = int(ids.SHA256_INPUT_CHUNK_SIZE_FELTS)
        assert 0 <= _sha256_input_chunk_size_felts < 100
        _sha256_state_size_felts = int(ids.SHA256_STATE_SIZE_FELTS)
        assert 0 <= _sha256_state_size_felts < 100
        w = compute_message_schedule(memory.get_range(
            ids.sha256_start, _sha256_input_chunk_size_felts))
        new_state = sha2_compress_function(memory.get_range(ids.state, _sha256_state_size_felts), w)
        segments.write_arg(ids.output, new_state)
    %}
    ```

* Add missing hint on vrf.json lib [#1053](https://github.com/lambdaclass/cairo-vm/pull/1053):

     `BuiltinHintProcessor` now supports the following hint:

     ```python
    %{
        from starkware.cairo.common.cairo_secp.secp_utils import SECP_P, pack
        SECP_P = 2**255-19

        slope = pack(ids.slope, PRIME)
        x = pack(ids.point.x, PRIME)
        y = pack(ids.point.y, PRIME)

        value = new_x = (pow(slope, 2, SECP_P) - 2 * x) % SECP_P
    %}
    ```

* Implement hint on 0.6.0.json whitelist [#1044](https://github.com/lambdaclass/cairo-vm/pull/1044):

     `BuiltinHintProcessor` now supports the following hints:

    ```python
    %{
       ids.a_lsb = ids.a & 1
       ids.b_lsb = ids.b & 1
    %}
    ```

* Implement hint for `starkware.cairo.common.cairo_keccak.keccak._block_permutation` as described by whitelist `starknet/security/whitelists/cairo_keccak.json` [#1046](https://github.com/lambdaclass/cairo-vm/pull/1046)

    `BuiltinHintProcessor` now supports the following hint:

    ```python
    %{
        from starkware.cairo.common.cairo_keccak.keccak_utils import keccak_func
        _keccak_state_size_felts = int(ids.KECCAK_STATE_SIZE_FELTS)
        assert 0 <= _keccak_state_size_felts < 100
        output_values = keccak_func(memory.get_range(
            ids.keccak_ptr_start, _keccak_state_size_felts))
        segments.write_arg(ids.output, output_values)
    %}
    ```

* Implement hint on cairo_blake2s whitelist [#1040](https://github.com/lambdaclass/cairo-vm/pull/1040)

    `BuiltinHintProcessor` now supports the following hint:

    ```python
    %{
        from starkware.cairo.common.cairo_blake2s.blake2s_utils import IV, blake2s_compress

        _blake2s_input_chunk_size_felts = int(ids.BLAKE2S_INPUT_CHUNK_SIZE_FELTS)
        assert 0 <= _blake2s_input_chunk_size_felts < 100

        new_state = blake2s_compress(
            message=memory.get_range(ids.blake2s_start, _blake2s_input_chunk_size_felts),
            h=[IV[0] ^ 0x01010020] + IV[1:],
            t0=ids.n_bytes,
            t1=0,
            f0=0xffffffff,
            f1=0,
        )

        segments.write_arg(ids.output, new_state)
    %}
    ```

* Implement hint on cairo_blake2s whitelist [#1039](https://github.com/lambdaclass/cairo-vm/pull/1039)

    `BuiltinHintProcessor` now supports the following hint:

    ```python

    %{
        # Add dummy pairs of input and output.
        from starkware.cairo.common.cairo_blake2s.blake2s_utils import IV, blake2s_compress

        _n_packed_instances = int(ids.N_PACKED_INSTANCES)
        assert 0 <= _n_packed_instances < 20
        _blake2s_input_chunk_size_felts = int(ids.BLAKE2S_INPUT_CHUNK_SIZE_FELTS)
        assert 0 <= _blake2s_input_chunk_size_felts < 100

        message = [0] * _blake2s_input_chunk_size_felts
        modified_iv = [IV[0] ^ 0x01010020] + IV[1:]
        output = blake2s_compress(
            message=message,
            h=modified_iv,
            t0=0,
            t1=0,
            f0=0xffffffff,
            f1=0,
        )
        padding = (modified_iv + message + [0, 0xffffffff] + output) * (_n_packed_instances - 1)
        segments.write_arg(ids.blake2s_ptr_end, padding)
    %}

* Add `Program::iter_identifiers(&self) -> Iterator<Item = (&str, &Identifier)>` to get an iterator over the program's identifiers [#1079](https://github.com/lambdaclass/cairo-vm/pull/1079)

* Implement hint on `assert_le_felt` for versions 0.6.0 and 0.8.2 [#1047](https://github.com/lambdaclass/cairo-vm/pull/1047):

     `BuiltinHintProcessor` now supports the following hints:

     ```python

     %{
        from starkware.cairo.common.math_utils import assert_integer
        assert_integer(ids.a)
        assert_integer(ids.b)
        assert (ids.a % PRIME) <= (ids.b % PRIME), \
            f'a = {ids.a % PRIME} is not less than or equal to b = {ids.b % PRIME}.'
    %}

     ```

     ```python

    %{
        from starkware.cairo.common.math_utils import assert_integer
        assert_integer(ids.a)
        assert_integer(ids.b)
        a = ids.a % PRIME
        b = ids.b % PRIME
        assert a <= b, f'a = {a} is not less than or equal to b = {b}.'

        ids.small_inputs = int(
            a < range_check_builtin.bound and (b - a) < range_check_builtin.bound)
    %}

     ```

* Add missing hints on whitelist [#1073](https://github.com/lambdaclass/cairo-vm/pull/1073):

    `BuiltinHintProcessor` now supports the following hints:

    ```python
        ids.is_250 = 1 if ids.addr < 2**250 else 0
    ```

    ```python
        # Verify the assumptions on the relationship between 2**250, ADDR_BOUND and PRIME.
        ADDR_BOUND = ids.ADDR_BOUND % PRIME
        assert (2**250 < ADDR_BOUND <= 2**251) and (2 * 2**250 < PRIME) and (
                ADDR_BOUND * 2 > PRIME), \
            'normalize_address() cannot be used with the current constants.'
        ids.is_small = 1 if ids.addr < ADDR_BOUND else 0
    ```

* Implement hint on ec_recover.json whitelist [#1038](https://github.com/lambdaclass/cairo-vm/pull/1038):

    `BuiltinHintProcessor` now supports the following hint:

    ```python
    %{
         value = k = product // m
    %}
    ```

* Implement hint on ec_recover.json whitelist [#1037](https://github.com/lambdaclass/cairo-vm/pull/1037):

    `BuiltinHintProcessor` now supports the following hint:

    ```python
    %{
        from starkware.cairo.common.cairo_secp.secp_utils import pack
        from starkware.python.math_utils import div_mod, safe_div

        a = pack(ids.a, PRIME)
        b = pack(ids.b, PRIME)
        product = a * b
        m = pack(ids.m, PRIME)

        value = res = product % m

    %}
    ```

* Implement hint for `starkware.cairo.common.cairo_keccak.keccak.finalize_keccak` as described by whitelist `starknet/security/whitelists/cairo_keccak.json` [#1041](https://github.com/lambdaclass/cairo-vm/pull/1041)

    `BuiltinHintProcessor` now supports the following hint:

    ```python
    %{
        # Add dummy pairs of input and output.
        _keccak_state_size_felts = int(ids.KECCAK_STATE_SIZE_FELTS)
        _block_size = int(ids.BLOCK_SIZE)
        assert 0 <= _keccak_state_size_felts < 100
        assert 0 <= _block_size < 1000
        inp = [0] * _keccak_state_size_felts
        padding = (inp + keccak_func(inp)) * _block_size
        segments.write_arg(ids.keccak_ptr_end, padding)
    %}
    ```

* Implement hint on ec_recover.json whitelist [#1036](https://github.com/lambdaclass/cairo-vm/pull/1036):

    `BuiltinHintProcessor` now supports the following hint:

    ```python

    %{
        from starkware.cairo.common.cairo_secp.secp_utils import pack
        from starkware.python.math_utils import div_mod, safe_div

        a = pack(ids.a, PRIME)
        b = pack(ids.b, PRIME)

        value = res = a - b
    %}

    ```

* Add missing hint on vrf.json lib [#1054](https://github.com/lambdaclass/cairo-vm/pull/1054):

    `BuiltinHintProcessor` now supports the following hint:

    ```python
        from starkware.cairo.common.cairo_secp.secp_utils import pack
        SECP_P = 2**255-19

        y = pack(ids.point.y, PRIME) % SECP_P
        # The modulo operation in python always returns a nonnegative number.
        value = (-y) % SECP_P
    ```

* Implement hint on ec_recover.json whitelist [#1032](https://github.com/lambdaclass/cairo-vm/pull/1032):

    `BuiltinHintProcessor` now supports the following hint:

    ```python
    %{
        from starkware.cairo.common.cairo_secp.secp_utils import pack
        from starkware.python.math_utils import div_mod, safe_div

        N = pack(ids.n, PRIME)
        x = pack(ids.x, PRIME) % N
        s = pack(ids.s, PRIME) % N,
        value = res = div_mod(x, s, N)
    %}
    ```

* Implement hints on field_arithmetic lib (Part 2) [#1004](https://github.com/lambdaclass/cairo-vm/pull/1004)

    `BuiltinHintProcessor` now supports the following hint:

    ```python
    %{
        from starkware.python.math_utils import div_mod

        def split(num: int, num_bits_shift: int, length: int):
            a = []
            for _ in range(length):
                a.append( num & ((1 << num_bits_shift) - 1) )
                num = num >> num_bits_shift
            return tuple(a)

        def pack(z, num_bits_shift: int) -> int:
            limbs = (z.d0, z.d1, z.d2)
            return sum(limb << (num_bits_shift * i) for i, limb in enumerate(limbs))

        a = pack(ids.a, num_bits_shift = 128)
        b = pack(ids.b, num_bits_shift = 128)
        p = pack(ids.p, num_bits_shift = 128)
        # For python3.8 and above the modular inverse can be computed as follows:
        # b_inverse_mod_p = pow(b, -1, p)
        # Instead we use the python3.7-friendly function div_mod from starkware.python.math_utils
        b_inverse_mod_p = div_mod(1, b, p)


        b_inverse_mod_p_split = split(b_inverse_mod_p, num_bits_shift=128, length=3)

        ids.b_inverse_mod_p.d0 = b_inverse_mod_p_split[0]
        ids.b_inverse_mod_p.d1 = b_inverse_mod_p_split[1]
        ids.b_inverse_mod_p.d2 = b_inverse_mod_p_split[2]
    %}
    ```

* Optimizations for hash builtin [#1029](https://github.com/lambdaclass/cairo-vm/pull/1029):
  * Track the verified addresses by offset in a `Vec<bool>` rather than storing the address in a `Vec<Relocatable>`

* Add missing hint on vrf.json whitelist [#1056](https://github.com/lambdaclass/cairo-vm/pull/1056):

    `BuiltinHintProcessor` now supports the following hint:

    ```python
    %{
        from starkware.python.math_utils import ec_double_slope
        from starkware.cairo.common.cairo_secp.secp_utils import pack
        SECP_P = 2**255-19

        # Compute the slope.
        x = pack(ids.point.x, PRIME)
        y = pack(ids.point.y, PRIME)
        value = slope = ec_double_slope(point=(x, y), alpha=42204101795669822316448953119945047945709099015225996174933988943478124189485, p=SECP_P)
    %}
    ```

* Add missing hint on vrf.json whitelist [#1035](https://github.com/lambdaclass/cairo-vm/pull/1035):

    `BuiltinHintProcessor` now supports the following hint:

    ```python
    %{
        from starkware.python.math_utils import line_slope
        from starkware.cairo.common.cairo_secp.secp_utils import pack
        SECP_P = 2**255-19
        # Compute the slope.
        x0 = pack(ids.point0.x, PRIME)
        y0 = pack(ids.point0.y, PRIME)
        x1 = pack(ids.point1.x, PRIME)
        y1 = pack(ids.point1.y, PRIME)
        value = slope = line_slope(point1=(x0, y0), point2=(x1, y1), p=SECP_P)
    %}
    ```

* Add missing hint on vrf.json whitelist [#1035](https://github.com/lambdaclass/cairo-vm/pull/1035):

    `BuiltinHintProcessor` now supports the following hint:

    ```python
    %{
        from starkware.cairo.common.cairo_secp.secp_utils import pack
        SECP_P = 2**255-19
        to_assert = pack(ids.val, PRIME)
        q, r = divmod(pack(ids.val, PRIME), SECP_P)
        assert r == 0, f"verify_zero: Invalid input {ids.val.d0, ids.val.d1, ids.val.d2}."
        ids.q = q % PRIME
    %}
    ```

* Add missing hint on vrf.json whitelist [#1000](https://github.com/lambdaclass/cairo-vm/pull/1000):

    `BuiltinHintProcessor` now supports the following hint:

    ```python
        def pack_512(u, num_bits_shift: int) -> int:
            limbs = (u.d0, u.d1, u.d2, u.d3)
            return sum(limb << (num_bits_shift * i) for i, limb in enumerate(limbs))

        x = pack_512(ids.x, num_bits_shift = 128)
        p = ids.p.low + (ids.p.high << 128)
        x_inverse_mod_p = pow(x,-1, p)

        x_inverse_mod_p_split = (x_inverse_mod_p & ((1 << 128) - 1), x_inverse_mod_p >> 128)

        ids.x_inverse_mod_p.low = x_inverse_mod_p_split[0]
        ids.x_inverse_mod_p.high = x_inverse_mod_p_split[1]
    ```

* BREAKING CHANGE: Fix `CairoRunner::get_memory_holes` [#1027](https://github.com/lambdaclass/cairo-vm/pull/1027):

  * Skip builtin segements when counting memory holes
  * Check amount of memory holes for all tests in cairo_run_test
  * Remove duplicated tests in cairo_run_test
  * BREAKING CHANGE: `MemorySegmentManager.get_memory_holes` now also receives the amount of builtins in the vm. Signature is now `pub fn get_memory_holes(&self, builtin_count: usize) -> Result<usize, MemoryError>`

* Add missing hints on cairo_secp lib [#1026](https://github.com/lambdaclass/cairo-vm/pull/1026):

    `BuiltinHintProcessor` now supports the following hints:

    ```python
    from starkware.cairo.common.cairo_secp.secp256r1_utils import SECP256R1_ALPHA as ALPHA
    ```
    and:

    ```python
    from starkware.cairo.common.cairo_secp.secp256r1_utils import SECP256R1_N as N
    ```

* Add missing hint on vrf.json lib [#1043](https://github.com/lambdaclass/cairo-vm/pull/1043):

    `BuiltinHintProcessor` now supports the following hint:

    ```python
        from starkware.python.math_utils import div_mod

        def split(a: int):
            return (a & ((1 << 128) - 1), a >> 128)

        def pack(z, num_bits_shift: int) -> int:
            limbs = (z.low, z.high)
            return sum(limb << (num_bits_shift * i) for i, limb in enumerate(limbs))

        a = pack(ids.a, 128)
        b = pack(ids.b, 128)
        p = pack(ids.p, 128)
        # For python3.8 and above the modular inverse can be computed as follows:
        # b_inverse_mod_p = pow(b, -1, p)
        # Instead we use the python3.7-friendly function div_mod from starkware.python.math_utils
        b_inverse_mod_p = div_mod(1, b, p)

        b_inverse_mod_p_split = split(b_inverse_mod_p)

        ids.b_inverse_mod_p.low = b_inverse_mod_p_split[0]
        ids.b_inverse_mod_p.high = b_inverse_mod_p_split[1]
    ```

* Add missing hints `NewHint#35` and `NewHint#36` [#975](https://github.com/lambdaclass/cairo-vm/issues/975)

    `BuiltinHintProcessor` now supports the following hint:

    ```python
    from starkware.cairo.common.cairo_secp.secp_utils import pack
    from starkware.cairo.common.math_utils import as_int
    from starkware.python.math_utils import div_mod, safe_div

    p = pack(ids.P, PRIME)
    x = pack(ids.x, PRIME) + as_int(ids.x.d3, PRIME) * ids.BASE ** 3 + as_int(ids.x.d4, PRIME) * ids.BASE ** 4
    y = pack(ids.y, PRIME)

    value = res = div_mod(x, y, p)
    ```

    ```python
    k = safe_div(res * y - x, p)
    value = k if k > 0 else 0 - k
    ids.flag = 1 if k > 0 else 0
    ```

* Add missing hint on cairo_secp lib [#1057](https://github.com/lambdaclass/cairo-vm/pull/1057):

    `BuiltinHintProcessor` now supports the following hint:

    ```python
        from starkware.cairo.common.cairo_secp.secp_utils import pack
        from starkware.python.math_utils import ec_double_slope

        # Compute the slope.
        x = pack(ids.point.x, PRIME)
        y = pack(ids.point.y, PRIME)
        value = slope = ec_double_slope(point=(x, y), alpha=ALPHA, p=SECP_P)
    ```

* Add missing hint on uint256_improvements lib [#1025](https://github.com/lambdaclass/cairo-vm/pull/1025):

    `BuiltinHintProcessor` now supports the following hint:

    ```python
        from starkware.python.math_utils import isqrt
        n = (ids.n.high << 128) + ids.n.low
        root = isqrt(n)
        assert 0 <= root < 2 ** 128
        ids.root = root
    ```

* Add missing hint on vrf.json lib [#1045](https://github.com/lambdaclass/cairo-vm/pull/1045):

    `BuiltinHintProcessor` now supports the following hint:

    ```python
        from starkware.python.math_utils import is_quad_residue, sqrt

        def split(a: int):
            return (a & ((1 << 128) - 1), a >> 128)

        def pack(z) -> int:
            return z.low + (z.high << 128)

        generator = pack(ids.generator)
        x = pack(ids.x)
        p = pack(ids.p)

        success_x = is_quad_residue(x, p)
        root_x = sqrt(x, p) if success_x else None
        success_gx = is_quad_residue(generator*x, p)
        root_gx = sqrt(generator*x, p) if success_gx else None

        # Check that one is 0 and the other is 1
        if x != 0:
            assert success_x + success_gx == 1

        # `None` means that no root was found, but we need to transform these into a felt no matter what
        if root_x == None:
            root_x = 0
        if root_gx == None:
            root_gx = 0
        ids.success_x = int(success_x)
        ids.success_gx = int(success_gx)
        split_root_x = split(root_x)
        # print('split root x', split_root_x)
        split_root_gx = split(root_gx)
        ids.sqrt_x.low = split_root_x[0]
        ids.sqrt_x.high = split_root_x[1]
        ids.sqrt_gx.low = split_root_gx[0]
        ids.sqrt_gx.high = split_root_gx[1]
    ```

* Add missing hint on uint256_improvements lib [#1024](https://github.com/lambdaclass/cairo-vm/pull/1024):

    `BuiltinHintProcessor` now supports the following hint:

    ```python
        res = ids.a + ids.b
        ids.carry = 1 if res >= ids.SHIFT else 0
    ```

* BREAKING CHANGE: move `Program::identifiers` to `SharedProgramData::identifiers` [#1023](https://github.com/lambdaclass/cairo-vm/pull/1023)
    * Optimizes `CairoRunner::new`, needed for sequencers and other workflows reusing the same `Program` instance across `CairoRunner`s
    * Breaking change: make all fields in `Program` and `SharedProgramData` `pub(crate)`, since we break by moving the field let's make it the last break for this struct
    * Add `Program::get_identifier(&self, id: &str) -> &Identifier` to get a single identifier by name

* Implement hints on field_arithmetic lib[#985](https://github.com/lambdaclass/cairo-vm/pull/983)

    `BuiltinHintProcessor` now supports the following hint:

    ```python
        %{
            from starkware.python.math_utils import is_quad_residue, sqrt

            def split(num: int, num_bits_shift: int = 128, length: int = 3):
                a = []
                for _ in range(length):
                    a.append( num & ((1 << num_bits_shift) - 1) )
                    num = num >> num_bits_shift
                return tuple(a)

            def pack(z, num_bits_shift: int = 128) -> int:
                limbs = (z.d0, z.d1, z.d2)
                return sum(limb << (num_bits_shift * i) for i, limb in enumerate(limbs))


            generator = pack(ids.generator)
            x = pack(ids.x)
            p = pack(ids.p)

            success_x = is_quad_residue(x, p)
            root_x = sqrt(x, p) if success_x else None

            success_gx = is_quad_residue(generator*x, p)
            root_gx = sqrt(generator*x, p) if success_gx else None

            # Check that one is 0 and the other is 1
            if x != 0:
                assert success_x + success_gx ==1

            # `None` means that no root was found, but we need to transform these into a felt no matter what
            if root_x == None:
                root_x = 0
            if root_gx == None:
                root_gx = 0
            ids.success_x = int(success_x)
            ids.success_gx = int(success_gx)
            split_root_x = split(root_x)
            split_root_gx = split(root_gx)
            ids.sqrt_x.d0 = split_root_x[0]
            ids.sqrt_x.d1 = split_root_x[1]
            ids.sqrt_x.d2 = split_root_x[2]
            ids.sqrt_gx.d0 = split_root_gx[0]
            ids.sqrt_gx.d1 = split_root_gx[1]
            ids.sqrt_gx.d2 = split_root_gx[2]
        %}
    ```

* Add missing hint on vrf.json lib [#1050](https://github.com/lambdaclass/cairo-vm/pull/1050):

    `BuiltinHintProcessor` now supports the following hint:

    ```python
        sum_low = ids.a.low + ids.b.low
        ids.carry_low = 1 if sum_low >= ids.SHIFT else 0
    ```

* Add missing hint on uint256_improvements lib [#1016](https://github.com/lambdaclass/cairo-vm/pull/1016):

    `BuiltinHintProcessor` now supports the following hint:

    ```python
        def split(num: int, num_bits_shift: int = 128, length: int = 2):
            a = []
            for _ in range(length):
                a.append( num & ((1 << num_bits_shift) - 1) )
                num = num >> num_bits_shift
            return tuple(a)

        def pack(z, num_bits_shift: int = 128) -> int:
            limbs = (z.low, z.high)
            return sum(limb << (num_bits_shift * i) for i, limb in enumerate(limbs))

        a = pack(ids.a)
        b = pack(ids.b)
        res = (a - b)%2**256
        res_split = split(res)
        ids.res.low = res_split[0]
        ids.res.high = res_split[1]
    ```

* Implement hint on vrf.json lib [#1049](https://github.com/lambdaclass/cairo-vm/pull/1049)

    `BuiltinHintProcessor` now supports the following hint:

    ```python
        def split(num: int, num_bits_shift: int, length: int):
            a = []
            for _ in range(length):
                a.append( num & ((1 << num_bits_shift) - 1) )
                num = num >> num_bits_shift
            return tuple(a)

        def pack(z, num_bits_shift: int) -> int:
            limbs = (z.d0, z.d1, z.d2)
            return sum(limb << (num_bits_shift * i) for i, limb in enumerate(limbs))

        def pack_extended(z, num_bits_shift: int) -> int:
            limbs = (z.d0, z.d1, z.d2, z.d3, z.d4, z.d5)
            return sum(limb << (num_bits_shift * i) for i, limb in enumerate(limbs))

        a = pack_extended(ids.a, num_bits_shift = 128)
        div = pack(ids.div, num_bits_shift = 128)

        quotient, remainder = divmod(a, div)

        quotient_split = split(quotient, num_bits_shift=128, length=6)

        ids.quotient.d0 = quotient_split[0]
        ids.quotient.d1 = quotient_split[1]
        ids.quotient.d2 = quotient_split[2]
        ids.quotient.d3 = quotient_split[3]
        ids.quotient.d4 = quotient_split[4]
        ids.quotient.d5 = quotient_split[5]

        remainder_split = split(remainder, num_bits_shift=128, length=3)
        ids.remainder.d0 = remainder_split[0]
        ids.remainder.d1 = remainder_split[1]
        ids.remainder.d2 = remainder_split[2]
    ```

    _Note: this hint is similar to the one in #983, but with some trailing whitespace removed_

* Add missing hint on vrf.json whitelist [#1030](https://github.com/lambdaclass/cairo-vm/pull/1030):

    `BuiltinHintProcessor` now supports the following hint:

    ```python
        def split(num: int, num_bits_shift: int, length: int):
            a = []
            for _ in range(length):
                a.append( num & ((1 << num_bits_shift) - 1) )
                num = num >> num_bits_shift
            return tuple(a)

        def pack(z, num_bits_shift: int) -> int:
            limbs = (z.low, z.high)
            return sum(limb << (num_bits_shift * i) for i, limb in enumerate(limbs))

        def pack_extended(z, num_bits_shift: int) -> int:
            limbs = (z.d0, z.d1, z.d2, z.d3)
            return sum(limb << (num_bits_shift * i) for i, limb in enumerate(limbs))

        x = pack_extended(ids.x, num_bits_shift = 128)
        div = pack(ids.div, num_bits_shift = 128)

        quotient, remainder = divmod(x, div)

        quotient_split = split(quotient, num_bits_shift=128, length=4)

        ids.quotient.d0 = quotient_split[0]
        ids.quotient.d1 = quotient_split[1]
        ids.quotient.d2 = quotient_split[2]
        ids.quotient.d3 = quotient_split[3]

        remainder_split = split(remainder, num_bits_shift=128, length=2)
        ids.remainder.low = remainder_split[0]
        ids.remainder.high = remainder_split[1]
    ```

* Add method `Program::data_len(&self) -> usize` to get the number of data cells in a given program [#1022](https://github.com/lambdaclass/cairo-vm/pull/1022)

* Add missing hint on uint256_improvements lib [#1013](https://github.com/lambdaclass/cairo-vm/pull/1013):

    `BuiltinHintProcessor` now supports the following hint:

    ```python
        a = (ids.a.high << 128) + ids.a.low
        div = (ids.div.b23 << 128) + ids.div.b01
        quotient, remainder = divmod(a, div)

        ids.quotient.low = quotient & ((1 << 128) - 1)
        ids.quotient.high = quotient >> 128
        ids.remainder.low = remainder & ((1 << 128) - 1)
        ids.remainder.high = remainder >> 128
    ```

* Add missing hint on cairo_secp lib [#1010](https://github.com/lambdaclass/cairo-vm/pull/1010):

    `BuiltinHintProcessor` now supports the following hint:

    ```python
        memory[ap] = int(x == 0)
    ```

* Implement hint on `get_felt_bitlength` [#993](https://github.com/lambdaclass/cairo-vm/pull/993)

  `BuiltinHintProcessor` now supports the following hint:
  ```python
  x = ids.x
  ids.bit_length = x.bit_length()
  ```
  Used by the [`Garaga` library function `get_felt_bitlength`](https://github.com/keep-starknet-strange/garaga/blob/249f8a372126b3a839f9c1e1080ea8c6f9374c0c/src/utils.cairo#L54)

* Add missing hint on cairo_secp lib [#1009](https://github.com/lambdaclass/cairo-vm/pull/1009):

    `BuiltinHintProcessor` now supports the following hint:

    ```python
        ids.dibit = ((ids.scalar_u >> ids.m) & 1) + 2 * ((ids.scalar_v >> ids.m) & 1)
    ```

* Add getters to read properties of a `Program` [#1017](https://github.com/lambdaclass/cairo-vm/pull/1017):
  * `prime(&self) -> &str`: get the prime associated to data in hex representation
  * `iter_data(&self) -> Iterator<Item = &MaybeRelocatable>`: get an iterator over all elements in the program data
  * `iter_builtins(&self) -> Iterator<Item = &BuiltinName>`: get an iterator over the names of required builtins

* Add missing hint on cairo_secp lib [#1008](https://github.com/lambdaclass/cairo-vm/pull/1008):

    `BuiltinHintProcessor` now supports the following hint:

    ```python
        ids.len_hi = max(ids.scalar_u.d2.bit_length(), ids.scalar_v.d2.bit_length())-1
    ```

* Update `starknet-crypto` to version `0.4.3` [#1011](https://github.com/lambdaclass/cairo-vm/pull/1011)
  * The new version carries an 85% reduction in execution time for ECDSA signature verification

* BREAKING CHANGE: refactor `Program` to optimize `Program::clone` [#999](https://github.com/lambdaclass/cairo-vm/pull/999)

    * Breaking change: many fields that were (unnecessarily) public become hidden by the refactor.

* BREAKING CHANGE: Add _builtin suffix to builtin names e.g.: output -> output_builtin [#1005](https://github.com/lambdaclass/cairo-vm/pull/1005)

* Implement hint on uint384_extension lib [#983](https://github.com/lambdaclass/cairo-vm/pull/983)

    `BuiltinHintProcessor` now supports the following hint:

    ```python
        def split(num: int, num_bits_shift: int, length: int):
            a = []
            for _ in range(length):
                a.append( num & ((1 << num_bits_shift) - 1) )
                num = num >> num_bits_shift
            return tuple(a)

        def pack(z, num_bits_shift: int) -> int:
            limbs = (z.d0, z.d1, z.d2)
            return sum(limb << (num_bits_shift * i) for i, limb in enumerate(limbs))

        def pack_extended(z, num_bits_shift: int) -> int:
            limbs = (z.d0, z.d1, z.d2, z.d3, z.d4, z.d5)
            return sum(limb << (num_bits_shift * i) for i, limb in enumerate(limbs))

        a = pack_extended(ids.a, num_bits_shift = 128)
        div = pack(ids.div, num_bits_shift = 128)

        quotient, remainder = divmod(a, div)

        quotient_split = split(quotient, num_bits_shift=128, length=6)

        ids.quotient.d0 = quotient_split[0]
        ids.quotient.d1 = quotient_split[1]
        ids.quotient.d2 = quotient_split[2]
        ids.quotient.d3 = quotient_split[3]
        ids.quotient.d4 = quotient_split[4]
        ids.quotient.d5 = quotient_split[5]

        remainder_split = split(remainder, num_bits_shift=128, length=3)
        ids.remainder.d0 = remainder_split[0]
        ids.remainder.d1 = remainder_split[1]
        ids.remainder.d2 = remainder_split[2]
    ```

* BREAKING CHANGE: optimization for instruction decoding [#942](https://github.com/lambdaclass/cairo-vm/pull/942):
    * Avoids copying immediate arguments to the `Instruction` structure, as they get inferred from the offset anyway
    * Breaking: removal of the field `Instruction::imm`

* Add missing `\n` character in traceback string [#997](https://github.com/lambdaclass/cairo-vm/pull/997)
    * BugFix: Add missing `\n` character after traceback lines when the filename is missing ("Unknown Location")

* 0.11 Support
    * Add missing hints [#1014](https://github.com/lambdaclass/cairo-vm/pull/1014):
        `BuiltinHintProcessor` now supports the following hints:
        ```python
            from starkware.cairo.common.cairo_secp.secp256r1_utils import SECP256R1_P as SECP_P
        ```
        and:
        ```python
            from starkware.cairo.common.cairo_secp.secp_utils import pack
            from starkware.python.math_utils import line_slope

            # Compute the slope.
            x0 = pack(ids.point0.x, PRIME)
            y0 = pack(ids.point0.y, PRIME)
            x1 = pack(ids.point1.x, PRIME)
            y1 = pack(ids.point1.y, PRIME)
            value = slope = line_slope(point1=(x0, y0), point2=(x1, y1), p=SECP_P)
        ```
    * Add missing hints on cairo_secp lib [#991](https://github.com/lambdaclass/cairo-vm/pull/991):
        `BuiltinHintProcessor` now supports the following hints:
        ```python
        from starkware.cairo.common.cairo_secp.secp_utils import pack
        from starkware.python.math_utils import div_mod, safe_div

        N = 0xfffffffffffffffffffffffffffffffebaaedce6af48a03bbfd25e8cd0364141
        x = pack(ids.x, PRIME) % N
        s = pack(ids.s, PRIME) % N
        value = res = div_mod(x, s, N)
        ```
        and:
        ```python
        value = k = safe_div(res * s - x, N)
        ```
    * Layouts update [#874](https://github.com/lambdaclass/cairo-vm/pull/874)
    * Keccak builtin updated [#873](https://github.com/lambdaclass/cairo-vm/pull/873), [#883](https://github.com/lambdaclass/cairo-vm/pull/883)
    * Changes to `ec_op` [#876](https://github.com/lambdaclass/cairo-vm/pull/876)
    * Poseidon builtin [#875](https://github.com/lambdaclass/cairo-vm/pull/875)
    * Renamed Felt to Felt252 [#899](https://github.com/lambdaclass/cairo-vm/pull/899)
    * Added SegmentArenaBuiltinRunner [#913](https://github.com/lambdaclass/cairo-vm/pull/913)
    * Added `program_segment_size` argument to `verify_secure_runner` & `run_from_entrypoint` [#928](https://github.com/lambdaclass/cairo-vm/pull/928)
    * Added dynamic layout [#879](https://github.com/lambdaclass/cairo-vm/pull/879)
    * `get_segment_size` was exposed [#934](https://github.com/lambdaclass/cairo-vm/pull/934)

* Add missing hint on cairo_secp lib [#1006](https://github.com/lambdaclass/cairo-vm/pull/1006):

    `BuiltinHintProcessor` now supports the following hint:

    ```python
        ids.quad_bit = (
            8 * ((ids.scalar_v >> ids.m) & 1)
            + 4 * ((ids.scalar_u >> ids.m) & 1)
            + 2 * ((ids.scalar_v >> (ids.m - 1)) & 1)
            + ((ids.scalar_u >> (ids.m - 1)) & 1)
        )
    ```

* Add missing hint on cairo_secp lib [#1003](https://github.com/lambdaclass/cairo-vm/pull/1003):

    `BuiltinHintProcessor` now supports the following hint:

    ```python
        from starkware.cairo.common.cairo_secp.secp_utils import pack

        x = pack(ids.x, PRIME) % SECP_P
    ```

* Add missing hint on cairo_secp lib [#996](https://github.com/lambdaclass/cairo-vm/pull/996):

    `BuiltinHintProcessor` now supports the following hint:

    ```python
        from starkware.python.math_utils import div_mod
        value = x_inv = div_mod(1, x, SECP_P)
    ```

* Add missing hints on cairo_secp lib [#994](https://github.com/lambdaclass/cairo-vm/pull/994):

    `BuiltinHintProcessor` now supports the following hints:

    ```python
        from starkware.cairo.common.cairo_secp.secp_utils import pack
        from starkware.python.math_utils import div_mod, safe_div

        a = pack(ids.a, PRIME)
        b = pack(ids.b, PRIME)
        value = res = div_mod(a, b, N)
    ```

    ```python
        value = k_plus_one = safe_div(res * b - a, N) + 1
    ```

* Add missing hint on cairo_secp lib [#992](https://github.com/lambdaclass/cairo-vm/pull/992):

    `BuiltinHintProcessor` now supports the following hint:

    ```python
        from starkware.cairo.common.cairo_secp.secp_utils import pack

        q, r = divmod(pack(ids.val, PRIME), SECP_P)
        assert r == 0, f"verify_zero: Invalid input {ids.val.d0, ids.val.d1, ids.val.d2}."
        ids.q = q % PRIME
    ```

* Add missing hint on cairo_secp lib [#990](https://github.com/lambdaclass/cairo-vm/pull/990):

    `BuiltinHintProcessor` now supports the following hint:

    ```python
        from starkware.cairo.common.cairo_secp.secp_utils import pack

        slope = pack(ids.slope, PRIME)
        x = pack(ids.point.x, PRIME)
        y = pack(ids.point.y, PRIME)

        value = new_x = (pow(slope, 2, SECP_P) - 2 * x) % SECP_P
    ```

* Add missing hint on cairo_secp lib [#989](https://github.com/lambdaclass/cairo-vm/pull/989):

    `BuiltinHintProcessor` now supports the following hint:

    ```python
        from starkware.cairo.common.cairo_secp.secp_utils import SECP_P
        q, r = divmod(pack(ids.val, PRIME), SECP_P)
        assert r == 0, f"verify_zero: Invalid input {ids.val.d0, ids.val.d1, ids.val.d2}."
        ids.q = q % PRIME
    ```

* Add missing hint on cairo_secp lib [#986](https://github.com/lambdaclass/cairo-vm/pull/986):

    `BuiltinHintProcessor` now supports the following hint:

    ```python
        from starkware.cairo.common.cairo_secp.secp_utils import SECP_P, pack
        from starkware.python.math_utils import div_mod

        # Compute the slope.
        x = pack(ids.pt.x, PRIME)
        y = pack(ids.pt.y, PRIME)
        value = slope = div_mod(3 * x ** 2, 2 * y, SECP_P)
    ```

* Add missing hint on cairo_secp lib [#984](https://github.com/lambdaclass/cairo-vm/pull/984):

    `BuiltinHintProcessor` now supports the following hint:

    ```python
        from starkware.cairo.common.cairo_secp.secp_utils import SECP_P, pack
        from starkware.python.math_utils import div_mod

        # Compute the slope.
        x0 = pack(ids.pt0.x, PRIME)
        y0 = pack(ids.pt0.y, PRIME)
        x1 = pack(ids.pt1.x, PRIME)
        y1 = pack(ids.pt1.y, PRIME)
        value = slope = div_mod(y0 - y1, x0 - x1, SECP_P)
    ```

* Implement hints on uint384 lib (Part 2) [#971](https://github.com/lambdaclass/cairo-vm/pull/971)

    `BuiltinHintProcessor` now supports the following hint:

    ```python
        memory[ap] = 1 if 0 <= (ids.a.d2 % PRIME) < 2 ** 127 else 0
    ```

 * Add alternative hint code for hint on _block_permutation used by 0.10.3 whitelist [#958](https://github.com/lambdaclass/cairo-vm/pull/958)

     `BuiltinHintProcessor` now supports the following hint:

    ```python
        from starkware.cairo.common.keccak_utils.keccak_utils import keccak_func
        _keccak_state_size_felts = int(ids.KECCAK_STATE_SIZE_FELTS)
        assert 0 <= _keccak_state_size_felts < 100

        output_values = keccak_func(memory.get_range(
            ids.keccak_ptr - _keccak_state_size_felts, _keccak_state_size_felts))
        segments.write_arg(ids.keccak_ptr, output_values)
    ```

* Make  hints code `src/hint_processor/builtin_hint_processor/hint_code.rs` public [#988](https://github.com/lambdaclass/cairo-vm/pull/988)

* Implement hints on uint384 lib (Part 1) [#960](https://github.com/lambdaclass/cairo-vm/pull/960)

    `BuiltinHintProcessor` now supports the following hints:

    ```python
        def split(num: int, num_bits_shift: int, length: int):
        a = []
        for _ in range(length):
            a.append( num & ((1 << num_bits_shift) - 1) )
            num = num >> num_bits_shift
        return tuple(a)

        def pack(z, num_bits_shift: int) -> int:
            limbs = (z.d0, z.d1, z.d2)
            return sum(limb << (num_bits_shift * i) for i, limb in enumerate(limbs))

        a = pack(ids.a, num_bits_shift = 128)
        div = pack(ids.div, num_bits_shift = 128)
        quotient, remainder = divmod(a, div)

        quotient_split = split(quotient, num_bits_shift=128, length=3)
        assert len(quotient_split) == 3

        ids.quotient.d0 = quotient_split[0]
        ids.quotient.d1 = quotient_split[1]
        ids.quotient.d2 = quotient_split[2]

        remainder_split = split(remainder, num_bits_shift=128, length=3)
        ids.remainder.d0 = remainder_split[0]
        ids.remainder.d1 = remainder_split[1]
        ids.remainder.d2 = remainder_split[2]
    ```

    ```python
        ids.low = ids.a & ((1<<128) - 1)
        ids.high = ids.a >> 128
    ```

    ```python
            sum_d0 = ids.a.d0 + ids.b.d0
        ids.carry_d0 = 1 if sum_d0 >= ids.SHIFT else 0
        sum_d1 = ids.a.d1 + ids.b.d1 + ids.carry_d0
        ids.carry_d1 = 1 if sum_d1 >= ids.SHIFT else 0
        sum_d2 = ids.a.d2 + ids.b.d2 + ids.carry_d1
        ids.carry_d2 = 1 if sum_d2 >= ids.SHIFT else 0
    ```

    ```python
        from starkware.python.math_utils import isqrt

        def split(num: int, num_bits_shift: int, length: int):
            a = []
            for _ in range(length):
                a.append( num & ((1 << num_bits_shift) - 1) )
                num = num >> num_bits_shift
            return tuple(a)

        def pack(z, num_bits_shift: int) -> int:
            limbs = (z.d0, z.d1, z.d2)
            return sum(limb << (num_bits_shift * i) for i, limb in enumerate(limbs))

        a = pack(ids.a, num_bits_shift=128)
        root = isqrt(a)
        assert 0 <= root < 2 ** 192
        root_split = split(root, num_bits_shift=128, length=3)
        ids.root.d0 = root_split[0]
        ids.root.d1 = root_split[1]
        ids.root.d2 = root_split[2]
    ```

* Re-export the `cairo-felt` crate as `cairo_vm::felt` [#981](https://github.com/lambdaclass/cairo-vm/pull/981)
  * Removes the need of explicitly importing `cairo-felt` in downstream projects
  and helps ensure there is no version mismatch caused by that

* Implement hint on `uint256_mul_div_mod`[#957](https://github.com/lambdaclass/cairo-vm/pull/957)

    `BuiltinHintProcessor` now supports the following hint:

    ```python
    a = (ids.a.high << 128) + ids.a.low
    b = (ids.b.high << 128) + ids.b.low
    div = (ids.div.high << 128) + ids.div.low
    quotient, remainder = divmod(a * b, div)

    ids.quotient_low.low = quotient & ((1 << 128) - 1)
    ids.quotient_low.high = (quotient >> 128) & ((1 << 128) - 1)
    ids.quotient_high.low = (quotient >> 256) & ((1 << 128) - 1)
    ids.quotient_high.high = quotient >> 384
    ids.remainder.low = remainder & ((1 << 128) - 1)
    ids.remainder.high = remainder >> 128"
    ```

    Used by the common library function `uint256_mul_div_mod`

#### [0.3.0-rc1] - 2023-04-13
* Derive Deserialize for ExecutionResources [#922](https://github.com/lambdaclass/cairo-vm/pull/922)
* Remove builtin names from VirtualMachine.builtin_runners [#921](https://github.com/lambdaclass/cairo-vm/pull/921)
* Implemented hints on common/ec.cairo [#888](https://github.com/lambdaclass/cairo-vm/pull/888)
* Changed `Memory.insert` argument types [#902](https://github.com/lambdaclass/cairo-vm/pull/902)
* feat: implemented `Deserialize` on Program by changing builtins field type to enum [#896](https://github.com/lambdaclass/cairo-vm/pull/896)
* Effective size computation from the VM exposed [#887](https://github.com/lambdaclass/cairo-vm/pull/887)
* Wasm32 Support! [#828](https://github.com/lambdaclass/cairo-vm/pull/828), [#893](https://github.com/lambdaclass/cairo-vm/pull/893)
* `MathError` added for math operation [#855](https://github.com/lambdaclass/cairo-vm/pull/855)
* Check for overflows in relocatable operations [#859](https://github.com/lambdaclass/cairo-vm/pull/859)
* Use `Relocatable` instead of `&MaybeRelocatable` in `load_data` and `get_range`[#860](https://github.com/lambdaclass/cairo-vm/pull/860) [#867](https://github.com/lambdaclass/cairo-vm/pull/867)
* Memory-related errors moved to `MemoryError` [#854](https://github.com/lambdaclass/cairo-vm/pull/854)
    * Removed unused error variants
    * Moved memory-related error variants to `MemoryError`
    * Changed memory getters to return `MemoryError` instead of `VirtualMachineError`
    * Changed all memory-related errors in hint from `HintError::Internal(VmError::...` to `HintError::Memory(MemoryError::...`
* feat: Builder pattern for `VirtualMachine` [#820](https://github.com/lambdaclass/cairo-vm/pull/820)
* Simplified `Memory::get` return type to `Option` [#852](https://github.com/lambdaclass/cairo-vm/pull/852)
* Improved idenitifier variable error handling [#851](https://github.com/lambdaclass/cairo-vm/pull/851)
* `CairoRunner::write_output` now prints missing and relocatable values [#853](https://github.com/lambdaclass/cairo-vm/pull/853)
* `VirtualMachineError::FailedToComputeOperands` error message expanded [#848](https://github.com/lambdaclass/cairo-vm/pull/848)
* Builtin names made public [#849](https://github.com/lambdaclass/cairo-vm/pull/849)
* `secure_run` flag moved to `CairoRunConfig` struct [#832](https://github.com/lambdaclass/cairo-vm/pull/832)
* `vm_core` error types revised and iimplemented `AddAssign` for `Relocatable` [#837](https://github.com/lambdaclass/cairo-vm/pull/837)
* `to_bigint` and `to_biguint` deprecated [#757](https://github.com/lambdaclass/cairo-vm/pull/757)
* `Memory` moved into `MemorySegmentManager` [#830](https://github.com/lambdaclass/cairo-vm/pull/830)
    * To reduce the complexity of the VM's memory and enforce proper usage (as the memory and its segment manager are now a "unified" entity)
    * Removed `memory` field from `VirtualMachine`
    * Added `memory` field to `MemorySegmentManager`
    * Removed `Memory` argument from methods where `MemorySegmentManager` is also an argument
    * Added test macro `segments` (an extension of the `memory` macro)
* `Display` trait added to Memory struct [#812](https://github.com/lambdaclass/cairo-vm/pull/812)
* feat: Extensible VirtualMachineError and removed PartialEq trait [#783](https://github.com/lambdaclass/cairo-vm/pull/783)
    * `VirtualMachineError::Other(anyhow::Error)` was added to allow to returning custom errors when using `cairo-vm`
    * The `PartialEq` trait was removed from the `VirtualMachineError` enum
* VM hooks added as a conditional feature [#761](https://github.com/lambdaclass/cairo-vm/pull/761)
    * Cairo-vm based testing tools such as cairo-foundry or those built by FuzzingLabs need access to the state of the VM at specific points during the execution.
    * This PR adds the possibility for users of the cairo-vm lib to execute their custom additional code during the program execution.
    * The Rust "feature" mechanism was used in order to guarantee that this ability is only available when the lib user needs it, and is not compiled when it's not required.
    * Three hooks were created:
        * before the first step
        * before each step
        * after each step
* ExecutionResource operations: add and substract [#774](https://github.com/lambdaclass/cairo-vm/pull/774), multiplication [#908](https://github.com/lambdaclass/cairo-vm/pull/908) , and `AddAssign` [#914](https://github.com/lambdaclass/cairo-vm/pull/914)

* Move `Memory` into `MemorySegmentManager` [#830](https://github.com/lambdaclass/cairo-vm/pull/830)
    * Structural changes:
        * Remove `memory: Memory` field from `VirtualMachine`
        * Add `memory: Memory` field to `MemorySegmentManager`
    * As a result of this, multiple public methods' signatures changed:
        * `BuiltinRunner` (and its inner enum types):
            * `initialize_segments(&mut self, segments: &mut MemorySegmentManager, memory: &mut Memory)` -> `initialize_segments(&mut self, segments: &mut MemorySegmentManager)`
            * `final_stack(&mut self, segments: &MemorySegmentManager, memory: &Memory, stack_pointer: Relocatable) -> Result<Relocatable, RunnerError>` -> `final_stack(&mut self, segments: &MemorySegmentManager, stack_pointer: Relocatable) -> Result<Relocatable, RunnerError>`
        * `MemorySegmentManager`
            * `add(&mut self, memory: &mut Memory) -> Relocatable` -> `add(&mut self) -> Relocatable`
            * `add_temporary_segment(&mut self, memory: &mut Memory) -> Relocatable` -> `add_temporary_segment(&mut self) -> Relocatable`
            * `load_data(&mut self, memory: &mut Memory, ptr: &MaybeRelocatable, data: &Vec<MaybeRelocatable>) -> Result<MaybeRelocatable, MemoryError>` -> `load_data(&mut self, ptr: &MaybeRelocatable, data: &Vec<MaybeRelocatable>) -> Result<MaybeRelocatable, MemoryError>`
            * `compute_effective_sizes(&mut self, memory: &Memory) -> &Vec<usize>` -> `compute_effective_sizes(&mut self) -> &Vec<usize>`
            * `gen_arg(&mut self, arg: &dyn Any, memory: &mut Memory) -> Result<MaybeRelocatable, VirtualMachineError>` -> `gen_arg(&mut self, arg: &dyn Any) -> Result<MaybeRelocatable, VirtualMachineError>`
            * `gen_cairo_arg(&mut self, arg: &CairoArg, memory: &mut Memory) -> Result<MaybeRelocatable, VirtualMachineError>` -> `gen_cairo_arg(&mut self, arg: &CairoArg) -> Result<MaybeRelocatable, VirtualMachineError>`
            * `write_arg(&mut self, memory: &mut Memory, ptr: &Relocatable, arg: &dyn Any) -> Result<MaybeRelocatable, MemoryError>` -> `write_arg(&mut self, ptr: &Relocatable, arg: &dyn Any) -> Result<MaybeRelocatable, MemoryError>`

* Refactor `Memory::relocate memory` [#784](https://github.com/lambdaclass/cairo-vm/pull/784)
    * Bugfixes:
        * `Memory::relocate_memory` now moves data in the temporary memory relocated by a relocation rule to the real memory
    * Aditional Notes:
        * When relocating temporary memory produces clashes with pre-existing values in the real memory, an InconsistentMemory error is returned instead of keeping the last inserted value. This differs from the original implementation.

* Restrict addresses to Relocatable + fix some error variants used in signature.rs [#792](https://github.com/lambdaclass/cairo-vm/pull/792)
    * Public Api Changes:
        * Change `ValidationRule` inner type to `Box<dyn Fn(&Memory, &Relocatable) -> Result<Vec<Relocatable>, MemoryError>>`.
        * Change `validated_addresses` field of `Memory` to `HashSet<Relocatable>`.
        * Change `validate_memory_cell(&mut self, address: &MaybeRelocatable) -> Result<(), MemoryError>` to `validate_memory_cell(&mut self, addr: &Relocatable) -> Result<(), MemoryError>`.

* Add `VmException` to `CairoRunner::run_from_entrypoint`[#775](https://github.com/lambdaclass/cairo-vm/pull/775)
    * Public Api Changes:
        * Change error return type of `CairoRunner::run_from_entrypoint` to `CairoRunError`.
        * Convert `VirtualMachineError`s outputed during the vm run to `VmException` in `CairoRunner::run_from_entrypoint`.
        * Make `VmException` fields public

* Fix `BuiltinRunner::final_stack` and remove quick fix [#778](https://github.com/lambdaclass/cairo-vm/pull/778)
    * Public Api changes:
        * Various changes to public `BuiltinRunner` method's signatures:
            * `final_stack(&self, vm: &VirtualMachine, pointer: Relocatable) -> Result<(Relocatable, usize), RunnerError>` to `final_stack(&mut self, segments: &MemorySegmentManager, memory: &Memory, pointer: Relocatable) -> Result<Relocatable,RunnerError>`.
            * `get_used_cells(&self, vm: &VirtualMachine) -> Result<usize, MemoryError>` to  `get_used_cells(&self, segments: &MemorySegmentManager) -> Result<usize, MemoryError>`.
            * `get_used_instances(&self, vm: &VirtualMachine) -> Result<usize, MemoryError>` to `get_used_instances(&self, segments: &MemorySegmentManager) -> Result<usize, MemoryError>`.
    * Bugfixes:
        * `BuiltinRunner::final_stack` now updates the builtin's stop_ptr instead of returning it. This replaces the bugfix on PR #768.

#### [0.1.3] - 2023-01-26
* Add secure_run flag + integrate verify_secure_runner into cairo-run [#771](https://github.com/lambdaclass/cairo-vm/pull/777)
    * Public Api changes:
        * Add command_line argument `secure_run`
        * Add argument `secure_run: Option<bool>` to `cairo_run`
        * `verify_secure_runner` is now called inside `cairo-run` when `secure_run` is set to true or when it not set and the run is not on `proof_mode`
    * Bugfixes:
        * `EcOpBuiltinRunner::deduce_memory_cell` now checks that both points are on the curve instead of only the first one
        * `EcOpBuiltinRunner::deduce_memory_cell` now returns the values of the point coordinates instead of the indices when a `PointNotOnCurve` error is returned

* Refactor `Refactor verify_secure_runner` [#768](https://github.com/lambdaclass/cairo-vm/pull/768)
    * Public Api changes:
        * Remove builtin name from the return value of `BuiltinRunner::get_memory_segment_addresses`
        * Simplify the return value of `CairoRunner::get_builtin_segments_info` to `Vec<(usize, usize)>`
        * CairoRunner::read_return_values now receives a mutable reference to VirtualMachine
    * Bugfixes:
        * CairoRunner::read_return_values now updates the `stop_ptr` of each builtin after calling `BuiltinRunner::final_stack`

* Use CairoArg enum instead of Any in CairoRunner::run_from_entrypoint [#686](https://github.com/lambdaclass/cairo-vm/pull/686)
    * Public Api changes:
        * Remove `Result` from `MaybeRelocatable::mod_floor`, it now returns a `MaybeRelocatable`
        * Add struct `CairoArg`
        * Change `arg` argument of `CairoRunner::run_from_entrypoint` from `Vec<&dyn Any>` to `&[&CairoArg]`
        * Remove argument `typed_args` from `CairoRunner::run_from_entrypoint`
        * Remove no longer used method `gen_typed_arg` from `VirtualMachine` & `MemorySegmentManager`
        * Add methods `MemorySegmentManager::gen_cairo_arg` & `MemorySegmentManager::write_simple_args` as typed counterparts to `MemorySegmentManager::gen_arg` & `MemorySegmentManager::write_arg`

#### [0.1.1] - 2023-01-11

* Add input file contents to traceback [#666](https://github.com/lambdaclass/cairo-vm/pull/666/files)
    * Public Api changes:
        * `VirtualMachineError` enum variants containing `MaybeRelocatable` and/or `Relocatable` values now use the `Display` format instead of `Debug` in their `Display` implementation
        * `get_traceback` now adds the source code line to each traceback entry
* Use hint location instead of instruction location when building VmExceptions from hint failure [#673](https://github.com/lambdaclass/cairo-vm/pull/673/files)
    * Public Api changes:
        * `hints` field added to `InstructionLocation`
        * `Program.instruction_locations` type changed from `Option<HashMap<usize, Location>>` to `Option<HashMap<usize, InstructionLocation>>`
        * `VirtualMachineError`s produced by `HintProcessor::execute_hint()` will be wrapped in a `VirtualMachineError::Hint` error containing their hint_index
        * `get_location()` now receives an an optional usize value `hint_index`, used to obtain hint locations
* Default implementation of compile_hint [#680](https://github.com/lambdaclass/cairo-vm/pull/680)
    * Internal changes:
        * Make the `compile_hint` implementation which was in the `BuiltinHintProcessor` the default implementation in the trait.
* Add new error type `HintError` [#676](https://github.com/lambdaclass/cairo-vm/pull/676)
    * Public Api changes:
        * `HintProcessor::execute_hint()` now returns a `HintError` instead of a `VirtualMachineError`
        * Helper functions on `hint_processor_utils.rs` now return a `HintError`
* Change the Dictionary used in dict hints to store MaybeRelocatable instead of BigInt [#687](https://github.com/lambdaclass/cairo-vm/pull/687)
    * Public Api changes:
        * `DictManager`, its dictionaries, and all dict module hints implemented in rust now use `MaybeRelocatable` for keys and values instead of `BigInt`
        * Add helper functions that allow extracting ids variables as `MaybeRelocatable`: `get_maybe_relocatable_from_var_name` & `get_maybe_relocatable_from_reference`
        * Change inner value type of dict-related `HintError` variants to `MaybeRelocatable`

* Implement `substitute_error_message_attribute_references` [#689] (https://github.com/lambdaclass/cairo-vm/pull/689)
    * Public Api changes:
        * Remove `error_message_attributes` field from `VirtualMachine`, and `VirtualMachine::new`
        * Add `flow_tracking_data` field to `Attribute`
        * `get_error_attr_value` now replaces the references in the error message with the corresponding cairo values.
        * Remove duplicated handling of error attribute messages leading to duplicated into in the final error display.
* Fix multiplicative inverse bug [#697](https://github.com/lambdaclass/cairo-vm/pull/697) [#698](https://github.com/lambdaclass/cairo-vm/pull/698). The VM was using integer division rather than prime field inverse when deducing `op0` or `op1` for the multiplication opcode

#### [0.1.0] - 2022-12-30
* Add traceback to VmException [#657](https://github.com/lambdaclass/cairo-vm/pull/657)
    * Public API changes:
        * `traceback` field added to `VmException` struct
        * `pub fn from_vm_error(runner: &CairoRunner, error: VirtualMachineError, pc: usize) -> Self` is now `pub fn from_vm_error(runner: &CairoRunner, vm: &VirtualMachine, error: VirtualMachineError) -> Self`
        * `pub fn get_location(pc: &usize, runner: &CairoRunner) -> Option<Location>` is now `pub fn get_location(pc: usize, runner: &CairoRunner) -> Option<Location>`
        * `pub fn decode_instruction(encoded_instr: i64, mut imm: Option<BigInt>) -> Result<instruction::Instruction, VirtualMachineError>` is now `pub fn decode_instruction(encoded_instr: i64, mut imm: Option<&BigInt>) -> Result<instruction::Instruction, VirtualMachineError>`
        * `VmException` fields' string format now mirrors their cairo-lang counterparts.<|MERGE_RESOLUTION|>--- conflicted
+++ resolved
@@ -2,13 +2,11 @@
 
 #### Upcoming Changes
 
-<<<<<<< HEAD
 * feat: Make air public inputs deserializable [#1648](https://github.com/lambdaclass/cairo-vm/pull/1648)
-=======
+
 * feat: Add flag to append return values to output segment when not running in proof_mode [#1646](https://github.com/lambdaclass/cairo-vm/pull/1646)
   * Adds the flag `append_return_values` to both the CLI and `Cairo1RunConfig` struct.
   * Enabling flag will add the output builtin and the necessary instructions to append the return values to the output builtin's memory segment.
->>>>>>> 3ecc47e2
 
 * feat: Add cairo1-run output pretty-printing for felts, arrays/spans and dicts [#1630](https://github.com/lambdaclass/cairo-vm/pull/1630)
 
