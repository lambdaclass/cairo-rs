## Cairo-VM Changelog

#### Upcoming Changes

<<<<<<< HEAD
* Implement hint on cairo_blake2s whitelist [#1039](https://github.com/lambdaclass/cairo-rs/pull/1039)
=======
* Implement hint on ec_recover.json whitelist [#1038](https://github.com/lambdaclass/cairo-rs/pull/1038):
>>>>>>> 4842bf14

    `BuiltinHintProcessor` now supports the following hint:

    ```python
<<<<<<< HEAD

        %{
        # Add dummy pairs of input and output.
        from starkware.cairo.common.cairo_blake2s.blake2s_utils import IV, blake2s_compress

        _n_packed_instances = int(ids.N_PACKED_INSTANCES)
        assert 0 <= _n_packed_instances < 20
        _blake2s_input_chunk_size_felts = int(ids.BLAKE2S_INPUT_CHUNK_SIZE_FELTS)
        assert 0 <= _blake2s_input_chunk_size_felts < 100

        message = [0] * _blake2s_input_chunk_size_felts
        modified_iv = [IV[0] ^ 0x01010020] + IV[1:]
        output = blake2s_compress(
            message=message,
            h=modified_iv,
            t0=0,
            t1=0,
            f0=0xffffffff,
            f1=0,
        )
        padding = (modified_iv + message + [0, 0xffffffff] + output) * (_n_packed_instances - 1)
        segments.write_arg(ids.blake2s_ptr_end, padding)
    %}

=======
    %{
         value = k = product // m
    %}
    ```

* Implement hint on ec_recover.json whitelist [#1037](https://github.com/lambdaclass/cairo-rs/pull/1037):

    `BuiltinHintProcessor` now supports the following hint:

    ```python
    %{
        from starkware.cairo.common.cairo_secp.secp_utils import pack
        from starkware.python.math_utils import div_mod, safe_div

        a = pack(ids.a, PRIME)
        b = pack(ids.b, PRIME)
        product = a * b
        m = pack(ids.m, PRIME)

        value = res = product % m

    %}
    ```

* Implement hint for `starkware.cairo.common.cairo_keccak.keccak.finalize_keccak` as described by whitelist `starknet/security/whitelists/cairo_keccak.json` [#1041](https://github.com/lambdaclass/cairo-rs/pull/1041)

    `BuiltinHintProcessor` now supports the following hint:

    ```python
    %{
        # Add dummy pairs of input and output.
        _keccak_state_size_felts = int(ids.KECCAK_STATE_SIZE_FELTS)
        _block_size = int(ids.BLOCK_SIZE)
        assert 0 <= _keccak_state_size_felts < 100
        assert 0 <= _block_size < 1000
        inp = [0] * _keccak_state_size_felts
        padding = (inp + keccak_func(inp)) * _block_size
        segments.write_arg(ids.keccak_ptr_end, padding)
    %}
>>>>>>> 4842bf14
    ```

* Implement hint on ec_recover.json whitelist [#1036](https://github.com/lambdaclass/cairo-rs/pull/1036):

    `BuiltinHintProcessor` now supports the following hint:

    ```python

    %{
        from starkware.cairo.common.cairo_secp.secp_utils import pack
        from starkware.python.math_utils import div_mod, safe_div

        a = pack(ids.a, PRIME)
        b = pack(ids.b, PRIME)
        value = res = a - b
    %}

    ```

* Implement hint on ec_recover.json whitelist [#1032](https://github.com/lambdaclass/cairo-rs/pull/1032):

    `BuiltinHintProcessor` now supports the following hint:

    ```python
    %{
        from starkware.cairo.common.cairo_secp.secp_utils import pack
        from starkware.python.math_utils import div_mod, safe_div

        N = pack(ids.n, PRIME)
        x = pack(ids.x, PRIME) % N
        s = pack(ids.s, PRIME) % N,
        value = res = div_mod(x, s, N)
    %}
    ```

* Implement hints on field_arithmetic lib (Part 2) [#1004](https://github.com/lambdaclass/cairo-rs/pull/1004)

    `BuiltinHintProcessor` now supports the following hint:

    ```python
    %{
        from starkware.python.math_utils import div_mod

        def split(num: int, num_bits_shift: int, length: int):
            a = []
            for _ in range(length):
                a.append( num & ((1 << num_bits_shift) - 1) )
                num = num >> num_bits_shift
            return tuple(a)

        def pack(z, num_bits_shift: int) -> int:
            limbs = (z.d0, z.d1, z.d2)
            return sum(limb << (num_bits_shift * i) for i, limb in enumerate(limbs))

        a = pack(ids.a, num_bits_shift = 128)
        b = pack(ids.b, num_bits_shift = 128)
        p = pack(ids.p, num_bits_shift = 128)
        # For python3.8 and above the modular inverse can be computed as follows:
        # b_inverse_mod_p = pow(b, -1, p)
        # Instead we use the python3.7-friendly function div_mod from starkware.python.math_utils
        b_inverse_mod_p = div_mod(1, b, p)


        b_inverse_mod_p_split = split(b_inverse_mod_p, num_bits_shift=128, length=3)

        ids.b_inverse_mod_p.d0 = b_inverse_mod_p_split[0]
        ids.b_inverse_mod_p.d1 = b_inverse_mod_p_split[1]
        ids.b_inverse_mod_p.d2 = b_inverse_mod_p_split[2]
    %}
    ```

* Optimizations for hash builtin [#1029](https://github.com/lambdaclass/cairo-rs/pull/1029):
  * Track the verified addresses by offset in a `Vec<bool>` rather than storing the address in a `Vec<Relocatable>`

* Add missing hint on vrf.json lib [#1035](https://github.com/lambdaclass/cairo-rs/pull/1035):

    `BuiltinHintProcessor` now supports the following hint:

    ```python
    %{
        from starkware.python.math_utils import line_slope
        from starkware.cairo.common.cairo_secp.secp_utils import pack
        SECP_P = 2**255-19
        # Compute the slope.
        x0 = pack(ids.point0.x, PRIME)
        y0 = pack(ids.point0.y, PRIME)
        x1 = pack(ids.point1.x, PRIME)
        y1 = pack(ids.point1.y, PRIME)
        value = slope = line_slope(point1=(x0, y0), point2=(x1, y1), p=SECP_P)
    %}
    ```

* Add missing hint on vrf.json lib [#1035](https://github.com/lambdaclass/cairo-rs/pull/1035):

    `BuiltinHintProcessor` now supports the following hint:

    ```python
    %{
        from starkware.cairo.common.cairo_secp.secp_utils import pack
        SECP_P = 2**255-19
        to_assert = pack(ids.val, PRIME)
        q, r = divmod(pack(ids.val, PRIME), SECP_P)
        assert r == 0, f"verify_zero: Invalid input {ids.val.d0, ids.val.d1, ids.val.d2}."
        ids.q = q % PRIME
    %}
    ```

* Add missing hint on vrf.json lib [#1000](https://github.com/lambdaclass/cairo-rs/pull/1000):

    `BuiltinHintProcessor` now supports the following hint:

    ```python
        def pack_512(u, num_bits_shift: int) -> int:
            limbs = (u.d0, u.d1, u.d2, u.d3)
            return sum(limb << (num_bits_shift * i) for i, limb in enumerate(limbs))

        x = pack_512(ids.x, num_bits_shift = 128)
        p = ids.p.low + (ids.p.high << 128)
        x_inverse_mod_p = pow(x,-1, p) 

        x_inverse_mod_p_split = (x_inverse_mod_p & ((1 << 128) - 1), x_inverse_mod_p >> 128)

        ids.x_inverse_mod_p.low = x_inverse_mod_p_split[0]
        ids.x_inverse_mod_p.high = x_inverse_mod_p_split[1]
    ```

* BREAKING CHANGE: Fix `CairoRunner::get_memory_holes` [#1027](https://github.com/lambdaclass/cairo-rs/pull/1027):

  * Skip builtin segements when counting memory holes
  * Check amount of memory holes for all tests in cairo_run_test
  * Remove duplicated tests in cairo_run_test
  * BREAKING CHANGE: `MemorySegmentManager.get_memory_holes` now also receives the amount of builtins in the vm. Signature is now `pub fn get_memory_holes(&self, builtin_count: usize) -> Result<usize, MemoryError>`

* Add missing hints `NewHint#35` and `NewHint#36` [#975](https://github.com/lambdaclass/cairo-rs/issues/975)

    `BuiltinHintProcessor` now supports the following hint:

    ```python
    from starkware.cairo.common.cairo_secp.secp_utils import pack
    from starkware.cairo.common.math_utils import as_int
    from starkware.python.math_utils import div_mod, safe_div

    p = pack(ids.P, PRIME)
    x = pack(ids.x, PRIME) + as_int(ids.x.d3, PRIME) * ids.BASE ** 3 + as_int(ids.x.d4, PRIME) * ids.BASE ** 4
    y = pack(ids.y, PRIME)

    value = res = div_mod(x, y, p)
    ```

    ```python
    k = safe_div(res * y - x, p)
    value = k if k > 0 else 0 - k
    ids.flag = 1 if k > 0 else 0
    ```

* Add missing hint on uint256_improvements lib [#1025](https://github.com/lambdaclass/cairo-rs/pull/1025):

    `BuiltinHintProcessor` now supports the following hint:

    ```python
        from starkware.python.math_utils import isqrt
        n = (ids.n.high << 128) + ids.n.low
        root = isqrt(n)
        assert 0 <= root < 2 ** 128
        ids.root = root
    ```

* Add missing hint on uint256_improvements lib [#1024](https://github.com/lambdaclass/cairo-rs/pull/1024):

    `BuiltinHintProcessor` now supports the following hint:

    ```python
        res = ids.a + ids.b
        ids.carry = 1 if res >= ids.SHIFT else 0
    ```

* BREAKING CHANGE: move `Program::identifiers` to `SharedProgramData::identifiers` [#1023](https://github.com/lambdaclass/cairo-rs/pull/1023)
    * Optimizes `CairoRunner::new`, needed for sequencers and other workflows reusing the same `Program` instance across `CairoRunner`s
    * Breaking change: make all fields in `Program` and `SharedProgramData` `pub(crate)`, since we break by moving the field let's make it the last break for this struct
    * Add `Program::get_identifier(&self, id: &str) -> &Identifier` to get a single identifier by name

* Implement hints on field_arithmetic lib[#985](https://github.com/lambdaclass/cairo-rs/pull/983)

    `BuiltinHintProcessor` now supports the following hint:

    ```python
        %{
            from starkware.python.math_utils import is_quad_residue, sqrt

            def split(num: int, num_bits_shift: int = 128, length: int = 3):
                a = []
                for _ in range(length):
                    a.append( num & ((1 << num_bits_shift) - 1) )
                    num = num >> num_bits_shift
                return tuple(a)

            def pack(z, num_bits_shift: int = 128) -> int:
                limbs = (z.d0, z.d1, z.d2)
                return sum(limb << (num_bits_shift * i) for i, limb in enumerate(limbs))


            generator = pack(ids.generator)
            x = pack(ids.x)
            p = pack(ids.p)

            success_x = is_quad_residue(x, p)
            root_x = sqrt(x, p) if success_x else None

            success_gx = is_quad_residue(generator*x, p)
            root_gx = sqrt(generator*x, p) if success_gx else None

            # Check that one is 0 and the other is 1
            if x != 0:
                assert success_x + success_gx ==1

            # `None` means that no root was found, but we need to transform these into a felt no matter what
            if root_x == None:
                root_x = 0
            if root_gx == None:
                root_gx = 0
            ids.success_x = int(success_x)
            split_root_x = split(root_x)
            split_root_gx = split(root_gx)
            ids.sqrt_x.d0 = split_root_x[0]
            ids.sqrt_x.d1 = split_root_x[1]
            ids.sqrt_x.d2 = split_root_x[2]
            ids.sqrt_gx.d0 = split_root_gx[0]
            ids.sqrt_gx.d1 = split_root_gx[1]
            ids.sqrt_gx.d2 = split_root_gx[2]
        %}
    ```

* Add missing hint on uint256_improvements lib [#1016](https://github.com/lambdaclass/cairo-rs/pull/1016):

    `BuiltinHintProcessor` now supports the following hint:

    ```python
        def split(num: int, num_bits_shift: int = 128, length: int = 2):
            a = []
            for _ in range(length):
                a.append( num & ((1 << num_bits_shift) - 1) )
                num = num >> num_bits_shift
            return tuple(a)

        def pack(z, num_bits_shift: int = 128) -> int:
            limbs = (z.low, z.high)
            return sum(limb << (num_bits_shift * i) for i, limb in enumerate(limbs))

        a = pack(ids.a)
        b = pack(ids.b)
        res = (a - b)%2**256
        res_split = split(res)
        ids.res.low = res_split[0]
        ids.res.high = res_split[1]
    ```

* Add missing hint on vrf.json lib [#1030](https://github.com/lambdaclass/cairo-rs/pull/1030):

    `BuiltinHintProcessor` now supports the following hint:

    ```python
        def split(num: int, num_bits_shift: int, length: int):
            a = []
            for _ in range(length):
                a.append( num & ((1 << num_bits_shift) - 1) )
                num = num >> num_bits_shift
            return tuple(a)

        def pack(z, num_bits_shift: int) -> int:
            limbs = (z.low, z.high)
            return sum(limb << (num_bits_shift * i) for i, limb in enumerate(limbs))

        def pack_extended(z, num_bits_shift: int) -> int:
            limbs = (z.d0, z.d1, z.d2, z.d3)
            return sum(limb << (num_bits_shift * i) for i, limb in enumerate(limbs))

        x = pack_extended(ids.x, num_bits_shift = 128)
        div = pack(ids.div, num_bits_shift = 128)

        quotient, remainder = divmod(x, div)

        quotient_split = split(quotient, num_bits_shift=128, length=4)

        ids.quotient.d0 = quotient_split[0]
        ids.quotient.d1 = quotient_split[1]
        ids.quotient.d2 = quotient_split[2]
        ids.quotient.d3 = quotient_split[3]

        remainder_split = split(remainder, num_bits_shift=128, length=2)
        ids.remainder.low = remainder_split[0]
        ids.remainder.high = remainder_split[1]
    ```

* Add method `Program::data_len(&self) -> usize` to get the number of data cells in a given program [#1022](https://github.com/lambdaclass/cairo-rs/pull/1022)

* Add missing hint on uint256_improvements lib [#1013](https://github.com/lambdaclass/cairo-rs/pull/1013):

    `BuiltinHintProcessor` now supports the following hint:

    ```python
        a = (ids.a.high << 128) + ids.a.low
        div = (ids.div.b23 << 128) + ids.div.b01
        quotient, remainder = divmod(a, div)

        ids.quotient.low = quotient & ((1 << 128) - 1)
        ids.quotient.high = quotient >> 128
        ids.remainder.low = remainder & ((1 << 128) - 1)
        ids.remainder.high = remainder >> 128
    ```

* Add missing hint on cairo_secp lib [#1010](https://github.com/lambdaclass/cairo-rs/pull/1010):

    `BuiltinHintProcessor` now supports the following hint:

    ```python
        memory[ap] = int(x == 0)
    ```

* Implement hint on `get_felt_bitlength` [#993](https://github.com/lambdaclass/cairo-rs/pull/993)

  `BuiltinHintProcessor` now supports the following hint:
  ```python
  x = ids.x
  ids.bit_length = x.bit_length()
  ```
  Used by the [`Garaga` library function `get_felt_bitlength`](https://github.com/keep-starknet-strange/garaga/blob/249f8a372126b3a839f9c1e1080ea8c6f9374c0c/src/utils.cairo#L54)

* Add missing hint on cairo_secp lib [#1009](https://github.com/lambdaclass/cairo-rs/pull/1009):

    `BuiltinHintProcessor` now supports the following hint:

    ```python
        ids.dibit = ((ids.scalar_u >> ids.m) & 1) + 2 * ((ids.scalar_v >> ids.m) & 1)
    ```

* Add getters to read properties of a `Program` [#1017](https://github.com/lambdaclass/cairo-rs/pull/1017):
  * `prime(&self) -> &str`: get the prime associated to data in hex representation
  * `iter_data(&self) -> Iterator<Item = &MaybeRelocatable>`: get an iterator over all elements in the program data
  * `iter_builtins(&self) -> Iterator<Item = &BuiltinName>`: get an iterator over the names of required builtins

* Add missing hint on cairo_secp lib [#1008](https://github.com/lambdaclass/cairo-rs/pull/1008):

    `BuiltinHintProcessor` now supports the following hint:

    ```python
        ids.len_hi = max(ids.scalar_u.d2.bit_length(), ids.scalar_v.d2.bit_length())-1
    ```

* Update `starknet-crypto` to version `0.4.3` [#1011](https://github.com/lambdaclass/cairo-rs/pull/1011)
  * The new version carries an 85% reduction in execution time for ECDSA signature verification

* BREAKING CHANGE: refactor `Program` to optimize `Program::clone` [#999](https://github.com/lambdaclass/cairo-rs/pull/999)

    * Breaking change: many fields that were (unnecessarily) public become hidden by the refactor.

* BREAKING CHANGE: Add _builtin suffix to builtin names e.g.: output -> output_builtin [#1005](https://github.com/lambdaclass/cairo-rs/pull/1005)

* Implement hint on uint384_extension lib [#983](https://github.com/lambdaclass/cairo-rs/pull/983)

    `BuiltinHintProcessor` now supports the following hint:
    
    ```python
        def split(num: int, num_bits_shift: int, length: int):
            a = []
            for _ in range(length):
                a.append( num & ((1 << num_bits_shift) - 1) )
                num = num >> num_bits_shift
            return tuple(a)

        def pack(z, num_bits_shift: int) -> int:
            limbs = (z.d0, z.d1, z.d2)
            return sum(limb << (num_bits_shift * i) for i, limb in enumerate(limbs))

        def pack_extended(z, num_bits_shift: int) -> int:
            limbs = (z.d0, z.d1, z.d2, z.d3, z.d4, z.d5)
            return sum(limb << (num_bits_shift * i) for i, limb in enumerate(limbs))

        a = pack_extended(ids.a, num_bits_shift = 128)
        div = pack(ids.div, num_bits_shift = 128)

        quotient, remainder = divmod(a, div)

        quotient_split = split(quotient, num_bits_shift=128, length=6)

        ids.quotient.d0 = quotient_split[0]
        ids.quotient.d1 = quotient_split[1]
        ids.quotient.d2 = quotient_split[2]
        ids.quotient.d3 = quotient_split[3]
        ids.quotient.d4 = quotient_split[4]
        ids.quotient.d5 = quotient_split[5]

        remainder_split = split(remainder, num_bits_shift=128, length=3)
        ids.remainder.d0 = remainder_split[0]
        ids.remainder.d1 = remainder_split[1]
        ids.remainder.d2 = remainder_split[2]
    ```

* Add missing `\n` character in traceback string [#997](https://github.com/lambdaclass/cairo-rs/pull/997)
    * BugFix: Add missing `\n` character after traceback lines when the filename is missing ("Unknown Location")

* 0.11 Support
    * Add missing hints [#1014](https://github.com/lambdaclass/cairo-rs/pull/1014):
        `BuiltinHintProcessor` now supports the following hints:
        ```python
            from starkware.cairo.common.cairo_secp.secp256r1_utils import SECP256R1_P as SECP_P 
        ```
        and: 
        ```python
            from starkware.cairo.common.cairo_secp.secp_utils import pack
            from starkware.python.math_utils import line_slope
            
            # Compute the slope.
            x0 = pack(ids.point0.x, PRIME)
            y0 = pack(ids.point0.y, PRIME)
            x1 = pack(ids.point1.x, PRIME)
            y1 = pack(ids.point1.y, PRIME)
            value = slope = line_slope(point1=(x0, y0), point2=(x1, y1), p=SECP_P)
        ```
    * Add missing hints on cairo_secp lib [#991](https://github.com/lambdaclass/cairo-rs/pull/991):
        `BuiltinHintProcessor` now supports the following hints:
        ```python
        from starkware.cairo.common.cairo_secp.secp_utils import pack
        from starkware.python.math_utils import div_mod, safe_div

        N = 0xfffffffffffffffffffffffffffffffebaaedce6af48a03bbfd25e8cd0364141
        x = pack(ids.x, PRIME) % N
        s = pack(ids.s, PRIME) % N
        value = res = div_mod(x, s, N)
        ```
        and: 
        ```python
        value = k = safe_div(res * s - x, N)
        ```
    * Layouts update [#874](https://github.com/lambdaclass/cairo-rs/pull/874)
    * Keccak builtin updated [#873](https://github.com/lambdaclass/cairo-rs/pull/873), [#883](https://github.com/lambdaclass/cairo-rs/pull/883)
    * Changes to `ec_op` [#876](https://github.com/lambdaclass/cairo-rs/pull/876)
    * Poseidon builtin [#875](https://github.com/lambdaclass/cairo-rs/pull/875)
    * Renamed Felt to Felt252 [#899](https://github.com/lambdaclass/cairo-rs/pull/899)
    * Added SegmentArenaBuiltinRunner [#913](https://github.com/lambdaclass/cairo-rs/pull/913)
    * Added `program_segment_size` argument to `verify_secure_runner` & `run_from_entrypoint` [#928](https://github.com/lambdaclass/cairo-rs/pull/928)
    * Added dynamic layout [#879](https://github.com/lambdaclass/cairo-rs/pull/879)
    * `get_segment_size` was exposed [#934](https://github.com/lambdaclass/cairo-rs/pull/934)

* Add missing hint on cairo_secp lib [#1006](https://github.com/lambdaclass/cairo-rs/pull/1006):

    `BuiltinHintProcessor` now supports the following hint:

    ```python
        ids.quad_bit = (
            8 * ((ids.scalar_v >> ids.m) & 1)
            + 4 * ((ids.scalar_u >> ids.m) & 1)
            + 2 * ((ids.scalar_v >> (ids.m - 1)) & 1)
            + ((ids.scalar_u >> (ids.m - 1)) & 1)
        )
    ```

* Add missing hint on cairo_secp lib [#1003](https://github.com/lambdaclass/cairo-rs/pull/1003):

    `BuiltinHintProcessor` now supports the following hint:

    ```python
        from starkware.cairo.common.cairo_secp.secp_utils import pack

        x = pack(ids.x, PRIME) % SECP_P
    ```

* Add missing hint on cairo_secp lib [#996](https://github.com/lambdaclass/cairo-rs/pull/996):

    `BuiltinHintProcessor` now supports the following hint:

    ```python
        from starkware.python.math_utils import div_mod
        value = x_inv = div_mod(1, x, SECP_P)
    ```

* Add missing hints on cairo_secp lib [#994](https://github.com/lambdaclass/cairo-rs/pull/994):

    `BuiltinHintProcessor` now supports the following hints:

    ```python
        from starkware.cairo.common.cairo_secp.secp_utils import pack
        from starkware.python.math_utils import div_mod, safe_div

        a = pack(ids.a, PRIME)
        b = pack(ids.b, PRIME)
        value = res = div_mod(a, b, N)
    ```

    ```python
        value = k_plus_one = safe_div(res * b - a, N) + 1
    ```

* Add missing hint on cairo_secp lib [#992](https://github.com/lambdaclass/cairo-rs/pull/992):

    `BuiltinHintProcessor` now supports the following hint:

    ```python
        from starkware.cairo.common.cairo_secp.secp_utils import pack

        q, r = divmod(pack(ids.val, PRIME), SECP_P)
        assert r == 0, f"verify_zero: Invalid input {ids.val.d0, ids.val.d1, ids.val.d2}."
        ids.q = q % PRIME
    ```

* Add missing hint on cairo_secp lib [#990](https://github.com/lambdaclass/cairo-rs/pull/990):

    `BuiltinHintProcessor` now supports the following hint:

    ```python
        from starkware.cairo.common.cairo_secp.secp_utils import pack

        slope = pack(ids.slope, PRIME)
        x = pack(ids.point.x, PRIME)
        y = pack(ids.point.y, PRIME)

        value = new_x = (pow(slope, 2, SECP_P) - 2 * x) % SECP_P
    ```

* Add missing hint on cairo_secp lib [#989](https://github.com/lambdaclass/cairo-rs/pull/989):

    `BuiltinHintProcessor` now supports the following hint:

    ```python
        from starkware.cairo.common.cairo_secp.secp_utils import SECP_P
        q, r = divmod(pack(ids.val, PRIME), SECP_P)
        assert r == 0, f"verify_zero: Invalid input {ids.val.d0, ids.val.d1, ids.val.d2}."
        ids.q = q % PRIME
    ```

* Add missing hint on cairo_secp lib [#986](https://github.com/lambdaclass/cairo-rs/pull/986):

    `BuiltinHintProcessor` now supports the following hint:

    ```python
        from starkware.cairo.common.cairo_secp.secp_utils import SECP_P, pack
        from starkware.python.math_utils import div_mod

        # Compute the slope.
        x = pack(ids.pt.x, PRIME)
        y = pack(ids.pt.y, PRIME)
        value = slope = div_mod(3 * x ** 2, 2 * y, SECP_P)
    ```

* Add missing hint on cairo_secp lib [#984](https://github.com/lambdaclass/cairo-rs/pull/984):

    `BuiltinHintProcessor` now supports the following hint:

    ```python
        from starkware.cairo.common.cairo_secp.secp_utils import SECP_P, pack
        from starkware.python.math_utils import div_mod

        # Compute the slope.
        x0 = pack(ids.pt0.x, PRIME)
        y0 = pack(ids.pt0.y, PRIME)
        x1 = pack(ids.pt1.x, PRIME)
        y1 = pack(ids.pt1.y, PRIME)
        value = slope = div_mod(y0 - y1, x0 - x1, SECP_P)
    ```

* Implement hints on uint384 lib (Part 2) [#971](https://github.com/lambdaclass/cairo-rs/pull/971)

    `BuiltinHintProcessor` now supports the following hint:

    ```python
        memory[ap] = 1 if 0 <= (ids.a.d2 % PRIME) < 2 ** 127 else 0
    ```

 * Add alternative hint code for hint on _block_permutation used by 0.10.3 whitelist [#958](https://github.com/lambdaclass/cairo-rs/pull/958)

     `BuiltinHintProcessor` now supports the following hint:

    ```python
        from starkware.cairo.common.keccak_utils.keccak_utils import keccak_func
        _keccak_state_size_felts = int(ids.KECCAK_STATE_SIZE_FELTS)
        assert 0 <= _keccak_state_size_felts < 100

        output_values = keccak_func(memory.get_range(
            ids.keccak_ptr - _keccak_state_size_felts, _keccak_state_size_felts))
        segments.write_arg(ids.keccak_ptr, output_values)
    ```

* Make  hints code `src/hint_processor/builtin_hint_processor/hint_code.rs` public [#988](https://github.com/lambdaclass/cairo-rs/pull/988)

* Implement hints on uint384 lib (Part 1) [#960](https://github.com/lambdaclass/cairo-rs/pull/960)

    `BuiltinHintProcessor` now supports the following hints:

    ```python
        def split(num: int, num_bits_shift: int, length: int):
        a = []
        for _ in range(length):
            a.append( num & ((1 << num_bits_shift) - 1) )
            num = num >> num_bits_shift
        return tuple(a)

        def pack(z, num_bits_shift: int) -> int:
            limbs = (z.d0, z.d1, z.d2)
            return sum(limb << (num_bits_shift * i) for i, limb in enumerate(limbs))

        a = pack(ids.a, num_bits_shift = 128)
        div = pack(ids.div, num_bits_shift = 128)
        quotient, remainder = divmod(a, div)

        quotient_split = split(quotient, num_bits_shift=128, length=3)
        assert len(quotient_split) == 3

        ids.quotient.d0 = quotient_split[0]
        ids.quotient.d1 = quotient_split[1]
        ids.quotient.d2 = quotient_split[2]

        remainder_split = split(remainder, num_bits_shift=128, length=3)
        ids.remainder.d0 = remainder_split[0]
        ids.remainder.d1 = remainder_split[1]
        ids.remainder.d2 = remainder_split[2]
    ```

    ```python
        ids.low = ids.a & ((1<<128) - 1)
        ids.high = ids.a >> 128
    ```

    ```python
            sum_d0 = ids.a.d0 + ids.b.d0
        ids.carry_d0 = 1 if sum_d0 >= ids.SHIFT else 0
        sum_d1 = ids.a.d1 + ids.b.d1 + ids.carry_d0
        ids.carry_d1 = 1 if sum_d1 >= ids.SHIFT else 0
        sum_d2 = ids.a.d2 + ids.b.d2 + ids.carry_d1
        ids.carry_d2 = 1 if sum_d2 >= ids.SHIFT else 0
    ```

    ```python
        def split(num: int, num_bits_shift: int, length: int):
            a = []
            for _ in range(length):
                a.append( num & ((1 << num_bits_shift) - 1) )
                num = num >> num_bits_shift
            return tuple(a)

        def pack(z, num_bits_shift: int) -> int:
            limbs = (z.d0, z.d1, z.d2)
            return sum(limb << (num_bits_shift * i) for i, limb in enumerate(limbs))

        def pack2(z, num_bits_shift: int) -> int:
            limbs = (z.b01, z.b23, z.b45)
            return sum(limb << (num_bits_shift * i) for i, limb in enumerate(limbs))

        a = pack(ids.a, num_bits_shift = 128)
        div = pack2(ids.div, num_bits_shift = 128)
        quotient, remainder = divmod(a, div)

        quotient_split = split(quotient, num_bits_shift=128, length=3)
        assert len(quotient_split) == 3

        ids.quotient.d0 = quotient_split[0]
        ids.quotient.d1 = quotient_split[1]
        ids.quotient.d2 = quotient_split[2]

        remainder_split = split(remainder, num_bits_shift=128, length=3)
        ids.remainder.d0 = remainder_split[0]
        ids.remainder.d1 = remainder_split[1]
        ids.remainder.d2 = remainder_split[2]
    ```

    ```python
        from starkware.python.math_utils import isqrt

        def split(num: int, num_bits_shift: int, length: int):
            a = []
            for _ in range(length):
                a.append( num & ((1 << num_bits_shift) - 1) )
                num = num >> num_bits_shift
            return tuple(a)

        def pack(z, num_bits_shift: int) -> int:
            limbs = (z.d0, z.d1, z.d2)
            return sum(limb << (num_bits_shift * i) for i, limb in enumerate(limbs))

        a = pack(ids.a, num_bits_shift=128)
        root = isqrt(a)
        assert 0 <= root < 2 ** 192
        root_split = split(root, num_bits_shift=128, length=3)
        ids.root.d0 = root_split[0]
        ids.root.d1 = root_split[1]
        ids.root.d2 = root_split[2]
    ```

* Re-export the `cairo-felt` crate as `cairo_vm::felt` [#981](https://github.com/lambdaclass/cairo-rs/pull/981)
  * Removes the need of explicitly importing `cairo-felt` in downstream projects
  and helps ensure there is no version mismatch caused by that

* Implement hint on `uint256_mul_div_mod`[#957](https://github.com/lambdaclass/cairo-rs/pull/957)

    `BuiltinHintProcessor` now supports the following hint:

    ```python
    a = (ids.a.high << 128) + ids.a.low
    b = (ids.b.high << 128) + ids.b.low
    div = (ids.div.high << 128) + ids.div.low
    quotient, remainder = divmod(a * b, div)

    ids.quotient_low.low = quotient & ((1 << 128) - 1)
    ids.quotient_low.high = (quotient >> 128) & ((1 << 128) - 1)
    ids.quotient_high.low = (quotient >> 256) & ((1 << 128) - 1)
    ids.quotient_high.high = quotient >> 384
    ids.remainder.low = remainder & ((1 << 128) - 1)
    ids.remainder.high = remainder >> 128"
    ```

    Used by the common library function `uint256_mul_div_mod`

#### [0.3.0-rc1] - 2023-04-13
* Derive Deserialize for ExecutionResources [#922](https://github.com/lambdaclass/cairo-rs/pull/922)
* Remove builtin names from VirtualMachine.builtin_runners [#921](https://github.com/lambdaclass/cairo-rs/pull/921)
* Implemented hints on common/ec.cairo [#888](https://github.com/lambdaclass/cairo-rs/pull/888)
* Changed `Memory.insert` argument types [#902](https://github.com/lambdaclass/cairo-rs/pull/902)
* feat: implemented `Deserialize` on Program by changing builtins field type to enum [#896](https://github.com/lambdaclass/cairo-rs/pull/896)
* Effective size computation from the VM exposed [#887](https://github.com/lambdaclass/cairo-rs/pull/887)
* Wasm32 Support! [#828](https://github.com/lambdaclass/cairo-rs/pull/828), [#893](https://github.com/lambdaclass/cairo-rs/pull/893)
* `MathError` added for math operation [#855](https://github.com/lambdaclass/cairo-rs/pull/855)
* Check for overflows in relocatable operations [#859](https://github.com/lambdaclass/cairo-rs/pull/859)
* Use `Relocatable` instead of `&MaybeRelocatable` in `load_data` and `get_range`[#860](https://github.com/lambdaclass/cairo-rs/pull/860) [#867](https://github.com/lambdaclass/cairo-rs/pull/867)
* Memory-related errors moved to `MemoryError` [#854](https://github.com/lambdaclass/cairo-rs/pull/854)
    * Removed unused error variants
    * Moved memory-related error variants to `MemoryError`
    * Changed memory getters to return `MemoryError` instead of `VirtualMachineError`
    * Changed all memory-related errors in hint from `HintError::Internal(VmError::...` to `HintError::Memory(MemoryError::...`
* feat: Builder pattern for `VirtualMachine` [#820](https://github.com/lambdaclass/cairo-rs/pull/820)
* Simplified `Memory::get` return type to `Option` [#852](https://github.com/lambdaclass/cairo-rs/pull/852)
* Improved idenitifier variable error handling [#851](https://github.com/lambdaclass/cairo-rs/pull/851)
* `CairoRunner::write_output` now prints missing and relocatable values [#853](https://github.com/lambdaclass/cairo-rs/pull/853)
* `VirtualMachineError::FailedToComputeOperands` error message expanded [#848](https://github.com/lambdaclass/cairo-rs/pull/848)
* Builtin names made public [#849](https://github.com/lambdaclass/cairo-rs/pull/849)
* `secure_run` flag moved to `CairoRunConfig` struct [#832](https://github.com/lambdaclass/cairo-rs/pull/832)
* `vm_core` error types revised and iimplemented `AddAssign` for `Relocatable` [#837](https://github.com/lambdaclass/cairo-rs/pull/837)
* `to_bigint` and `to_biguint` deprecated [#757](https://github.com/lambdaclass/cairo-rs/pull/757)
* `Memory` moved into `MemorySegmentManager` [#830](https://github.com/lambdaclass/cairo-rs/pull/830)
    * To reduce the complexity of the VM's memory and enforce proper usage (as the memory and its segment manager are now a "unified" entity)
    * Removed `memory` field from `VirtualMachine`
    * Added `memory` field to `MemorySegmentManager`
    * Removed `Memory` argument from methods where `MemorySegmentManager` is also an argument
    * Added test macro `segments` (an extension of the `memory` macro)
* `Display` trait added to Memory struct [#812](https://github.com/lambdaclass/cairo-rs/pull/812)
* feat: Extensible VirtualMachineError and removed PartialEq trait [#783](https://github.com/lambdaclass/cairo-rs/pull/783)
    * `VirtualMachineError::Other(anyhow::Error)` was added to allow to returning custom errors when using `cairo-rs`
    * The `PartialEq` trait was removed from the `VirtualMachineError` enum
* VM hooks added as a conditional feature [#761](https://github.com/lambdaclass/cairo-rs/pull/761)
    * Cairo-rs based testing tools such as cairo-foundry or those built by FuzzingLabs need access to the state of the VM at specific points during the execution.
    * This PR adds the possibility for users of the cairo-rs lib to execute their custom additional code during the program execution.
    * The Rust "feature" mechanism was used in order to guarantee that this ability is only available when the lib user needs it, and is not compiled when it's not required.
    * Three hooks were created:
        * before the first step
        * before each step
        * after each step
* ExecutionResource operations: add and substract [#774](https://github.com/lambdaclass/cairo-rs/pull/774), multiplication [#908](https://github.com/lambdaclass/cairo-rs/pull/908) , and `AddAssign` [#914](https://github.com/lambdaclass/cairo-rs/pull/914)

* Move `Memory` into `MemorySegmentManager` [#830](https://github.com/lambdaclass/cairo-rs/pull/830)
    * Structural changes:
        * Remove `memory: Memory` field from `VirtualMachine`
        * Add `memory: Memory` field to `MemorySegmentManager`
    * As a result of this, multiple public methods' signatures changed:
        * `BuiltinRunner` (and its inner enum types):
            * `initialize_segments(&mut self, segments: &mut MemorySegmentManager, memory: &mut Memory)` -> `initialize_segments(&mut self, segments: &mut MemorySegmentManager)`
            * `final_stack(&mut self, segments: &MemorySegmentManager, memory: &Memory, stack_pointer: Relocatable) -> Result<Relocatable, RunnerError>` -> `final_stack(&mut self, segments: &MemorySegmentManager, stack_pointer: Relocatable) -> Result<Relocatable, RunnerError>`
        * `MemorySegmentManager`
            * `add(&mut self, memory: &mut Memory) -> Relocatable` -> `add(&mut self) -> Relocatable`
            * `add_temporary_segment(&mut self, memory: &mut Memory) -> Relocatable` -> `add_temporary_segment(&mut self) -> Relocatable`
            * `load_data(&mut self, memory: &mut Memory, ptr: &MaybeRelocatable, data: &Vec<MaybeRelocatable>) -> Result<MaybeRelocatable, MemoryError>` -> `load_data(&mut self, ptr: &MaybeRelocatable, data: &Vec<MaybeRelocatable>) -> Result<MaybeRelocatable, MemoryError>`
            * `compute_effective_sizes(&mut self, memory: &Memory) -> &Vec<usize>` -> `compute_effective_sizes(&mut self) -> &Vec<usize>`
            * `gen_arg(&mut self, arg: &dyn Any, memory: &mut Memory) -> Result<MaybeRelocatable, VirtualMachineError>` -> `gen_arg(&mut self, arg: &dyn Any) -> Result<MaybeRelocatable, VirtualMachineError>`
            * `gen_cairo_arg(&mut self, arg: &CairoArg, memory: &mut Memory) -> Result<MaybeRelocatable, VirtualMachineError>` -> `gen_cairo_arg(&mut self, arg: &CairoArg) -> Result<MaybeRelocatable, VirtualMachineError>`
            * `write_arg(&mut self, memory: &mut Memory, ptr: &Relocatable, arg: &dyn Any) -> Result<MaybeRelocatable, MemoryError>` -> `write_arg(&mut self, ptr: &Relocatable, arg: &dyn Any) -> Result<MaybeRelocatable, MemoryError>`

* Refactor `Memory::relocate memory` [#784](https://github.com/lambdaclass/cairo-rs/pull/784)
    * Bugfixes:
        * `Memory::relocate_memory` now moves data in the temporary memory relocated by a relocation rule to the real memory
    * Aditional Notes:
        * When relocating temporary memory produces clashes with pre-existing values in the real memory, an InconsistentMemory error is returned instead of keeping the last inserted value. This differs from the original implementation.

* Restrict addresses to Relocatable + fix some error variants used in signature.rs [#792](https://github.com/lambdaclass/cairo-rs/pull/792)
    * Public Api Changes:
        * Change `ValidationRule` inner type to `Box<dyn Fn(&Memory, &Relocatable) -> Result<Vec<Relocatable>, MemoryError>>`.
        * Change `validated_addresses` field of `Memory` to `HashSet<Relocatable>`.
        * Change `validate_memory_cell(&mut self, address: &MaybeRelocatable) -> Result<(), MemoryError>` to `validate_memory_cell(&mut self, addr: &Relocatable) -> Result<(), MemoryError>`.

* Add `VmException` to `CairoRunner::run_from_entrypoint`[#775](https://github.com/lambdaclass/cairo-rs/pull/775)
    * Public Api Changes:
        * Change error return type of `CairoRunner::run_from_entrypoint` to `CairoRunError`.
        * Convert `VirtualMachineError`s outputed during the vm run to `VmException` in `CairoRunner::run_from_entrypoint`.
        * Make `VmException` fields public

* Fix `BuiltinRunner::final_stack` and remove quick fix [#778](https://github.com/lambdaclass/cairo-rs/pull/778)
    * Public Api changes:
        * Various changes to public `BuiltinRunner` method's signatures:
            * `final_stack(&self, vm: &VirtualMachine, pointer: Relocatable) -> Result<(Relocatable, usize), RunnerError>` to `final_stack(&mut self, segments: &MemorySegmentManager, memory: &Memory, pointer: Relocatable) -> Result<Relocatable,RunnerError>`.
            * `get_used_cells(&self, vm: &VirtualMachine) -> Result<usize, MemoryError>` to  `get_used_cells(&self, segments: &MemorySegmentManager) -> Result<usize, MemoryError>`.
            * `get_used_instances(&self, vm: &VirtualMachine) -> Result<usize, MemoryError>` to `get_used_instances(&self, segments: &MemorySegmentManager) -> Result<usize, MemoryError>`.
    * Bugfixes:
        * `BuiltinRunner::final_stack` now updates the builtin's stop_ptr instead of returning it. This replaces the bugfix on PR #768.

#### [0.1.3] - 2023-01-26
* Add secure_run flag + integrate verify_secure_runner into cairo-run [#771](https://github.com/lambdaclass/cairo-rs/pull/777)
    * Public Api changes:
        * Add command_line argument `secure_run`
        * Add argument `secure_run: Option<bool>` to `cairo_run`
        * `verify_secure_runner` is now called inside `cairo-run` when `secure_run` is set to true or when it not set and the run is not on `proof_mode`
    * Bugfixes:
        * `EcOpBuiltinRunner::deduce_memory_cell` now checks that both points are on the curve instead of only the first one
        * `EcOpBuiltinRunner::deduce_memory_cell` now returns the values of the point coordinates instead of the indices when a `PointNotOnCurve` error is returned

* Refactor `Refactor verify_secure_runner` [#768](https://github.com/lambdaclass/cairo-rs/pull/768)
    * Public Api changes:
        * Remove builtin name from the return value of `BuiltinRunner::get_memory_segment_addresses`
        * Simplify the return value of `CairoRunner::get_builtin_segments_info` to `Vec<(usize, usize)>`
        * CairoRunner::read_return_values now receives a mutable reference to VirtualMachine
    * Bugfixes:
        * CairoRunner::read_return_values now updates the `stop_ptr` of each builtin after calling `BuiltinRunner::final_stack`

* Use CairoArg enum instead of Any in CairoRunner::run_from_entrypoint [#686](https://github.com/lambdaclass/cairo-rs/pull/686)
    * Public Api changes:
        * Remove `Result` from `MaybeRelocatable::mod_floor`, it now returns a `MaybeRelocatable`
        * Add struct `CairoArg`
        * Change `arg` argument of `CairoRunner::run_from_entrypoint` from `Vec<&dyn Any>` to `&[&CairoArg]`
        * Remove argument `typed_args` from `CairoRunner::run_from_entrypoint`
        * Remove no longer used method `gen_typed_arg` from `VirtualMachine` & `MemorySegmentManager`
        * Add methods `MemorySegmentManager::gen_cairo_arg` & `MemorySegmentManager::write_simple_args` as typed counterparts to `MemorySegmentManager::gen_arg` & `MemorySegmentManager::write_arg`

#### [0.1.1] - 2023-01-11

* Add input file contents to traceback [#666](https://github.com/lambdaclass/cairo-rs/pull/666/files)
    * Public Api changes:
        * `VirtualMachineError` enum variants containing `MaybeRelocatable` and/or `Relocatable` values now use the `Display` format instead of `Debug` in their `Display` implementation
        * `get_traceback` now adds the source code line to each traceback entry
* Use hint location instead of instruction location when building VmExceptions from hint failure [#673](https://github.com/lambdaclass/cairo-rs/pull/673/files)
    * Public Api changes:
        * `hints` field added to `InstructionLocation`
        * `Program.instruction_locations` type changed from `Option<HashMap<usize, Location>>` to `Option<HashMap<usize, InstructionLocation>>`
        * `VirtualMachineError`s produced by `HintProcessor::execute_hint()` will be wrapped in a `VirtualMachineError::Hint` error containing their hint_index
        * `get_location()` now receives an an optional usize value `hint_index`, used to obtain hint locations
* Default implementation of compile_hint [#680](https://github.com/lambdaclass/cairo-rs/pull/680)
    * Internal changes:
        * Make the `compile_hint` implementation which was in the `BuiltinHintProcessor` the default implementation in the trait.
* Add new error type `HintError` [#676](https://github.com/lambdaclass/cairo-rs/pull/676)
    * Public Api changes:
        * `HintProcessor::execute_hint()` now returns a `HintError` instead of a `VirtualMachineError`
        * Helper functions on `hint_processor_utils.rs` now return a `HintError`
* Change the Dictionary used in dict hints to store MaybeRelocatable instead of BigInt [#687](https://github.com/lambdaclass/cairo-rs/pull/687)
    * Public Api changes:
        * `DictManager`, its dictionaries, and all dict module hints implemented in rust now use `MaybeRelocatable` for keys and values instead of `BigInt`
        * Add helper functions that allow extracting ids variables as `MaybeRelocatable`: `get_maybe_relocatable_from_var_name` & `get_maybe_relocatable_from_reference`
        * Change inner value type of dict-related `HintError` variants to `MaybeRelocatable`

* Implement `substitute_error_message_attribute_references` [#689] (https://github.com/lambdaclass/cairo-rs/pull/689)
    * Public Api changes:
        * Remove `error_message_attributes` field from `VirtualMachine`, and `VirtualMachine::new`
        * Add `flow_tracking_data` field to `Attribute`
        * `get_error_attr_value` now replaces the references in the error message with the corresponding cairo values.
        * Remove duplicated handling of error attribute messages leading to duplicated into in the final error display.
* Fix multiplicative inverse bug [#697](https://github.com/lambdaclass/cairo-rs/pull/697) [#698](https://github.com/lambdaclass/cairo-rs/pull/698). The VM was using integer division rather than prime field inverse when deducing `op0` or `op1` for the multiplication opcode

#### [0.1.0] - 2022-12-30
* Add traceback to VmException [#657](https://github.com/lambdaclass/cairo-rs/pull/657)
    * Public API changes:
        * `traceback` field added to `VmException` struct
        * `pub fn from_vm_error(runner: &CairoRunner, error: VirtualMachineError, pc: usize) -> Self` is now `pub fn from_vm_error(runner: &CairoRunner, vm: &VirtualMachine, error: VirtualMachineError) -> Self`
        * `pub fn get_location(pc: &usize, runner: &CairoRunner) -> Option<Location>` is now `pub fn get_location(pc: usize, runner: &CairoRunner) -> Option<Location>`
        * `pub fn decode_instruction(encoded_instr: i64, mut imm: Option<BigInt>) -> Result<instruction::Instruction, VirtualMachineError>` is now `pub fn decode_instruction(encoded_instr: i64, mut imm: Option<&BigInt>) -> Result<instruction::Instruction, VirtualMachineError>`
        * `VmExcepion` field's string format now mirror their cairo-lang conterparts.<|MERGE_RESOLUTION|>--- conflicted
+++ resolved
@@ -2,16 +2,11 @@
 
 #### Upcoming Changes
 
-<<<<<<< HEAD
 * Implement hint on cairo_blake2s whitelist [#1039](https://github.com/lambdaclass/cairo-rs/pull/1039)
-=======
-* Implement hint on ec_recover.json whitelist [#1038](https://github.com/lambdaclass/cairo-rs/pull/1038):
->>>>>>> 4842bf14
-
-    `BuiltinHintProcessor` now supports the following hint:
-
-    ```python
-<<<<<<< HEAD
+
+    `BuiltinHintProcessor` now supports the following hint:
+
+    ```python
 
         %{
         # Add dummy pairs of input and output.
@@ -36,7 +31,11 @@
         segments.write_arg(ids.blake2s_ptr_end, padding)
     %}
 
-=======
+* Implement hint on ec_recover.json whitelist [#1038](https://github.com/lambdaclass/cairo-rs/pull/1038):
+
+    `BuiltinHintProcessor` now supports the following hint:
+
+    ```python
     %{
          value = k = product // m
     %}
@@ -76,7 +75,6 @@
         padding = (inp + keccak_func(inp)) * _block_size
         segments.write_arg(ids.keccak_ptr_end, padding)
     %}
->>>>>>> 4842bf14
     ```
 
 * Implement hint on ec_recover.json whitelist [#1036](https://github.com/lambdaclass/cairo-rs/pull/1036):
