--- conflicted
+++ resolved
@@ -2,7 +2,6 @@
 
 #### Upcoming Changes
 
-<<<<<<< HEAD
 * Add missing hint on cairo_secp lib [#1008](https://github.com/lambdaclass/cairo-rs/pull/1008):
 
     `BuiltinHintProcessor` now supports the following hint:
@@ -10,10 +9,9 @@
     ```python
         ids.len_hi = max(ids.scalar_u.d2.bit_length(), ids.scalar_v.d2.bit_length())-1
     ```
-=======
+
 * Update `starknet-crypto` to version `0.4.3` [#1011](https://github.com/lambdaclass/cairo-rs/pull/1011)
   * The new version carries an 85% reduction in execution time for ECDSA signature verification
->>>>>>> a1995896
 
 * BREAKING CHANGE: refactor `Program` to optimize `Program::clone` [#999](https://github.com/lambdaclass/cairo-rs/pull/999)
     * Breaking change: many fields that were (unnecessarily) public become hidden by the refactor.
