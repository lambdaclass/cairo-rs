--- conflicted
+++ resolved
@@ -2,9 +2,8 @@
 
 #### Upcoming Changes
 
-<<<<<<< HEAD
 * Refactor make  hints code `src/hint_processor/builtin_hint_processor/hint_code.rs` public [#988](https://github.com/lambdaclass/cairo-rs/pull/988)
-=======
+
 * Implement hints on uint384 lib (Part 1) [#960](https://github.com/lambdaclass/cairo-rs/pull/960)
 
     `BuiltinHintProcessor` now supports the following hints:
@@ -126,7 +125,6 @@
     ```
 
     Used by the common library function `uint256_mul_div_mod`
->>>>>>> 1a188e77
 
 * Move `Memory` into `MemorySegmentManager` [#830](https://github.com/lambdaclass/cairo-rs/pull/830)
     * Structural changes:
