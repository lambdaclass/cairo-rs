## Cairo-VM Changelog

#### Upcoming Changes

<<<<<<< HEAD
* Add missing hint on uint256_improvements lib [#1024](https://github.com/lambdaclass/cairo-rs/pull/1024):
=======
* BREAKING CHANGE: move `Program::identifiers` to `SharedProgramData::identifiers` [#1023](https://github.com/lambdaclass/cairo-rs/pull/1023)
    * Optimizes `CairoRunner::new`, needed for sequencers and other workflows reusing the same `Program` instance across `CairoRunner`s
    * Breaking change: make all fields in `Program` and `SharedProgramData` `pub(crate)`, since we break by moving the field let's make it the last break for this struct
    * Add `Program::get_identifier(&self, id: &str) -> &Identifier` to get a single identifier by name

* Implement hints on field_arithmetic lib[#985](https://github.com/lambdaclass/cairo-rs/pull/983)
>>>>>>> 6ca401aa

    `BuiltinHintProcessor` now supports the following hint:

    ```python
<<<<<<< HEAD
        res = ids.a + ids.b
        ids.carry = 1 if res >= ids.SHIFT else 0
=======
        %{
            from starkware.python.math_utils import is_quad_residue, sqrt

            def split(num: int, num_bits_shift: int = 128, length: int = 3):
                a = []
                for _ in range(length):
                    a.append( num & ((1 << num_bits_shift) - 1) )
                    num = num >> num_bits_shift
                return tuple(a)

            def pack(z, num_bits_shift: int = 128) -> int:
                limbs = (z.d0, z.d1, z.d2)
                return sum(limb << (num_bits_shift * i) for i, limb in enumerate(limbs))


            generator = pack(ids.generator)
            x = pack(ids.x)
            p = pack(ids.p)

            success_x = is_quad_residue(x, p)
            root_x = sqrt(x, p) if success_x else None

            success_gx = is_quad_residue(generator*x, p)
            root_gx = sqrt(generator*x, p) if success_gx else None

            # Check that one is 0 and the other is 1
            if x != 0:
                assert success_x + success_gx ==1

            # `None` means that no root was found, but we need to transform these into a felt no matter what
            if root_x == None:
                root_x = 0
            if root_gx == None:
                root_gx = 0
            ids.success_x = int(success_x)
            split_root_x = split(root_x)
            split_root_gx = split(root_gx)
            ids.sqrt_x.d0 = split_root_x[0]
            ids.sqrt_x.d1 = split_root_x[1]
            ids.sqrt_x.d2 = split_root_x[2]
            ids.sqrt_gx.d0 = split_root_gx[0]
            ids.sqrt_gx.d1 = split_root_gx[1]
            ids.sqrt_gx.d2 = split_root_gx[2]
        %}
>>>>>>> 6ca401aa
    ```

* Add missing hint on uint256_improvements lib [#1016](https://github.com/lambdaclass/cairo-rs/pull/1016):

    `BuiltinHintProcessor` now supports the following hint:

    ```python
        def split(num: int, num_bits_shift: int = 128, length: int = 2):
            a = []
            for _ in range(length):
                a.append( num & ((1 << num_bits_shift) - 1) )
                num = num >> num_bits_shift
            return tuple(a)

        def pack(z, num_bits_shift: int = 128) -> int:
            limbs = (z.low, z.high)
            return sum(limb << (num_bits_shift * i) for i, limb in enumerate(limbs))

        a = pack(ids.a)
        b = pack(ids.b)
        res = (a - b)%2**256
        res_split = split(res)
        ids.res.low = res_split[0]
        ids.res.high = res_split[1]
    ```

* Add method `Program::data_len(&self) -> usize` to get the number of data cells in a given program [#1022](https://github.com/lambdaclass/cairo-rs/pull/1022)

* Add missing hint on uint256_improvements lib [#1013](https://github.com/lambdaclass/cairo-rs/pull/1013):

    `BuiltinHintProcessor` now supports the following hint:

    ```python
        a = (ids.a.high << 128) + ids.a.low
        div = (ids.div.b23 << 128) + ids.div.b01
        quotient, remainder = divmod(a, div)

        ids.quotient.low = quotient & ((1 << 128) - 1)
        ids.quotient.high = quotient >> 128
        ids.remainder.low = remainder & ((1 << 128) - 1)
        ids.remainder.high = remainder >> 128
    ```

* Add missing hint on cairo_secp lib [#1010](https://github.com/lambdaclass/cairo-rs/pull/1010):

    `BuiltinHintProcessor` now supports the following hint:

    ```python
        memory[ap] = int(x == 0)
    ```

* Implement hint on `get_felt_bitlength` [#993](https://github.com/lambdaclass/cairo-rs/pull/993)

  `BuiltinHintProcessor` now supports the following hint:
  ```python
  x = ids.x
  ids.bit_length = x.bit_length()
  ```
  Used by the [`Garaga` library function `get_felt_bitlength`](https://github.com/keep-starknet-strange/garaga/blob/249f8a372126b3a839f9c1e1080ea8c6f9374c0c/src/utils.cairo#L54)

* Add missing hint on cairo_secp lib [#1009](https://github.com/lambdaclass/cairo-rs/pull/1009):

    `BuiltinHintProcessor` now supports the following hint:

    ```python
        ids.dibit = ((ids.scalar_u >> ids.m) & 1) + 2 * ((ids.scalar_v >> ids.m) & 1)
    ```

* Add getters to read properties of a `Program` [#1017](https://github.com/lambdaclass/cairo-rs/pull/1017):
  * `prime(&self) -> &str`: get the prime associated to data in hex representation
  * `iter_data(&self) -> Iterator<Item = &MaybeRelocatable>`: get an iterator over all elements in the program data
  * `iter_builtins(&self) -> Iterator<Item = &BuiltinName>`: get an iterator over the names of required builtins

* Add missing hint on cairo_secp lib [#1008](https://github.com/lambdaclass/cairo-rs/pull/1008):

    `BuiltinHintProcessor` now supports the following hint:

    ```python
        ids.len_hi = max(ids.scalar_u.d2.bit_length(), ids.scalar_v.d2.bit_length())-1
    ```

* Update `starknet-crypto` to version `0.4.3` [#1011](https://github.com/lambdaclass/cairo-rs/pull/1011)
  * The new version carries an 85% reduction in execution time for ECDSA signature verification

* BREAKING CHANGE: refactor `Program` to optimize `Program::clone` [#999](https://github.com/lambdaclass/cairo-rs/pull/999)

    * Breaking change: many fields that were (unnecessarily) public become hidden by the refactor.

* BREAKING CHANGE: Add _builtin suffix to builtin names e.g.: output -> output_builtin [#1005](https://github.com/lambdaclass/cairo-rs/pull/1005)

* Implement hint on uint384_extension lib [#983](https://github.com/lambdaclass/cairo-rs/pull/983)

    `BuiltinHintProcessor` now supports the following hint:
    
    ```python
        def split(num: int, num_bits_shift: int, length: int):
            a = []
            for _ in range(length):
                a.append( num & ((1 << num_bits_shift) - 1) )
                num = num >> num_bits_shift
            return tuple(a)

        def pack(z, num_bits_shift: int) -> int:
            limbs = (z.d0, z.d1, z.d2)
            return sum(limb << (num_bits_shift * i) for i, limb in enumerate(limbs))

        def pack_extended(z, num_bits_shift: int) -> int:
            limbs = (z.d0, z.d1, z.d2, z.d3, z.d4, z.d5)
            return sum(limb << (num_bits_shift * i) for i, limb in enumerate(limbs))

        a = pack_extended(ids.a, num_bits_shift = 128)
        div = pack(ids.div, num_bits_shift = 128)

        quotient, remainder = divmod(a, div)

        quotient_split = split(quotient, num_bits_shift=128, length=6)

        ids.quotient.d0 = quotient_split[0]
        ids.quotient.d1 = quotient_split[1]
        ids.quotient.d2 = quotient_split[2]
        ids.quotient.d3 = quotient_split[3]
        ids.quotient.d4 = quotient_split[4]
        ids.quotient.d5 = quotient_split[5]

        remainder_split = split(remainder, num_bits_shift=128, length=3)
        ids.remainder.d0 = remainder_split[0]
        ids.remainder.d1 = remainder_split[1]
        ids.remainder.d2 = remainder_split[2]
    ```

* Add missing `\n` character in traceback string [#997](https://github.com/lambdaclass/cairo-rs/pull/997)
    * BugFix: Add missing `\n` character after traceback lines when the filename is missing ("Unknown Location")

* 0.11 Support
    * Add missing hints on cairo_secp lib [#991](https://github.com/lambdaclass/cairo-rs/pull/991):
        `BuiltinHintProcessor` now supports the following hints:
        ```python
        from starkware.cairo.common.cairo_secp.secp_utils import pack
        from starkware.python.math_utils import div_mod, safe_div

        N = 0xfffffffffffffffffffffffffffffffebaaedce6af48a03bbfd25e8cd0364141
        x = pack(ids.x, PRIME) % N
        s = pack(ids.s, PRIME) % N
        value = res = div_mod(x, s, N)
        ```
        and: 
        ```python
        value = k = safe_div(res * s - x, N)
        ```
    * Layouts update [#874](https://github.com/lambdaclass/cairo-rs/pull/874)
    * Keccak builtin updated [#873](https://github.com/lambdaclass/cairo-rs/pull/873), [#883](https://github.com/lambdaclass/cairo-rs/pull/883)
    * Changes to `ec_op` [#876](https://github.com/lambdaclass/cairo-rs/pull/876)
    * Poseidon builtin [#875](https://github.com/lambdaclass/cairo-rs/pull/875)
    * Renamed Felt to Felt252 [#899](https://github.com/lambdaclass/cairo-rs/pull/899)
    * Added SegmentArenaBuiltinRunner [#913](https://github.com/lambdaclass/cairo-rs/pull/913)
    * Added `program_segment_size` argument to `verify_secure_runner` & `run_from_entrypoint` [#928](https://github.com/lambdaclass/cairo-rs/pull/928)
    * Added dynamic layout [#879](https://github.com/lambdaclass/cairo-rs/pull/879)
    * `get_segment_size` was exposed [#934](https://github.com/lambdaclass/cairo-rs/pull/934)

* Add missing hint on cairo_secp lib [#1006](https://github.com/lambdaclass/cairo-rs/pull/1006):

    `BuiltinHintProcessor` now supports the following hint:

    ```python
        ids.quad_bit = (
            8 * ((ids.scalar_v >> ids.m) & 1)
            + 4 * ((ids.scalar_u >> ids.m) & 1)
            + 2 * ((ids.scalar_v >> (ids.m - 1)) & 1)
            + ((ids.scalar_u >> (ids.m - 1)) & 1)
        )
    ```

* Add missing hint on cairo_secp lib [#1003](https://github.com/lambdaclass/cairo-rs/pull/1003):

    `BuiltinHintProcessor` now supports the following hint:

    ```python
        from starkware.cairo.common.cairo_secp.secp_utils import pack

        x = pack(ids.x, PRIME) % SECP_P
    ```

* Add missing hint on cairo_secp lib [#996](https://github.com/lambdaclass/cairo-rs/pull/996):

    `BuiltinHintProcessor` now supports the following hint:

    ```python
        from starkware.python.math_utils import div_mod
        value = x_inv = div_mod(1, x, SECP_P)
    ```

* Add missing hints on cairo_secp lib [#994](https://github.com/lambdaclass/cairo-rs/pull/994):

    `BuiltinHintProcessor` now supports the following hints:

    ```python
        from starkware.cairo.common.cairo_secp.secp_utils import pack
        from starkware.python.math_utils import div_mod, safe_div

        a = pack(ids.a, PRIME)
        b = pack(ids.b, PRIME)
        value = res = div_mod(a, b, N)
    ```

    ```python
        value = k_plus_one = safe_div(res * b - a, N) + 1
    ```

* Add missing hint on cairo_secp lib [#992](https://github.com/lambdaclass/cairo-rs/pull/992):

    `BuiltinHintProcessor` now supports the following hint:

    ```python
        from starkware.cairo.common.cairo_secp.secp_utils import pack

        q, r = divmod(pack(ids.val, PRIME), SECP_P)
        assert r == 0, f"verify_zero: Invalid input {ids.val.d0, ids.val.d1, ids.val.d2}."
        ids.q = q % PRIME
    ```

* Add missing hint on cairo_secp lib [#990](https://github.com/lambdaclass/cairo-rs/pull/990):

    `BuiltinHintProcessor` now supports the following hint:

    ```python
        from starkware.cairo.common.cairo_secp.secp_utils import pack

        slope = pack(ids.slope, PRIME)
        x = pack(ids.point.x, PRIME)
        y = pack(ids.point.y, PRIME)

        value = new_x = (pow(slope, 2, SECP_P) - 2 * x) % SECP_P
    ```

* Add missing hint on cairo_secp lib [#989](https://github.com/lambdaclass/cairo-rs/pull/989):

    `BuiltinHintProcessor` now supports the following hint:

    ```python
        from starkware.cairo.common.cairo_secp.secp_utils import SECP_P
        q, r = divmod(pack(ids.val, PRIME), SECP_P)
        assert r == 0, f"verify_zero: Invalid input {ids.val.d0, ids.val.d1, ids.val.d2}."
        ids.q = q % PRIME
    ```

* Add missing hint on cairo_secp lib [#986](https://github.com/lambdaclass/cairo-rs/pull/986):

    `BuiltinHintProcessor` now supports the following hint:

    ```python
        from starkware.cairo.common.cairo_secp.secp_utils import SECP_P, pack
        from starkware.python.math_utils import div_mod

        # Compute the slope.
        x = pack(ids.pt.x, PRIME)
        y = pack(ids.pt.y, PRIME)
        value = slope = div_mod(3 * x ** 2, 2 * y, SECP_P)
    ```

* Add missing hint on cairo_secp lib [#984](https://github.com/lambdaclass/cairo-rs/pull/984):

    `BuiltinHintProcessor` now supports the following hint:

    ```python
        from starkware.cairo.common.cairo_secp.secp_utils import SECP_P, pack
        from starkware.python.math_utils import div_mod

        # Compute the slope.
        x0 = pack(ids.pt0.x, PRIME)
        y0 = pack(ids.pt0.y, PRIME)
        x1 = pack(ids.pt1.x, PRIME)
        y1 = pack(ids.pt1.y, PRIME)
        value = slope = div_mod(y0 - y1, x0 - x1, SECP_P)
    ```

* Implement hints on uint384 lib (Part 2) [#971](https://github.com/lambdaclass/cairo-rs/pull/971)

    `BuiltinHintProcessor` now supports the following hint:

    ```python
        memory[ap] = 1 if 0 <= (ids.a.d2 % PRIME) < 2 ** 127 else 0
    ```

 * Add alternative hint code for hint on _block_permutation used by 0.10.3 whitelist [#958](https://github.com/lambdaclass/cairo-rs/pull/958)

     `BuiltinHintProcessor` now supports the following hint:

    ```python
        from starkware.cairo.common.keccak_utils.keccak_utils import keccak_func
        _keccak_state_size_felts = int(ids.KECCAK_STATE_SIZE_FELTS)
        assert 0 <= _keccak_state_size_felts < 100

        output_values = keccak_func(memory.get_range(
            ids.keccak_ptr - _keccak_state_size_felts, _keccak_state_size_felts))
        segments.write_arg(ids.keccak_ptr, output_values)
    ```

* Make  hints code `src/hint_processor/builtin_hint_processor/hint_code.rs` public [#988](https://github.com/lambdaclass/cairo-rs/pull/988)

* Implement hints on uint384 lib (Part 1) [#960](https://github.com/lambdaclass/cairo-rs/pull/960)

    `BuiltinHintProcessor` now supports the following hints:

    ```python
        def split(num: int, num_bits_shift: int, length: int):
        a = []
        for _ in range(length):
            a.append( num & ((1 << num_bits_shift) - 1) )
            num = num >> num_bits_shift
        return tuple(a)

        def pack(z, num_bits_shift: int) -> int:
            limbs = (z.d0, z.d1, z.d2)
            return sum(limb << (num_bits_shift * i) for i, limb in enumerate(limbs))

        a = pack(ids.a, num_bits_shift = 128)
        div = pack(ids.div, num_bits_shift = 128)
        quotient, remainder = divmod(a, div)

        quotient_split = split(quotient, num_bits_shift=128, length=3)
        assert len(quotient_split) == 3

        ids.quotient.d0 = quotient_split[0]
        ids.quotient.d1 = quotient_split[1]
        ids.quotient.d2 = quotient_split[2]

        remainder_split = split(remainder, num_bits_shift=128, length=3)
        ids.remainder.d0 = remainder_split[0]
        ids.remainder.d1 = remainder_split[1]
        ids.remainder.d2 = remainder_split[2]
    ```

    ```python
        ids.low = ids.a & ((1<<128) - 1)
        ids.high = ids.a >> 128
    ```

    ```python
            sum_d0 = ids.a.d0 + ids.b.d0
        ids.carry_d0 = 1 if sum_d0 >= ids.SHIFT else 0
        sum_d1 = ids.a.d1 + ids.b.d1 + ids.carry_d0
        ids.carry_d1 = 1 if sum_d1 >= ids.SHIFT else 0
        sum_d2 = ids.a.d2 + ids.b.d2 + ids.carry_d1
        ids.carry_d2 = 1 if sum_d2 >= ids.SHIFT else 0
    ```

    ```python
        def split(num: int, num_bits_shift: int, length: int):
            a = []
            for _ in range(length):
                a.append( num & ((1 << num_bits_shift) - 1) )
                num = num >> num_bits_shift
            return tuple(a)

        def pack(z, num_bits_shift: int) -> int:
            limbs = (z.d0, z.d1, z.d2)
            return sum(limb << (num_bits_shift * i) for i, limb in enumerate(limbs))

        def pack2(z, num_bits_shift: int) -> int:
            limbs = (z.b01, z.b23, z.b45)
            return sum(limb << (num_bits_shift * i) for i, limb in enumerate(limbs))

        a = pack(ids.a, num_bits_shift = 128)
        div = pack2(ids.div, num_bits_shift = 128)
        quotient, remainder = divmod(a, div)

        quotient_split = split(quotient, num_bits_shift=128, length=3)
        assert len(quotient_split) == 3

        ids.quotient.d0 = quotient_split[0]
        ids.quotient.d1 = quotient_split[1]
        ids.quotient.d2 = quotient_split[2]

        remainder_split = split(remainder, num_bits_shift=128, length=3)
        ids.remainder.d0 = remainder_split[0]
        ids.remainder.d1 = remainder_split[1]
        ids.remainder.d2 = remainder_split[2]
    ```

    ```python
        from starkware.python.math_utils import isqrt

        def split(num: int, num_bits_shift: int, length: int):
            a = []
            for _ in range(length):
                a.append( num & ((1 << num_bits_shift) - 1) )
                num = num >> num_bits_shift
            return tuple(a)

        def pack(z, num_bits_shift: int) -> int:
            limbs = (z.d0, z.d1, z.d2)
            return sum(limb << (num_bits_shift * i) for i, limb in enumerate(limbs))

        a = pack(ids.a, num_bits_shift=128)
        root = isqrt(a)
        assert 0 <= root < 2 ** 192
        root_split = split(root, num_bits_shift=128, length=3)
        ids.root.d0 = root_split[0]
        ids.root.d1 = root_split[1]
        ids.root.d2 = root_split[2]
    ```

* Re-export the `cairo-felt` crate as `cairo_vm::felt` [#981](https://github.com/lambdaclass/cairo-rs/pull/981)
  * Removes the need of explicitly importing `cairo-felt` in downstream projects
  and helps ensure there is no version mismatch caused by that

* Implement hint on `uint256_mul_div_mod`[#957](https://github.com/lambdaclass/cairo-rs/pull/957)

    `BuiltinHintProcessor` now supports the following hint:

    ```python
    a = (ids.a.high << 128) + ids.a.low
    b = (ids.b.high << 128) + ids.b.low
    div = (ids.div.high << 128) + ids.div.low
    quotient, remainder = divmod(a * b, div)

    ids.quotient_low.low = quotient & ((1 << 128) - 1)
    ids.quotient_low.high = (quotient >> 128) & ((1 << 128) - 1)
    ids.quotient_high.low = (quotient >> 256) & ((1 << 128) - 1)
    ids.quotient_high.high = quotient >> 384
    ids.remainder.low = remainder & ((1 << 128) - 1)
    ids.remainder.high = remainder >> 128"
    ```

    Used by the common library function `uint256_mul_div_mod`

#### [0.3.0-rc1] - 2023-04-13
* Derive Deserialize for ExecutionResources [#922](https://github.com/lambdaclass/cairo-rs/pull/922)
* Remove builtin names from VirtualMachine.builtin_runners [#921](https://github.com/lambdaclass/cairo-rs/pull/921)
* Implemented hints on common/ec.cairo [#888](https://github.com/lambdaclass/cairo-rs/pull/888)
* Changed `Memory.insert` argument types [#902](https://github.com/lambdaclass/cairo-rs/pull/902)
* feat: implemented `Deserialize` on Program by changing builtins field type to enum [#896](https://github.com/lambdaclass/cairo-rs/pull/896)
* Effective size computation from the VM exposed [#887](https://github.com/lambdaclass/cairo-rs/pull/887)
* Wasm32 Support! [#828](https://github.com/lambdaclass/cairo-rs/pull/828), [#893](https://github.com/lambdaclass/cairo-rs/pull/893)
* `MathError` added for math operation [#855](https://github.com/lambdaclass/cairo-rs/pull/855)
* Check for overflows in relocatable operations [#859](https://github.com/lambdaclass/cairo-rs/pull/859)
* Use `Relocatable` instead of `&MaybeRelocatable` in `load_data` and `get_range`[#860](https://github.com/lambdaclass/cairo-rs/pull/860) [#867](https://github.com/lambdaclass/cairo-rs/pull/867)
* Memory-related errors moved to `MemoryError` [#854](https://github.com/lambdaclass/cairo-rs/pull/854)
    * Removed unused error variants
    * Moved memory-related error variants to `MemoryError`
    * Changed memory getters to return `MemoryError` instead of `VirtualMachineError`
    * Changed all memory-related errors in hint from `HintError::Internal(VmError::...` to `HintError::Memory(MemoryError::...`
* feat: Builder pattern for `VirtualMachine` [#820](https://github.com/lambdaclass/cairo-rs/pull/820)
* Simplified `Memory::get` return type to `Option` [#852](https://github.com/lambdaclass/cairo-rs/pull/852)
* Improved idenitifier variable error handling [#851](https://github.com/lambdaclass/cairo-rs/pull/851)
* `CairoRunner::write_output` now prints missing and relocatable values [#853](https://github.com/lambdaclass/cairo-rs/pull/853)
* `VirtualMachineError::FailedToComputeOperands` error message expanded [#848](https://github.com/lambdaclass/cairo-rs/pull/848)
* Builtin names made public [#849](https://github.com/lambdaclass/cairo-rs/pull/849)
* `secure_run` flag moved to `CairoRunConfig` struct [#832](https://github.com/lambdaclass/cairo-rs/pull/832)
* `vm_core` error types revised and iimplemented `AddAssign` for `Relocatable` [#837](https://github.com/lambdaclass/cairo-rs/pull/837)
* `to_bigint` and `to_biguint` deprecated [#757](https://github.com/lambdaclass/cairo-rs/pull/757)
* `Memory` moved into `MemorySegmentManager` [#830](https://github.com/lambdaclass/cairo-rs/pull/830)
    * To reduce the complexity of the VM's memory and enforce proper usage (as the memory and its segment manager are now a "unified" entity)
    * Removed `memory` field from `VirtualMachine`
    * Added `memory` field to `MemorySegmentManager`
    * Removed `Memory` argument from methods where `MemorySegmentManager` is also an argument
    * Added test macro `segments` (an extension of the `memory` macro)
* `Display` trait added to Memory struct [#812](https://github.com/lambdaclass/cairo-rs/pull/812)
* feat: Extensible VirtualMachineError and removed PartialEq trait [#783](https://github.com/lambdaclass/cairo-rs/pull/783)
    * `VirtualMachineError::Other(anyhow::Error)` was added to allow to returning custom errors when using `cairo-rs`
    * The `PartialEq` trait was removed from the `VirtualMachineError` enum
* VM hooks added as a conditional feature [#761](https://github.com/lambdaclass/cairo-rs/pull/761)
    * Cairo-rs based testing tools such as cairo-foundry or those built by FuzzingLabs need access to the state of the VM at specific points during the execution.
    * This PR adds the possibility for users of the cairo-rs lib to execute their custom additional code during the program execution.
    * The Rust "feature" mechanism was used in order to guarantee that this ability is only available when the lib user needs it, and is not compiled when it's not required.
    * Three hooks were created:
        * before the first step
        * before each step
        * after each step
* ExecutionResource operations: add and substract [#774](https://github.com/lambdaclass/cairo-rs/pull/774), multiplication [#908](https://github.com/lambdaclass/cairo-rs/pull/908) , and `AddAssign` [#914](https://github.com/lambdaclass/cairo-rs/pull/914)

* Move `Memory` into `MemorySegmentManager` [#830](https://github.com/lambdaclass/cairo-rs/pull/830)
    * Structural changes:
        * Remove `memory: Memory` field from `VirtualMachine`
        * Add `memory: Memory` field to `MemorySegmentManager`
    * As a result of this, multiple public methods' signatures changed:
        * `BuiltinRunner` (and its inner enum types):
            * `initialize_segments(&mut self, segments: &mut MemorySegmentManager, memory: &mut Memory)` -> `initialize_segments(&mut self, segments: &mut MemorySegmentManager)`
            * `final_stack(&mut self, segments: &MemorySegmentManager, memory: &Memory, stack_pointer: Relocatable) -> Result<Relocatable, RunnerError>` -> `final_stack(&mut self, segments: &MemorySegmentManager, stack_pointer: Relocatable) -> Result<Relocatable, RunnerError>`
        * `MemorySegmentManager`
            * `add(&mut self, memory: &mut Memory) -> Relocatable` -> `add(&mut self) -> Relocatable`
            * `add_temporary_segment(&mut self, memory: &mut Memory) -> Relocatable` -> `add_temporary_segment(&mut self) -> Relocatable`
            * `load_data(&mut self, memory: &mut Memory, ptr: &MaybeRelocatable, data: &Vec<MaybeRelocatable>) -> Result<MaybeRelocatable, MemoryError>` -> `load_data(&mut self, ptr: &MaybeRelocatable, data: &Vec<MaybeRelocatable>) -> Result<MaybeRelocatable, MemoryError>`
            * `compute_effective_sizes(&mut self, memory: &Memory) -> &Vec<usize>` -> `compute_effective_sizes(&mut self) -> &Vec<usize>`
            * `gen_arg(&mut self, arg: &dyn Any, memory: &mut Memory) -> Result<MaybeRelocatable, VirtualMachineError>` -> `gen_arg(&mut self, arg: &dyn Any) -> Result<MaybeRelocatable, VirtualMachineError>`
            * `gen_cairo_arg(&mut self, arg: &CairoArg, memory: &mut Memory) -> Result<MaybeRelocatable, VirtualMachineError>` -> `gen_cairo_arg(&mut self, arg: &CairoArg) -> Result<MaybeRelocatable, VirtualMachineError>`
            * `write_arg(&mut self, memory: &mut Memory, ptr: &Relocatable, arg: &dyn Any) -> Result<MaybeRelocatable, MemoryError>` -> `write_arg(&mut self, ptr: &Relocatable, arg: &dyn Any) -> Result<MaybeRelocatable, MemoryError>`

* Refactor `Memory::relocate memory` [#784](https://github.com/lambdaclass/cairo-rs/pull/784)
    * Bugfixes:
        * `Memory::relocate_memory` now moves data in the temporary memory relocated by a relocation rule to the real memory
    * Aditional Notes:
        * When relocating temporary memory produces clashes with pre-existing values in the real memory, an InconsistentMemory error is returned instead of keeping the last inserted value. This differs from the original implementation.

* Restrict addresses to Relocatable + fix some error variants used in signature.rs [#792](https://github.com/lambdaclass/cairo-rs/pull/792)
    * Public Api Changes:
        * Change `ValidationRule` inner type to `Box<dyn Fn(&Memory, &Relocatable) -> Result<Vec<Relocatable>, MemoryError>>`.
        * Change `validated_addresses` field of `Memory` to `HashSet<Relocatable>`.
        * Change `validate_memory_cell(&mut self, address: &MaybeRelocatable) -> Result<(), MemoryError>` to `validate_memory_cell(&mut self, addr: &Relocatable) -> Result<(), MemoryError>`.

* Add `VmException` to `CairoRunner::run_from_entrypoint`[#775](https://github.com/lambdaclass/cairo-rs/pull/775)
    * Public Api Changes:
        * Change error return type of `CairoRunner::run_from_entrypoint` to `CairoRunError`.
        * Convert `VirtualMachineError`s outputed during the vm run to `VmException` in `CairoRunner::run_from_entrypoint`.
        * Make `VmException` fields public

* Fix `BuiltinRunner::final_stack` and remove quick fix [#778](https://github.com/lambdaclass/cairo-rs/pull/778)
    * Public Api changes:
        * Various changes to public `BuiltinRunner` method's signatures:
            * `final_stack(&self, vm: &VirtualMachine, pointer: Relocatable) -> Result<(Relocatable, usize), RunnerError>` to `final_stack(&mut self, segments: &MemorySegmentManager, memory: &Memory, pointer: Relocatable) -> Result<Relocatable,RunnerError>`.
            * `get_used_cells(&self, vm: &VirtualMachine) -> Result<usize, MemoryError>` to  `get_used_cells(&self, segments: &MemorySegmentManager) -> Result<usize, MemoryError>`.
            * `get_used_instances(&self, vm: &VirtualMachine) -> Result<usize, MemoryError>` to `get_used_instances(&self, segments: &MemorySegmentManager) -> Result<usize, MemoryError>`.
    * Bugfixes:
        * `BuiltinRunner::final_stack` now updates the builtin's stop_ptr instead of returning it. This replaces the bugfix on PR #768.

#### [0.1.3] - 2023-01-26
* Add secure_run flag + integrate verify_secure_runner into cairo-run [#771](https://github.com/lambdaclass/cairo-rs/pull/777)
    * Public Api changes:
        * Add command_line argument `secure_run`
        * Add argument `secure_run: Option<bool>` to `cairo_run`
        * `verify_secure_runner` is now called inside `cairo-run` when `secure_run` is set to true or when it not set and the run is not on `proof_mode`
    * Bugfixes:
        * `EcOpBuiltinRunner::deduce_memory_cell` now checks that both points are on the curve instead of only the first one
        * `EcOpBuiltinRunner::deduce_memory_cell` now returns the values of the point coordinates instead of the indices when a `PointNotOnCurve` error is returned

* Refactor `Refactor verify_secure_runner` [#768](https://github.com/lambdaclass/cairo-rs/pull/768)
    * Public Api changes:
        * Remove builtin name from the return value of `BuiltinRunner::get_memory_segment_addresses`
        * Simplify the return value of `CairoRunner::get_builtin_segments_info` to `Vec<(usize, usize)>`
        * CairoRunner::read_return_values now receives a mutable reference to VirtualMachine
    * Bugfixes:
        * CairoRunner::read_return_values now updates the `stop_ptr` of each builtin after calling `BuiltinRunner::final_stack`

* Use CairoArg enum instead of Any in CairoRunner::run_from_entrypoint [#686](https://github.com/lambdaclass/cairo-rs/pull/686)
    * Public Api changes:
        * Remove `Result` from `MaybeRelocatable::mod_floor`, it now returns a `MaybeRelocatable`
        * Add struct `CairoArg`
        * Change `arg` argument of `CairoRunner::run_from_entrypoint` from `Vec<&dyn Any>` to `&[&CairoArg]`
        * Remove argument `typed_args` from `CairoRunner::run_from_entrypoint`
        * Remove no longer used method `gen_typed_arg` from `VirtualMachine` & `MemorySegmentManager`
        * Add methods `MemorySegmentManager::gen_cairo_arg` & `MemorySegmentManager::write_simple_args` as typed counterparts to `MemorySegmentManager::gen_arg` & `MemorySegmentManager::write_arg`

#### [0.1.1] - 2023-01-11

* Add input file contents to traceback [#666](https://github.com/lambdaclass/cairo-rs/pull/666/files)
    * Public Api changes:
        * `VirtualMachineError` enum variants containing `MaybeRelocatable` and/or `Relocatable` values now use the `Display` format instead of `Debug` in their `Display` implementation
        * `get_traceback` now adds the source code line to each traceback entry
* Use hint location instead of instruction location when building VmExceptions from hint failure [#673](https://github.com/lambdaclass/cairo-rs/pull/673/files)
    * Public Api changes:
        * `hints` field added to `InstructionLocation`
        * `Program.instruction_locations` type changed from `Option<HashMap<usize, Location>>` to `Option<HashMap<usize, InstructionLocation>>`
        * `VirtualMachineError`s produced by `HintProcessor::execute_hint()` will be wrapped in a `VirtualMachineError::Hint` error containing their hint_index
        * `get_location()` now receives an an optional usize value `hint_index`, used to obtain hint locations
* Default implementation of compile_hint [#680](https://github.com/lambdaclass/cairo-rs/pull/680)
    * Internal changes:
        * Make the `compile_hint` implementation which was in the `BuiltinHintProcessor` the default implementation in the trait.
* Add new error type `HintError` [#676](https://github.com/lambdaclass/cairo-rs/pull/676)
    * Public Api changes:
        * `HintProcessor::execute_hint()` now returns a `HintError` instead of a `VirtualMachineError`
        * Helper functions on `hint_processor_utils.rs` now return a `HintError`
* Change the Dictionary used in dict hints to store MaybeRelocatable instead of BigInt [#687](https://github.com/lambdaclass/cairo-rs/pull/687)
    * Public Api changes:
        * `DictManager`, its dictionaries, and all dict module hints implemented in rust now use `MaybeRelocatable` for keys and values instead of `BigInt`
        * Add helper functions that allow extracting ids variables as `MaybeRelocatable`: `get_maybe_relocatable_from_var_name` & `get_maybe_relocatable_from_reference`
        * Change inner value type of dict-related `HintError` variants to `MaybeRelocatable`

* Implement `substitute_error_message_attribute_references` [#689] (https://github.com/lambdaclass/cairo-rs/pull/689)
    * Public Api changes:
        * Remove `error_message_attributes` field from `VirtualMachine`, and `VirtualMachine::new`
        * Add `flow_tracking_data` field to `Attribute`
        * `get_error_attr_value` now replaces the references in the error message with the corresponding cairo values.
        * Remove duplicated handling of error attribute messages leading to duplicated into in the final error display.
* Fix multiplicative inverse bug [#697](https://github.com/lambdaclass/cairo-rs/pull/697) [#698](https://github.com/lambdaclass/cairo-rs/pull/698). The VM was using integer division rather than prime field inverse when deducing `op0` or `op1` for the multiplication opcode

#### [0.1.0] - 2022-12-30
* Add traceback to VmException [#657](https://github.com/lambdaclass/cairo-rs/pull/657)
    * Public API changes:
        * `traceback` field added to `VmException` struct
        * `pub fn from_vm_error(runner: &CairoRunner, error: VirtualMachineError, pc: usize) -> Self` is now `pub fn from_vm_error(runner: &CairoRunner, vm: &VirtualMachine, error: VirtualMachineError) -> Self`
        * `pub fn get_location(pc: &usize, runner: &CairoRunner) -> Option<Location>` is now `pub fn get_location(pc: usize, runner: &CairoRunner) -> Option<Location>`
        * `pub fn decode_instruction(encoded_instr: i64, mut imm: Option<BigInt>) -> Result<instruction::Instruction, VirtualMachineError>` is now `pub fn decode_instruction(encoded_instr: i64, mut imm: Option<&BigInt>) -> Result<instruction::Instruction, VirtualMachineError>`
        * `VmExcepion` field's string format now mirror their cairo-lang conterparts.<|MERGE_RESOLUTION|>--- conflicted
+++ resolved
@@ -2,24 +2,25 @@
 
 #### Upcoming Changes
 
-<<<<<<< HEAD
 * Add missing hint on uint256_improvements lib [#1024](https://github.com/lambdaclass/cairo-rs/pull/1024):
-=======
+
+    `BuiltinHintProcessor` now supports the following hint:
+
+    ```python
+        res = ids.a + ids.b
+        ids.carry = 1 if res >= ids.SHIFT else 0
+    ```
+
 * BREAKING CHANGE: move `Program::identifiers` to `SharedProgramData::identifiers` [#1023](https://github.com/lambdaclass/cairo-rs/pull/1023)
     * Optimizes `CairoRunner::new`, needed for sequencers and other workflows reusing the same `Program` instance across `CairoRunner`s
     * Breaking change: make all fields in `Program` and `SharedProgramData` `pub(crate)`, since we break by moving the field let's make it the last break for this struct
     * Add `Program::get_identifier(&self, id: &str) -> &Identifier` to get a single identifier by name
 
 * Implement hints on field_arithmetic lib[#985](https://github.com/lambdaclass/cairo-rs/pull/983)
->>>>>>> 6ca401aa
-
-    `BuiltinHintProcessor` now supports the following hint:
-
-    ```python
-<<<<<<< HEAD
-        res = ids.a + ids.b
-        ids.carry = 1 if res >= ids.SHIFT else 0
-=======
+
+    `BuiltinHintProcessor` now supports the following hint:
+
+    ```python
         %{
             from starkware.python.math_utils import is_quad_residue, sqrt
 
@@ -64,7 +65,6 @@
             ids.sqrt_gx.d1 = split_root_gx[1]
             ids.sqrt_gx.d2 = split_root_gx[2]
         %}
->>>>>>> 6ca401aa
     ```
 
 * Add missing hint on uint256_improvements lib [#1016](https://github.com/lambdaclass/cairo-rs/pull/1016):
