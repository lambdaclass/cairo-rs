--- conflicted
+++ resolved
@@ -2,20 +2,21 @@
 
 #### Upcoming Changes
 
-<<<<<<< HEAD
 * feat(hints): Add alternative string for hint IS_ZERO_PACK_EXTERNAL_SECP [#1082](https://github.com/lambdaclass/cairo-rs/pull/1082)
-=======
+
+    `BuiltinHintProcessor` now supports the following hint:
+
+    ```python
+    %{
+        from starkware.cairo.common.cairo_secp.secp_utils import pack
+        x = pack(ids.x, PRIME) % SECP_P
+        %}
+    ```
 * Add alternative hint code for ec_double hint [#1083](https://github.com/lambdaclass/cairo-rs/pull/1083)
->>>>>>> 6b4b964a
-
-    `BuiltinHintProcessor` now supports the following hint:
-
-    ```python
-<<<<<<< HEAD
-    %{
-        from starkware.cairo.common.cairo_secp.secp_utils import pack
-        x = pack(ids.x, PRIME) % SECP_P
-=======
+
+    `BuiltinHintProcessor` now supports the following hint:
+
+    ```python
         %{
         from starkware.cairo.common.cairo_secp.secp_utils import SECP_P, pack
 
@@ -24,7 +25,6 @@
         y = pack(ids.pt.y, PRIME)
 
         value = new_x = (pow(slope, 2, SECP_P) - 2 * x) % SECP_P
->>>>>>> 6b4b964a
     %}
     ```
 
@@ -37,16 +37,13 @@
         from starkware.cairo.common.cairo_secp.secp_utils import SECP_P, pack
         x = pack(ids.x, PRIME) % SECP_P
     %}
-<<<<<<< HEAD
-=======
     
 * Implement hint for `starkware.cairo.common.cairo_keccak.keccak._copy_inputs` as described by whitelist `starknet/security/whitelists/cairo_keccak.json` [#1058](https://github.com/lambdaclass/cairo-rs/pull/1058)
 
-`BuiltinHintProcessor` now supports the following hint:
+    `BuiltinHintProcessor` now supports the following hint:
 
     ```python
     %{ ids.full_word = int(ids.n_bytes >= 8) %}
->>>>>>> 6b4b964a
     ```
 
 * Add alternative hint code for nondet_bigint3 hint [#1071](https://github.com/lambdaclass/cairo-rs/pull/1071)
