## Cairo-VM Changelog

#### Upcoming Changes

<<<<<<< HEAD
* feat: add dependency installation script `install.sh` [#1298](https://github.com/lambdaclass/cairo-vm/pull/1298)
=======
* chore: remove unused dependencies [#1307](https://github.com/lambdaclass/cairo-vm/pull/1307)
  * rand_core
  * serde_bytes
  * rusty-hook (*dev-dependency*)
>>>>>>> 27a30940

#### [0.8.1] - 2023-6-29

* chore: change mentions of *cairo-rs-py* to *cairo-vm-py* [#1296](https://github.com/lambdaclass/cairo-vm/pull/1296)

* rename github repo from https://github.com/lambdaclass/cairo-rs to https://github.com/lambdaclass/cairo-vm [#1289](https://github.com/lambdaclass/cairo-vm/pull/1289)

* fix(security): avoid OOM crashes when programs jump to very high invalid addresses [#1285](https://github.com/lambdaclass/cairo-vm/pull/1285)

* fix: add `to_bytes_be` to the felt when `lambdaworks-felt` feature is active [#1290](https://github.com/lambdaclass/cairo-vm/pull/1290)

* chore: mark `modpow` and `to_signed_bytes_le` as *deprecated* [#1290](https://github.com/lambdaclass/cairo-vm/pull/1290)

* fix: bump *lambdaworks-math* to latest version, that fixes no-std support [#1293](https://github.com/lambdaclass/cairo-vm/pull/1293)

* build: remove dependency to `thiserror` (use `thiserror-no-std/std` instead)

* chore: use LambdaWorks' implementation of bit operations for `Felt252` [#1291](https://github.com/lambdaclass/cairo-vm/pull/1291)

* update `cairo-lang-starknet` and `cairo-lang-casm` dependencies to v2.0.0-rc6 [#1299](https://github.com/lambdaclass/cairo-vm/pull/1299)

#### [0.8.0] - 2023-6-26

* feat: Add feature `lambdaworks-felt` to `felt` & `cairo-vm` crates [#1281](https://github.com/lambdaclass/cairo-vm/pull/1281)

    Changes under this feature:
  * `Felt252` now uses *LambdaWorks*' `FieldElement` internally
  * BREAKING: some methods of `Felt252` were removed, namely: `modpow` and `to_signed_bytes_le`

#### [0.7.0] - 2023-6-26

* BREAKING: Integrate `RunResources` logic into `HintProcessor` trait [#1274](https://github.com/lambdaclass/cairo-vm/pull/1274)
  * Rename trait `HintProcessor` to `HintProcessorLogic`
  * Add trait `ResourceTracker`
  * Trait `HintProcessor` is now `HintProcessor: HintProcessorLogic + ResourceTracker`
  * `BuiltinHintProcessor::new` & `Cairo1HintProcessor::new` now receive the argumet `run_resources: RunResources`
  * `HintProcessorLogic::execute_hint` no longer receives `run_resources: &mut RunResources`
  * Remove argument `run_resources: &mut RunResources` from `CairoRunner::run_until_pc` & `CairoRunner::run_from_entrypoint`

* build: remove unused implicit features from cairo-vm [#1266](https://github.com/lambdaclass/cairo-vm/pull/1266)


#### [0.6.1] - 2023-6-23

* fix: updated the `custom_hint_example` and added it to the workspace [#1258](https://github.com/lambdaclass/cairo-vm/pull/1258)

* Add path to cairo-vm README.md [#1276](https://github.com/lambdaclass/cairo-vm/pull/1276)

* fix: change error returned when subtracting two `MaybeRelocatable`s to better reflect the cause [#1271](https://github.com/lambdaclass/cairo-vm/pull/1271)

* fix: CLI error message when using --help [#1270](https://github.com/lambdaclass/cairo-vm/pull/1270)

#### [0.6.0] - 2023-6-18

* fix: `dibit` hint no longer fails when called with an `m` of zero [#1247](https://github.com/lambdaclass/cairo-vm/pull/1247)

* fix(security): avoid denial of service on malicious input exploiting the scientific notation parser [#1239](https://github.com/lambdaclass/cairo-vm/pull/1239)

* BREAKING: Change `RunResources` usage:
    * Modify field type `RunResources.n_steps: Option<usize>,`
    
    * Public Api Changes:
        *  CairoRunner::run_until_pc: Now receive a `&mut RunResources` instead of an `&mut Option<RunResources>`
        *  CairoRunner::run_from_entrypoint: Now receive a `&mut RunResources` instead of an `&mut Option<RunResources>`
        * VirtualMachine::Step: Add `&mut RunResources` as input
        * Trait HintProcessor::execute_hint: Add  `&mut RunResources` as an input 

* perf: accumulate `min` and `max` instruction offsets during run to speed up range check [#1080](https://github.com/lambdaclass/cairo-vm/pull/)
  BREAKING: `Cairo_runner::get_perm_range_check_limits` no longer returns an error when called without trace enabled, as it no longer depends on it

* perf: process reference list on `Program` creation only [#1214](https://github.com/lambdaclass/cairo-vm/pull/1214)
  Also keep them in a `Vec<_>` instead of a `HashMap<_, _>` since it will be continuous anyway.
  BREAKING:
  * `HintProcessor::compile_hint` now receies a `&[HintReference]` rather than `&HashMap<usize, HintReference>`
  * Public `CairoRunner::get_reference_list` has been removed

* BREAKING: Add no_std compatibility to cairo-vm (cairo-1-hints feature still not supported)
    * Move the vm to its own directory and crate, different from the workspace [#1215](https://github.com/lambdaclass/cairo-vm/pull/1215)

    * Add an `ensure_no_std` crate that the CI will use to check that new changes don't revert `no_std` support [#1215](https://github.com/lambdaclass/cairo-vm/pull/1215) [#1232](https://github.com/lambdaclass/cairo-vm/pull/1232) 

    * replace the use of `num-prime::is_prime` by a custom implementation, therefore restoring `no_std` compatibility [#1238](https://github.com/lambdaclass/cairo-vm/pull/1238)

#### [0.5.2] - 2023-6-12

* BREAKING: Compute `ExecutionResources.n_steps` without requiring trace [#1222](https://github.com/lambdaclass/cairo-vm/pull/1222)

  * `CairoRunner::get_execution_resources` return's `n_steps` field value is now set to `vm.current_step` instead of `0` if both `original_steps` and `trace` are set to `None`

* Add `RunResources::get_n_steps` method [#1225](https://github.com/lambdaclass/cairo-vm/pull/1225)

* refactor: simplify `mem_eq`

* fix: pin Cairo compiler version [#1220](https://github.com/lambdaclass/cairo-vm/pull/1220)

* perf: make `inner_rc_bound` a constant, improving performance of the range-check builtin

* fix: substraction of `MaybeRelocatable` always behaves as signed [#1218](https://github.com/lambdaclass/cairo-vm/pull/1218)

#### [0.5.1] - 2023-6-7

* fix: fix overflow for `QUAD_BIT` and `DI_BIT` hints [#1209](https://github.com/lambdaclass/cairo-vm/pull/1209)
  Fixes [#1205](https://github.com/lambdaclass/cairo-vm/issue/1205)

* fix: fix hints `UINT256_UNSIGNED_DIV_REM` && `UINT256_EXPANDED_UNSIGNED_DIV_REM` [#1203](https://github.com/lambdaclass/cairo-vm/pull/1203)

* bugfix: fix deserialization of scientific notation with fractional values [#1202](https://github.com/lambdaclass/cairo-vm/pull/1202)

* feat: implement `mem_eq` function to test for equality of two ranges in memory [#1198](https://github.com/lambdaclass/cairo-vm/pull/1198)

* perf: use `mem_eq` in `set_add` [#1198](https://github.com/lambdaclass/cairo-vm/pull/1198)

* feat: wrap big variants of `HintError`, `VirtualMachineError`, `RunnerError`, `MemoryError`, `MathError`, `InsufficientAllocatedCellsError` in `Box` [#1193](https://github.com/lambdaclass/cairo-vm/pull/1193)
  * BREAKING: all tuple variants of `HintError` with a single `Felt252` or multiple elements now receive a single `Box`

* Add `Program::builtins_len method` [#1194](https://github.com/lambdaclass/cairo-vm/pull/1194)

* fix: Handle the deserialization of serde_json::Number with scientific notation (e.g.: Number(1e27)) in felt_from_number function [#1188](https://github.com/lambdaclass/cairo-vm/pull/1188)

* feat: Add RunResources Struct [#1175](https://github.com/lambdaclass/cairo-vm/pull/1175)
  * BREAKING: Modify `CairoRunner::run_until_pc` arity. Add `run_resources: &mut Option<RunResources>` input
  * BREAKING: Modify `CairoRunner::run_from_entrypoint` arity. Add `run_resources: &mut Option<RunResources>` input

* fix: Fix 'as_int' conversion usage in hints `ASSERT_250_BIT` &  `SIGNED_DIV_REM` [#1191](https://github.com/lambdaclass/cairo-vm/pull/1191)


* bugfix: Use cairo constants in `ASSERT_250_BIT` hint [#1187](https://github.com/lambdaclass/cairo-vm/pull/1187)

* bugfix: Fix `EC_DOUBLE_ASSIGN_NEW_X_V2` hint not taking `SECP_P` value from the current execution scope [#1186](https://github.com/lambdaclass/cairo-vm/pull/1186)

* fix: Fix hint `BIGINT_PACK_DIV_MOD` [#1189](https://github.com/lambdaclass/cairo-vm/pull/1189)

* fix: Fix possible subtraction overflow in `QUAD_BIT` & `DI_BIT` hints [#1185](https://github.com/lambdaclass/cairo-vm/pull/1185)

  * These hints now return an error when ids.m equals zero

* fix: felt_from_number not properly returning parse errors [#1012](https://github.com/lambdaclass/cairo-vm/pull/1012)

* fix: Fix felt sqrt and Signed impl [#1150](https://github.com/lambdaclass/cairo-vm/pull/1150)

  * BREAKING: Fix `Felt252` methods `abs`, `signum`, `is_positive`, `is_negative` and `sqrt`
  * BREAKING: Remove function `math_utils::sqrt`(Now moved to `Felt252::sqrt`)

* feat: Add method `CairoRunner::initialize_function_runner_cairo_1` [#1151](https://github.com/lambdaclass/cairo-vm/pull/1151)

  * Add method `pub fn initialize_function_runner_cairo_1(
        &mut self,
        vm: &mut VirtualMachine,
        program_builtins: &[BuiltinName],
    ) -> Result<(), RunnerError>` to `CairoRunner`

  * BREAKING: Move field `builtins` from `SharedProgramData` to `Program`
  * BREAKING: Remove argument `add_segment_arena_builtin` from `CairoRunner::initialize_function_runner`, it is now always false
  * BREAKING: Add `segment_arena` enum variant to `BuiltinName`

* Fix implementation of `InitSquashData` and `ShouldSkipSquashLoop`

* Add more hints to `Cairo1HintProcessor` [#1171](https://github.com/lambdaclass/cairo-vm/pull/1171)
                                          [#1143](https://github.com/lambdaclass/cairo-vm/pull/1143)

    * `Cairo1HintProcessor` can now run the following hints:
        * Felt252DictEntryInit
        * Felt252DictEntryUpdate
        * GetCurrentAccessDelta
        * InitSquashData
        * AllocConstantSize
        * GetCurrentAccessIndex
        * ShouldContinueSquashLoop
        * FieldSqrt
        * Uint512DivMod

* Add some small considerations regarding Cairo 1 programs [#1144](https://github.com/lambdaclass/cairo-vm/pull/1144):

  * Ignore Casm and Sierra files
  * Add special flag to compile Cairo 1 programs

* Make the VM able to run `CasmContractClass` files under `cairo-1-hints` feature [#1098](https://github.com/lambdaclass/cairo-vm/pull/1098)

  * Implement `TryFrom<CasmContractClass> for Program`
  * Add `Cairo1HintProcessor`

#### 0.5.0
**YANKED**

#### [0.4.0] - 2023-05-12

* perf: insert elements from the tail in `load_data` so reallocation happens only once [#1117](https://github.com/lambdaclass/cairo-vm/pull/1117)

* Add `CairoRunner::get_program method` [#1123](https://github.com/lambdaclass/cairo-vm/pull/1123)

* Use to_signed_felt as function for felt252 as BigInt within [-P/2, P/2] range and use to_bigint as function for representation as BigInt. [#1100](https://github.com/lambdaclass/cairo-vm/pull/1100)

* Implement hint on field_arithmetic lib [#1090](https://github.com/lambdaclass/cairo-vm/pull/1090)

    `BuiltinHintProcessor` now supports the following hints:

    ```python
        %{
            def split(num: int, num_bits_shift: int, length: int):
                a = []
                for _ in range(length):
                    a.append( num & ((1 << num_bits_shift) - 1) )
                    num = num >> num_bits_shift
                return tuple(a)

            def pack(z, num_bits_shift: int) -> int:
                limbs = (z.d0, z.d1, z.d2)
                return sum(limb << (num_bits_shift * i) for i, limb in enumerate(limbs))

            a = pack(ids.a, num_bits_shift = 128)
            b = pack(ids.b, num_bits_shift = 128)
            p = pack(ids.p, num_bits_shift = 128)

            res = (a - b) % p


            res_split = split(res, num_bits_shift=128, length=3)

            ids.res.d0 = res_split[0]
            ids.res.d1 = res_split[1]
            ids.res.d2 = res_split[2]
        %}
    ```

* Add missing hint on cairo_secp lib [#1089](https://github.com/lambdaclass/cairo-vm/pull/1089):
    `BuiltinHintProcessor` now supports the following hint:

    ```python

    from starkware.cairo.common.cairo_secp.secp_utils import pack

    slope = pack(ids.slope, PRIME)
    x0 = pack(ids.point0.x, PRIME)
    x1 = pack(ids.point1.x, PRIME)
    y0 = pack(ids.point0.y, PRIME)

    value = new_x = (pow(slope, 2, SECP_P) - x0 - x1) % SECP_P
    ```

* Add missing hint on vrf.json whitelist [#1055](https://github.com/lambdaclass/cairo-vm/pull/1055):

     `BuiltinHintProcessor` now supports the following hint:

     ```python
    %{
        PRIME = 2**255 - 19
        II = pow(2, (PRIME - 1) // 4, PRIME)

        xx = ids.xx.low + (ids.xx.high<<128)
        x = pow(xx, (PRIME + 3) // 8, PRIME)
        if (x * x - xx) % PRIME != 0:
            x = (x * II) % PRIME
        if x % 2 != 0:
            x = PRIME - x
        ids.x.low = x & ((1<<128)-1)
        ids.x.high = x >> 128
    %}
    ```

* Implement hint variant for finalize_blake2s[#1072](https://github.com/lambdaclass/cairo-vm/pull/1072)

    `BuiltinHintProcessor` now supports the following hint:

     ```python
    %{
        # Add dummy pairs of input and output.
        from starkware.cairo.common.cairo_blake2s.blake2s_utils import IV, blake2s_compress

        _n_packed_instances = int(ids.N_PACKED_INSTANCES)
        assert 0 <= _n_packed_instances < 20
        _blake2s_input_chunk_size_felts = int(ids.BLAKE2S_INPUT_CHUNK_SIZE_FELTS)
        assert 0 <= _blake2s_input_chunk_size_felts < 100

        message = [0] * _blake2s_input_chunk_size_felts
        modified_iv = [IV[0] ^ 0x01010020] + IV[1:]
        output = blake2s_compress(
            message=message,
            h=modified_iv,
            t0=0,
            t1=0,
            f0=0xffffffff,
            f1=0,
        )
        padding = (message + modified_iv + [0, 0xffffffff] + output) * (_n_packed_instances - 1)
        segments.write_arg(ids.blake2s_ptr_end, padding)
        %}
        ```

* Implement fast_ec_add hint variant [#1087](https://github.com/lambdaclass/cairo-vm/pull/1087)

`BuiltinHintProcessor` now supports the following hint:

    ```python
    %{
        from starkware.cairo.common.cairo_secp.secp_utils import SECP_P, pack

        slope = pack(ids.slope, PRIME)
        x0 = pack(ids.pt0.x, PRIME)
        x1 = pack(ids.pt1.x, PRIME)
        y0 = pack(ids.pt0.y, PRIME)

        value = new_x = (pow(slope, 2, SECP_P) - x0 - x1) % SECP_P
    %}
    ```

* feat(hints): Add alternative string for hint IS_ZERO_PACK_EXTERNAL_SECP [#1082](https://github.com/lambdaclass/cairo-vm/pull/1082)

    `BuiltinHintProcessor` now supports the following hint:

    ```python
    %{
        from starkware.cairo.common.cairo_secp.secp_utils import pack
        x = pack(ids.x, PRIME) % SECP_P
    %}
    ```

* Add alternative hint code for ec_double hint [#1083](https://github.com/lambdaclass/cairo-vm/pull/1083)

    `BuiltinHintProcessor` now supports the following hint:

    ```python
    %{
        from starkware.cairo.common.cairo_secp.secp_utils import SECP_P, pack

        slope = pack(ids.slope, PRIME)
        x = pack(ids.pt.x, PRIME)
        y = pack(ids.pt.y, PRIME)

        value = new_x = (pow(slope, 2, SECP_P) - 2 * x) % SECP_P
    %}
    ```

* fix(security)!: avoid DoS on malicious insertion to memory [#1099](https://github.com/lambdaclass/cairo-vm/pull/1099)
    * A program could crash the library by attempting to insert a value at an address with a big offset; fixed by trying to reserve to check for allocation failure
    * A program could crash the program by exploiting an integer overflow when attempting to insert a value at an address with offset `usize::MAX`

    BREAKING: added a new error variant `MemoryError::VecCapacityExceeded`

* perf: specialize addition for `u64` and `Felt252` [#932](https://github.com/lambdaclass/cairo-vm/pull/932)
    * Avoids the creation of a new `Felt252` instance for additions with a very restricted valid range
    * This impacts specially the addition of `Relocatable` with `Felt252` values in `update_pc`, which take a significant amount of time in some benchmarks

* fix(starknet-crypto): bump version to `0.5.0` [#1088](https://github.com/lambdaclass/cairo-vm/pull/1088)
    * This includes the fix for a `panic!` in `ecdsa::verify`.
      See: [#365](https://github.com/xJonathanLEI/starknet-rs/issues/365) and [#366](https://github.com/xJonathanLEI/starknet-rs/pulls/366)

* feat(hints): Add alternative string for hint IS_ZERO_PACK [#1081](https://github.com/lambdaclass/cairo-vm/pull/1081)

    `BuiltinHintProcessor` now supports the following hint:

    ```python
    %{
        from starkware.cairo.common.cairo_secp.secp_utils import SECP_P, pack
        x = pack(ids.x, PRIME) % SECP_P
    %}

* Add missing hints `NewHint#55`, `NewHint#56`, and `NewHint#57` [#1077](https://github.com/lambdaclass/cairo-vm/issues/1077)

    `BuiltinHintProcessor` now supports the following hints:

    ```python
    from starkware.cairo.common.cairo_secp.secp_utils import pack
    SECP_P=2**255-19

    x = pack(ids.x, PRIME) % SECP_P
    ```

    ```python
    from starkware.cairo.common.cairo_secp.secp_utils import pack
    SECP_P=2**255-19

    value = pack(ids.x, PRIME) % SECP_P
    ```

    ```python
    SECP_P=2**255-19
    from starkware.python.math_utils import div_mod

    value = x_inv = div_mod(1, x, SECP_P)
    ```
    
* Implement hint for `starkware.cairo.common.cairo_keccak.keccak._copy_inputs` as described by whitelist `starknet/security/whitelists/cairo_keccak.json` [#1058](https://github.com/lambdaclass/cairo-vm/pull/1058)

    `BuiltinHintProcessor` now supports the following hint:

    ```python
    %{ ids.full_word = int(ids.n_bytes >= 8) %}
    ```

* perf: cache decoded instructions [#944](https://github.com/lambdaclass/cairo-vm/pull/944)
    * Creates a new cache field in `VirtualMachine` that stores the `Instruction` instances as they get decoded from memory, significantly reducing decoding overhead, with gains up to 9% in runtime according to benchmarks in the performance server

* Add alternative hint code for nondet_bigint3 hint [#1071](https://github.com/lambdaclass/cairo-vm/pull/1071)

    `BuiltinHintProcessor` now supports the following hint:

    ```python
    %{
        from starkware.cairo.common.cairo_secp.secp_utils import split
        segments.write_arg(ids.res.address_, split(value))
    %}
    ```

* Add missing hint on vrf.json lib [#1052](https://github.com/lambdaclass/cairo-vm/pull/1052):

    `BuiltinHintProcessor` now supports the following hint:

    ```python
    %{
        from starkware.cairo.common.cairo_secp.secp_utils import pack
        SECP_P = 2**255-19

        slope = pack(ids.slope, PRIME)
        x0 = pack(ids.point0.x, PRIME)
        x1 = pack(ids.point1.x, PRIME)
        y0 = pack(ids.point0.y, PRIME)

        value = new_x = (pow(slope, 2, SECP_P) - x0 - x1) % SECP_P
    %}
    ```

* Implement hint for cairo_sha256_arbitrary_input_length whitelist [#1091](https://github.com/lambdaclass/cairo-vm/pull/1091)

    `BuiltinHintProcessor` now supports the following hint:

    ```python
    %{
        from starkware.cairo.common.cairo_sha256.sha256_utils import (
            compute_message_schedule, sha2_compress_function)

        _sha256_input_chunk_size_felts = int(ids.SHA256_INPUT_CHUNK_SIZE_FELTS)
        assert 0 <= _sha256_input_chunk_size_felts < 100
        _sha256_state_size_felts = int(ids.SHA256_STATE_SIZE_FELTS)
        assert 0 <= _sha256_state_size_felts < 100
        w = compute_message_schedule(memory.get_range(
            ids.sha256_start, _sha256_input_chunk_size_felts))
        new_state = sha2_compress_function(memory.get_range(ids.state, _sha256_state_size_felts), w)
        segments.write_arg(ids.output, new_state)
    %}
    ```

* Add missing hint on vrf.json lib [#1053](https://github.com/lambdaclass/cairo-vm/pull/1053):

     `BuiltinHintProcessor` now supports the following hint:

     ```python
    %{
        from starkware.cairo.common.cairo_secp.secp_utils import SECP_P, pack
        SECP_P = 2**255-19

        slope = pack(ids.slope, PRIME)
        x = pack(ids.point.x, PRIME)
        y = pack(ids.point.y, PRIME)

        value = new_x = (pow(slope, 2, SECP_P) - 2 * x) % SECP_P
    %}
    ```

* Implement hint on 0.6.0.json whitelist [#1044](https://github.com/lambdaclass/cairo-vm/pull/1044):

     `BuiltinHintProcessor` now supports the following hints:

    ```python
    %{
       ids.a_lsb = ids.a & 1
       ids.b_lsb = ids.b & 1
    %}
    ```

* Implement hint for `starkware.cairo.common.cairo_keccak.keccak._block_permutation` as described by whitelist `starknet/security/whitelists/cairo_keccak.json` [#1046](https://github.com/lambdaclass/cairo-vm/pull/1046)

    `BuiltinHintProcessor` now supports the following hint:

    ```python
    %{
        from starkware.cairo.common.cairo_keccak.keccak_utils import keccak_func
        _keccak_state_size_felts = int(ids.KECCAK_STATE_SIZE_FELTS)
        assert 0 <= _keccak_state_size_felts < 100
        output_values = keccak_func(memory.get_range(
            ids.keccak_ptr_start, _keccak_state_size_felts))
        segments.write_arg(ids.output, output_values)
    %}
    ```

* Implement hint on cairo_blake2s whitelist [#1040](https://github.com/lambdaclass/cairo-vm/pull/1040)

    `BuiltinHintProcessor` now supports the following hint:

    ```python
    %{
        from starkware.cairo.common.cairo_blake2s.blake2s_utils import IV, blake2s_compress

        _blake2s_input_chunk_size_felts = int(ids.BLAKE2S_INPUT_CHUNK_SIZE_FELTS)
        assert 0 <= _blake2s_input_chunk_size_felts < 100

        new_state = blake2s_compress(
            message=memory.get_range(ids.blake2s_start, _blake2s_input_chunk_size_felts),
            h=[IV[0] ^ 0x01010020] + IV[1:],
            t0=ids.n_bytes,
            t1=0,
            f0=0xffffffff,
            f1=0,
        )

        segments.write_arg(ids.output, new_state)
    %}
    ```

* Implement hint on cairo_blake2s whitelist [#1039](https://github.com/lambdaclass/cairo-vm/pull/1039)

    `BuiltinHintProcessor` now supports the following hint:

    ```python

    %{
        # Add dummy pairs of input and output.
        from starkware.cairo.common.cairo_blake2s.blake2s_utils import IV, blake2s_compress

        _n_packed_instances = int(ids.N_PACKED_INSTANCES)
        assert 0 <= _n_packed_instances < 20
        _blake2s_input_chunk_size_felts = int(ids.BLAKE2S_INPUT_CHUNK_SIZE_FELTS)
        assert 0 <= _blake2s_input_chunk_size_felts < 100

        message = [0] * _blake2s_input_chunk_size_felts
        modified_iv = [IV[0] ^ 0x01010020] + IV[1:]
        output = blake2s_compress(
            message=message,
            h=modified_iv,
            t0=0,
            t1=0,
            f0=0xffffffff,
            f1=0,
        )
        padding = (modified_iv + message + [0, 0xffffffff] + output) * (_n_packed_instances - 1)
        segments.write_arg(ids.blake2s_ptr_end, padding)
    %}

* Add `Program::iter_identifiers(&self) -> Iterator<Item = (&str, &Identifier)>` to get an iterator over the program's identifiers [#1079](https://github.com/lambdaclass/cairo-vm/pull/1079)

* Implement hint on `assert_le_felt` for versions 0.6.0 and 0.8.2 [#1047](https://github.com/lambdaclass/cairo-vm/pull/1047):

     `BuiltinHintProcessor` now supports the following hints:

     ```python

     %{
        from starkware.cairo.common.math_utils import assert_integer
        assert_integer(ids.a)
        assert_integer(ids.b)
        assert (ids.a % PRIME) <= (ids.b % PRIME), \
            f'a = {ids.a % PRIME} is not less than or equal to b = {ids.b % PRIME}.'
    %}

     ```

     ```python

    %{
        from starkware.cairo.common.math_utils import assert_integer
        assert_integer(ids.a)
        assert_integer(ids.b)
        a = ids.a % PRIME
        b = ids.b % PRIME
        assert a <= b, f'a = {a} is not less than or equal to b = {b}.'

        ids.small_inputs = int(
            a < range_check_builtin.bound and (b - a) < range_check_builtin.bound)
    %}

     ```

* Add missing hints on whitelist [#1073](https://github.com/lambdaclass/cairo-vm/pull/1073):

    `BuiltinHintProcessor` now supports the following hints:

    ```python
        ids.is_250 = 1 if ids.addr < 2**250 else 0
    ```

    ```python
        # Verify the assumptions on the relationship between 2**250, ADDR_BOUND and PRIME.
        ADDR_BOUND = ids.ADDR_BOUND % PRIME
        assert (2**250 < ADDR_BOUND <= 2**251) and (2 * 2**250 < PRIME) and (
                ADDR_BOUND * 2 > PRIME), \
            'normalize_address() cannot be used with the current constants.'
        ids.is_small = 1 if ids.addr < ADDR_BOUND else 0
    ```

* Implement hint on ec_recover.json whitelist [#1038](https://github.com/lambdaclass/cairo-vm/pull/1038):

    `BuiltinHintProcessor` now supports the following hint:

    ```python
    %{
         value = k = product // m
    %}
    ```

* Implement hint on ec_recover.json whitelist [#1037](https://github.com/lambdaclass/cairo-vm/pull/1037):

    `BuiltinHintProcessor` now supports the following hint:

    ```python
    %{
        from starkware.cairo.common.cairo_secp.secp_utils import pack
        from starkware.python.math_utils import div_mod, safe_div

        a = pack(ids.a, PRIME)
        b = pack(ids.b, PRIME)
        product = a * b
        m = pack(ids.m, PRIME)

        value = res = product % m

    %}
    ```

* Implement hint for `starkware.cairo.common.cairo_keccak.keccak.finalize_keccak` as described by whitelist `starknet/security/whitelists/cairo_keccak.json` [#1041](https://github.com/lambdaclass/cairo-vm/pull/1041)

    `BuiltinHintProcessor` now supports the following hint:

    ```python
    %{
        # Add dummy pairs of input and output.
        _keccak_state_size_felts = int(ids.KECCAK_STATE_SIZE_FELTS)
        _block_size = int(ids.BLOCK_SIZE)
        assert 0 <= _keccak_state_size_felts < 100
        assert 0 <= _block_size < 1000
        inp = [0] * _keccak_state_size_felts
        padding = (inp + keccak_func(inp)) * _block_size
        segments.write_arg(ids.keccak_ptr_end, padding)
    %}
    ```

* Implement hint on ec_recover.json whitelist [#1036](https://github.com/lambdaclass/cairo-vm/pull/1036):

    `BuiltinHintProcessor` now supports the following hint:

    ```python

    %{
        from starkware.cairo.common.cairo_secp.secp_utils import pack
        from starkware.python.math_utils import div_mod, safe_div

        a = pack(ids.a, PRIME)
        b = pack(ids.b, PRIME)

        value = res = a - b
    %}

    ```

* Add missing hint on vrf.json lib [#1054](https://github.com/lambdaclass/cairo-vm/pull/1054):

    `BuiltinHintProcessor` now supports the following hint:

    ```python
        from starkware.cairo.common.cairo_secp.secp_utils import pack
        SECP_P = 2**255-19

        y = pack(ids.point.y, PRIME) % SECP_P
        # The modulo operation in python always returns a nonnegative number.
        value = (-y) % SECP_P
    ```

* Implement hint on ec_recover.json whitelist [#1032](https://github.com/lambdaclass/cairo-vm/pull/1032):

    `BuiltinHintProcessor` now supports the following hint:

    ```python
    %{
        from starkware.cairo.common.cairo_secp.secp_utils import pack
        from starkware.python.math_utils import div_mod, safe_div

        N = pack(ids.n, PRIME)
        x = pack(ids.x, PRIME) % N
        s = pack(ids.s, PRIME) % N,
        value = res = div_mod(x, s, N)
    %}
    ```

* Implement hints on field_arithmetic lib (Part 2) [#1004](https://github.com/lambdaclass/cairo-vm/pull/1004)

    `BuiltinHintProcessor` now supports the following hint:

    ```python
    %{
        from starkware.python.math_utils import div_mod

        def split(num: int, num_bits_shift: int, length: int):
            a = []
            for _ in range(length):
                a.append( num & ((1 << num_bits_shift) - 1) )
                num = num >> num_bits_shift
            return tuple(a)

        def pack(z, num_bits_shift: int) -> int:
            limbs = (z.d0, z.d1, z.d2)
            return sum(limb << (num_bits_shift * i) for i, limb in enumerate(limbs))

        a = pack(ids.a, num_bits_shift = 128)
        b = pack(ids.b, num_bits_shift = 128)
        p = pack(ids.p, num_bits_shift = 128)
        # For python3.8 and above the modular inverse can be computed as follows:
        # b_inverse_mod_p = pow(b, -1, p)
        # Instead we use the python3.7-friendly function div_mod from starkware.python.math_utils
        b_inverse_mod_p = div_mod(1, b, p)


        b_inverse_mod_p_split = split(b_inverse_mod_p, num_bits_shift=128, length=3)

        ids.b_inverse_mod_p.d0 = b_inverse_mod_p_split[0]
        ids.b_inverse_mod_p.d1 = b_inverse_mod_p_split[1]
        ids.b_inverse_mod_p.d2 = b_inverse_mod_p_split[2]
    %}
    ```

* Optimizations for hash builtin [#1029](https://github.com/lambdaclass/cairo-vm/pull/1029):
  * Track the verified addresses by offset in a `Vec<bool>` rather than storing the address in a `Vec<Relocatable>`

* Add missing hint on vrf.json whitelist [#1056](https://github.com/lambdaclass/cairo-vm/pull/1056):

    `BuiltinHintProcessor` now supports the following hint:

    ```python
    %{
        from starkware.python.math_utils import ec_double_slope
        from starkware.cairo.common.cairo_secp.secp_utils import pack
        SECP_P = 2**255-19

        # Compute the slope.
        x = pack(ids.point.x, PRIME)
        y = pack(ids.point.y, PRIME)
        value = slope = ec_double_slope(point=(x, y), alpha=42204101795669822316448953119945047945709099015225996174933988943478124189485, p=SECP_P)
    %}
    ```

* Add missing hint on vrf.json whitelist [#1035](https://github.com/lambdaclass/cairo-vm/pull/1035):

    `BuiltinHintProcessor` now supports the following hint:

    ```python
    %{
        from starkware.python.math_utils import line_slope
        from starkware.cairo.common.cairo_secp.secp_utils import pack
        SECP_P = 2**255-19
        # Compute the slope.
        x0 = pack(ids.point0.x, PRIME)
        y0 = pack(ids.point0.y, PRIME)
        x1 = pack(ids.point1.x, PRIME)
        y1 = pack(ids.point1.y, PRIME)
        value = slope = line_slope(point1=(x0, y0), point2=(x1, y1), p=SECP_P)
    %}
    ```

* Add missing hint on vrf.json whitelist [#1035](https://github.com/lambdaclass/cairo-vm/pull/1035):

    `BuiltinHintProcessor` now supports the following hint:

    ```python
    %{
        from starkware.cairo.common.cairo_secp.secp_utils import pack
        SECP_P = 2**255-19
        to_assert = pack(ids.val, PRIME)
        q, r = divmod(pack(ids.val, PRIME), SECP_P)
        assert r == 0, f"verify_zero: Invalid input {ids.val.d0, ids.val.d1, ids.val.d2}."
        ids.q = q % PRIME
    %}
    ```

* Add missing hint on vrf.json whitelist [#1000](https://github.com/lambdaclass/cairo-vm/pull/1000):

    `BuiltinHintProcessor` now supports the following hint:

    ```python
        def pack_512(u, num_bits_shift: int) -> int:
            limbs = (u.d0, u.d1, u.d2, u.d3)
            return sum(limb << (num_bits_shift * i) for i, limb in enumerate(limbs))

        x = pack_512(ids.x, num_bits_shift = 128)
        p = ids.p.low + (ids.p.high << 128)
        x_inverse_mod_p = pow(x,-1, p)

        x_inverse_mod_p_split = (x_inverse_mod_p & ((1 << 128) - 1), x_inverse_mod_p >> 128)

        ids.x_inverse_mod_p.low = x_inverse_mod_p_split[0]
        ids.x_inverse_mod_p.high = x_inverse_mod_p_split[1]
    ```

* BREAKING CHANGE: Fix `CairoRunner::get_memory_holes` [#1027](https://github.com/lambdaclass/cairo-vm/pull/1027):

  * Skip builtin segements when counting memory holes
  * Check amount of memory holes for all tests in cairo_run_test
  * Remove duplicated tests in cairo_run_test
  * BREAKING CHANGE: `MemorySegmentManager.get_memory_holes` now also receives the amount of builtins in the vm. Signature is now `pub fn get_memory_holes(&self, builtin_count: usize) -> Result<usize, MemoryError>`

* Add missing hints on cairo_secp lib [#1026](https://github.com/lambdaclass/cairo-vm/pull/1026):

    `BuiltinHintProcessor` now supports the following hints:

    ```python
    from starkware.cairo.common.cairo_secp.secp256r1_utils import SECP256R1_ALPHA as ALPHA
    ```
    and:

    ```python
    from starkware.cairo.common.cairo_secp.secp256r1_utils import SECP256R1_N as N
    ```

* Add missing hint on vrf.json lib [#1043](https://github.com/lambdaclass/cairo-vm/pull/1043):

    `BuiltinHintProcessor` now supports the following hint:

    ```python
        from starkware.python.math_utils import div_mod

        def split(a: int):
            return (a & ((1 << 128) - 1), a >> 128)

        def pack(z, num_bits_shift: int) -> int:
            limbs = (z.low, z.high)
            return sum(limb << (num_bits_shift * i) for i, limb in enumerate(limbs))

        a = pack(ids.a, 128)
        b = pack(ids.b, 128)
        p = pack(ids.p, 128)
        # For python3.8 and above the modular inverse can be computed as follows:
        # b_inverse_mod_p = pow(b, -1, p)
        # Instead we use the python3.7-friendly function div_mod from starkware.python.math_utils
        b_inverse_mod_p = div_mod(1, b, p)

        b_inverse_mod_p_split = split(b_inverse_mod_p)

        ids.b_inverse_mod_p.low = b_inverse_mod_p_split[0]
        ids.b_inverse_mod_p.high = b_inverse_mod_p_split[1]
    ```

* Add missing hints `NewHint#35` and `NewHint#36` [#975](https://github.com/lambdaclass/cairo-vm/issues/975)

    `BuiltinHintProcessor` now supports the following hint:

    ```python
    from starkware.cairo.common.cairo_secp.secp_utils import pack
    from starkware.cairo.common.math_utils import as_int
    from starkware.python.math_utils import div_mod, safe_div

    p = pack(ids.P, PRIME)
    x = pack(ids.x, PRIME) + as_int(ids.x.d3, PRIME) * ids.BASE ** 3 + as_int(ids.x.d4, PRIME) * ids.BASE ** 4
    y = pack(ids.y, PRIME)

    value = res = div_mod(x, y, p)
    ```

    ```python
    k = safe_div(res * y - x, p)
    value = k if k > 0 else 0 - k
    ids.flag = 1 if k > 0 else 0
    ```

* Add missing hint on cairo_secp lib [#1057](https://github.com/lambdaclass/cairo-vm/pull/1057):

    `BuiltinHintProcessor` now supports the following hint:

    ```python
        from starkware.cairo.common.cairo_secp.secp_utils import pack
        from starkware.python.math_utils import ec_double_slope

        # Compute the slope.
        x = pack(ids.point.x, PRIME)
        y = pack(ids.point.y, PRIME)
        value = slope = ec_double_slope(point=(x, y), alpha=ALPHA, p=SECP_P)
    ```

* Add missing hint on uint256_improvements lib [#1025](https://github.com/lambdaclass/cairo-vm/pull/1025):

    `BuiltinHintProcessor` now supports the following hint:

    ```python
        from starkware.python.math_utils import isqrt
        n = (ids.n.high << 128) + ids.n.low
        root = isqrt(n)
        assert 0 <= root < 2 ** 128
        ids.root = root
    ```

* Add missing hint on vrf.json lib [#1045](https://github.com/lambdaclass/cairo-vm/pull/1045):

    `BuiltinHintProcessor` now supports the following hint:

    ```python
        from starkware.python.math_utils import is_quad_residue, sqrt

        def split(a: int):
            return (a & ((1 << 128) - 1), a >> 128)

        def pack(z) -> int:
            return z.low + (z.high << 128)

        generator = pack(ids.generator)
        x = pack(ids.x)
        p = pack(ids.p)

        success_x = is_quad_residue(x, p)
        root_x = sqrt(x, p) if success_x else None
        success_gx = is_quad_residue(generator*x, p)
        root_gx = sqrt(generator*x, p) if success_gx else None

        # Check that one is 0 and the other is 1
        if x != 0:
            assert success_x + success_gx == 1

        # `None` means that no root was found, but we need to transform these into a felt no matter what
        if root_x == None:
            root_x = 0
        if root_gx == None:
            root_gx = 0
        ids.success_x = int(success_x)
        ids.success_gx = int(success_gx)
        split_root_x = split(root_x)
        # print('split root x', split_root_x)
        split_root_gx = split(root_gx)
        ids.sqrt_x.low = split_root_x[0]
        ids.sqrt_x.high = split_root_x[1]
        ids.sqrt_gx.low = split_root_gx[0]
        ids.sqrt_gx.high = split_root_gx[1]
    ```

* Add missing hint on uint256_improvements lib [#1024](https://github.com/lambdaclass/cairo-vm/pull/1024):

    `BuiltinHintProcessor` now supports the following hint:

    ```python
        res = ids.a + ids.b
        ids.carry = 1 if res >= ids.SHIFT else 0
    ```

* BREAKING CHANGE: move `Program::identifiers` to `SharedProgramData::identifiers` [#1023](https://github.com/lambdaclass/cairo-vm/pull/1023)
    * Optimizes `CairoRunner::new`, needed for sequencers and other workflows reusing the same `Program` instance across `CairoRunner`s
    * Breaking change: make all fields in `Program` and `SharedProgramData` `pub(crate)`, since we break by moving the field let's make it the last break for this struct
    * Add `Program::get_identifier(&self, id: &str) -> &Identifier` to get a single identifier by name

* Implement hints on field_arithmetic lib[#985](https://github.com/lambdaclass/cairo-vm/pull/983)

    `BuiltinHintProcessor` now supports the following hint:

    ```python
        %{
            from starkware.python.math_utils import is_quad_residue, sqrt

            def split(num: int, num_bits_shift: int = 128, length: int = 3):
                a = []
                for _ in range(length):
                    a.append( num & ((1 << num_bits_shift) - 1) )
                    num = num >> num_bits_shift
                return tuple(a)

            def pack(z, num_bits_shift: int = 128) -> int:
                limbs = (z.d0, z.d1, z.d2)
                return sum(limb << (num_bits_shift * i) for i, limb in enumerate(limbs))


            generator = pack(ids.generator)
            x = pack(ids.x)
            p = pack(ids.p)

            success_x = is_quad_residue(x, p)
            root_x = sqrt(x, p) if success_x else None

            success_gx = is_quad_residue(generator*x, p)
            root_gx = sqrt(generator*x, p) if success_gx else None

            # Check that one is 0 and the other is 1
            if x != 0:
                assert success_x + success_gx ==1

            # `None` means that no root was found, but we need to transform these into a felt no matter what
            if root_x == None:
                root_x = 0
            if root_gx == None:
                root_gx = 0
            ids.success_x = int(success_x)
            ids.success_gx = int(success_gx)
            split_root_x = split(root_x)
            split_root_gx = split(root_gx)
            ids.sqrt_x.d0 = split_root_x[0]
            ids.sqrt_x.d1 = split_root_x[1]
            ids.sqrt_x.d2 = split_root_x[2]
            ids.sqrt_gx.d0 = split_root_gx[0]
            ids.sqrt_gx.d1 = split_root_gx[1]
            ids.sqrt_gx.d2 = split_root_gx[2]
        %}
    ```

* Add missing hint on vrf.json lib [#1050](https://github.com/lambdaclass/cairo-vm/pull/1050):

    `BuiltinHintProcessor` now supports the following hint:

    ```python
        sum_low = ids.a.low + ids.b.low
        ids.carry_low = 1 if sum_low >= ids.SHIFT else 0
    ```

* Add missing hint on uint256_improvements lib [#1016](https://github.com/lambdaclass/cairo-vm/pull/1016):

    `BuiltinHintProcessor` now supports the following hint:

    ```python
        def split(num: int, num_bits_shift: int = 128, length: int = 2):
            a = []
            for _ in range(length):
                a.append( num & ((1 << num_bits_shift) - 1) )
                num = num >> num_bits_shift
            return tuple(a)

        def pack(z, num_bits_shift: int = 128) -> int:
            limbs = (z.low, z.high)
            return sum(limb << (num_bits_shift * i) for i, limb in enumerate(limbs))

        a = pack(ids.a)
        b = pack(ids.b)
        res = (a - b)%2**256
        res_split = split(res)
        ids.res.low = res_split[0]
        ids.res.high = res_split[1]
    ```

* Implement hint on vrf.json lib [#1049](https://github.com/lambdaclass/cairo-vm/pull/1049)

    `BuiltinHintProcessor` now supports the following hint:
    
    ```python
        def split(num: int, num_bits_shift: int, length: int):
            a = []
            for _ in range(length):
                a.append( num & ((1 << num_bits_shift) - 1) )
                num = num >> num_bits_shift
            return tuple(a)

        def pack(z, num_bits_shift: int) -> int:
            limbs = (z.d0, z.d1, z.d2)
            return sum(limb << (num_bits_shift * i) for i, limb in enumerate(limbs))

        def pack_extended(z, num_bits_shift: int) -> int:
            limbs = (z.d0, z.d1, z.d2, z.d3, z.d4, z.d5)
            return sum(limb << (num_bits_shift * i) for i, limb in enumerate(limbs))

        a = pack_extended(ids.a, num_bits_shift = 128)
        div = pack(ids.div, num_bits_shift = 128)

        quotient, remainder = divmod(a, div)

        quotient_split = split(quotient, num_bits_shift=128, length=6)

        ids.quotient.d0 = quotient_split[0]
        ids.quotient.d1 = quotient_split[1]
        ids.quotient.d2 = quotient_split[2]
        ids.quotient.d3 = quotient_split[3]
        ids.quotient.d4 = quotient_split[4]
        ids.quotient.d5 = quotient_split[5]

        remainder_split = split(remainder, num_bits_shift=128, length=3)
        ids.remainder.d0 = remainder_split[0]
        ids.remainder.d1 = remainder_split[1]
        ids.remainder.d2 = remainder_split[2]
    ```

    _Note: this hint is similar to the one in #983, but with some trailing whitespace removed_

* Add missing hint on vrf.json whitelist [#1030](https://github.com/lambdaclass/cairo-vm/pull/1030):

    `BuiltinHintProcessor` now supports the following hint:

    ```python
        def split(num: int, num_bits_shift: int, length: int):
            a = []
            for _ in range(length):
                a.append( num & ((1 << num_bits_shift) - 1) )
                num = num >> num_bits_shift
            return tuple(a)

        def pack(z, num_bits_shift: int) -> int:
            limbs = (z.low, z.high)
            return sum(limb << (num_bits_shift * i) for i, limb in enumerate(limbs))

        def pack_extended(z, num_bits_shift: int) -> int:
            limbs = (z.d0, z.d1, z.d2, z.d3)
            return sum(limb << (num_bits_shift * i) for i, limb in enumerate(limbs))

        x = pack_extended(ids.x, num_bits_shift = 128)
        div = pack(ids.div, num_bits_shift = 128)

        quotient, remainder = divmod(x, div)

        quotient_split = split(quotient, num_bits_shift=128, length=4)

        ids.quotient.d0 = quotient_split[0]
        ids.quotient.d1 = quotient_split[1]
        ids.quotient.d2 = quotient_split[2]
        ids.quotient.d3 = quotient_split[3]

        remainder_split = split(remainder, num_bits_shift=128, length=2)
        ids.remainder.low = remainder_split[0]
        ids.remainder.high = remainder_split[1]
    ```

* Add method `Program::data_len(&self) -> usize` to get the number of data cells in a given program [#1022](https://github.com/lambdaclass/cairo-vm/pull/1022)

* Add missing hint on uint256_improvements lib [#1013](https://github.com/lambdaclass/cairo-vm/pull/1013):

    `BuiltinHintProcessor` now supports the following hint:

    ```python
        a = (ids.a.high << 128) + ids.a.low
        div = (ids.div.b23 << 128) + ids.div.b01
        quotient, remainder = divmod(a, div)

        ids.quotient.low = quotient & ((1 << 128) - 1)
        ids.quotient.high = quotient >> 128
        ids.remainder.low = remainder & ((1 << 128) - 1)
        ids.remainder.high = remainder >> 128
    ```

* Add missing hint on cairo_secp lib [#1010](https://github.com/lambdaclass/cairo-vm/pull/1010):

    `BuiltinHintProcessor` now supports the following hint:

    ```python
        memory[ap] = int(x == 0)
    ```

* Implement hint on `get_felt_bitlength` [#993](https://github.com/lambdaclass/cairo-vm/pull/993)

  `BuiltinHintProcessor` now supports the following hint:
  ```python
  x = ids.x
  ids.bit_length = x.bit_length()
  ```
  Used by the [`Garaga` library function `get_felt_bitlength`](https://github.com/keep-starknet-strange/garaga/blob/249f8a372126b3a839f9c1e1080ea8c6f9374c0c/src/utils.cairo#L54)

* Add missing hint on cairo_secp lib [#1009](https://github.com/lambdaclass/cairo-vm/pull/1009):

    `BuiltinHintProcessor` now supports the following hint:

    ```python
        ids.dibit = ((ids.scalar_u >> ids.m) & 1) + 2 * ((ids.scalar_v >> ids.m) & 1)
    ```

* Add getters to read properties of a `Program` [#1017](https://github.com/lambdaclass/cairo-vm/pull/1017):
  * `prime(&self) -> &str`: get the prime associated to data in hex representation
  * `iter_data(&self) -> Iterator<Item = &MaybeRelocatable>`: get an iterator over all elements in the program data
  * `iter_builtins(&self) -> Iterator<Item = &BuiltinName>`: get an iterator over the names of required builtins

* Add missing hint on cairo_secp lib [#1008](https://github.com/lambdaclass/cairo-vm/pull/1008):

    `BuiltinHintProcessor` now supports the following hint:

    ```python
        ids.len_hi = max(ids.scalar_u.d2.bit_length(), ids.scalar_v.d2.bit_length())-1
    ```

* Update `starknet-crypto` to version `0.4.3` [#1011](https://github.com/lambdaclass/cairo-vm/pull/1011)
  * The new version carries an 85% reduction in execution time for ECDSA signature verification

* BREAKING CHANGE: refactor `Program` to optimize `Program::clone` [#999](https://github.com/lambdaclass/cairo-vm/pull/999)

    * Breaking change: many fields that were (unnecessarily) public become hidden by the refactor.

* BREAKING CHANGE: Add _builtin suffix to builtin names e.g.: output -> output_builtin [#1005](https://github.com/lambdaclass/cairo-vm/pull/1005)

* Implement hint on uint384_extension lib [#983](https://github.com/lambdaclass/cairo-vm/pull/983)

    `BuiltinHintProcessor` now supports the following hint:
    
    ```python
        def split(num: int, num_bits_shift: int, length: int):
            a = []
            for _ in range(length):
                a.append( num & ((1 << num_bits_shift) - 1) )
                num = num >> num_bits_shift 
            return tuple(a)

        def pack(z, num_bits_shift: int) -> int:
            limbs = (z.d0, z.d1, z.d2)
            return sum(limb << (num_bits_shift * i) for i, limb in enumerate(limbs))
            
        def pack_extended(z, num_bits_shift: int) -> int:
            limbs = (z.d0, z.d1, z.d2, z.d3, z.d4, z.d5)
            return sum(limb << (num_bits_shift * i) for i, limb in enumerate(limbs))

        a = pack_extended(ids.a, num_bits_shift = 128)
        div = pack(ids.div, num_bits_shift = 128)

        quotient, remainder = divmod(a, div)

        quotient_split = split(quotient, num_bits_shift=128, length=6)

        ids.quotient.d0 = quotient_split[0]
        ids.quotient.d1 = quotient_split[1]
        ids.quotient.d2 = quotient_split[2]
        ids.quotient.d3 = quotient_split[3]
        ids.quotient.d4 = quotient_split[4]
        ids.quotient.d5 = quotient_split[5]

        remainder_split = split(remainder, num_bits_shift=128, length=3)
        ids.remainder.d0 = remainder_split[0]
        ids.remainder.d1 = remainder_split[1]
        ids.remainder.d2 = remainder_split[2]
    ```

* BREAKING CHANGE: optimization for instruction decoding [#942](https://github.com/lambdaclass/cairo-vm/pull/942):
    * Avoids copying immediate arguments to the `Instruction` structure, as they get inferred from the offset anyway
    * Breaking: removal of the field `Instruction::imm`

* Add missing `\n` character in traceback string [#997](https://github.com/lambdaclass/cairo-vm/pull/997)
    * BugFix: Add missing `\n` character after traceback lines when the filename is missing ("Unknown Location")

* 0.11 Support
    * Add missing hints [#1014](https://github.com/lambdaclass/cairo-vm/pull/1014):
        `BuiltinHintProcessor` now supports the following hints:
        ```python
            from starkware.cairo.common.cairo_secp.secp256r1_utils import SECP256R1_P as SECP_P 
        ```
        and: 
        ```python
            from starkware.cairo.common.cairo_secp.secp_utils import pack
            from starkware.python.math_utils import line_slope
            
            # Compute the slope.
            x0 = pack(ids.point0.x, PRIME)
            y0 = pack(ids.point0.y, PRIME)
            x1 = pack(ids.point1.x, PRIME)
            y1 = pack(ids.point1.y, PRIME)
            value = slope = line_slope(point1=(x0, y0), point2=(x1, y1), p=SECP_P)
        ```
    * Add missing hints on cairo_secp lib [#991](https://github.com/lambdaclass/cairo-vm/pull/991):
        `BuiltinHintProcessor` now supports the following hints:
        ```python
        from starkware.cairo.common.cairo_secp.secp_utils import pack
        from starkware.python.math_utils import div_mod, safe_div

        N = 0xfffffffffffffffffffffffffffffffebaaedce6af48a03bbfd25e8cd0364141
        x = pack(ids.x, PRIME) % N
        s = pack(ids.s, PRIME) % N
        value = res = div_mod(x, s, N)
        ```
        and: 
        ```python
        value = k = safe_div(res * s - x, N)
        ```
    * Layouts update [#874](https://github.com/lambdaclass/cairo-vm/pull/874)
    * Keccak builtin updated [#873](https://github.com/lambdaclass/cairo-vm/pull/873), [#883](https://github.com/lambdaclass/cairo-vm/pull/883)
    * Changes to `ec_op` [#876](https://github.com/lambdaclass/cairo-vm/pull/876)
    * Poseidon builtin [#875](https://github.com/lambdaclass/cairo-vm/pull/875)
    * Renamed Felt to Felt252 [#899](https://github.com/lambdaclass/cairo-vm/pull/899)
    * Added SegmentArenaBuiltinRunner [#913](https://github.com/lambdaclass/cairo-vm/pull/913)
    * Added `program_segment_size` argument to `verify_secure_runner` & `run_from_entrypoint` [#928](https://github.com/lambdaclass/cairo-vm/pull/928)
    * Added dynamic layout [#879](https://github.com/lambdaclass/cairo-vm/pull/879)
    * `get_segment_size` was exposed [#934](https://github.com/lambdaclass/cairo-vm/pull/934)

* Add missing hint on cairo_secp lib [#1006](https://github.com/lambdaclass/cairo-vm/pull/1006):

    `BuiltinHintProcessor` now supports the following hint:

    ```python
        ids.quad_bit = (
            8 * ((ids.scalar_v >> ids.m) & 1)
            + 4 * ((ids.scalar_u >> ids.m) & 1)
            + 2 * ((ids.scalar_v >> (ids.m - 1)) & 1)
            + ((ids.scalar_u >> (ids.m - 1)) & 1)
        )
    ```

* Add missing hint on cairo_secp lib [#1003](https://github.com/lambdaclass/cairo-vm/pull/1003):

    `BuiltinHintProcessor` now supports the following hint:

    ```python
        from starkware.cairo.common.cairo_secp.secp_utils import pack

        x = pack(ids.x, PRIME) % SECP_P
    ```

* Add missing hint on cairo_secp lib [#996](https://github.com/lambdaclass/cairo-vm/pull/996):

    `BuiltinHintProcessor` now supports the following hint:

    ```python
        from starkware.python.math_utils import div_mod
        value = x_inv = div_mod(1, x, SECP_P)
    ```

* Add missing hints on cairo_secp lib [#994](https://github.com/lambdaclass/cairo-vm/pull/994):

    `BuiltinHintProcessor` now supports the following hints:

    ```python
        from starkware.cairo.common.cairo_secp.secp_utils import pack
        from starkware.python.math_utils import div_mod, safe_div

        a = pack(ids.a, PRIME)
        b = pack(ids.b, PRIME)
        value = res = div_mod(a, b, N)
    ```

    ```python
        value = k_plus_one = safe_div(res * b - a, N) + 1
    ```

* Add missing hint on cairo_secp lib [#992](https://github.com/lambdaclass/cairo-vm/pull/992):

    `BuiltinHintProcessor` now supports the following hint:

    ```python
        from starkware.cairo.common.cairo_secp.secp_utils import pack

        q, r = divmod(pack(ids.val, PRIME), SECP_P)
        assert r == 0, f"verify_zero: Invalid input {ids.val.d0, ids.val.d1, ids.val.d2}."
        ids.q = q % PRIME
    ```

* Add missing hint on cairo_secp lib [#990](https://github.com/lambdaclass/cairo-vm/pull/990):

    `BuiltinHintProcessor` now supports the following hint:

    ```python
        from starkware.cairo.common.cairo_secp.secp_utils import pack

        slope = pack(ids.slope, PRIME)
        x = pack(ids.point.x, PRIME)
        y = pack(ids.point.y, PRIME)

        value = new_x = (pow(slope, 2, SECP_P) - 2 * x) % SECP_P
    ```

* Add missing hint on cairo_secp lib [#989](https://github.com/lambdaclass/cairo-vm/pull/989):

    `BuiltinHintProcessor` now supports the following hint:

    ```python
        from starkware.cairo.common.cairo_secp.secp_utils import SECP_P
        q, r = divmod(pack(ids.val, PRIME), SECP_P)
        assert r == 0, f"verify_zero: Invalid input {ids.val.d0, ids.val.d1, ids.val.d2}."
        ids.q = q % PRIME
    ```

* Add missing hint on cairo_secp lib [#986](https://github.com/lambdaclass/cairo-vm/pull/986):

    `BuiltinHintProcessor` now supports the following hint:

    ```python
        from starkware.cairo.common.cairo_secp.secp_utils import SECP_P, pack
        from starkware.python.math_utils import div_mod

        # Compute the slope.
        x = pack(ids.pt.x, PRIME)
        y = pack(ids.pt.y, PRIME)
        value = slope = div_mod(3 * x ** 2, 2 * y, SECP_P)
    ```

* Add missing hint on cairo_secp lib [#984](https://github.com/lambdaclass/cairo-vm/pull/984):

    `BuiltinHintProcessor` now supports the following hint:

    ```python
        from starkware.cairo.common.cairo_secp.secp_utils import SECP_P, pack
        from starkware.python.math_utils import div_mod

        # Compute the slope.
        x0 = pack(ids.pt0.x, PRIME)
        y0 = pack(ids.pt0.y, PRIME)
        x1 = pack(ids.pt1.x, PRIME)
        y1 = pack(ids.pt1.y, PRIME)
        value = slope = div_mod(y0 - y1, x0 - x1, SECP_P)
    ```

* Implement hints on uint384 lib (Part 2) [#971](https://github.com/lambdaclass/cairo-vm/pull/971)

    `BuiltinHintProcessor` now supports the following hint:

    ```python
        memory[ap] = 1 if 0 <= (ids.a.d2 % PRIME) < 2 ** 127 else 0
    ```

 * Add alternative hint code for hint on _block_permutation used by 0.10.3 whitelist [#958](https://github.com/lambdaclass/cairo-vm/pull/958)

     `BuiltinHintProcessor` now supports the following hint:

    ```python
        from starkware.cairo.common.keccak_utils.keccak_utils import keccak_func
        _keccak_state_size_felts = int(ids.KECCAK_STATE_SIZE_FELTS)
        assert 0 <= _keccak_state_size_felts < 100

        output_values = keccak_func(memory.get_range(
            ids.keccak_ptr - _keccak_state_size_felts, _keccak_state_size_felts))
        segments.write_arg(ids.keccak_ptr, output_values)
    ```

* Make  hints code `src/hint_processor/builtin_hint_processor/hint_code.rs` public [#988](https://github.com/lambdaclass/cairo-vm/pull/988)

* Implement hints on uint384 lib (Part 1) [#960](https://github.com/lambdaclass/cairo-vm/pull/960)

    `BuiltinHintProcessor` now supports the following hints:

    ```python
        def split(num: int, num_bits_shift: int, length: int):
        a = []
        for _ in range(length):
            a.append( num & ((1 << num_bits_shift) - 1) )
            num = num >> num_bits_shift
        return tuple(a)

        def pack(z, num_bits_shift: int) -> int:
            limbs = (z.d0, z.d1, z.d2)
            return sum(limb << (num_bits_shift * i) for i, limb in enumerate(limbs))

        a = pack(ids.a, num_bits_shift = 128)
        div = pack(ids.div, num_bits_shift = 128)
        quotient, remainder = divmod(a, div)

        quotient_split = split(quotient, num_bits_shift=128, length=3)
        assert len(quotient_split) == 3

        ids.quotient.d0 = quotient_split[0]
        ids.quotient.d1 = quotient_split[1]
        ids.quotient.d2 = quotient_split[2]

        remainder_split = split(remainder, num_bits_shift=128, length=3)
        ids.remainder.d0 = remainder_split[0]
        ids.remainder.d1 = remainder_split[1]
        ids.remainder.d2 = remainder_split[2]
    ```

    ```python
        ids.low = ids.a & ((1<<128) - 1)
        ids.high = ids.a >> 128
    ```

    ```python
            sum_d0 = ids.a.d0 + ids.b.d0
        ids.carry_d0 = 1 if sum_d0 >= ids.SHIFT else 0
        sum_d1 = ids.a.d1 + ids.b.d1 + ids.carry_d0
        ids.carry_d1 = 1 if sum_d1 >= ids.SHIFT else 0
        sum_d2 = ids.a.d2 + ids.b.d2 + ids.carry_d1
        ids.carry_d2 = 1 if sum_d2 >= ids.SHIFT else 0
    ```

    ```python
        from starkware.python.math_utils import isqrt

        def split(num: int, num_bits_shift: int, length: int):
            a = []
            for _ in range(length):
                a.append( num & ((1 << num_bits_shift) - 1) )
                num = num >> num_bits_shift
            return tuple(a)

        def pack(z, num_bits_shift: int) -> int:
            limbs = (z.d0, z.d1, z.d2)
            return sum(limb << (num_bits_shift * i) for i, limb in enumerate(limbs))

        a = pack(ids.a, num_bits_shift=128)
        root = isqrt(a)
        assert 0 <= root < 2 ** 192
        root_split = split(root, num_bits_shift=128, length=3)
        ids.root.d0 = root_split[0]
        ids.root.d1 = root_split[1]
        ids.root.d2 = root_split[2]
    ```

* Re-export the `cairo-felt` crate as `cairo_vm::felt` [#981](https://github.com/lambdaclass/cairo-vm/pull/981)
  * Removes the need of explicitly importing `cairo-felt` in downstream projects
  and helps ensure there is no version mismatch caused by that

* Implement hint on `uint256_mul_div_mod`[#957](https://github.com/lambdaclass/cairo-vm/pull/957)

    `BuiltinHintProcessor` now supports the following hint:

    ```python
    a = (ids.a.high << 128) + ids.a.low
    b = (ids.b.high << 128) + ids.b.low
    div = (ids.div.high << 128) + ids.div.low
    quotient, remainder = divmod(a * b, div)

    ids.quotient_low.low = quotient & ((1 << 128) - 1)
    ids.quotient_low.high = (quotient >> 128) & ((1 << 128) - 1)
    ids.quotient_high.low = (quotient >> 256) & ((1 << 128) - 1)
    ids.quotient_high.high = quotient >> 384
    ids.remainder.low = remainder & ((1 << 128) - 1)
    ids.remainder.high = remainder >> 128"
    ```

    Used by the common library function `uint256_mul_div_mod`

#### [0.3.0-rc1] - 2023-04-13
* Derive Deserialize for ExecutionResources [#922](https://github.com/lambdaclass/cairo-vm/pull/922)
* Remove builtin names from VirtualMachine.builtin_runners [#921](https://github.com/lambdaclass/cairo-vm/pull/921)
* Implemented hints on common/ec.cairo [#888](https://github.com/lambdaclass/cairo-vm/pull/888)
* Changed `Memory.insert` argument types [#902](https://github.com/lambdaclass/cairo-vm/pull/902)
* feat: implemented `Deserialize` on Program by changing builtins field type to enum [#896](https://github.com/lambdaclass/cairo-vm/pull/896)
* Effective size computation from the VM exposed [#887](https://github.com/lambdaclass/cairo-vm/pull/887)
* Wasm32 Support! [#828](https://github.com/lambdaclass/cairo-vm/pull/828), [#893](https://github.com/lambdaclass/cairo-vm/pull/893)
* `MathError` added for math operation [#855](https://github.com/lambdaclass/cairo-vm/pull/855)
* Check for overflows in relocatable operations [#859](https://github.com/lambdaclass/cairo-vm/pull/859)
* Use `Relocatable` instead of `&MaybeRelocatable` in `load_data` and `get_range`[#860](https://github.com/lambdaclass/cairo-vm/pull/860) [#867](https://github.com/lambdaclass/cairo-vm/pull/867)
* Memory-related errors moved to `MemoryError` [#854](https://github.com/lambdaclass/cairo-vm/pull/854)
    * Removed unused error variants
    * Moved memory-related error variants to `MemoryError`
    * Changed memory getters to return `MemoryError` instead of `VirtualMachineError`
    * Changed all memory-related errors in hint from `HintError::Internal(VmError::...` to `HintError::Memory(MemoryError::...`
* feat: Builder pattern for `VirtualMachine` [#820](https://github.com/lambdaclass/cairo-vm/pull/820)
* Simplified `Memory::get` return type to `Option` [#852](https://github.com/lambdaclass/cairo-vm/pull/852)
* Improved idenitifier variable error handling [#851](https://github.com/lambdaclass/cairo-vm/pull/851)
* `CairoRunner::write_output` now prints missing and relocatable values [#853](https://github.com/lambdaclass/cairo-vm/pull/853)
* `VirtualMachineError::FailedToComputeOperands` error message expanded [#848](https://github.com/lambdaclass/cairo-vm/pull/848)
* Builtin names made public [#849](https://github.com/lambdaclass/cairo-vm/pull/849)
* `secure_run` flag moved to `CairoRunConfig` struct [#832](https://github.com/lambdaclass/cairo-vm/pull/832)
* `vm_core` error types revised and iimplemented `AddAssign` for `Relocatable` [#837](https://github.com/lambdaclass/cairo-vm/pull/837)
* `to_bigint` and `to_biguint` deprecated [#757](https://github.com/lambdaclass/cairo-vm/pull/757)
* `Memory` moved into `MemorySegmentManager` [#830](https://github.com/lambdaclass/cairo-vm/pull/830)
    * To reduce the complexity of the VM's memory and enforce proper usage (as the memory and its segment manager are now a "unified" entity)
    * Removed `memory` field from `VirtualMachine`
    * Added `memory` field to `MemorySegmentManager`
    * Removed `Memory` argument from methods where `MemorySegmentManager` is also an argument
    * Added test macro `segments` (an extension of the `memory` macro)
* `Display` trait added to Memory struct [#812](https://github.com/lambdaclass/cairo-vm/pull/812)
* feat: Extensible VirtualMachineError and removed PartialEq trait [#783](https://github.com/lambdaclass/cairo-vm/pull/783)
    * `VirtualMachineError::Other(anyhow::Error)` was added to allow to returning custom errors when using `cairo-vm`
    * The `PartialEq` trait was removed from the `VirtualMachineError` enum
* VM hooks added as a conditional feature [#761](https://github.com/lambdaclass/cairo-vm/pull/761)
    * Cairo-vm based testing tools such as cairo-foundry or those built by FuzzingLabs need access to the state of the VM at specific points during the execution.
    * This PR adds the possibility for users of the cairo-vm lib to execute their custom additional code during the program execution.
    * The Rust "feature" mechanism was used in order to guarantee that this ability is only available when the lib user needs it, and is not compiled when it's not required.
    * Three hooks were created:
        * before the first step
        * before each step
        * after each step
* ExecutionResource operations: add and substract [#774](https://github.com/lambdaclass/cairo-vm/pull/774), multiplication [#908](https://github.com/lambdaclass/cairo-vm/pull/908) , and `AddAssign` [#914](https://github.com/lambdaclass/cairo-vm/pull/914)

* Move `Memory` into `MemorySegmentManager` [#830](https://github.com/lambdaclass/cairo-vm/pull/830)
    * Structural changes:
        * Remove `memory: Memory` field from `VirtualMachine`
        * Add `memory: Memory` field to `MemorySegmentManager`
    * As a result of this, multiple public methods' signatures changed:
        * `BuiltinRunner` (and its inner enum types):
            * `initialize_segments(&mut self, segments: &mut MemorySegmentManager, memory: &mut Memory)` -> `initialize_segments(&mut self, segments: &mut MemorySegmentManager)`
            * `final_stack(&mut self, segments: &MemorySegmentManager, memory: &Memory, stack_pointer: Relocatable) -> Result<Relocatable, RunnerError>` -> `final_stack(&mut self, segments: &MemorySegmentManager, stack_pointer: Relocatable) -> Result<Relocatable, RunnerError>`
        * `MemorySegmentManager`
            * `add(&mut self, memory: &mut Memory) -> Relocatable` -> `add(&mut self) -> Relocatable`
            * `add_temporary_segment(&mut self, memory: &mut Memory) -> Relocatable` -> `add_temporary_segment(&mut self) -> Relocatable`
            * `load_data(&mut self, memory: &mut Memory, ptr: &MaybeRelocatable, data: &Vec<MaybeRelocatable>) -> Result<MaybeRelocatable, MemoryError>` -> `load_data(&mut self, ptr: &MaybeRelocatable, data: &Vec<MaybeRelocatable>) -> Result<MaybeRelocatable, MemoryError>`
            * `compute_effective_sizes(&mut self, memory: &Memory) -> &Vec<usize>` -> `compute_effective_sizes(&mut self) -> &Vec<usize>`
            * `gen_arg(&mut self, arg: &dyn Any, memory: &mut Memory) -> Result<MaybeRelocatable, VirtualMachineError>` -> `gen_arg(&mut self, arg: &dyn Any) -> Result<MaybeRelocatable, VirtualMachineError>`
            * `gen_cairo_arg(&mut self, arg: &CairoArg, memory: &mut Memory) -> Result<MaybeRelocatable, VirtualMachineError>` -> `gen_cairo_arg(&mut self, arg: &CairoArg) -> Result<MaybeRelocatable, VirtualMachineError>`
            * `write_arg(&mut self, memory: &mut Memory, ptr: &Relocatable, arg: &dyn Any) -> Result<MaybeRelocatable, MemoryError>` -> `write_arg(&mut self, ptr: &Relocatable, arg: &dyn Any) -> Result<MaybeRelocatable, MemoryError>`

* Refactor `Memory::relocate memory` [#784](https://github.com/lambdaclass/cairo-vm/pull/784)
    * Bugfixes:
        * `Memory::relocate_memory` now moves data in the temporary memory relocated by a relocation rule to the real memory
    * Aditional Notes:
        * When relocating temporary memory produces clashes with pre-existing values in the real memory, an InconsistentMemory error is returned instead of keeping the last inserted value. This differs from the original implementation.

* Restrict addresses to Relocatable + fix some error variants used in signature.rs [#792](https://github.com/lambdaclass/cairo-vm/pull/792)
    * Public Api Changes:
        * Change `ValidationRule` inner type to `Box<dyn Fn(&Memory, &Relocatable) -> Result<Vec<Relocatable>, MemoryError>>`.
        * Change `validated_addresses` field of `Memory` to `HashSet<Relocatable>`.
        * Change `validate_memory_cell(&mut self, address: &MaybeRelocatable) -> Result<(), MemoryError>` to `validate_memory_cell(&mut self, addr: &Relocatable) -> Result<(), MemoryError>`.

* Add `VmException` to `CairoRunner::run_from_entrypoint`[#775](https://github.com/lambdaclass/cairo-vm/pull/775)
    * Public Api Changes:
        * Change error return type of `CairoRunner::run_from_entrypoint` to `CairoRunError`.
        * Convert `VirtualMachineError`s outputed during the vm run to `VmException` in `CairoRunner::run_from_entrypoint`.
        * Make `VmException` fields public

* Fix `BuiltinRunner::final_stack` and remove quick fix [#778](https://github.com/lambdaclass/cairo-vm/pull/778)
    * Public Api changes:
        * Various changes to public `BuiltinRunner` method's signatures:
            * `final_stack(&self, vm: &VirtualMachine, pointer: Relocatable) -> Result<(Relocatable, usize), RunnerError>` to `final_stack(&mut self, segments: &MemorySegmentManager, memory: &Memory, pointer: Relocatable) -> Result<Relocatable,RunnerError>`.
            * `get_used_cells(&self, vm: &VirtualMachine) -> Result<usize, MemoryError>` to  `get_used_cells(&self, segments: &MemorySegmentManager) -> Result<usize, MemoryError>`.
            * `get_used_instances(&self, vm: &VirtualMachine) -> Result<usize, MemoryError>` to `get_used_instances(&self, segments: &MemorySegmentManager) -> Result<usize, MemoryError>`.
    * Bugfixes:
        * `BuiltinRunner::final_stack` now updates the builtin's stop_ptr instead of returning it. This replaces the bugfix on PR #768.

#### [0.1.3] - 2023-01-26
* Add secure_run flag + integrate verify_secure_runner into cairo-run [#771](https://github.com/lambdaclass/cairo-vm/pull/777)
    * Public Api changes:
        * Add command_line argument `secure_run`
        * Add argument `secure_run: Option<bool>` to `cairo_run`
        * `verify_secure_runner` is now called inside `cairo-run` when `secure_run` is set to true or when it not set and the run is not on `proof_mode`
    * Bugfixes:
        * `EcOpBuiltinRunner::deduce_memory_cell` now checks that both points are on the curve instead of only the first one
        * `EcOpBuiltinRunner::deduce_memory_cell` now returns the values of the point coordinates instead of the indices when a `PointNotOnCurve` error is returned

* Refactor `Refactor verify_secure_runner` [#768](https://github.com/lambdaclass/cairo-vm/pull/768)
    * Public Api changes:
        * Remove builtin name from the return value of `BuiltinRunner::get_memory_segment_addresses`
        * Simplify the return value of `CairoRunner::get_builtin_segments_info` to `Vec<(usize, usize)>`
        * CairoRunner::read_return_values now receives a mutable reference to VirtualMachine
    * Bugfixes:
        * CairoRunner::read_return_values now updates the `stop_ptr` of each builtin after calling `BuiltinRunner::final_stack`

* Use CairoArg enum instead of Any in CairoRunner::run_from_entrypoint [#686](https://github.com/lambdaclass/cairo-vm/pull/686)
    * Public Api changes:
        * Remove `Result` from `MaybeRelocatable::mod_floor`, it now returns a `MaybeRelocatable`
        * Add struct `CairoArg`
        * Change `arg` argument of `CairoRunner::run_from_entrypoint` from `Vec<&dyn Any>` to `&[&CairoArg]`
        * Remove argument `typed_args` from `CairoRunner::run_from_entrypoint`
        * Remove no longer used method `gen_typed_arg` from `VirtualMachine` & `MemorySegmentManager`
        * Add methods `MemorySegmentManager::gen_cairo_arg` & `MemorySegmentManager::write_simple_args` as typed counterparts to `MemorySegmentManager::gen_arg` & `MemorySegmentManager::write_arg`

#### [0.1.1] - 2023-01-11

* Add input file contents to traceback [#666](https://github.com/lambdaclass/cairo-vm/pull/666/files)
    * Public Api changes:
        * `VirtualMachineError` enum variants containing `MaybeRelocatable` and/or `Relocatable` values now use the `Display` format instead of `Debug` in their `Display` implementation
        * `get_traceback` now adds the source code line to each traceback entry
* Use hint location instead of instruction location when building VmExceptions from hint failure [#673](https://github.com/lambdaclass/cairo-vm/pull/673/files)
    * Public Api changes:
        * `hints` field added to `InstructionLocation`
        * `Program.instruction_locations` type changed from `Option<HashMap<usize, Location>>` to `Option<HashMap<usize, InstructionLocation>>`
        * `VirtualMachineError`s produced by `HintProcessor::execute_hint()` will be wrapped in a `VirtualMachineError::Hint` error containing their hint_index
        * `get_location()` now receives an an optional usize value `hint_index`, used to obtain hint locations
* Default implementation of compile_hint [#680](https://github.com/lambdaclass/cairo-vm/pull/680)
    * Internal changes:
        * Make the `compile_hint` implementation which was in the `BuiltinHintProcessor` the default implementation in the trait.
* Add new error type `HintError` [#676](https://github.com/lambdaclass/cairo-vm/pull/676)
    * Public Api changes:
        * `HintProcessor::execute_hint()` now returns a `HintError` instead of a `VirtualMachineError`
        * Helper functions on `hint_processor_utils.rs` now return a `HintError`
* Change the Dictionary used in dict hints to store MaybeRelocatable instead of BigInt [#687](https://github.com/lambdaclass/cairo-vm/pull/687)
    * Public Api changes:
        * `DictManager`, its dictionaries, and all dict module hints implemented in rust now use `MaybeRelocatable` for keys and values instead of `BigInt`
        * Add helper functions that allow extracting ids variables as `MaybeRelocatable`: `get_maybe_relocatable_from_var_name` & `get_maybe_relocatable_from_reference`
        * Change inner value type of dict-related `HintError` variants to `MaybeRelocatable`

* Implement `substitute_error_message_attribute_references` [#689] (https://github.com/lambdaclass/cairo-vm/pull/689)
    * Public Api changes:
        * Remove `error_message_attributes` field from `VirtualMachine`, and `VirtualMachine::new`
        * Add `flow_tracking_data` field to `Attribute`
        * `get_error_attr_value` now replaces the references in the error message with the corresponding cairo values.
        * Remove duplicated handling of error attribute messages leading to duplicated into in the final error display.
* Fix multiplicative inverse bug [#697](https://github.com/lambdaclass/cairo-vm/pull/697) [#698](https://github.com/lambdaclass/cairo-vm/pull/698). The VM was using integer division rather than prime field inverse when deducing `op0` or `op1` for the multiplication opcode

#### [0.1.0] - 2022-12-30
* Add traceback to VmException [#657](https://github.com/lambdaclass/cairo-vm/pull/657)
    * Public API changes:
        * `traceback` field added to `VmException` struct
        * `pub fn from_vm_error(runner: &CairoRunner, error: VirtualMachineError, pc: usize) -> Self` is now `pub fn from_vm_error(runner: &CairoRunner, vm: &VirtualMachine, error: VirtualMachineError) -> Self`
        * `pub fn get_location(pc: &usize, runner: &CairoRunner) -> Option<Location>` is now `pub fn get_location(pc: usize, runner: &CairoRunner) -> Option<Location>`
        * `pub fn decode_instruction(encoded_instr: i64, mut imm: Option<BigInt>) -> Result<instruction::Instruction, VirtualMachineError>` is now `pub fn decode_instruction(encoded_instr: i64, mut imm: Option<&BigInt>) -> Result<instruction::Instruction, VirtualMachineError>`
        * `VmException` fields' string format now mirrors their cairo-lang counterparts.<|MERGE_RESOLUTION|>--- conflicted
+++ resolved
@@ -2,14 +2,12 @@
 
 #### Upcoming Changes
 
-<<<<<<< HEAD
 * feat: add dependency installation script `install.sh` [#1298](https://github.com/lambdaclass/cairo-vm/pull/1298)
-=======
+
 * chore: remove unused dependencies [#1307](https://github.com/lambdaclass/cairo-vm/pull/1307)
   * rand_core
   * serde_bytes
   * rusty-hook (*dev-dependency*)
->>>>>>> 27a30940
 
 #### [0.8.1] - 2023-6-29
 
