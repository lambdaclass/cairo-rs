--- conflicted
+++ resolved
@@ -2,9 +2,8 @@
 
 #### Upcoming Changes
 
-<<<<<<< HEAD
 * feat: `cairo1-run` accepts Sierra programs [#1544](https://github.com/lambdaclass/cairo-vm/pull/1544)
-=======
+
 * refactor: Remove unused code & use constants whenever possible for builtin instance definitions[#1707](https://github.com/lambdaclass/cairo-vm/pull/1707)
 
 * fix(BREAKING): Use program builtins in `initialize_main_entrypoint` & `read_return_values`[#1703](https://github.com/lambdaclass/cairo-vm/pull/1703)
@@ -41,7 +40,6 @@
     * Remove unused method `get_memory_segment_addresses` from all builtin runners & the enum
     * Remove empty implementations of `deduce_memory_cell` & `add_validation_rules` from all builtin runners
     * Remove duplicated implementation of `final_stack` from all builtin runners except output and move it to the enum implementation
->>>>>>> 1d23afb4
 
 * bugfix(BREAKING): Handle off2 immediate case in `get_integer_from_reference`[#1701](https://github.com/lambdaclass/cairo-vm/pull/1701)
   * `get_integer_from_reference` & `get_integer_from_var_name` output changed from `Result<Cow<'a, Felt252>, HintError>` to `Result<Felt252, HintError>`
