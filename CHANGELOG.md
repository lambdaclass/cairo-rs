## Cairo-VM Changelog

#### Upcoming Changes

<<<<<<< HEAD
* Implement fast_ec_add hint variant [#1087](https://github.com/lambdaclass/cairo-rs/pull/1087)

`BuiltinHintProcessor` now supports the following hint:

    ```python
    %{
        from starkware.cairo.common.cairo_secp.secp_utils import SECP_P, pack

        slope = pack(ids.slope, PRIME)
        x0 = pack(ids.pt0.x, PRIME)
        x1 = pack(ids.pt1.x, PRIME)
        y0 = pack(ids.pt0.y, PRIME)

        value = new_x = (pow(slope, 2, SECP_P) - x0 - x1) % SECP_P

=======
* feat(hints): Add alternative string for hint IS_ZERO_PACK_EXTERNAL_SECP [#1082](https://github.com/lambdaclass/cairo-rs/pull/1082)

    `BuiltinHintProcessor` now supports the following hint:

    ```python
    %{
        from starkware.cairo.common.cairo_secp.secp_utils import pack
        x = pack(ids.x, PRIME) % SECP_P
        %}
    ```
>>>>>>> 3f093ba9
* Add alternative hint code for ec_double hint [#1083](https://github.com/lambdaclass/cairo-rs/pull/1083)

    `BuiltinHintProcessor` now supports the following hint:

    ```python
        %{
        from starkware.cairo.common.cairo_secp.secp_utils import SECP_P, pack

        slope = pack(ids.slope, PRIME)
        x = pack(ids.pt.x, PRIME)
        y = pack(ids.pt.y, PRIME)

        value = new_x = (pow(slope, 2, SECP_P) - 2 * x) % SECP_P
    %}
    ```

* feat(hints): Add alternative string for hint IS_ZERO_PACK [#1081](https://github.com/lambdaclass/cairo-rs/pull/1081)

    `BuiltinHintProcessor` now supports the following hint:

    ```python
    %{
        from starkware.cairo.common.cairo_secp.secp_utils import SECP_P, pack
        x = pack(ids.x, PRIME) % SECP_P
    %}
    
* Implement hint for `starkware.cairo.common.cairo_keccak.keccak._copy_inputs` as described by whitelist `starknet/security/whitelists/cairo_keccak.json` [#1058](https://github.com/lambdaclass/cairo-rs/pull/1058)

    `BuiltinHintProcessor` now supports the following hint:

    ```python
    %{ ids.full_word = int(ids.n_bytes >= 8) %}
    ```

* Add alternative hint code for nondet_bigint3 hint [#1071](https://github.com/lambdaclass/cairo-rs/pull/1071)

    `BuiltinHintProcessor` now supports the following hint:

    ```python
    %{
        from starkware.cairo.common.cairo_secp.secp_utils import split
        segments.write_arg(ids.res.address_, split(value))
    %}
    ```

* Add missing hint on vrf.json lib [#1052](https://github.com/lambdaclass/cairo-rs/pull/1052):

    `BuiltinHintProcessor` now supports the following hint:

    ```python
    %{
        from starkware.cairo.common.cairo_secp.secp_utils import pack
        SECP_P = 2**255-19

        slope = pack(ids.slope, PRIME)
        x0 = pack(ids.point0.x, PRIME)
        x1 = pack(ids.point1.x, PRIME)
        y0 = pack(ids.point0.y, PRIME)

        value = new_x = (pow(slope, 2, SECP_P) - x0 - x1) % SECP_P
    %}
    ```

* Add missing hint on vrf.json lib [#1053](https://github.com/lambdaclass/cairo-rs/pull/1053):

     `BuiltinHintProcessor` now supports the following hint:

     ```python
    %{
        from starkware.cairo.common.cairo_secp.secp_utils import SECP_P, pack
        SECP_P = 2**255-19

        slope = pack(ids.slope, PRIME)
        x = pack(ids.point.x, PRIME)
        y = pack(ids.point.y, PRIME)

        value = new_x = (pow(slope, 2, SECP_P) - 2 * x) % SECP_P
    %}
    ```

* Implement hint on 0.6.0.json whitelist [#1044](https://github.com/lambdaclass/cairo-rs/pull/1044):

     `BuiltinHintProcessor` now supports the following hints:

    ```
    %{
       ids.a_lsb = ids.a & 1
       ids.b_lsb = ids.b & 1
    %}
    ```

* Implement hint for `starkware.cairo.common.cairo_keccak.keccak._block_permutation` as described by whitelist `starknet/security/whitelists/cairo_keccak.json` [#1046](https://github.com/lambdaclass/cairo-rs/pull/1046)

    `BuiltinHintProcessor` now supports the following hint:

    ```python
    %{
        from starkware.cairo.common.cairo_keccak.keccak_utils import keccak_func
        _keccak_state_size_felts = int(ids.KECCAK_STATE_SIZE_FELTS)
        assert 0 <= _keccak_state_size_felts < 100
        output_values = keccak_func(memory.get_range(
            ids.keccak_ptr_start, _keccak_state_size_felts))
        segments.write_arg(ids.output, output_values)
    %}
    ```

* Implement hint on cairo_blake2s whitelist [#1040](https://github.com/lambdaclass/cairo-rs/pull/1040)

    `BuiltinHintProcessor` now supports the following hint:

    ```python
    %{
        from starkware.cairo.common.cairo_blake2s.blake2s_utils import IV, blake2s_compress

        _blake2s_input_chunk_size_felts = int(ids.BLAKE2S_INPUT_CHUNK_SIZE_FELTS)
        assert 0 <= _blake2s_input_chunk_size_felts < 100

        new_state = blake2s_compress(
            message=memory.get_range(ids.blake2s_start, _blake2s_input_chunk_size_felts),
            h=[IV[0] ^ 0x01010020] + IV[1:],
            t0=ids.n_bytes,
            t1=0,
            f0=0xffffffff,
            f1=0,
        )

        segments.write_arg(ids.output, new_state)
    %}
    ```

* Implement hint on cairo_blake2s whitelist [#1039](https://github.com/lambdaclass/cairo-rs/pull/1039)

    `BuiltinHintProcessor` now supports the following hint:

    ```python

    %{
        # Add dummy pairs of input and output.
        from starkware.cairo.common.cairo_blake2s.blake2s_utils import IV, blake2s_compress

        _n_packed_instances = int(ids.N_PACKED_INSTANCES)
        assert 0 <= _n_packed_instances < 20
        _blake2s_input_chunk_size_felts = int(ids.BLAKE2S_INPUT_CHUNK_SIZE_FELTS)
        assert 0 <= _blake2s_input_chunk_size_felts < 100

        message = [0] * _blake2s_input_chunk_size_felts
        modified_iv = [IV[0] ^ 0x01010020] + IV[1:]
        output = blake2s_compress(
            message=message,
            h=modified_iv,
            t0=0,
            t1=0,
            f0=0xffffffff,
            f1=0,
        )
        padding = (modified_iv + message + [0, 0xffffffff] + output) * (_n_packed_instances - 1)
        segments.write_arg(ids.blake2s_ptr_end, padding)
    %}

* Add `Program::iter_identifiers(&self) -> Iterator<Item = (&str, &Identifier)>` to get an iterator over the program's identifiers [#1079](https://github.com/lambdaclass/cairo-rs/pull/1079)

* Implement hint on `assert_le_felt` for versions 0.6.0 and 0.8.2 [#1047](https://github.com/lambdaclass/cairo-rs/pull/1047):

     `BuiltinHintProcessor` now supports the following hints:

     ```python

     %{
        from starkware.cairo.common.math_utils import assert_integer
        assert_integer(ids.a)
        assert_integer(ids.b)
        assert (ids.a % PRIME) <= (ids.b % PRIME), \
            f'a = {ids.a % PRIME} is not less than or equal to b = {ids.b % PRIME}.'
    %}

     ```

     ```python

    %{
        from starkware.cairo.common.math_utils import assert_integer
        assert_integer(ids.a)
        assert_integer(ids.b)
        a = ids.a % PRIME
        b = ids.b % PRIME
        assert a <= b, f'a = {a} is not less than or equal to b = {b}.'

        ids.small_inputs = int(
            a < range_check_builtin.bound and (b - a) < range_check_builtin.bound)
    %}

     ```

* Add missing hints on whitelist [#1073](https://github.com/lambdaclass/cairo-rs/pull/1073):

    `BuiltinHintProcessor` now supports the following hints:

    ```python
        ids.is_250 = 1 if ids.addr < 2**250 else 0
    ```

    ```python
        # Verify the assumptions on the relationship between 2**250, ADDR_BOUND and PRIME.
        ADDR_BOUND = ids.ADDR_BOUND % PRIME
        assert (2**250 < ADDR_BOUND <= 2**251) and (2 * 2**250 < PRIME) and (
                ADDR_BOUND * 2 > PRIME), \
            'normalize_address() cannot be used with the current constants.'
        ids.is_small = 1 if ids.addr < ADDR_BOUND else 0
    ```

* Implement hint on ec_recover.json whitelist [#1038](https://github.com/lambdaclass/cairo-rs/pull/1038):

    `BuiltinHintProcessor` now supports the following hint:

    ```python
    %{
         value = k = product // m
    %}
    ```

* Implement hint on ec_recover.json whitelist [#1037](https://github.com/lambdaclass/cairo-rs/pull/1037):

    `BuiltinHintProcessor` now supports the following hint:

    ```python
    %{
        from starkware.cairo.common.cairo_secp.secp_utils import pack
        from starkware.python.math_utils import div_mod, safe_div

        a = pack(ids.a, PRIME)
        b = pack(ids.b, PRIME)
        product = a * b
        m = pack(ids.m, PRIME)

        value = res = product % m

    %}
    ```

* Implement hint for `starkware.cairo.common.cairo_keccak.keccak.finalize_keccak` as described by whitelist `starknet/security/whitelists/cairo_keccak.json` [#1041](https://github.com/lambdaclass/cairo-rs/pull/1041)

    `BuiltinHintProcessor` now supports the following hint:

    ```python
    %{
        # Add dummy pairs of input and output.
        _keccak_state_size_felts = int(ids.KECCAK_STATE_SIZE_FELTS)
        _block_size = int(ids.BLOCK_SIZE)
        assert 0 <= _keccak_state_size_felts < 100
        assert 0 <= _block_size < 1000
        inp = [0] * _keccak_state_size_felts
        padding = (inp + keccak_func(inp)) * _block_size
        segments.write_arg(ids.keccak_ptr_end, padding)
    %}
    ```

* Implement hint on ec_recover.json whitelist [#1036](https://github.com/lambdaclass/cairo-rs/pull/1036):

    `BuiltinHintProcessor` now supports the following hint:

    ```python

    %{
        from starkware.cairo.common.cairo_secp.secp_utils import pack
        from starkware.python.math_utils import div_mod, safe_div

        a = pack(ids.a, PRIME)
        b = pack(ids.b, PRIME)

        value = res = a - b
    %}

    ```

* Add missing hint on vrf.json lib [#1054](https://github.com/lambdaclass/cairo-rs/pull/1054):

    `BuiltinHintProcessor` now supports the following hint:

    ```python
        from starkware.cairo.common.cairo_secp.secp_utils import pack
        SECP_P = 2**255-19

        y = pack(ids.point.y, PRIME) % SECP_P
        # The modulo operation in python always returns a nonnegative number.
        value = (-y) % SECP_P
    ```

* Implement hint on ec_recover.json whitelist [#1032](https://github.com/lambdaclass/cairo-rs/pull/1032):

    `BuiltinHintProcessor` now supports the following hint:

    ```python
    %{
        from starkware.cairo.common.cairo_secp.secp_utils import pack
        from starkware.python.math_utils import div_mod, safe_div

        N = pack(ids.n, PRIME)
        x = pack(ids.x, PRIME) % N
        s = pack(ids.s, PRIME) % N,
        value = res = div_mod(x, s, N)
    %}
    ```

* Implement hints on field_arithmetic lib (Part 2) [#1004](https://github.com/lambdaclass/cairo-rs/pull/1004)

    `BuiltinHintProcessor` now supports the following hint:

    ```python
    %{
        from starkware.python.math_utils import div_mod

        def split(num: int, num_bits_shift: int, length: int):
            a = []
            for _ in range(length):
                a.append( num & ((1 << num_bits_shift) - 1) )
                num = num >> num_bits_shift
            return tuple(a)

        def pack(z, num_bits_shift: int) -> int:
            limbs = (z.d0, z.d1, z.d2)
            return sum(limb << (num_bits_shift * i) for i, limb in enumerate(limbs))

        a = pack(ids.a, num_bits_shift = 128)
        b = pack(ids.b, num_bits_shift = 128)
        p = pack(ids.p, num_bits_shift = 128)
        # For python3.8 and above the modular inverse can be computed as follows:
        # b_inverse_mod_p = pow(b, -1, p)
        # Instead we use the python3.7-friendly function div_mod from starkware.python.math_utils
        b_inverse_mod_p = div_mod(1, b, p)


        b_inverse_mod_p_split = split(b_inverse_mod_p, num_bits_shift=128, length=3)

        ids.b_inverse_mod_p.d0 = b_inverse_mod_p_split[0]
        ids.b_inverse_mod_p.d1 = b_inverse_mod_p_split[1]
        ids.b_inverse_mod_p.d2 = b_inverse_mod_p_split[2]
    %}
    ```

* Optimizations for hash builtin [#1029](https://github.com/lambdaclass/cairo-rs/pull/1029):
  * Track the verified addresses by offset in a `Vec<bool>` rather than storing the address in a `Vec<Relocatable>`

* Add missing hint on vrf.json whitelist [#1056](https://github.com/lambdaclass/cairo-rs/pull/1056):

    `BuiltinHintProcessor` now supports the following hint:

    ```python
    %{
        from starkware.python.math_utils import ec_double_slope
        from starkware.cairo.common.cairo_secp.secp_utils import pack
        SECP_P = 2**255-19

        # Compute the slope.
        x = pack(ids.point.x, PRIME)
        y = pack(ids.point.y, PRIME)
        value = slope = ec_double_slope(point=(x, y), alpha=42204101795669822316448953119945047945709099015225996174933988943478124189485, p=SECP_P)
    %}
    ```

* Add missing hint on vrf.json whitelist [#1035](https://github.com/lambdaclass/cairo-rs/pull/1035):

    `BuiltinHintProcessor` now supports the following hint:

    ```python
    %{
        from starkware.python.math_utils import line_slope
        from starkware.cairo.common.cairo_secp.secp_utils import pack
        SECP_P = 2**255-19
        # Compute the slope.
        x0 = pack(ids.point0.x, PRIME)
        y0 = pack(ids.point0.y, PRIME)
        x1 = pack(ids.point1.x, PRIME)
        y1 = pack(ids.point1.y, PRIME)
        value = slope = line_slope(point1=(x0, y0), point2=(x1, y1), p=SECP_P)
    %}
    ```

* Add missing hint on vrf.json whitelist [#1035](https://github.com/lambdaclass/cairo-rs/pull/1035):

    `BuiltinHintProcessor` now supports the following hint:

    ```python
    %{
        from starkware.cairo.common.cairo_secp.secp_utils import pack
        SECP_P = 2**255-19
        to_assert = pack(ids.val, PRIME)
        q, r = divmod(pack(ids.val, PRIME), SECP_P)
        assert r == 0, f"verify_zero: Invalid input {ids.val.d0, ids.val.d1, ids.val.d2}."
        ids.q = q % PRIME
    %}
    ```

* Add missing hint on vrf.json whitelist [#1000](https://github.com/lambdaclass/cairo-rs/pull/1000):

    `BuiltinHintProcessor` now supports the following hint:

    ```python
        def pack_512(u, num_bits_shift: int) -> int:
            limbs = (u.d0, u.d1, u.d2, u.d3)
            return sum(limb << (num_bits_shift * i) for i, limb in enumerate(limbs))

        x = pack_512(ids.x, num_bits_shift = 128)
        p = ids.p.low + (ids.p.high << 128)
        x_inverse_mod_p = pow(x,-1, p)

        x_inverse_mod_p_split = (x_inverse_mod_p & ((1 << 128) - 1), x_inverse_mod_p >> 128)

        ids.x_inverse_mod_p.low = x_inverse_mod_p_split[0]
        ids.x_inverse_mod_p.high = x_inverse_mod_p_split[1]
    ```

* BREAKING CHANGE: Fix `CairoRunner::get_memory_holes` [#1027](https://github.com/lambdaclass/cairo-rs/pull/1027):

  * Skip builtin segements when counting memory holes
  * Check amount of memory holes for all tests in cairo_run_test
  * Remove duplicated tests in cairo_run_test
  * BREAKING CHANGE: `MemorySegmentManager.get_memory_holes` now also receives the amount of builtins in the vm. Signature is now `pub fn get_memory_holes(&self, builtin_count: usize) -> Result<usize, MemoryError>`

* Add missing hints on cairo_secp lib [#1026](https://github.com/lambdaclass/cairo-rs/pull/1026):

    `BuiltinHintProcessor` now supports the following hints:

    ```python
    from starkware.cairo.common.cairo_secp.secp256r1_utils import SECP256R1_ALPHA as ALPHA
    ```
    and:

    ```python
    from starkware.cairo.common.cairo_secp.secp256r1_utils import SECP256R1_N as N
    ```

* Add missing hint on vrf.json lib [#1043](https://github.com/lambdaclass/cairo-rs/pull/1043):

    `BuiltinHintProcessor` now supports the following hint:

    ```python
        from starkware.python.math_utils import div_mod

        def split(a: int):
            return (a & ((1 << 128) - 1), a >> 128)

        def pack(z, num_bits_shift: int) -> int:
            limbs = (z.low, z.high)
            return sum(limb << (num_bits_shift * i) for i, limb in enumerate(limbs))

        a = pack(ids.a, 128)
        b = pack(ids.b, 128)
        p = pack(ids.p, 128)
        # For python3.8 and above the modular inverse can be computed as follows:
        # b_inverse_mod_p = pow(b, -1, p)
        # Instead we use the python3.7-friendly function div_mod from starkware.python.math_utils
        b_inverse_mod_p = div_mod(1, b, p)

        b_inverse_mod_p_split = split(b_inverse_mod_p)

        ids.b_inverse_mod_p.low = b_inverse_mod_p_split[0]
        ids.b_inverse_mod_p.high = b_inverse_mod_p_split[1]
    ```

* Add missing hints `NewHint#35` and `NewHint#36` [#975](https://github.com/lambdaclass/cairo-rs/issues/975)

    `BuiltinHintProcessor` now supports the following hint:

    ```python
    from starkware.cairo.common.cairo_secp.secp_utils import pack
    from starkware.cairo.common.math_utils import as_int
    from starkware.python.math_utils import div_mod, safe_div

    p = pack(ids.P, PRIME)
    x = pack(ids.x, PRIME) + as_int(ids.x.d3, PRIME) * ids.BASE ** 3 + as_int(ids.x.d4, PRIME) * ids.BASE ** 4
    y = pack(ids.y, PRIME)

    value = res = div_mod(x, y, p)
    ```

    ```python
    k = safe_div(res * y - x, p)
    value = k if k > 0 else 0 - k
    ids.flag = 1 if k > 0 else 0
    ```

* Add missing hint on cairo_secp lib [#1057](https://github.com/lambdaclass/cairo-rs/pull/1057):

    `BuiltinHintProcessor` now supports the following hint:

    ```python
        from starkware.cairo.common.cairo_secp.secp_utils import pack
        from starkware.python.math_utils import ec_double_slope

        # Compute the slope.
        x = pack(ids.point.x, PRIME)
        y = pack(ids.point.y, PRIME)
        value = slope = ec_double_slope(point=(x, y), alpha=ALPHA, p=SECP_P)
    ```

* Add missing hint on uint256_improvements lib [#1025](https://github.com/lambdaclass/cairo-rs/pull/1025):

    `BuiltinHintProcessor` now supports the following hint:

    ```python
        from starkware.python.math_utils import isqrt
        n = (ids.n.high << 128) + ids.n.low
        root = isqrt(n)
        assert 0 <= root < 2 ** 128
        ids.root = root
    ```

* Add missing hint on vrf.json lib [#1045](https://github.com/lambdaclass/cairo-rs/pull/1045):

    `BuiltinHintProcessor` now supports the following hint:

    ```python
        from starkware.python.math_utils import is_quad_residue, sqrt

        def split(a: int):
            return (a & ((1 << 128) - 1), a >> 128)

        def pack(z) -> int:
            return z.low + (z.high << 128)

        generator = pack(ids.generator)
        x = pack(ids.x)
        p = pack(ids.p)

        success_x = is_quad_residue(x, p)
        root_x = sqrt(x, p) if success_x else None
        success_gx = is_quad_residue(generator*x, p)
        root_gx = sqrt(generator*x, p) if success_gx else None

        # Check that one is 0 and the other is 1
        if x != 0:
            assert success_x + success_gx == 1

        # `None` means that no root was found, but we need to transform these into a felt no matter what
        if root_x == None:
            root_x = 0
        if root_gx == None:
            root_gx = 0
        ids.success_x = int(success_x)
        ids.success_gx = int(success_gx)
        split_root_x = split(root_x)
        # print('split root x', split_root_x)
        split_root_gx = split(root_gx)
        ids.sqrt_x.low = split_root_x[0]
        ids.sqrt_x.high = split_root_x[1]
        ids.sqrt_gx.low = split_root_gx[0]
        ids.sqrt_gx.high = split_root_gx[1]
    ```

* Add missing hint on uint256_improvements lib [#1024](https://github.com/lambdaclass/cairo-rs/pull/1024):

    `BuiltinHintProcessor` now supports the following hint:

    ```python
        res = ids.a + ids.b
        ids.carry = 1 if res >= ids.SHIFT else 0
    ```

* BREAKING CHANGE: move `Program::identifiers` to `SharedProgramData::identifiers` [#1023](https://github.com/lambdaclass/cairo-rs/pull/1023)
    * Optimizes `CairoRunner::new`, needed for sequencers and other workflows reusing the same `Program` instance across `CairoRunner`s
    * Breaking change: make all fields in `Program` and `SharedProgramData` `pub(crate)`, since we break by moving the field let's make it the last break for this struct
    * Add `Program::get_identifier(&self, id: &str) -> &Identifier` to get a single identifier by name

* Implement hints on field_arithmetic lib[#985](https://github.com/lambdaclass/cairo-rs/pull/983)

    `BuiltinHintProcessor` now supports the following hint:

    ```python
        %{
            from starkware.python.math_utils import is_quad_residue, sqrt

            def split(num: int, num_bits_shift: int = 128, length: int = 3):
                a = []
                for _ in range(length):
                    a.append( num & ((1 << num_bits_shift) - 1) )
                    num = num >> num_bits_shift
                return tuple(a)

            def pack(z, num_bits_shift: int = 128) -> int:
                limbs = (z.d0, z.d1, z.d2)
                return sum(limb << (num_bits_shift * i) for i, limb in enumerate(limbs))


            generator = pack(ids.generator)
            x = pack(ids.x)
            p = pack(ids.p)

            success_x = is_quad_residue(x, p)
            root_x = sqrt(x, p) if success_x else None

            success_gx = is_quad_residue(generator*x, p)
            root_gx = sqrt(generator*x, p) if success_gx else None

            # Check that one is 0 and the other is 1
            if x != 0:
                assert success_x + success_gx ==1

            # `None` means that no root was found, but we need to transform these into a felt no matter what
            if root_x == None:
                root_x = 0
            if root_gx == None:
                root_gx = 0
            ids.success_x = int(success_x)
            split_root_x = split(root_x)
            split_root_gx = split(root_gx)
            ids.sqrt_x.d0 = split_root_x[0]
            ids.sqrt_x.d1 = split_root_x[1]
            ids.sqrt_x.d2 = split_root_x[2]
            ids.sqrt_gx.d0 = split_root_gx[0]
            ids.sqrt_gx.d1 = split_root_gx[1]
            ids.sqrt_gx.d2 = split_root_gx[2]
        %}
    ```

* Add missing hint on vrf.json lib [#1050](https://github.com/lambdaclass/cairo-rs/pull/1050):

    `BuiltinHintProcessor` now supports the following hint:

    ```python
        sum_low = ids.a.low + ids.b.low
        ids.carry_low = 1 if sum_low >= ids.SHIFT else 0
    ```

* Add missing hint on uint256_improvements lib [#1016](https://github.com/lambdaclass/cairo-rs/pull/1016):

    `BuiltinHintProcessor` now supports the following hint:

    ```python
        def split(num: int, num_bits_shift: int = 128, length: int = 2):
            a = []
            for _ in range(length):
                a.append( num & ((1 << num_bits_shift) - 1) )
                num = num >> num_bits_shift
            return tuple(a)

        def pack(z, num_bits_shift: int = 128) -> int:
            limbs = (z.low, z.high)
            return sum(limb << (num_bits_shift * i) for i, limb in enumerate(limbs))

        a = pack(ids.a)
        b = pack(ids.b)
        res = (a - b)%2**256
        res_split = split(res)
        ids.res.low = res_split[0]
        ids.res.high = res_split[1]
    ```

* Implement hint on vrf.json lib [#1049](https://github.com/lambdaclass/cairo-rs/pull/1049)

    `BuiltinHintProcessor` now supports the following hint:
    
    ```python
        def split(num: int, num_bits_shift: int, length: int):
            a = []
            for _ in range(length):
                a.append( num & ((1 << num_bits_shift) - 1) )
                num = num >> num_bits_shift
            return tuple(a)

        def pack(z, num_bits_shift: int) -> int:
            limbs = (z.d0, z.d1, z.d2)
            return sum(limb << (num_bits_shift * i) for i, limb in enumerate(limbs))

        def pack_extended(z, num_bits_shift: int) -> int:
            limbs = (z.d0, z.d1, z.d2, z.d3, z.d4, z.d5)
            return sum(limb << (num_bits_shift * i) for i, limb in enumerate(limbs))

        a = pack_extended(ids.a, num_bits_shift = 128)
        div = pack(ids.div, num_bits_shift = 128)

        quotient, remainder = divmod(a, div)

        quotient_split = split(quotient, num_bits_shift=128, length=6)

        ids.quotient.d0 = quotient_split[0]
        ids.quotient.d1 = quotient_split[1]
        ids.quotient.d2 = quotient_split[2]
        ids.quotient.d3 = quotient_split[3]
        ids.quotient.d4 = quotient_split[4]
        ids.quotient.d5 = quotient_split[5]

        remainder_split = split(remainder, num_bits_shift=128, length=3)
        ids.remainder.d0 = remainder_split[0]
        ids.remainder.d1 = remainder_split[1]
        ids.remainder.d2 = remainder_split[2]
    ```

    _Note: this hint is similar to the one in #983, but with some trailing whitespace removed_

* Add missing hint on vrf.json whitelist [#1030](https://github.com/lambdaclass/cairo-rs/pull/1030):

    `BuiltinHintProcessor` now supports the following hint:

    ```python
        def split(num: int, num_bits_shift: int, length: int):
            a = []
            for _ in range(length):
                a.append( num & ((1 << num_bits_shift) - 1) )
                num = num >> num_bits_shift
            return tuple(a)

        def pack(z, num_bits_shift: int) -> int:
            limbs = (z.low, z.high)
            return sum(limb << (num_bits_shift * i) for i, limb in enumerate(limbs))

        def pack_extended(z, num_bits_shift: int) -> int:
            limbs = (z.d0, z.d1, z.d2, z.d3)
            return sum(limb << (num_bits_shift * i) for i, limb in enumerate(limbs))

        x = pack_extended(ids.x, num_bits_shift = 128)
        div = pack(ids.div, num_bits_shift = 128)

        quotient, remainder = divmod(x, div)

        quotient_split = split(quotient, num_bits_shift=128, length=4)

        ids.quotient.d0 = quotient_split[0]
        ids.quotient.d1 = quotient_split[1]
        ids.quotient.d2 = quotient_split[2]
        ids.quotient.d3 = quotient_split[3]

        remainder_split = split(remainder, num_bits_shift=128, length=2)
        ids.remainder.low = remainder_split[0]
        ids.remainder.high = remainder_split[1]
    ```

* Add method `Program::data_len(&self) -> usize` to get the number of data cells in a given program [#1022](https://github.com/lambdaclass/cairo-rs/pull/1022)

* Add missing hint on uint256_improvements lib [#1013](https://github.com/lambdaclass/cairo-rs/pull/1013):

    `BuiltinHintProcessor` now supports the following hint:

    ```python
        a = (ids.a.high << 128) + ids.a.low
        div = (ids.div.b23 << 128) + ids.div.b01
        quotient, remainder = divmod(a, div)

        ids.quotient.low = quotient & ((1 << 128) - 1)
        ids.quotient.high = quotient >> 128
        ids.remainder.low = remainder & ((1 << 128) - 1)
        ids.remainder.high = remainder >> 128
    ```

* Add missing hint on cairo_secp lib [#1010](https://github.com/lambdaclass/cairo-rs/pull/1010):

    `BuiltinHintProcessor` now supports the following hint:

    ```python
        memory[ap] = int(x == 0)
    ```

* Implement hint on `get_felt_bitlength` [#993](https://github.com/lambdaclass/cairo-rs/pull/993)

  `BuiltinHintProcessor` now supports the following hint:
  ```python
  x = ids.x
  ids.bit_length = x.bit_length()
  ```
  Used by the [`Garaga` library function `get_felt_bitlength`](https://github.com/keep-starknet-strange/garaga/blob/249f8a372126b3a839f9c1e1080ea8c6f9374c0c/src/utils.cairo#L54)

* Add missing hint on cairo_secp lib [#1009](https://github.com/lambdaclass/cairo-rs/pull/1009):

    `BuiltinHintProcessor` now supports the following hint:

    ```python
        ids.dibit = ((ids.scalar_u >> ids.m) & 1) + 2 * ((ids.scalar_v >> ids.m) & 1)
    ```

* Add getters to read properties of a `Program` [#1017](https://github.com/lambdaclass/cairo-rs/pull/1017):
  * `prime(&self) -> &str`: get the prime associated to data in hex representation
  * `iter_data(&self) -> Iterator<Item = &MaybeRelocatable>`: get an iterator over all elements in the program data
  * `iter_builtins(&self) -> Iterator<Item = &BuiltinName>`: get an iterator over the names of required builtins

* Add missing hint on cairo_secp lib [#1008](https://github.com/lambdaclass/cairo-rs/pull/1008):

    `BuiltinHintProcessor` now supports the following hint:

    ```python
        ids.len_hi = max(ids.scalar_u.d2.bit_length(), ids.scalar_v.d2.bit_length())-1
    ```

* Update `starknet-crypto` to version `0.4.3` [#1011](https://github.com/lambdaclass/cairo-rs/pull/1011)
  * The new version carries an 85% reduction in execution time for ECDSA signature verification

* BREAKING CHANGE: refactor `Program` to optimize `Program::clone` [#999](https://github.com/lambdaclass/cairo-rs/pull/999)

    * Breaking change: many fields that were (unnecessarily) public become hidden by the refactor.

* BREAKING CHANGE: Add _builtin suffix to builtin names e.g.: output -> output_builtin [#1005](https://github.com/lambdaclass/cairo-rs/pull/1005)

* Implement hint on uint384_extension lib [#983](https://github.com/lambdaclass/cairo-rs/pull/983)

    `BuiltinHintProcessor` now supports the following hint:
    
    ```python
        def split(num: int, num_bits_shift: int, length: int):
            a = []
            for _ in range(length):
                a.append( num & ((1 << num_bits_shift) - 1) )
                num = num >> num_bits_shift 
            return tuple(a)

        def pack(z, num_bits_shift: int) -> int:
            limbs = (z.d0, z.d1, z.d2)
            return sum(limb << (num_bits_shift * i) for i, limb in enumerate(limbs))
            
        def pack_extended(z, num_bits_shift: int) -> int:
            limbs = (z.d0, z.d1, z.d2, z.d3, z.d4, z.d5)
            return sum(limb << (num_bits_shift * i) for i, limb in enumerate(limbs))

        a = pack_extended(ids.a, num_bits_shift = 128)
        div = pack(ids.div, num_bits_shift = 128)

        quotient, remainder = divmod(a, div)

        quotient_split = split(quotient, num_bits_shift=128, length=6)

        ids.quotient.d0 = quotient_split[0]
        ids.quotient.d1 = quotient_split[1]
        ids.quotient.d2 = quotient_split[2]
        ids.quotient.d3 = quotient_split[3]
        ids.quotient.d4 = quotient_split[4]
        ids.quotient.d5 = quotient_split[5]

        remainder_split = split(remainder, num_bits_shift=128, length=3)
        ids.remainder.d0 = remainder_split[0]
        ids.remainder.d1 = remainder_split[1]
        ids.remainder.d2 = remainder_split[2]
    ```

* Add missing `\n` character in traceback string [#997](https://github.com/lambdaclass/cairo-rs/pull/997)
    * BugFix: Add missing `\n` character after traceback lines when the filename is missing ("Unknown Location")

* 0.11 Support
    * Add missing hints [#1014](https://github.com/lambdaclass/cairo-rs/pull/1014):
        `BuiltinHintProcessor` now supports the following hints:
        ```python
            from starkware.cairo.common.cairo_secp.secp256r1_utils import SECP256R1_P as SECP_P 
        ```
        and: 
        ```python
            from starkware.cairo.common.cairo_secp.secp_utils import pack
            from starkware.python.math_utils import line_slope
            
            # Compute the slope.
            x0 = pack(ids.point0.x, PRIME)
            y0 = pack(ids.point0.y, PRIME)
            x1 = pack(ids.point1.x, PRIME)
            y1 = pack(ids.point1.y, PRIME)
            value = slope = line_slope(point1=(x0, y0), point2=(x1, y1), p=SECP_P)
        ```
    * Add missing hints on cairo_secp lib [#991](https://github.com/lambdaclass/cairo-rs/pull/991):
        `BuiltinHintProcessor` now supports the following hints:
        ```python
        from starkware.cairo.common.cairo_secp.secp_utils import pack
        from starkware.python.math_utils import div_mod, safe_div

        N = 0xfffffffffffffffffffffffffffffffebaaedce6af48a03bbfd25e8cd0364141
        x = pack(ids.x, PRIME) % N
        s = pack(ids.s, PRIME) % N
        value = res = div_mod(x, s, N)
        ```
        and: 
        ```python
        value = k = safe_div(res * s - x, N)
        ```
    * Layouts update [#874](https://github.com/lambdaclass/cairo-rs/pull/874)
    * Keccak builtin updated [#873](https://github.com/lambdaclass/cairo-rs/pull/873), [#883](https://github.com/lambdaclass/cairo-rs/pull/883)
    * Changes to `ec_op` [#876](https://github.com/lambdaclass/cairo-rs/pull/876)
    * Poseidon builtin [#875](https://github.com/lambdaclass/cairo-rs/pull/875)
    * Renamed Felt to Felt252 [#899](https://github.com/lambdaclass/cairo-rs/pull/899)
    * Added SegmentArenaBuiltinRunner [#913](https://github.com/lambdaclass/cairo-rs/pull/913)
    * Added `program_segment_size` argument to `verify_secure_runner` & `run_from_entrypoint` [#928](https://github.com/lambdaclass/cairo-rs/pull/928)
    * Added dynamic layout [#879](https://github.com/lambdaclass/cairo-rs/pull/879)
    * `get_segment_size` was exposed [#934](https://github.com/lambdaclass/cairo-rs/pull/934)

* Add missing hint on cairo_secp lib [#1006](https://github.com/lambdaclass/cairo-rs/pull/1006):

    `BuiltinHintProcessor` now supports the following hint:

    ```python
        ids.quad_bit = (
            8 * ((ids.scalar_v >> ids.m) & 1)
            + 4 * ((ids.scalar_u >> ids.m) & 1)
            + 2 * ((ids.scalar_v >> (ids.m - 1)) & 1)
            + ((ids.scalar_u >> (ids.m - 1)) & 1)
        )
    ```

* Add missing hint on cairo_secp lib [#1003](https://github.com/lambdaclass/cairo-rs/pull/1003):

    `BuiltinHintProcessor` now supports the following hint:

    ```python
        from starkware.cairo.common.cairo_secp.secp_utils import pack

        x = pack(ids.x, PRIME) % SECP_P
    ```

* Add missing hint on cairo_secp lib [#996](https://github.com/lambdaclass/cairo-rs/pull/996):

    `BuiltinHintProcessor` now supports the following hint:

    ```python
        from starkware.python.math_utils import div_mod
        value = x_inv = div_mod(1, x, SECP_P)
    ```

* Add missing hints on cairo_secp lib [#994](https://github.com/lambdaclass/cairo-rs/pull/994):

    `BuiltinHintProcessor` now supports the following hints:

    ```python
        from starkware.cairo.common.cairo_secp.secp_utils import pack
        from starkware.python.math_utils import div_mod, safe_div

        a = pack(ids.a, PRIME)
        b = pack(ids.b, PRIME)
        value = res = div_mod(a, b, N)
    ```

    ```python
        value = k_plus_one = safe_div(res * b - a, N) + 1
    ```

* Add missing hint on cairo_secp lib [#992](https://github.com/lambdaclass/cairo-rs/pull/992):

    `BuiltinHintProcessor` now supports the following hint:

    ```python
        from starkware.cairo.common.cairo_secp.secp_utils import pack

        q, r = divmod(pack(ids.val, PRIME), SECP_P)
        assert r == 0, f"verify_zero: Invalid input {ids.val.d0, ids.val.d1, ids.val.d2}."
        ids.q = q % PRIME
    ```

* Add missing hint on cairo_secp lib [#990](https://github.com/lambdaclass/cairo-rs/pull/990):

    `BuiltinHintProcessor` now supports the following hint:

    ```python
        from starkware.cairo.common.cairo_secp.secp_utils import pack

        slope = pack(ids.slope, PRIME)
        x = pack(ids.point.x, PRIME)
        y = pack(ids.point.y, PRIME)

        value = new_x = (pow(slope, 2, SECP_P) - 2 * x) % SECP_P
    ```

* Add missing hint on cairo_secp lib [#989](https://github.com/lambdaclass/cairo-rs/pull/989):

    `BuiltinHintProcessor` now supports the following hint:

    ```python
        from starkware.cairo.common.cairo_secp.secp_utils import SECP_P
        q, r = divmod(pack(ids.val, PRIME), SECP_P)
        assert r == 0, f"verify_zero: Invalid input {ids.val.d0, ids.val.d1, ids.val.d2}."
        ids.q = q % PRIME
    ```

* Add missing hint on cairo_secp lib [#986](https://github.com/lambdaclass/cairo-rs/pull/986):

    `BuiltinHintProcessor` now supports the following hint:

    ```python
        from starkware.cairo.common.cairo_secp.secp_utils import SECP_P, pack
        from starkware.python.math_utils import div_mod

        # Compute the slope.
        x = pack(ids.pt.x, PRIME)
        y = pack(ids.pt.y, PRIME)
        value = slope = div_mod(3 * x ** 2, 2 * y, SECP_P)
    ```

* Add missing hint on cairo_secp lib [#984](https://github.com/lambdaclass/cairo-rs/pull/984):

    `BuiltinHintProcessor` now supports the following hint:

    ```python
        from starkware.cairo.common.cairo_secp.secp_utils import SECP_P, pack
        from starkware.python.math_utils import div_mod

        # Compute the slope.
        x0 = pack(ids.pt0.x, PRIME)
        y0 = pack(ids.pt0.y, PRIME)
        x1 = pack(ids.pt1.x, PRIME)
        y1 = pack(ids.pt1.y, PRIME)
        value = slope = div_mod(y0 - y1, x0 - x1, SECP_P)
    ```

* Implement hints on uint384 lib (Part 2) [#971](https://github.com/lambdaclass/cairo-rs/pull/971)

    `BuiltinHintProcessor` now supports the following hint:

    ```python
        memory[ap] = 1 if 0 <= (ids.a.d2 % PRIME) < 2 ** 127 else 0
    ```

 * Add alternative hint code for hint on _block_permutation used by 0.10.3 whitelist [#958](https://github.com/lambdaclass/cairo-rs/pull/958)

     `BuiltinHintProcessor` now supports the following hint:

    ```python
        from starkware.cairo.common.keccak_utils.keccak_utils import keccak_func
        _keccak_state_size_felts = int(ids.KECCAK_STATE_SIZE_FELTS)
        assert 0 <= _keccak_state_size_felts < 100

        output_values = keccak_func(memory.get_range(
            ids.keccak_ptr - _keccak_state_size_felts, _keccak_state_size_felts))
        segments.write_arg(ids.keccak_ptr, output_values)
    ```

* Make  hints code `src/hint_processor/builtin_hint_processor/hint_code.rs` public [#988](https://github.com/lambdaclass/cairo-rs/pull/988)

* Implement hints on uint384 lib (Part 1) [#960](https://github.com/lambdaclass/cairo-rs/pull/960)

    `BuiltinHintProcessor` now supports the following hints:

    ```python
        def split(num: int, num_bits_shift: int, length: int):
        a = []
        for _ in range(length):
            a.append( num & ((1 << num_bits_shift) - 1) )
            num = num >> num_bits_shift
        return tuple(a)

        def pack(z, num_bits_shift: int) -> int:
            limbs = (z.d0, z.d1, z.d2)
            return sum(limb << (num_bits_shift * i) for i, limb in enumerate(limbs))

        a = pack(ids.a, num_bits_shift = 128)
        div = pack(ids.div, num_bits_shift = 128)
        quotient, remainder = divmod(a, div)

        quotient_split = split(quotient, num_bits_shift=128, length=3)
        assert len(quotient_split) == 3

        ids.quotient.d0 = quotient_split[0]
        ids.quotient.d1 = quotient_split[1]
        ids.quotient.d2 = quotient_split[2]

        remainder_split = split(remainder, num_bits_shift=128, length=3)
        ids.remainder.d0 = remainder_split[0]
        ids.remainder.d1 = remainder_split[1]
        ids.remainder.d2 = remainder_split[2]
    ```

    ```python
        ids.low = ids.a & ((1<<128) - 1)
        ids.high = ids.a >> 128
    ```

    ```python
            sum_d0 = ids.a.d0 + ids.b.d0
        ids.carry_d0 = 1 if sum_d0 >= ids.SHIFT else 0
        sum_d1 = ids.a.d1 + ids.b.d1 + ids.carry_d0
        ids.carry_d1 = 1 if sum_d1 >= ids.SHIFT else 0
        sum_d2 = ids.a.d2 + ids.b.d2 + ids.carry_d1
        ids.carry_d2 = 1 if sum_d2 >= ids.SHIFT else 0
    ```

    ```python
        def split(num: int, num_bits_shift: int, length: int):
            a = []
            for _ in range(length):
                a.append( num & ((1 << num_bits_shift) - 1) )
                num = num >> num_bits_shift
            return tuple(a)

        def pack(z, num_bits_shift: int) -> int:
            limbs = (z.d0, z.d1, z.d2)
            return sum(limb << (num_bits_shift * i) for i, limb in enumerate(limbs))

        def pack2(z, num_bits_shift: int) -> int:
            limbs = (z.b01, z.b23, z.b45)
            return sum(limb << (num_bits_shift * i) for i, limb in enumerate(limbs))

        a = pack(ids.a, num_bits_shift = 128)
        div = pack2(ids.div, num_bits_shift = 128)
        quotient, remainder = divmod(a, div)

        quotient_split = split(quotient, num_bits_shift=128, length=3)
        assert len(quotient_split) == 3

        ids.quotient.d0 = quotient_split[0]
        ids.quotient.d1 = quotient_split[1]
        ids.quotient.d2 = quotient_split[2]

        remainder_split = split(remainder, num_bits_shift=128, length=3)
        ids.remainder.d0 = remainder_split[0]
        ids.remainder.d1 = remainder_split[1]
        ids.remainder.d2 = remainder_split[2]
    ```

    ```python
        from starkware.python.math_utils import isqrt

        def split(num: int, num_bits_shift: int, length: int):
            a = []
            for _ in range(length):
                a.append( num & ((1 << num_bits_shift) - 1) )
                num = num >> num_bits_shift
            return tuple(a)

        def pack(z, num_bits_shift: int) -> int:
            limbs = (z.d0, z.d1, z.d2)
            return sum(limb << (num_bits_shift * i) for i, limb in enumerate(limbs))

        a = pack(ids.a, num_bits_shift=128)
        root = isqrt(a)
        assert 0 <= root < 2 ** 192
        root_split = split(root, num_bits_shift=128, length=3)
        ids.root.d0 = root_split[0]
        ids.root.d1 = root_split[1]
        ids.root.d2 = root_split[2]
    ```

* Re-export the `cairo-felt` crate as `cairo_vm::felt` [#981](https://github.com/lambdaclass/cairo-rs/pull/981)
  * Removes the need of explicitly importing `cairo-felt` in downstream projects
  and helps ensure there is no version mismatch caused by that

* Implement hint on `uint256_mul_div_mod`[#957](https://github.com/lambdaclass/cairo-rs/pull/957)

    `BuiltinHintProcessor` now supports the following hint:

    ```python
    a = (ids.a.high << 128) + ids.a.low
    b = (ids.b.high << 128) + ids.b.low
    div = (ids.div.high << 128) + ids.div.low
    quotient, remainder = divmod(a * b, div)

    ids.quotient_low.low = quotient & ((1 << 128) - 1)
    ids.quotient_low.high = (quotient >> 128) & ((1 << 128) - 1)
    ids.quotient_high.low = (quotient >> 256) & ((1 << 128) - 1)
    ids.quotient_high.high = quotient >> 384
    ids.remainder.low = remainder & ((1 << 128) - 1)
    ids.remainder.high = remainder >> 128"
    ```

    Used by the common library function `uint256_mul_div_mod`

#### [0.3.0-rc1] - 2023-04-13
* Derive Deserialize for ExecutionResources [#922](https://github.com/lambdaclass/cairo-rs/pull/922)
* Remove builtin names from VirtualMachine.builtin_runners [#921](https://github.com/lambdaclass/cairo-rs/pull/921)
* Implemented hints on common/ec.cairo [#888](https://github.com/lambdaclass/cairo-rs/pull/888)
* Changed `Memory.insert` argument types [#902](https://github.com/lambdaclass/cairo-rs/pull/902)
* feat: implemented `Deserialize` on Program by changing builtins field type to enum [#896](https://github.com/lambdaclass/cairo-rs/pull/896)
* Effective size computation from the VM exposed [#887](https://github.com/lambdaclass/cairo-rs/pull/887)
* Wasm32 Support! [#828](https://github.com/lambdaclass/cairo-rs/pull/828), [#893](https://github.com/lambdaclass/cairo-rs/pull/893)
* `MathError` added for math operation [#855](https://github.com/lambdaclass/cairo-rs/pull/855)
* Check for overflows in relocatable operations [#859](https://github.com/lambdaclass/cairo-rs/pull/859)
* Use `Relocatable` instead of `&MaybeRelocatable` in `load_data` and `get_range`[#860](https://github.com/lambdaclass/cairo-rs/pull/860) [#867](https://github.com/lambdaclass/cairo-rs/pull/867)
* Memory-related errors moved to `MemoryError` [#854](https://github.com/lambdaclass/cairo-rs/pull/854)
    * Removed unused error variants
    * Moved memory-related error variants to `MemoryError`
    * Changed memory getters to return `MemoryError` instead of `VirtualMachineError`
    * Changed all memory-related errors in hint from `HintError::Internal(VmError::...` to `HintError::Memory(MemoryError::...`
* feat: Builder pattern for `VirtualMachine` [#820](https://github.com/lambdaclass/cairo-rs/pull/820)
* Simplified `Memory::get` return type to `Option` [#852](https://github.com/lambdaclass/cairo-rs/pull/852)
* Improved idenitifier variable error handling [#851](https://github.com/lambdaclass/cairo-rs/pull/851)
* `CairoRunner::write_output` now prints missing and relocatable values [#853](https://github.com/lambdaclass/cairo-rs/pull/853)
* `VirtualMachineError::FailedToComputeOperands` error message expanded [#848](https://github.com/lambdaclass/cairo-rs/pull/848)
* Builtin names made public [#849](https://github.com/lambdaclass/cairo-rs/pull/849)
* `secure_run` flag moved to `CairoRunConfig` struct [#832](https://github.com/lambdaclass/cairo-rs/pull/832)
* `vm_core` error types revised and iimplemented `AddAssign` for `Relocatable` [#837](https://github.com/lambdaclass/cairo-rs/pull/837)
* `to_bigint` and `to_biguint` deprecated [#757](https://github.com/lambdaclass/cairo-rs/pull/757)
* `Memory` moved into `MemorySegmentManager` [#830](https://github.com/lambdaclass/cairo-rs/pull/830)
    * To reduce the complexity of the VM's memory and enforce proper usage (as the memory and its segment manager are now a "unified" entity)
    * Removed `memory` field from `VirtualMachine`
    * Added `memory` field to `MemorySegmentManager`
    * Removed `Memory` argument from methods where `MemorySegmentManager` is also an argument
    * Added test macro `segments` (an extension of the `memory` macro)
* `Display` trait added to Memory struct [#812](https://github.com/lambdaclass/cairo-rs/pull/812)
* feat: Extensible VirtualMachineError and removed PartialEq trait [#783](https://github.com/lambdaclass/cairo-rs/pull/783)
    * `VirtualMachineError::Other(anyhow::Error)` was added to allow to returning custom errors when using `cairo-rs`
    * The `PartialEq` trait was removed from the `VirtualMachineError` enum
* VM hooks added as a conditional feature [#761](https://github.com/lambdaclass/cairo-rs/pull/761)
    * Cairo-rs based testing tools such as cairo-foundry or those built by FuzzingLabs need access to the state of the VM at specific points during the execution.
    * This PR adds the possibility for users of the cairo-rs lib to execute their custom additional code during the program execution.
    * The Rust "feature" mechanism was used in order to guarantee that this ability is only available when the lib user needs it, and is not compiled when it's not required.
    * Three hooks were created:
        * before the first step
        * before each step
        * after each step
* ExecutionResource operations: add and substract [#774](https://github.com/lambdaclass/cairo-rs/pull/774), multiplication [#908](https://github.com/lambdaclass/cairo-rs/pull/908) , and `AddAssign` [#914](https://github.com/lambdaclass/cairo-rs/pull/914)

* Move `Memory` into `MemorySegmentManager` [#830](https://github.com/lambdaclass/cairo-rs/pull/830)
    * Structural changes:
        * Remove `memory: Memory` field from `VirtualMachine`
        * Add `memory: Memory` field to `MemorySegmentManager`
    * As a result of this, multiple public methods' signatures changed:
        * `BuiltinRunner` (and its inner enum types):
            * `initialize_segments(&mut self, segments: &mut MemorySegmentManager, memory: &mut Memory)` -> `initialize_segments(&mut self, segments: &mut MemorySegmentManager)`
            * `final_stack(&mut self, segments: &MemorySegmentManager, memory: &Memory, stack_pointer: Relocatable) -> Result<Relocatable, RunnerError>` -> `final_stack(&mut self, segments: &MemorySegmentManager, stack_pointer: Relocatable) -> Result<Relocatable, RunnerError>`
        * `MemorySegmentManager`
            * `add(&mut self, memory: &mut Memory) -> Relocatable` -> `add(&mut self) -> Relocatable`
            * `add_temporary_segment(&mut self, memory: &mut Memory) -> Relocatable` -> `add_temporary_segment(&mut self) -> Relocatable`
            * `load_data(&mut self, memory: &mut Memory, ptr: &MaybeRelocatable, data: &Vec<MaybeRelocatable>) -> Result<MaybeRelocatable, MemoryError>` -> `load_data(&mut self, ptr: &MaybeRelocatable, data: &Vec<MaybeRelocatable>) -> Result<MaybeRelocatable, MemoryError>`
            * `compute_effective_sizes(&mut self, memory: &Memory) -> &Vec<usize>` -> `compute_effective_sizes(&mut self) -> &Vec<usize>`
            * `gen_arg(&mut self, arg: &dyn Any, memory: &mut Memory) -> Result<MaybeRelocatable, VirtualMachineError>` -> `gen_arg(&mut self, arg: &dyn Any) -> Result<MaybeRelocatable, VirtualMachineError>`
            * `gen_cairo_arg(&mut self, arg: &CairoArg, memory: &mut Memory) -> Result<MaybeRelocatable, VirtualMachineError>` -> `gen_cairo_arg(&mut self, arg: &CairoArg) -> Result<MaybeRelocatable, VirtualMachineError>`
            * `write_arg(&mut self, memory: &mut Memory, ptr: &Relocatable, arg: &dyn Any) -> Result<MaybeRelocatable, MemoryError>` -> `write_arg(&mut self, ptr: &Relocatable, arg: &dyn Any) -> Result<MaybeRelocatable, MemoryError>`

* Refactor `Memory::relocate memory` [#784](https://github.com/lambdaclass/cairo-rs/pull/784)
    * Bugfixes:
        * `Memory::relocate_memory` now moves data in the temporary memory relocated by a relocation rule to the real memory
    * Aditional Notes:
        * When relocating temporary memory produces clashes with pre-existing values in the real memory, an InconsistentMemory error is returned instead of keeping the last inserted value. This differs from the original implementation.

* Restrict addresses to Relocatable + fix some error variants used in signature.rs [#792](https://github.com/lambdaclass/cairo-rs/pull/792)
    * Public Api Changes:
        * Change `ValidationRule` inner type to `Box<dyn Fn(&Memory, &Relocatable) -> Result<Vec<Relocatable>, MemoryError>>`.
        * Change `validated_addresses` field of `Memory` to `HashSet<Relocatable>`.
        * Change `validate_memory_cell(&mut self, address: &MaybeRelocatable) -> Result<(), MemoryError>` to `validate_memory_cell(&mut self, addr: &Relocatable) -> Result<(), MemoryError>`.

* Add `VmException` to `CairoRunner::run_from_entrypoint`[#775](https://github.com/lambdaclass/cairo-rs/pull/775)
    * Public Api Changes:
        * Change error return type of `CairoRunner::run_from_entrypoint` to `CairoRunError`.
        * Convert `VirtualMachineError`s outputed during the vm run to `VmException` in `CairoRunner::run_from_entrypoint`.
        * Make `VmException` fields public

* Fix `BuiltinRunner::final_stack` and remove quick fix [#778](https://github.com/lambdaclass/cairo-rs/pull/778)
    * Public Api changes:
        * Various changes to public `BuiltinRunner` method's signatures:
            * `final_stack(&self, vm: &VirtualMachine, pointer: Relocatable) -> Result<(Relocatable, usize), RunnerError>` to `final_stack(&mut self, segments: &MemorySegmentManager, memory: &Memory, pointer: Relocatable) -> Result<Relocatable,RunnerError>`.
            * `get_used_cells(&self, vm: &VirtualMachine) -> Result<usize, MemoryError>` to  `get_used_cells(&self, segments: &MemorySegmentManager) -> Result<usize, MemoryError>`.
            * `get_used_instances(&self, vm: &VirtualMachine) -> Result<usize, MemoryError>` to `get_used_instances(&self, segments: &MemorySegmentManager) -> Result<usize, MemoryError>`.
    * Bugfixes:
        * `BuiltinRunner::final_stack` now updates the builtin's stop_ptr instead of returning it. This replaces the bugfix on PR #768.

#### [0.1.3] - 2023-01-26
* Add secure_run flag + integrate verify_secure_runner into cairo-run [#771](https://github.com/lambdaclass/cairo-rs/pull/777)
    * Public Api changes:
        * Add command_line argument `secure_run`
        * Add argument `secure_run: Option<bool>` to `cairo_run`
        * `verify_secure_runner` is now called inside `cairo-run` when `secure_run` is set to true or when it not set and the run is not on `proof_mode`
    * Bugfixes:
        * `EcOpBuiltinRunner::deduce_memory_cell` now checks that both points are on the curve instead of only the first one
        * `EcOpBuiltinRunner::deduce_memory_cell` now returns the values of the point coordinates instead of the indices when a `PointNotOnCurve` error is returned

* Refactor `Refactor verify_secure_runner` [#768](https://github.com/lambdaclass/cairo-rs/pull/768)
    * Public Api changes:
        * Remove builtin name from the return value of `BuiltinRunner::get_memory_segment_addresses`
        * Simplify the return value of `CairoRunner::get_builtin_segments_info` to `Vec<(usize, usize)>`
        * CairoRunner::read_return_values now receives a mutable reference to VirtualMachine
    * Bugfixes:
        * CairoRunner::read_return_values now updates the `stop_ptr` of each builtin after calling `BuiltinRunner::final_stack`

* Use CairoArg enum instead of Any in CairoRunner::run_from_entrypoint [#686](https://github.com/lambdaclass/cairo-rs/pull/686)
    * Public Api changes:
        * Remove `Result` from `MaybeRelocatable::mod_floor`, it now returns a `MaybeRelocatable`
        * Add struct `CairoArg`
        * Change `arg` argument of `CairoRunner::run_from_entrypoint` from `Vec<&dyn Any>` to `&[&CairoArg]`
        * Remove argument `typed_args` from `CairoRunner::run_from_entrypoint`
        * Remove no longer used method `gen_typed_arg` from `VirtualMachine` & `MemorySegmentManager`
        * Add methods `MemorySegmentManager::gen_cairo_arg` & `MemorySegmentManager::write_simple_args` as typed counterparts to `MemorySegmentManager::gen_arg` & `MemorySegmentManager::write_arg`

#### [0.1.1] - 2023-01-11

* Add input file contents to traceback [#666](https://github.com/lambdaclass/cairo-rs/pull/666/files)
    * Public Api changes:
        * `VirtualMachineError` enum variants containing `MaybeRelocatable` and/or `Relocatable` values now use the `Display` format instead of `Debug` in their `Display` implementation
        * `get_traceback` now adds the source code line to each traceback entry
* Use hint location instead of instruction location when building VmExceptions from hint failure [#673](https://github.com/lambdaclass/cairo-rs/pull/673/files)
    * Public Api changes:
        * `hints` field added to `InstructionLocation`
        * `Program.instruction_locations` type changed from `Option<HashMap<usize, Location>>` to `Option<HashMap<usize, InstructionLocation>>`
        * `VirtualMachineError`s produced by `HintProcessor::execute_hint()` will be wrapped in a `VirtualMachineError::Hint` error containing their hint_index
        * `get_location()` now receives an an optional usize value `hint_index`, used to obtain hint locations
* Default implementation of compile_hint [#680](https://github.com/lambdaclass/cairo-rs/pull/680)
    * Internal changes:
        * Make the `compile_hint` implementation which was in the `BuiltinHintProcessor` the default implementation in the trait.
* Add new error type `HintError` [#676](https://github.com/lambdaclass/cairo-rs/pull/676)
    * Public Api changes:
        * `HintProcessor::execute_hint()` now returns a `HintError` instead of a `VirtualMachineError`
        * Helper functions on `hint_processor_utils.rs` now return a `HintError`
* Change the Dictionary used in dict hints to store MaybeRelocatable instead of BigInt [#687](https://github.com/lambdaclass/cairo-rs/pull/687)
    * Public Api changes:
        * `DictManager`, its dictionaries, and all dict module hints implemented in rust now use `MaybeRelocatable` for keys and values instead of `BigInt`
        * Add helper functions that allow extracting ids variables as `MaybeRelocatable`: `get_maybe_relocatable_from_var_name` & `get_maybe_relocatable_from_reference`
        * Change inner value type of dict-related `HintError` variants to `MaybeRelocatable`

* Implement `substitute_error_message_attribute_references` [#689] (https://github.com/lambdaclass/cairo-rs/pull/689)
    * Public Api changes:
        * Remove `error_message_attributes` field from `VirtualMachine`, and `VirtualMachine::new`
        * Add `flow_tracking_data` field to `Attribute`
        * `get_error_attr_value` now replaces the references in the error message with the corresponding cairo values.
        * Remove duplicated handling of error attribute messages leading to duplicated into in the final error display.
* Fix multiplicative inverse bug [#697](https://github.com/lambdaclass/cairo-rs/pull/697) [#698](https://github.com/lambdaclass/cairo-rs/pull/698). The VM was using integer division rather than prime field inverse when deducing `op0` or `op1` for the multiplication opcode

#### [0.1.0] - 2022-12-30
* Add traceback to VmException [#657](https://github.com/lambdaclass/cairo-rs/pull/657)
    * Public API changes:
        * `traceback` field added to `VmException` struct
        * `pub fn from_vm_error(runner: &CairoRunner, error: VirtualMachineError, pc: usize) -> Self` is now `pub fn from_vm_error(runner: &CairoRunner, vm: &VirtualMachine, error: VirtualMachineError) -> Self`
        * `pub fn get_location(pc: &usize, runner: &CairoRunner) -> Option<Location>` is now `pub fn get_location(pc: usize, runner: &CairoRunner) -> Option<Location>`
        * `pub fn decode_instruction(encoded_instr: i64, mut imm: Option<BigInt>) -> Result<instruction::Instruction, VirtualMachineError>` is now `pub fn decode_instruction(encoded_instr: i64, mut imm: Option<&BigInt>) -> Result<instruction::Instruction, VirtualMachineError>`
        * `VmException` fields' string format now mirrors their cairo-lang counterparts.<|MERGE_RESOLUTION|>--- conflicted
+++ resolved
@@ -2,7 +2,6 @@
 
 #### Upcoming Changes
 
-<<<<<<< HEAD
 * Implement fast_ec_add hint variant [#1087](https://github.com/lambdaclass/cairo-rs/pull/1087)
 
 `BuiltinHintProcessor` now supports the following hint:
@@ -17,8 +16,9 @@
         y0 = pack(ids.pt0.y, PRIME)
 
         value = new_x = (pow(slope, 2, SECP_P) - x0 - x1) % SECP_P
-
-=======
+    %}
+    ```
+
 * feat(hints): Add alternative string for hint IS_ZERO_PACK_EXTERNAL_SECP [#1082](https://github.com/lambdaclass/cairo-rs/pull/1082)
 
     `BuiltinHintProcessor` now supports the following hint:
@@ -27,15 +27,15 @@
     %{
         from starkware.cairo.common.cairo_secp.secp_utils import pack
         x = pack(ids.x, PRIME) % SECP_P
-        %}
-    ```
->>>>>>> 3f093ba9
+    %}
+    ```
+
 * Add alternative hint code for ec_double hint [#1083](https://github.com/lambdaclass/cairo-rs/pull/1083)
 
     `BuiltinHintProcessor` now supports the following hint:
 
     ```python
-        %{
+    %{
         from starkware.cairo.common.cairo_secp.secp_utils import SECP_P, pack
 
         slope = pack(ids.slope, PRIME)
