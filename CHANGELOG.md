--- conflicted
+++ resolved
@@ -2,14 +2,12 @@
 
 #### Upcoming Changes
 
-<<<<<<< HEAD
 * Implement WideMul128 hint and add a test for it, it also bumps the compiler crate version to the latest. [#1141](https://github.com/lambdaclass/cairo-rs/pull/1141)
-=======
+
 * Add some small considerations regarding Cairo 1 programs [#1144](https://github.com/lambdaclass/cairo-rs/pull/1144):
 
   * Ignore Casm and Sierra files
   * Add special flag to compile Cairo 1 programs
->>>>>>> d1c9dda0
 
 * Make the VM able to run `CasmContractClass` files under `cairo-1-hints` feature [#1098](https://github.com/lambdaclass/cairo-rs/pull/1098)
 
