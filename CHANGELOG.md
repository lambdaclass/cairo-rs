--- conflicted
+++ resolved
@@ -21,11 +21,8 @@
 
   Notes: Serialization of vm outputs that now contain `BuiltinName` & `Display` implementation of `BuiltinName` have not been affected by this PR
 
-<<<<<<< HEAD
-=======
 * feat: Add `recursive_with_poseidon` layout[#1724](https://github.com/lambdaclass/cairo-vm/pull/1724)
 
->>>>>>> 1ac1dcbe
 * refactor(BREAKING): Use an enum to represent layout name[#1715](https://github.com/lambdaclass/cairo-vm/pull/1715)
   * Add enum `LayoutName` to represent cairo layout names.
   * `CairoRunConfig`, `Cairo1RunConfig` & `CairoRunner` field `layout` type changed from `String` to `LayoutName`.
