--- conflicted
+++ resolved
@@ -2,7 +2,6 @@
 
 #### Upcoming Changes
 
-<<<<<<< HEAD
 * Implement hints on field_arithmetic lib[#985](https://github.com/lambdaclass/cairo-rs/pull/983)
 
     `BuiltinHintProcessor` now supports the following hint:
@@ -53,12 +52,12 @@
             ids.sqrt_gx.d2 = split_root_gx[2]
         %}
     ```
-=======
+
 * BREAKING CHANGE: refactor `Program` to optimize `Program::clone` [#999](https://github.com/lambdaclass/cairo-rs/pull/999)
+
     * Breaking change: many fields that were (unnecessarily) public become hidden by the refactor.
 
 * BREAKING CHANGE: Add _builtin suffix to builtin names e.g.: output -> output_builtin [#1005](https://github.com/lambdaclass/cairo-rs/pull/1005)
->>>>>>> d545372f
 
 * Implement hint on uint384_extension lib [#983](https://github.com/lambdaclass/cairo-rs/pull/983)
 
