## Cairo-VM Changelog

#### Upcoming Changes

* Add missing `\n` character in traceback string [#997](https://github.com/lambdaclass/cairo-rs/pull/997)
    * BugFix: Add missing `\n` character after traceback lines when the filename is missing ("Unknown Location")

* 0.11 Support
    * Add missing hints on cairo_secp lib [#991](https://github.com/lambdaclass/cairo-rs/pull/991):
        `BuiltinHintProcessor` now supports the following hints:
        ```python
        from starkware.cairo.common.cairo_secp.secp_utils import pack
        from starkware.python.math_utils import div_mod, safe_div

        N = 0xfffffffffffffffffffffffffffffffebaaedce6af48a03bbfd25e8cd0364141
        x = pack(ids.x, PRIME) % N
        s = pack(ids.s, PRIME) % N
        value = res = div_mod(x, s, N)
        ```
        and: 
        ```python
        value = k = safe_div(res * s - x, N)
        ```
    * Layouts update [#874](https://github.com/lambdaclass/cairo-rs/pull/874)
    * Keccak builtin updated [#873](https://github.com/lambdaclass/cairo-rs/pull/873), [#883](https://github.com/lambdaclass/cairo-rs/pull/883)
    * Changes to `ec_op` [#876](https://github.com/lambdaclass/cairo-rs/pull/876)
    * Poseidon builtin [#875](https://github.com/lambdaclass/cairo-rs/pull/875)
    * Renamed Felt to Felt252 [#899](https://github.com/lambdaclass/cairo-rs/pull/899)
    * Added SegmentArenaBuiltinRunner [#913](https://github.com/lambdaclass/cairo-rs/pull/913)
    * Added `program_segment_size` argument to `verify_secure_runner` & `run_from_entrypoint` [#928](https://github.com/lambdaclass/cairo-rs/pull/928)
    * Added dynamic layout [#879](https://github.com/lambdaclass/cairo-rs/pull/879)
    * `get_segment_size` was exposed [#934](https://github.com/lambdaclass/cairo-rs/pull/934)

* Add missing hint on cairo_secp lib [#990](https://github.com/lambdaclass/cairo-rs/pull/990):

    `BuiltinHintProcessor` now supports the following hint:

    ```python
        from starkware.cairo.common.cairo_secp.secp_utils import pack

        slope = pack(ids.slope, PRIME)
        x = pack(ids.point.x, PRIME)
        y = pack(ids.point.y, PRIME)

        value = new_x = (pow(slope, 2, SECP_P) - 2 * x) % SECP_P
    ```

* Add missing hint on cairo_secp lib [#989](https://github.com/lambdaclass/cairo-rs/pull/989):

    `BuiltinHintProcessor` now supports the following hint:

    ```python
        from starkware.cairo.common.cairo_secp.secp_utils import SECP_P
        q, r = divmod(pack(ids.val, PRIME), SECP_P)
        assert r == 0, f"verify_zero: Invalid input {ids.val.d0, ids.val.d1, ids.val.d2}."
        ids.q = q % PRIME
    ```

* Add missing hint on cairo_secp lib [#986](https://github.com/lambdaclass/cairo-rs/pull/986):

    `BuiltinHintProcessor` now supports the following hint:

    ```python
        from starkware.cairo.common.cairo_secp.secp_utils import SECP_P, pack
        from starkware.python.math_utils import div_mod

<<<<<<< HEAD
* Add missing hint on cairo_secp lib [#996](https://github.com/lambdaclass/cairo-rs/pull/996):

    `BuiltinHintProcessor` now supports the following hint:
    ```python
        from starkware.python.math_utils import div_mod

        value = x_inv = div_mod(1, x, SECP_P)
    ```

=======
        # Compute the slope.
        x = pack(ids.pt.x, PRIME)
        y = pack(ids.pt.y, PRIME)
        value = slope = div_mod(3 * x ** 2, 2 * y, SECP_P)
    ```
>>>>>>> 263712ae

* Add missing hint on cairo_secp lib [#984](https://github.com/lambdaclass/cairo-rs/pull/984):

    `BuiltinHintProcessor` now supports the following hint:

    ```python
        from starkware.cairo.common.cairo_secp.secp_utils import SECP_P, pack
        from starkware.python.math_utils import div_mod

        # Compute the slope.
        x0 = pack(ids.pt0.x, PRIME)
        y0 = pack(ids.pt0.y, PRIME)
        x1 = pack(ids.pt1.x, PRIME)
        y1 = pack(ids.pt1.y, PRIME)
        value = slope = div_mod(y0 - y1, x0 - x1, SECP_P)
    ```

* Implement hints on uint384 lib (Part 2) [#971](https://github.com/lambdaclass/cairo-rs/pull/971)

    `BuiltinHintProcessor` now supports the following hint:

    ```python
        memory[ap] = 1 if 0 <= (ids.a.d2 % PRIME) < 2 ** 127 else 0
    ```

 * Add alternative hint code for hint on _block_permutation used by 0.10.3 whitelist [#958](https://github.com/lambdaclass/cairo-rs/pull/958)

     `BuiltinHintProcessor` now supports the following hint:

    ```python
        from starkware.cairo.common.keccak_utils.keccak_utils import keccak_func
        _keccak_state_size_felts = int(ids.KECCAK_STATE_SIZE_FELTS)
        assert 0 <= _keccak_state_size_felts < 100

        output_values = keccak_func(memory.get_range(
            ids.keccak_ptr - _keccak_state_size_felts, _keccak_state_size_felts))
        segments.write_arg(ids.keccak_ptr, output_values)
    ```

* Make  hints code `src/hint_processor/builtin_hint_processor/hint_code.rs` public [#988](https://github.com/lambdaclass/cairo-rs/pull/988)

* Implement hints on uint384 lib (Part 1) [#960](https://github.com/lambdaclass/cairo-rs/pull/960)

    `BuiltinHintProcessor` now supports the following hints:

    ```python
        def split(num: int, num_bits_shift: int, length: int):
        a = []
        for _ in range(length):
            a.append( num & ((1 << num_bits_shift) - 1) )
            num = num >> num_bits_shift
        return tuple(a)

        def pack(z, num_bits_shift: int) -> int:
            limbs = (z.d0, z.d1, z.d2)
            return sum(limb << (num_bits_shift * i) for i, limb in enumerate(limbs))

        a = pack(ids.a, num_bits_shift = 128)
        div = pack(ids.div, num_bits_shift = 128)
        quotient, remainder = divmod(a, div)

        quotient_split = split(quotient, num_bits_shift=128, length=3)
        assert len(quotient_split) == 3

        ids.quotient.d0 = quotient_split[0]
        ids.quotient.d1 = quotient_split[1]
        ids.quotient.d2 = quotient_split[2]

        remainder_split = split(remainder, num_bits_shift=128, length=3)
        ids.remainder.d0 = remainder_split[0]
        ids.remainder.d1 = remainder_split[1]
        ids.remainder.d2 = remainder_split[2]
    ```

    ```python
        ids.low = ids.a & ((1<<128) - 1)
        ids.high = ids.a >> 128
    ```

    ```python
            sum_d0 = ids.a.d0 + ids.b.d0
        ids.carry_d0 = 1 if sum_d0 >= ids.SHIFT else 0
        sum_d1 = ids.a.d1 + ids.b.d1 + ids.carry_d0
        ids.carry_d1 = 1 if sum_d1 >= ids.SHIFT else 0
        sum_d2 = ids.a.d2 + ids.b.d2 + ids.carry_d1
        ids.carry_d2 = 1 if sum_d2 >= ids.SHIFT else 0
    ```

    ```python
        def split(num: int, num_bits_shift: int, length: int):
            a = []
            for _ in range(length):
                a.append( num & ((1 << num_bits_shift) - 1) )
                num = num >> num_bits_shift
            return tuple(a)

        def pack(z, num_bits_shift: int) -> int:
            limbs = (z.d0, z.d1, z.d2)
            return sum(limb << (num_bits_shift * i) for i, limb in enumerate(limbs))

        def pack2(z, num_bits_shift: int) -> int:
            limbs = (z.b01, z.b23, z.b45)
            return sum(limb << (num_bits_shift * i) for i, limb in enumerate(limbs))

        a = pack(ids.a, num_bits_shift = 128)
        div = pack2(ids.div, num_bits_shift = 128)
        quotient, remainder = divmod(a, div)

        quotient_split = split(quotient, num_bits_shift=128, length=3)
        assert len(quotient_split) == 3

        ids.quotient.d0 = quotient_split[0]
        ids.quotient.d1 = quotient_split[1]
        ids.quotient.d2 = quotient_split[2]

        remainder_split = split(remainder, num_bits_shift=128, length=3)
        ids.remainder.d0 = remainder_split[0]
        ids.remainder.d1 = remainder_split[1]
        ids.remainder.d2 = remainder_split[2]
    ```

    ```python
        from starkware.python.math_utils import isqrt

        def split(num: int, num_bits_shift: int, length: int):
            a = []
            for _ in range(length):
                a.append( num & ((1 << num_bits_shift) - 1) )
                num = num >> num_bits_shift
            return tuple(a)

        def pack(z, num_bits_shift: int) -> int:
            limbs = (z.d0, z.d1, z.d2)
            return sum(limb << (num_bits_shift * i) for i, limb in enumerate(limbs))

        a = pack(ids.a, num_bits_shift=128)
        root = isqrt(a)
        assert 0 <= root < 2 ** 192
        root_split = split(root, num_bits_shift=128, length=3)
        ids.root.d0 = root_split[0]
        ids.root.d1 = root_split[1]
        ids.root.d2 = root_split[2]
    ```

* Re-export the `cairo-felt` crate as `cairo_vm::felt` [#981](https://github.com/lambdaclass/cairo-rs/pull/981)
  * Removes the need of explicitly importing `cairo-felt` in downstream projects
  and helps ensure there is no version mismatch caused by that

* Implement hint on `uint256_mul_div_mod`[#957](https://github.com/lambdaclass/cairo-rs/pull/957)

    `BuiltinHintProcessor` now supports the following hint:

    ```python
    a = (ids.a.high << 128) + ids.a.low
    b = (ids.b.high << 128) + ids.b.low
    div = (ids.div.high << 128) + ids.div.low
    quotient, remainder = divmod(a * b, div)

    ids.quotient_low.low = quotient & ((1 << 128) - 1)
    ids.quotient_low.high = (quotient >> 128) & ((1 << 128) - 1)
    ids.quotient_high.low = (quotient >> 256) & ((1 << 128) - 1)
    ids.quotient_high.high = quotient >> 384
    ids.remainder.low = remainder & ((1 << 128) - 1)
    ids.remainder.high = remainder >> 128"
    ```

    Used by the common library function `uint256_mul_div_mod`

#### [0.3.0-rc1] - 2023-04-13
* Derive Deserialize for ExecutionResources [#922](https://github.com/lambdaclass/cairo-rs/pull/922)
* Remove builtin names from VirtualMachine.builtin_runners [#921](https://github.com/lambdaclass/cairo-rs/pull/921)
* Implemented hints on common/ec.cairo [#888](https://github.com/lambdaclass/cairo-rs/pull/888)
* Changed `Memory.insert` argument types [#902](https://github.com/lambdaclass/cairo-rs/pull/902)
* feat: implemented `Deserialize` on Program by changing builtins field type to enum [#896](https://github.com/lambdaclass/cairo-rs/pull/896)
* Effective size computation from the VM exposed [#887](https://github.com/lambdaclass/cairo-rs/pull/887)
* Wasm32 Support! [#828](https://github.com/lambdaclass/cairo-rs/pull/828), [#893](https://github.com/lambdaclass/cairo-rs/pull/893)
* `MathError` added for math operation [#855](https://github.com/lambdaclass/cairo-rs/pull/855)
* Check for overflows in relocatable operations [#859](https://github.com/lambdaclass/cairo-rs/pull/859)
* Use `Relocatable` instead of `&MaybeRelocatable` in `load_data` and `get_range`[#860](https://github.com/lambdaclass/cairo-rs/pull/860) [#867](https://github.com/lambdaclass/cairo-rs/pull/867)
* Memory-related errors moved to `MemoryError` [#854](https://github.com/lambdaclass/cairo-rs/pull/854)
    * Removed unused error variants
    * Moved memory-related error variants to `MemoryError`
    * Changed memory getters to return `MemoryError` instead of `VirtualMachineError`
    * Changed all memory-related errors in hint from `HintError::Internal(VmError::...` to `HintError::Memory(MemoryError::...`
* feat: Builder pattern for `VirtualMachine` [#820](https://github.com/lambdaclass/cairo-rs/pull/820)
* Simplified `Memory::get` return type to `Option` [#852](https://github.com/lambdaclass/cairo-rs/pull/852)
* Improved idenitifier variable error handling [#851](https://github.com/lambdaclass/cairo-rs/pull/851)
* `CairoRunner::write_output` now prints missing and relocatable values [#853](https://github.com/lambdaclass/cairo-rs/pull/853)
* `VirtualMachineError::FailedToComputeOperands` error message expanded [#848](https://github.com/lambdaclass/cairo-rs/pull/848)
* Builtin names made public [#849](https://github.com/lambdaclass/cairo-rs/pull/849)
* `secure_run` flag moved to `CairoRunConfig` struct [#832](https://github.com/lambdaclass/cairo-rs/pull/832)
* `vm_core` error types revised and iimplemented `AddAssign` for `Relocatable` [#837](https://github.com/lambdaclass/cairo-rs/pull/837)
* `to_bigint` and `to_biguint` deprecated [#757](https://github.com/lambdaclass/cairo-rs/pull/757)
* `Memory` moved into `MemorySegmentManager` [#830](https://github.com/lambdaclass/cairo-rs/pull/830)
    * To reduce the complexity of the VM's memory and enforce proper usage (as the memory and its segment manager are now a "unified" entity)
    * Removed `memory` field from `VirtualMachine`
    * Added `memory` field to `MemorySegmentManager`
    * Removed `Memory` argument from methods where `MemorySegmentManager` is also an argument
    * Added test macro `segments` (an extension of the `memory` macro)
* `Display` trait added to Memory struct [#812](https://github.com/lambdaclass/cairo-rs/pull/812)
* feat: Extensible VirtualMachineError and removed PartialEq trait [#783](https://github.com/lambdaclass/cairo-rs/pull/783)
    * `VirtualMachineError::Other(anyhow::Error)` was added to allow to returning custom errors when using `cairo-rs`
    * The `PartialEq` trait was removed from the `VirtualMachineError` enum
* VM hooks added as a conditional feature [#761](https://github.com/lambdaclass/cairo-rs/pull/761)
    * Cairo-rs based testing tools such as cairo-foundry or those built by FuzzingLabs need access to the state of the VM at specific points during the execution.
    * This PR adds the possibility for users of the cairo-rs lib to execute their custom additional code during the program execution.
    * The Rust "feature" mechanism was used in order to guarantee that this ability is only available when the lib user needs it, and is not compiled when it's not required.
    * Three hooks were created:
        * before the first step
        * before each step
        * after each step
* ExecutionResource operations: add and substract [#774](https://github.com/lambdaclass/cairo-rs/pull/774), multiplication [#908](https://github.com/lambdaclass/cairo-rs/pull/908) , and `AddAssign` [#914](https://github.com/lambdaclass/cairo-rs/pull/914)

* Move `Memory` into `MemorySegmentManager` [#830](https://github.com/lambdaclass/cairo-rs/pull/830)
    * Structural changes:
        * Remove `memory: Memory` field from `VirtualMachine`
        * Add `memory: Memory` field to `MemorySegmentManager`
    * As a result of this, multiple public methods' signatures changed:
        * `BuiltinRunner` (and its inner enum types):
            * `initialize_segments(&mut self, segments: &mut MemorySegmentManager, memory: &mut Memory)` -> `initialize_segments(&mut self, segments: &mut MemorySegmentManager)`
            * `final_stack(&mut self, segments: &MemorySegmentManager, memory: &Memory, stack_pointer: Relocatable) -> Result<Relocatable, RunnerError>` -> `final_stack(&mut self, segments: &MemorySegmentManager, stack_pointer: Relocatable) -> Result<Relocatable, RunnerError>`
        * `MemorySegmentManager`
            * `add(&mut self, memory: &mut Memory) -> Relocatable` -> `add(&mut self) -> Relocatable`
            * `add_temporary_segment(&mut self, memory: &mut Memory) -> Relocatable` -> `add_temporary_segment(&mut self) -> Relocatable`
            * `load_data(&mut self, memory: &mut Memory, ptr: &MaybeRelocatable, data: &Vec<MaybeRelocatable>) -> Result<MaybeRelocatable, MemoryError>` -> `load_data(&mut self, ptr: &MaybeRelocatable, data: &Vec<MaybeRelocatable>) -> Result<MaybeRelocatable, MemoryError>`
            * `compute_effective_sizes(&mut self, memory: &Memory) -> &Vec<usize>` -> `compute_effective_sizes(&mut self) -> &Vec<usize>`
            * `gen_arg(&mut self, arg: &dyn Any, memory: &mut Memory) -> Result<MaybeRelocatable, VirtualMachineError>` -> `gen_arg(&mut self, arg: &dyn Any) -> Result<MaybeRelocatable, VirtualMachineError>`
            * `gen_cairo_arg(&mut self, arg: &CairoArg, memory: &mut Memory) -> Result<MaybeRelocatable, VirtualMachineError>` -> `gen_cairo_arg(&mut self, arg: &CairoArg) -> Result<MaybeRelocatable, VirtualMachineError>`
            * `write_arg(&mut self, memory: &mut Memory, ptr: &Relocatable, arg: &dyn Any) -> Result<MaybeRelocatable, MemoryError>` -> `write_arg(&mut self, ptr: &Relocatable, arg: &dyn Any) -> Result<MaybeRelocatable, MemoryError>`

* Refactor `Memory::relocate memory` [#784](https://github.com/lambdaclass/cairo-rs/pull/784)
    * Bugfixes:
        * `Memory::relocate_memory` now moves data in the temporary memory relocated by a relocation rule to the real memory
    * Aditional Notes:
        * When relocating temporary memory produces clashes with pre-existing values in the real memory, an InconsistentMemory error is returned instead of keeping the last inserted value. This differs from the original implementation.

* Restrict addresses to Relocatable + fix some error variants used in signature.rs [#792](https://github.com/lambdaclass/cairo-rs/pull/792)
    * Public Api Changes:
        * Change `ValidationRule` inner type to `Box<dyn Fn(&Memory, &Relocatable) -> Result<Vec<Relocatable>, MemoryError>>`.
        * Change `validated_addresses` field of `Memory` to `HashSet<Relocatable>`.
        * Change `validate_memory_cell(&mut self, address: &MaybeRelocatable) -> Result<(), MemoryError>` to `validate_memory_cell(&mut self, addr: &Relocatable) -> Result<(), MemoryError>`.

* Add `VmException` to `CairoRunner::run_from_entrypoint`[#775](https://github.com/lambdaclass/cairo-rs/pull/775)
    * Public Api Changes:
        * Change error return type of `CairoRunner::run_from_entrypoint` to `CairoRunError`.
        * Convert `VirtualMachineError`s outputed during the vm run to `VmException` in `CairoRunner::run_from_entrypoint`.
        * Make `VmException` fields public

* Fix `BuiltinRunner::final_stack` and remove quick fix [#778](https://github.com/lambdaclass/cairo-rs/pull/778)
    * Public Api changes:
        * Various changes to public `BuiltinRunner` method's signatures:
            * `final_stack(&self, vm: &VirtualMachine, pointer: Relocatable) -> Result<(Relocatable, usize), RunnerError>` to `final_stack(&mut self, segments: &MemorySegmentManager, memory: &Memory, pointer: Relocatable) -> Result<Relocatable,RunnerError>`.
            * `get_used_cells(&self, vm: &VirtualMachine) -> Result<usize, MemoryError>` to  `get_used_cells(&self, segments: &MemorySegmentManager) -> Result<usize, MemoryError>`.
            * `get_used_instances(&self, vm: &VirtualMachine) -> Result<usize, MemoryError>` to `get_used_instances(&self, segments: &MemorySegmentManager) -> Result<usize, MemoryError>`.
    * Bugfixes:
        * `BuiltinRunner::final_stack` now updates the builtin's stop_ptr instead of returning it. This replaces the bugfix on PR #768.

#### [0.1.3] - 2023-01-26
* Add secure_run flag + integrate verify_secure_runner into cairo-run [#771](https://github.com/lambdaclass/cairo-rs/pull/777)
    * Public Api changes:
        * Add command_line argument `secure_run`
        * Add argument `secure_run: Option<bool>` to `cairo_run`
        * `verify_secure_runner` is now called inside `cairo-run` when `secure_run` is set to true or when it not set and the run is not on `proof_mode`
    * Bugfixes:
        * `EcOpBuiltinRunner::deduce_memory_cell` now checks that both points are on the curve instead of only the first one
        * `EcOpBuiltinRunner::deduce_memory_cell` now returns the values of the point coordinates instead of the indices when a `PointNotOnCurve` error is returned

* Refactor `Refactor verify_secure_runner` [#768](https://github.com/lambdaclass/cairo-rs/pull/768)
    * Public Api changes:
        * Remove builtin name from the return value of `BuiltinRunner::get_memory_segment_addresses`
        * Simplify the return value of `CairoRunner::get_builtin_segments_info` to `Vec<(usize, usize)>`
        * CairoRunner::read_return_values now receives a mutable reference to VirtualMachine
    * Bugfixes:
        * CairoRunner::read_return_values now updates the `stop_ptr` of each builtin after calling `BuiltinRunner::final_stack`

* Use CairoArg enum instead of Any in CairoRunner::run_from_entrypoint [#686](https://github.com/lambdaclass/cairo-rs/pull/686)
    * Public Api changes:
        * Remove `Result` from `MaybeRelocatable::mod_floor`, it now returns a `MaybeRelocatable`
        * Add struct `CairoArg`
        * Change `arg` argument of `CairoRunner::run_from_entrypoint` from `Vec<&dyn Any>` to `&[&CairoArg]`
        * Remove argument `typed_args` from `CairoRunner::run_from_entrypoint`
        * Remove no longer used method `gen_typed_arg` from `VirtualMachine` & `MemorySegmentManager`
        * Add methods `MemorySegmentManager::gen_cairo_arg` & `MemorySegmentManager::write_simple_args` as typed counterparts to `MemorySegmentManager::gen_arg` & `MemorySegmentManager::write_arg`

#### [0.1.1] - 2023-01-11

* Add input file contents to traceback [#666](https://github.com/lambdaclass/cairo-rs/pull/666/files)
    * Public Api changes:
        * `VirtualMachineError` enum variants containing `MaybeRelocatable` and/or `Relocatable` values now use the `Display` format instead of `Debug` in their `Display` implementation
        * `get_traceback` now adds the source code line to each traceback entry
* Use hint location instead of instruction location when building VmExceptions from hint failure [#673](https://github.com/lambdaclass/cairo-rs/pull/673/files)
    * Public Api changes:
        * `hints` field added to `InstructionLocation`
        * `Program.instruction_locations` type changed from `Option<HashMap<usize, Location>>` to `Option<HashMap<usize, InstructionLocation>>`
        * `VirtualMachineError`s produced by `HintProcessor::execute_hint()` will be wrapped in a `VirtualMachineError::Hint` error containing their hint_index
        * `get_location()` now receives an an optional usize value `hint_index`, used to obtain hint locations
* Default implementation of compile_hint [#680](https://github.com/lambdaclass/cairo-rs/pull/680)
    * Internal changes:
        * Make the `compile_hint` implementation which was in the `BuiltinHintProcessor` the default implementation in the trait.
* Add new error type `HintError` [#676](https://github.com/lambdaclass/cairo-rs/pull/676)
    * Public Api changes:
        * `HintProcessor::execute_hint()` now returns a `HintError` instead of a `VirtualMachineError`
        * Helper functions on `hint_processor_utils.rs` now return a `HintError`
* Change the Dictionary used in dict hints to store MaybeRelocatable instead of BigInt [#687](https://github.com/lambdaclass/cairo-rs/pull/687)
    * Public Api changes:
        * `DictManager`, its dictionaries, and all dict module hints implemented in rust now use `MaybeRelocatable` for keys and values instead of `BigInt`
        * Add helper functions that allow extracting ids variables as `MaybeRelocatable`: `get_maybe_relocatable_from_var_name` & `get_maybe_relocatable_from_reference`
        * Change inner value type of dict-related `HintError` variants to `MaybeRelocatable`

* Implement `substitute_error_message_attribute_references` [#689] (https://github.com/lambdaclass/cairo-rs/pull/689)
    * Public Api changes:
        * Remove `error_message_attributes` field from `VirtualMachine`, and `VirtualMachine::new`
        * Add `flow_tracking_data` field to `Attribute`
        * `get_error_attr_value` now replaces the references in the error message with the corresponding cairo values.
        * Remove duplicated handling of error attribute messages leading to duplicated into in the final error display.
* Fix multiplicative inverse bug [#697](https://github.com/lambdaclass/cairo-rs/pull/697) [#698](https://github.com/lambdaclass/cairo-rs/pull/698). The VM was using integer division rather than prime field inverse when deducing `op0` or `op1` for the multiplication opcode

#### [0.1.0] - 2022-12-30
* Add traceback to VmException [#657](https://github.com/lambdaclass/cairo-rs/pull/657)
    * Public API changes:
        * `traceback` field added to `VmException` struct
        * `pub fn from_vm_error(runner: &CairoRunner, error: VirtualMachineError, pc: usize) -> Self` is now `pub fn from_vm_error(runner: &CairoRunner, vm: &VirtualMachine, error: VirtualMachineError) -> Self`
        * `pub fn get_location(pc: &usize, runner: &CairoRunner) -> Option<Location>` is now `pub fn get_location(pc: usize, runner: &CairoRunner) -> Option<Location>`
        * `pub fn decode_instruction(encoded_instr: i64, mut imm: Option<BigInt>) -> Result<instruction::Instruction, VirtualMachineError>` is now `pub fn decode_instruction(encoded_instr: i64, mut imm: Option<&BigInt>) -> Result<instruction::Instruction, VirtualMachineError>`
        * `VmExcepion` field's string format now mirror their cairo-lang conterparts.<|MERGE_RESOLUTION|>--- conflicted
+++ resolved
@@ -31,6 +31,16 @@
     * Added dynamic layout [#879](https://github.com/lambdaclass/cairo-rs/pull/879)
     * `get_segment_size` was exposed [#934](https://github.com/lambdaclass/cairo-rs/pull/934)
 
+* Add missing hint on cairo_secp lib [#996](https://github.com/lambdaclass/cairo-rs/pull/996):
+
+    `BuiltinHintProcessor` now supports the following hint:
+
+    ```python
+        from starkware.python.math_utils import div_mod
+
+        value = x_inv = div_mod(1, x, SECP_P)
+    ```
+
 * Add missing hint on cairo_secp lib [#990](https://github.com/lambdaclass/cairo-rs/pull/990):
 
     `BuiltinHintProcessor` now supports the following hint:
@@ -64,23 +74,11 @@
         from starkware.cairo.common.cairo_secp.secp_utils import SECP_P, pack
         from starkware.python.math_utils import div_mod
 
-<<<<<<< HEAD
-* Add missing hint on cairo_secp lib [#996](https://github.com/lambdaclass/cairo-rs/pull/996):
-
-    `BuiltinHintProcessor` now supports the following hint:
-    ```python
-        from starkware.python.math_utils import div_mod
-
-        value = x_inv = div_mod(1, x, SECP_P)
-    ```
-
-=======
         # Compute the slope.
         x = pack(ids.pt.x, PRIME)
         y = pack(ids.pt.y, PRIME)
         value = slope = div_mod(3 * x ** 2, 2 * y, SECP_P)
     ```
->>>>>>> 263712ae
 
 * Add missing hint on cairo_secp lib [#984](https://github.com/lambdaclass/cairo-rs/pull/984):
 
