--- conflicted
+++ resolved
@@ -2,11 +2,9 @@
 
 #### Upcoming Changes
 
-<<<<<<< HEAD
 * feat: `Felt252` now uses _lambdaworks_' `FieldElement` internally
-=======
+
 #### [0.5.0] - 2023-6-7
->>>>>>> eefb615b
 
 * fix: Fix hints `UINT256_UNSIGNED_DIV_REM` && `UINT256_EXPANDED_UNSIGNED_DIV_REM` [#1203](https://github.com/lambdaclass/cairo-rs/pull/1203)
 
