--- conflicted
+++ resolved
@@ -2,12 +2,10 @@
 
 #### Upcoming Changes
 
-<<<<<<< HEAD
 * perf: use a more compact representation for `MemoryCell` [#1672](https://github.com/lambdaclass/cairo-vm/pull/1672)
   * BREAKING: `Memory::get_value` will now always return `Cow::Owned` variants, code that relied on `Cow::Borrowed` may break
-=======
+
 * feat: Add `--run_from_cairo_pie` to `cairo-vm-cli` + workflow [#1730](https://github.com/lambdaclass/cairo-vm/pull/1730)
->>>>>>> 0df3f34e
 
 * Serialize directly into writer in `CairoPie::write_zip_file`[#1736](https://github.com/lambdaclass/cairo-vm/pull/1736)
 
