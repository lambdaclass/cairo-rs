--- conflicted
+++ resolved
@@ -2,13 +2,11 @@
 
 #### Upcoming Changes
 
-<<<<<<< HEAD
 * Implement test for LinearSplit hint [#1118](https://github.com/lambdaclass/cairo-rs/pull/1118)
 
 * Make the VM able to run `CasmContractClass` files [#1098](https://github.com/lambdaclass/cairo-rs/pull/1098)
-=======
+
 * Add a test for the `DivMod` hint [#1138](https://github.com/lambdaclass/cairo-rs/pull/1138).
->>>>>>> 70f3b1ed
 
 * Add some small considerations regarding Cairo 1 programs [#1144](https://github.com/lambdaclass/cairo-rs/pull/1144):
 
