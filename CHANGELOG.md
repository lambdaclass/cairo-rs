--- conflicted
+++ resolved
@@ -2,11 +2,9 @@
 
 #### Upcoming Changes
 
-<<<<<<< HEAD
 * chore: change mentions of *cairo-rs-py* to *cairo-vm-py*
-=======
+
 * fix(security): avoid OOM crashes when programs jump to very high invalid addresses.
->>>>>>> 66658eae
 
 * fix: add `to_bytes_be` to the felt when `lambdaworks-felt` feature is active [#1290](https://github.com/lambdaclass/cairo-vm/pull/1290)
 
