[package]
name = "cairo-vm"
description = "Blazing fast Cairo interpreter"
version.workspace = true
edition.workspace = true
license.workspace = true
repository.workspace = true
readme.workspace = true
keywords.workspace = true

[features]
default = ["std", "with_mimalloc"]
with_mimalloc = ["dep:mimalloc"]
std = [
    "serde_json/std",
    "bincode/std",
    "anyhow/std",
    "starknet-types-core/std",
    "starknet-crypto/std",
    "dep:num-prime",
    "thiserror-no-std/std",
]
cairo-1-hints = [
    "dep:cairo-lang-starknet",
    "dep:cairo-lang-casm",
    "dep:ark-ff",
    "dep:ark-std",
]

# Note that these features are not retro-compatible with the cairo Python VM.
test_utils = [
    "skip_next_instruction_hint",
    "hooks",
    "print",
] # This feature will reference every test-oriented feature
skip_next_instruction_hint = []
hooks = []
<<<<<<< HEAD
arbitrary = ["dep:arbitrary", "std", "starknet-types-core/arbitrary", "starknet-types-core/std"]
=======
print = ["std"]
>>>>>>> 4089b469

[dependencies]
mimalloc = { workspace = true, optional = true }
num-bigint = { workspace = true }
rand = { workspace = true }
num-traits = { workspace = true }
num-integer = { workspace = true }
serde = { workspace = true }
serde_json = { workspace = true }
hex = { workspace = true }
bincode = { workspace = true }
starknet-crypto = { workspace = true }
sha3 = { workspace = true }
lazy_static = { workspace = true }
nom = { workspace = true }
sha2 = { workspace = true }
generic-array = { workspace = true }
keccak = { workspace = true }
hashbrown = { workspace = true }
anyhow = { workspace = true }
thiserror-no-std = { workspace = true }
starknet-types-core = { git = "https://github.com/starknet-io/types-rs.git", rev = "5c77a9184aaecfaddf39c49d8bf64343fa7c0720", default-features = false, features = ["serde"] }

# only for std
num-prime = { version = "0.4.3", features = ["big-int"], optional = true }
bitvec = { workspace = true }

# Dependencies for cairo-1-hints feature
cairo-lang-starknet = { workspace = true, optional = true }
cairo-lang-casm = { workspace = true, optional = true }

# TODO: check these dependencies for wasm compatibility
ark-ff = { workspace = true, optional = true }
ark-std = { workspace = true, optional = true }

# Enable arbitrary when fuzzing
arbitrary = { workspace = true, features = ["derive"], optional = true }

[dev-dependencies]
assert_matches = "1.5.0"
rstest = { version = "0.17.0", default-features = false }
num-prime = { version = "0.4.3", features = ["big-int"] }

[target.'cfg(target_arch = "wasm32")'.dev-dependencies]
wasm-bindgen-test = "0.3.34"

[target.'cfg(not(target_arch = "wasm32"))'.dev-dependencies]
iai-callgrind = "0.3.1"
criterion = { version = "0.5.1", features = ["html_reports"] }
proptest = "1.0.0"

[[bench]]
path = "../bench/iai_benchmark.rs"
name = "iai_benchmark"
harness = false

[[bench]]
path = "../bench/criterion_benchmark.rs"
name = "criterion_benchmark"
harness = false

[[example]]
name = "custom_hint"
path = "../examples/custom_hint/src/main.rs"
required-features = ["std"]<|MERGE_RESOLUTION|>--- conflicted
+++ resolved
@@ -35,11 +35,8 @@
 ] # This feature will reference every test-oriented feature
 skip_next_instruction_hint = []
 hooks = []
-<<<<<<< HEAD
 arbitrary = ["dep:arbitrary", "std", "starknet-types-core/arbitrary", "starknet-types-core/std"]
-=======
 print = ["std"]
->>>>>>> 4089b469
 
 [dependencies]
 mimalloc = { workspace = true, optional = true }
