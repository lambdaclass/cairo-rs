[package]
name = "cairo-vm"
description = "Blazing fast Cairo interpreter"
version.workspace = true
edition.workspace = true
license.workspace = true
repository.workspace = true
readme.workspace = true
keywords.workspace = true

[features]
default = ["std"]
std = [
    "serde_json/std",
    "bincode/std",
    "anyhow/std",
    "starknet-types-core/std",
    "starknet-crypto/std",
    "dep:num-prime",
    "thiserror-no-std/std",
    "dep:zip",
]
cairo-1-hints = [
    "dep:cairo-lang-starknet",
    "dep:cairo-lang-casm",
    "dep:cairo-lang-starknet-classes",
    "dep:ark-ff",
    "dep:ark-std",
]
tracer = []
mod_builtin = []

# Note that these features are not retro-compatible with the cairo Python VM.
test_utils = ["std", "dep:arbitrary", "starknet-types-core/arbitrary", "starknet-types-core/std"] # This feature will reference every test-oriented feature
# Allows extending the set of hints for the current vm run from within a hint.
# For a usage example checkout vm/src/tests/run_deprecated_contract_class_simplified.rs
extensive_hints = []

[dependencies]
<<<<<<< HEAD
ahash = { version = "0.8.6", default-features = false }
mimalloc = { workspace = true, optional = true }
=======
zip = {version = "0.6.6", optional = true }
>>>>>>> f47f760d
num-bigint = { workspace = true }
rand = { workspace = true }
num-traits = { workspace = true }
num-integer = { workspace = true }
serde = { workspace = true }
serde_json = { workspace = true }
hex = { workspace = true }
bincode = { workspace = true }
starknet-crypto = { workspace = true }
sha3 = { workspace = true }
lazy_static = { workspace = true }
nom = { workspace = true }
sha2 = { workspace = true }
generic-array = { workspace = true }
keccak = { workspace = true }
hashbrown = { workspace = true }
anyhow = { workspace = true }
thiserror-no-std = { workspace = true }
starknet-types-core = { version = "0.1.0", default-features = false, features = ["serde", "curve", "num-traits", "hash"] }

# only for std
num-prime = { version = "0.4.3", features = ["big-int"], optional = true }
bitvec = { workspace = true }

# Dependencies for cairo-1-hints feature
cairo-lang-starknet = { workspace = true, optional = true }
cairo-lang-starknet-classes = { workspace = true, optional = true }
cairo-lang-casm = { workspace = true, optional = true }

# TODO: check these dependencies for wasm compatibility
ark-ff = { workspace = true, optional = true }
ark-std = { workspace = true, optional = true }

# Enable arbitrary when fuzzing
arbitrary = { workspace = true, features = ["derive"], optional = true }

# Used to derive clap traits for CLIs
clap = { version = "4.3.10", features = ["derive"], optional = true}

[dev-dependencies]
assert_matches = "1.5.0"
rstest = { version = "0.17.0", default-features = false }
num-prime = { version = "0.4.3", features = ["big-int"] }

[target.'cfg(target_arch = "wasm32")'.dev-dependencies]
wasm-bindgen-test = "0.3.34"

[target.'cfg(not(target_arch = "wasm32"))'.dev-dependencies]
iai-callgrind = "0.3.1"
criterion = { version = "0.5.1", features = ["html_reports"] }
proptest = "1.0.0"
mimalloc.workspace = true

[[bench]]
path = "../bench/iai_benchmark.rs"
name = "iai_benchmark"
harness = false

[[bench]]
path = "../bench/criterion_benchmark.rs"
name = "criterion_benchmark"
harness = false

[[example]]
name = "custom_hint"
path = "../examples/custom_hint/src/main.rs"
required-features = ["std"]<|MERGE_RESOLUTION|>--- conflicted
+++ resolved
@@ -37,12 +37,9 @@
 extensive_hints = []
 
 [dependencies]
-<<<<<<< HEAD
 ahash = { version = "0.8.6", default-features = false }
 mimalloc = { workspace = true, optional = true }
-=======
 zip = {version = "0.6.6", optional = true }
->>>>>>> f47f760d
 num-bigint = { workspace = true }
 rand = { workspace = true }
 num-traits = { workspace = true }
