--- conflicted
+++ resolved
@@ -218,93 +218,58 @@
 }
 
 impl TryFrom<RawCairoLayoutParams> for CairoLayoutParams {
-<<<<<<< HEAD
-    type Error = &'static str;
+    type Error = RunnerError;
 
     fn try_from(value: RawCairoLayoutParams) -> Result<Self, Self::Error> {
         if !value.uses_pedersen_builtin && value.pedersen_ratio != 0 {
-            return Err("pedersen ratio should be 0 when disabled");
+            return Err(RunnerError::BadDynamicLayoutBuiltinRatio(
+                BuiltinName::pedersen,
+            ));
         }
         if !value.uses_range_check_builtin && value.range_check_ratio != 0 {
-            return Err("range_check ratio should be 0 when disabled");
+            return Err(RunnerError::BadDynamicLayoutBuiltinRatio(
+                BuiltinName::range_check,
+            ));
         }
         if !value.uses_ecdsa_builtin && value.ecdsa_ratio != 0 {
-            return Err("ecdsa ratio should be 0 when disabled");
+            return Err(RunnerError::BadDynamicLayoutBuiltinRatio(
+                BuiltinName::ecdsa,
+            ));
         }
         if !value.uses_bitwise_builtin && value.bitwise_ratio != 0 {
-            return Err("bitwise ratio should be 0 when disabled");
+            return Err(RunnerError::BadDynamicLayoutBuiltinRatio(
+                BuiltinName::bitwise,
+            ));
         }
         if !value.uses_ec_op_builtin && value.ec_op_ratio != 0 {
-            return Err("ec_op ratio should be 0 when disabled");
+            return Err(RunnerError::BadDynamicLayoutBuiltinRatio(
+                BuiltinName::ec_op,
+            ));
         }
         if !value.uses_keccak_builtin && value.keccak_ratio != 0 {
-            return Err("keccak ratio should be 0 when disabled");
+            return Err(RunnerError::BadDynamicLayoutBuiltinRatio(
+                BuiltinName::keccak,
+            ));
         }
         if !value.uses_poseidon_builtin && value.poseidon_ratio != 0 {
-            return Err("poseidon ratio should be 0 when disabled");
+            return Err(RunnerError::BadDynamicLayoutBuiltinRatio(
+                BuiltinName::poseidon,
+            ));
         }
         if !value.uses_range_check96_builtin && value.range_check96_ratio != 0 {
-            return Err("range_check96 ratio should be 0 when disabled");
+            return Err(RunnerError::BadDynamicLayoutBuiltinRatio(
+                BuiltinName::range_check96,
+            ));
         }
         if !value.uses_add_mod_builtin && value.add_mod_ratio != 0 {
-            return Err("add_mod ratio should be 0 when disabled");
+            return Err(RunnerError::BadDynamicLayoutBuiltinRatio(
+                BuiltinName::add_mod,
+            ));
         }
         if !value.uses_mul_mod_builtin && value.mul_mod_ratio != 0 {
-            return Err("mul_mod ratio should be 0 when disabled");
-=======
-    type Error = RunnerError;
-
-    fn try_from(value: RawCairoLayoutParams) -> Result<Self, Self::Error> {
-        if !value.uses_pedersen_builtin && value.pedersen_ratio != 0 {
-            return Err(RunnerError::BadDynamicLayoutBuiltinRatio(
-                BuiltinName::pedersen,
-            ));
-        }
-        if !value.uses_range_check_builtin && value.range_check_ratio != 0 {
-            return Err(RunnerError::BadDynamicLayoutBuiltinRatio(
-                BuiltinName::range_check,
-            ));
-        }
-        if !value.uses_ecdsa_builtin && value.ecdsa_ratio != 0 {
-            return Err(RunnerError::BadDynamicLayoutBuiltinRatio(
-                BuiltinName::ecdsa,
-            ));
-        }
-        if !value.uses_bitwise_builtin && value.bitwise_ratio != 0 {
-            return Err(RunnerError::BadDynamicLayoutBuiltinRatio(
-                BuiltinName::bitwise,
-            ));
-        }
-        if !value.uses_ec_op_builtin && value.ec_op_ratio != 0 {
-            return Err(RunnerError::BadDynamicLayoutBuiltinRatio(
-                BuiltinName::ec_op,
-            ));
-        }
-        if !value.uses_keccak_builtin && value.keccak_ratio != 0 {
-            return Err(RunnerError::BadDynamicLayoutBuiltinRatio(
-                BuiltinName::keccak,
-            ));
-        }
-        if !value.uses_poseidon_builtin && value.poseidon_ratio != 0 {
-            return Err(RunnerError::BadDynamicLayoutBuiltinRatio(
-                BuiltinName::poseidon,
-            ));
-        }
-        if !value.uses_range_check96_builtin && value.range_check96_ratio != 0 {
-            return Err(RunnerError::BadDynamicLayoutBuiltinRatio(
-                BuiltinName::range_check96,
-            ));
-        }
-        if !value.uses_add_mod_builtin && value.add_mod_ratio != 0 {
-            return Err(RunnerError::BadDynamicLayoutBuiltinRatio(
-                BuiltinName::add_mod,
-            ));
-        }
-        if !value.uses_mul_mod_builtin && value.mul_mod_ratio != 0 {
             return Err(RunnerError::BadDynamicLayoutBuiltinRatio(
                 BuiltinName::mul_mod,
             ));
->>>>>>> 14ec3e33
         }
 
         Ok(CairoLayoutParams {
@@ -349,14 +314,6 @@
 
 #[cfg(test)]
 mod tests {
-    use crate::types::instance_definitions::{
-        bitwise_instance_def::BitwiseInstanceDef, ec_op_instance_def::EcOpInstanceDef,
-        ecdsa_instance_def::EcdsaInstanceDef, keccak_instance_def::KeccakInstanceDef,
-        mod_instance_def::ModInstanceDef, pedersen_instance_def::PedersenInstanceDef,
-        poseidon_instance_def::PoseidonInstanceDef,
-        range_check_instance_def::RangeCheckInstanceDef,
-    };
-
     use super::*;
     #[cfg(feature = "mod_builtin")]
     use crate::types::instance_definitions::mod_instance_def::ModInstanceDef;
@@ -540,41 +497,6 @@
         assert_eq!(
             layout.builtins.bitwise,
             Some(BitwiseInstanceDef { ratio: Some(32) })
-<<<<<<< HEAD
-        );
-        assert_eq!(
-            layout.builtins.ec_op,
-            Some(EcOpInstanceDef { ratio: Some(32) })
-        );
-        assert_eq!(
-            layout.builtins.keccak,
-            Some(KeccakInstanceDef { ratio: Some(32) })
-        );
-        assert_eq!(
-            layout.builtins.poseidon,
-            Some(PoseidonInstanceDef { ratio: Some(0) }),
-        );
-        assert_eq!(
-            layout.builtins.range_check96,
-            Some(RangeCheckInstanceDef { ratio: Some(0) })
-        );
-        assert_eq!(
-            layout.builtins.mul_mod,
-            Some(ModInstanceDef {
-                ratio: Some(32),
-                word_bit_len: 96, // hardcoded
-                batch_size: 1     // hardcoded
-            })
-        );
-        assert_eq!(
-            layout.builtins.add_mod,
-            Some(ModInstanceDef {
-                ratio: Some(0),
-                word_bit_len: 96, // hardcoded
-                batch_size: 1     // hardcoded
-            })
-        );
-=======
         );
         assert_eq!(
             layout.builtins.ec_op,
@@ -616,7 +538,6 @@
             assert_eq!(layout.builtins.mul_mod, None,);
             assert_eq!(layout.builtins.add_mod, None,);
         }
->>>>>>> 14ec3e33
     }
 
     #[test]
