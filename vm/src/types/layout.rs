--- conflicted
+++ resolved
@@ -10,12 +10,7 @@
 
 #[derive(Serialize, Debug)]
 pub struct CairoLayout {
-<<<<<<< HEAD
     pub(crate) name: LayoutName,
-    pub(crate) _cpu_component_step: u32,
-=======
-    pub(crate) name: String,
->>>>>>> 95d2c88f
     pub(crate) rc_units: u32,
     pub(crate) builtins: BuiltinsInstanceDef,
     pub(crate) public_memory_fraction: u32,
@@ -25,12 +20,7 @@
 impl CairoLayout {
     pub(crate) fn plain_instance() -> CairoLayout {
         CairoLayout {
-<<<<<<< HEAD
             name: LayoutName::plain,
-            _cpu_component_step: 1,
-=======
-            name: String::from("plain"),
->>>>>>> 95d2c88f
             rc_units: 16,
             builtins: BuiltinsInstanceDef::plain(),
             public_memory_fraction: 4,
@@ -40,12 +30,7 @@
 
     pub(crate) fn small_instance() -> CairoLayout {
         CairoLayout {
-<<<<<<< HEAD
             name: LayoutName::small,
-            _cpu_component_step: 1,
-=======
-            name: String::from("small"),
->>>>>>> 95d2c88f
             rc_units: 16,
             builtins: BuiltinsInstanceDef::small(),
             public_memory_fraction: 4,
@@ -55,12 +40,7 @@
 
     pub(crate) fn dex_instance() -> CairoLayout {
         CairoLayout {
-<<<<<<< HEAD
             name: LayoutName::dex,
-            _cpu_component_step: 1,
-=======
-            name: String::from("dex"),
->>>>>>> 95d2c88f
             rc_units: 4,
             builtins: BuiltinsInstanceDef::dex(),
             public_memory_fraction: 4,
@@ -70,12 +50,7 @@
 
     pub(crate) fn recursive_instance() -> CairoLayout {
         CairoLayout {
-<<<<<<< HEAD
             name: LayoutName::recursive,
-            _cpu_component_step: 1,
-=======
-            name: String::from("recursive"),
->>>>>>> 95d2c88f
             rc_units: 4,
             builtins: BuiltinsInstanceDef::recursive(),
             public_memory_fraction: 8,
@@ -85,12 +60,7 @@
 
     pub(crate) fn starknet_instance() -> CairoLayout {
         CairoLayout {
-<<<<<<< HEAD
             name: LayoutName::starknet,
-            _cpu_component_step: 1,
-=======
-            name: String::from("starknet"),
->>>>>>> 95d2c88f
             rc_units: 4,
             builtins: BuiltinsInstanceDef::starknet(),
             public_memory_fraction: 8,
@@ -100,12 +70,7 @@
 
     pub(crate) fn starknet_with_keccak_instance() -> CairoLayout {
         CairoLayout {
-<<<<<<< HEAD
             name: LayoutName::starknet_with_keccak,
-            _cpu_component_step: 1,
-=======
-            name: String::from("starknet_with_keccak"),
->>>>>>> 95d2c88f
             rc_units: 4,
             builtins: BuiltinsInstanceDef::starknet_with_keccak(),
             public_memory_fraction: 8,
@@ -115,12 +80,7 @@
 
     pub(crate) fn recursive_large_output_instance() -> CairoLayout {
         CairoLayout {
-<<<<<<< HEAD
             name: LayoutName::recursive_large_output,
-            _cpu_component_step: 1,
-=======
-            name: String::from("recursive_large_output"),
->>>>>>> 95d2c88f
             rc_units: 4,
             builtins: BuiltinsInstanceDef::recursive_large_output(),
             public_memory_fraction: 8,
@@ -130,12 +90,7 @@
 
     pub(crate) fn all_cairo_instance() -> CairoLayout {
         CairoLayout {
-<<<<<<< HEAD
             name: LayoutName::all_cairo,
-            _cpu_component_step: 1,
-=======
-            name: String::from("all_cairo"),
->>>>>>> 95d2c88f
             rc_units: 4,
             builtins: BuiltinsInstanceDef::all_cairo(),
             public_memory_fraction: 8,
@@ -145,12 +100,7 @@
 
     pub(crate) fn all_solidity_instance() -> CairoLayout {
         CairoLayout {
-<<<<<<< HEAD
             name: LayoutName::all_solidity,
-            _cpu_component_step: 1,
-=======
-            name: String::from("all_solidity"),
->>>>>>> 95d2c88f
             rc_units: 8,
             builtins: BuiltinsInstanceDef::all_solidity(),
             public_memory_fraction: 8,
@@ -160,12 +110,7 @@
 
     pub(crate) fn dynamic_instance() -> CairoLayout {
         CairoLayout {
-<<<<<<< HEAD
             name: LayoutName::dynamic,
-            _cpu_component_step: 1,
-=======
-            name: String::from("dynamic"),
->>>>>>> 95d2c88f
             rc_units: 16,
             builtins: BuiltinsInstanceDef::dynamic(),
             public_memory_fraction: 8,
@@ -186,12 +131,7 @@
     fn get_plain_instance() {
         let layout = CairoLayout::plain_instance();
         let builtins = BuiltinsInstanceDef::plain();
-<<<<<<< HEAD
         assert_eq!(layout.name, LayoutName::plain);
-        assert_eq!(layout._cpu_component_step, 1);
-=======
-        assert_eq!(&layout.name, "plain");
->>>>>>> 95d2c88f
         assert_eq!(layout.rc_units, 16);
         assert_eq!(layout.builtins, builtins);
         assert_eq!(layout.public_memory_fraction, 4);
@@ -203,12 +143,7 @@
     fn get_small_instance() {
         let layout = CairoLayout::small_instance();
         let builtins = BuiltinsInstanceDef::small();
-<<<<<<< HEAD
         assert_eq!(layout.name, LayoutName::small);
-        assert_eq!(layout._cpu_component_step, 1);
-=======
-        assert_eq!(&layout.name, "small");
->>>>>>> 95d2c88f
         assert_eq!(layout.rc_units, 16);
         assert_eq!(layout.builtins, builtins);
         assert_eq!(layout.public_memory_fraction, 4);
@@ -220,12 +155,7 @@
     fn get_dex_instance() {
         let layout = CairoLayout::dex_instance();
         let builtins = BuiltinsInstanceDef::dex();
-<<<<<<< HEAD
         assert_eq!(layout.name, LayoutName::dex);
-        assert_eq!(layout._cpu_component_step, 1);
-=======
-        assert_eq!(&layout.name, "dex");
->>>>>>> 95d2c88f
         assert_eq!(layout.rc_units, 4);
         assert_eq!(layout.builtins, builtins);
         assert_eq!(layout.public_memory_fraction, 4);
@@ -236,12 +166,7 @@
     fn get_recursive_instance() {
         let layout = CairoLayout::recursive_instance();
         let builtins = BuiltinsInstanceDef::recursive();
-<<<<<<< HEAD
         assert_eq!(layout.name, LayoutName::recursive);
-        assert_eq!(layout._cpu_component_step, 1);
-=======
-        assert_eq!(&layout.name, "recursive");
->>>>>>> 95d2c88f
         assert_eq!(layout.rc_units, 4);
         assert_eq!(layout.builtins, builtins);
         assert_eq!(layout.public_memory_fraction, 8);
@@ -255,12 +180,7 @@
     fn get_starknet_instance() {
         let layout = CairoLayout::starknet_instance();
         let builtins = BuiltinsInstanceDef::starknet();
-<<<<<<< HEAD
         assert_eq!(layout.name, LayoutName::starknet);
-        assert_eq!(layout._cpu_component_step, 1);
-=======
-        assert_eq!(&layout.name, "starknet");
->>>>>>> 95d2c88f
         assert_eq!(layout.rc_units, 4);
         assert_eq!(layout.builtins, builtins);
         assert_eq!(layout.public_memory_fraction, 8);
@@ -274,12 +194,7 @@
     fn get_starknet_with_keccak_instance() {
         let layout = CairoLayout::starknet_with_keccak_instance();
         let builtins = BuiltinsInstanceDef::starknet_with_keccak();
-<<<<<<< HEAD
         assert_eq!(layout.name, LayoutName::starknet_with_keccak);
-        assert_eq!(layout._cpu_component_step, 1);
-=======
-        assert_eq!(&layout.name, "starknet_with_keccak");
->>>>>>> 95d2c88f
         assert_eq!(layout.rc_units, 4);
         assert_eq!(layout.builtins, builtins);
         assert_eq!(layout.public_memory_fraction, 8);
@@ -293,12 +208,7 @@
     fn get_recursive_large_output_instance() {
         let layout = CairoLayout::recursive_large_output_instance();
         let builtins = BuiltinsInstanceDef::recursive_large_output();
-<<<<<<< HEAD
         assert_eq!(layout.name, LayoutName::recursive_large_output);
-        assert_eq!(layout._cpu_component_step, 1);
-=======
-        assert_eq!(&layout.name, "recursive_large_output");
->>>>>>> 95d2c88f
         assert_eq!(layout.rc_units, 4);
         assert_eq!(layout.builtins, builtins);
         assert_eq!(layout.public_memory_fraction, 8);
@@ -312,12 +222,7 @@
     fn get_all_cairo_instance() {
         let layout = CairoLayout::all_cairo_instance();
         let builtins = BuiltinsInstanceDef::all_cairo();
-<<<<<<< HEAD
         assert_eq!(layout.name, LayoutName::all_cairo);
-        assert_eq!(layout._cpu_component_step, 1);
-=======
-        assert_eq!(&layout.name, "all_cairo");
->>>>>>> 95d2c88f
         assert_eq!(layout.rc_units, 4);
         assert_eq!(layout.builtins, builtins);
         assert_eq!(layout.public_memory_fraction, 8);
@@ -331,12 +236,7 @@
     fn get_all_solidity_instance() {
         let layout = CairoLayout::all_solidity_instance();
         let builtins = BuiltinsInstanceDef::all_solidity();
-<<<<<<< HEAD
         assert_eq!(layout.name, LayoutName::all_solidity);
-        assert_eq!(layout._cpu_component_step, 1);
-=======
-        assert_eq!(&layout.name, "all_solidity");
->>>>>>> 95d2c88f
         assert_eq!(layout.rc_units, 8);
         assert_eq!(layout.builtins, builtins);
         assert_eq!(layout.public_memory_fraction, 8);
@@ -350,12 +250,7 @@
     fn get_dynamic_instance() {
         let layout = CairoLayout::dynamic_instance();
         let builtins = BuiltinsInstanceDef::dynamic();
-<<<<<<< HEAD
         assert_eq!(layout.name, LayoutName::dynamic);
-        assert_eq!(layout._cpu_component_step, 1);
-=======
-        assert_eq!(&layout.name, "dynamic");
->>>>>>> 95d2c88f
         assert_eq!(layout.rc_units, 16);
         assert_eq!(layout.builtins, builtins);
         assert_eq!(layout.public_memory_fraction, 8);
