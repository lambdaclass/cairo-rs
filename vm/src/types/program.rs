--- conflicted
+++ resolved
@@ -33,7 +33,6 @@
 use std::path::Path;
 
 use super::builtin_name::BuiltinName;
-#[cfg(feature = "extensive_hints")]
 use super::relocatable::Relocatable;
 #[cfg(feature = "test_utils")]
 use arbitrary::{Arbitrary, Unstructured};
@@ -110,14 +109,7 @@
 pub(crate) struct HintsCollection {
     hints: Vec<HintParams>,
     /// This maps a PC to the range of hints in `hints` that correspond to it.
-<<<<<<< HEAD
     pub(crate) hints_ranges: HashMap<Relocatable, HintRange, ahash::RandomState>,
-=======
-    #[cfg(not(feature = "extensive_hints"))]
-    pub(crate) hints_ranges: Vec<HintRange>,
-    #[cfg(feature = "extensive_hints")]
-    pub(crate) hints_ranges: HashMap<Relocatable, HintRange>,
->>>>>>> f47f760d
 }
 
 impl HintsCollection {
@@ -133,11 +125,7 @@
         let Some((max_hint_pc, full_len)) = bounds else {
             return Ok(HintsCollection {
                 hints: Vec::new(),
-<<<<<<< HEAD
-                hints_ranges: HashMap::default(),
-=======
                 hints_ranges: Default::default(),
->>>>>>> f47f760d
             });
         };
 
@@ -146,25 +134,13 @@
         }
 
         let mut hints_values = Vec::with_capacity(full_len);
-<<<<<<< HEAD
         let mut hints_ranges = HashMap::default();
 
-=======
-        #[cfg(not(feature = "extensive_hints"))]
-        let mut hints_ranges = vec![None; max_hint_pc + 1];
-        #[cfg(feature = "extensive_hints")]
-        let mut hints_ranges = HashMap::default();
->>>>>>> f47f760d
         for (pc, hs) in hints.iter().filter(|(_, hs)| !hs.is_empty()) {
             let range = (
                 hints_values.len(),
                 NonZeroUsize::new(hs.len()).expect("empty vecs already filtered"),
             );
-            #[cfg(not(feature = "extensive_hints"))]
-            {
-                hints_ranges[*pc] = Some(range);
-            }
-            #[cfg(feature = "extensive_hints")]
             hints_ranges.insert(Relocatable::from((0_isize, *pc)), range);
             hints_values.extend_from_slice(&hs[..]);
         }
@@ -178,24 +154,11 @@
     pub fn iter_hints(&self) -> impl Iterator<Item = &HintParams> {
         self.hints.iter()
     }
-
-    #[cfg(not(feature = "extensive_hints"))]
-    pub fn get_hint_range_for_pc(&self, pc: usize) -> Option<HintRange> {
-        self.hints_ranges.get(pc).cloned()
-    }
 }
 
 impl From<&HintsCollection> for BTreeMap<usize, Vec<HintParams>> {
     fn from(hc: &HintsCollection) -> Self {
         let mut hint_map = BTreeMap::new();
-        #[cfg(not(feature = "extensive_hints"))]
-        for (i, r) in hc.hints_ranges.iter().enumerate() {
-            let Some(r) = r else {
-                continue;
-            };
-            hint_map.insert(i, hc.hints[r.0..r.0 + r.1.get()].to_owned());
-        }
-        #[cfg(feature = "extensive_hints")]
         for (pc, r) in hc.hints_ranges.iter() {
             hint_map.insert(pc.offset, hc.hints[r.0..r.0 + r.1.get()].to_owned());
         }
@@ -204,10 +167,6 @@
 }
 
 /// Represents a range of hints corresponding to a PC as a  tuple `(start, length)`.
-#[cfg(not(feature = "extensive_hints"))]
-/// Is [`None`] if the range is empty, and it is [`Some`] tuple `(start, length)` otherwise.
-type HintRange = Option<(usize, NonZeroUsize)>;
-#[cfg(feature = "extensive_hints")]
 pub type HintRange = (usize, NonZeroUsize);
 
 #[cfg_attr(feature = "test_utils", derive(Arbitrary))]
@@ -488,22 +447,6 @@
 #[cfg(test)]
 impl HintsCollection {
     pub fn iter(&self) -> impl Iterator<Item = (usize, &[HintParams])> {
-        #[cfg(not(feature = "extensive_hints"))]
-        let iter = self
-            .hints_ranges
-            .iter()
-            .enumerate()
-            .filter_map(|(pc, range)| {
-                range.and_then(|(start, len)| {
-                    let end = start + len.get();
-                    if end <= self.hints.len() {
-                        Some((pc, &self.hints[start..end]))
-                    } else {
-                        None
-                    }
-                })
-            });
-        #[cfg(feature = "extensive_hints")]
         let iter = self.hints_ranges.iter().filter_map(|(pc, (start, len))| {
             let end = start + len.get();
             if end <= self.hints.len() {
@@ -567,18 +510,10 @@
             program.shared_program_data.hints_collection.hints,
             Vec::new()
         );
-<<<<<<< HEAD
         assert_eq!(
             program.shared_program_data.hints_collection.hints_ranges,
             HashMap::default()
         );
-=======
-        assert!(program
-            .shared_program_data
-            .hints_collection
-            .hints_ranges
-            .is_empty());
->>>>>>> f47f760d
     }
 
     #[test]
@@ -621,18 +556,10 @@
             program.shared_program_data.hints_collection.hints,
             Vec::new()
         );
-<<<<<<< HEAD
         assert_eq!(
             program.shared_program_data.hints_collection.hints_ranges,
             HashMap::default()
         );
-=======
-        assert!(program
-            .shared_program_data
-            .hints_collection
-            .hints_ranges
-            .is_empty());
->>>>>>> f47f760d
     }
 
     #[test]
@@ -687,22 +614,6 @@
         assert_eq!(program.shared_program_data.main, None);
         assert_eq!(program.shared_program_data.identifiers, HashMap::new());
 
-        #[cfg(not(feature = "extensive_hints"))]
-        let program_hints: HashMap<_, _> = program
-            .shared_program_data
-            .hints_collection
-            .hints_ranges
-            .iter()
-            .enumerate()
-            .filter_map(|(pc, r)| r.map(|(s, l)| (pc, (s, s + l.get()))))
-            .map(|(pc, (s, e))| {
-                (
-                    pc,
-                    program.shared_program_data.hints_collection.hints[s..e].to_vec(),
-                )
-            })
-            .collect();
-        #[cfg(feature = "extensive_hints")]
         let program_hints: HashMap<_, _> = program
             .shared_program_data
             .hints_collection
@@ -1408,11 +1319,7 @@
     fn default_program() {
         let hints_collection = HintsCollection {
             hints: Vec::new(),
-<<<<<<< HEAD
-            hints_ranges: HashMap::default(),
-=======
             hints_ranges: Default::default(),
->>>>>>> f47f760d
         };
 
         let shared_program_data = SharedProgramData {
