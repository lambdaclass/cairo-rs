use crate::utils::{biguint_to_felt, felt_to_biguint};
use crate::Felt252;
use crate::{
    hint_processor::{
        builtin_hint_processor::{
            hint_utils::{
                get_integer_from_var_name, get_relocatable_from_var_name,
                insert_value_from_var_name, insert_value_into_ap,
            },
            secp::{
                bigint_utils::BigInt3,
                secp_utils::{SECP256R1_ALPHA, SECP256R1_N, SECP_P},
            },
        },
        hint_processor_definition::HintReference,
    },
    math_utils::{ec_double_slope, line_slope},
    serde::deserialize_program::ApTracking,
    stdlib::{collections::HashMap, ops::BitAnd, prelude::*},
    types::exec_scope::ExecutionScopes,
    vm::{errors::hint_errors::HintError, vm_core::VirtualMachine},
};
use num_bigint::{BigInt, BigUint};
use num_integer::Integer;

use num_traits::{One, Zero};

use super::secp_utils::SECP256R1_P;

#[derive(Debug, PartialEq)]
struct EcPoint<'a> {
    x: BigInt3<'a>,
    y: BigInt3<'a>,
}
impl EcPoint<'_> {
    fn from_var_name<'a>(
        name: &'a str,
        vm: &'a VirtualMachine,
        ids_data: &'a HashMap<String, HintReference>,
        ap_tracking: &'a ApTracking,
    ) -> Result<EcPoint<'a>, HintError> {
        // Get first addr of EcPoint struct
        let point_addr = get_relocatable_from_var_name(name, vm, ids_data, ap_tracking)?;
        Ok(EcPoint {
            x: BigInt3::from_base_addr(point_addr, &format!("{}.x", name), vm)?,
            y: BigInt3::from_base_addr((point_addr + 3)?, &format!("{}.y", name), vm)?,
        })
    }
}

/*
Implements main logic for `EC_NEGATE` and `EC_NEGATE_EMBEDDED_SECP` hints
*/
pub fn ec_negate(
    vm: &mut VirtualMachine,
    exec_scopes: &mut ExecutionScopes,
    ids_data: &HashMap<String, HintReference>,
    ap_tracking: &ApTracking,
    secp_p: BigInt,
) -> Result<(), HintError> {
    //ids.point
    let point_y = (get_relocatable_from_var_name("point", vm, ids_data, ap_tracking)? + 3i32)?;
    let y_bigint3 = BigInt3::from_base_addr(point_y, "point.y", vm)?;
    let y = y_bigint3.pack86();
    let value = (-y).mod_floor(&secp_p);
    exec_scopes.insert_value("value", value);
    exec_scopes.insert_value("SECP_P", secp_p);
    Ok(())
}

/*
Implements hint:
%{
    from starkware.cairo.common.cairo_secp.secp_utils import SECP_P, pack

    y = pack(ids.point.y, PRIME) % SECP_P
    # The modulo operation in python always returns a nonnegative number.
    value = (-y) % SECP_P
%}
*/
pub fn ec_negate_import_secp_p(
    vm: &mut VirtualMachine,
    exec_scopes: &mut ExecutionScopes,
    ids_data: &HashMap<String, HintReference>,
    ap_tracking: &ApTracking,
) -> Result<(), HintError> {
    ec_negate(vm, exec_scopes, ids_data, ap_tracking, SECP_P.clone())
}

/*
Implements hint:
%{
    from starkware.cairo.common.cairo_secp.secp_utils import pack
    SECP_P = 2**255-19

    y = pack(ids.point.y, PRIME) % SECP_P
    # The modulo operation in python always returns a nonnegative number.
    value = (-y) % SECP_P
%}
*/
pub fn ec_negate_embedded_secp_p(
    vm: &mut VirtualMachine,
    exec_scopes: &mut ExecutionScopes,
    ids_data: &HashMap<String, HintReference>,
    ap_tracking: &ApTracking,
) -> Result<(), HintError> {
    let secp_p = (BigInt::one() << 255) - 19;
    ec_negate(vm, exec_scopes, ids_data, ap_tracking, secp_p)
}

/*
Implements hint:
%{
    from starkware.cairo.common.cairo_secp.secp_utils import SECP_P, pack
    from starkware.python.math_utils import ec_double_slope

    # Compute the slope.
    x = pack(ids.point.x, PRIME)
    y = pack(ids.point.y, PRIME)
    value = slope = ec_double_slope(point=(x, y), alpha=0, p=SECP_P)
%}
*/
pub fn compute_doubling_slope(
    vm: &mut VirtualMachine,
    exec_scopes: &mut ExecutionScopes,
    ids_data: &HashMap<String, HintReference>,
    ap_tracking: &ApTracking,
    point_alias: &str,
    secp_p: &BigInt,
    alpha: &BigInt,
) -> Result<(), HintError> {
    exec_scopes.insert_value("SECP_P", secp_p.clone());
    //ids.point
    let point = EcPoint::from_var_name(point_alias, vm, ids_data, ap_tracking)?;

    let value = ec_double_slope(&(point.x.pack86(), point.y.pack86()), alpha, secp_p)?;
    exec_scopes.insert_value("value", value.clone());
    exec_scopes.insert_value("slope", value);
    Ok(())
}

/*
Implements hint:
%{
    from starkware.cairo.common.cairo_secp.secp_utils import pack
    from starkware.python.math_utils import ec_double_slope

    # Compute the slope.
    x = pack(ids.point.x, PRIME)
    y = pack(ids.point.y, PRIME)
    value = slope = ec_double_slope(point=(x, y), alpha=ALPHA, p=SECP_P)
%}
*/
pub fn compute_doubling_slope_external_consts(
    vm: &mut VirtualMachine,
    exec_scopes: &mut ExecutionScopes,
    ids_data: &HashMap<String, HintReference>,
    ap_tracking: &ApTracking,
) -> Result<(), HintError> {
    //ids.point
    let point = EcPoint::from_var_name("point", vm, ids_data, ap_tracking)?;
    let secp_p: BigInt = exec_scopes.get("SECP_P")?;
    let alpha: BigInt = exec_scopes.get("ALPHA")?;

    let value = ec_double_slope(&(point.x.pack86(), point.y.pack86()), &alpha, &secp_p)?;
    exec_scopes.insert_value("value", value.clone());
    exec_scopes.insert_value("slope", value);
    Ok(())
}

/*
Implements hint:
%{
    from starkware.cairo.common.cairo_secp.secp_utils import SECP_P, pack
    from starkware.python.math_utils import line_slope

    # Compute the slope.
    x0 = pack(ids.point0.x, PRIME)
    y0 = pack(ids.point0.y, PRIME)
    x1 = pack(ids.point1.x, PRIME)
    y1 = pack(ids.point1.y, PRIME)
    value = slope = line_slope(point1=(x0, y0), point2=(x1, y1), p=SECP_P)
%}
*/
pub fn compute_slope_and_assing_secp_p(
    vm: &mut VirtualMachine,
    exec_scopes: &mut ExecutionScopes,
    ids_data: &HashMap<String, HintReference>,
    ap_tracking: &ApTracking,
    point0_alias: &str,
    point1_alias: &str,
    secp_p: &BigInt,
) -> Result<(), HintError> {
    exec_scopes.insert_value("SECP_P", secp_p.clone());
    compute_slope(
        vm,
        exec_scopes,
        ids_data,
        ap_tracking,
        point0_alias,
        point1_alias,
    )
}

pub fn compute_slope(
    vm: &mut VirtualMachine,
    exec_scopes: &mut ExecutionScopes,
    ids_data: &HashMap<String, HintReference>,
    ap_tracking: &ApTracking,
    point0_alias: &str,
    point1_alias: &str,
) -> Result<(), HintError> {
    //ids.point0
    let point0 = EcPoint::from_var_name(point0_alias, vm, ids_data, ap_tracking)?;
    //ids.point1
    let point1 = EcPoint::from_var_name(point1_alias, vm, ids_data, ap_tracking)?;

    let secp_p: BigInt = exec_scopes.get("SECP_P")?;

    let value = line_slope(
        &(point0.x.pack86(), point0.y.pack86()),
        &(point1.x.pack86(), point1.y.pack86()),
        &secp_p,
    )?;
    exec_scopes.insert_value("value", value.clone());
    exec_scopes.insert_value("slope", value);
    Ok(())
}

/*
Implements hint:
%{from starkware.cairo.common.cairo_secp.secp_utils import pack

slope = pack(ids.slope, PRIME)
x0 = pack(ids.point0.x, PRIME)
x1 = pack(ids.point1.x, PRIME)
y0 = pack(ids.point0.y, PRIME)

value = new_x = (pow(slope, 2, SECP_P) - x0 - x1) % SECP_P
%}
*/
pub fn square_slope_minus_xs(
    vm: &mut VirtualMachine,
    exec_scopes: &mut ExecutionScopes,
    ids_data: &HashMap<String, HintReference>,
    ap_tracking: &ApTracking,
) -> Result<(), HintError> {
    let secp_p = exec_scopes.get::<BigInt>("SECP_P")?;
    let point0 = EcPoint::from_var_name("point0", vm, ids_data, ap_tracking)?;
    let point1 = EcPoint::from_var_name("point1", vm, ids_data, ap_tracking)?;

    let slope = BigInt3::from_var_name("slope", vm, ids_data, ap_tracking)?;
    let slope = slope.pack86();
    let x0 = point0.x.pack86();
    let x1 = point1.x.pack86();
    let y0 = point0.y.pack86();

    let value = (slope.pow(2) - &x0 - &x1).mod_floor(&secp_p);

    exec_scopes.insert_value("slope", slope);
    exec_scopes.insert_value("x0", x0);
    exec_scopes.insert_value("x1", x1);
    exec_scopes.insert_value("y0", y0);
    exec_scopes.insert_value("value", value.clone());
    exec_scopes.insert_value("new_x", value);

    Ok(())
}

pub fn ec_double_assign_new_x_v2(
    vm: &mut VirtualMachine,
    exec_scopes: &mut ExecutionScopes,
    ids_data: &HashMap<String, HintReference>,
    ap_tracking: &ApTracking,
    point_alias: &str,
) -> Result<(), HintError> {
    let secp_p: BigInt = exec_scopes.get("SECP_P")?;
    ec_double_assign_new_x(vm, exec_scopes, ids_data, ap_tracking, &secp_p, point_alias)
}

/*
Implements hint:
%{
    from starkware.cairo.common.cairo_secp.secp_utils import SECP_P, pack

    slope = pack(ids.slope, PRIME)
    x = pack(ids.point.x, PRIME)
    y = pack(ids.point.y, PRIME)

    value = new_x = (pow(slope, 2, SECP_P) - 2 * x) % SECP_P
%}
*/
pub fn ec_double_assign_new_x(
    vm: &mut VirtualMachine,
    exec_scopes: &mut ExecutionScopes,
    ids_data: &HashMap<String, HintReference>,
    ap_tracking: &ApTracking,
    secp_p: &BigInt,
    point_alias: &str,
) -> Result<(), HintError> {
    exec_scopes.insert_value("SECP_P", secp_p.clone());
    //ids.slope
    let slope = BigInt3::from_var_name("slope", vm, ids_data, ap_tracking)?;
    //ids.point
    let point = EcPoint::from_var_name(point_alias, vm, ids_data, ap_tracking)?;

    let slope = slope.pack86().mod_floor(secp_p);
    let x = point.x.pack86().mod_floor(secp_p);
    let y = point.y.pack86().mod_floor(secp_p);

    let value = (slope.pow(2) - (&x << 1u32)).mod_floor(secp_p);

    //Assign variables to vm scope
    exec_scopes.insert_value("slope", slope);
    exec_scopes.insert_value("x", x);
    exec_scopes.insert_value("y", y);
    exec_scopes.insert_value("value", value.clone());
    exec_scopes.insert_value("new_x", value);
    Ok(())
}

/*
Implements hint:
%{ value = new_y = (slope * (x - new_x) - y) % SECP_P %}
*/
pub fn ec_double_assign_new_y(exec_scopes: &mut ExecutionScopes) -> Result<(), HintError> {
    //Get variables from vm scope
    let (slope, x, new_x, y, secp_p) = (
        exec_scopes.get::<BigInt>("slope")?,
        exec_scopes.get::<BigInt>("x")?,
        exec_scopes.get::<BigInt>("new_x")?,
        exec_scopes.get::<BigInt>("y")?,
        exec_scopes.get::<BigInt>("SECP_P")?,
    );

    let value = (slope * (x - new_x) - y).mod_floor(&secp_p);
    exec_scopes.insert_value("value", value.clone());
    exec_scopes.insert_value("new_y", value);
    Ok(())
}

/*
Implements hint:
%{
    from starkware.cairo.common.cairo_secp.secp_utils import SECP_P, pack

    slope = pack(ids.slope, PRIME)
    x0 = pack(ids.point0.x, PRIME)
    x1 = pack(ids.point1.x, PRIME)
    y0 = pack(ids.point0.y, PRIME)

    value = new_x = (pow(slope, 2, SECP_P) - x0 - x1) % SECP_P
%}
*/
pub fn fast_ec_add_assign_new_x(
    vm: &mut VirtualMachine,
    exec_scopes: &mut ExecutionScopes,
    ids_data: &HashMap<String, HintReference>,
    ap_tracking: &ApTracking,
    secp_p: &BigInt,
    point0_alias: &str,
    point1_alias: &str,
) -> Result<(), HintError> {
    exec_scopes.insert_value("SECP_P", secp_p.clone());
    //ids.slope
    let slope = BigInt3::from_var_name("slope", vm, ids_data, ap_tracking)?;
    //ids.point0
    let point0 = EcPoint::from_var_name(point0_alias, vm, ids_data, ap_tracking)?;
    //ids.point1.x
    let point1 = EcPoint::from_var_name(point1_alias, vm, ids_data, ap_tracking)?;

    let slope = slope.pack86().mod_floor(secp_p);
    let x0 = point0.x.pack86().mod_floor(secp_p);
    let x1 = point1.x.pack86().mod_floor(secp_p);
    let y0 = point0.y.pack86().mod_floor(secp_p);

    let value = (&slope * &slope - &x0 - &x1).mod_floor(secp_p);
    //Assign variables to vm scope
    exec_scopes.insert_value("slope", slope);
    exec_scopes.insert_value("x0", x0);
    exec_scopes.insert_value("y0", y0);
    exec_scopes.insert_value("value", value.clone());
    exec_scopes.insert_value("new_x", value);

    Ok(())
}

/*
Implements hint:
%{ value = new_y = (slope * (x0 - new_x) - y0) % SECP_P %}
*/
pub fn fast_ec_add_assign_new_y(exec_scopes: &mut ExecutionScopes) -> Result<(), HintError> {
    //Get variables from vm scope
    let (slope, x0, new_x, y0, secp_p) = (
        exec_scopes.get::<BigInt>("slope")?,
        exec_scopes.get::<BigInt>("x0")?,
        exec_scopes.get::<BigInt>("new_x")?,
        exec_scopes.get::<BigInt>("y0")?,
        exec_scopes.get::<BigInt>("SECP_P")?,
    );
    let value = (slope * (x0 - new_x) - y0).mod_floor(&secp_p);
    exec_scopes.insert_value("value", value.clone());
    exec_scopes.insert_value("new_y", value);

    Ok(())
}

/*
Implements hint:
%{ memory[ap] = (ids.scalar % PRIME) % 2 %}
*/
pub fn ec_mul_inner(
    vm: &mut VirtualMachine,
    ids_data: &HashMap<String, HintReference>,
    ap_tracking: &ApTracking,
) -> Result<(), HintError> {
    //(ids.scalar % PRIME) % 2
    let scalar = get_integer_from_var_name("scalar", vm, ids_data, ap_tracking)?
        .as_ref()
        .bitand(&Felt252::ONE);
    insert_value_into_ap(vm, scalar)
}

/*
Implements hint:
%{ from starkware.cairo.common.cairo_secp.secp256r1_utils import SECP256R1_ALPHA as ALPHA %}
*/
pub fn import_secp256r1_alpha(exec_scopes: &mut ExecutionScopes) -> Result<(), HintError> {
    exec_scopes.insert_value("ALPHA", SECP256R1_ALPHA.clone());
    Ok(())
}

/*
Implements hint:
%{ from starkware.cairo.common.cairo_secp.secp256r1_utils import SECP256R1_N as N %}
*/
pub fn import_secp256r1_n(exec_scopes: &mut ExecutionScopes) -> Result<(), HintError> {
    exec_scopes.insert_value("N", SECP256R1_N.clone());
    Ok(())
}

/*
Implements hint:
%{
from starkware.cairo.common.cairo_secp.secp256r1_utils import SECP256R1_P as SECP_P
%}
*/
pub fn import_secp256r1_p(exec_scopes: &mut ExecutionScopes) -> Result<(), HintError> {
    exec_scopes.insert_value("SECP_P", SECP256R1_P.clone());
    Ok(())
}
/*
Implements hint:
%{
    ids.quad_bit = (
        8 * ((ids.scalar_v >> ids.m) & 1)
        + 4 * ((ids.scalar_u >> ids.m) & 1)
        + 2 * ((ids.scalar_v >> (ids.m - 1)) & 1)
        + ((ids.scalar_u >> (ids.m - 1)) & 1)
    )
%}
*/
pub fn quad_bit(
    vm: &mut VirtualMachine,
    ids_data: &HashMap<String, HintReference>,
    ap_tracking: &ApTracking,
) -> Result<(), HintError> {
    n_pair_bits(vm, ids_data, ap_tracking, "quad_bit", 2)
}

/*
Implements hint:
%{ ids.dibit = ((ids.scalar_u >> ids.m) & 1) + 2 * ((ids.scalar_v >> ids.m) & 1) %}
*/
pub fn di_bit(
    vm: &mut VirtualMachine,
    ids_data: &HashMap<String, HintReference>,
    ap_tracking: &ApTracking,
) -> Result<(), HintError> {
    n_pair_bits(vm, ids_data, ap_tracking, "dibit", 1)
}

pub fn n_pair_bits(
    vm: &mut VirtualMachine,
    ids_data: &HashMap<String, HintReference>,
    ap_tracking: &ApTracking,
    result_name: &str,
    number_of_pairs: u32,
) -> Result<(), HintError> {
    let scalar_v_cow = get_integer_from_var_name("scalar_v", vm, ids_data, ap_tracking)?;
    let scalar_u_cow = get_integer_from_var_name("scalar_u", vm, ids_data, ap_tracking)?;
    let m_cow = get_integer_from_var_name("m", vm, ids_data, ap_tracking)?;

    let scalar_v = scalar_v_cow.as_ref();
    let scalar_u = scalar_u_cow.as_ref();

    // If m is too high the shift result will always be zero
    let m = m_cow.as_ref().to_u32().unwrap_or(253);
    if m >= 253 {
        return insert_value_from_var_name(result_name, 0, vm, ids_data, ap_tracking);
    }
    if m + 1 < number_of_pairs {
        return Err(HintError::NPairBitsTooLowM);
    }

    let (scalar_v, scalar_u) = (felt_to_biguint(*scalar_v), felt_to_biguint(*scalar_u));

    // Each step, fetches the bits in mth position for v and u,
    // and appends them to the accumulator. i.e:
    //         10
    //         ↓↓
    //  1010101__ -> 101010110
    let get_bit =
        |x: &BigUint, i| m.checked_sub(i).map(|i| x.bit(i.into())).unwrap_or(false) as u32;
    let res: Felt252 = biguint_to_felt(
        &(0..number_of_pairs)
            .map(|i| {
                // This code is definitely verbose, but it's the only way I found to avoid a `panic`
                // when `m < number_of_pairs` while still being correct and hopefully fast.
                let bit_1 = get_bit(&scalar_v, i);
                // 1 * ((ids.scalar_u >> ids.m) & 1)
                let bit_0 = get_bit(&scalar_u, i);
                bit_0 | (bit_1 << 1)
            })
            .fold(BigUint::zero(), |mut acc, x| {
                acc <<= 2_u32;
                acc += x;
                acc
            }),
    )?;
    /*
        ids.quad_bit = (
            8 * ((ids.scalar_v >> ids.m) & 1)
            + 4 * ((ids.scalar_u >> ids.m) & 1)
            + 2 * ((ids.scalar_v >> (ids.m - 1)) & 1)
            + ((ids.scalar_u >> (ids.m - 1)) & 1)
        )
    %{ ids.dibit = ((ids.scalar_u >> ids.m) & 1) + 2 * ((ids.scalar_v >> ids.m) & 1) %}
    */

    insert_value_from_var_name(result_name, res, vm, ids_data, ap_tracking)
}

#[cfg(test)]
mod tests {
    use super::*;
    use crate::hint_processor::builtin_hint_processor::hint_code;
    use crate::hint_processor::builtin_hint_processor::secp::secp_utils::SECP_P_V2;
    use crate::stdlib::string::ToString;

    use crate::{
        any_box,
        hint_processor::{
            builtin_hint_processor::builtin_hint_processor_definition::{
                BuiltinHintProcessor, HintProcessorData,
            },
            hint_processor_definition::HintProcessorLogic,
        },
        types::{exec_scope::ExecutionScopes, relocatable::Relocatable},
        utils::test_utils::*,
        vm::vm_core::VirtualMachine,
    };
    use assert_matches::assert_matches;

    #[cfg(target_arch = "wasm32")]
    use wasm_bindgen_test::*;

    #[test]
    #[cfg_attr(target_arch = "wasm32", wasm_bindgen_test)]
    fn run_ec_negate_ok() {
        let hint_code = "from starkware.cairo.common.cairo_secp.secp_utils import SECP_P, pack\n\ny = pack(ids.point.y, PRIME) % SECP_P\n# The modulo operation in python always returns a nonnegative number.\nvalue = (-y) % SECP_P";
        let mut vm = vm_with_range_check!();

        vm.segments = segments![((1, 3), 2645i32), ((1, 4), 454i32), ((1, 5), 206i32)];
        //Initialize fp
        vm.run_context.fp = 1;
        //Create hint_data
        let ids_data = ids_data!["point"];
        let mut exec_scopes = ExecutionScopes::new();
        //Execute the hint
        assert_matches!(run_hint!(vm, ids_data, hint_code, &mut exec_scopes), Ok(()));
        //Check 'value' is defined in the vm scope
        assert_matches!(
            exec_scopes.get::<BigInt>("value"),
            Ok(x) if x == bigint_str!(
                "115792089237316195423569751828682367333329274433232027476421668138471189901786"
            )
        );
    }

    #[test]
    #[cfg_attr(target_arch = "wasm32", wasm_bindgen_test)]
    fn run_ec_negate_embedded_secp_p_ok() {
        let hint_code = hint_code::EC_NEGATE_EMBEDDED_SECP;
        let mut vm = vm_with_range_check!();

        let (y0, y1, y2) = (2645i32, 454i32, 206i32);

        let y = (BigInt::from(y2) << (86 * 2)) + (BigInt::from(y1) << 86) + y0;
        let minus_y = (BigInt::one() << 255) - 19 - y;

        vm.segments = segments![((1, 3), y0), ((1, 4), y1), ((1, 5), y2)];
        //Initialize fp
        vm.run_context.fp = 1;
        //Create hint_data
        let ids_data = ids_data!["point"];
        let mut exec_scopes = ExecutionScopes::new();
        //Execute the hint
        assert_matches!(run_hint!(vm, ids_data, hint_code, &mut exec_scopes), Ok(()));
        //Check 'value' is defined in the vm scope
        assert_matches!(
            exec_scopes.get::<BigInt>("value"),
            Ok(x) if x == minus_y
        );
    }

    #[test]
    #[cfg_attr(target_arch = "wasm32", wasm_bindgen_test)]
    fn run_compute_doubling_slope_ok() {
        let hint_code = "from starkware.cairo.common.cairo_secp.secp_utils import SECP_P, pack\nfrom starkware.python.math_utils import ec_double_slope\n\n# Compute the slope.\nx = pack(ids.point.x, PRIME)\ny = pack(ids.point.y, PRIME)\nvalue = slope = ec_double_slope(point=(x, y), alpha=0, p=SECP_P)";
        let mut vm = vm_with_range_check!();
        vm.segments = segments![
            ((1, 0), 614323u64),
            ((1, 1), 5456867u64),
            ((1, 2), 101208u64),
            ((1, 3), 773712524u64),
            ((1, 4), 77371252u64),
            ((1, 5), 5298795u64)
        ];

        //Initialize fp
        vm.run_context.fp = 1;

        let ids_data = ids_data!["point"];
        let mut exec_scopes = ExecutionScopes::new();

        //Execute the hint
        assert_matches!(run_hint!(vm, ids_data, hint_code, &mut exec_scopes), Ok(()));
        check_scope!(
            &exec_scopes,
            [
                (
                    "value",
                    bigint_str!(
                        "40442433062102151071094722250325492738932110061897694430475034100717288403728"
                    )
                ),
                (
                    "slope",
                    bigint_str!(
                        "40442433062102151071094722250325492738932110061897694430475034100717288403728"
                    )
                )
            ]
        );
    }

    #[test]
    #[cfg_attr(target_arch = "wasm32", wasm_bindgen_test)]
    fn run_ec_double_scope_v2_hint_ok() {
        let hint_code = hint_code::EC_DOUBLE_SLOPE_V2;
        let mut vm = vm_with_range_check!();
        vm.segments = segments![
            ((1, 0), 512),
            ((1, 1), 2412),
            ((1, 2), 133),
            ((1, 3), 64),
            ((1, 4), 0),
            ((1, 5), 6546)
        ];

        //Initialize fp
        vm.run_context.fp = 1;

        let ids_data = ids_data!["point"];
        let mut exec_scopes = ExecutionScopes::new();

        //Execute the hint
        assert_matches!(run_hint!(vm, ids_data, hint_code, &mut exec_scopes), Ok(()));
        check_scope!(
            &exec_scopes,
            [
                (
                    "value",
                    bigint_str!(
                        "48268701472940295594394094960749868325610234644833445333946260403470540790234"
                    )
                ),
                (
                    "slope",
                    bigint_str!(
                        "48268701472940295594394094960749868325610234644833445333946260403470540790234"
                    )
                ),
                ("SECP_P", SECP_P_V2.clone())
            ]
        );
    }

    #[test]
    #[cfg_attr(target_arch = "wasm32", wasm_bindgen_test)]
    fn run_compute_doubling_slope_wdivmod_ok() {
        let hint_code = "from starkware.cairo.common.cairo_secp.secp_utils import SECP_P, pack\nfrom starkware.python.math_utils import div_mod\n\n# Compute the slope.\nx = pack(ids.pt.x, PRIME)\ny = pack(ids.pt.y, PRIME)\nvalue = slope = div_mod(3 * x ** 2, 2 * y, SECP_P)";
        let mut vm = vm_with_range_check!();
        vm.segments = segments![
            ((1, 0), 614323u64),
            ((1, 1), 5456867u64),
            ((1, 2), 101208u64),
            ((1, 3), 773712524u64),
            ((1, 4), 77371252u64),
            ((1, 5), 5298795u64)
        ];

        //Initialize fp
        vm.run_context.fp = 1;

        let ids_data = ids_data!["pt"];
        let mut exec_scopes = ExecutionScopes::new();

        //Execute the hint
        assert_matches!(run_hint!(vm, ids_data, hint_code, &mut exec_scopes), Ok(()));
        check_scope!(
            &exec_scopes,
            [
                (
                    "value",
                    bigint_str!(
                        "40442433062102151071094722250325492738932110061897694430475034100717288403728"
                    )
                ),
                (
                    "slope",
                    bigint_str!(
                        "40442433062102151071094722250325492738932110061897694430475034100717288403728"
                    )
                )
            ]
        );
    }

    #[test]
    #[cfg_attr(target_arch = "wasm32", wasm_bindgen_test)]
    fn run_compute_doubling_slope_with_custom_consts_ok() {
        let hint_code = hint_code::EC_DOUBLE_SLOPE_EXTERNAL_CONSTS;
        let mut vm = vm_with_range_check!();
        vm.segments = segments![
            ((1, 0), 614323u64),
            ((1, 1), 5456867u64),
            ((1, 2), 101208u64),
            ((1, 3), 773712524u64),
            ((1, 4), 77371252u64),
            ((1, 5), 5298795u64)
        ];

        //Initialize fp
        vm.run_context.fp = 1;

        let ids_data = ids_data!["point"];
        let mut exec_scopes = ExecutionScopes::new();

        exec_scopes.insert_value("SECP_P", SECP256R1_P.clone());
        exec_scopes.insert_value("ALPHA", SECP256R1_ALPHA.clone());

        //Execute the hint
        assert_matches!(run_hint!(vm, ids_data, hint_code, &mut exec_scopes), Ok(()));
        check_scope!(
            &exec_scopes,
            [
                (
                    "value",
                    bigint_str!(
                        "99065496658741969395000079476826955370154683653966841736214499259699304892273"
                    )
                ),
                (
                    "slope",
                    bigint_str!(
                        "99065496658741969395000079476826955370154683653966841736214499259699304892273"
                    )
                ),
            ],
        );
    }

    #[test]
    #[cfg_attr(target_arch = "wasm32", wasm_bindgen_test)]
    fn run_compute_slope_ok() {
        let hint_code = "from starkware.cairo.common.cairo_secp.secp_utils import SECP_P, pack\nfrom starkware.python.math_utils import line_slope\n\n# Compute the slope.\nx0 = pack(ids.point0.x, PRIME)\ny0 = pack(ids.point0.y, PRIME)\nx1 = pack(ids.point1.x, PRIME)\ny1 = pack(ids.point1.y, PRIME)\nvalue = slope = line_slope(point1=(x0, y0), point2=(x1, y1), p=SECP_P)";
        let mut vm = vm_with_range_check!();

        //Insert ids.point0 and ids.point1 into memory
        vm.segments = segments![
            ((1, 0), 134),
            ((1, 1), 5123),
            ((1, 2), 140),
            ((1, 3), 1232),
            ((1, 4), 4652),
            ((1, 5), 720),
            ((1, 6), 156),
            ((1, 7), 6545),
            ((1, 8), 100010),
            ((1, 9), 1123),
            ((1, 10), 1325),
            ((1, 11), 910)
        ];

        //Initialize fp
        vm.run_context.fp = 14;
        let ids_data = HashMap::from([
            ("point0".to_string(), HintReference::new_simple(-14)),
            ("point1".to_string(), HintReference::new_simple(-8)),
        ]);
        let mut exec_scopes = ExecutionScopes::new();

        //Execute the hint
        assert_matches!(run_hint!(vm, ids_data, hint_code, &mut exec_scopes), Ok(()));
        check_scope!(
            &exec_scopes,
            [
                (
                    "value",
                    bigint_str!(
                        "41419765295989780131385135514529906223027172305400087935755859001910844026631"
                    )
                ),
                (
                    "slope",
                    bigint_str!(
                        "41419765295989780131385135514529906223027172305400087935755859001910844026631"
                    )
                )
            ]
        );
    }

    #[test]
    #[cfg_attr(target_arch = "wasm32", wasm_bindgen_test)]
    fn run_compute_slope_v2_ok() {
        let mut vm = vm_with_range_check!();

        //Insert ids.point0 and ids.point1 into memory
        vm.segments = segments![
            ((1, 0), 512),
            ((1, 1), 2412),
            ((1, 2), 133),
            ((1, 3), 64),
            ((1, 4), 0),
            ((1, 5), 6546),
            ((1, 6), 7),
            ((1, 7), 8),
            ((1, 8), 123),
            ((1, 9), 1),
            ((1, 10), 7),
            ((1, 11), 465)
        ];
        // let point_1 = EcPoint(BigInt3(512,2412,133), BigInt3(64,0,6546));
        // let point_2 = EcPoint(BigInt3(7,8,123), BigInt3(1,7,465));

        //Initialize fp
        vm.run_context.fp = 14;
        let ids_data = HashMap::from([
            ("point0".to_string(), HintReference::new_simple(-14)),
            ("point1".to_string(), HintReference::new_simple(-8)),
        ]);
        let mut exec_scopes = ExecutionScopes::new();

        //Execute the hint
        assert_matches!(
            run_hint!(vm, ids_data, hint_code::COMPUTE_SLOPE_V2, &mut exec_scopes),
            Ok(())
        );
        check_scope!(
            &exec_scopes,
            [
                (
                    "value",
                    bigint_str!(
                        "39376930140709393693483102164172662915882483986415749881375763965703119677959"
                    )
                ),
                (
                    "slope",
                    bigint_str!(
                        "39376930140709393693483102164172662915882483986415749881375763965703119677959"
                    )
                )
            ]
        );
    }

    #[test]
    #[cfg_attr(target_arch = "wasm32", wasm_bindgen_test)]
    fn run_compute_slope_wdivmod_ok() {
        let hint_code = "from starkware.cairo.common.cairo_secp.secp_utils import SECP_P, pack\nfrom starkware.python.math_utils import div_mod\n\n# Compute the slope.\nx0 = pack(ids.pt0.x, PRIME)\ny0 = pack(ids.pt0.y, PRIME)\nx1 = pack(ids.pt1.x, PRIME)\ny1 = pack(ids.pt1.y, PRIME)\nvalue = slope = div_mod(y0 - y1, x0 - x1, SECP_P)";
        let mut vm = vm_with_range_check!();

        // Insert ids.pt0 and ids.pt1 into memory
        vm.segments = segments![
            ((1, 0), 134),
            ((1, 1), 5123),
            ((1, 2), 140),
            ((1, 3), 1232),
            ((1, 4), 4652),
            ((1, 5), 720),
            ((1, 6), 156),
            ((1, 7), 6545),
            ((1, 8), 100010),
            ((1, 9), 1123),
            ((1, 10), 1325),
            ((1, 11), 910)
        ];

        // Initialize fp
        vm.run_context.fp = 14;
        let ids_data = HashMap::from([
            ("pt0".to_string(), HintReference::new_simple(-14)),
            ("pt1".to_string(), HintReference::new_simple(-8)),
        ]);
        let mut exec_scopes = ExecutionScopes::new();

        // Execute the hint
        assert_matches!(run_hint!(vm, ids_data, hint_code, &mut exec_scopes), Ok(()));
        check_scope!(
            &exec_scopes,
            [
                (
                    "value",
                    bigint_str!(
                        "41419765295989780131385135514529906223027172305400087935755859001910844026631"
                    )
                ),
                (
                    "slope",
                    bigint_str!(
                        "41419765295989780131385135514529906223027172305400087935755859001910844026631"
                    )
                )
            ]
        );
    }

    #[test]
    #[cfg_attr(target_arch = "wasm32", wasm_bindgen_test)]
    fn run_ec_double_assign_new_x_ok() {
        let hint_code = hint_code::EC_DOUBLE_ASSIGN_NEW_X_V1;

        let mut vm = vm_with_range_check!();

        //Insert ids.point and ids.slope into memory
        vm.segments = segments![
            ((1, 0), 134),
            ((1, 1), 5123),
            ((1, 2), 140),
            ((1, 3), 1232),
            ((1, 4), 4652),
            ((1, 5), 720),
            ((1, 6), 44186171158942157784255469_i128),
            ((1, 7), 54173758974262696047492534_i128),
            ((1, 8), 8106299688661572814170174_i128)
        ];

        //Initialize fp
        vm.run_context.fp = 10;
        let ids_data = HashMap::from([
            ("point".to_string(), HintReference::new_simple(-10)),
            ("slope".to_string(), HintReference::new_simple(-4)),
        ]);
        let mut exec_scopes = ExecutionScopes::new();

        //Execute the hint
        assert_matches!(run_hint!(vm, ids_data, hint_code, &mut exec_scopes), Ok(()));

        check_scope!(
                &exec_scopes,
                [
                    (
                        "slope",
                        bigint_str!(
                            "48526828616392201132917323266456307435009781900148206102108934970258721901549"
                        )
                    ),
                    (
                        "x",
                        bigint_str!("838083498911032969414721426845751663479194726707495046")
                    ),
                    (
                        "y",
                        bigint_str!("4310143708685312414132851373791311001152018708061750480")
                    ),
                    (
                        "value",
                        bigint_str!(
                            "59479631769792988345961122678598249997181612138456851058217178025444564264149"
                        )
                    ),
                    (
                        "new_x",
                        bigint_str!(
                            "59479631769792988345961122678598249997181612138456851058217178025444564264149"
                        )
                    )
                ]
            );
    }

    #[test]
    #[cfg_attr(target_arch = "wasm32", wasm_bindgen_test)]
    fn run_ec_double_assign_new_x_v2_ok() {
        let hint_code = hint_code::EC_DOUBLE_ASSIGN_NEW_X_V2;

        let mut vm = vm_with_range_check!();

        //Insert ids.point and ids.slope into memory
        vm.segments = segments![
            ((1, 0), 134),
            ((1, 1), 5123),
            ((1, 2), 140),
            ((1, 3), 1232),
            ((1, 4), 4652),
            ((1, 5), 720),
            ((1, 6), 44186171158942157784255469_i128),
            ((1, 7), 54173758974262696047492534_i128),
            ((1, 8), 8106299688661572814170174_i128)
        ];

        //Initialize fp
        vm.run_context.fp = 10;
        let ids_data = HashMap::from([
            ("point".to_string(), HintReference::new_simple(-10)),
            ("slope".to_string(), HintReference::new_simple(-4)),
        ]);
        let mut exec_scopes = ExecutionScopes::new();
        exec_scopes.assign_or_update_variable("SECP_P", any_box!(SECP_P.clone()));

        //Execute the hint
        assert_matches!(run_hint!(vm, ids_data, hint_code, &mut exec_scopes), Ok(()));

        check_scope!(
                &exec_scopes,
                [
                    (
                        "slope",
                        bigint_str!(
                            "48526828616392201132917323266456307435009781900148206102108934970258721901549"
                        )
                    ),
                    (
                        "x",
                        bigint_str!("838083498911032969414721426845751663479194726707495046")
                    ),
                    (
                        "y",
                        bigint_str!("4310143708685312414132851373791311001152018708061750480")
                    ),
                    (
                        "value",
                        bigint_str!(
                            "59479631769792988345961122678598249997181612138456851058217178025444564264149"
                        )
                    ),
                    (
                        "new_x",
                        bigint_str!(
                            "59479631769792988345961122678598249997181612138456851058217178025444564264149"
                        )
                    )
                ]
            );
    }

    #[test]
    #[cfg_attr(target_arch = "wasm32", wasm_bindgen_test)]
    fn run_ec_double_assign_new_y_ok() {
        let hint_code = "value = new_y = (slope * (x - new_x) - y) % SECP_P";
        let mut vm = vm_with_range_check!();
        let mut exec_scopes = scope![
            (
                "slope",
                bigint_str!(
                    "48526828616392201132917323266456307435009781900148206102108934970258721901549"
                )
            ),
            (
                "x",
                bigint_str!("838083498911032969414721426845751663479194726707495046")
            ),
            (
                "new_x",
                bigint_str!(
                    "59479631769792988345961122678598249997181612138456851058217178025444564264149"
                )
            ),
            (
                "y",
                bigint_str!("4310143708685312414132851373791311001152018708061750480")
            ),
            ("SECP_P", (*SECP_P).clone())
        ];
        //Execute the hint
        assert_matches!(
            run_hint!(vm, HashMap::new(), hint_code, &mut exec_scopes),
            Ok(())
        );

        check_scope!(
            &exec_scopes,
            [
                (
                    "value",
                    bigint_str!(
                        "7948634220683381957329555864604318996476649323793038777651086572350147290350"
                    )
                ),
                (
                    "new_y",
                    bigint_str!(
                        "7948634220683381957329555864604318996476649323793038777651086572350147290350"
                    )
                )
            ]
        );
    }

    #[test]
    #[cfg_attr(target_arch = "wasm32", wasm_bindgen_test)]
    fn run_fast_ec_add_assign_new_x_ok() {
        let hint_code = "from starkware.cairo.common.cairo_secp.secp_utils import SECP_P, pack\n\nslope = pack(ids.slope, PRIME)\nx0 = pack(ids.point0.x, PRIME)\nx1 = pack(ids.point1.x, PRIME)\ny0 = pack(ids.point0.y, PRIME)\n\nvalue = new_x = (pow(slope, 2, SECP_P) - x0 - x1) % SECP_P";
        let mut vm = vm_with_range_check!();

        //Insert ids.point0, ids.point1.x and ids.slope into memory
        vm.segments = segments![
            //ids.point0
            ((1, 0), 89712),
            ((1, 1), 56),
            ((1, 2), 1233409),
            ((1, 3), 980126),
            ((1, 4), 10),
            ((1, 5), 8793),
            //ids.point0.x
            ((1, 6), 1235216451),
            ((1, 7), 5967),
            ((1, 8), 2171381),
            //ids.slope
            ((1, 9), 67470097831679799377177424_i128),
            ((1, 10), 43370026683122492246392730_i128),
            ((1, 11), 16032182557092050689870202_i128)
        ];

        //Initialize run_context
        run_context!(vm, 0, 20, 15);

        let ids_data = HashMap::from([
            ("point0".to_string(), HintReference::new_simple(-15)),
            ("point1".to_string(), HintReference::new_simple(-9)),
            ("slope".to_string(), HintReference::new_simple(-6)),
        ]);
        let mut exec_scopes = ExecutionScopes::new();

        //Execute the hint
        assert_matches!(run_hint!(vm, ids_data, hint_code, &mut exec_scopes), Ok(()));

        check_scope!(
            &exec_scopes,
            [
                (
                    "value",
                    bigint_str!(
                        "8891838197222656627233627110766426698842623939023296165598688719819499152657"
                    )
                ),
                (
                    "new_x",
                    bigint_str!(
                        "8891838197222656627233627110766426698842623939023296165598688719819499152657"
                    )
                )
            ]
        );
    }

    #[test]
    #[cfg_attr(target_arch = "wasm32", wasm_bindgen_test)]
    fn run_fast_ec_add_assign_new_y_ok() {
        let hint_code = "value = new_y = (slope * (x0 - new_x) - y0) % SECP_P";
        let mut vm = vm_with_range_check!();

        let mut exec_scopes = scope![
            (
                "slope",
                bigint_str!(
                    "48526828616392201132917323266456307435009781900148206102108934970258721901549"
                )
            ),
            (
                "x0",
                bigint_str!("838083498911032969414721426845751663479194726707495046")
            ),
            (
                "new_x",
                bigint_str!(
                    "59479631769792988345961122678598249997181612138456851058217178025444564264149"
                )
            ),
            (
                "y0",
                bigint_str!("4310143708685312414132851373791311001152018708061750480")
            ),
            ("SECP_P", (*SECP_P).clone())
        ];

        //Execute the hint
        assert_matches!(
            run_hint!(vm, HashMap::new(), hint_code, &mut exec_scopes),
            Ok(())
        );

        check_scope!(
            &exec_scopes,
            [
                (
                    "value",
                    bigint_str!(
                        "7948634220683381957329555864604318996476649323793038777651086572350147290350"
                    )
                ),
                (
                    "new_y",
                    bigint_str!(
                        "7948634220683381957329555864604318996476649323793038777651086572350147290350"
                    )
                )
            ]
        );
    }

    #[test]
    #[cfg_attr(target_arch = "wasm32", wasm_bindgen_test)]
    fn run_ec_mul_inner_ok() {
        let hint_code = "memory[ap] = (ids.scalar % PRIME) % 2";
        let mut vm = vm_with_range_check!();

        let scalar = 89712_i32;
        //Insert ids.scalar into memory
        vm.segments = segments![((1, 0), scalar)];

        //Initialize RunContext
        run_context!(vm, 0, 2, 1);

        let ids_data = ids_data!["scalar"];

        //Execute the hint
        assert_matches!(run_hint!(vm, ids_data, hint_code), Ok(()));

        //Check hint memory inserts
        check_memory![vm.segments.memory, ((1, 2), 0)];
    }

    #[test]
    fn get_ec_point_from_var_name_ok() {
        /*EcPoint {
            x: (1,2,3)
            y: (4,5,6)
        }*/
        let mut vm = vm!();
        vm.set_fp(1);
        vm.segments = segments![
            ((1, 0), 1),
            ((1, 1), 2),
            ((1, 2), 3),
            ((1, 3), 4),
            ((1, 4), 5),
            ((1, 5), 6)
        ];
        let ids_data = ids_data!["e"];
        let ap_tracking = ApTracking::default();
        let e = EcPoint::from_var_name("e", &vm, &ids_data, &ap_tracking).unwrap();
<<<<<<< HEAD
        assert_eq!(e.x.d0.as_ref(), &Felt252::ONE);
        assert_eq!(e.x.d1.as_ref(), &Felt252::from(2));
        assert_eq!(e.x.d2.as_ref(), &Felt252::from(3));
        assert_eq!(e.y.d0.as_ref(), &Felt252::from(4));
        assert_eq!(e.y.d1.as_ref(), &Felt252::from(5));
        assert_eq!(e.y.d2.as_ref(), &Felt252::from(6));
=======
        assert_eq!(e.x.limbs[0].as_ref(), &Felt252::one());
        assert_eq!(e.x.limbs[1].as_ref(), &Felt252::from(2));
        assert_eq!(e.x.limbs[2].as_ref(), &Felt252::from(3));
        assert_eq!(e.y.limbs[0].as_ref(), &Felt252::from(4));
        assert_eq!(e.y.limbs[1].as_ref(), &Felt252::from(5));
        assert_eq!(e.y.limbs[2].as_ref(), &Felt252::from(6));
>>>>>>> 91eeff50
    }

    #[test]
    fn get_ec_point_from_var_name_missing_member() {
        /*EcPoint {
            x: (1,2,3)
            y: (4,_,_)
        }*/
        let mut vm = vm!();
        vm.set_fp(1);
        vm.segments = segments![((1, 0), 1), ((1, 1), 2), ((1, 2), 3), ((1, 3), 4)];
        let ids_data = ids_data!["e"];
        let ap_tracking = ApTracking::default();
        let r = EcPoint::from_var_name("e", &vm, &ids_data, &ap_tracking);
        assert_matches!(r, Err(HintError::IdentifierHasNoMember(bx)) if *bx == ("e.y".to_string(), "d1".to_string()))
    }

    #[test]
    fn get_ec_point_from_var_name_invalid_reference() {
        let mut vm = vm!();
        vm.segments = segments![((1, 0), 1), ((1, 1), 2)];
        let ids_data = ids_data!["e"];
        let ap_tracking = ApTracking::default();
        let r = EcPoint::from_var_name("e", &vm, &ids_data, &ap_tracking);
        assert_matches!(r, Err(HintError::UnknownIdentifier(bx)) if bx.as_ref() == "e")
    }

    #[test]
    fn run_quad_bit_ok() {
        let hint_code = hint_code::QUAD_BIT;
        let mut vm = vm_with_range_check!();

        let scalar_u = 89712;
        let scalar_v = 1478396;
        let m = 4;
        // Insert ids.scalar into memory
        vm.segments = segments![((1, 0), scalar_u), ((1, 1), scalar_v), ((1, 2), m)];

        // Initialize RunContext
        run_context!(vm, 0, 4, 4);

        let ids_data = ids_data!["scalar_u", "scalar_v", "m", "quad_bit"];

        // Execute the hint
        assert_matches!(run_hint!(vm, ids_data, hint_code), Ok(()));

        // Check hint memory inserts
        check_memory![vm.segments.memory, ((1, 3), 14)];
    }

    #[test]
    fn run_quad_bit_for_m_1_ok() {
        let hint_code = hint_code::QUAD_BIT;
        let mut vm = vm_with_range_check!();

        let scalar_u = 89712;
        let scalar_v = 1478396;
        let m = 1;
        // Insert ids.scalar into memory
        vm.segments = segments![((1, 0), scalar_u), ((1, 1), scalar_v), ((1, 2), m)];

        // Initialize RunContext
        run_context!(vm, 0, 4, 4);

        let ids_data = ids_data!["scalar_u", "scalar_v", "m", "quad_bit"];

        // Execute the hint
        assert_matches!(run_hint!(vm, ids_data, hint_code), Ok(()));

        // Check hint memory inserts
        check_memory![vm.segments.memory, ((1, 3), 0)];
    }

    #[test]
    fn run_quad_bit_for_m_0() {
        let hint_code = hint_code::QUAD_BIT;
        let mut vm = vm_with_range_check!();

        let scalar_u = 0b1010101;
        let scalar_v = 0b1010101;
        let m = 0;
        // Insert ids.scalar into memory
        vm.segments = segments![((1, 0), scalar_u), ((1, 1), scalar_v), ((1, 2), m)];

        // Initialize RunContext
        run_context!(vm, 0, 4, 4);

        let ids_data = ids_data!["scalar_u", "scalar_v", "m", "quad_bit"];

        // Execute the hint
        assert_matches!(
            run_hint!(vm, ids_data, hint_code),
            Err(HintError::NPairBitsTooLowM)
        );
    }

    #[test]
    fn run_quad_bit_with_max_m_ok() {
        let hint_code = hint_code::QUAD_BIT;
        let mut vm = vm_with_range_check!();

        let scalar_u = 89712;
        let scalar_v = 1478396;
        // Value is so high the result will always be zero
        let m = i128::MAX;
        // Insert ids.scalar into memory
        vm.segments = segments![((1, 0), scalar_u), ((1, 1), scalar_v), ((1, 2), m)];

        // Initialize RunContext
        run_context!(vm, 0, 4, 4);

        let ids_data = ids_data!["scalar_u", "scalar_v", "m", "quad_bit"];

        // Execute the hint
        assert_matches!(run_hint!(vm, ids_data, hint_code), Ok(()));

        // Check hint memory inserts
        check_memory![vm.segments.memory, ((1, 3), 0)];
    }

    #[test]
    fn run_di_bit_ok() {
        let hint_code = hint_code::DI_BIT;
        let mut vm = vm_with_range_check!();

        let scalar_u = 0b10101111001110000;
        let scalar_v = 0b101101000111011111100;
        let m = 3;
        // Insert ids.scalar into memory
        vm.segments = segments![((1, 0), scalar_u), ((1, 1), scalar_v), ((1, 2), m)];

        // Initialize RunContext
        run_context!(vm, 0, 4, 4);

        let ids_data = ids_data!["scalar_u", "scalar_v", "m", "dibit"];

        // Execute the hint
        assert_matches!(run_hint!(vm, ids_data, hint_code), Ok(()));

        // Check hint memory inserts
        check_memory![vm.segments.memory, ((1, 3), 2)];
    }

    #[test]
    fn run_di_bit_with_max_m_ok() {
        let hint_code = hint_code::DI_BIT;
        let mut vm = vm_with_range_check!();

        let scalar_u = 89712;
        let scalar_v = 1478396;
        // Value is so high the result will always be zero
        let m = i128::MAX;
        // Insert ids.scalar into memory
        vm.segments = segments![((1, 0), scalar_u), ((1, 1), scalar_v), ((1, 2), m)];

        // Initialize RunContext
        run_context!(vm, 0, 4, 4);

        let ids_data = ids_data!["scalar_u", "scalar_v", "m", "dibit"];

        // Execute the hint
        assert_matches!(run_hint!(vm, ids_data, hint_code), Ok(()));

        // Check hint memory inserts
        check_memory![vm.segments.memory, ((1, 3), 0)];
    }

    #[test]
    fn run_di_bit_m_zero_ok() {
        let hint_code = hint_code::DI_BIT;
        let mut vm = vm_with_range_check!();

        let scalar_u = 0b00;
        let scalar_v = 0b01;
        let m = 0;
        // Insert ids.scalar into memory
        vm.segments = segments![((1, 0), scalar_u), ((1, 1), scalar_v), ((1, 2), m)];

        // Initialize RunContext
        run_context!(vm, 0, 4, 4);

        let ids_data = ids_data!["scalar_u", "scalar_v", "m", "dibit"];

        // Execute the hint
        assert_matches!(run_hint!(vm, ids_data, hint_code), Ok(()));

        // Check hint memory inserts
        check_memory![vm.segments.memory, ((1, 3), 0b10)];
    }

    #[test]
    #[cfg_attr(target_arch = "wasm32", wasm_bindgen_test)]
    fn run_import_secp256r1_alpha() {
        let hint_code = "from starkware.cairo.common.cairo_secp.secp256r1_utils import SECP256R1_ALPHA as ALPHA";
        let mut vm = vm_with_range_check!();

        //Initialize fp
        vm.run_context.fp = 1;
        //Create hint_data
        let ids_data = ids_data!["point"];
        let mut exec_scopes = ExecutionScopes::new();
        //Execute the hint
        assert_matches!(run_hint!(vm, ids_data, hint_code, &mut exec_scopes), Ok(()));
        //Check 'ALPHA' is defined in the vm scope
        assert_matches!(
            exec_scopes.get::<BigInt>("ALPHA"),
            Ok(x) if x == bigint_str!(
                "115792089210356248762697446949407573530086143415290314195533631308867097853948"
            )
        );
    }

    #[test]
    #[cfg_attr(target_arch = "wasm32", wasm_bindgen_test)]
    fn run_square_slope_minus_xs_ok() {
        let hint_code = "from starkware.cairo.common.cairo_secp.secp_utils import pack\n\nslope = pack(ids.slope, PRIME)\nx0 = pack(ids.point0.x, PRIME)\nx1 = pack(ids.point1.x, PRIME)\ny0 = pack(ids.point0.y, PRIME)\n\nvalue = new_x = (pow(slope, 2, SECP_P) - x0 - x1) % SECP_P";
        let mut vm = vm_with_range_check!();

        //Insert ids.point0, ids.point1.x and ids.slope into memory
        vm.segments = segments![
            //ids.point0
            ((1, 0), 89712),
            ((1, 1), 56),
            ((1, 2), 1233409),
            ((1, 3), 980126),
            ((1, 4), 10),
            ((1, 5), 8793),
            //ids.point0.x
            ((1, 6), 1235216451),
            ((1, 7), 5967),
            ((1, 8), 2171381),
            //ids.slope
            ((1, 9), 67470097831679799377177424_i128),
            ((1, 10), 43370026683122492246392730_i128),
            ((1, 11), 16032182557092050689870202_i128)
        ];

        //Initialize run_context
        run_context!(vm, 0, 20, 15);

        let ids_data = HashMap::from([
            ("point0".to_string(), HintReference::new_simple(-15)),
            ("point1".to_string(), HintReference::new_simple(-9)),
            ("slope".to_string(), HintReference::new_simple(-6)),
        ]);
        let mut exec_scopes = ExecutionScopes::new();
        exec_scopes.insert_value("SECP_P", SECP_P.clone());

        //Execute the hint
        assert_matches!(run_hint!(vm, ids_data, hint_code, &mut exec_scopes), Ok(()));

        check_scope!(
            &exec_scopes,
            [
                (
                    "value",
                    bigint_str!(
                        "8891838197222656627233627110766426698842623939023296165598688719819499152657"
                    )
                ),
                (
                    "new_x",
                    bigint_str!(
                        "8891838197222656627233627110766426698842623939023296165598688719819499152657"
                    )
                )
            ]
        );
    }
}<|MERGE_RESOLUTION|>--- conflicted
+++ resolved
@@ -1274,21 +1274,12 @@
         let ids_data = ids_data!["e"];
         let ap_tracking = ApTracking::default();
         let e = EcPoint::from_var_name("e", &vm, &ids_data, &ap_tracking).unwrap();
-<<<<<<< HEAD
-        assert_eq!(e.x.d0.as_ref(), &Felt252::ONE);
-        assert_eq!(e.x.d1.as_ref(), &Felt252::from(2));
-        assert_eq!(e.x.d2.as_ref(), &Felt252::from(3));
-        assert_eq!(e.y.d0.as_ref(), &Felt252::from(4));
-        assert_eq!(e.y.d1.as_ref(), &Felt252::from(5));
-        assert_eq!(e.y.d2.as_ref(), &Felt252::from(6));
-=======
-        assert_eq!(e.x.limbs[0].as_ref(), &Felt252::one());
+        assert_eq!(e.x.limbs[0].as_ref(), &Felt252::ONE);
         assert_eq!(e.x.limbs[1].as_ref(), &Felt252::from(2));
         assert_eq!(e.x.limbs[2].as_ref(), &Felt252::from(3));
         assert_eq!(e.y.limbs[0].as_ref(), &Felt252::from(4));
         assert_eq!(e.y.limbs[1].as_ref(), &Felt252::from(5));
         assert_eq!(e.y.limbs[2].as_ref(), &Felt252::from(6));
->>>>>>> 91eeff50
     }
 
     #[test]
