//! # Program deserialization
//!
//! This module contains the logic for [`Program`] deserialization.
//! Users shouldn't need to use it directly (except for [`BuiltinName`]).
//!
//! To generate a [`Program`] from a JSON string, see [`Program::from_bytes()`].
//! To do the same from a JSON file, see [`Program::from_file()`].

use crate::stdlib::{
    collections::{BTreeMap, HashMap},
    fmt,
    prelude::*,
    sync::Arc,
};

use crate::vm::runners::builtin_runner::SEGMENT_ARENA_BUILTIN_NAME;
use crate::{
    serde::deserialize_utils,
    types::{
        errors::program_errors::ProgramError,
        instruction::Register,
        program::{HintsCollection, Program, SharedProgramData},
        relocatable::MaybeRelocatable,
    },
    vm::runners::builtin_runner::{
        BITWISE_BUILTIN_NAME, EC_OP_BUILTIN_NAME, HASH_BUILTIN_NAME, KECCAK_BUILTIN_NAME,
        OUTPUT_BUILTIN_NAME, POSEIDON_BUILTIN_NAME, RANGE_CHECK_BUILTIN_NAME,
        SIGNATURE_BUILTIN_NAME,
    },
};
use felt::{Felt252, PRIME_STR};
use num_traits::float::FloatCore;
use num_traits::{Num, Pow};
use serde::{de, de::MapAccess, de::SeqAccess, Deserialize, Deserializer, Serialize, Serializer};
use serde_json::Number;

#[cfg(all(feature = "arbitrary", feature = "std"))]
use arbitrary::{self, Arbitrary, Unstructured};

// This enum is used to deserialize program builtins into &str and catch non-valid names
#[cfg_attr(all(feature = "arbitrary", feature = "std"), derive(Arbitrary))]
#[derive(Serialize, Deserialize, Debug, PartialEq, Copy, Clone, Eq, Hash)]
#[allow(non_camel_case_types)]
pub enum BuiltinName {
    output,
    range_check,
    pedersen,
    ecdsa,
    keccak,
    bitwise,
    ec_op,
    poseidon,
    segment_arena,
}

impl BuiltinName {
    pub fn name(&self) -> &'static str {
        match self {
            BuiltinName::output => OUTPUT_BUILTIN_NAME,
            BuiltinName::range_check => RANGE_CHECK_BUILTIN_NAME,
            BuiltinName::pedersen => HASH_BUILTIN_NAME,
            BuiltinName::ecdsa => SIGNATURE_BUILTIN_NAME,
            BuiltinName::keccak => KECCAK_BUILTIN_NAME,
            BuiltinName::bitwise => BITWISE_BUILTIN_NAME,
            BuiltinName::ec_op => EC_OP_BUILTIN_NAME,
            BuiltinName::poseidon => POSEIDON_BUILTIN_NAME,
            BuiltinName::segment_arena => SEGMENT_ARENA_BUILTIN_NAME,
        }
    }
}

<<<<<<< HEAD
#[derive(Serialize, Deserialize, Debug)]
=======
#[cfg_attr(all(feature = "arbitrary", feature = "std"), derive(Arbitrary, Clone))]
#[derive(Deserialize, Debug)]
>>>>>>> c2f33eb3
pub struct ProgramJson {
    pub prime: String,
    pub builtins: Vec<BuiltinName>,
    #[serde(
        serialize_with = "serialize_program_data",
        deserialize_with = "deserialize_array_of_bigint_hex"
    )]
    pub data: Vec<MaybeRelocatable>,
    pub identifiers: HashMap<String, Identifier>,
    pub hints: BTreeMap<usize, Vec<HintParams>>,
    pub reference_manager: ReferenceManager,
    #[serde(default)]
    pub attributes: Vec<Attribute>,
    pub debug_info: Option<DebugInfo>,
}

#[cfg_attr(all(feature = "arbitrary", feature = "std"), derive(Arbitrary))]
#[derive(Serialize, Deserialize, Debug, Clone, PartialEq, Eq)]
pub struct HintParams {
    pub code: String,
    pub accessible_scopes: Vec<String>,
    pub flow_tracking_data: FlowTrackingData,
}

#[cfg_attr(all(feature = "arbitrary", feature = "std"), derive(Arbitrary))]
#[derive(Serialize, Deserialize, Debug, Clone, PartialEq, Eq)]
pub struct FlowTrackingData {
    pub ap_tracking: ApTracking,
    #[serde(deserialize_with = "deserialize_map_to_string_and_usize_hashmap")]
    pub reference_ids: HashMap<String, usize>,
}

#[cfg_attr(all(feature = "arbitrary", feature = "std"), derive(Arbitrary))]
#[derive(Serialize, Deserialize, Debug, Clone, PartialEq, Eq)]
pub struct ApTracking {
    pub group: usize,
    pub offset: usize,
}

impl ApTracking {
    pub fn new() -> ApTracking {
        ApTracking {
            group: 0,
            offset: 0,
        }
    }
}

impl Default for ApTracking {
    fn default() -> Self {
        Self::new()
    }
}

#[cfg_attr(all(feature = "arbitrary", feature = "std"), derive(Arbitrary))]
#[derive(Serialize, Deserialize, Debug, PartialEq, Eq, Clone)]
pub struct Identifier {
    pub pc: Option<usize>,
    #[serde(rename(deserialize = "type"))]
    pub type_: Option<String>,
    #[serde(default)]
    #[serde(deserialize_with = "felt_from_number")]
    pub value: Option<Felt252>,

    pub full_name: Option<String>,
    pub members: Option<HashMap<String, Member>>,
    pub cairo_type: Option<String>,
}

#[cfg_attr(all(feature = "arbitrary", feature = "std"), derive(Arbitrary))]
#[derive(Clone, Debug, Serialize, Deserialize, PartialEq, Eq)]
pub struct Member {
    pub cairo_type: String,
    pub offset: usize,
}

#[cfg_attr(all(feature = "arbitrary", feature = "std"), derive(Arbitrary))]
#[derive(Clone, Debug, Serialize, Deserialize, PartialEq, Eq)]
pub struct Attribute {
    pub name: String,
    pub start_pc: usize,
    pub end_pc: usize,
    pub value: String,
    #[cfg_attr(
        all(feature = "arbitrary", feature = "std"),
        serde(skip_serializing_if = "Option::is_none")
    )]
    pub flow_tracking_data: Option<FlowTrackingData>,
}

#[derive(Serialize, Deserialize, Clone, Debug, PartialEq, Eq)]
pub struct Location {
    pub end_line: u32,
    pub end_col: u32,
    pub input_file: InputFile,
    pub parent_location: Option<(Box<Location>, String)>,
    pub start_line: u32,
    pub start_col: u32,
}

<<<<<<< HEAD
#[derive(Serialize, Deserialize, Debug, PartialEq, Eq)]
=======
#[cfg(all(feature = "arbitrary", feature = "std"))]
impl<'a> Arbitrary<'a> for Location {
    fn arbitrary(u: &mut Unstructured<'a>) -> arbitrary::Result<Self> {
        arbitrary_parent_location(u, 20)
    }
}

#[cfg(all(feature = "arbitrary", feature = "std"))]
fn arbitrary_parent_location(u: &mut Unstructured, depth: u8) -> arbitrary::Result<Location> {
    let parent_location = if depth > 0 {
        Some((
            Box::new(arbitrary_parent_location(u, depth - 1)?),
            String::arbitrary(u)?,
        ))
    } else {
        None
    };
    Ok(Location {
        end_line: u32::arbitrary(u)?,
        end_col: u32::arbitrary(u)?,
        input_file: InputFile::arbitrary(u)?,
        parent_location,
        start_line: u32::arbitrary(u)?,
        start_col: u32::arbitrary(u)?,
    })
}

#[cfg_attr(
    all(feature = "arbitrary", feature = "std"),
    derive(Arbitrary, Clone, Serialize)
)]
#[derive(Deserialize, Debug, PartialEq, Eq)]
>>>>>>> c2f33eb3
pub struct DebugInfo {
    instruction_locations: HashMap<usize, InstructionLocation>,
}

#[cfg_attr(all(feature = "arbitrary", feature = "std"), derive(Arbitrary))]
#[derive(Serialize, Deserialize, Debug, PartialEq, Eq, Clone)]
pub struct InstructionLocation {
    pub inst: Location,
    pub hints: Vec<HintLocation>,
}

#[cfg_attr(all(feature = "arbitrary", feature = "std"), derive(Arbitrary))]
#[derive(Serialize, Deserialize, Clone, Debug, PartialEq, Eq)]
pub struct InputFile {
    pub filename: String,
}

#[cfg_attr(all(feature = "arbitrary", feature = "std"), derive(Arbitrary))]
#[derive(Serialize, Deserialize, Debug, PartialEq, Eq, Clone)]
pub struct HintLocation {
    pub location: Location,
    pub n_prefix_newlines: u32,
}

fn felt_from_number<'de, D>(deserializer: D) -> Result<Option<Felt252>, D::Error>
where
    D: Deserializer<'de>,
{
    let n = Number::deserialize(deserializer)?;
    match Felt252::parse_bytes(n.to_string().as_bytes(), 10) {
        Some(x) => Ok(Some(x)),
        None => {
            // Handle de Number with scientific notation cases
            // e.g.: n = Number(1e27)
            let felt = deserialize_scientific_notation(n);
            if felt.is_some() {
                return Ok(felt);
            }

            Err(de::Error::custom(String::from(
                "felt_from_number parse error",
            )))
        }
    }
}

fn deserialize_scientific_notation(n: Number) -> Option<Felt252> {
    match n.as_f64() {
        None => {
            let str = n.to_string();
            let list: [&str; 2] = str.split('e').collect::<Vec<&str>>().try_into().ok()?;

            let exponent = list[1].parse::<u32>().ok()?;
            let base = Felt252::parse_bytes(list[0].to_string().as_bytes(), 10)?;
            Some(base * Felt252::from(10).pow(exponent))
        }
        Some(float) => Felt252::parse_bytes(FloatCore::round(float).to_string().as_bytes(), 10),
    }
}

#[cfg_attr(all(feature = "arbitrary", feature = "std"), derive(Arbitrary))]
#[derive(Serialize, Deserialize, Debug, PartialEq, Eq, Clone, Default)]
pub struct ReferenceManager {
    pub references: Vec<Reference>,
}

#[cfg_attr(all(feature = "arbitrary", feature = "std"), derive(Arbitrary))]
#[derive(Serialize, Deserialize, Debug, PartialEq, Eq, Clone)]
pub struct Reference {
    pub ap_tracking_data: ApTracking,
    pub pc: Option<usize>,
    #[serde(deserialize_with = "deserialize_value_address")]
    #[serde(rename(deserialize = "value"))]
    pub value_address: ValueAddress,
}

#[cfg_attr(all(feature = "arbitrary", feature = "std"), derive(Arbitrary))]
#[derive(Serialize, Deserialize, Debug, PartialEq, Eq, Clone)]
pub enum OffsetValue {
    Immediate(Felt252),
    Value(i32),
    Reference(Register, i32, bool),
}

#[cfg_attr(all(feature = "arbitrary", feature = "std"), derive(Arbitrary))]
#[derive(Serialize, Deserialize, Debug, PartialEq, Eq, Clone)]
pub struct ValueAddress {
    pub offset1: OffsetValue,
    pub offset2: OffsetValue,
    pub dereference: bool,
    pub value_type: String,
}

impl ValueAddress {
    // The parsing functionality is focused on the string formats that appear in the
    // references used by hints. Errors may occur when parsing references not used by hints.
    // When this happens, this default ValueAddress is returned to make explicit that the value was not
    // parsed correctly.
    // In case an incorrectly parsed reference is used by a hint, an error will be raised (IdNotFound) in the
    // get_address_from_reference function call to notify this, and the parsing functionality should be
    // extended to contemplate this new case.
    pub fn no_hint_reference_default() -> ValueAddress {
        ValueAddress {
            offset1: OffsetValue::Value(99),
            offset2: OffsetValue::Value(99),
            dereference: false,
            value_type: String::from("felt"),
        }
    }
}

struct Felt252Visitor;

impl<'de> de::Visitor<'de> for Felt252Visitor {
    type Value = Felt252;

    fn expecting(&self, formatter: &mut fmt::Formatter) -> fmt::Result {
        formatter.write_str("Could not deserialize hexadecimal string")
    }

    fn visit_str<E>(self, value: &str) -> Result<Self::Value, E>
    where
        E: de::Error,
    {
        // Strip the '0x' prefix from the encoded hex string
        if let Some(no_prefix_hex) = value.strip_prefix("0x") {
            // Add padding if necessary
            let no_prefix_hex = deserialize_utils::maybe_add_padding(no_prefix_hex.to_string());
            Ok(Felt252::from_str_radix(&no_prefix_hex, 16).map_err(de::Error::custom)?)
        } else {
            Err(String::from("hex prefix error")).map_err(de::Error::custom)
        }
    }
}

struct MaybeRelocatableVisitor;

impl<'de> de::Visitor<'de> for MaybeRelocatableVisitor {
    type Value = Vec<MaybeRelocatable>;

    fn expecting(&self, formatter: &mut fmt::Formatter) -> fmt::Result {
        formatter.write_str("Could not deserialize array of hexadecimal")
    }

    fn visit_seq<A>(self, mut seq: A) -> Result<Self::Value, A::Error>
    where
        A: SeqAccess<'de>,
    {
        let mut data: Vec<MaybeRelocatable> = vec![];

        while let Some(value) = seq.next_element::<String>()? {
            if let Some(no_prefix_hex) = value.strip_prefix("0x") {
                // Add padding if necessary
                let no_prefix_hex = deserialize_utils::maybe_add_padding(no_prefix_hex.to_string());
                data.push(MaybeRelocatable::Int(
                    Felt252::from_str_radix(&no_prefix_hex, 16).map_err(de::Error::custom)?,
                ));
            } else {
                return Err(String::from("hex prefix error")).map_err(de::Error::custom);
            };
        }
        Ok(data)
    }
}

struct ReferenceIdsVisitor;

impl<'de> de::Visitor<'de> for ReferenceIdsVisitor {
    type Value = HashMap<String, usize>;

    fn expecting(&self, formatter: &mut fmt::Formatter) -> fmt::Result {
        formatter.write_str("a map with string keys and integer values")
    }

    fn visit_map<A>(self, mut map: A) -> Result<Self::Value, A::Error>
    where
        A: MapAccess<'de>,
    {
        let mut data: HashMap<String, usize> = HashMap::new();

        while let Some((key, value)) = map.next_entry::<String, usize>()? {
            data.insert(key, value);
        }

        Ok(data)
    }
}

struct ValueAddressVisitor;

impl<'de> de::Visitor<'de> for ValueAddressVisitor {
    type Value = ValueAddress;

    fn expecting(&self, formatter: &mut fmt::Formatter) -> fmt::Result {
        formatter.write_str("a string representing the address in memory of a variable")
    }

    fn visit_str<E>(self, value: &str) -> Result<Self::Value, E>
    where
        E: de::Error,
    {
        let parse_res = deserialize_utils::parse_value(value);

        if let Ok((_, res)) = parse_res {
            return Ok(res);
        }

        Ok(ValueAddress::no_hint_reference_default())
    }
}

pub fn deserialize_felt_hex<'de, D: Deserializer<'de>>(d: D) -> Result<Felt252, D::Error> {
    d.deserialize_str(Felt252Visitor)
}

pub fn serialize_program_data<S: Serializer>(
    v: &[MaybeRelocatable],
    serializer: S,
) -> Result<S::Ok, S::Error> {
    let v = v
        .iter()
        .map(|val| match val {
            MaybeRelocatable::Int(value) => format!("0x{:x}", value.to_biguint()),
            MaybeRelocatable::RelocatableValue(_) => {
                panic!("Got unexpected relocatable value in program data")
            }
        })
        .collect::<Vec<String>>();
    v.serialize(serializer)
}

pub fn deserialize_array_of_bigint_hex<'de, D: Deserializer<'de>>(
    d: D,
) -> Result<Vec<MaybeRelocatable>, D::Error> {
    d.deserialize_seq(MaybeRelocatableVisitor)
}

pub fn deserialize_map_to_string_and_usize_hashmap<'de, D: Deserializer<'de>>(
    d: D,
) -> Result<HashMap<String, usize>, D::Error> {
    d.deserialize_map(ReferenceIdsVisitor)
}

pub fn deserialize_value_address<'de, D: Deserializer<'de>>(
    d: D,
) -> Result<ValueAddress, D::Error> {
    d.deserialize_str(ValueAddressVisitor)
}

pub fn deserialize_program_json(reader: &[u8]) -> Result<ProgramJson, ProgramError> {
    let program_json = serde_json::from_slice(reader)?;
    Ok(program_json)
}
pub fn deserialize_and_parse_program(
    reader: &[u8],
    entrypoint: Option<&str>,
) -> Result<Program, ProgramError> {
    let program_json: ProgramJson = deserialize_program_json(reader)?;
    parse_program_json(program_json, entrypoint)
}

pub fn parse_program_json(
    program_json: ProgramJson,
    entrypoint: Option<&str>,
) -> Result<Program, ProgramError> {
    if PRIME_STR != program_json.prime {
        return Err(ProgramError::PrimeDiffers(program_json.prime));
    }

    let entrypoint_pc = match entrypoint {
        Some(entrypoint) => match program_json
            .identifiers
            .get(&format!("__main__.{entrypoint}"))
        {
            Some(entrypoint_identifier) => entrypoint_identifier.pc,
            None => return Err(ProgramError::EntrypointNotFound(entrypoint.to_string())),
        },
        None => None,
    };

    let start = match program_json.identifiers.get("__main__.__start__") {
        Some(identifier) => identifier.pc,
        None => None,
    };
    let end = match program_json.identifiers.get("__main__.__end__") {
        Some(identifier) => identifier.pc,
        None => None,
    };

    let mut constants = HashMap::new();
    for (key, value) in program_json.identifiers.iter() {
        if value.type_.as_deref() == Some("const") {
            let value = value
                .value
                .clone()
                .ok_or_else(|| ProgramError::ConstWithoutValue(key.clone()))?;
            constants.insert(key.clone(), value);
        }
    }

    let hints_collection = HintsCollection::new(&program_json.hints, program_json.data.len())?;

    let shared_program_data = SharedProgramData {
        data: program_json.data,
        hints_collection,
        main: entrypoint_pc,
        start,
        end,
        error_message_attributes: program_json
            .attributes
            .into_iter()
            .filter(|attr| attr.name == "error_message")
            .collect(),
        instruction_locations: program_json
            .debug_info
            .map(|debug_info| debug_info.instruction_locations),
        identifiers: program_json.identifiers,
        reference_manager: Program::get_reference_list(&program_json.reference_manager),
    };
    Ok(Program {
        shared_program_data: Arc::new(shared_program_data),
        constants,
        builtins: program_json.builtins,
    })
}

impl From<Program> for ProgramJson {
    fn from(program: Program) -> Self {
        let references = program
            .shared_program_data
            .reference_manager
            .clone()
            .into_iter()
            .map(|r| Reference {
                value_address: ValueAddress {
                    offset1: r.offset1,
                    offset2: r.offset2,
                    dereference: r.dereference,
                    value_type: r.cairo_type.unwrap_or_default(),
                },
                ap_tracking_data: r.ap_tracking_data.unwrap_or_default(),
                pc: None,
            })
            .collect::<Vec<_>>();

        Self {
            prime: program.prime().into(),
            builtins: program.builtins,
            data: program.shared_program_data.data.clone(),
            identifiers: program.shared_program_data.identifiers.clone(),
            hints: program.shared_program_data.hints.clone(),
            attributes: program.shared_program_data.error_message_attributes.clone(),
            debug_info: program
                .shared_program_data
                .instruction_locations
                .clone()
                .map(|instruction_locations| DebugInfo {
                    instruction_locations,
                }),
            reference_manager: ReferenceManager { references },
        }
    }
}

#[cfg(test)]
mod tests {
    use super::*;
    use assert_matches::assert_matches;
    use core::num::NonZeroUsize;
    use felt::felt_str;
    use num_traits::One;
    use num_traits::Zero;

    #[cfg(target_arch = "wasm32")]
    use wasm_bindgen_test::*;

    #[test]
    #[cfg_attr(target_arch = "wasm32", wasm_bindgen_test)]
    fn deserialize_bigint_from_string_json_gives_error() {
        let invalid_even_length_hex_json = r#"
            {
                "prime": "0bx000A"
            }"#;

        // ProgramJson result instance for the json with an even length encoded hex.
        let even_result: Result<ProgramJson, _> =
            serde_json::from_str(invalid_even_length_hex_json);

        assert!(even_result.is_err());

        let invalid_odd_length_hex_json = r#"
            {
                "prime": "0bx00A"
            }"#;

        // ProgramJson result instance for the json with an odd length encoded hex.
        let odd_result: Result<ProgramJson, _> = serde_json::from_str(invalid_odd_length_hex_json);

        assert!(odd_result.is_err());
    }

    #[test]
    #[cfg_attr(target_arch = "wasm32", wasm_bindgen_test)]
    fn deserialize_bigint_invalid_char_error() {
        let invalid_char = r#"
            {
                "prime": "0xlambda"
            }"#;

        let invalid_char_error: Result<ProgramJson, _> = serde_json::from_str(invalid_char);

        assert!(invalid_char_error.is_err());
    }

    #[test]
    #[cfg_attr(target_arch = "wasm32", wasm_bindgen_test)]
    fn deserialize_bigint_no_prefix_error() {
        let no_prefix = r#"
            {
                "prime": "00A"
            }"#;

        // ProgramJson result instance for the json with an odd length encoded hex.
        let no_prefix_error: Result<ProgramJson, _> = serde_json::from_str(no_prefix);

        assert!(no_prefix_error.is_err());
    }

    #[test]
    #[cfg_attr(target_arch = "wasm32", wasm_bindgen_test)]
    fn deserialize_from_string_json() {
        let valid_json = r#"
            {
                "prime": "0x800000000000011000000000000000000000000000000000000000000000001",
                "attributes": [],
                "debug_info": {
                    "instruction_locations": {}
                }, 
                "builtins": [],
                "data": [
                    "0x480680017fff8000",
                    "0x3e8",
                    "0x480680017fff8000",
                    "0x7d0",
                    "0x48307fff7ffe8000",
                    "0x208b7fff7fff7ffe"
                ],
                "identifiers": {
                    "__main__.main": {
                        "decorators": [],
                        "pc": 0,
                        "type": "function"
                    },
                    "__main__.main.Args": {
                        "full_name": "__main__.main.Args",
                        "members": {},
                        "size": 0,
                        "type": "struct"
                    },
                    "__main__.main.ImplicitArgs": {
                        "full_name": "__main__.main.ImplicitArgs",
                        "members": {},
                        "size": 0,
                        "type": "struct"
                    }
                },
                "hints": {
                    "0": [
                        {
                            "accessible_scopes": [
                                "starkware.cairo.common.alloc",
                                "starkware.cairo.common.alloc.alloc"
                            ],
                            "code": "memory[ap] = segments.add()",
                            "flow_tracking_data": {
                                "ap_tracking": {
                                    "group": 0,
                                    "offset": 0
                                },
                                "reference_ids": {
                                    "starkware.cairo.common.math.split_felt.high": 0,
                                    "starkware.cairo.common.math.split_felt.low": 14,
                                    "starkware.cairo.common.math.split_felt.range_check_ptr": 16,
                                    "starkware.cairo.common.math.split_felt.value": 12
                                }
                            }
                        }
                    ]
                },
                "reference_manager": {
                    "references": [
                        {
                            "ap_tracking_data": {
                                "group": 0,
                                "offset": 0
                            },
                            "pc": 0,
                            "value": "[cast(fp + (-4), felt*)]"
                        },
                        {
                            "ap_tracking_data": {
                                "group": 0,
                                "offset": 0
                            },
                            "pc": 0,
                            "value": "[cast(fp + (-3), felt*)]"
                        },
                        {
                            "ap_tracking_data": {
                                "group": 0,
                                "offset": 0
                            },
                            "pc": 0,
                            "value": "cast([fp + (-3)] + 2, felt)"
                        },
                        {
                            "ap_tracking_data": {
                                "group": 0,
                                "offset": 0
                            },
                            "pc": 0,
                            "value": "[cast(fp, felt**)]"
                        }
                    ]
                }
            }"#;

        // ProgramJson instance for the json with an even length encoded hex.
        let program_json: ProgramJson = serde_json::from_str(valid_json).unwrap();

        let data: Vec<MaybeRelocatable> = vec![
            MaybeRelocatable::Int(Felt252::new(5189976364521848832_i64)),
            MaybeRelocatable::Int(Felt252::new(1000_i64)),
            MaybeRelocatable::Int(Felt252::new(5189976364521848832_i64)),
            MaybeRelocatable::Int(Felt252::new(2000_i64)),
            MaybeRelocatable::Int(Felt252::new(5201798304953696256_i64)),
            MaybeRelocatable::Int(Felt252::new(2345108766317314046_i64)),
        ];

        let mut hints = BTreeMap::new();
        hints.insert(
            0,
            vec![HintParams {
                code: "memory[ap] = segments.add()".to_string(),
                accessible_scopes: vec![
                    String::from("starkware.cairo.common.alloc"),
                    String::from("starkware.cairo.common.alloc.alloc"),
                ],
                flow_tracking_data: FlowTrackingData {
                    ap_tracking: ApTracking {
                        group: 0,
                        offset: 0,
                    },
                    reference_ids: HashMap::from([
                        (
                            String::from("starkware.cairo.common.math.split_felt.high"),
                            0,
                        ),
                        (
                            String::from("starkware.cairo.common.math.split_felt.low"),
                            14,
                        ),
                        (
                            String::from("starkware.cairo.common.math.split_felt.range_check_ptr"),
                            16,
                        ),
                        (
                            String::from("starkware.cairo.common.math.split_felt.value"),
                            12,
                        ),
                    ]),
                },
            }],
        );

        let reference_manager = ReferenceManager {
            references: vec![
                Reference {
                    ap_tracking_data: ApTracking {
                        group: 0,
                        offset: 0,
                    },
                    pc: Some(0),
                    value_address: ValueAddress {
                        offset1: OffsetValue::Reference(Register::FP, -4, false),
                        offset2: OffsetValue::Value(0),
                        dereference: true,
                        value_type: "felt".to_string(),
                    },
                },
                Reference {
                    ap_tracking_data: ApTracking {
                        group: 0,
                        offset: 0,
                    },
                    pc: Some(0),
                    value_address: ValueAddress {
                        offset1: OffsetValue::Reference(Register::FP, -3, false),
                        offset2: OffsetValue::Value(0),
                        dereference: true,
                        value_type: "felt".to_string(),
                    },
                },
                Reference {
                    ap_tracking_data: ApTracking {
                        group: 0,
                        offset: 0,
                    },
                    pc: Some(0),
                    value_address: ValueAddress {
                        offset1: OffsetValue::Reference(Register::FP, -3, true),
                        offset2: OffsetValue::Immediate(Felt252::new(2)),
                        dereference: false,
                        value_type: "felt".to_string(),
                    },
                },
                Reference {
                    ap_tracking_data: ApTracking {
                        group: 0,
                        offset: 0,
                    },
                    pc: Some(0),
                    value_address: ValueAddress {
                        offset1: OffsetValue::Reference(Register::FP, 0, false),
                        offset2: OffsetValue::Value(0),
                        dereference: true,
                        value_type: "felt*".to_string(),
                    },
                },
            ],
        };

        assert_eq!(
            program_json.prime,
            "0x800000000000011000000000000000000000000000000000000000000000001"
        );
        assert!(program_json.builtins.is_empty());
        assert_eq!(program_json.data, data);
        assert_eq!(program_json.identifiers["__main__.main"].pc, Some(0));
        assert_eq!(program_json.hints, hints);
        assert_eq!(program_json.reference_manager, reference_manager);
    }

    #[test]
    #[cfg_attr(target_arch = "wasm32", wasm_bindgen_test)]
    fn deserialize_program_json_from_json_file_a() {
        // Open json file with (valid) even length encoded hex
        let reader =
            include_bytes!("../../../cairo_programs/manually_compiled/valid_program_a.json");

        let program_json: ProgramJson = serde_json::from_slice(reader).unwrap();

        assert_eq!(
            program_json.prime,
            "0x800000000000011000000000000000000000000000000000000000000000001"
        );
        assert!(program_json.builtins.is_empty());
        assert_eq!(program_json.data.len(), 6);
        assert_eq!(program_json.identifiers["__main__.main"].pc, Some(0));
    }

    #[test]
    #[cfg_attr(target_arch = "wasm32", wasm_bindgen_test)]
    fn deserialize_program_json_from_json_file_b() {
        // Open json file with (valid) odd length encoded hex
        let reader =
            include_bytes!("../../../cairo_programs/manually_compiled/valid_program_b.json");

        let program_json: ProgramJson = serde_json::from_slice(reader).unwrap();
        let builtins: Vec<BuiltinName> = vec![BuiltinName::output, BuiltinName::range_check];

        assert_eq!(
            program_json.prime,
            "0x800000000000011000000000000000000000000000000000000000000000001"
        );
        assert_eq!(program_json.builtins, builtins);
        assert_eq!(program_json.data.len(), 24);
        assert_eq!(program_json.identifiers["__main__.main"].pc, Some(13));
    }

    #[test]
    #[cfg_attr(target_arch = "wasm32", wasm_bindgen_test)]
    fn deserialize_program_json_from_json_file_gives_error() {
        // Open json file with (invalid) even length encoded hex
        let reader = include_bytes!(
            "../../../cairo_programs/manually_compiled/invalid_even_length_hex.json"
        );

        let even_result: Result<ProgramJson, _> = serde_json::from_slice(reader);

        assert!(even_result.is_err());

        // Open json file with (invalid) odd length encoded hex
        let reader =
            include_bytes!("../../../cairo_programs/manually_compiled/invalid_odd_length_hex.json");

        let odd_result: Result<ProgramJson, _> = serde_json::from_slice(reader);

        assert!(odd_result.is_err());
    }

    #[test]
    #[cfg_attr(target_arch = "wasm32", wasm_bindgen_test)]
    fn deserialize_missing_entrypoint_gives_error() {
        let reader =
            include_bytes!("../../../cairo_programs/manually_compiled/valid_program_a.json");

        let deserialization_result =
            deserialize_and_parse_program(reader, Some("missing_function"));
        assert!(deserialization_result.is_err());
        assert_matches!(
            deserialization_result,
            Err(ProgramError::EntrypointNotFound(_))
        );
    }

    fn get_hints_as_map(program: &Program) -> HashMap<usize, Vec<HintParams>> {
        let hints_collection = &program.shared_program_data.hints_collection;
        let hints_map: HashMap<usize, Vec<HintParams>> = hints_collection
            .iter()
            .map(|(pc, hints)| (pc, hints.to_vec()))
            .collect();

        hints_map
    }

    #[test]
    #[cfg_attr(target_arch = "wasm32", wasm_bindgen_test)]
    fn deserialize_program_test() {
        let reader =
            include_bytes!("../../../cairo_programs/manually_compiled/valid_program_a.json");

        let program: Program = deserialize_and_parse_program(reader, Some("main"))
            .expect("Failed to deserialize program");

        let builtins: Vec<BuiltinName> = Vec::new();
        let data: Vec<MaybeRelocatable> = vec![
            MaybeRelocatable::Int(Felt252::new(5189976364521848832_i64)),
            MaybeRelocatable::Int(Felt252::new(1000)),
            MaybeRelocatable::Int(Felt252::new(5189976364521848832_i64)),
            MaybeRelocatable::Int(Felt252::new(2000)),
            MaybeRelocatable::Int(Felt252::new(5201798304953696256_i64)),
            MaybeRelocatable::Int(Felt252::new(2345108766317314046_i64)),
        ];

        let hints: HashMap<_, _> = [
            (
                0,
                vec![HintParams {
                    code: "memory[ap] = segments.add()".to_string(),
                    accessible_scopes: vec![
                        String::from("starkware.cairo.common.alloc"),
                        String::from("starkware.cairo.common.alloc.alloc"),
                    ],
                    flow_tracking_data: FlowTrackingData {
                        ap_tracking: ApTracking {
                            group: 0,
                            offset: 0,
                        },
                        reference_ids: HashMap::new(),
                    },
                }],
            ),
            (
                4,
                vec![HintParams {
                    code: "import math".to_string(),
                    accessible_scopes: vec![
                        String::from("__main__"),
                        String::from("__main__.main"),
                    ],
                    flow_tracking_data: FlowTrackingData {
                        ap_tracking: ApTracking {
                            group: 5,
                            offset: 0,
                        },
                        reference_ids: HashMap::new(),
                    },
                }],
            ),
        ]
        .into();
        let mut hints_ranges = vec![None; 47];
        hints_ranges[0] = Some((0, NonZeroUsize::new(1).unwrap()));
        hints_ranges[46] = Some((1, NonZeroUsize::new(1).unwrap()));

        assert_eq!(program.builtins, builtins);
        assert_eq!(program.shared_program_data.data, data);
        assert_eq!(program.shared_program_data.main, Some(0));

        let program_hints = get_hints_as_map(&program);
        assert_eq!(program_hints, hints);
    }

    /// Deserialize a program without an entrypoint.
    #[test]
    #[cfg_attr(target_arch = "wasm32", wasm_bindgen_test)]
    fn deserialize_program_without_entrypoint() {
        let reader =
            include_bytes!("../../../cairo_programs/manually_compiled/valid_program_a.json");

        let program: Program =
            deserialize_and_parse_program(reader, None).expect("Failed to deserialize program");

        let builtins: Vec<BuiltinName> = Vec::new();
        let data: Vec<MaybeRelocatable> = vec![
            MaybeRelocatable::Int(Felt252::new(5189976364521848832_i64)),
            MaybeRelocatable::Int(Felt252::new(1000)),
            MaybeRelocatable::Int(Felt252::new(5189976364521848832_i64)),
            MaybeRelocatable::Int(Felt252::new(2000)),
            MaybeRelocatable::Int(Felt252::new(5201798304953696256_i64)),
            MaybeRelocatable::Int(Felt252::new(2345108766317314046_i64)),
        ];

        let hints: HashMap<_, _> = [
            (
                0,
                vec![HintParams {
                    code: "memory[ap] = segments.add()".to_string(),
                    accessible_scopes: vec![
                        String::from("starkware.cairo.common.alloc"),
                        String::from("starkware.cairo.common.alloc.alloc"),
                    ],
                    flow_tracking_data: FlowTrackingData {
                        ap_tracking: ApTracking {
                            group: 0,
                            offset: 0,
                        },
                        reference_ids: HashMap::new(),
                    },
                }],
            ),
            (
                4,
                vec![HintParams {
                    code: "import math".to_string(),
                    accessible_scopes: vec![
                        String::from("__main__"),
                        String::from("__main__.main"),
                    ],
                    flow_tracking_data: FlowTrackingData {
                        ap_tracking: ApTracking {
                            group: 5,
                            offset: 0,
                        },
                        reference_ids: HashMap::new(),
                    },
                }],
            ),
        ]
        .into();

        assert_eq!(program.builtins, builtins);
        assert_eq!(program.shared_program_data.data, data);
        assert_eq!(program.shared_program_data.main, None);

        let program_hints = get_hints_as_map(&program);
        assert_eq!(program_hints, hints);
    }

    #[test]
    #[cfg_attr(target_arch = "wasm32", wasm_bindgen_test)]
    fn deserialize_constant() {
        let reader = include_bytes!(
            "../../../cairo_programs/manually_compiled/deserialize_constant_test.json"
        );

        let program_json: ProgramJson = serde_json::from_slice(reader).unwrap();
        let mut identifiers: HashMap<String, Identifier> = HashMap::new();

        identifiers.insert(
            String::from("__main__.main"),
            Identifier {
                pc: Some(0),
                type_: Some(String::from("function")),
                value: None,
                full_name: None,
                members: None,
                cairo_type: None,
            },
        );
        identifiers.insert(
            String::from("__main__.compare_abs_arrays.SIZEOF_LOCALS"),
            Identifier {
                pc: None,
                type_: Some(String::from("const")),
                value: Some(felt_str!(
                    "-3618502788666131213697322783095070105623107215331596699973092056135872020481"
                )),
                full_name: None,
                members: None,
                cairo_type: None,
            },
        );
        identifiers.insert(
            String::from("starkware.cairo.common.cairo_keccak.keccak.unsigned_div_rem"),
            Identifier {
                pc: None,
                type_: Some(String::from("alias")),
                value: None,
                full_name: None,
                members: None,
                cairo_type: None,
            },
        );
        identifiers.insert(
            String::from("starkware.cairo.common.cairo_keccak.packed_keccak.ALL_ONES"),
            Identifier {
                pc: None,
                type_: Some(String::from("const")),
                value: Some(felt_str!(
                    "-106710729501573572985208420194530329073740042555888586719234"
                )),
                full_name: None,
                members: None,
                cairo_type: None,
            },
        );
        identifiers.insert(
            String::from("starkware.cairo.common.cairo_keccak.packed_keccak.BLOCK_SIZE"),
            Identifier {
                pc: None,
                type_: Some(String::from("const")),
                value: Some(Felt252::new(3)),
                full_name: None,
                members: None,
                cairo_type: None,
            },
        );
        identifiers.insert(
            String::from("starkware.cairo.common.alloc.alloc.SIZEOF_LOCALS"),
            Identifier {
                pc: None,
                type_: Some(String::from("const")),
                value: Some(Felt252::zero()),
                full_name: None,
                members: None,
                cairo_type: None,
            },
        );
        identifiers.insert(
            String::from("starkware.cairo.common.uint256.SHIFT"),
            Identifier {
                pc: None,
                type_: Some(String::from("const")),
                value: Some(felt_str!("340282366920938463463374607431768211456")),
                full_name: None,
                members: None,
                cairo_type: None,
            },
        );

        assert_eq!(program_json.identifiers, identifiers);
    }

    #[test]
    #[cfg_attr(target_arch = "wasm32", wasm_bindgen_test)]
    fn value_address_no_hint_reference_default_test() {
        let valid_json = r#"
            {
                "prime": "0x800000000000011000000000000000000000000000000000000000000000001",
                "attributes": [],
                "debug_info": {
                    "instruction_locations": {}
                },  
                "builtins": [],
                "data": [
                ],
                "identifiers": {
                },
                "hints": {
                },
                "reference_manager": {
                    "references": [
                        {
                            "ap_tracking_data": {
                                "group": 0,
                                "offset": 0
                            },
                            "pc": 0,
                            "value": ""
                        }
                    ]
                }
            }"#;

        let program_json: ProgramJson = serde_json::from_str(valid_json).unwrap();

        let reference_manager = ReferenceManager {
            references: vec![Reference {
                ap_tracking_data: ApTracking {
                    group: 0,
                    offset: 0,
                },
                pc: Some(0),
                value_address: ValueAddress::no_hint_reference_default(),
            }],
        };

        assert_eq!(program_json.reference_manager, reference_manager);
    }

    #[test]
    #[cfg_attr(target_arch = "wasm32", wasm_bindgen_test)]
    fn deserialize_attributes_test() {
        let valid_json = r#"
            {
                "prime": "0x800000000000011000000000000000000000000000000000000000000000001",
                "attributes": [
                    {
                        "accessible_scopes": [
                            "openzeppelin.security.safemath.library",
                            "openzeppelin.security.safemath.library.SafeUint256",
                            "openzeppelin.security.safemath.library.SafeUint256.add"
                        ],
                        "end_pc": 381,
                        "flow_tracking_data": {
                            "ap_tracking": {
                                "group": 14,
                                "offset": 35
                            },
                            "reference_ids": {}
                        },
                        "name": "error_message",
                        "start_pc": 379,
                        "value": "SafeUint256: addition overflow"
                    },
                    {
                        "accessible_scopes": [
                            "openzeppelin.security.safemath.library",
                            "openzeppelin.security.safemath.library.SafeUint256",
                            "openzeppelin.security.safemath.library.SafeUint256.sub_le"
                        ],
                        "end_pc": 404,
                        "flow_tracking_data": {
                            "ap_tracking": {
                                "group": 15,
                                "offset": 60
                            },
                            "reference_ids": {}
                        },
                        "name": "error_message",
                        "start_pc": 402,
                        "value": "SafeUint256: subtraction overflow"
                    }
                ], 
                "debug_info": {
                    "instruction_locations": {}
                },           
                "builtins": [],
                "data": [
                ],
                "identifiers": {
                },
                "hints": {
                },
                "reference_manager": {
                    "references": [
                    ]
                }
            }"#;

        let program_json: ProgramJson = serde_json::from_str(valid_json).unwrap();

        let attributes: Vec<Attribute> = vec![
            Attribute {
                name: String::from("error_message"),
                start_pc: 379,
                end_pc: 381,
                value: String::from("SafeUint256: addition overflow"),
                flow_tracking_data: Some(FlowTrackingData {
                    ap_tracking: ApTracking {
                        group: 14,
                        offset: 35,
                    },
                    reference_ids: HashMap::new(),
                }),
            },
            Attribute {
                name: String::from("error_message"),
                start_pc: 402,
                end_pc: 404,
                value: String::from("SafeUint256: subtraction overflow"),
                flow_tracking_data: Some(FlowTrackingData {
                    ap_tracking: ApTracking {
                        group: 15,
                        offset: 60,
                    },
                    reference_ids: HashMap::new(),
                }),
            },
        ];

        assert_eq!(program_json.attributes, attributes);
    }

    #[test]
    #[cfg_attr(target_arch = "wasm32", wasm_bindgen_test)]
    fn deserialize_instruction_locations_test_no_parent() {
        let valid_json = r#"
            {
                "prime": "0x800000000000011000000000000000000000000000000000000000000000001",
                "attributes": [], 
                "debug_info": {
                    "file_contents": {},
                    "instruction_locations": {
                        "0": {
                            "accessible_scopes": [
                                "starkware.cairo.lang.compiler.lib.registers",
                                "starkware.cairo.lang.compiler.lib.registers.get_fp_and_pc"
                            ],
                            "flow_tracking_data": {
                                "ap_tracking": {
                                    "group": 0,
                                    "offset": 0
                                },
                                "reference_ids": {}
                            },
                            "hints": [],
                            "inst": {
                                "end_col": 73,
                                "end_line": 7,
                                "input_file": {
                                    "filename": "/Users/user/test/env/lib/python3.9/site-packages/starkware/cairo/lang/compiler/lib/registers.cairo"
                                },
                                "start_col": 5,
                                "start_line": 7
                            }
                        },
                        "3": {
                            "accessible_scopes": [
                                "starkware.cairo.common.alloc",
                                "starkware.cairo.common.alloc.alloc"
                            ],
                            "flow_tracking_data": {
                                "ap_tracking": {
                                    "group": 1,
                                    "offset": 1
                                },
                                "reference_ids": {}
                            },
                            "hints": [],
                            "inst": {
                                "end_col": 40,
                                "end_line": 5,
                                "input_file": {
                                    "filename": "/Users/user/test/env/lib/python3.9/site-packages/starkware/cairo/common/alloc.cairo"
                                },
                                "start_col": 5,
                                "start_line": 5
                            }
                        }
                    }
                },          
                "builtins": [],
                "data": [
                ],
                "identifiers": {
                },
                "hints": {
                },
                "reference_manager": {
                    "references": [
                    ]
                }
            }"#;

        let program_json: ProgramJson = serde_json::from_str(valid_json).unwrap();

        let debug_info: DebugInfo = DebugInfo {
            instruction_locations: HashMap::from([
                (
                    0,
                    InstructionLocation {
                        inst: Location {
                            end_line: 7,
                            end_col: 73,
                            input_file: InputFile { filename: String::from("/Users/user/test/env/lib/python3.9/site-packages/starkware/cairo/lang/compiler/lib/registers.cairo") },
                            parent_location: None,
                            start_line: 7,
                            start_col: 5,
                        },
                        hints: vec![],
                    },
                ),
                (
                    3,
                    InstructionLocation {
                        inst: Location {
                            end_line: 5,
                            end_col: 40,
                            input_file: InputFile { filename: String::from("/Users/user/test/env/lib/python3.9/site-packages/starkware/cairo/common/alloc.cairo") },
                            parent_location: None,
                            start_line: 5,
                            start_col: 5,
                        },
                        hints: vec![],
                    },
                ),
            ]),
        };

        assert_eq!(program_json.debug_info, Some(debug_info));
    }

    #[test]
    #[cfg_attr(target_arch = "wasm32", wasm_bindgen_test)]
    fn deserialize_instruction_locations_test_with_parent() {
        let valid_json = r#"
            {
                "prime": "0x800000000000011000000000000000000000000000000000000000000000001",
                "attributes": [], 
                "debug_info": {
                    "file_contents": {},
                    "instruction_locations": {
                        "4": {
                            "accessible_scopes": [
                                "__main__",
                                "__main__",
                                "__main__.constructor"
                            ],
                            "flow_tracking_data": null,
                            "hints": [],
                            "inst": {
                                "end_col": 36,
                                "end_line": 9,
                                "input_file": {
                                    "filename": "test/contracts/cairo/always_fail.cairo"
                                },
                                "parent_location": [
                                    {
                                        "end_col": 36,
                                        "end_line": 9,
                                        "input_file": {
                                            "filename": "test/contracts/cairo/always_fail.cairo"
                                        },
                                        "parent_location": [
                                            {
                                                "end_col": 15,
                                                "end_line": 11,
                                                "input_file": {
                                                    "filename": "test/contracts/cairo/always_fail.cairo"
                                                },
                                                "start_col": 5,
                                                "start_line": 11
                                            },
                                            "While trying to retrieve the implicit argument 'syscall_ptr' in:"
                                        ],
                                        "start_col": 18,
                                        "start_line": 9
                                    },
                                    "While expanding the reference 'syscall_ptr' in:"
                                ],
                                "start_col": 18,
                                "start_line": 9
                            }
                        }
                    }
                },          
                "builtins": [],
                "data": [
                ],
                "identifiers": {
                },
                "hints": {
                },
                "reference_manager": {
                    "references": [
                    ]
                }
            }"#;

        let program_json: ProgramJson = serde_json::from_str(valid_json).unwrap();

        let debug_info: DebugInfo = DebugInfo { instruction_locations: HashMap::from(
            [
                (4, InstructionLocation {
                    inst: Location { end_line: 9, end_col: 36,input_file: InputFile { filename: String::from("test/contracts/cairo/always_fail.cairo") }, parent_location: Some(
                        (Box::new(Location {
                            end_line: 9,
                            end_col: 36,
                            input_file: InputFile { filename: String::from("test/contracts/cairo/always_fail.cairo") },
                            parent_location: Some(
                                (   Box::new(Location {
                                    end_line: 11,
                                    end_col: 15,
                                    input_file: InputFile { filename: String::from("test/contracts/cairo/always_fail.cairo") },
                                    parent_location: None,
                                    start_line: 11,
                                    start_col: 5,
                                })
                                    , String::from("While trying to retrieve the implicit argument 'syscall_ptr' in:")
                                )
                            ),
                            start_line: 9,
                            start_col: 18,
                        }), String::from( "While expanding the reference 'syscall_ptr' in:"))
                    ), start_line: 9, start_col: 18 },
                    hints: vec![],
                }),
            ]
        ) };

        assert_eq!(program_json.debug_info, Some(debug_info));
    }

    #[test]
    #[cfg_attr(target_arch = "wasm32", wasm_bindgen_test)]
    fn deserialize_program_with_type_definition() {
        let reader = include_bytes!("../../../cairo_programs/uint256_integration_tests.json");

        let program_json: ProgramJson = serde_json::from_slice(reader).unwrap();

        assert_eq!(
            program_json.identifiers["starkware.cairo.common.alloc.alloc.Return"]
                .cairo_type
                .as_ref()
                .expect("key not found"),
            "(ptr: felt*)"
        );
        assert_eq!(
            program_json.identifiers["starkware.cairo.common.uint256.uint256_add.Return"]
                .cairo_type
                .as_ref()
                .expect("key not found"),
            "(res: starkware.cairo.common.uint256.Uint256, carry: felt)"
        );
        assert_eq!(
            program_json.identifiers["__main__.test_unsigned_div_rem.Return"]
                .cairo_type
                .as_ref()
                .expect("key not found"),
            "()"
        );
    }

    #[test]
    #[cfg_attr(target_arch = "wasm32", wasm_bindgen_test)]
    fn deserialize_nonbase10_number_errors() {
        let valid_json = r#"
        {
            "value" : 0x123
        }"#;

        let iden: Result<Identifier, serde_json::Error> = serde_json::from_str(valid_json);
        assert!(iden.err().is_some());
    }

    #[test]
    #[cfg_attr(target_arch = "wasm32", wasm_bindgen_test)]
    fn test_felt_from_number_with_scientific_notation() {
        let n = Number::deserialize(serde_json::Value::from(1000000000000000000000000000_u128))
            .unwrap();
        assert_eq!(n.to_string(), "1e27".to_owned());

        assert_matches!(
            felt_from_number(n),
            Ok(x) if x == Some(Felt252::one() * Felt252::from(10).pow(27))
        );
    }

    #[test]
    #[cfg_attr(target_arch = "wasm32", wasm_bindgen_test)]
    fn test_felt_from_number_with_scientific_notation_with_fractional_part() {
        let n = serde_json::Value::Number(Number::from_f64(64e+74).unwrap());

        assert_matches!(
            felt_from_number(n),
            Ok(x) if x == Some(Felt252::from_str_radix("64", 10).unwrap() * Felt252::from(10).pow(74))
        );
    }

    #[test]
    #[cfg_attr(target_arch = "wasm32", wasm_bindgen_test)]
    fn test_felt_from_number_with_scientific_notation_with_fractional_part_f64_max() {
        let n = serde_json::Value::Number(Number::from_f64(f64::MAX).unwrap());
        assert_eq!(
            felt_from_number(n).unwrap(),
            Some(
                Felt252::from_str_radix(
                    "2082797363194934431336897723140298717588791783575467744530053896730196177808",
                    10
                )
                .unwrap()
            )
        );
    }

    #[test]
    #[cfg_attr(target_arch = "wasm32", wasm_bindgen_test)]
    fn test_felt_from_number_with_scientific_notation_big_exponent() {
        #[derive(Deserialize, Debug, PartialEq)]
        struct Test {
            #[serde(deserialize_with = "felt_from_number")]
            f: Option<Felt252>,
        }
        let malicious_input = &format!(
            "{{ \"f\": {}e{} }}",
            String::from_utf8(vec![b'9'; 1000]).unwrap(),
            u32::MAX
        );
        let f = serde_json::from_str::<Test>(malicious_input)
            .unwrap()
            .f
            .unwrap();
        assert_eq!(
            f,
            Felt252::from_str_radix(
                "2471602022505793130446032259107029522557827898253184929958153020344968292412",
                10
            )
            .unwrap()
        );
    }

    #[test]
    #[cfg_attr(target_arch = "wasm32", wasm_bindgen_test)]
    fn deserialize_program_with_invalid_hint_pc() {
        let reader = br#"{
            "attributes": [],
            "builtins": [],
            "compiler_version": "0.11.0",
            "data": [
                "0x41241"
            ],
            "debug_info": {
                "instruction_locations": {}
            },
            "hints": {
                "1": [
                    {
                        "accessible_scopes": [],
                        "code": "",
                        "flow_tracking_data": {
                            "ap_tracking": {
                                "group": 0,
                                "offset": 0
                            },
                            "reference_ids": {}
                        }
                    }
                ]
            },
            "identifiers": {
                "__main__.main": {}
            },
            "main_scope": "",
            "prime": "0x800000000000011000000000000000000000000000000000000000000000001",
            "reference_manager": {
                "references": []
            }
        }"#;

        let deserialization_result = deserialize_and_parse_program(reader, Some("main"));

        assert!(deserialization_result.is_err());
        assert_matches!(
            deserialization_result.unwrap_err(),
            ProgramError::InvalidHintPc(1, 1)
        );
    }

    #[test]
    fn parse_without_program_attributes() {
        // Extracted from: https://testnet.starkscan.co/class/0x068dd0dd8a54ebdaa10563fbe193e6be1e0f7c423c0c3ce1e91c0b682a86b5f9
        let program = include_bytes!(concat!(
            env!("CARGO_MANIFEST_DIR"),
            "/../cairo_programs/manually_compiled/program_without_attributes.json",
        ));
        _ = deserialize_and_parse_program(program, None).expect("should be able to read file");
    }

    #[test]
    fn parse_without_program_attributes_2() {
        // Extracted from: https://testnet.starkscan.co/class/0x071b7f73b5e2b4f81f7cf01d4d1569ccba2921b3fa3170cf11cff3720dfe918e
        let program = include_bytes!(concat!(
            env!("CARGO_MANIFEST_DIR"),
            "/../cairo_programs/manually_compiled/program_without_attributes_2.json",
        ));
        _ = deserialize_and_parse_program(program, None).expect("should be able to read file");
    }
}<|MERGE_RESOLUTION|>--- conflicted
+++ resolved
@@ -69,12 +69,8 @@
     }
 }
 
-<<<<<<< HEAD
+#[cfg_attr(all(feature = "arbitrary", feature = "std"), derive(Arbitrary, Clone))]
 #[derive(Serialize, Deserialize, Debug)]
-=======
-#[cfg_attr(all(feature = "arbitrary", feature = "std"), derive(Arbitrary, Clone))]
-#[derive(Deserialize, Debug)]
->>>>>>> c2f33eb3
 pub struct ProgramJson {
     pub prime: String,
     pub builtins: Vec<BuiltinName>,
@@ -175,9 +171,6 @@
     pub start_col: u32,
 }
 
-<<<<<<< HEAD
-#[derive(Serialize, Deserialize, Debug, PartialEq, Eq)]
-=======
 #[cfg(all(feature = "arbitrary", feature = "std"))]
 impl<'a> Arbitrary<'a> for Location {
     fn arbitrary(u: &mut Unstructured<'a>) -> arbitrary::Result<Self> {
@@ -209,8 +202,7 @@
     all(feature = "arbitrary", feature = "std"),
     derive(Arbitrary, Clone, Serialize)
 )]
-#[derive(Deserialize, Debug, PartialEq, Eq)]
->>>>>>> c2f33eb3
+#[derive(Serialize, Deserialize, Debug, PartialEq, Eq)]
 pub struct DebugInfo {
     instruction_locations: HashMap<usize, InstructionLocation>,
 }
@@ -561,7 +553,8 @@
             builtins: program.builtins,
             data: program.shared_program_data.data.clone(),
             identifiers: program.shared_program_data.identifiers.clone(),
-            hints: program.shared_program_data.hints.clone(),
+            // hints: program.shared_program_data.hints.clone(),
+            hints: BTreeMap::new(),
             attributes: program.shared_program_data.error_message_attributes.clone(),
             debug_info: program
                 .shared_program_data
