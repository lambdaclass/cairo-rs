--- conflicted
+++ resolved
@@ -132,15 +132,10 @@
     CairoPieProofMode,
     #[error("{0}: Invalid additional data")]
     InvalidAdditionalData(BuiltinName),
-<<<<<<< HEAD
-    #[error("Bad dynamic layout params: {0}")]
-    BadDynamicLayoutParams(String),
-=======
     #[error("dynamic layout params is missing")]
     MissingDynamicLayoutParams,
     #[error("dynamic layout {0} ratio should be 0 when disabled")]
     BadDynamicLayoutBuiltinRatio(BuiltinName),
->>>>>>> 14ec3e33
 }
 
 #[cfg(test)]
