use crate::air_private_input::PrivateInput;
use crate::math_utils::safe_div_usize;
use crate::stdlib::prelude::*;
use crate::types::builtin_name::BuiltinName;
use crate::types::instance_definitions::bitwise_instance_def::{
    CELLS_PER_BITWISE, INPUT_CELLS_PER_BITWISE,
};
use crate::types::instance_definitions::builtins_instance_def::BUILTIN_INSTANCES_PER_COMPONENT;
use crate::types::instance_definitions::ec_op_instance_def::{
    CELLS_PER_EC_OP, INPUT_CELLS_PER_EC_OP,
};
use crate::types::instance_definitions::ecdsa_instance_def::CELLS_PER_SIGNATURE;
use crate::types::instance_definitions::keccak_instance_def::{
    CELLS_PER_KECCAK, INPUT_CELLS_PER_KECCAK, KECCAK_INSTANCES_PER_COMPONENT,
};
use crate::types::instance_definitions::mod_instance_def::CELLS_PER_MOD;
use crate::types::instance_definitions::pedersen_instance_def::{
    CELLS_PER_HASH, INPUT_CELLS_PER_HASH,
};
use crate::types::instance_definitions::poseidon_instance_def::{
    CELLS_PER_POSEIDON, INPUT_CELLS_PER_POSEIDON,
};
use crate::types::instance_definitions::range_check_instance_def::CELLS_PER_RANGE_CHECK;
use crate::types::relocatable::{MaybeRelocatable, Relocatable};
use crate::vm::errors::memory_errors::{self, InsufficientAllocatedCellsError, MemoryError};
use crate::vm::errors::runner_errors::RunnerError;
use crate::vm::errors::vm_errors::VirtualMachineError;
use crate::vm::vm_core::VirtualMachine;
use crate::vm::vm_memory::memory::Memory;
use crate::vm::vm_memory::memory_segments::MemorySegmentManager;

mod bitwise;
mod ec_op;
mod hash;
mod keccak;
mod modulo;
mod output;
mod poseidon;
mod range_check;
mod segment_arena;
mod signature;

pub(crate) use self::range_check::{RC_N_PARTS_96, RC_N_PARTS_STANDARD};
use self::segment_arena::ARENA_BUILTIN_SIZE;
pub use bitwise::BitwiseBuiltinRunner;
pub use ec_op::EcOpBuiltinRunner;
pub use hash::HashBuiltinRunner;
pub use keccak::KeccakBuiltinRunner;
pub use modulo::ModBuiltinRunner;
use num_integer::div_floor;
pub use output::OutputBuiltinRunner;
pub use poseidon::PoseidonBuiltinRunner;
pub use range_check::RangeCheckBuiltinRunner;
pub use segment_arena::SegmentArenaBuiltinRunner;
pub use signature::SignatureBuiltinRunner;

use super::cairo_pie::BuiltinAdditionalData;

/* NB: this enum is no accident: we may need (and cairo-vm-py *does* need)
 * structs containing this to be `Send`. The only two ways to achieve that
 * are either storing a `dyn Trait` inside an `Arc<Mutex<&dyn Trait>>` or
 * making the type itself `Send`. We opted for not complicating the user nor
 * moving the guarantees to runtime by using an `enum` rather than a `Trait`.
 * This works under the assumption that we don't expect downstream users to
 * extend Cairo by adding new builtin runners.
 */
#[derive(Debug, Clone)]
pub enum BuiltinRunner {
    Bitwise(BitwiseBuiltinRunner),
    EcOp(EcOpBuiltinRunner),
    Hash(HashBuiltinRunner),
    Output(OutputBuiltinRunner),
    RangeCheck(RangeCheckBuiltinRunner<RC_N_PARTS_STANDARD>),
    RangeCheck96(RangeCheckBuiltinRunner<RC_N_PARTS_96>),
    Keccak(KeccakBuiltinRunner),
    Signature(SignatureBuiltinRunner),
    Poseidon(PoseidonBuiltinRunner),
    SegmentArena(SegmentArenaBuiltinRunner),
    Mod(ModBuiltinRunner),
}

impl BuiltinRunner {
    ///Creates the necessary segments for the builtin in the MemorySegmentManager and stores the first address on the builtin's base
    pub fn initialize_segments(&mut self, segments: &mut MemorySegmentManager) {
        match *self {
            BuiltinRunner::Bitwise(ref mut bitwise) => bitwise.initialize_segments(segments),
            BuiltinRunner::EcOp(ref mut ec) => ec.initialize_segments(segments),
            BuiltinRunner::Hash(ref mut hash) => hash.initialize_segments(segments),
            BuiltinRunner::Output(ref mut output) => output.initialize_segments(segments),
            BuiltinRunner::RangeCheck(ref mut range_check) => {
                range_check.initialize_segments(segments)
            }
            BuiltinRunner::RangeCheck96(ref mut range_check) => {
                range_check.initialize_segments(segments)
            }
            BuiltinRunner::Keccak(ref mut keccak) => keccak.initialize_segments(segments),
            BuiltinRunner::Signature(ref mut signature) => signature.initialize_segments(segments),
            BuiltinRunner::Poseidon(ref mut poseidon) => poseidon.initialize_segments(segments),
            BuiltinRunner::SegmentArena(ref mut segment_arena) => {
                segment_arena.initialize_segments(segments)
            }
            BuiltinRunner::Mod(ref mut modulo) => modulo.initialize_segments(segments),
        }
    }

    pub fn initial_stack(&self) -> Vec<MaybeRelocatable> {
        match *self {
            BuiltinRunner::Bitwise(ref bitwise) => bitwise.initial_stack(),
            BuiltinRunner::EcOp(ref ec) => ec.initial_stack(),
            BuiltinRunner::Hash(ref hash) => hash.initial_stack(),
            BuiltinRunner::Output(ref output) => output.initial_stack(),
            BuiltinRunner::RangeCheck(ref range_check) => range_check.initial_stack(),
            BuiltinRunner::RangeCheck96(ref range_check) => range_check.initial_stack(),
            BuiltinRunner::Keccak(ref keccak) => keccak.initial_stack(),
            BuiltinRunner::Signature(ref signature) => signature.initial_stack(),
            BuiltinRunner::Poseidon(ref poseidon) => poseidon.initial_stack(),
            BuiltinRunner::SegmentArena(ref segment_arena) => segment_arena.initial_stack(),
            BuiltinRunner::Mod(ref modulo) => modulo.initial_stack(),
        }
    }

    ///Returns the builtin's final stack
    pub fn final_stack(
        &mut self,
        segments: &MemorySegmentManager,
        pointer: Relocatable,
    ) -> Result<Relocatable, RunnerError> {
        if let BuiltinRunner::Output(output) = self {
            return output.final_stack(segments, pointer);
        }
        if self.included() {
            let stop_pointer_addr =
                (pointer - 1).map_err(|_| RunnerError::NoStopPointer(Box::new(self.name())))?;
            let stop_pointer = segments
                .memory
                .get_relocatable(stop_pointer_addr)
                .map_err(|_| RunnerError::NoStopPointer(Box::new(self.name())))?;
            if self.base() as isize != stop_pointer.segment_index {
                return Err(RunnerError::InvalidStopPointerIndex(Box::new((
                    self.name(),
                    stop_pointer,
                    self.base(),
                ))));
            }
            let stop_ptr = stop_pointer.offset;
            let num_instances = self.get_used_instances(segments)?;
            let used = num_instances * self.cells_per_instance() as usize;
            if stop_ptr != used {
                return Err(RunnerError::InvalidStopPointer(Box::new((
                    self.name(),
                    Relocatable::from((self.base() as isize, used)),
                    Relocatable::from((self.base() as isize, stop_ptr)),
                ))));
            }
            self.set_stop_ptr(stop_ptr);
            Ok(stop_pointer_addr)
        } else {
            self.set_stop_ptr(0);
            Ok(pointer)
        }
    }

    ///Returns the builtin's allocated memory units
    pub fn get_allocated_memory_units(
        &self,
        vm: &VirtualMachine,
    ) -> Result<usize, memory_errors::MemoryError> {
        match *self {
            BuiltinRunner::Output(_) | BuiltinRunner::SegmentArena(_) => Ok(0),
            _ => {
                match self.ratio() {
                    None => {
                        // Dynamic layout has the exact number of instances it needs (up to a power of 2).
                        let instances: usize =
                            self.get_used_cells(&vm.segments)? / self.cells_per_instance() as usize;
                        let components = (instances / self.instances_per_component() as usize)
                            .next_power_of_two();
                        Ok(self.cells_per_instance() as usize
                            * self.instances_per_component() as usize
                            * components)
                    }
                    Some(ratio) => {
                        let min_step = (ratio * self.instances_per_component()) as usize;
                        if vm.current_step < min_step {
                            return Err(InsufficientAllocatedCellsError::MinStepNotReached(
                                Box::new((min_step, self.name())),
                            )
                            .into());
                        };
                        let value = safe_div_usize(vm.current_step, ratio as usize)
                            .map_err(|_| MemoryError::ErrorCalculatingMemoryUnits)?;
                        Ok(self.cells_per_instance() as usize * value)
                    }
                }
            }
        }
    }

    /// Returns if the builtin is included in the program builtins
    fn included(&self) -> bool {
        match *self {
            BuiltinRunner::Bitwise(ref bitwise) => bitwise.included,
            BuiltinRunner::EcOp(ref ec) => ec.included,
            BuiltinRunner::Hash(ref hash) => hash.included,
            BuiltinRunner::Output(ref output) => output.included,
            BuiltinRunner::RangeCheck(ref range_check) => range_check.included,
            BuiltinRunner::RangeCheck96(ref range_check) => range_check.included,
            BuiltinRunner::Keccak(ref keccak) => keccak.included,
            BuiltinRunner::Signature(ref signature) => signature.included,
            BuiltinRunner::Poseidon(ref poseidon) => poseidon.included,
            BuiltinRunner::SegmentArena(ref segment_arena) => segment_arena.included,
            BuiltinRunner::Mod(ref modulo) => modulo.included,
        }
    }

    ///Returns the builtin's base
    pub fn base(&self) -> usize {
        match *self {
            BuiltinRunner::Bitwise(ref bitwise) => bitwise.base(),
            BuiltinRunner::EcOp(ref ec) => ec.base(),
            BuiltinRunner::Hash(ref hash) => hash.base(),
            BuiltinRunner::Output(ref output) => output.base(),
            BuiltinRunner::RangeCheck(ref range_check) => range_check.base(),
            BuiltinRunner::RangeCheck96(ref range_check) => range_check.base(),
            BuiltinRunner::Keccak(ref keccak) => keccak.base(),
            BuiltinRunner::Signature(ref signature) => signature.base(),
            BuiltinRunner::Poseidon(ref poseidon) => poseidon.base(),
            //Warning, returns only the segment index, base offset will be 3
            BuiltinRunner::SegmentArena(ref segment_arena) => segment_arena.base(),
            BuiltinRunner::Mod(ref modulo) => modulo.base(),
        }
    }

    pub fn ratio(&self) -> Option<u32> {
        match self {
            BuiltinRunner::Bitwise(bitwise) => bitwise.ratio(),
            BuiltinRunner::EcOp(ec) => ec.ratio(),
            BuiltinRunner::Hash(hash) => hash.ratio(),
            BuiltinRunner::Output(_) | BuiltinRunner::SegmentArena(_) => None,
            BuiltinRunner::RangeCheck(range_check) => range_check.ratio(),
            BuiltinRunner::RangeCheck96(range_check) => range_check.ratio(),
            BuiltinRunner::Keccak(keccak) => keccak.ratio(),
            BuiltinRunner::Signature(ref signature) => signature.ratio(),
            BuiltinRunner::Poseidon(poseidon) => poseidon.ratio(),
            BuiltinRunner::Mod(ref modulo) => modulo.ratio(),
        }
    }

    pub fn add_validation_rule(&self, memory: &mut Memory) {
        match *self {
            BuiltinRunner::RangeCheck(ref range_check) => range_check.add_validation_rule(memory),
            BuiltinRunner::RangeCheck96(ref range_check) => range_check.add_validation_rule(memory),
            BuiltinRunner::Signature(ref signature) => signature.add_validation_rule(memory),
            BuiltinRunner::Poseidon(ref poseidon) => poseidon.add_validation_rule(memory),
            _ => {}
        }
    }

    pub fn deduce_memory_cell(
        &self,
        address: Relocatable,
        memory: &Memory,
    ) -> Result<Option<MaybeRelocatable>, RunnerError> {
        match *self {
            BuiltinRunner::Bitwise(ref bitwise) => bitwise.deduce_memory_cell(address, memory),
            BuiltinRunner::EcOp(ref ec) => ec.deduce_memory_cell(address, memory),
            BuiltinRunner::Hash(ref hash) => hash.deduce_memory_cell(address, memory),
            BuiltinRunner::Keccak(ref keccak) => keccak.deduce_memory_cell(address, memory),
            BuiltinRunner::Poseidon(ref poseidon) => poseidon.deduce_memory_cell(address, memory),
            _ => Ok(None),
        }
    }

    pub fn get_memory_segment_addresses(&self) -> (usize, Option<usize>) {
        (self.base(), self.stop_ptr())
    }

    pub fn get_used_cells(&self, segments: &MemorySegmentManager) -> Result<usize, MemoryError> {
        match self {
            BuiltinRunner::Bitwise(ref bitwise) => bitwise.get_used_cells(segments),
            BuiltinRunner::EcOp(ref ec) => ec.get_used_cells(segments),
            BuiltinRunner::Hash(ref hash) => hash.get_used_cells(segments),
            BuiltinRunner::Output(ref output) => output.get_used_cells(segments),
            BuiltinRunner::RangeCheck(ref range_check) => range_check.get_used_cells(segments),
            BuiltinRunner::RangeCheck96(ref range_check) => range_check.get_used_cells(segments),
            BuiltinRunner::Keccak(ref keccak) => keccak.get_used_cells(segments),
            BuiltinRunner::Signature(ref signature) => signature.get_used_cells(segments),
            BuiltinRunner::Poseidon(ref poseidon) => poseidon.get_used_cells(segments),
            BuiltinRunner::SegmentArena(ref segment_arena) => {
                segment_arena.get_used_cells(segments)
            }
            BuiltinRunner::Mod(ref modulo) => modulo.get_used_cells(segments),
        }
    }

    pub fn get_used_instances(
        &self,
        segments: &MemorySegmentManager,
    ) -> Result<usize, MemoryError> {
        match self {
            BuiltinRunner::Bitwise(ref bitwise) => bitwise.get_used_instances(segments),
            BuiltinRunner::EcOp(ref ec) => ec.get_used_instances(segments),
            BuiltinRunner::Hash(ref hash) => hash.get_used_instances(segments),
            BuiltinRunner::Output(ref output) => output.get_used_instances(segments),
            BuiltinRunner::RangeCheck(ref range_check) => range_check.get_used_instances(segments),
            BuiltinRunner::RangeCheck96(ref range_check) => {
                range_check.get_used_instances(segments)
            }
            BuiltinRunner::Keccak(ref keccak) => keccak.get_used_instances(segments),
            BuiltinRunner::Signature(ref signature) => signature.get_used_instances(segments),
            BuiltinRunner::Poseidon(ref poseidon) => poseidon.get_used_instances(segments),
            BuiltinRunner::SegmentArena(ref segment_arena) => {
                segment_arena.get_used_instances(segments)
            }
            BuiltinRunner::Mod(modulo) => modulo.get_used_instances(segments),
        }
    }

    pub fn get_range_check_usage(&self, memory: &Memory) -> Option<(usize, usize)> {
        match self {
            BuiltinRunner::RangeCheck(ref range_check) => range_check.get_range_check_usage(memory),
            BuiltinRunner::RangeCheck96(ref range_check) => {
                range_check.get_range_check_usage(memory)
            }
            _ => None,
        }
    }

    /// Returns the number of range check units used by the builtin.
    pub fn get_used_perm_range_check_units(
        &self,
        vm: &VirtualMachine,
    ) -> Result<usize, MemoryError> {
        match self {
            BuiltinRunner::RangeCheck(range_check) => {
                let (used_cells, _) = self.get_used_cells_and_allocated_size(vm)?;
                Ok(used_cells * range_check.n_parts() as usize)
            }
            BuiltinRunner::RangeCheck96(range_check) => {
                let (used_cells, _) = self.get_used_cells_and_allocated_size(vm)?;
                Ok(used_cells * range_check.n_parts() as usize)
            }
            _ => Ok(0),
        }
    }

    pub fn get_used_diluted_check_units(&self, diluted_spacing: u32, diluted_n_bits: u32) -> usize {
        match self {
            BuiltinRunner::Bitwise(ref bitwise) => {
                bitwise.get_used_diluted_check_units(diluted_spacing, diluted_n_bits)
            }
            BuiltinRunner::Keccak(ref keccak) => {
                keccak.get_used_diluted_check_units(diluted_n_bits)
            }
            _ => 0,
        }
    }

    fn cells_per_instance(&self) -> u32 {
        match self {
            BuiltinRunner::Bitwise(_) => CELLS_PER_BITWISE,
            BuiltinRunner::EcOp(_) => CELLS_PER_EC_OP,
            BuiltinRunner::Hash(_) => CELLS_PER_HASH,
            BuiltinRunner::RangeCheck(_) | BuiltinRunner::RangeCheck96(_) => CELLS_PER_RANGE_CHECK,
            BuiltinRunner::Output(_) => 0,
            BuiltinRunner::Keccak(_) => CELLS_PER_KECCAK,
            BuiltinRunner::Signature(_) => CELLS_PER_SIGNATURE,
            BuiltinRunner::Poseidon(_) => CELLS_PER_POSEIDON,
            BuiltinRunner::SegmentArena(_) => ARENA_BUILTIN_SIZE,
            BuiltinRunner::Mod(_) => CELLS_PER_MOD,
        }
    }

    fn n_input_cells(&self) -> u32 {
        match self {
            BuiltinRunner::Bitwise(_) => INPUT_CELLS_PER_BITWISE,
            BuiltinRunner::EcOp(_) => INPUT_CELLS_PER_EC_OP,
            BuiltinRunner::Hash(_) => INPUT_CELLS_PER_HASH,
            BuiltinRunner::RangeCheck(_) | BuiltinRunner::RangeCheck96(_) => CELLS_PER_RANGE_CHECK,
            BuiltinRunner::Output(_) => 0,
            BuiltinRunner::Keccak(_) => INPUT_CELLS_PER_KECCAK,
            BuiltinRunner::Signature(_) => CELLS_PER_SIGNATURE,
            BuiltinRunner::Poseidon(_) => INPUT_CELLS_PER_POSEIDON,
            BuiltinRunner::SegmentArena(_) => ARENA_BUILTIN_SIZE,
            BuiltinRunner::Mod(_) => CELLS_PER_MOD,
        }
    }

    fn instances_per_component(&self) -> u32 {
        match self {
            BuiltinRunner::Keccak(_) => KECCAK_INSTANCES_PER_COMPONENT,
            _ => BUILTIN_INSTANCES_PER_COMPONENT,
        }
    }

    pub fn name(&self) -> BuiltinName {
        match self {
            BuiltinRunner::Bitwise(_) => BuiltinName::bitwise,
            BuiltinRunner::EcOp(_) => BuiltinName::ec_op,
            BuiltinRunner::Hash(_) => BuiltinName::pedersen,
            BuiltinRunner::RangeCheck(_) => BuiltinName::range_check,
            BuiltinRunner::RangeCheck96(_) => BuiltinName::range_check96,
            BuiltinRunner::Output(_) => BuiltinName::output,
            BuiltinRunner::Keccak(_) => BuiltinName::keccak,
            BuiltinRunner::Signature(_) => BuiltinName::ecdsa,
            BuiltinRunner::Poseidon(_) => BuiltinName::poseidon,
            BuiltinRunner::SegmentArena(_) => BuiltinName::segment_arena,
            BuiltinRunner::Mod(b) => b.name(),
        }
    }

    pub fn run_security_checks(&self, vm: &VirtualMachine) -> Result<(), VirtualMachineError> {
        if let BuiltinRunner::Output(_) | BuiltinRunner::SegmentArena(_) = self {
            return Ok(());
        }
        if let BuiltinRunner::Mod(modulo) = self {
            modulo.run_additional_security_checks(vm)?;
        }
        let cells_per_instance = self.cells_per_instance() as usize;
        let n_input_cells = self.n_input_cells() as usize;
        let builtin_segment_index = self.base();
        // If the builtin's segment is empty, there are no security checks to run
        let builtin_segment = match vm.segments.memory.data.get(builtin_segment_index) {
            Some(segment) if !segment.is_empty() => segment,
            _ => return Ok(()),
        };
        // The builtin segment's size - 1 is the maximum offset within the segment's addresses
        // Assumption: The last element is not a None value
        // It is safe to asume this for normal program execution
        // If there are trailing None values at the end, the following security checks will fail
        let offset_max = builtin_segment.len().saturating_sub(1);
        // offset_len is the amount of non-None values in the segment
        let offset_len = builtin_segment.iter().filter(|x| x.is_some()).count();
        let n = match offset_len {
            0 => 0,
            _ => div_floor(offset_max, cells_per_instance) + 1,
        };
        // Verify that n is not too large to make sure the expected_offsets set that is constructed
        // below is not too large.
        if n > div_floor(offset_len, n_input_cells) {
            return Err(MemoryError::MissingMemoryCells(Box::new(self.name())).into());
        }
        // Check that the two inputs (x and y) of each instance are set.
        let mut missing_offsets = Vec::with_capacity(n);
        // Check for missing expected offsets (either their address is no present, or their value is None)
        for i in 0..n {
            for j in 0..n_input_cells {
                let offset = cells_per_instance * i + j;
                if builtin_segment
                    .get(offset)
                    .filter(|x| x.is_some())
                    .is_none()
                {
                    missing_offsets.push(offset)
                }
            }
        }
        if !missing_offsets.is_empty() {
            return Err(MemoryError::MissingMemoryCellsWithOffsets(Box::new((
                self.name(),
                missing_offsets,
            )))
            .into());
        }
        // Verify auto deduction rules for the unasigned output cells
        // Assigned output cells are checked as part of the call to verify_auto_deductions().
        for i in 0..n {
            for j in n_input_cells..cells_per_instance {
                let offset = cells_per_instance * i + j;
                if builtin_segment
                    .get(offset)
                    .filter(|x| x.is_some())
                    .is_none()
                {
                    vm.verify_auto_deductions_for_addr(
                        Relocatable::from((builtin_segment_index as isize, offset)),
                        self,
                    )?;
                }
            }
        }
        Ok(())
    }

    pub fn get_used_cells_and_allocated_size(
        &self,
        vm: &VirtualMachine,
    ) -> Result<(usize, usize), MemoryError> {
        match self {
            BuiltinRunner::Output(_) | BuiltinRunner::SegmentArena(_) => {
                let used = self.get_used_cells(&vm.segments)?;
                Ok((used, used))
            }
            _ => {
                let used = self.get_used_cells(&vm.segments)?;
                let size = self.get_allocated_memory_units(vm)?;
                if used > size {
                    return Err(InsufficientAllocatedCellsError::BuiltinCells(Box::new((
                        self.name(),
                        used,
                        size,
                    )))
                    .into());
                }
                Ok((used, size))
            }
        }
    }

    /// Returns data stored internally by builtins needed to re-execute from a cairo pie
    pub fn get_additional_data(&self) -> BuiltinAdditionalData {
        match self {
            BuiltinRunner::Hash(builtin) => builtin.get_additional_data(),
            BuiltinRunner::Output(builtin) => builtin.get_additional_data(),
            BuiltinRunner::Signature(builtin) => builtin.get_additional_data(),
            _ => BuiltinAdditionalData::None,
        }
    }

    /// Extends the builtin's internal data with the internal data obtained from a previous cairo execution
    /// Used solely when running from a cairo pie
    pub fn extend_additional_data(
        &mut self,
        additional_data: &BuiltinAdditionalData,
    ) -> Result<(), RunnerError> {
        match self {
            BuiltinRunner::Hash(builtin) => builtin.extend_additional_data(additional_data),
            BuiltinRunner::Output(builtin) => builtin.extend_additional_data(additional_data),
            BuiltinRunner::Signature(builtin) => builtin.extend_additional_data(additional_data),
            _ => Ok(()),
        }
    }

    // Returns information about the builtin that should be added to the AIR private input.
    pub fn air_private_input(&self, segments: &MemorySegmentManager) -> Vec<PrivateInput> {
        match self {
            BuiltinRunner::RangeCheck(builtin) => builtin.air_private_input(&segments.memory),
            BuiltinRunner::RangeCheck96(builtin) => builtin.air_private_input(&segments.memory),
            BuiltinRunner::Bitwise(builtin) => builtin.air_private_input(&segments.memory),
            BuiltinRunner::Hash(builtin) => builtin.air_private_input(&segments.memory),
            BuiltinRunner::EcOp(builtin) => builtin.air_private_input(&segments.memory),
            BuiltinRunner::Poseidon(builtin) => builtin.air_private_input(&segments.memory),
            BuiltinRunner::Signature(builtin) => builtin.air_private_input(&segments.memory),
            BuiltinRunner::Keccak(builtin) => builtin.air_private_input(&segments.memory),
            BuiltinRunner::Mod(builtin) => builtin.air_private_input(segments),
            _ => vec![],
        }
    }

    pub(crate) fn set_stop_ptr(&mut self, stop_ptr: usize) {
        match self {
            BuiltinRunner::Bitwise(ref mut bitwise) => bitwise.stop_ptr = Some(stop_ptr),
            BuiltinRunner::EcOp(ref mut ec) => ec.stop_ptr = Some(stop_ptr),
            BuiltinRunner::Hash(ref mut hash) => hash.stop_ptr = Some(stop_ptr),
            BuiltinRunner::Output(ref mut output) => output.stop_ptr = Some(stop_ptr),
            BuiltinRunner::RangeCheck(ref mut range_check) => range_check.stop_ptr = Some(stop_ptr),
            BuiltinRunner::RangeCheck96(ref mut range_check) => {
                range_check.stop_ptr = Some(stop_ptr)
            }
            BuiltinRunner::Keccak(ref mut keccak) => keccak.stop_ptr = Some(stop_ptr),
            BuiltinRunner::Signature(ref mut signature) => signature.stop_ptr = Some(stop_ptr),
            BuiltinRunner::Poseidon(ref mut poseidon) => poseidon.stop_ptr = Some(stop_ptr),
            BuiltinRunner::SegmentArena(ref mut segment_arena) => {
                segment_arena.stop_ptr = Some(stop_ptr)
            }
            BuiltinRunner::Mod(modulo) => modulo.stop_ptr = Some(stop_ptr),
        }
    }

    pub(crate) fn stop_ptr(&self) -> Option<usize> {
        match self {
            BuiltinRunner::Bitwise(ref bitwise) => bitwise.stop_ptr,
            BuiltinRunner::EcOp(ref ec) => ec.stop_ptr,
            BuiltinRunner::Hash(ref hash) => hash.stop_ptr,
            BuiltinRunner::Output(ref output) => output.stop_ptr,
            BuiltinRunner::RangeCheck(ref range_check) => range_check.stop_ptr,
            BuiltinRunner::RangeCheck96(ref range_check) => range_check.stop_ptr,
            BuiltinRunner::Keccak(ref keccak) => keccak.stop_ptr,
            BuiltinRunner::Signature(ref signature) => signature.stop_ptr,
            BuiltinRunner::Poseidon(ref poseidon) => poseidon.stop_ptr,
            BuiltinRunner::SegmentArena(ref segment_arena) => segment_arena.stop_ptr,
            BuiltinRunner::Mod(ref modulo) => modulo.stop_ptr,
        }
    }
}

impl From<KeccakBuiltinRunner> for BuiltinRunner {
    fn from(runner: KeccakBuiltinRunner) -> Self {
        BuiltinRunner::Keccak(runner)
    }
}

impl From<BitwiseBuiltinRunner> for BuiltinRunner {
    fn from(runner: BitwiseBuiltinRunner) -> Self {
        BuiltinRunner::Bitwise(runner)
    }
}

impl From<EcOpBuiltinRunner> for BuiltinRunner {
    fn from(runner: EcOpBuiltinRunner) -> Self {
        BuiltinRunner::EcOp(runner)
    }
}

impl From<HashBuiltinRunner> for BuiltinRunner {
    fn from(runner: HashBuiltinRunner) -> Self {
        BuiltinRunner::Hash(runner)
    }
}

impl From<OutputBuiltinRunner> for BuiltinRunner {
    fn from(runner: OutputBuiltinRunner) -> Self {
        BuiltinRunner::Output(runner)
    }
}

impl From<RangeCheckBuiltinRunner<RC_N_PARTS_STANDARD>> for BuiltinRunner {
    fn from(runner: RangeCheckBuiltinRunner<RC_N_PARTS_STANDARD>) -> Self {
        BuiltinRunner::RangeCheck(runner)
    }
}

impl From<RangeCheckBuiltinRunner<RC_N_PARTS_96>> for BuiltinRunner {
    fn from(runner: RangeCheckBuiltinRunner<RC_N_PARTS_96>) -> Self {
        BuiltinRunner::RangeCheck96(runner)
    }
}

impl From<SignatureBuiltinRunner> for BuiltinRunner {
    fn from(runner: SignatureBuiltinRunner) -> Self {
        BuiltinRunner::Signature(runner)
    }
}

impl From<PoseidonBuiltinRunner> for BuiltinRunner {
    fn from(runner: PoseidonBuiltinRunner) -> Self {
        BuiltinRunner::Poseidon(runner)
    }
}

impl From<SegmentArenaBuiltinRunner> for BuiltinRunner {
    fn from(runner: SegmentArenaBuiltinRunner) -> Self {
        BuiltinRunner::SegmentArena(runner)
    }
}

impl From<ModBuiltinRunner> for BuiltinRunner {
    fn from(runner: ModBuiltinRunner) -> Self {
        BuiltinRunner::Mod(runner)
    }
}

#[cfg(test)]
mod tests {
    use super::*;
    use crate::hint_processor::builtin_hint_processor::builtin_hint_processor_definition::BuiltinHintProcessor;
    use crate::relocatable;
    use crate::types::builtin_name::BuiltinName;
    use crate::types::program::Program;
    use crate::utils::test_utils::*;
    use crate::vm::errors::memory_errors::InsufficientAllocatedCellsError;
<<<<<<< HEAD
=======
    use crate::vm::runners::cairo_runner::CairoRunner;
    use crate::vm::vm_memory::memory::MemoryCell;
    use crate::{utils::test_utils::*, vm::vm_core::VirtualMachine};
>>>>>>> bc5a14e9
    use assert_matches::assert_matches;

    #[cfg(target_arch = "wasm32")]
    use wasm_bindgen_test::*;

    #[test]
    #[cfg_attr(target_arch = "wasm32", wasm_bindgen_test)]
    fn get_n_input_cells_bitwise() {
        let bitwise = BitwiseBuiltinRunner::new(Some(10), true);
        let builtin: BuiltinRunner = bitwise.clone().into();
        assert_eq!(INPUT_CELLS_PER_BITWISE, builtin.n_input_cells())
    }

    #[test]
    #[cfg_attr(target_arch = "wasm32", wasm_bindgen_test)]
    fn get_n_input_cells_hash() {
        let hash = HashBuiltinRunner::new(Some(10), true);
        let builtin: BuiltinRunner = hash.clone().into();
        assert_eq!(INPUT_CELLS_PER_HASH, builtin.n_input_cells())
    }

    #[test]
    #[cfg_attr(target_arch = "wasm32", wasm_bindgen_test)]
    fn get_n_input_cells_ec_op() {
        let ec_op = EcOpBuiltinRunner::new(Some(256), true);
        let builtin: BuiltinRunner = ec_op.clone().into();
        assert_eq!(INPUT_CELLS_PER_EC_OP, builtin.n_input_cells())
    }

    #[test]
    #[cfg_attr(target_arch = "wasm32", wasm_bindgen_test)]
    fn get_n_input_cells_ecdsa() {
        let signature = SignatureBuiltinRunner::new(Some(10), true);
        let builtin: BuiltinRunner = signature.clone().into();
        assert_eq!(CELLS_PER_SIGNATURE, builtin.n_input_cells())
    }

    #[test]
    #[cfg_attr(target_arch = "wasm32", wasm_bindgen_test)]
    fn get_n_input_cells_output() {
        let output = OutputBuiltinRunner::new(true);
        let builtin: BuiltinRunner = output.into();
        assert_eq!(0, builtin.n_input_cells())
    }

    #[test]
    #[cfg_attr(target_arch = "wasm32", wasm_bindgen_test)]
    fn get_cells_per_instance_bitwise() {
        let bitwise = BitwiseBuiltinRunner::new(Some(10), true);
        let builtin: BuiltinRunner = bitwise.clone().into();
        assert_eq!(CELLS_PER_BITWISE, builtin.cells_per_instance())
    }

    #[test]
    #[cfg_attr(target_arch = "wasm32", wasm_bindgen_test)]
    fn get_cells_per_instance_hash() {
        let hash = HashBuiltinRunner::new(Some(10), true);
        let builtin: BuiltinRunner = hash.clone().into();
        assert_eq!(CELLS_PER_HASH, builtin.cells_per_instance())
    }

    #[test]
    #[cfg_attr(target_arch = "wasm32", wasm_bindgen_test)]
    fn get_cells_per_instance_ec_op() {
        let ec_op = EcOpBuiltinRunner::new(Some(256), true);
        let builtin: BuiltinRunner = ec_op.clone().into();
        assert_eq!(CELLS_PER_EC_OP, builtin.cells_per_instance())
    }

    #[test]
    #[cfg_attr(target_arch = "wasm32", wasm_bindgen_test)]
    fn get_cells_per_instance_ecdsa() {
        let signature = SignatureBuiltinRunner::new(Some(10), true);
        let builtin: BuiltinRunner = signature.clone().into();
        assert_eq!(CELLS_PER_SIGNATURE, builtin.cells_per_instance())
    }

    #[test]
    #[cfg_attr(target_arch = "wasm32", wasm_bindgen_test)]
    fn get_cells_per_instance_output() {
        let output = OutputBuiltinRunner::new(true);
        let builtin: BuiltinRunner = output.into();
        assert_eq!(0, builtin.cells_per_instance())
    }

    #[test]
    #[cfg_attr(target_arch = "wasm32", wasm_bindgen_test)]
    fn get_name_bitwise() {
        let bitwise = BitwiseBuiltinRunner::new(Some(10), true);
        let builtin: BuiltinRunner = bitwise.into();
        assert_eq!(BuiltinName::bitwise, builtin.name())
    }

    #[test]
    #[cfg_attr(target_arch = "wasm32", wasm_bindgen_test)]
    fn get_name_hash() {
        let hash = HashBuiltinRunner::new(Some(10), true);
        let builtin: BuiltinRunner = hash.into();
        assert_eq!(BuiltinName::pedersen, builtin.name())
    }

    #[test]
    #[cfg_attr(target_arch = "wasm32", wasm_bindgen_test)]
    fn get_name_range_check() {
        let range_check = RangeCheckBuiltinRunner::<RC_N_PARTS_STANDARD>::new(Some(10), true);
        let builtin: BuiltinRunner = range_check.into();
        assert_eq!(BuiltinName::range_check, builtin.name())
    }

    #[test]
    #[cfg_attr(target_arch = "wasm32", wasm_bindgen_test)]
    fn get_name_ec_op() {
        let ec_op = EcOpBuiltinRunner::new(Some(256), true);
        let builtin: BuiltinRunner = ec_op.into();
        assert_eq!(BuiltinName::ec_op, builtin.name())
    }

    #[test]
    #[cfg_attr(target_arch = "wasm32", wasm_bindgen_test)]
    fn get_name_ecdsa() {
        let signature = SignatureBuiltinRunner::new(Some(10), true);
        let builtin: BuiltinRunner = signature.into();
        assert_eq!(BuiltinName::ecdsa, builtin.name())
    }

    #[test]
    #[cfg_attr(target_arch = "wasm32", wasm_bindgen_test)]
    fn get_name_output() {
        let output = OutputBuiltinRunner::new(true);
        let builtin: BuiltinRunner = output.into();
        assert_eq!(BuiltinName::output, builtin.name())
    }

    #[test]
    #[cfg_attr(target_arch = "wasm32", wasm_bindgen_test)]
    fn get_allocated_memory_units_bitwise_with_items() {
        let builtin = BuiltinRunner::Bitwise(BitwiseBuiltinRunner::new(Some(10), true));

        let program = program!(
            builtins = vec![BuiltinName::bitwise],
            data = vec_data!(
                (4612671182993129469_i64),
                (5189976364521848832_i64),
                (18446744073709551615_i128),
                (5199546496550207487_i64),
                (4612389712311386111_i64),
                (5198983563776393216_i64),
                (2),
                (2345108766317314046_i64),
                (5191102247248822272_i64),
                (5189976364521848832_i64),
                (7),
                (1226245742482522112_i64),
                ((
                    "3618502788666131213697322783095070105623107215331596699973092056135872020470",
                    10
                )),
                (2345108766317314046_i64)
            ),
            main = Some(8),
        );

        let mut cairo_runner = cairo_runner!(program);

        let mut hint_processor = BuiltinHintProcessor::new_empty();

        let address = cairo_runner.initialize(false).unwrap();

        cairo_runner
            .run_until_pc(address, &mut hint_processor)
            .unwrap();

        assert_eq!(builtin.get_allocated_memory_units(&cairo_runner.vm), Ok(5));
    }

    #[test]
    #[cfg_attr(target_arch = "wasm32", wasm_bindgen_test)]
    fn get_allocated_memory_units_ec_op_with_items() {
        let builtin = BuiltinRunner::EcOp(EcOpBuiltinRunner::new(Some(10), true));

        let program = program!(
            builtins = vec![BuiltinName::ec_op],
            data = vec_data!(
                (4612671182993129469_i64),
                (5189976364521848832_i64),
                (18446744073709551615_i128),
                (5199546496550207487_i64),
                (4612389712311386111_i64),
                (5198983563776393216_i64),
                (2),
                (2345108766317314046_i64),
                (5191102247248822272_i64),
                (5189976364521848832_i64),
                (7),
                (1226245742482522112_i64),
                ((
                    "3618502788666131213697322783095070105623107215331596699973092056135872020470",
                    10
                )),
                (2345108766317314046_i64)
            ),
            main = Some(8),
        );

        let mut cairo_runner = cairo_runner!(program);

        let mut hint_processor = BuiltinHintProcessor::new_empty();

        let address = cairo_runner.initialize(false).unwrap();

        cairo_runner
            .run_until_pc(address, &mut hint_processor)
            .unwrap();

        assert_eq!(builtin.get_allocated_memory_units(&cairo_runner.vm), Ok(7));
    }

    #[test]
    #[cfg_attr(target_arch = "wasm32", wasm_bindgen_test)]
    fn get_allocated_memory_units_hash_with_items() {
        let builtin = BuiltinRunner::Hash(HashBuiltinRunner::new(Some(10), true));

        let program = program!(
            builtins = vec![BuiltinName::pedersen],
            data = vec_data!(
                (4612671182993129469_i64),
                (5189976364521848832_i64),
                (18446744073709551615_i128),
                (5199546496550207487_i64),
                (4612389712311386111_i64),
                (5198983563776393216_i64),
                (2),
                (2345108766317314046_i64),
                (5191102247248822272_i64),
                (5189976364521848832_i64),
                (7),
                (1226245742482522112_i64),
                ((
                    "3618502788666131213697322783095070105623107215331596699973092056135872020470",
                    10
                )),
                (2345108766317314046_i64)
            ),
            main = Some(8),
        );

        let mut cairo_runner = cairo_runner!(program);

        let mut hint_processor = BuiltinHintProcessor::new_empty();

        let address = cairo_runner.initialize(false).unwrap();

        cairo_runner
            .run_until_pc(address, &mut hint_processor)
            .unwrap();

        assert_eq!(builtin.get_allocated_memory_units(&cairo_runner.vm), Ok(3));
    }

    #[test]
    #[cfg_attr(target_arch = "wasm32", wasm_bindgen_test)]
    fn get_allocated_memory_units_range_check_with_items() {
        let builtin = BuiltinRunner::RangeCheck(
            RangeCheckBuiltinRunner::<RC_N_PARTS_STANDARD>::new(Some(10), true),
        );

        let program = program!(
            builtins = vec![BuiltinName::range_check],
            data = vec_data!(
                (4612671182993129469_i64),
                (5189976364521848832_i64),
                (18446744073709551615_i128),
                (5199546496550207487_i64),
                (4612389712311386111_i64),
                (5198983563776393216_i64),
                (2),
                (2345108766317314046_i64),
                (5191102247248822272_i64),
                (5189976364521848832_i64),
                (7),
                (1226245742482522112_i64),
                ((
                    "3618502788666131213697322783095070105623107215331596699973092056135872020470",
                    10
                )),
                (2345108766317314046_i64)
            ),
            main = Some(8),
        );

        let mut cairo_runner = cairo_runner!(program);

        let mut hint_processor = BuiltinHintProcessor::new_empty();

        let address = cairo_runner.initialize(false).unwrap();

        cairo_runner
            .run_until_pc(address, &mut hint_processor)
            .unwrap();

        assert_eq!(builtin.get_allocated_memory_units(&cairo_runner.vm), Ok(1));
    }

    #[test]
    #[cfg_attr(target_arch = "wasm32", wasm_bindgen_test)]
    fn get_allocated_memory_units_keccak_with_items() {
        let builtin = BuiltinRunner::Keccak(KeccakBuiltinRunner::new(Some(10), true));

        let mut vm = vm!();
        vm.current_step = 160;
        assert_eq!(builtin.get_allocated_memory_units(&vm), Ok(256));
    }

    #[test]
    fn get_allocated_memory_units_keccak_min_steps_not_reached() {
        let builtin = BuiltinRunner::Keccak(KeccakBuiltinRunner::new(Some(10), true));

        let mut vm = vm!();
        vm.current_step = 10;
        assert_eq!(
            builtin.get_allocated_memory_units(&vm),
            Err(MemoryError::InsufficientAllocatedCells(
                InsufficientAllocatedCellsError::MinStepNotReached(Box::new((
                    160,
                    BuiltinName::keccak
                )))
            ))
        );
    }

    #[test]
    #[cfg_attr(target_arch = "wasm32", wasm_bindgen_test)]
    fn get_allocated_memory_units_output() {
        let builtin = BuiltinRunner::Output(OutputBuiltinRunner::new(true));
        let vm = vm!();

        // In this case, the function always return Ok(0)
        assert_eq!(builtin.get_allocated_memory_units(&vm), Ok(0));
    }

    #[test]
    #[cfg_attr(target_arch = "wasm32", wasm_bindgen_test)]
    fn get_allocated_memory_units_range_check() {
        let builtin = BuiltinRunner::RangeCheck(
            RangeCheckBuiltinRunner::<RC_N_PARTS_STANDARD>::new(Some(8), true),
        );
        let mut vm = vm!();
        vm.current_step = 8;
        assert_eq!(builtin.get_allocated_memory_units(&vm), Ok(1));
    }

    #[test]
    #[cfg_attr(target_arch = "wasm32", wasm_bindgen_test)]
    fn get_allocated_memory_units_hash() {
        let builtin = BuiltinRunner::Hash(HashBuiltinRunner::new(Some(1), true));
        let mut vm = vm!();
        vm.current_step = 1;
        assert_eq!(builtin.get_allocated_memory_units(&vm), Ok(3));
    }

    #[test]
    #[cfg_attr(target_arch = "wasm32", wasm_bindgen_test)]
    fn get_allocated_memory_units_bitwise() {
        let builtin = BuiltinRunner::Bitwise(BitwiseBuiltinRunner::new(Some(256), true));
        let mut vm = vm!();
        vm.current_step = 256;
        assert_eq!(builtin.get_allocated_memory_units(&vm), Ok(5));
    }

    #[test]
    #[cfg_attr(target_arch = "wasm32", wasm_bindgen_test)]
    fn get_allocated_memory_units_ec_op() {
        let builtin = BuiltinRunner::EcOp(EcOpBuiltinRunner::new(Some(256), true));
        let mut vm = vm!();
        vm.current_step = 256;
        assert_eq!(builtin.get_allocated_memory_units(&vm), Ok(7));
    }

    #[test]
    #[cfg_attr(target_arch = "wasm32", wasm_bindgen_test)]
    fn get_allocated_memory_units_keccak() {
        let builtin = BuiltinRunner::Keccak(KeccakBuiltinRunner::new(Some(2048), true));
        let mut vm = vm!();
        vm.current_step = 32768;
        assert_eq!(builtin.get_allocated_memory_units(&vm), Ok(256));
    }

    #[test]
    #[cfg_attr(target_arch = "wasm32", wasm_bindgen_test)]
    fn get_range_check_usage_range_check() {
        let builtin = BuiltinRunner::RangeCheck(
            RangeCheckBuiltinRunner::<RC_N_PARTS_STANDARD>::new(Some(8), true),
        );
        let memory = memory![((0, 0), 1), ((0, 1), 2), ((0, 2), 3), ((0, 3), 4)];
        assert_eq!(builtin.get_range_check_usage(&memory), Some((0, 4)));
    }

    #[test]
    #[cfg_attr(target_arch = "wasm32", wasm_bindgen_test)]
    fn get_range_check_usage_output() {
        let builtin = BuiltinRunner::Output(OutputBuiltinRunner::new(true));
        let memory = memory![((0, 0), 1), ((0, 1), 2), ((0, 2), 3), ((0, 3), 4)];
        assert_eq!(builtin.get_range_check_usage(&memory), None);
    }

    #[test]
    #[cfg_attr(target_arch = "wasm32", wasm_bindgen_test)]
    fn get_range_check_usage_hash() {
        let builtin = BuiltinRunner::Hash(HashBuiltinRunner::new(Some(256), true));
        let memory = memory![((0, 0), 1), ((0, 1), 2), ((0, 2), 3), ((0, 3), 4)];
        assert_eq!(builtin.get_range_check_usage(&memory), None);
    }

    #[test]
    #[cfg_attr(target_arch = "wasm32", wasm_bindgen_test)]
    fn get_range_check_usage_ec_op() {
        let builtin = BuiltinRunner::EcOp(EcOpBuiltinRunner::new(Some(256), true));
        let memory = memory![((0, 0), 1), ((0, 1), 2), ((0, 2), 3), ((0, 3), 4)];
        assert_eq!(builtin.get_range_check_usage(&memory), None);
    }

    #[test]
    #[cfg_attr(target_arch = "wasm32", wasm_bindgen_test)]
    fn get_range_check_usage_bitwise() {
        let builtin = BuiltinRunner::Bitwise(BitwiseBuiltinRunner::new(Some(256), true));
        let memory = memory![((0, 0), 1), ((0, 1), 2), ((0, 2), 3), ((0, 3), 4)];
        assert_eq!(builtin.get_range_check_usage(&memory), None);
    }

    #[test]
    #[cfg_attr(target_arch = "wasm32", wasm_bindgen_test)]
    fn get_used_diluted_check_units_bitwise() {
        let builtin = BuiltinRunner::Bitwise(BitwiseBuiltinRunner::new(Some(256), true));
        assert_eq!(builtin.get_used_diluted_check_units(270, 7), 1255);
    }

    #[test]
    #[cfg_attr(target_arch = "wasm32", wasm_bindgen_test)]
    fn get_used_diluted_check_units_keccak_zero_case() {
        let builtin = BuiltinRunner::Keccak(KeccakBuiltinRunner::new(Some(2048), true));
        assert_eq!(builtin.get_used_diluted_check_units(270, 7), 0);
    }

    #[test]
    #[cfg_attr(target_arch = "wasm32", wasm_bindgen_test)]
    fn get_used_diluted_check_units_keccak_non_zero_case() {
        let builtin = BuiltinRunner::Keccak(KeccakBuiltinRunner::new(Some(2048), true));
        assert_eq!(builtin.get_used_diluted_check_units(0, 8), 32768);
    }

    #[test]
    #[cfg_attr(target_arch = "wasm32", wasm_bindgen_test)]
    fn get_used_diluted_check_units_ec_op() {
        let builtin = BuiltinRunner::EcOp(EcOpBuiltinRunner::new(Some(10), true));
        assert_eq!(builtin.get_used_diluted_check_units(270, 7), 0);
    }

    #[test]
    #[cfg_attr(target_arch = "wasm32", wasm_bindgen_test)]
    fn get_used_diluted_check_units_hash() {
        let builtin = BuiltinRunner::Hash(HashBuiltinRunner::new(Some(1), true));
        assert_eq!(builtin.get_used_diluted_check_units(270, 7), 0);
    }

    #[test]
    #[cfg_attr(target_arch = "wasm32", wasm_bindgen_test)]
    fn get_used_diluted_check_units_range_check() {
        let builtin = BuiltinRunner::RangeCheck(
            RangeCheckBuiltinRunner::<RC_N_PARTS_STANDARD>::new(Some(8), true),
        );
        assert_eq!(builtin.get_used_diluted_check_units(270, 7), 0);
    }

    #[test]
    #[cfg_attr(target_arch = "wasm32", wasm_bindgen_test)]
    fn get_used_diluted_check_units_output() {
        let builtin = BuiltinRunner::Output(OutputBuiltinRunner::new(true));
        assert_eq!(builtin.get_used_diluted_check_units(270, 7), 0);
    }

    #[test]
    #[cfg_attr(target_arch = "wasm32", wasm_bindgen_test)]
    fn get_memory_segment_addresses_test() {
        let bitwise_builtin: BuiltinRunner = BitwiseBuiltinRunner::new(Some(256), true).into();
        assert_eq!(bitwise_builtin.get_memory_segment_addresses(), (0, None),);
        let ec_op_builtin: BuiltinRunner = EcOpBuiltinRunner::new(Some(256), true).into();
        assert_eq!(ec_op_builtin.get_memory_segment_addresses(), (0, None),);
        let hash_builtin: BuiltinRunner = HashBuiltinRunner::new(Some(8), true).into();
        assert_eq!(hash_builtin.get_memory_segment_addresses(), (0, None),);
        let output_builtin: BuiltinRunner = OutputBuiltinRunner::new(true).into();
        assert_eq!(output_builtin.get_memory_segment_addresses(), (0, None),);
        let range_check_builtin: BuiltinRunner = BuiltinRunner::RangeCheck(
            RangeCheckBuiltinRunner::<RC_N_PARTS_STANDARD>::new(Some(8), true),
        );
        assert_eq!(
            range_check_builtin.get_memory_segment_addresses(),
            (0, None),
        );
    }

    #[test]
    #[cfg_attr(target_arch = "wasm32", wasm_bindgen_test)]
    fn run_security_checks_for_output() {
        let builtin = BuiltinRunner::Output(OutputBuiltinRunner::new(true));
        let vm = vm!();

        assert_matches!(builtin.run_security_checks(&vm), Ok(()));
    }

    #[test]
    #[cfg_attr(target_arch = "wasm32", wasm_bindgen_test)]
    fn run_security_checks_empty_memory() {
        let builtin = BuiltinRunner::Bitwise(BitwiseBuiltinRunner::new(Some(256), true));
        let vm = vm!();
        // Unused builtin shouldn't fail security checks
        assert_matches!(builtin.run_security_checks(&vm), Ok(()));
    }

    #[test]
    #[cfg_attr(target_arch = "wasm32", wasm_bindgen_test)]
    fn run_security_checks_empty_offsets() {
        let builtin = BuiltinRunner::Bitwise(BitwiseBuiltinRunner::new(Some(256), true));
        let mut vm = vm!();

        vm.segments.memory.data = vec![vec![]];

        assert_matches!(builtin.run_security_checks(&vm), Ok(()));
    }

    #[test]
    #[cfg_attr(target_arch = "wasm32", wasm_bindgen_test)]
    fn run_security_checks_bitwise_missing_memory_cells_with_offsets() {
        let builtin = BuiltinRunner::Bitwise(BitwiseBuiltinRunner::new(Some(256), true));
        let mut vm = vm!();
        vm.segments.memory = memory![
            ((0, 1), (0, 1)),
            ((0, 2), (0, 2)),
            ((0, 3), (0, 3)),
            ((0, 4), (0, 4))
        ];

        assert_matches!(
            builtin.run_security_checks(&vm),
            Err(VirtualMachineError::Memory(
                MemoryError::MissingMemoryCellsWithOffsets(bx)
            )) if *bx == (BuiltinName::bitwise, vec![0])
        );
    }

    #[test]
    #[cfg_attr(target_arch = "wasm32", wasm_bindgen_test)]
    fn run_security_checks_bitwise_missing_memory_cells() {
        let bitwise_builtin = BitwiseBuiltinRunner::new(Some(256), true);

        let builtin: BuiltinRunner = bitwise_builtin.into();

        let mut vm = vm!();

        vm.segments.memory = memory![((0, 4), (0, 5))];

        assert_matches!(
            builtin.run_security_checks(&vm),
            Err(VirtualMachineError::Memory(
                MemoryError::MissingMemoryCells(bx)
            )) if *bx == BuiltinName::bitwise
        );
    }

    #[test]
    #[cfg_attr(target_arch = "wasm32", wasm_bindgen_test)]
    fn run_security_checks_hash_missing_memory_cells_with_offsets() {
        let builtin: BuiltinRunner = HashBuiltinRunner::new(Some(8), true).into();
        let mut vm = vm!();

        vm.segments.memory = memory![
            ((0, 1), (0, 1)),
            ((0, 2), (0, 2)),
            ((0, 3), (0, 3)),
            ((0, 4), (0, 4)),
            ((0, 5), (0, 5))
        ];
        assert_matches!(
            builtin.run_security_checks(&vm),
            Err(VirtualMachineError::Memory(
                MemoryError::MissingMemoryCellsWithOffsets(bx)
            )) if *bx == (BuiltinName::pedersen, vec![0])
        );
    }

    #[test]
    #[cfg_attr(target_arch = "wasm32", wasm_bindgen_test)]
    fn run_security_checks_hash_missing_memory_cells() {
        let hash_builtin = HashBuiltinRunner::new(Some(8), true);

        let builtin: BuiltinRunner = hash_builtin.into();

        let mut vm = vm!();

        vm.segments.memory = memory![((0, 0), (0, 0))];

        assert_matches!(
            builtin.run_security_checks(&vm),
            Err(VirtualMachineError::Memory(
                MemoryError::MissingMemoryCells(bx)
            )) if *bx == BuiltinName::pedersen
        );
    }

    #[test]
    #[cfg_attr(target_arch = "wasm32", wasm_bindgen_test)]
    fn run_security_checks_range_check_missing_memory_cells_with_offsets() {
        let range_check_builtin =
            RangeCheckBuiltinRunner::<RC_N_PARTS_STANDARD>::new(Some(8), true);
        let builtin: BuiltinRunner = range_check_builtin.into();
        let mut vm = vm!();

        vm.segments.memory = memory![
            ((0, 1), 100),
            ((0, 2), 2),
            ((0, 3), 3),
            ((0, 5), 5),
            ((0, 6), 17),
            ((0, 7), 22)
        ];

        assert_matches!(
            builtin.run_security_checks(&vm),
            Err(VirtualMachineError::Memory(
                MemoryError::MissingMemoryCells(bx)
            )) if *bx == BuiltinName::range_check
        );
    }

    #[test]
    #[cfg_attr(target_arch = "wasm32", wasm_bindgen_test)]
    fn run_security_checks_range_check_missing_memory_cells() {
        let builtin: BuiltinRunner = BuiltinRunner::RangeCheck(RangeCheckBuiltinRunner::<
            RC_N_PARTS_STANDARD,
        >::new(Some(8), true));
        let mut vm = vm!();

        vm.segments.memory = memory![((0, 1), 1)];

        assert_matches!(
            builtin.run_security_checks(&vm),
            Err(VirtualMachineError::Memory(
                MemoryError::MissingMemoryCells(bx)
            )) if *bx == BuiltinName::range_check
        );
    }

    #[test]
    #[cfg_attr(target_arch = "wasm32", wasm_bindgen_test)]
    fn run_security_checks_range_check_empty() {
        let range_check_builtin =
            RangeCheckBuiltinRunner::<RC_N_PARTS_STANDARD>::new(Some(8), true);

        let builtin: BuiltinRunner = range_check_builtin.into();

        let mut vm = vm!();

        vm.segments.memory.data = vec![vec![MemoryCell::NONE, MemoryCell::NONE, MemoryCell::NONE]];

        assert_matches!(builtin.run_security_checks(&vm), Ok(()));
    }

    #[test]
    #[cfg_attr(target_arch = "wasm32", wasm_bindgen_test)]
    fn run_security_checks_validate_auto_deductions() {
        let builtin: BuiltinRunner = BitwiseBuiltinRunner::new(Some(256), true).into();

        let mut vm = vm!();
        vm.segments
            .memory
            .validated_addresses
            .extend(&[relocatable!(0, 2)]);

        vm.segments.memory = memory![
            ((0, 0), (0, 0)),
            ((0, 1), (0, 1)),
            ((0, 2), (0, 2)),
            ((0, 3), (0, 3)),
            ((0, 4), (0, 4))
        ];

        assert_matches!(builtin.run_security_checks(&vm), Ok(()));
    }

    #[test]
    #[cfg_attr(target_arch = "wasm32", wasm_bindgen_test)]
    fn run_security_ec_op_check_memory_empty() {
        let ec_op_builtin = EcOpBuiltinRunner::new(Some(256), true);

        let builtin: BuiltinRunner = ec_op_builtin.into();

        let mut vm = vm!();
        // The values stored in memory are not relevant for this test
        vm.segments.memory.data = vec![vec![]];

        assert_matches!(builtin.run_security_checks(&vm), Ok(()));
    }

    #[test]
    #[cfg_attr(target_arch = "wasm32", wasm_bindgen_test)]
    fn run_security_ec_op_check_memory_1_element() {
        let ec_op_builtin = EcOpBuiltinRunner::new(Some(256), true);

        let builtin: BuiltinRunner = ec_op_builtin.into();

        let mut vm = vm!();
        // The values stored in memory are not relevant for this test
        vm.segments.memory = memory![((0, 0), 0)];
        assert_matches!(
            builtin.run_security_checks(&vm),
            Err(VirtualMachineError::Memory(
                MemoryError::MissingMemoryCells(bx)
            )) if *bx == BuiltinName::ec_op
        );
    }

    #[test]
    #[cfg_attr(target_arch = "wasm32", wasm_bindgen_test)]
    fn run_security_ec_op_check_memory_3_elements() {
        let ec_op_builtin = EcOpBuiltinRunner::new(Some(256), true);

        let builtin: BuiltinRunner = ec_op_builtin.into();

        let mut vm = vm!();
        // The values stored in memory are not relevant for this test
        vm.segments.memory = memory![((0, 0), 0), ((0, 1), 0), ((0, 2), 0)];

        assert_matches!(
            builtin.run_security_checks(&vm),
            Err(VirtualMachineError::Memory(
                MemoryError::MissingMemoryCells(bx)
            )) if *bx == BuiltinName::ec_op
        );
    }

    #[test]
    #[cfg_attr(target_arch = "wasm32", wasm_bindgen_test)]
    fn run_security_ec_op_missing_memory_cells_with_offsets() {
        let builtin: BuiltinRunner = EcOpBuiltinRunner::new(Some(256), true).into();
        let mut vm = vm!();
        vm.segments.memory = memory![
            ((0, 1), (0, 1)),
            ((0, 2), (0, 2)),
            ((0, 3), (0, 3)),
            ((0, 4), (0, 4)),
            ((0, 5), (0, 5)),
            ((0, 6), (0, 6))
        ];

        assert_matches!(
            builtin.run_security_checks(&vm),
            Err(VirtualMachineError::Memory(
                MemoryError::MissingMemoryCellsWithOffsets(bx)
            )) if *bx == (BuiltinName::ec_op, vec![0])
        );
    }

    #[test]
    #[cfg_attr(target_arch = "wasm32", wasm_bindgen_test)]
    fn run_security_ec_op_check_memory_gap() {
        let ec_op_builtin = EcOpBuiltinRunner::new(Some(256), true);

        let builtin: BuiltinRunner = ec_op_builtin.into();

        let mut vm = vm!();
        // The values stored in memory are not relevant for this test
        vm.segments.memory = memory![
            ((0, 0), 0),
            ((0, 1), 1),
            ((0, 2), 2),
            ((0, 3), 3),
            ((0, 4), 4),
            ((0, 5), 5),
            ((0, 6), 6),
            ((0, 8), 8),
            ((0, 9), 9),
            ((0, 10), 10),
            ((0, 11), 11)
        ];

        assert_matches!(
            builtin.run_security_checks(&vm),
            Err(VirtualMachineError::Memory(
                MemoryError::MissingMemoryCellsWithOffsets(bx)
            )) if *bx == (BuiltinName::ec_op, vec![7])
        );
    }

    /// Test that get_used_perm_range_check_units() returns zero when the
    /// builtin is a BitwiseBuiltinRunner.
    #[test]
    #[cfg_attr(target_arch = "wasm32", wasm_bindgen_test)]
    fn get_used_perm_range_check_units_bitwise() {
        let builtin_runner: BuiltinRunner = BitwiseBuiltinRunner::new(Some(256), true).into();
        let mut vm = vm!();

        vm.current_step = 8;
        vm.segments.segment_used_sizes = Some(vec![5]);
        assert_eq!(builtin_runner.get_used_perm_range_check_units(&vm), Ok(0));
    }

    /// Test that get_used_perm_range_check_units() returns zero when the
    /// builtin is an EcOpBuiltinRunner.
    #[test]
    #[cfg_attr(target_arch = "wasm32", wasm_bindgen_test)]
    fn get_used_perm_range_check_units_ec_op() {
        let builtin_runner: BuiltinRunner = EcOpBuiltinRunner::new(Some(256), true).into();
        let mut vm = vm!();

        vm.current_step = 8;
        vm.segments.segment_used_sizes = Some(vec![5]);
        assert_eq!(builtin_runner.get_used_perm_range_check_units(&vm), Ok(0));
    }

    /// Test that get_used_perm_range_check_units() returns zero when the
    /// builtin is a HashBuiltinRunner.
    #[test]
    #[cfg_attr(target_arch = "wasm32", wasm_bindgen_test)]
    fn get_used_perm_range_check_units_hash() {
        let builtin_runner: BuiltinRunner = HashBuiltinRunner::new(Some(8), true).into();
        let mut vm = vm!();

        vm.current_step = 8;
        vm.segments.segment_used_sizes = Some(vec![5]);
        assert_eq!(builtin_runner.get_used_perm_range_check_units(&vm), Ok(0));
    }

    /// Test that get_used_perm_range_check_units() returns zero when the
    /// builtin is an OutputBuiltinRunner.
    #[test]
    #[cfg_attr(target_arch = "wasm32", wasm_bindgen_test)]
    fn get_used_perm_range_check_units_output() {
        let builtin_runner: BuiltinRunner = OutputBuiltinRunner::new(true).into();
        let mut vm = vm!();

        vm.current_step = 8;
        vm.segments.segment_used_sizes = Some(vec![5]);
        assert_eq!(builtin_runner.get_used_perm_range_check_units(&vm), Ok(0));
    }

    /// Test that get_used_perm_range_check_units() calls the corresponding
    /// method when the builtin is a RangeCheckBuiltinRunner.
    #[test]
    #[cfg_attr(target_arch = "wasm32", wasm_bindgen_test)]
    fn get_used_perm_range_check_units_range_check() {
        let builtin_runner: BuiltinRunner =
            RangeCheckBuiltinRunner::<RC_N_PARTS_STANDARD>::new(Some(8), true).into();
        let mut vm = vm!();

        vm.current_step = 8;
        vm.segments.segment_used_sizes = Some(vec![1]);
        assert_eq!(builtin_runner.get_used_perm_range_check_units(&vm), Ok(8));
    }

    #[test]
    #[cfg_attr(target_arch = "wasm32", wasm_bindgen_test)]
    fn get_ratio_tests() {
        let bitwise_builtin: BuiltinRunner = BitwiseBuiltinRunner::new(Some(256), true).into();
        assert_eq!(bitwise_builtin.ratio(), (Some(256)),);
        let ec_op_builtin: BuiltinRunner = EcOpBuiltinRunner::new(Some(256), true).into();
        assert_eq!(ec_op_builtin.ratio(), (Some(256)),);
        let hash_builtin: BuiltinRunner = HashBuiltinRunner::new(Some(8), true).into();
        assert_eq!(hash_builtin.ratio(), (Some(8)),);
        let output_builtin: BuiltinRunner = OutputBuiltinRunner::new(true).into();
        assert_eq!(output_builtin.ratio(), None,);
        let range_check_builtin: BuiltinRunner = BuiltinRunner::RangeCheck(
            RangeCheckBuiltinRunner::<RC_N_PARTS_STANDARD>::new(Some(8), true),
        );
        assert_eq!(range_check_builtin.ratio(), (Some(8)),);
        let keccak_builtin: BuiltinRunner = KeccakBuiltinRunner::new(Some(2048), true).into();
        assert_eq!(keccak_builtin.ratio(), (Some(2048)),);
    }

    #[test]
    #[cfg_attr(target_arch = "wasm32", wasm_bindgen_test)]
    fn bitwise_get_used_instances_test() {
        let mut vm = vm!();
        vm.segments.segment_used_sizes = Some(vec![4]);

        let bitwise_builtin: BuiltinRunner = BitwiseBuiltinRunner::new(Some(256), true).into();
        assert_eq!(bitwise_builtin.get_used_instances(&vm.segments), Ok(1));
    }

    #[test]
    #[cfg_attr(target_arch = "wasm32", wasm_bindgen_test)]
    fn ec_op_get_used_instances_test() {
        let mut vm = vm!();
        vm.segments.segment_used_sizes = Some(vec![4]);

        let ec_op_builtin: BuiltinRunner = EcOpBuiltinRunner::new(Some(256), true).into();
        assert_eq!(ec_op_builtin.get_used_instances(&vm.segments), Ok(1));
    }

    #[test]
    #[cfg_attr(target_arch = "wasm32", wasm_bindgen_test)]
    fn hash_get_used_instances_test() {
        let mut vm = vm!();
        vm.segments.segment_used_sizes = Some(vec![4]);

        let hash_builtin: BuiltinRunner = HashBuiltinRunner::new(Some(8), true).into();
        assert_eq!(hash_builtin.get_used_instances(&vm.segments), Ok(2));
    }

    #[test]
    #[cfg_attr(target_arch = "wasm32", wasm_bindgen_test)]
    fn output_get_used_instances_test() {
        let mut vm = vm!();
        vm.segments.segment_used_sizes = Some(vec![4]);

        let output_builtin: BuiltinRunner = OutputBuiltinRunner::new(true).into();
        assert_eq!(output_builtin.get_used_instances(&vm.segments), Ok(4));
    }
    #[test]
    #[cfg_attr(target_arch = "wasm32", wasm_bindgen_test)]
    fn range_check_get_used_instances_test() {
        let mut vm = vm!();
        vm.segments.segment_used_sizes = Some(vec![4]);

        let range_check_builtin: BuiltinRunner = BuiltinRunner::RangeCheck(
            RangeCheckBuiltinRunner::<RC_N_PARTS_STANDARD>::new(Some(8), true),
        );
        assert_eq!(range_check_builtin.get_used_instances(&vm.segments), Ok(4));
    }

    #[test]
    #[cfg_attr(target_arch = "wasm32", wasm_bindgen_test)]
    fn runners_final_stack() {
        let mut builtins = vec![
            BuiltinRunner::Bitwise(BitwiseBuiltinRunner::new(Some(256), false)),
            BuiltinRunner::EcOp(EcOpBuiltinRunner::new(Some(256), false)),
            BuiltinRunner::Hash(HashBuiltinRunner::new(Some(1), false)),
            BuiltinRunner::Output(OutputBuiltinRunner::new(false)),
            BuiltinRunner::RangeCheck(RangeCheckBuiltinRunner::<RC_N_PARTS_STANDARD>::new(
                Some(8),
                false,
            )),
            BuiltinRunner::Keccak(KeccakBuiltinRunner::new(Some(2048), false)),
            BuiltinRunner::Signature(SignatureBuiltinRunner::new(Some(512), false)),
        ];
        let vm = vm!();

        for br in builtins.iter_mut() {
            assert_eq!(br.final_stack(&vm.segments, vm.get_ap()), Ok(vm.get_ap()));
        }
    }

    #[test]
    #[cfg_attr(target_arch = "wasm32", wasm_bindgen_test)]
    fn runners_set_stop_ptr() {
        let builtins = vec![
            BuiltinRunner::Bitwise(BitwiseBuiltinRunner::new(Some(256), false)),
            BuiltinRunner::EcOp(EcOpBuiltinRunner::new(Some(256), false)),
            BuiltinRunner::Hash(HashBuiltinRunner::new(Some(1), false)),
            BuiltinRunner::Output(OutputBuiltinRunner::new(false)),
            BuiltinRunner::RangeCheck(RangeCheckBuiltinRunner::<RC_N_PARTS_STANDARD>::new(
                Some(8),
                false,
            )),
            BuiltinRunner::Keccak(KeccakBuiltinRunner::new(Some(2048), false)),
            BuiltinRunner::Signature(SignatureBuiltinRunner::new(Some(512), false)),
            BuiltinRunner::Poseidon(PoseidonBuiltinRunner::new(Some(32), false)),
            BuiltinRunner::SegmentArena(SegmentArenaBuiltinRunner::new(false)),
        ];

        let ptr = 3;

        for mut br in builtins {
            br.set_stop_ptr(ptr);
            let (_, stop_ptr) = br.get_memory_segment_addresses();
            assert_eq!(stop_ptr, Some(ptr));
        }
    }

    #[test]
    fn get_additonal_data_none() {
        let builtin: BuiltinRunner = PoseidonBuiltinRunner::new(None, true).into();
        assert_eq!(builtin.get_additional_data(), BuiltinAdditionalData::None)
    }
}<|MERGE_RESOLUTION|>--- conflicted
+++ resolved
@@ -659,12 +659,7 @@
     use crate::types::program::Program;
     use crate::utils::test_utils::*;
     use crate::vm::errors::memory_errors::InsufficientAllocatedCellsError;
-<<<<<<< HEAD
-=======
-    use crate::vm::runners::cairo_runner::CairoRunner;
     use crate::vm::vm_memory::memory::MemoryCell;
-    use crate::{utils::test_utils::*, vm::vm_core::VirtualMachine};
->>>>>>> bc5a14e9
     use assert_matches::assert_matches;
 
     #[cfg(target_arch = "wasm32")]
