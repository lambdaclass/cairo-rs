use super::cairo_runner::ExecutionResources;
use crate::stdlib::prelude::{String, Vec};
use crate::types::builtin_name::BuiltinName;
use crate::vm::errors::cairo_pie_errors::CairoPieValidationError;
use crate::{
    stdlib::{collections::HashMap, prelude::*},
    types::relocatable::{MaybeRelocatable, Relocatable},
    Felt252,
};
use num_traits::{One, Zero};
use serde::{Deserialize, Serialize};
#[cfg(feature = "std")]
use {
    std::{fs::File, io::Write, path::Path},
    zip::ZipWriter,
};

const CAIRO_PIE_VERSION: &str = "1.1";

#[derive(Serialize, Deserialize, Clone, Debug, PartialEq, Eq)]
pub struct SegmentInfo {
    pub index: isize,
    pub size: usize,
}

impl From<(isize, usize)> for SegmentInfo {
    fn from(value: (isize, usize)) -> Self {
        SegmentInfo {
            index: value.0,
            size: value.1,
        }
    }
}

// A simplified version of Memory, without any additional data besides its elements
// Contains all addr-value pairs, ordered by index and offset
// Allows practical serialization + conversion between CairoPieMemory & Memory
#[derive(Serialize, Deserialize, Clone, Debug, PartialEq, Eq)]
pub struct CairoPieMemory(
    #[serde(serialize_with = "serde_impl::serialize_memory")]
    pub  Vec<((usize, usize), MaybeRelocatable)>,
);

#[derive(Serialize, Deserialize, Clone, Debug, PartialEq, Eq)]
pub struct PublicMemoryPage {
    pub start: usize,
    pub size: usize,
}

// HashMap value based on starknet/core/os/output.cairo usage
pub type Attributes = HashMap<String, Vec<usize>>;
pub type Pages = HashMap<usize, PublicMemoryPage>;

#[derive(Serialize, Deserialize, Clone, Debug, PartialEq, Eq)]
pub struct OutputBuiltinAdditionalData {
    pub pages: Pages,
    pub attributes: Attributes,
}

#[derive(Serialize, Deserialize, Clone, Debug, PartialEq, Eq)]
#[serde(untagged)]
pub enum BuiltinAdditionalData {
    // Contains verified addresses as contiguous index, value pairs
    #[serde(with = "serde_impl::hash_additional_data")]
    Hash(Vec<Relocatable>),
    Output(OutputBuiltinAdditionalData),
    // Signatures are composed of (r, s) tuples
    #[serde(with = "serde_impl::signature_additional_data")]
    Signature(HashMap<Relocatable, (Felt252, Felt252)>),
    None,
}

#[derive(Serialize, Deserialize, Clone, Debug, PartialEq, Eq)]
pub struct CairoPieAdditionalData(
    #[serde(with = "crate::types::builtin_name::serde_generic_map_impl")]
    pub  HashMap<BuiltinName, BuiltinAdditionalData>,
);

#[derive(Serialize, Clone, Debug, PartialEq, Eq)]
pub struct CairoPie {
    pub metadata: CairoPieMetadata,
    pub memory: CairoPieMemory,
    pub execution_resources: ExecutionResources,
    pub additional_data: CairoPieAdditionalData,
    pub version: CairoPieVersion,
}

#[derive(Serialize, Deserialize, Clone, Debug, PartialEq, Eq)]
pub struct CairoPieMetadata {
    pub program: StrippedProgram,
    pub program_segment: SegmentInfo,
    pub execution_segment: SegmentInfo,
    pub ret_fp_segment: SegmentInfo,
    pub ret_pc_segment: SegmentInfo,
    #[serde(serialize_with = "serde_impl::serialize_builtin_segments")]
    pub builtin_segments: HashMap<BuiltinName, SegmentInfo>,
    pub extra_segments: Vec<SegmentInfo>,
}

#[derive(Serialize, Deserialize, Clone, Debug, PartialEq, Eq)]
pub struct StrippedProgram {
    #[serde(with = "serde_impl::program_data")]
    pub data: Vec<MaybeRelocatable>,
    pub builtins: Vec<BuiltinName>,
    pub main: usize,
    // Dummy field
    #[serde(with = "serde_impl::prime")]
    pub prime: (),
}

#[derive(Serialize, Deserialize, Clone, Debug, PartialEq, Eq)]
pub struct CairoPieVersion {
    // Dummy field
    #[serde(with = "serde_impl::version")]
    pub cairo_pie: (),
}

impl CairoPie {
    #[cfg(feature = "std")]
    pub fn write_zip_file(&self, file_path: &Path) -> Result<(), std::io::Error> {
        let file = File::create(file_path)?;
        let mut zip_writer = ZipWriter::new(file);
        let options =
            zip::write::FileOptions::default().compression_method(zip::CompressionMethod::Deflated);
        zip_writer.start_file("version.json", options)?;
        zip_writer.write_all(serde_json::to_string(&self.version)?.as_bytes())?;
        zip_writer.start_file("metadata.json", options)?;
        zip_writer.write_all(serde_json::to_string(&self.metadata)?.as_bytes())?;
        zip_writer.start_file("memory.bin", options)?;
        zip_writer.write_all(&self.memory.to_bytes())?;
        zip_writer.start_file("additional_data.json", options)?;
        zip_writer.write_all(serde_json::to_string(&self.additional_data)?.as_bytes())?;
        zip_writer.start_file("execution_resources.json", options)?;
        zip_writer.write_all(serde_json::to_string(&self.execution_resources)?.as_bytes())?;
        zip_writer.finish()?;
        Ok(())
    }

<<<<<<< HEAD
    /// Check that self is a valid Cairo PIE
    pub fn run_validity_checks(&self) -> Result<(), CairoPieValidationError> {
        self.metadata.run_validity_checks()?;
        self.run_memory_validity_checks()?;
        if self.execution_resources.builtin_instance_counter.len()
            != self.metadata.program.builtins.len()
            || !self.metadata.program.builtins.iter().all(|b| {
                self.execution_resources
                    .builtin_instance_counter
                    .contains_key(b)
            })
        {
            return Err(CairoPieValidationError::BuiltinListVsSegmentsMismatch);
        }
        Ok(())
    }

    fn run_memory_validity_checks(&self) -> Result<(), CairoPieValidationError> {
        let mut segment_sizes = vec![
            &self.metadata.program_segment,
            &self.metadata.execution_segment,
            &self.metadata.ret_fp_segment,
            &self.metadata.ret_pc_segment,
        ];
        segment_sizes.extend(self.metadata.builtin_segments.values());
        segment_sizes.extend(self.metadata.extra_segments.iter());
        let segment_sizes: HashMap<isize, usize> =
            HashMap::from_iter(segment_sizes.iter().map(|si| (si.index, si.size)));

        let validate_addr = |addr: Relocatable| -> Result<(), CairoPieValidationError> {
            if !segment_sizes
                .get(&addr.segment_index)
                .is_some_and(|size| addr.offset <= *size)
            {
                return Err(CairoPieValidationError::InvalidAddress);
            }
            Ok(())
        };

        for ((si, so), value) in self.memory.0.iter() {
            validate_addr((*si as isize, *so).into())?;
            if let MaybeRelocatable::RelocatableValue(val) = value {
                validate_addr(*val)?;
            }
        }
        Ok(())
    }

    /// Checks that the pie received is identical to self, skipping the fields execution_resources.n_steps, and additional_data[pedersen]
    /// Stricter runs check more Pedersen addresses leading to different address lists
    pub fn check_pie_compatibility(&self, pie: &CairoPie) -> Result<(), CairoPieValidationError> {
        if self.metadata != pie.metadata {
            return Err(CairoPieValidationError::DiffMetadata);
        }
        if self.memory != pie.memory {
            return Err(CairoPieValidationError::DiffMemory);
        }
        if self.execution_resources.n_steps != pie.execution_resources.n_steps
            || self.execution_resources.builtin_instance_counter
                != pie.execution_resources.builtin_instance_counter
        {
            return Err(CairoPieValidationError::DiffExecutionResources);
        }
        if self.additional_data.0.len() != pie.additional_data.0.len() {
            return Err(CairoPieValidationError::DiffAdditionalData);
        }
        for (name, data) in self.additional_data.0.iter() {
            if !pie.additional_data.0.get(name).is_some_and(|d| d == data) {
                return Err(CairoPieValidationError::DiffAdditionalDataForBuiltin(*name));
            }
        }
        Ok(())
    }
}

impl CairoPieMetadata {
    pub(crate) fn run_validity_checks(&self) -> Result<(), CairoPieValidationError> {
        if self.program.main > self.program.data.len() {
            return Err(CairoPieValidationError::InvalidMainAddress);
        }
        if self.program.data.len() != self.program_segment.size {
            return Err(CairoPieValidationError::ProgramLenVsSegmentSizeMismatch);
        }
        if self.builtin_segments.len() != self.program.builtins.len()
            || !self
                .program
                .builtins
                .iter()
                .all(|b| self.builtin_segments.contains_key(b))
        {
            return Err(CairoPieValidationError::BuiltinListVsSegmentsMismatch);
        }
        if !self.ret_fp_segment.size.is_zero() {
            return Err(CairoPieValidationError::InvalidRetFpSegmentSize);
        }
        if !self.ret_pc_segment.size.is_zero() {
            return Err(CairoPieValidationError::InvalidRetPcSegmentSize);
        }
        self.validate_segment_order()
    }

    fn validate_segment_order(&self) -> Result<(), CairoPieValidationError> {
        if !self.program_segment.index.is_zero() {
            return Err(CairoPieValidationError::InvalidProgramSegmentIndex);
        }
        if !self.execution_segment.index.is_one() {
            return Err(CairoPieValidationError::InvalidExecutionSegmentIndex);
        }
        for (i, builtin_name) in self.program.builtins.iter().enumerate() {
            // We can safely index as run_validity_checks already ensures that the keys match
            if self.builtin_segments[builtin_name].index != 2 + i as isize {
                return Err(CairoPieValidationError::InvalidBuiltinSegmentIndex(
                    *builtin_name,
                ));
            }
        }
        let n_builtins = self.program.builtins.len() as isize;
        if self.ret_fp_segment.index != n_builtins + 2 {
            return Err(CairoPieValidationError::InvalidRetFpSegmentIndex);
        }
        if self.ret_pc_segment.index != n_builtins + 3 {
            return Err(CairoPieValidationError::InvalidRetPcSegmentIndex);
        }
        for (i, segment) in self.extra_segments.iter().enumerate() {
            if segment.index != 4 + n_builtins + i as isize {
                return Err(CairoPieValidationError::InvalidExtraSegmentIndex);
            }
        }
        Ok(())
=======
    #[cfg(feature = "std")]
    pub fn read_zip_file(file_path: &Path) -> Result<CairoPie, std::io::Error> {
        use std::io::Read;

        use zip::ZipArchive;

        let file = File::open(file_path)?;
        let mut zip_reader = ZipArchive::new(file)?;

        let reader = std::io::BufReader::new(zip_reader.by_name("version.json")?);
        let version: CairoPieVersion = serde_json::from_reader(reader)?;

        let reader = std::io::BufReader::new(zip_reader.by_name("metadata.json")?);
        let metadata: CairoPieMetadata = serde_json::from_reader(reader)?;

        let mut memory = vec![];
        zip_reader.by_name("memory.bin")?.read_to_end(&mut memory)?;
        let memory = CairoPieMemory::from_bytes(&memory)
            .ok_or_else(|| std::io::Error::from(std::io::ErrorKind::InvalidData))?;

        let reader = std::io::BufReader::new(zip_reader.by_name("execution_resources.json")?);
        let execution_resources: ExecutionResources = serde_json::from_reader(reader)?;

        let reader = std::io::BufReader::new(zip_reader.by_name("additional_data.json")?);
        let additional_data: CairoPieAdditionalData = serde_json::from_reader(reader)?;

        Ok(CairoPie {
            metadata,
            memory,
            execution_resources,
            additional_data,
            version,
        })
>>>>>>> 3f1f9ecf
    }
}

pub(super) mod serde_impl {
    use crate::stdlib::collections::HashMap;
    use crate::types::builtin_name::BuiltinName;
    use num_integer::Integer;
    use num_traits::Num;

    use super::CAIRO_PIE_VERSION;
    use super::{CairoPieMemory, SegmentInfo};
    #[cfg(any(target_arch = "wasm32", no_std, not(feature = "std")))]
    use crate::alloc::string::ToString;
    use crate::stdlib::prelude::{String, Vec};
    use crate::{
        types::relocatable::{MaybeRelocatable, Relocatable},
        utils::CAIRO_PRIME,
        Felt252,
    };
    use num_bigint::BigUint;
    use serde::{
        de::Error, ser::SerializeMap, ser::SerializeSeq, Deserialize, Deserializer, Serialize,
        Serializer,
    };
    use serde_json::Number;

    pub const ADDR_BYTE_LEN: usize = 8;
    pub const FIELD_BYTE_LEN: usize = 32;
    pub const CELL_BYTE_LEN: usize = ADDR_BYTE_LEN + FIELD_BYTE_LEN;
    pub const ADDR_BASE: u64 = 0x8000000000000000; // 2 ** (8 * ADDR_BYTE_LEN - 1)
    pub const OFFSET_BASE: u64 = 0x800000000000; // 2 ** OFFSET_BIT_LEN
    pub const RELOCATE_BASE: &str =
        "8000000000000000000000000000000000000000000000000000000000000000"; // 2 ** (8 * FIELD_BYTE_LEN - 1)

    pub(crate) struct Felt252Wrapper<'a>(&'a Felt252);

    impl<'a> Serialize for Felt252Wrapper<'a> {
        fn serialize<S>(&self, serializer: S) -> Result<S::Ok, S::Error>
        where
            S: Serializer,
        {
            // Note: This uses an API intended only for testing.
            serde_json::Number::from_string_unchecked(self.0.to_string()).serialize(serializer)
        }
    }

    pub mod version {
        use super::*;

        pub fn serialize<S>(_value: &(), serializer: S) -> Result<S::Ok, S::Error>
        where
            S: Serializer,
        {
            serializer.serialize_str(CAIRO_PIE_VERSION)
        }

        pub fn deserialize<'de, D>(d: D) -> Result<(), D::Error>
        where
            D: Deserializer<'de>,
        {
            let version = String::deserialize(d)?;

            if version != CAIRO_PIE_VERSION {
                Err(D::Error::custom("Invalid cairo_pie version"))
            } else {
                Ok(())
            }
        }
    }

    pub mod program_data {
        use super::*;

        pub fn serialize<S>(values: &[MaybeRelocatable], serializer: S) -> Result<S::Ok, S::Error>
        where
            S: Serializer,
        {
            use serde::ser::Error;
            let mut seq_serializer = serializer.serialize_seq(Some(values.len()))?;

            for value in values {
                match value {
                    MaybeRelocatable::RelocatableValue(_) => {
                        return Err(S::Error::custom("Invalid program data"))
                    }
                    MaybeRelocatable::Int(x) => {
                        seq_serializer.serialize_element(&Felt252Wrapper(x))?;
                    }
                };
            }

            seq_serializer.end()
        }

        pub fn deserialize<'de, D>(d: D) -> Result<Vec<MaybeRelocatable>, D::Error>
        where
            D: Deserializer<'de>,
        {
            let numbers = Vec::<serde_json::Number>::deserialize(d)?;
            numbers
                .into_iter()
                .map(|n| Felt252::from_dec_str(n.as_str()).map(MaybeRelocatable::from))
                .collect::<Result<Vec<_>, _>>()
                .map_err(|_| D::Error::custom("Failed to deserilaize Felt252 value"))
        }
    }

    pub mod prime {
        use super::*;

        use lazy_static::lazy_static;
        lazy_static! {
            static ref CAIRO_PRIME_NUMBER: Number =
                Number::from_string_unchecked(CAIRO_PRIME.to_string());
        }

        pub fn serialize<S>(_value: &(), serializer: S) -> Result<S::Ok, S::Error>
        where
            S: Serializer,
        {
            // Note: This uses an API intended only for testing.
            CAIRO_PRIME_NUMBER.serialize(serializer)
        }

        pub fn deserialize<'de, D>(d: D) -> Result<(), D::Error>
        where
            D: Deserializer<'de>,
        {
            let prime = Number::deserialize(d)?;

            if prime != *CAIRO_PRIME_NUMBER {
                Err(D::Error::custom("Invalid prime"))
            } else {
                Ok(())
            }
        }
    }

    pub fn serialize_memory<S>(
        values: &[((usize, usize), MaybeRelocatable)],
        serializer: S,
    ) -> Result<S::Ok, S::Error>
    where
        S: Serializer,
    {
        // Missing segment and memory holes can be ignored
        // as they can be inferred by the address on the prover side
        let mem_cap = values.len() * ADDR_BYTE_LEN + values.len() * FIELD_BYTE_LEN;
        let mut res = Vec::with_capacity(mem_cap);

        for ((segment, offset), value) in values.iter() {
            let mem_addr = ADDR_BASE + *segment as u64 * OFFSET_BASE + *offset as u64;
            res.extend_from_slice(mem_addr.to_le_bytes().as_ref());
            match value {
                // Serializes RelocatableValue(little endian):
                // 1bit |   SEGMENT_BITS |   OFFSET_BITS
                // 1    |     segment    |   offset
                MaybeRelocatable::RelocatableValue(rel_val) => {
                    let reloc_base = BigUint::from_str_radix(RELOCATE_BASE, 16)
                        .map_err(|_| serde::ser::Error::custom("invalid relocation base str"))?;
                    let reloc_value = reloc_base
                        + BigUint::from(rel_val.segment_index as usize)
                            * BigUint::from(OFFSET_BASE)
                        + BigUint::from(rel_val.offset);
                    res.extend_from_slice(reloc_value.to_bytes_le().as_ref());
                }
                // Serializes Int(little endian):
                // 1bit | Num
                // 0    | num
                MaybeRelocatable::Int(data_val) => {
                    res.extend_from_slice(data_val.to_bytes_le().as_ref());
                }
            };
        }

        let string = res
            .iter()
            .fold(String::new(), |string, b| string + &format!("{:02x}", b));

        serializer.serialize_str(&string)
    }

    impl CairoPieMemory {
        pub fn to_bytes(&self) -> Vec<u8> {
            // Missing segment and memory holes can be ignored
            // as they can be inferred by the address on the prover side
            let values = &self.0;
            let mem_cap = values.len() * ADDR_BYTE_LEN + values.len() * FIELD_BYTE_LEN;
            let mut res = Vec::with_capacity(mem_cap);

            for ((segment, offset), value) in values.iter() {
                let mem_addr = ADDR_BASE + *segment as u64 * OFFSET_BASE + *offset as u64;
                res.extend_from_slice(mem_addr.to_le_bytes().as_ref());
                match value {
                    // Serializes RelocatableValue(little endian):
                    // 1bit |   SEGMENT_BITS |   OFFSET_BITS
                    // 1    |     segment    |   offset
                    MaybeRelocatable::RelocatableValue(rel_val) => {
                        let reloc_base = BigUint::from_str_radix(RELOCATE_BASE, 16).unwrap();
                        let reloc_value = reloc_base
                            + BigUint::from(rel_val.segment_index as usize)
                                * BigUint::from(OFFSET_BASE)
                            + BigUint::from(rel_val.offset);
                        res.extend_from_slice(reloc_value.to_bytes_le().as_ref());
                    }
                    // Serializes Int(little endian):
                    // 1bit | Num
                    // 0    | num
                    MaybeRelocatable::Int(data_val) => {
                        res.extend_from_slice(data_val.to_bytes_le().as_ref());
                    }
                };
            }
            res
        }

        pub fn from_bytes(bytes: &[u8]) -> Option<CairoPieMemory> {
            if !bytes.len().is_multiple_of(&CELL_BYTE_LEN) {
                return None;
            }

            let relocatable_from_bytes = |bytes: [u8; 8]| -> (usize, usize) {
                const N_SEGMENT_BITS: usize = 16;
                const N_OFFSET_BITS: usize = 47;
                const SEGMENT_MASK: u64 = ((1 << N_SEGMENT_BITS) - 1) << N_OFFSET_BITS;
                const OFFSET_MASK: u64 = (1 << N_OFFSET_BITS) - 1;

                let addr = u64::from_le_bytes(bytes);
                let segment = (addr & SEGMENT_MASK) >> N_OFFSET_BITS;
                let offset = addr & OFFSET_MASK;
                (segment as usize, offset as usize)
            };

            let mut res = vec![];
            for cell_bytes in bytes.chunks(CELL_BYTE_LEN) {
                let addr = relocatable_from_bytes(cell_bytes[0..ADDR_BYTE_LEN].try_into().ok()?);
                let field_bytes = &cell_bytes[ADDR_BYTE_LEN..CELL_BYTE_LEN];
                // Check the last bit to determine if it is a Relocatable or Felt value
                let value = if (field_bytes[field_bytes.len() - 1] & 0x80) != 0 {
                    let (segment, offset) =
                        relocatable_from_bytes(field_bytes[0..ADDR_BYTE_LEN].try_into().ok()?);
                    MaybeRelocatable::from((segment as isize, offset))
                } else {
                    MaybeRelocatable::from(Felt252::from_bytes_le_slice(field_bytes))
                };
                res.push((addr, value));
            }

            Some(CairoPieMemory(res))
        }
    }

    pub mod signature_additional_data {
        use super::*;

        pub fn serialize<S>(
            values: &HashMap<Relocatable, (Felt252, Felt252)>,
            serializer: S,
        ) -> Result<S::Ok, S::Error>
        where
            S: Serializer,
        {
            let mut seq_serializer = serializer.serialize_seq(Some(values.len()))?;

            for (key, (x, y)) in values {
                seq_serializer.serialize_element(&[
                    [
                        Felt252Wrapper(&Felt252::from(key.segment_index)),
                        Felt252Wrapper(&Felt252::from(key.offset)),
                    ],
                    [Felt252Wrapper(x), Felt252Wrapper(y)],
                ])?;
            }
            seq_serializer.end()
        }

        pub fn deserialize<'de, D>(
            d: D,
        ) -> Result<HashMap<Relocatable, (Felt252, Felt252)>, D::Error>
        where
            D: Deserializer<'de>,
        {
            let number_map = Vec::<((Number, Number), (Number, Number))>::deserialize(d)?;
            let mut res = HashMap::with_capacity(number_map.len());
            for ((index, offset), (r, s)) in number_map.into_iter() {
                let addr = Relocatable::from((
                    index
                        .as_u64()
                        .ok_or_else(|| D::Error::custom("Invalid address"))?
                        as isize,
                    offset
                        .as_u64()
                        .ok_or_else(|| D::Error::custom("Invalid address"))?
                        as usize,
                ));
                let r = Felt252::from_dec_str(r.as_str())
                    .map_err(|_| D::Error::custom("Invalid Felt252 value"))?;
                let s = Felt252::from_dec_str(s.as_str())
                    .map_err(|_| D::Error::custom("Invalid Felt252 value"))?;
                res.insert(addr, (r, s));
            }
            Ok(res)
        }
    }

    pub mod hash_additional_data {
        use super::*;

        pub fn serialize<S>(values: &[Relocatable], serializer: S) -> Result<S::Ok, S::Error>
        where
            S: Serializer,
        {
            let mut seq_serializer: <S as Serializer>::SerializeSeq =
                serializer.serialize_seq(Some(values.len()))?;

            for value in values {
                seq_serializer.serialize_element(&[value.segment_index, value.offset as isize])?;
            }

            seq_serializer.end()
        }

        pub fn deserialize<'de, D>(d: D) -> Result<Vec<Relocatable>, D::Error>
        where
            D: Deserializer<'de>,
        {
            let tuples = Vec::<(usize, usize)>::deserialize(d)?;
            Ok(tuples
                .into_iter()
                .map(|(x, y)| Relocatable::from((x as isize, y)))
                .collect())
        }
    }

    pub fn serialize_builtin_segments<S>(
        values: &HashMap<BuiltinName, SegmentInfo>,
        serializer: S,
    ) -> Result<S::Ok, S::Error>
    where
        S: Serializer,
    {
        let mut map_serializer = serializer.serialize_map(Some(values.len()))?;
        const BUILTIN_ORDERED_LIST: &[BuiltinName] = &[
            BuiltinName::output,
            BuiltinName::pedersen,
            BuiltinName::range_check,
            BuiltinName::ecdsa,
            BuiltinName::bitwise,
            BuiltinName::ec_op,
            BuiltinName::keccak,
            BuiltinName::poseidon,
        ];

        for name in BUILTIN_ORDERED_LIST {
            if let Some(info) = values.get(name) {
                map_serializer.serialize_entry(name, info)?
            }
        }
        map_serializer.end()
    }
}

#[cfg(test)]
mod test {
    #[cfg(feature = "std")]
    use rstest::rstest;

    use super::*;

    #[test]
    fn serialize_cairo_pie_memory() {
        let addrs = [
            ((1, 0), "0000000000800080"),
            ((1, 1), "0100000000800080"),
            ((1, 4), "0400000000800080"),
            ((1, 8), "0800000000800080"),
            ((2, 0), "0000000000000180"),
            ((5, 8), "0800000000800280"),
        ];

        let memory = CairoPieMemory(vec![
            (addrs[0].0, MaybeRelocatable::Int(1234.into())),
            (addrs[1].0, MaybeRelocatable::Int(11.into())),
            (addrs[2].0, MaybeRelocatable::Int(12.into())),
            (
                addrs[3].0,
                MaybeRelocatable::RelocatableValue((1, 2).into()),
            ),
            (
                addrs[4].0,
                MaybeRelocatable::RelocatableValue((3, 4).into()),
            ),
            (
                addrs[5].0,
                MaybeRelocatable::RelocatableValue((5, 6).into()),
            ),
        ]);

        let mem = serde_json::to_value(memory).unwrap();
        let mem_str = mem.as_str().unwrap();
        let shift_len = (serde_impl::ADDR_BYTE_LEN + serde_impl::FIELD_BYTE_LEN) * 2;
        let shift_field = serde_impl::FIELD_BYTE_LEN * 2;
        let shift_addr = serde_impl::ADDR_BYTE_LEN * 2;

        // Serializes Address 8 Byte(little endian):
        for (i, expected_addr) in addrs.into_iter().enumerate() {
            let shift = shift_len * i;
            assert_eq!(
                &mem_str[shift..shift + shift_addr],
                expected_addr.1,
                "addr mismatch({i}): {mem_str:?}",
            );
        }

        // Serializes Int(little endian):
        // 1bit | Num
        // 0    | num
        assert_eq!(
            &mem_str[shift_addr..shift_addr + shift_field],
            "d204000000000000000000000000000000000000000000000000000000000000",
            "value mismatch: {mem_str:?}",
        );
        // Serializes RelocatableValue(little endian):
        // 1bit |   SEGMENT_BITS |   OFFSET_BITS
        // 1    |     segment    |   offset
        let shift_first_relocatable = shift_len * 3 + shift_addr;
        assert_eq!(
            &mem_str[shift_first_relocatable..shift_first_relocatable + shift_field],
            "0200000000800000000000000000000000000000000000000000000000000080",
            "value mismatch: {mem_str:?}",
        );
    }

    #[rstest]
    #[cfg(feature = "std")]
    #[case(include_bytes!("../../../../cairo_programs/fibonacci.json"), "fibonacci")]
    #[case(include_bytes!("../../../../cairo_programs/integration.json"), "integration")]
    #[case(include_bytes!("../../../../cairo_programs/common_signature.json"), "signature")]
    #[case(include_bytes!("../../../../cairo_programs/relocate_segments.json"), "relocate")]
    #[case(include_bytes!("../../../../cairo_programs/ec_op.json"), "ec_op")]
    #[case(include_bytes!("../../../../cairo_programs/bitwise_output.json"), "bitwise")]
    fn read_write_pie_zip(#[case] program_content: &[u8], #[case] identifier: &str) {
        use crate::{
            cairo_run::CairoRunConfig,
            hint_processor::builtin_hint_processor::builtin_hint_processor_definition::BuiltinHintProcessor,
            types::layout_name::LayoutName,
        };
        // Run a program to obtain the CairoPie
        let cairo_pie = {
            let cairo_run_config = CairoRunConfig {
                layout: LayoutName::starknet_with_keccak,
                ..Default::default()
            };
            let (runner, vm) = crate::cairo_run::cairo_run(
                program_content,
                &cairo_run_config,
                &mut BuiltinHintProcessor::new_empty(),
            )
            .unwrap();
            runner.get_cairo_pie(&vm).unwrap()
        };
        // Serialize the CairoPie into a zip file
        let filename = format!("temp_file_{}", identifier); // Identifier used to avoid name clashes
        let file_path = Path::new(&filename);
        cairo_pie.write_zip_file(file_path).unwrap();
        // Deserialize the zip file
        let deserialized_pie = CairoPie::read_zip_file(file_path).unwrap();
        // Check that both pies are equal
        assert_eq!(cairo_pie, deserialized_pie);
        // Remove zip file created by the test
        std::fs::remove_file(file_path).unwrap();
    }
}<|MERGE_RESOLUTION|>--- conflicted
+++ resolved
@@ -115,7 +115,138 @@
     pub cairo_pie: (),
 }
 
+impl CairoPieMetadata {
+    pub(crate) fn run_validity_checks(&self) -> Result<(), CairoPieValidationError> {
+        if self.program.main > self.program.data.len() {
+            return Err(CairoPieValidationError::InvalidMainAddress);
+        }
+        if self.program.data.len() != self.program_segment.size {
+            return Err(CairoPieValidationError::ProgramLenVsSegmentSizeMismatch);
+        }
+        if self.builtin_segments.len() != self.program.builtins.len()
+            || !self
+                .program
+                .builtins
+                .iter()
+                .all(|b| self.builtin_segments.contains_key(b))
+        {
+            return Err(CairoPieValidationError::BuiltinListVsSegmentsMismatch);
+        }
+        if !self.ret_fp_segment.size.is_zero() {
+            return Err(CairoPieValidationError::InvalidRetFpSegmentSize);
+        }
+        if !self.ret_pc_segment.size.is_zero() {
+            return Err(CairoPieValidationError::InvalidRetPcSegmentSize);
+        }
+        self.validate_segment_order()
+    }
+
+    fn validate_segment_order(&self) -> Result<(), CairoPieValidationError> {
+        if !self.program_segment.index.is_zero() {
+            return Err(CairoPieValidationError::InvalidProgramSegmentIndex);
+        }
+        if !self.execution_segment.index.is_one() {
+            return Err(CairoPieValidationError::InvalidExecutionSegmentIndex);
+        }
+        for (i, builtin_name) in self.program.builtins.iter().enumerate() {
+            // We can safely index as run_validity_checks already ensures that the keys match
+            if self.builtin_segments[builtin_name].index != 2 + i as isize {
+                return Err(CairoPieValidationError::InvalidBuiltinSegmentIndex(
+                    *builtin_name,
+                ));
+            }
+        }
+        let n_builtins = self.program.builtins.len() as isize;
+        if self.ret_fp_segment.index != n_builtins + 2 {
+            return Err(CairoPieValidationError::InvalidRetFpSegmentIndex);
+        }
+        if self.ret_pc_segment.index != n_builtins + 3 {
+            return Err(CairoPieValidationError::InvalidRetPcSegmentIndex);
+        }
+        for (i, segment) in self.extra_segments.iter().enumerate() {
+            if segment.index != 4 + n_builtins + i as isize {
+                return Err(CairoPieValidationError::InvalidExtraSegmentIndex);
+            }
+        }
+        Ok(())
+    }
+}
+
 impl CairoPie {
+    /// Check that self is a valid Cairo PIE
+    pub fn run_validity_checks(&self) -> Result<(), CairoPieValidationError> {
+        self.metadata.run_validity_checks()?;
+        self.run_memory_validity_checks()?;
+        if self.execution_resources.builtin_instance_counter.len()
+            != self.metadata.program.builtins.len()
+            || !self.metadata.program.builtins.iter().all(|b| {
+                self.execution_resources
+                    .builtin_instance_counter
+                    .contains_key(b)
+            })
+        {
+            return Err(CairoPieValidationError::BuiltinListVsSegmentsMismatch);
+        }
+        Ok(())
+    }
+
+    fn run_memory_validity_checks(&self) -> Result<(), CairoPieValidationError> {
+        let mut segment_sizes = vec![
+            &self.metadata.program_segment,
+            &self.metadata.execution_segment,
+            &self.metadata.ret_fp_segment,
+            &self.metadata.ret_pc_segment,
+        ];
+        segment_sizes.extend(self.metadata.builtin_segments.values());
+        segment_sizes.extend(self.metadata.extra_segments.iter());
+        let segment_sizes: HashMap<isize, usize> =
+            HashMap::from_iter(segment_sizes.iter().map(|si| (si.index, si.size)));
+
+        let validate_addr = |addr: Relocatable| -> Result<(), CairoPieValidationError> {
+            if !segment_sizes
+                .get(&addr.segment_index)
+                .is_some_and(|size| addr.offset <= *size)
+            {
+                return Err(CairoPieValidationError::InvalidAddress);
+            }
+            Ok(())
+        };
+
+        for ((si, so), value) in self.memory.0.iter() {
+            validate_addr((*si as isize, *so).into())?;
+            if let MaybeRelocatable::RelocatableValue(val) = value {
+                validate_addr(*val)?;
+            }
+        }
+        Ok(())
+    }
+
+    /// Checks that the pie received is identical to self, skipping the fields execution_resources.n_steps, and additional_data[pedersen]
+    /// Stricter runs check more Pedersen addresses leading to different address lists
+    pub fn check_pie_compatibility(&self, pie: &CairoPie) -> Result<(), CairoPieValidationError> {
+        if self.metadata != pie.metadata {
+            return Err(CairoPieValidationError::DiffMetadata);
+        }
+        if self.memory != pie.memory {
+            return Err(CairoPieValidationError::DiffMemory);
+        }
+        if self.execution_resources.n_steps != pie.execution_resources.n_steps
+            || self.execution_resources.builtin_instance_counter
+                != pie.execution_resources.builtin_instance_counter
+        {
+            return Err(CairoPieValidationError::DiffExecutionResources);
+        }
+        if self.additional_data.0.len() != pie.additional_data.0.len() {
+            return Err(CairoPieValidationError::DiffAdditionalData);
+        }
+        for (name, data) in self.additional_data.0.iter() {
+            if !pie.additional_data.0.get(name).is_some_and(|d| d == data) {
+                return Err(CairoPieValidationError::DiffAdditionalDataForBuiltin(*name));
+            }
+        }
+        Ok(())
+    }
+
     #[cfg(feature = "std")]
     pub fn write_zip_file(&self, file_path: &Path) -> Result<(), std::io::Error> {
         let file = File::create(file_path)?;
@@ -136,137 +267,6 @@
         Ok(())
     }
 
-<<<<<<< HEAD
-    /// Check that self is a valid Cairo PIE
-    pub fn run_validity_checks(&self) -> Result<(), CairoPieValidationError> {
-        self.metadata.run_validity_checks()?;
-        self.run_memory_validity_checks()?;
-        if self.execution_resources.builtin_instance_counter.len()
-            != self.metadata.program.builtins.len()
-            || !self.metadata.program.builtins.iter().all(|b| {
-                self.execution_resources
-                    .builtin_instance_counter
-                    .contains_key(b)
-            })
-        {
-            return Err(CairoPieValidationError::BuiltinListVsSegmentsMismatch);
-        }
-        Ok(())
-    }
-
-    fn run_memory_validity_checks(&self) -> Result<(), CairoPieValidationError> {
-        let mut segment_sizes = vec![
-            &self.metadata.program_segment,
-            &self.metadata.execution_segment,
-            &self.metadata.ret_fp_segment,
-            &self.metadata.ret_pc_segment,
-        ];
-        segment_sizes.extend(self.metadata.builtin_segments.values());
-        segment_sizes.extend(self.metadata.extra_segments.iter());
-        let segment_sizes: HashMap<isize, usize> =
-            HashMap::from_iter(segment_sizes.iter().map(|si| (si.index, si.size)));
-
-        let validate_addr = |addr: Relocatable| -> Result<(), CairoPieValidationError> {
-            if !segment_sizes
-                .get(&addr.segment_index)
-                .is_some_and(|size| addr.offset <= *size)
-            {
-                return Err(CairoPieValidationError::InvalidAddress);
-            }
-            Ok(())
-        };
-
-        for ((si, so), value) in self.memory.0.iter() {
-            validate_addr((*si as isize, *so).into())?;
-            if let MaybeRelocatable::RelocatableValue(val) = value {
-                validate_addr(*val)?;
-            }
-        }
-        Ok(())
-    }
-
-    /// Checks that the pie received is identical to self, skipping the fields execution_resources.n_steps, and additional_data[pedersen]
-    /// Stricter runs check more Pedersen addresses leading to different address lists
-    pub fn check_pie_compatibility(&self, pie: &CairoPie) -> Result<(), CairoPieValidationError> {
-        if self.metadata != pie.metadata {
-            return Err(CairoPieValidationError::DiffMetadata);
-        }
-        if self.memory != pie.memory {
-            return Err(CairoPieValidationError::DiffMemory);
-        }
-        if self.execution_resources.n_steps != pie.execution_resources.n_steps
-            || self.execution_resources.builtin_instance_counter
-                != pie.execution_resources.builtin_instance_counter
-        {
-            return Err(CairoPieValidationError::DiffExecutionResources);
-        }
-        if self.additional_data.0.len() != pie.additional_data.0.len() {
-            return Err(CairoPieValidationError::DiffAdditionalData);
-        }
-        for (name, data) in self.additional_data.0.iter() {
-            if !pie.additional_data.0.get(name).is_some_and(|d| d == data) {
-                return Err(CairoPieValidationError::DiffAdditionalDataForBuiltin(*name));
-            }
-        }
-        Ok(())
-    }
-}
-
-impl CairoPieMetadata {
-    pub(crate) fn run_validity_checks(&self) -> Result<(), CairoPieValidationError> {
-        if self.program.main > self.program.data.len() {
-            return Err(CairoPieValidationError::InvalidMainAddress);
-        }
-        if self.program.data.len() != self.program_segment.size {
-            return Err(CairoPieValidationError::ProgramLenVsSegmentSizeMismatch);
-        }
-        if self.builtin_segments.len() != self.program.builtins.len()
-            || !self
-                .program
-                .builtins
-                .iter()
-                .all(|b| self.builtin_segments.contains_key(b))
-        {
-            return Err(CairoPieValidationError::BuiltinListVsSegmentsMismatch);
-        }
-        if !self.ret_fp_segment.size.is_zero() {
-            return Err(CairoPieValidationError::InvalidRetFpSegmentSize);
-        }
-        if !self.ret_pc_segment.size.is_zero() {
-            return Err(CairoPieValidationError::InvalidRetPcSegmentSize);
-        }
-        self.validate_segment_order()
-    }
-
-    fn validate_segment_order(&self) -> Result<(), CairoPieValidationError> {
-        if !self.program_segment.index.is_zero() {
-            return Err(CairoPieValidationError::InvalidProgramSegmentIndex);
-        }
-        if !self.execution_segment.index.is_one() {
-            return Err(CairoPieValidationError::InvalidExecutionSegmentIndex);
-        }
-        for (i, builtin_name) in self.program.builtins.iter().enumerate() {
-            // We can safely index as run_validity_checks already ensures that the keys match
-            if self.builtin_segments[builtin_name].index != 2 + i as isize {
-                return Err(CairoPieValidationError::InvalidBuiltinSegmentIndex(
-                    *builtin_name,
-                ));
-            }
-        }
-        let n_builtins = self.program.builtins.len() as isize;
-        if self.ret_fp_segment.index != n_builtins + 2 {
-            return Err(CairoPieValidationError::InvalidRetFpSegmentIndex);
-        }
-        if self.ret_pc_segment.index != n_builtins + 3 {
-            return Err(CairoPieValidationError::InvalidRetPcSegmentIndex);
-        }
-        for (i, segment) in self.extra_segments.iter().enumerate() {
-            if segment.index != 4 + n_builtins + i as isize {
-                return Err(CairoPieValidationError::InvalidExtraSegmentIndex);
-            }
-        }
-        Ok(())
-=======
     #[cfg(feature = "std")]
     pub fn read_zip_file(file_path: &Path) -> Result<CairoPie, std::io::Error> {
         use std::io::Read;
@@ -300,7 +300,6 @@
             additional_data,
             version,
         })
->>>>>>> 3f1f9ecf
     }
 }
 
