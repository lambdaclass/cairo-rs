use crate::{
    air_public_input::{PublicInput, PublicInputError},
    stdlib::{
        any::Any,
        collections::{HashMap, HashSet},
        ops::{Add, AddAssign, Mul, MulAssign, Sub, SubAssign},
        prelude::*,
    },
    types::instance_definitions::keccak_instance_def::KeccakInstanceDef,
    vm::{
        runners::builtin_runner::SegmentArenaBuiltinRunner,
        trace::trace_entry::{relocate_trace_register, RelocatedTraceEntry},
    },
};

use crate::{
    hint_processor::hint_processor_definition::{HintProcessor, HintReference},
    math_utils::safe_div_usize,
    serde::deserialize_program::BuiltinName,
    types::{
        errors::{math_errors::MathError, program_errors::ProgramError},
        exec_scope::ExecutionScopes,
        instance_definitions::{
            bitwise_instance_def::BitwiseInstanceDef, ec_op_instance_def::EcOpInstanceDef,
            ecdsa_instance_def::EcdsaInstanceDef,
        },
        layout::CairoLayout,
        program::Program,
        relocatable::{relocate_address, relocate_value, MaybeRelocatable, Relocatable},
    },
    utils::is_subsequence,
    vm::{
        errors::{
            cairo_run_errors::CairoRunError,
            memory_errors::{InsufficientAllocatedCellsError, MemoryError},
            runner_errors::RunnerError,
            trace_errors::TraceError,
            vm_errors::VirtualMachineError,
            vm_exception::VmException,
        },
        security::verify_secure_runner,
        {
            runners::builtin_runner::{
                BitwiseBuiltinRunner, BuiltinRunner, EcOpBuiltinRunner, HashBuiltinRunner,
                OutputBuiltinRunner, RangeCheckBuiltinRunner, SignatureBuiltinRunner,
            },
            vm_core::VirtualMachine,
        },
    },
};
use felt::Felt252;
use num_integer::div_rem;
use num_traits::{ToPrimitive, Zero};
use serde::{Deserialize, Serialize};

use super::{
    builtin_runner::{KeccakBuiltinRunner, PoseidonBuiltinRunner, OUTPUT_BUILTIN_NAME},
    cairo_pie::{self, CairoPie, CairoPieMetadata, CairoPieVersion},
};

#[derive(Clone, Debug, Eq, PartialEq)]
pub enum CairoArg {
    Single(MaybeRelocatable),
    Array(Vec<MaybeRelocatable>),
    Composed(Vec<CairoArg>),
}

impl From<MaybeRelocatable> for CairoArg {
    fn from(other: MaybeRelocatable) -> Self {
        CairoArg::Single(other)
    }
}

impl From<Vec<MaybeRelocatable>> for CairoArg {
    fn from(other: Vec<MaybeRelocatable>) -> Self {
        CairoArg::Array(other)
    }
}

// ================
//   RunResources
// ================

/// Maintains the resources of a cairo run. Can be used across multiple runners.
#[derive(Clone, Default, Debug, PartialEq)]
pub struct RunResources {
    n_steps: Option<usize>,
}

pub trait ResourceTracker {
    fn consumed(&self) -> bool;

    fn consume_step(&mut self);

    fn get_n_steps(&self) -> Option<usize>;

    fn run_resources(&self) -> &RunResources;
}

impl RunResources {
    pub fn new(n_steps: usize) -> Self {
        Self {
            n_steps: Some(n_steps),
        }
    }
}

impl ResourceTracker for RunResources {
    fn consumed(&self) -> bool {
        if self.n_steps == Some(0) {
            return true;
        }
        false
    }

    fn consume_step(&mut self) {
        if let Some(n_steps) = self.n_steps {
            self.n_steps = Some(n_steps.saturating_sub(1));
        }
    }

    fn get_n_steps(&self) -> Option<usize> {
        self.n_steps
    }

    fn run_resources(&self) -> &RunResources {
        self
    }
}

#[derive(Debug)]
pub struct CairoRunner {
    pub(crate) program: Program,
    layout: CairoLayout,
    final_pc: Option<Relocatable>,
    pub program_base: Option<Relocatable>,
    execution_base: Option<Relocatable>,
    entrypoint: Option<usize>,
    initial_ap: Option<Relocatable>,
    initial_fp: Option<Relocatable>,
    initial_pc: Option<Relocatable>,
    run_ended: bool,
    segments_finalized: bool,
    execution_public_memory: Option<Vec<usize>>,
    runner_mode: RunnerMode,
    pub original_steps: Option<usize>,
    pub relocated_memory: Vec<Option<Felt252>>,
    pub exec_scopes: ExecutionScopes,
    pub relocated_trace: Option<Vec<RelocatedTraceEntry>>,
}

#[derive(Clone, Debug, PartialEq)]
pub enum RunnerMode {
    ExecutionMode,
    ProofModeCanonical,
    ProofModeCairo1,
}

impl CairoRunner {
    pub fn new_v2(
        program: &Program,
        layout: &str,
        mode: RunnerMode,
    ) -> Result<CairoRunner, RunnerError> {
        let cairo_layout = match layout {
            "plain" => CairoLayout::plain_instance(),
            "small" => CairoLayout::small_instance(),
            "dex" => CairoLayout::dex_instance(),
            "starknet" => CairoLayout::starknet_instance(),
            "starknet_with_keccak" => CairoLayout::starknet_with_keccak_instance(),
            "recursive_large_output" => CairoLayout::recursive_large_output_instance(),
            "all_cairo" => CairoLayout::all_cairo_instance(),
            "all_solidity" => CairoLayout::all_solidity_instance(),
            "dynamic" => CairoLayout::dynamic_instance(),
            name => {
                return Err(RunnerError::InvalidLayoutName(
                    name.to_string().into_boxed_str(),
                ))
            }
        };
        Ok(CairoRunner {
            program: program.clone(),
            layout: cairo_layout,
            final_pc: None,
            program_base: None,
            execution_base: None,
            entrypoint: program.shared_program_data.main,
            initial_ap: None,
            initial_fp: None,
            initial_pc: None,
            run_ended: false,
            segments_finalized: false,
            runner_mode: mode.clone(),
            original_steps: None,
            relocated_memory: Vec::new(),
            exec_scopes: ExecutionScopes::new(),
<<<<<<< HEAD
            execution_public_memory: if mode != RunnerMode::ExecutionMode {
                Some(Vec::new())
            } else {
                None
            },
=======
            execution_public_memory: if proof_mode { Some(Vec::new()) } else { None },
            relocated_trace: None,
>>>>>>> 8a2ef24c
        })
    }

    pub fn new(
        program: &Program,
        layout: &str,
        proof_mode: bool,
    ) -> Result<CairoRunner, RunnerError> {
        if proof_mode {
            Self::new_v2(program, layout, RunnerMode::ProofModeCanonical)
        } else {
            Self::new_v2(program, layout, RunnerMode::ProofModeCairo1)
        }
    }

    pub fn initialize(&mut self, vm: &mut VirtualMachine) -> Result<Relocatable, RunnerError> {
        self.initialize_builtins(vm)?;
        self.initialize_segments(vm, None);
        let end = self.initialize_main_entrypoint(vm)?;
        self.initialize_vm(vm)?;
        Ok(end)
    }

    pub fn initialize_builtins(&self, vm: &mut VirtualMachine) -> Result<(), RunnerError> {
        let builtin_ordered_list = vec![
            BuiltinName::output,
            BuiltinName::pedersen,
            BuiltinName::range_check,
            BuiltinName::ecdsa,
            BuiltinName::bitwise,
            BuiltinName::ec_op,
            BuiltinName::keccak,
            BuiltinName::poseidon,
        ];
        if !is_subsequence(&self.program.builtins, &builtin_ordered_list) {
            return Err(RunnerError::DisorderedBuiltins);
        };
        let mut program_builtins: HashSet<&BuiltinName> = self.program.builtins.iter().collect();
        let mut builtin_runners = Vec::<BuiltinRunner>::new();

        if self.layout.builtins.output {
            let included = program_builtins.remove(&BuiltinName::output);
            if included || self.is_proof_mode() {
                builtin_runners.push(OutputBuiltinRunner::new(included).into());
            }
        }

        if let Some(instance_def) = self.layout.builtins.pedersen.as_ref() {
            let included = program_builtins.remove(&BuiltinName::pedersen);
            if included || self.is_proof_mode() {
                builtin_runners.push(HashBuiltinRunner::new(instance_def.ratio, included).into());
            }
        }

        if let Some(instance_def) = self.layout.builtins.range_check.as_ref() {
            let included = program_builtins.remove(&BuiltinName::range_check);
            if included || self.is_proof_mode() {
                builtin_runners.push(
                    RangeCheckBuiltinRunner::new(
                        instance_def.ratio,
                        instance_def.n_parts,
                        included,
                    )
                    .into(),
                );
            }
        }

        if let Some(instance_def) = self.layout.builtins.ecdsa.as_ref() {
            let included = program_builtins.remove(&BuiltinName::ecdsa);
            if included || self.is_proof_mode() {
                builtin_runners.push(SignatureBuiltinRunner::new(instance_def, included).into());
            }
        }

        if let Some(instance_def) = self.layout.builtins.bitwise.as_ref() {
            let included = program_builtins.remove(&BuiltinName::bitwise);
            if included || self.is_proof_mode() {
                builtin_runners.push(BitwiseBuiltinRunner::new(instance_def, included).into());
            }
        }

        if let Some(instance_def) = self.layout.builtins.ec_op.as_ref() {
            let included = program_builtins.remove(&BuiltinName::ec_op);
            if included || self.is_proof_mode() {
                builtin_runners.push(EcOpBuiltinRunner::new(instance_def, included).into());
            }
        }

        if let Some(instance_def) = self.layout.builtins.keccak.as_ref() {
            let included = program_builtins.remove(&BuiltinName::keccak);
            if included || self.is_proof_mode() {
                builtin_runners.push(KeccakBuiltinRunner::new(instance_def, included).into());
            }
        }

        if let Some(instance_def) = self.layout.builtins.poseidon.as_ref() {
            let included = program_builtins.remove(&BuiltinName::poseidon);
            if included || self.is_proof_mode() {
                builtin_runners
                    .push(PoseidonBuiltinRunner::new(instance_def.ratio, included).into());
            }
        }
        if !program_builtins.is_empty() {
            return Err(RunnerError::NoBuiltinForInstance(Box::new((
                program_builtins.iter().map(|n| n.name()).collect(),
                self.layout._name.clone(),
            ))));
        }

        vm.builtin_runners = builtin_runners;
        Ok(())
    }

    fn is_proof_mode(&self) -> bool {
        self.runner_mode == RunnerMode::ProofModeCanonical
            || self.runner_mode == RunnerMode::ProofModeCairo1
    }

    // Initialize all the builtins. Values used are the original one from the CairoFunctionRunner
    // Values extracted from here: https://github.com/starkware-libs/cairo-lang/blob/4fb83010ab77aa7ead0c9df4b0c05e030bc70b87/src/starkware/cairo/common/cairo_function_runner.py#L28
    fn initialize_all_builtins(
        &self,
        vm: &mut VirtualMachine,
        add_segment_arena_builtin: bool,
    ) -> Result<(), RunnerError> {
        let starknet_preset_builtins = vec![
            BuiltinName::pedersen,
            BuiltinName::range_check,
            BuiltinName::output,
            BuiltinName::ecdsa,
            BuiltinName::bitwise,
            BuiltinName::ec_op,
            BuiltinName::keccak,
            BuiltinName::poseidon,
        ];

        fn initialize_builtin(
            name: BuiltinName,
            vm: &mut VirtualMachine,
            add_segment_arena_builtin: bool,
        ) {
            match name {
                BuiltinName::pedersen => vm
                    .builtin_runners
                    .push(HashBuiltinRunner::new(Some(32), true).into()),
                BuiltinName::range_check => vm
                    .builtin_runners
                    .push(RangeCheckBuiltinRunner::new(Some(1), 8, true).into()),
                BuiltinName::output => vm
                    .builtin_runners
                    .push(OutputBuiltinRunner::new(true).into()),
                BuiltinName::ecdsa => vm.builtin_runners.push(
                    SignatureBuiltinRunner::new(&EcdsaInstanceDef::new(Some(1)), true).into(),
                ),
                BuiltinName::bitwise => vm.builtin_runners.push(
                    BitwiseBuiltinRunner::new(&BitwiseInstanceDef::new(Some(1)), true).into(),
                ),
                BuiltinName::ec_op => vm
                    .builtin_runners
                    .push(EcOpBuiltinRunner::new(&EcOpInstanceDef::new(Some(1)), true).into()),
                BuiltinName::keccak => vm.builtin_runners.push(
                    KeccakBuiltinRunner::new(&KeccakInstanceDef::new(Some(1), vec![200; 8]), true)
                        .into(),
                ),
                BuiltinName::poseidon => vm
                    .builtin_runners
                    .push(PoseidonBuiltinRunner::new(Some(1), true).into()),
                BuiltinName::segment_arena => {
                    if add_segment_arena_builtin {
                        vm.builtin_runners
                            .push(SegmentArenaBuiltinRunner::new(true).into())
                    }
                }
            }
        }

        for builtin_name in &self.program.builtins {
            initialize_builtin(*builtin_name, vm, add_segment_arena_builtin);
        }
        for builtin_name in starknet_preset_builtins {
            if !self.program.builtins.contains(&builtin_name) {
                initialize_builtin(builtin_name, vm, add_segment_arena_builtin)
            }
        }
        Ok(())
    }

    ///Creates the necessary segments for the program, execution, and each builtin on the MemorySegmentManager and stores the first adress of each of this new segments as each owner's base
    pub fn initialize_segments(
        &mut self,
        vm: &mut VirtualMachine,
        program_base: Option<Relocatable>,
    ) {
        self.program_base = match program_base {
            Some(base) => Some(base),
            None => Some(vm.segments.add()),
        };
        self.execution_base = Some(vm.segments.add());
        for builtin_runner in vm.builtin_runners.iter_mut() {
            builtin_runner.initialize_segments(&mut vm.segments);
        }
    }

    fn initialize_state(
        &mut self,
        vm: &mut VirtualMachine,
        entrypoint: usize,
        stack: Vec<MaybeRelocatable>,
    ) -> Result<(), RunnerError> {
        if let Some(prog_base) = self.program_base {
            let initial_pc = Relocatable {
                segment_index: prog_base.segment_index,
                offset: prog_base.offset + entrypoint,
            };
            self.initial_pc = Some(initial_pc);
            vm.segments
                .load_data(prog_base, &self.program.shared_program_data.data)
                .map_err(RunnerError::MemoryInitializationError)?;

            // Mark all addresses from the program segment as accessed
            let base = self
                .program_base
                .unwrap_or_else(|| Relocatable::from((0, 0)));
            for i in 0..self.program.shared_program_data.data.len() {
                vm.segments.memory.mark_as_accessed((base + i)?);
            }
        }
        if let Some(exec_base) = self.execution_base {
            vm.segments
                .load_data(exec_base, &stack)
                .map_err(RunnerError::MemoryInitializationError)?;
        } else {
            return Err(RunnerError::NoProgBase);
        }
        Ok(())
    }

    pub fn initialize_function_entrypoint(
        &mut self,
        vm: &mut VirtualMachine,
        entrypoint: usize,
        mut stack: Vec<MaybeRelocatable>,
        return_fp: MaybeRelocatable,
    ) -> Result<Relocatable, RunnerError> {
        let end = vm.segments.add();
        stack.append(&mut vec![
            return_fp,
            MaybeRelocatable::RelocatableValue(end),
        ]);
        if let Some(base) = &self.execution_base {
            self.initial_fp = Some(Relocatable {
                segment_index: base.segment_index,
                offset: base.offset + stack.len(),
            });
            self.initial_ap = self.initial_fp;
        } else {
            return Err(RunnerError::NoExecBase);
        }
        self.initialize_state(vm, entrypoint, stack)?;
        self.final_pc = Some(end);
        Ok(end)
    }

    ///Initializes state for running a program from the main() entrypoint.
    ///If self.is_proof_mode() == True, the execution starts from the start label rather then the main() function.
    ///Returns the value of the program counter after returning from main.
    fn initialize_main_entrypoint(
        &mut self,
        vm: &mut VirtualMachine,
    ) -> Result<Relocatable, RunnerError> {
        let mut stack = Vec::new();

        for builtin_runner in vm.builtin_runners.iter() {
            stack.append(&mut builtin_runner.initial_stack());
        }

        //Different process should be used for cairo0 and cairo1. Final version should support both

        if self.is_proof_mode() {
            // In canonical proof mode, add the dummy last fp and pc to the public memory, so that the verifier can enforce [fp - 2] = fp.

            // canonical offset should be 2 for Cairo 0
            let mut target_offset = 2;

            // For cairo1 offset = 2 may no longer be valid
            if matches!(self.runner_mode, RunnerMode::ProofModeCairo1) {
                // This condition needs to be checked by a smart verifier of Cairo1
                target_offset = stack.len() + 2;
            }

            let mut stack_prefix = vec![
                Into::<MaybeRelocatable>::into(
                    self.execution_base
                        .as_ref()
                        .ok_or(RunnerError::NoExecBase)?
                        + target_offset,
                ),
                MaybeRelocatable::from(Felt252::zero()),
            ];
            stack_prefix.extend(stack.clone());

            if matches!(self.runner_mode, RunnerMode::ProofModeCairo1) {
                // This values shouldn't be used, but the cairo1 canonical header/compiler is expecting it. Maybe we can remove it by tuning the headers/compiler
                let return_fp = vm.segments.add();
                let end = vm.segments.add();
                stack.append(&mut vec![
                    MaybeRelocatable::RelocatableValue(return_fp),
                    MaybeRelocatable::RelocatableValue(end),
                ]);
            }

            self.execution_public_memory = Some(Vec::from_iter(0..stack_prefix.len()));

            self.initialize_state(
                vm,
                self.program
                    .shared_program_data
                    .start
                    .ok_or(RunnerError::NoProgramStart)?,
                stack,
            )?;
            self.initial_fp = Some(
                self.execution_base
                    .as_ref()
                    .ok_or(RunnerError::NoExecBase)?
                    + target_offset,
            );
            self.initial_ap = self.initial_fp;
            return Ok(self.program_base.as_ref().ok_or(RunnerError::NoProgBase)?
                + self
                    .program
                    .shared_program_data
                    .end
                    .ok_or(RunnerError::NoProgramEnd)?);
        }
        let return_fp = vm.segments.add();
        if let Some(main) = &self.entrypoint {
            let main_clone = *main;
            Ok(self.initialize_function_entrypoint(
                vm,
                main_clone,
                stack,
                MaybeRelocatable::RelocatableValue(return_fp),
            )?)
        } else {
            Err(RunnerError::MissingMain)
        }
    }

    pub fn initialize_vm(&mut self, vm: &mut VirtualMachine) -> Result<(), RunnerError> {
        vm.run_context.pc = *self.initial_pc.as_ref().ok_or(RunnerError::NoPC)?;
        vm.run_context.ap = self.initial_ap.as_ref().ok_or(RunnerError::NoAP)?.offset;
        vm.run_context.fp = self.initial_fp.as_ref().ok_or(RunnerError::NoFP)?.offset;
        for builtin in vm.builtin_runners.iter() {
            builtin.add_validation_rule(&mut vm.segments.memory);
        }

        vm.segments
            .memory
            .validate_existing_memory()
            .map_err(RunnerError::MemoryValidationError)
    }

    pub fn get_initial_fp(&self) -> Option<Relocatable> {
        self.initial_fp
    }

    /// Gets the data used by the HintProcessor to execute each hint
    pub fn get_hint_data(
        &self,
        references: &[HintReference],
        hint_executor: &mut dyn HintProcessor,
    ) -> Result<Vec<Box<dyn Any>>, VirtualMachineError> {
        self.program
            .shared_program_data
            .hints_collection
            .iter_hints()
            .map(|hint| {
                hint_executor
                    .compile_hint(
                        &hint.code,
                        &hint.flow_tracking_data.ap_tracking,
                        &hint.flow_tracking_data.reference_ids,
                        references,
                    )
                    .map_err(|_| VirtualMachineError::CompileHintFail(hint.code.clone().into()))
            })
            .collect()
    }

    pub fn get_constants(&self) -> &HashMap<String, Felt252> {
        &self.program.constants
    }

    pub fn get_program_builtins(&self) -> &Vec<BuiltinName> {
        &self.program.builtins
    }

    pub fn run_until_pc(
        &mut self,
        address: Relocatable,
        vm: &mut VirtualMachine,
        hint_processor: &mut dyn HintProcessor,
    ) -> Result<(), VirtualMachineError> {
        let references = &self.program.shared_program_data.reference_manager;
        #[cfg(not(feature = "extensive_hints"))]
        let hint_data = self.get_hint_data(references, hint_processor)?;
        #[cfg(feature = "extensive_hints")]
        let mut hint_data = self.get_hint_data(references, hint_processor)?;
        #[cfg(feature = "extensive_hints")]
        let mut hint_ranges = self
            .program
            .shared_program_data
            .hints_collection
            .hints_ranges
            .clone();
        #[cfg(feature = "hooks")]
        vm.execute_before_first_step(self, &hint_data)?;
        while vm.run_context.pc != address && !hint_processor.consumed() {
<<<<<<< HEAD
            let hint_data = &self
                .program
                .shared_program_data
                .hints_collection
                .get_hint_range_for_pc(vm.run_context.pc.offset)
                .and_then(|range| {
                    range.and_then(|(start, length)| hint_data.get(start..start + length.get()))
                })
                .unwrap_or(&[]);

=======
>>>>>>> 8a2ef24c
            vm.step(
                hint_processor,
                &mut self.exec_scopes,
                #[cfg(feature = "extensive_hints")]
                &mut hint_data,
                #[cfg(not(feature = "extensive_hints"))]
                self.program
                    .shared_program_data
                    .hints_collection
                    .get_hint_range_for_pc(vm.run_context.pc.offset)
                    .and_then(|range| {
                        range.and_then(|(start, length)| hint_data.get(start..start + length.get()))
                    })
                    .unwrap_or(&[]),
                #[cfg(feature = "extensive_hints")]
                &mut hint_ranges,
                &self.program.constants,
            )?;

            hint_processor.consume_step();
        }

        if vm.run_context.pc != address {
            return Err(VirtualMachineError::UnfinishedExecution);
        }

        Ok(())
    }

    /// Execute an exact number of steps on the program from the actual position.
    pub fn run_for_steps(
        &mut self,
        steps: usize,
        vm: &mut VirtualMachine,
        hint_processor: &mut dyn HintProcessor,
    ) -> Result<(), VirtualMachineError> {
        let references = &self.program.shared_program_data.reference_manager;
        #[cfg(not(feature = "extensive_hints"))]
        let hint_data = self.get_hint_data(references, hint_processor)?;
        #[cfg(feature = "extensive_hints")]
        let mut hint_data = self.get_hint_data(references, hint_processor)?;
        #[cfg(feature = "extensive_hints")]
        let mut hint_ranges = self
            .program
            .shared_program_data
            .hints_collection
            .hints_ranges
            .clone();
        #[cfg(not(feature = "extensive_hints"))]
        let hint_data = &self
            .program
            .shared_program_data
            .hints_collection
            .get_hint_range_for_pc(vm.run_context.pc.offset)
            .and_then(|range| {
                range.and_then(|(start, length)| hint_data.get(start..start + length.get()))
            })
            .unwrap_or(&[]);

        for remaining_steps in (1..=steps).rev() {
            if self.final_pc.as_ref() == Some(&vm.run_context.pc) {
                return Err(VirtualMachineError::EndOfProgram(remaining_steps));
            }

            vm.step(
                hint_processor,
                &mut self.exec_scopes,
                #[cfg(feature = "extensive_hints")]
                &mut hint_data,
                #[cfg(not(feature = "extensive_hints"))]
                hint_data,
                #[cfg(feature = "extensive_hints")]
                &mut hint_ranges,
                &self.program.constants,
            )?;
        }

        Ok(())
    }

    /// Execute steps until a number of steps since the start of the program is reached.
    pub fn run_until_steps(
        &mut self,
        steps: usize,
        vm: &mut VirtualMachine,
        hint_processor: &mut dyn HintProcessor,
    ) -> Result<(), VirtualMachineError> {
        self.run_for_steps(steps.saturating_sub(vm.current_step), vm, hint_processor)
    }

    /// Execute steps until the step counter reaches a power of two.
    pub fn run_until_next_power_of_2(
        &mut self,
        vm: &mut VirtualMachine,
        hint_processor: &mut dyn HintProcessor,
    ) -> Result<(), VirtualMachineError> {
        self.run_until_steps(vm.current_step.next_power_of_two(), vm, hint_processor)
    }

    pub fn get_perm_range_check_limits(&self, vm: &VirtualMachine) -> Option<(isize, isize)> {
        let runner_usages = vm
            .builtin_runners
            .iter()
            .filter_map(|runner| runner.get_range_check_usage(&vm.segments.memory))
            .map(|(rc_min, rc_max)| (rc_min as isize, rc_max as isize));
        let rc_bounds = vm.rc_limits.iter().copied().chain(runner_usages);
        rc_bounds.reduce(|(min1, max1), (min2, max2)| (min1.min(min2), max1.max(max2)))
    }

    /// Checks that there are enough trace cells to fill the entire range check
    /// range.
    pub fn check_range_check_usage(&self, vm: &VirtualMachine) -> Result<(), VirtualMachineError> {
        let Some((rc_min, rc_max)) = self.get_perm_range_check_limits(vm) else {
            return Ok(());
        };

        let rc_units_used_by_builtins: usize = vm
            .builtin_runners
            .iter()
            .map(|runner| runner.get_used_perm_range_check_units(vm))
            .sum::<Result<usize, MemoryError>>()
            .map_err(Into::<VirtualMachineError>::into)?;

        let unused_rc_units =
            (self.layout.rc_units as usize - 3) * vm.current_step - rc_units_used_by_builtins;
        if unused_rc_units < (rc_max - rc_min) as usize {
            return Err(MemoryError::InsufficientAllocatedCells(
                InsufficientAllocatedCellsError::RangeCheckUnits(Box::new((
                    unused_rc_units,
                    (rc_max - rc_min) as usize,
                ))),
            )
            .into());
        }

        Ok(())
    }

    /// Count the number of holes present in the segments.
    pub fn get_memory_holes(&self, vm: &VirtualMachine) -> Result<usize, MemoryError> {
        vm.segments.get_memory_holes(vm.builtin_runners.len())
    }

    /// Check if there are enough trace cells to fill the entire diluted checks.
    pub fn check_diluted_check_usage(
        &self,
        vm: &VirtualMachine,
    ) -> Result<(), VirtualMachineError> {
        let diluted_pool_instance = match &self.layout.diluted_pool_instance_def {
            Some(x) => x,
            None => return Ok(()),
        };

        let mut used_units_by_builtins = 0;
        for builtin_runner in &vm.builtin_runners {
            let used_units = builtin_runner.get_used_diluted_check_units(
                diluted_pool_instance.spacing,
                diluted_pool_instance.n_bits,
            );

            let multiplier = safe_div_usize(
                vm.current_step,
                builtin_runner.ratio().unwrap_or(1) as usize,
            )?;
            used_units_by_builtins += used_units * multiplier;
        }

        let diluted_units = diluted_pool_instance.units_per_step as usize * vm.current_step;
        let unused_diluted_units = diluted_units.saturating_sub(used_units_by_builtins);

        let diluted_usage_upper_bound = 1usize << diluted_pool_instance.n_bits;
        if unused_diluted_units < diluted_usage_upper_bound {
            return Err(MemoryError::InsufficientAllocatedCells(
                InsufficientAllocatedCellsError::DilutedCells(Box::new((
                    unused_diluted_units,
                    diluted_usage_upper_bound,
                ))),
            )
            .into());
        }

        Ok(())
    }

    pub fn end_run(
        &mut self,
        disable_trace_padding: bool,
        disable_finalize_all: bool,
        vm: &mut VirtualMachine,
        hint_processor: &mut dyn HintProcessor,
    ) -> Result<(), VirtualMachineError> {
        if self.run_ended {
            return Err(RunnerError::EndRunCalledTwice.into());
        }

        vm.segments.memory.relocate_memory()?;
        vm.end_run(&self.exec_scopes)?;

        if disable_finalize_all {
            return Ok(());
        }

        vm.segments.compute_effective_sizes();
        if self.is_proof_mode() && !disable_trace_padding {
            self.run_until_next_power_of_2(vm, hint_processor)?;
            loop {
                match self.check_used_cells(vm) {
                    Ok(_) => break,
                    Err(e) => match e {
                        VirtualMachineError::Memory(MemoryError::InsufficientAllocatedCells(_)) => {
                        }
                        e => return Err(e),
                    },
                }

                self.run_for_steps(1, vm, hint_processor)?;
                self.run_until_next_power_of_2(vm, hint_processor)?;
            }
        }

        self.run_ended = true;
        Ok(())
    }

    ///Relocates the VM's trace, turning relocatable registers to numbered ones
    pub fn relocate_trace(
        &mut self,
        vm: &VirtualMachine,
        relocation_table: &Vec<usize>,
    ) -> Result<(), TraceError> {
        if self.relocated_trace.is_some() {
            return Err(TraceError::AlreadyRelocated);
        }

        let trace = vm.trace.as_ref().ok_or(TraceError::TraceNotEnabled)?.iter();
        let mut relocated_trace = Vec::<RelocatedTraceEntry>::with_capacity(trace.len());
        let segment_1_base = relocation_table
            .get(1)
            .ok_or(TraceError::NoRelocationFound)?;

        for entry in trace {
            relocated_trace.push(RelocatedTraceEntry {
                pc: relocate_trace_register(entry.pc, relocation_table)?,
                ap: entry.ap + segment_1_base,
                fp: entry.fp + segment_1_base,
            })
        }
        self.relocated_trace = Some(relocated_trace);
        Ok(())
    }

    /// Relocates the VM's memory, turning bidimensional indexes into contiguous numbers, and values
    /// into Felt252s. Uses the relocation_table to asign each index a number according to the value
    /// on its segment number.
    fn relocate_memory(
        &mut self,
        vm: &VirtualMachine,
        relocation_table: &Vec<usize>,
    ) -> Result<(), MemoryError> {
        if !(self.relocated_memory.is_empty()) {
            return Err(MemoryError::Relocation);
        }
        //Relocated addresses start at 1
        self.relocated_memory.push(None);
        for (index, segment) in vm.segments.memory.data.iter().enumerate() {
            for (seg_offset, cell) in segment.iter().enumerate() {
                match cell {
                    Some(cell) => {
                        let relocated_addr = relocate_address(
                            Relocatable::from((index as isize, seg_offset)),
                            relocation_table,
                        )?;
                        let value = relocate_value(cell.get_value().clone(), relocation_table)?;
                        if self.relocated_memory.len() <= relocated_addr {
                            self.relocated_memory.resize(relocated_addr + 1, None);
                        }
                        self.relocated_memory[relocated_addr] = Some(value);
                    }
                    None => self.relocated_memory.push(None),
                }
            }
        }
        Ok(())
    }

    pub fn relocate(
        &mut self,
        vm: &mut VirtualMachine,
        relocate_mem: bool,
    ) -> Result<(), TraceError> {
        vm.segments.compute_effective_sizes();
        if !relocate_mem && vm.trace.is_none() {
            return Ok(());
        }
        // relocate_segments can fail if compute_effective_sizes is not called before.
        // The expect should be unreachable.
        let relocation_table = vm
            .segments
            .relocate_segments()
            .expect("compute_effective_sizes called but relocate_memory still returned error");

        if relocate_mem {
            if let Err(memory_error) = self.relocate_memory(vm, &relocation_table) {
                return Err(TraceError::MemoryError(memory_error));
            }
        }
        if vm.trace.is_some() {
            self.relocate_trace(vm, &relocation_table)?;
        }
        vm.relocation_table = Some(relocation_table);
        Ok(())
    }

    // Returns a map from builtin base's segment index to stop_ptr offset
    // Aka the builtin's segment number and its maximum offset
    pub fn get_builtin_segments_info(
        &self,
        vm: &VirtualMachine,
    ) -> Result<Vec<(usize, usize)>, RunnerError> {
        let mut builtin_segment_info = Vec::new();

        for builtin in &vm.builtin_runners {
            let (index, stop_ptr) = builtin.get_memory_segment_addresses();

            builtin_segment_info.push((
                index,
                stop_ptr.ok_or_else(|| RunnerError::NoStopPointer(Box::new(builtin.name())))?,
            ));
        }

        Ok(builtin_segment_info)
    }

    // Returns a map from builtin's name wihout the "_builtin" suffix to its base's segment index and stop_ptr offset
    // Aka the builtin's segment number and its maximum offset
    pub fn get_builtin_segment_info_for_pie(
        &self,
        vm: &VirtualMachine,
    ) -> Result<HashMap<String, cairo_pie::SegmentInfo>, RunnerError> {
        let mut builtin_segment_info = HashMap::new();

        for builtin in &vm.builtin_runners {
            let (index, stop_ptr) = builtin.get_memory_segment_addresses();

            builtin_segment_info.insert(
                builtin
                    .name()
                    .strip_suffix("_builtin")
                    .unwrap_or_default()
                    .to_string(),
                (
                    index as isize,
                    stop_ptr.ok_or_else(|| RunnerError::NoStopPointer(Box::new(builtin.name())))?,
                )
                    .into(),
            );
        }

        Ok(builtin_segment_info)
    }

    pub fn get_execution_resources(
        &self,
        vm: &VirtualMachine,
    ) -> Result<ExecutionResources, RunnerError> {
        let n_steps = match self.original_steps {
            Some(x) => x,
            None => vm
                .trace
                .as_ref()
                .map(|x| x.len())
                .unwrap_or(vm.current_step),
        };
        let n_memory_holes = self.get_memory_holes(vm)?;

        let mut builtin_instance_counter = HashMap::new();
        for builtin_runner in &vm.builtin_runners {
            builtin_instance_counter.insert(
                builtin_runner.name().to_string(),
                builtin_runner.get_used_instances(&vm.segments)?,
            );
        }

        Ok(ExecutionResources {
            n_steps,
            n_memory_holes,
            builtin_instance_counter,
        })
    }

    // Finalizes the segments.
    //     Note:
    //     1.  end_run() must precede a call to this method.
    //     2.  Call read_return_values() *before* finalize_segments(), otherwise the return values
    //         will not be included in the public memory.
    pub fn finalize_segments(&mut self, vm: &mut VirtualMachine) -> Result<(), RunnerError> {
        if self.segments_finalized {
            return Ok(());
        }
        if !self.run_ended {
            return Err(RunnerError::FinalizeNoEndRun);
        }
        let size = self.program.shared_program_data.data.len();
        let mut public_memory = Vec::with_capacity(size);
        for i in 0..size {
            public_memory.push((i, 0_usize))
        }
        vm.segments.finalize(
            Some(size),
            self.program_base
                .as_ref()
                .ok_or(RunnerError::NoProgBase)?
                .segment_index as usize,
            Some(&public_memory),
        );
        let mut public_memory = Vec::with_capacity(size);
        let exec_base = self
            .execution_base
            .as_ref()
            .ok_or(RunnerError::NoExecBase)?;
        for elem in self
            .execution_public_memory
            .as_ref()
            .ok_or(RunnerError::FinalizeSegmentsNoProofMode)?
            .iter()
        {
            public_memory.push((elem + exec_base.offset, 0))
        }
        vm.segments
            .finalize(None, exec_base.segment_index as usize, Some(&public_memory));
        for builtin_runner in vm.builtin_runners.iter() {
            let (_, size) = builtin_runner
                .get_used_cells_and_allocated_size(vm)
                .map_err(RunnerError::FinalizeSegements)?;
            if builtin_runner.name() == OUTPUT_BUILTIN_NAME {
                let public_memory = (0..size).map(|i| (i, 0)).collect();
                vm.segments
                    .finalize(Some(size), builtin_runner.base(), Some(&public_memory))
            } else {
                vm.segments
                    .finalize(Some(size), builtin_runner.base(), None)
            }
        }
        self.segments_finalized = true;
        Ok(())
    }

    /// Runs a cairo program from a give entrypoint, indicated by its pc offset, with the given arguments.
    /// If `verify_secure` is set to true, [verify_secure_runner] will be called to run extra verifications.
    /// `program_segment_size` is only used by the [verify_secure_runner] function and will be ignored if `verify_secure` is set to false.
    #[allow(clippy::too_many_arguments)]
    pub fn run_from_entrypoint(
        &mut self,
        entrypoint: usize,
        args: &[&CairoArg],
        verify_secure: bool,
        program_segment_size: Option<usize>,
        vm: &mut VirtualMachine,
        hint_processor: &mut dyn HintProcessor,
    ) -> Result<(), CairoRunError> {
        let stack = args
            .iter()
            .map(|arg| vm.segments.gen_cairo_arg(arg))
            .collect::<Result<Vec<MaybeRelocatable>, VirtualMachineError>>()?;
        let return_fp = MaybeRelocatable::from(0);
        let end = self.initialize_function_entrypoint(vm, entrypoint, stack, return_fp)?;

        self.initialize_vm(vm)?;

        self.run_until_pc(end, vm, hint_processor)
            .map_err(|err| VmException::from_vm_error(self, vm, err))?;
        self.end_run(true, false, vm, hint_processor)?;

        if verify_secure {
            verify_secure_runner(self, false, program_segment_size, vm)?;
        }

        Ok(())
    }

    // Returns Ok(()) if there are enough allocated cells for the builtins.
    // If not, the number of steps should be increased or a different layout should be used.
    pub fn check_used_cells(&self, vm: &VirtualMachine) -> Result<(), VirtualMachineError> {
        vm.builtin_runners
            .iter()
            .map(|builtin_runner| builtin_runner.get_used_cells_and_allocated_size(vm))
            .collect::<Result<Vec<(usize, usize)>, MemoryError>>()?;
        self.check_range_check_usage(vm)?;
        self.check_memory_usage(vm)?;
        self.check_diluted_check_usage(vm)?;
        Ok(())
    }

    // Checks that there are enough trace cells to fill the entire memory range.
    pub fn check_memory_usage(&self, vm: &VirtualMachine) -> Result<(), VirtualMachineError> {
        let instance = &self.layout;

        let builtins_memory_units: usize = vm
            .builtin_runners
            .iter()
            .map(|builtin_runner| builtin_runner.get_allocated_memory_units(vm))
            .collect::<Result<Vec<usize>, MemoryError>>()?
            .iter()
            .sum();

        let builtins_memory_units = builtins_memory_units as u32;

        let vm_current_step_u32 = vm.current_step as u32;

        // Out of the memory units available per step, a fraction is used for public memory, and
        // four are used for the instruction.
        let total_memory_units = instance._memory_units_per_step * vm_current_step_u32;
        let (public_memory_units, rem) =
            div_rem(total_memory_units, instance._public_memory_fraction);
        if rem != 0 {
            return Err(MathError::SafeDivFailU32(
                total_memory_units,
                instance._public_memory_fraction,
            )
            .into());
        }

        let instruction_memory_units = 4 * vm_current_step_u32;

        let unused_memory_units = total_memory_units
            - (public_memory_units + instruction_memory_units + builtins_memory_units);
        let memory_address_holes = self.get_memory_holes(vm)?;
        if unused_memory_units < memory_address_holes as u32 {
            Err(MemoryError::InsufficientAllocatedCells(
                InsufficientAllocatedCellsError::MemoryAddresses(Box::new((
                    unused_memory_units,
                    memory_address_holes,
                ))),
            ))?
        }
        Ok(())
    }

    /// Intitializes the runner in order to run cairo 1 contract entrypoints
    /// Initializes builtins & segments
    /// All builtins are initialized regardless of use
    /// Swaps the program's builtins field with program_builtins
    /// Adds the segment_arena builtin if present in the program_builtins
    pub fn initialize_function_runner_cairo_1(
        &mut self,
        vm: &mut VirtualMachine,
        program_builtins: &[BuiltinName],
    ) -> Result<(), RunnerError> {
        self.program.builtins = program_builtins.to_vec();
        self.initialize_all_builtins(vm, true)?;
        self.initialize_segments(vm, self.program_base);
        Ok(())
    }

    /// Intitializes the runner in order to run cairo 0 contract entrypoints
    /// Initializes builtins & segments
    /// All builtins are initialized regardless of use
    pub fn initialize_function_runner(
        &mut self,
        vm: &mut VirtualMachine,
    ) -> Result<(), RunnerError> {
        self.initialize_all_builtins(vm, false)?;
        self.initialize_segments(vm, self.program_base);
        Ok(())
    }

    /// Overrides the previous entrypoint with a custom one, or "main" if none
    /// is specified.
    pub fn set_entrypoint(&mut self, new_entrypoint: Option<&str>) -> Result<(), ProgramError> {
        let new_entrypoint = new_entrypoint.unwrap_or("main");
        self.entrypoint = Some(
            self.program
                .shared_program_data
                .identifiers
                .get(&format!("__main__.{new_entrypoint}"))
                .and_then(|x| x.pc)
                .ok_or_else(|| ProgramError::EntrypointNotFound(new_entrypoint.to_string()))?,
        );

        Ok(())
    }

    pub fn read_return_values(&mut self, vm: &mut VirtualMachine) -> Result<(), RunnerError> {
        if !self.run_ended {
            return Err(RunnerError::ReadReturnValuesNoEndRun);
        }
        let mut pointer = vm.get_ap();
        for builtin_runner in vm.builtin_runners.iter_mut().rev() {
            let new_pointer = builtin_runner.final_stack(&vm.segments, pointer)?;
            pointer = new_pointer;
        }
        if self.segments_finalized {
            return Err(RunnerError::FailedAddingReturnValues);
        }
        if self.is_proof_mode() {
            let exec_base = *self
                .execution_base
                .as_ref()
                .ok_or(RunnerError::NoExecBase)?;
            let begin = pointer.offset - exec_base.offset;
            let ap = vm.get_ap();
            let end = ap.offset - exec_base.offset;
            self.execution_public_memory
                .as_mut()
                .ok_or(RunnerError::NoExecPublicMemory)?
                .extend(begin..end);
        }
        Ok(())
    }

    //NOTE: No longer needed in 0.11
    /// Add (or replace if already present) a custom hash builtin. Returns a Relocatable
    /// with the new builtin base as the segment index.
    pub fn add_additional_hash_builtin(&self, vm: &mut VirtualMachine) -> Relocatable {
        // Create, initialize and insert the new custom hash runner.
        let mut builtin: BuiltinRunner = HashBuiltinRunner::new(Some(32), true).into();
        builtin.initialize_segments(&mut vm.segments);
        let segment_index = builtin.base() as isize;
        vm.builtin_runners.push(builtin);

        Relocatable {
            segment_index,
            offset: 0,
        }
    }

    // Iterates over the program builtins in reverse, calling BuiltinRunner::final_stack on each of them and returns the final pointer
    // This method is used by cairo-vm-py to replace starknet functionality
    pub fn get_builtins_final_stack(
        &self,
        vm: &mut VirtualMachine,
        stack_ptr: Relocatable,
    ) -> Result<Relocatable, RunnerError> {
        let mut stack_ptr = Relocatable::from(&stack_ptr);
        for runner in vm
            .builtin_runners
            .iter_mut()
            .rev()
            .filter(|builtin_runner| {
                self.get_program_builtins()
                    .iter()
                    .any(|bn| bn.name() == builtin_runner.name())
            })
        {
            stack_ptr = runner.final_stack(&vm.segments, stack_ptr)?
        }
        Ok(stack_ptr)
    }

    /// Return CairoRunner.program
    pub fn get_program(&self) -> &Program {
        &self.program
    }

    // Constructs and returns a CairoPie representing the current VM run.
    pub fn get_cairo_pie(&self, vm: &VirtualMachine) -> Result<CairoPie, RunnerError> {
        let program_base = self.program_base.ok_or(RunnerError::NoProgBase)?;
        let execution_base = self.execution_base.ok_or(RunnerError::NoExecBase)?;

        let builtin_segments = self.get_builtin_segment_info_for_pie(vm)?;
        let mut known_segment_indices = HashSet::new();
        for info in builtin_segments.values() {
            known_segment_indices.insert(info.index);
        }
        let n_used_builtins = self.program.builtins_len();
        let return_fp_addr = (execution_base + n_used_builtins)?;
        let return_fp = vm.segments.memory.get_relocatable(return_fp_addr)?;
        let return_pc = vm.segments.memory.get_relocatable((return_fp_addr + 1)?)?;

        if let None | Some(false) = return_fp
            .segment_index
            .to_usize()
            .and_then(|u| vm.segments.get_segment_size(u))
            .map(|u| u.is_zero())
        {
            // return_fp negative index / no size / size is zero
            return Err(RunnerError::UnexpectedRetFpSegmentSize);
        }

        if let None | Some(false) = return_pc
            .segment_index
            .to_usize()
            .and_then(|u| vm.segments.get_segment_size(u))
            .map(|u| u.is_zero())
        {
            // return_pc negative index / no size / size is zero
            return Err(RunnerError::UnexpectedRetPcSegmentSize);
        }

        if program_base.offset != 0 {
            return Err(RunnerError::ProgramBaseOffsetNotZero);
        }
        known_segment_indices.insert(program_base.segment_index);

        if execution_base.offset != 0 {
            return Err(RunnerError::ExecBaseOffsetNotZero);
        }
        known_segment_indices.insert(execution_base.segment_index);

        if return_fp.offset != 0 {
            return Err(RunnerError::RetFpOffsetNotZero);
        }
        known_segment_indices.insert(return_fp.segment_index);

        if return_pc.offset != 0 {
            return Err(RunnerError::RetPcOffsetNotZero);
        }
        known_segment_indices.insert(return_pc.segment_index);

        // Put all the remaining segments in extra_segments.
        let mut extra_segments = Vec::default();
        for index in 0..vm.segments.num_segments() {
            if !known_segment_indices.contains(&(index as isize)) {
                extra_segments.push(
                    (
                        index as isize,
                        vm.get_segment_size(index)
                            .ok_or(MemoryError::MissingSegmentUsedSizes)?,
                    )
                        .into(),
                );
            }
        }

        let execution_size = (vm.get_ap() - execution_base)?;
        let metadata = CairoPieMetadata {
            program: self
                .get_program()
                .get_stripped_program()
                .map_err(|_| RunnerError::StrippedProgramNoMain)?,
            program_segment: (program_base.segment_index, self.program.data_len()).into(),
            execution_segment: (execution_base.segment_index, execution_size).into(),
            ret_fp_segment: (return_fp.segment_index, 0).into(),
            ret_pc_segment: (return_pc.segment_index, 0).into(),
            builtin_segments,
            extra_segments,
        };

        Ok(CairoPie {
            metadata,
            memory: (&vm.segments.memory).into(),
            execution_resources: self.get_execution_resources(vm)?,
            additional_data: vm
                .builtin_runners
                .iter()
                .map(|b| (b.name().to_string(), b.get_additional_data()))
                .collect(),
            version: CairoPieVersion { cairo_pie: () },
        })
    }

    /// Return CairoRunner.layout
    fn get_layout(&self) -> &CairoLayout {
        &self.layout
    }

    pub fn get_air_public_input(
        &self,
        vm: &VirtualMachine,
    ) -> Result<PublicInput, PublicInputError> {
        let layout_name = self.get_layout()._name.as_str();
        let dyn_layout = match layout_name {
            "dynamic" => Some(self.get_layout()),
            _ => None,
        };

        PublicInput::new(
            &self.relocated_memory,
            layout_name,
            dyn_layout,
            &vm.get_public_memory_addresses()?,
            vm.get_memory_segment_addresses()?,
            self.relocated_trace
                .as_ref()
                .ok_or(PublicInputError::EmptyTrace)?,
            self.get_perm_range_check_limits(vm)
                .ok_or(PublicInputError::NoRangeCheckLimits)?,
        )
    }
}

#[derive(Clone, Debug, Eq, PartialEq)]
pub struct SegmentInfo {
    pub index: isize,
    pub size: usize,
}

//* ----------------------
//*   ExecutionResources
//* ----------------------

#[derive(Clone, Debug, Default, Deserialize, Serialize, Eq, PartialEq)]
pub struct ExecutionResources {
    pub n_steps: usize,
    pub n_memory_holes: usize,
    pub builtin_instance_counter: HashMap<String, usize>,
}

/// Returns a copy of the execution resources where all the builtins with a usage counter
/// of 0 are omitted.
impl ExecutionResources {
    pub fn filter_unused_builtins(&self) -> ExecutionResources {
        ExecutionResources {
            n_steps: self.n_steps,
            n_memory_holes: self.n_memory_holes,
            builtin_instance_counter: self
                .clone()
                .builtin_instance_counter
                .into_iter()
                .filter(|builtin| !builtin.1.is_zero())
                .collect(),
        }
    }
}

impl Add<&ExecutionResources> for &ExecutionResources {
    type Output = ExecutionResources;

    fn add(self, rhs: &ExecutionResources) -> ExecutionResources {
        let mut new = self.clone();
        new.add_assign(rhs);
        new
    }
}

impl AddAssign<&ExecutionResources> for ExecutionResources {
    fn add_assign(&mut self, rhs: &ExecutionResources) {
        self.n_steps += rhs.n_steps;
        self.n_memory_holes += rhs.n_memory_holes;
        for (k, v) in rhs.builtin_instance_counter.iter() {
            // FIXME: remove k's clone, use &'static str
            *self.builtin_instance_counter.entry(k.clone()).or_insert(0) += v;
        }
    }
}

impl Sub<&ExecutionResources> for &ExecutionResources {
    type Output = ExecutionResources;

    fn sub(self, rhs: &ExecutionResources) -> ExecutionResources {
        let mut new = self.clone();
        new.sub_assign(rhs);
        new
    }
}

impl SubAssign<&ExecutionResources> for ExecutionResources {
    fn sub_assign(&mut self, rhs: &ExecutionResources) {
        self.n_steps -= rhs.n_steps;
        self.n_memory_holes -= rhs.n_memory_holes;
        for (k, v) in rhs.builtin_instance_counter.iter() {
            // FIXME: remove k's clone, use &'static str
            let entry = self.builtin_instance_counter.entry(k.clone()).or_insert(0);
            *entry = (*entry).saturating_sub(*v);
        }
    }
}

impl Mul<usize> for &ExecutionResources {
    type Output = ExecutionResources;

    fn mul(self, rhs: usize) -> ExecutionResources {
        let mut new = self.clone();
        new.mul_assign(rhs);
        new
    }
}

impl MulAssign<usize> for ExecutionResources {
    fn mul_assign(&mut self, rhs: usize) {
        self.n_steps *= rhs;
        self.n_memory_holes *= rhs;
        for (_builtin_name, counter) in self.builtin_instance_counter.iter_mut() {
            *counter *= rhs;
        }
    }
}

#[cfg(test)]
mod tests {
    use super::*;
    use crate::cairo_run::{cairo_run, CairoRunConfig};
    use crate::stdlib::collections::{HashMap, HashSet};
    use crate::vm::runners::builtin_runner::{
        BITWISE_BUILTIN_NAME, EC_OP_BUILTIN_NAME, HASH_BUILTIN_NAME, KECCAK_BUILTIN_NAME,
        OUTPUT_BUILTIN_NAME, POSEIDON_BUILTIN_NAME, RANGE_CHECK_BUILTIN_NAME,
        SEGMENT_ARENA_BUILTIN_NAME, SIGNATURE_BUILTIN_NAME,
    };
    use crate::vm::vm_memory::memory::MemoryCell;

    use crate::{
        hint_processor::builtin_hint_processor::builtin_hint_processor_definition::BuiltinHintProcessor,
        relocatable,
        serde::deserialize_program::{Identifier, ReferenceManager},
        types::instance_definitions::bitwise_instance_def::BitwiseInstanceDef,
        utils::test_utils::*,
        vm::trace::trace_entry::TraceEntry,
    };
    use assert_matches::assert_matches;
    use felt::felt_str;
    use num_traits::One;

    #[cfg(target_arch = "wasm32")]
    use wasm_bindgen_test::*;

    #[test]
    #[cfg_attr(target_arch = "wasm32", wasm_bindgen_test)]
    fn check_memory_usage_ok_case() {
        //This test works with basic Program definition, will later be updated to use Program::new() when fully defined
        let program = program![BuiltinName::range_check, BuiltinName::output];
        let cairo_runner = cairo_runner!(program);
        let mut vm = vm!();
        vm.segments.segment_used_sizes = Some(vec![4]);

        assert_matches!(cairo_runner.check_memory_usage(&vm), Ok(()));
    }

    #[test]
    #[cfg_attr(target_arch = "wasm32", wasm_bindgen_test)]
    fn check_memory_usage_err_case() {
        let program = program!();

        let cairo_runner = cairo_runner!(program);
        let mut vm = vm!();
        vm.builtin_runners = vec![{
            let mut builtin_runner: BuiltinRunner = OutputBuiltinRunner::new(true).into();
            builtin_runner.initialize_segments(&mut vm.segments);

            builtin_runner
        }];
        vm.segments.segment_used_sizes = Some(vec![4, 12]);
        vm.segments.memory = memory![((0, 0), 0), ((0, 1), 1), ((0, 2), 1)];
        vm.segments.memory.mark_as_accessed((0, 0).into());
        assert_matches!(
            cairo_runner.check_memory_usage(&vm),
            Err(VirtualMachineError::Memory(
                MemoryError::InsufficientAllocatedCells(_)
            ))
        );
    }

    #[test]
    #[cfg_attr(target_arch = "wasm32", wasm_bindgen_test)]
    fn initialize_builtins_with_disordered_builtins() {
        //This test works with basic Program definition, will later be updated to use Program::new() when fully defined
        let program = program![BuiltinName::range_check, BuiltinName::output];
        let cairo_runner = cairo_runner!(program);
        let mut vm = vm!();
        assert!(cairo_runner.initialize_builtins(&mut vm).is_err());
    }

    #[test]
    #[cfg_attr(target_arch = "wasm32", wasm_bindgen_test)]
    fn create_cairo_runner_with_ordered_but_missing_builtins() {
        //This test works with basic Program definition, will later be updated to use Program::new() when fully defined
        let program = program![BuiltinName::output, BuiltinName::ecdsa];
        //We only check that the creation doesnt panic
        let _cairo_runner = cairo_runner!(program);
    }

    #[test]
    #[cfg_attr(target_arch = "wasm32", wasm_bindgen_test)]
    fn initialize_segments_with_base() {
        //This test works with basic Program definition, will later be updated to use Program::new() when fully defined
        let program = program![BuiltinName::output];
        let mut cairo_runner = cairo_runner!(program);
        let mut vm = vm!();
        let program_base = Some(Relocatable {
            segment_index: 5,
            offset: 9,
        });
        add_segments!(vm, 6);
        cairo_runner.initialize_builtins(&mut vm).unwrap();
        cairo_runner.initialize_segments(&mut vm, program_base);
        assert_eq!(
            cairo_runner.program_base,
            Some(Relocatable {
                segment_index: 5,
                offset: 9,
            })
        );
        assert_eq!(
            cairo_runner.execution_base,
            Some(Relocatable {
                segment_index: 6,
                offset: 0,
            })
        );
        assert_eq!(vm.builtin_runners[0].name(), OUTPUT_BUILTIN_NAME);
        assert_eq!(vm.builtin_runners[0].base(), 7);

        assert_eq!(vm.segments.num_segments(), 8);
    }

    #[test]
    #[cfg_attr(target_arch = "wasm32", wasm_bindgen_test)]
    fn initialize_segments_no_base() {
        //This test works with basic Program definition, will later be updated to use Program::new() when fully defined
        let program = program![BuiltinName::output];
        let mut cairo_runner = cairo_runner!(program);
        let mut vm = vm!();
        cairo_runner.initialize_builtins(&mut vm).unwrap();
        cairo_runner.initialize_segments(&mut vm, None);
        assert_eq!(
            cairo_runner.program_base,
            Some(Relocatable {
                segment_index: 0,
                offset: 0
            })
        );
        assert_eq!(
            cairo_runner.execution_base,
            Some(Relocatable {
                segment_index: 1,
                offset: 0
            })
        );
        assert_eq!(vm.builtin_runners[0].name(), OUTPUT_BUILTIN_NAME);
        assert_eq!(vm.builtin_runners[0].base(), 2);

        assert_eq!(vm.segments.num_segments(), 3);
    }

    #[test]
    #[cfg_attr(target_arch = "wasm32", wasm_bindgen_test)]
    fn initialize_state_empty_data_and_stack() {
        //This test works with basic Program definition, will later be updated to use Program::new() when fully defined
        let program = program![BuiltinName::output];
        let mut cairo_runner = cairo_runner!(program);
        let mut vm = vm!();
        cairo_runner.program_base = Some(relocatable!(1, 0));
        cairo_runner.execution_base = Some(relocatable!(2, 0));
        let stack = Vec::new();
        cairo_runner.initialize_builtins(&mut vm).unwrap();
        cairo_runner.initialize_state(&mut vm, 1, stack).unwrap();
        assert_eq!(
            cairo_runner.initial_pc,
            Some(Relocatable {
                segment_index: 1,
                offset: 1
            })
        );
    }

    #[test]
    #[cfg_attr(target_arch = "wasm32", wasm_bindgen_test)]
    fn initialize_state_some_data_empty_stack() {
        //This test works with basic Program definition, will later be updated to use Program::new() when fully defined
        let program = program!(
            builtins = vec![BuiltinName::output],
            data = vec_data!((4), (6)),
        );
        let mut cairo_runner = cairo_runner!(program);
        let mut vm = vm!();
        for _ in 0..2 {
            vm.segments.add();
        }
        cairo_runner.program_base = Some(Relocatable {
            segment_index: 1,
            offset: 0,
        });
        cairo_runner.execution_base = Some(relocatable!(2, 0));
        let stack = Vec::new();
        cairo_runner.initialize_state(&mut vm, 1, stack).unwrap();
        check_memory!(vm.segments.memory, ((1, 0), 4), ((1, 1), 6));
    }

    #[test]
    #[cfg_attr(target_arch = "wasm32", wasm_bindgen_test)]
    fn initialize_state_empty_data_some_stack() {
        //This test works with basic Program definition, will later be updated to use Program::new() when fully defined
        let program = program![BuiltinName::output];
        let mut cairo_runner = cairo_runner!(program);
        let mut vm = vm!();
        for _ in 0..3 {
            vm.segments.add();
        }
        cairo_runner.program_base = Some(relocatable!(1, 0));
        cairo_runner.execution_base = Some(relocatable!(2, 0));
        let stack = vec![mayberelocatable!(4), mayberelocatable!(6)];
        cairo_runner.initialize_state(&mut vm, 1, stack).unwrap();
        check_memory!(vm.segments.memory, ((2, 0), 4), ((2, 1), 6));
    }

    #[test]
    #[cfg_attr(target_arch = "wasm32", wasm_bindgen_test)]
    fn initialize_state_no_program_base() {
        //This test works with basic Program definition, will later be updated to use Program::new() when fully defined
        let program = program![BuiltinName::output];
        let mut cairo_runner = cairo_runner!(program);
        let mut vm = vm!();
        for _ in 0..2 {
            vm.segments.add();
        }
        cairo_runner.execution_base = Some(Relocatable {
            segment_index: 2,
            offset: 0,
        });
        let stack = vec![
            MaybeRelocatable::from(Felt252::new(4_i32)),
            MaybeRelocatable::from(Felt252::new(6_i32)),
        ];
        assert!(cairo_runner.initialize_state(&mut vm, 1, stack).is_err());
    }

    #[test]
    #[should_panic]
    fn initialize_state_no_execution_base() {
        //This test works with basic Program definition, will later be updated to use Program::new() when fully defined
        let program = program![BuiltinName::output];
        let mut cairo_runner = cairo_runner!(program);
        let mut vm = vm!();
        for _ in 0..2 {
            vm.segments.add();
        }
        cairo_runner.program_base = Some(relocatable!(1, 0));
        let stack = vec![
            MaybeRelocatable::from(Felt252::new(4_i32)),
            MaybeRelocatable::from(Felt252::new(6_i32)),
        ];
        cairo_runner.initialize_state(&mut vm, 1, stack).unwrap();
    }

    #[test]
    #[cfg_attr(target_arch = "wasm32", wasm_bindgen_test)]
    fn initialize_function_entrypoint_empty_stack() {
        //This test works with basic Program definition, will later be updated to use Program::new() when fully defined
        let program = program![BuiltinName::output];
        let mut cairo_runner = cairo_runner!(program);
        let mut vm = vm!();
        for _ in 0..2 {
            vm.segments.add();
        }
        cairo_runner.program_base = Some(relocatable!(0, 0));
        cairo_runner.execution_base = Some(relocatable!(1, 0));
        let stack = Vec::new();
        let return_fp = MaybeRelocatable::from(Felt252::new(9_i32));
        cairo_runner
            .initialize_function_entrypoint(&mut vm, 0, stack, return_fp)
            .unwrap();
        assert_eq!(cairo_runner.initial_fp, cairo_runner.initial_ap);
        assert_eq!(cairo_runner.initial_fp, Some(relocatable!(1, 2)));
        check_memory!(vm.segments.memory, ((1, 0), 9), ((1, 1), (2, 0)));
    }

    #[test]
    #[cfg_attr(target_arch = "wasm32", wasm_bindgen_test)]
    fn initialize_function_entrypoint_some_stack() {
        //This test works with basic Program definition, will later be updated to use Program::new() when fully defined
        let program = program![BuiltinName::output];
        let mut cairo_runner = cairo_runner!(program);
        let mut vm = vm!();
        for _ in 0..2 {
            vm.segments.add();
        }
        cairo_runner.program_base = Some(relocatable!(0, 0));
        cairo_runner.execution_base = Some(relocatable!(1, 0));
        let stack = vec![MaybeRelocatable::from(Felt252::new(7_i32))];
        let return_fp = MaybeRelocatable::from(Felt252::new(9_i32));
        cairo_runner
            .initialize_function_entrypoint(&mut vm, 1, stack, return_fp)
            .unwrap();
        assert_eq!(cairo_runner.initial_fp, cairo_runner.initial_ap);
        assert_eq!(cairo_runner.initial_fp, Some(relocatable!(1, 3)));
        check_memory!(
            vm.segments.memory,
            ((1, 0), 7),
            ((1, 1), 9),
            ((1, 2), (2, 0))
        );
    }

    #[test]
    #[should_panic]
    fn initialize_function_entrypoint_no_execution_base() {
        //This test works with basic Program definition, will later be updated to use Program::new() when fully defined
        let program = program![BuiltinName::output];
        let mut cairo_runner = cairo_runner!(program);
        let mut vm = vm!();
        let stack = vec![MaybeRelocatable::from(Felt252::new(7_i32))];
        let return_fp = MaybeRelocatable::from(Felt252::new(9_i32));
        cairo_runner
            .initialize_function_entrypoint(&mut vm, 1, stack, return_fp)
            .unwrap();
    }

    #[test]
    #[should_panic]
    fn initialize_main_entrypoint_no_main() {
        //This test works with basic Program definition, will later be updated to use Program::new() when fully defined
        let program = program![BuiltinName::output];
        let mut cairo_runner = cairo_runner!(program);
        let mut vm = vm!();
        cairo_runner.initialize_main_entrypoint(&mut vm).unwrap();
    }

    #[test]
    #[cfg_attr(target_arch = "wasm32", wasm_bindgen_test)]
    fn initialize_main_entrypoint() {
        //This test works with basic Program definition, will later be updated to use Program::new() when fully defined
        let program = program!(main = Some(1),);
        let mut cairo_runner = cairo_runner!(program);
        let mut vm = vm!();
        cairo_runner.program_base = Some(relocatable!(0, 0));
        cairo_runner.execution_base = Some(relocatable!(0, 0));
        let return_pc = cairo_runner.initialize_main_entrypoint(&mut vm).unwrap();
        assert_eq!(return_pc, Relocatable::from((1, 0)));
    }

    #[test]
    #[cfg_attr(target_arch = "wasm32", wasm_bindgen_test)]
    fn initialize_state_program_segment_accessed_addrs() {
        // This test checks that all addresses from the program segment are marked as accessed at VM state initialization.
        // The fibonacci program has 24 instructions, so there should be 24 accessed addresses,
        // from (0, 0) to (0, 23).
        let program = Program::from_bytes(
            include_bytes!("../../../../cairo_programs/fibonacci.json"),
            Some("main"),
        )
        .unwrap();

        let mut cairo_runner = cairo_runner!(program);
        let mut vm = vm!();

        cairo_runner.initialize(&mut vm).unwrap();
        assert_eq!(
            vm.segments
                .memory
                .get_amount_of_accessed_addresses_for_segment(0),
            Some(24)
        );
    }

    #[test]
    #[cfg_attr(target_arch = "wasm32", wasm_bindgen_test)]
    fn initialize_vm_no_builtins() {
        //This test works with basic Program definition, will later be updated to use Program::new() when fully defined
        let program = program!(main = Some(1),);
        let mut cairo_runner = cairo_runner!(program);
        let mut vm = vm!();
        cairo_runner.program_base = Some(relocatable!(0, 0));
        cairo_runner.initial_pc = Some(relocatable!(0, 1));
        cairo_runner.initial_ap = Some(relocatable!(1, 2));
        cairo_runner.initial_fp = Some(relocatable!(1, 2));
        cairo_runner.initialize_vm(&mut vm).unwrap();
        assert_eq!(vm.run_context.pc, relocatable!(0, 1));
        assert_eq!(vm.run_context.ap, 2);
        assert_eq!(vm.run_context.fp, 2);
    }

    #[test]
    #[cfg_attr(target_arch = "wasm32", wasm_bindgen_test)]
    fn initialize_vm_with_range_check_valid() {
        //This test works with basic Program definition, will later be updated to use Program::new() when fully defined
        let program = program!(builtins = vec![BuiltinName::range_check], main = Some(1),);
        let mut cairo_runner = cairo_runner!(program);
        let mut vm = vm!();
        cairo_runner.initial_pc = Some(relocatable!(0, 1));
        cairo_runner.initial_ap = Some(relocatable!(1, 2));
        cairo_runner.initial_fp = Some(relocatable!(1, 2));
        cairo_runner.initialize_builtins(&mut vm).unwrap();
        cairo_runner.initialize_segments(&mut vm, None);
        vm.segments = segments![((2, 0), 23), ((2, 1), 233)];
        assert_eq!(vm.builtin_runners[0].name(), RANGE_CHECK_BUILTIN_NAME);
        assert_eq!(vm.builtin_runners[0].base(), 2);
        cairo_runner.initialize_vm(&mut vm).unwrap();
        assert!(vm
            .segments
            .memory
            .validated_addresses
            .contains(&Relocatable::from((2, 0))));
        assert!(vm
            .segments
            .memory
            .validated_addresses
            .contains(&Relocatable::from((2, 1))));
        assert_eq!(vm.segments.memory.validated_addresses.len(), 2);
    }

    #[test]
    #[cfg_attr(target_arch = "wasm32", wasm_bindgen_test)]
    fn initialize_vm_with_range_check_invalid() {
        //This test works with basic Program definition, will later be updated to use Program::new() when fully defined
        let program = program!(builtins = vec![BuiltinName::range_check], main = Some(1),);
        let mut cairo_runner = cairo_runner!(program);
        let mut vm = vm!();
        cairo_runner.initial_pc = Some(relocatable!(0, 1));
        cairo_runner.initial_ap = Some(relocatable!(1, 2));
        cairo_runner.initial_fp = Some(relocatable!(1, 2));
        cairo_runner.initialize_builtins(&mut vm).unwrap();
        cairo_runner.initialize_segments(&mut vm, None);
        vm.segments = segments![((2, 1), 23), ((2, 4), (-1))];

        assert_eq!(
            cairo_runner.initialize_vm(&mut vm),
            Err(RunnerError::MemoryValidationError(
                MemoryError::RangeCheckFoundNonInt(Box::new((2, 0).into()))
            ))
        );
    }

    //Integration tests for initialization phase

    #[test]
    #[cfg_attr(target_arch = "wasm32", wasm_bindgen_test)]
    /* Program used:
    func myfunc(a: felt) -> (r: felt):
        let b = a * 2
        return(b)
    end

    func main():
        let a = 1
        let b = myfunc(a)
        return()
    end

    main = 3
    data = [5207990763031199744, 2, 2345108766317314046, 5189976364521848832, 1, 1226245742482522112, 3618502788666131213697322783095070105623107215331596699973092056135872020476, 2345108766317314046]
    */
    fn initialization_phase_no_builtins() {
        let program = program!(
            data = vec_data!(
                (5207990763031199744_u64),
                (2),
                (2345108766317314046_u64),
                (5189976364521848832_u64),
                (1),
                (1226245742482522112_u64),
                ((
                    "3618502788666131213697322783095070105623107215331596699973092056135872020476",
                    10
                )),
                (2345108766317314046_i64)
            ),
            main = Some(3),
        );
        let mut cairo_runner = cairo_runner!(program);
        let mut vm = vm!();
        cairo_runner.initialize_segments(&mut vm, None);
        cairo_runner.initialize_main_entrypoint(&mut vm).unwrap();
        cairo_runner.initialize_vm(&mut vm).unwrap();

        assert_eq!(cairo_runner.program_base, Some(relocatable!(0, 0)));
        assert_eq!(cairo_runner.execution_base, Some(relocatable!(1, 0)));
        assert_eq!(cairo_runner.final_pc, Some(relocatable!(3, 0)));

        //RunContext check
        //Registers
        assert_eq!(vm.run_context.pc, relocatable!(0, 3));
        assert_eq!(vm.run_context.ap, 2);
        assert_eq!(vm.run_context.fp, 2);
        //Memory
        check_memory!(
            vm.segments.memory,
            ((0, 0), 5207990763031199744_u64),
            ((0, 1), 2),
            ((0, 2), 2345108766317314046_u64),
            ((0, 3), 5189976364521848832_u64),
            ((0, 4), 1),
            ((0, 5), 1226245742482522112_u64),
            (
                (0, 6),
                (
                    "3618502788666131213697322783095070105623107215331596699973092056135872020476",
                    10
                )
            ),
            ((0, 7), 2345108766317314046_u64),
            ((1, 0), (2, 0)),
            ((1, 1), (3, 0))
        );
    }

    #[test]
    #[cfg_attr(target_arch = "wasm32", wasm_bindgen_test)]
    /*Program used:
    %builtins output

    from starkware.cairo.common.serialize import serialize_word

    func main{output_ptr: felt*}():
        let a = 1
        serialize_word(a)
        return()
    end

    main = 4
    data = [4612671182993129469, 5198983563776393216, 1, 2345108766317314046, 5191102247248822272, 5189976364521848832, 1, 1226245742482522112, 3618502788666131213697322783095070105623107215331596699973092056135872020474, 2345108766317314046]
    */
    fn initialization_phase_output_builtin() {
        let program = program!(
            builtins = vec![BuiltinName::output],
            data = vec_data!(
                (4612671182993129469_u64),
                (5198983563776393216_u64),
                (1),
                (2345108766317314046_u64),
                (5191102247248822272_u64),
                (5189976364521848832_u64),
                (1),
                (1226245742482522112_u64),
                ((
                    "3618502788666131213697322783095070105623107215331596699973092056135872020474",
                    10
                )),
                (2345108766317314046_u64)
            ),
            main = Some(4),
        );
        let mut cairo_runner = cairo_runner!(program);
        let mut vm = vm!();

        cairo_runner.initialize_builtins(&mut vm).unwrap();
        cairo_runner.initialize_segments(&mut vm, None);
        cairo_runner.initialize_main_entrypoint(&mut vm).unwrap();
        cairo_runner.initialize_vm(&mut vm).unwrap();

        assert_eq!(cairo_runner.program_base, Some(relocatable!(0, 0)));
        assert_eq!(cairo_runner.execution_base, Some(relocatable!(1, 0)));
        assert_eq!(cairo_runner.final_pc, Some(relocatable!(4, 0)));

        //RunContext check
        //Registers
        assert_eq!(vm.run_context.pc, relocatable!(0, 4));
        assert_eq!(vm.run_context.ap, 3);
        assert_eq!(vm.run_context.fp, 3);
        //Memory
        check_memory!(
            vm.segments.memory,
            ((0, 0), 4612671182993129469_u64),
            ((0, 1), 5198983563776393216_u64),
            ((0, 2), 1),
            ((0, 3), 2345108766317314046_u64),
            ((0, 4), 5191102247248822272_u64),
            ((0, 5), 5189976364521848832_u64),
            ((0, 6), 1),
            ((0, 7), 1226245742482522112_u64),
            (
                (0, 8),
                (
                    "3618502788666131213697322783095070105623107215331596699973092056135872020474",
                    10
                )
            ),
            ((0, 9), 2345108766317314046_u64),
            ((1, 0), (2, 0)),
            ((1, 1), (3, 0)),
            ((1, 2), (4, 0))
        );
    }

    #[test]
    #[cfg_attr(target_arch = "wasm32", wasm_bindgen_test)]
    /*Program used:
    %builtins range_check

    func check_range{range_check_ptr}(num):

        # Check that 0 <= num < 2**64.
        [range_check_ptr] = num
        assert [range_check_ptr + 1] = 2 ** 64 - 1 - num
        let range_check_ptr = range_check_ptr + 2
        return()
    end

    func main{range_check_ptr}():
        check_range(7)
        return()
    end

    main = 8
    data = [4612671182993129469, 5189976364521848832, 18446744073709551615, 5199546496550207487, 4612389712311386111, 5198983563776393216, 2, 2345108766317314046, 5191102247248822272, 5189976364521848832, 7, 1226245742482522112, 3618502788666131213697322783095070105623107215331596699973092056135872020470, 2345108766317314046]
    */
    fn initialization_phase_range_check_builtin() {
        let program = program!(
            builtins = vec![BuiltinName::range_check],
            data = vec_data!(
                (4612671182993129469_u64),
                (5189976364521848832_u64),
                (18446744073709551615_u128),
                (5199546496550207487_u64),
                (4612389712311386111_u64),
                (5198983563776393216_u64),
                (2),
                (2345108766317314046_u64),
                (5191102247248822272_u64),
                (5189976364521848832_u64),
                (7),
                (1226245742482522112_u64),
                ((
                    "3618502788666131213697322783095070105623107215331596699973092056135872020474",
                    10
                )),
                (2345108766317314046_u64)
            ),
            main = Some(8),
        );

        let mut cairo_runner = cairo_runner!(program);
        let mut vm = vm!();

        cairo_runner.initialize_builtins(&mut vm).unwrap();
        cairo_runner.initialize_segments(&mut vm, None);
        cairo_runner.initialize_main_entrypoint(&mut vm).unwrap();
        cairo_runner.initialize_vm(&mut vm).unwrap();

        assert_eq!(cairo_runner.program_base, Some(relocatable!(0, 0)));
        assert_eq!(cairo_runner.execution_base, Some(relocatable!(1, 0)));
        assert_eq!(cairo_runner.final_pc, Some(relocatable!(4, 0)));

        //RunContext check
        //Registers
        assert_eq!(vm.run_context.pc, relocatable!(0, 8));
        assert_eq!(vm.run_context.ap, 3);
        assert_eq!(vm.run_context.fp, 3);
        //Memory
        check_memory!(
            vm.segments.memory,
            ((0, 0), 4612671182993129469_u64),
            ((0, 1), 5189976364521848832_u64),
            ((0, 2), 18446744073709551615_u128),
            ((0, 3), 5199546496550207487_u64),
            ((0, 4), 4612389712311386111_u64),
            ((0, 5), 5198983563776393216_u64),
            ((0, 6), 2),
            ((0, 7), 2345108766317314046_u64),
            ((0, 8), 5191102247248822272_u64),
            ((0, 9), 5189976364521848832_u64),
            ((0, 10), 7),
            ((0, 11), 1226245742482522112_u64),
            (
                (0, 12),
                (
                    "3618502788666131213697322783095070105623107215331596699973092056135872020474",
                    10
                )
            ),
            ((0, 13), 2345108766317314046_u64),
            ((1, 0), (2, 0)),
            ((1, 1), (3, 0)),
            ((1, 2), (4, 0))
        );
    }

    //Integration tests for initialization + execution phase

    #[test]
    #[cfg_attr(target_arch = "wasm32", wasm_bindgen_test)]
    /*Program used:
    func myfunc(a: felt) -> (r: felt):
        let b = a * 2
        return(b)
    end

    func main():
        let a = 1
        let b = myfunc(a)
        return()
    end

    main = 3
    data = [5207990763031199744, 2, 2345108766317314046, 5189976364521848832, 1, 1226245742482522112, 3618502788666131213697322783095070105623107215331596699973092056135872020476, 2345108766317314046]
    */
    fn initialize_and_run_function_call() {
        //Initialization Phase
        let program = program!(
            data = vec_data!(
                (5207990763031199744_i64),
                (2),
                (2345108766317314046_i64),
                (5189976364521848832_i64),
                (1),
                (1226245742482522112_i64),
                ((
                    "3618502788666131213697322783095070105623107215331596699973092056135872020476",
                    10
                )),
                (2345108766317314046_i64)
            ),
            main = Some(3),
        );
        let mut hint_processor = BuiltinHintProcessor::new_empty();
        let mut cairo_runner = cairo_runner!(program);
        let mut vm = vm!(true);
        cairo_runner.initialize_segments(&mut vm, None);
        let end = cairo_runner.initialize_main_entrypoint(&mut vm).unwrap();
        assert_eq!(end, Relocatable::from((3, 0)));
        cairo_runner.initialize_vm(&mut vm).unwrap();
        //Execution Phase
        assert_matches!(
            cairo_runner.run_until_pc(end, &mut vm, &mut hint_processor),
            Ok(())
        );
        //Check final values against Python VM
        //Check final register values
        assert_eq!(vm.run_context.pc, Relocatable::from((3, 0)));

        assert_eq!(vm.run_context.ap, 6);

        assert_eq!(vm.run_context.fp, 0);

        //Check each TraceEntry in trace
        let trace = vm.trace.unwrap();
        assert_eq!(trace.len(), 5);
        trace_check(
            &trace,
            &[
                ((0, 3).into(), 2, 2),
                ((0, 5).into(), 3, 2),
                ((0, 0).into(), 5, 5),
                ((0, 2).into(), 6, 5),
                ((0, 7).into(), 6, 2),
            ],
        );
    }

    #[test]
    #[cfg_attr(target_arch = "wasm32", wasm_bindgen_test)]
    /*Program used:
    %builtins range_check

    func check_range{range_check_ptr}(num):

        # Check that 0 <= num < 2**64.
        [range_check_ptr] = num
        assert [range_check_ptr + 1] = 2 ** 64 - 1 - num
        let range_check_ptr = range_check_ptr + 2
        return()
    end

    func main{range_check_ptr}():
        check_range(7)
        return()
    end

    main = 8
    data = [4612671182993129469, 5189976364521848832, 18446744073709551615, 5199546496550207487, 4612389712311386111, 5198983563776393216, 2, 2345108766317314046, 5191102247248822272, 5189976364521848832, 7, 1226245742482522112, 3618502788666131213697322783095070105623107215331596699973092056135872020470, 2345108766317314046]
    */
    fn initialize_and_run_range_check_builtin() {
        //Initialization Phase
        let program = program!(
            builtins = vec![BuiltinName::range_check],
            data = vec_data!(
                (4612671182993129469_i64),
                (5189976364521848832_i64),
                (18446744073709551615_i128),
                (5199546496550207487_i64),
                (4612389712311386111_i64),
                (5198983563776393216_i64),
                (2),
                (2345108766317314046_i64),
                (5191102247248822272_i64),
                (5189976364521848832_i64),
                (7),
                (1226245742482522112_i64),
                ((
                    "3618502788666131213697322783095070105623107215331596699973092056135872020470",
                    10
                )),
                (2345108766317314046_i64)
            ),
            main = Some(8),
        );
        let mut hint_processor = BuiltinHintProcessor::new_empty();
        let mut cairo_runner = cairo_runner!(program);
        let mut vm = vm!(true);
        cairo_runner.initialize_builtins(&mut vm).unwrap();
        cairo_runner.initialize_segments(&mut vm, None);
        let end = cairo_runner.initialize_main_entrypoint(&mut vm).unwrap();
        cairo_runner.initialize_vm(&mut vm).unwrap();
        //Execution Phase
        assert_matches!(
            cairo_runner.run_until_pc(end, &mut vm, &mut hint_processor),
            Ok(())
        );
        //Check final values against Python VM
        //Check final register values
        assert_eq!(vm.run_context.pc, Relocatable::from((4, 0)));

        assert_eq!(vm.run_context.ap, 10);

        assert_eq!(vm.run_context.fp, 0);

        //Check each TraceEntry in trace
        let trace = vm.trace.unwrap();
        assert_eq!(trace.len(), 10);
        trace_check(
            &trace,
            &[
                ((0, 8).into(), 3, 3),
                ((0, 9).into(), 4, 3),
                ((0, 11).into(), 5, 3),
                ((0, 0).into(), 7, 7),
                ((0, 1).into(), 7, 7),
                ((0, 3).into(), 8, 7),
                ((0, 4).into(), 9, 7),
                ((0, 5).into(), 9, 7),
                ((0, 7).into(), 10, 7),
                ((0, 13).into(), 10, 3),
            ],
        );
        //Check the range_check builtin segment
        assert_eq!(vm.builtin_runners[0].name(), RANGE_CHECK_BUILTIN_NAME);
        assert_eq!(vm.builtin_runners[0].base(), 2);

        check_memory!(
            vm.segments.memory,
            ((2, 0), 7),
            ((2, 1), 18446744073709551608_i128)
        );
        assert!(vm
            .segments
            .memory
            .get(&MaybeRelocatable::from((2, 2)))
            .is_none());
    }

    #[test]
    #[cfg_attr(target_arch = "wasm32", wasm_bindgen_test)]
    /*Program used:
    %builtins output

    from starkware.cairo.common.serialize import serialize_word

    func main{output_ptr: felt*}():
        let a = 1
        serialize_word(a)
        let b = 17 * a
        serialize_word(b)
        return()
    end

    main = 4
    data = [
    4612671182993129469,
    5198983563776393216,
    1,
    2345108766317314046,
    5191102247248822272,
    5189976364521848832,
    1,
    1226245742482522112,
    3618502788666131213697322783095070105623107215331596699973092056135872020474,
    5189976364521848832,
    17,
    1226245742482522112,
    3618502788666131213697322783095070105623107215331596699973092056135872020470,
    2345108766317314046
    ]
    */
    fn initialize_and_run_output_builtin() {
        //Initialization Phase
        let program = program!(
            builtins = vec![BuiltinName::output],
            data = vec_data!(
                (4612671182993129469_i64),
                (5198983563776393216_i64),
                (1),
                (2345108766317314046_i64),
                (5191102247248822272_i64),
                (5189976364521848832_i64),
                (1),
                (1226245742482522112_i64),
                ((
                    "3618502788666131213697322783095070105623107215331596699973092056135872020474",
                    10
                )),
                (5189976364521848832_i64),
                (17),
                (1226245742482522112_i64),
                ((
                    "3618502788666131213697322783095070105623107215331596699973092056135872020470",
                    10
                )),
                (2345108766317314046_i64)
            ),
            main = Some(4),
        );
        let mut hint_processor = BuiltinHintProcessor::new_empty();
        let mut cairo_runner = cairo_runner!(program);
        let mut vm = vm!(true);
        cairo_runner.initialize_builtins(&mut vm).unwrap();
        cairo_runner.initialize_segments(&mut vm, None);
        let end = cairo_runner.initialize_main_entrypoint(&mut vm).unwrap();
        cairo_runner.initialize_vm(&mut vm).unwrap();
        //Execution Phase
        assert_matches!(
            cairo_runner.run_until_pc(end, &mut vm, &mut hint_processor),
            Ok(())
        );
        //Check final values against Python VM
        //Check final register values
        //todo
        assert_eq!(vm.run_context.pc, Relocatable::from((4, 0)));

        assert_eq!(vm.run_context.ap, 12);

        assert_eq!(vm.run_context.fp, 0);

        //Check each TraceEntry in trace
        let trace = vm.trace.unwrap();
        assert_eq!(trace.len(), 12);
        trace_check(
            &trace,
            &[
                ((0, 4).into(), 3, 3),
                ((0, 5).into(), 4, 3),
                ((0, 7).into(), 5, 3),
                ((0, 0).into(), 7, 7),
                ((0, 1).into(), 7, 7),
                ((0, 3).into(), 8, 7),
                ((0, 9).into(), 8, 3),
                ((0, 11).into(), 9, 3),
                ((0, 0).into(), 11, 11),
                ((0, 1).into(), 11, 11),
                ((0, 3).into(), 12, 11),
                ((0, 13).into(), 12, 3),
            ],
        );
        //Check that the output to be printed is correct
        assert_eq!(vm.builtin_runners[0].name(), OUTPUT_BUILTIN_NAME);
        assert_eq!(vm.builtin_runners[0].base(), 2);
        check_memory!(vm.segments.memory, ((2, 0), 1), ((2, 1), 17));
        assert!(vm
            .segments
            .memory
            .get(&MaybeRelocatable::from((2, 2)))
            .is_none());
    }

    #[test]
    #[cfg_attr(target_arch = "wasm32", wasm_bindgen_test)]
    /*Program used:
    %builtins output range_check

    from starkware.cairo.common.serialize import serialize_word

    func check_range{range_check_ptr}(num) -> (num : felt):

        # Check that 0 <= num < 2**64.
        [range_check_ptr] = num
        assert [range_check_ptr + 1] = 2 ** 64 - 1 - num
        let range_check_ptr = range_check_ptr + 2
        return(num)
    end

    func main{output_ptr: felt*, range_check_ptr: felt}():
        let num: felt = check_range(7)
        serialize_word(num)
        return()
    end

    main = 13
    data = [
    4612671182993129469,
    5198983563776393216,
    1,
    2345108766317314046,
    4612671182993129469,
    5189976364521848832,
    18446744073709551615,
    5199546496550207487,
    4612389712311386111,
    5198983563776393216,
    2,
    5191102247248822272,
    2345108766317314046,
    5191102247248822272,
    5189976364521848832,
    7,
    1226245742482522112,
    3618502788666131213697322783095070105623107215331596699973092056135872020469,
    5191102242953854976,
    5193354051357474816,
    1226245742482522112,
    3618502788666131213697322783095070105623107215331596699973092056135872020461,
    5193354029882638336,
    2345108766317314046]
    */
    fn initialize_and_run_output_range_check_builtin() {
        //Initialization Phase
        let program = program!(
            builtins = vec![BuiltinName::output, BuiltinName::range_check],
            data = vec_data!(
                (4612671182993129469_i64),
                (5198983563776393216_i64),
                (1),
                (2345108766317314046_i64),
                (4612671182993129469_i64),
                (5189976364521848832_i64),
                (18446744073709551615_i128),
                (5199546496550207487_i64),
                (4612389712311386111_i64),
                (5198983563776393216_i64),
                (2),
                (5191102247248822272_i64),
                (2345108766317314046_i64),
                (5191102247248822272_i64),
                (5189976364521848832_i64),
                (7),
                (1226245742482522112_i64),
                ((
                    "3618502788666131213697322783095070105623107215331596699973092056135872020469",
                    10
                )),
                (5191102242953854976_i64),
                (5193354051357474816_i64),
                (1226245742482522112_i64),
                ((
                    "3618502788666131213697322783095070105623107215331596699973092056135872020461",
                    10
                )),
                (5193354029882638336_i64),
                (2345108766317314046_i64)
            ),
            main = Some(13),
        );
        let mut hint_processor = BuiltinHintProcessor::new_empty();
        let mut cairo_runner = cairo_runner!(program);
        let mut vm = vm!(true);
        cairo_runner.initialize_builtins(&mut vm).unwrap();
        cairo_runner.initialize_segments(&mut vm, None);
        let end = cairo_runner.initialize_main_entrypoint(&mut vm).unwrap();
        cairo_runner.initialize_vm(&mut vm).unwrap();
        //Execution Phase
        assert_matches!(
            cairo_runner.run_until_pc(end, &mut vm, &mut hint_processor),
            Ok(())
        );
        //Check final values against Python VM
        //Check final register values
        assert_eq!(vm.run_context.pc, Relocatable::from((5, 0)));

        assert_eq!(vm.run_context.ap, 18);

        assert_eq!(vm.run_context.fp, 0);

        //Check each TraceEntry in trace
        let trace = vm.trace.unwrap();
        assert_eq!(trace.len(), 18);
        trace_check(
            &trace,
            &[
                ((0, 13).into(), 4, 4),
                ((0, 14).into(), 5, 4),
                ((0, 16).into(), 6, 4),
                ((0, 4).into(), 8, 8),
                ((0, 5).into(), 8, 8),
                ((0, 7).into(), 9, 8),
                ((0, 8).into(), 10, 8),
                ((0, 9).into(), 10, 8),
                ((0, 11).into(), 11, 8),
                ((0, 12).into(), 12, 8),
                ((0, 18).into(), 12, 4),
                ((0, 19).into(), 13, 4),
                ((0, 20).into(), 14, 4),
                ((0, 0).into(), 16, 16),
                ((0, 1).into(), 16, 16),
                ((0, 3).into(), 17, 16),
                ((0, 22).into(), 17, 4),
                ((0, 23).into(), 18, 4),
            ],
        );
        //Check the range_check builtin segment
        assert_eq!(vm.builtin_runners[1].name(), RANGE_CHECK_BUILTIN_NAME);
        assert_eq!(vm.builtin_runners[1].base(), 3);

        check_memory!(
            vm.segments.memory,
            ((3, 0), 7),
            ((3, 1), 18446744073709551608_i128)
        );
        assert!(vm
            .segments
            .memory
            .get(&MaybeRelocatable::from((2, 2)))
            .is_none());

        //Check the output segment
        assert_eq!(vm.builtin_runners[0].name(), OUTPUT_BUILTIN_NAME);
        assert_eq!(vm.builtin_runners[0].base(), 2);

        check_memory!(vm.segments.memory, ((2, 0), 7));
        assert!(vm
            .segments
            .memory
            .get(&(MaybeRelocatable::from((2, 1))))
            .is_none());
    }

    #[test]
    #[cfg_attr(target_arch = "wasm32", wasm_bindgen_test)]
    /*Memory from this test is taken from a cairo program execution
    Program used:
        func main():
        let a = 1
        [ap + 3] = 5
        return()

    end
    Final Memory:
    {RelocatableValue(segment_index=0, offset=0): 4613515612218425347,
     RelocatableValue(segment_index=0, offset=1): 5,
     RelocatableValue(segment_index=0, offset=2): 2345108766317314046,
     RelocatableValue(segment_index=1, offset=0): RelocatableValue(segment_index=2, offset=0),
     RelocatableValue(segment_index=1, offset=1): RelocatableValue(segment_index=3, offset=0),
     RelocatableValue(segment_index=1, offset=5): 5}
    Relocated Memory:
        1     4613515612218425347
        2     5
        3     2345108766317314046
        4     10
        5     10
        ⋮
        9     5
    */
    fn relocate_memory_with_gap() {
        let program = program!();
        let mut cairo_runner = cairo_runner!(program);
        let mut vm = vm!(true);
        for _ in 0..4 {
            vm.segments.add();
        }
        // Memory initialization without macro
        vm.segments
            .memory
            .insert(
                Relocatable::from((0, 0)),
                &MaybeRelocatable::from(Felt252::new(4613515612218425347_i64)),
            )
            .unwrap();
        vm.segments
            .memory
            .insert(
                Relocatable::from((0, 1)),
                &MaybeRelocatable::from(Felt252::new(5)),
            )
            .unwrap();
        vm.segments
            .memory
            .insert(
                Relocatable::from((0, 2)),
                &MaybeRelocatable::from(Felt252::new(2345108766317314046_i64)),
            )
            .unwrap();
        vm.segments
            .memory
            .insert(Relocatable::from((1, 0)), &MaybeRelocatable::from((2, 0)))
            .unwrap();
        vm.segments
            .memory
            .insert(Relocatable::from((1, 1)), &MaybeRelocatable::from((3, 0)))
            .unwrap();
        vm.segments
            .memory
            .insert(
                Relocatable::from((1, 5)),
                &MaybeRelocatable::from(Felt252::new(5)),
            )
            .unwrap();
        vm.segments.compute_effective_sizes();
        let rel_table = vm
            .segments
            .relocate_segments()
            .expect("Couldn't relocate after compute effective sizes");
        assert_eq!(cairo_runner.relocate_memory(&vm, &rel_table), Ok(()));
        assert_eq!(cairo_runner.relocated_memory[0], None);
        assert_eq!(
            cairo_runner.relocated_memory[1],
            Some(Felt252::new(4613515612218425347_i64))
        );
        assert_eq!(cairo_runner.relocated_memory[2], Some(Felt252::new(5)));
        assert_eq!(
            cairo_runner.relocated_memory[3],
            Some(Felt252::new(2345108766317314046_i64))
        );
        assert_eq!(cairo_runner.relocated_memory[4], Some(Felt252::new(10)));
        assert_eq!(cairo_runner.relocated_memory[5], Some(Felt252::new(10)));
        assert_eq!(cairo_runner.relocated_memory[6], None);
        assert_eq!(cairo_runner.relocated_memory[7], None);
        assert_eq!(cairo_runner.relocated_memory[8], None);
        assert_eq!(cairo_runner.relocated_memory[9], Some(Felt252::new(5)));
    }

    #[test]
    #[cfg_attr(target_arch = "wasm32", wasm_bindgen_test)]
    /* Program used:
    %builtins output

    from starkware.cairo.common.serialize import serialize_word

    func main{output_ptr: felt*}():
        let a = 1
        serialize_word(a)
        let b = 17 * a
        serialize_word(b)
        return()
    end
    Relocated Memory:
        1     4612671182993129469
        2     5198983563776393216
        3     1
        4     2345108766317314046
        5     5191102247248822272
        6     5189976364521848832
        7     1
        8     1226245742482522112
        9     -7
        10    5189976364521848832
        11    17
        12    1226245742482522112
        13    -11
        14    2345108766317314046
        15    27
        16    29
        17    29
        18    27
        19    1
        20    18
        21    10
        22    28
        23    17
        24    18
        25    14
        26    29
        27    1
        28    17
     */
    fn initialize_run_and_relocate_output_builtin() {
        let program = program!(
            builtins = vec![BuiltinName::output],
            data = vec_data!(
                (4612671182993129469_i64),
                (5198983563776393216_i64),
                (1),
                (2345108766317314046_i64),
                (5191102247248822272_i64),
                (5189976364521848832_i64),
                (1),
                (1226245742482522112_i64),
                ((
                    "3618502788666131213697322783095070105623107215331596699973092056135872020474",
                    10
                )),
                (5189976364521848832_i64),
                (17),
                (1226245742482522112_i64),
                ((
                    "3618502788666131213697322783095070105623107215331596699973092056135872020470",
                    10
                )),
                (2345108766317314046_i64)
            ),
            main = Some(4),
        );
        let mut hint_processor = BuiltinHintProcessor::new_empty();
        let mut cairo_runner = cairo_runner!(program);
        let mut vm = vm!(true);
        cairo_runner.initialize_builtins(&mut vm).unwrap();
        cairo_runner.initialize_segments(&mut vm, None);
        let end = cairo_runner.initialize_main_entrypoint(&mut vm).unwrap();
        cairo_runner.initialize_vm(&mut vm).unwrap();
        assert_matches!(
            cairo_runner.run_until_pc(end, &mut vm, &mut hint_processor),
            Ok(())
        );
        vm.segments.compute_effective_sizes();
        let rel_table = vm
            .segments
            .relocate_segments()
            .expect("Couldn't relocate after compute effective sizes");
        assert_eq!(cairo_runner.relocate_memory(&vm, &rel_table), Ok(()));
        assert_eq!(cairo_runner.relocated_memory[0], None);
        assert_eq!(
            cairo_runner.relocated_memory[1],
            Some(Felt252::new(4612671182993129469_i64))
        );
        assert_eq!(
            cairo_runner.relocated_memory[2],
            Some(Felt252::new(5198983563776393216_i64))
        );
        assert_eq!(cairo_runner.relocated_memory[3], Some(Felt252::one()));
        assert_eq!(
            cairo_runner.relocated_memory[4],
            Some(Felt252::new(2345108766317314046_i64))
        );
        assert_eq!(
            cairo_runner.relocated_memory[5],
            Some(Felt252::new(5191102247248822272_i64))
        );
        assert_eq!(
            cairo_runner.relocated_memory[6],
            Some(Felt252::new(5189976364521848832_i64))
        );
        assert_eq!(cairo_runner.relocated_memory[7], Some(Felt252::one()));
        assert_eq!(
            cairo_runner.relocated_memory[8],
            Some(Felt252::new(1226245742482522112_i64))
        );
        assert_eq!(
            cairo_runner.relocated_memory[9],
            Some(felt_str!(
                "3618502788666131213697322783095070105623107215331596699973092056135872020474"
            ))
        );
        assert_eq!(
            cairo_runner.relocated_memory[10],
            Some(Felt252::new(5189976364521848832_i64))
        );
        assert_eq!(cairo_runner.relocated_memory[11], Some(Felt252::new(17)));
        assert_eq!(
            cairo_runner.relocated_memory[12],
            Some(Felt252::new(1226245742482522112_i64))
        );
        assert_eq!(
            cairo_runner.relocated_memory[13],
            Some(felt_str!(
                "3618502788666131213697322783095070105623107215331596699973092056135872020470"
            ))
        );
        assert_eq!(
            cairo_runner.relocated_memory[14],
            Some(Felt252::new(2345108766317314046_i64))
        );
        assert_eq!(
            cairo_runner.relocated_memory[15],
            Some(Felt252::new(27_i32))
        );
        assert_eq!(cairo_runner.relocated_memory[16], Some(Felt252::new(29)));
        assert_eq!(cairo_runner.relocated_memory[17], Some(Felt252::new(29)));
        assert_eq!(cairo_runner.relocated_memory[18], Some(Felt252::new(27)));
        assert_eq!(cairo_runner.relocated_memory[19], Some(Felt252::one()));
        assert_eq!(cairo_runner.relocated_memory[20], Some(Felt252::new(18)));
        assert_eq!(cairo_runner.relocated_memory[21], Some(Felt252::new(10)));
        assert_eq!(cairo_runner.relocated_memory[22], Some(Felt252::new(28)));
        assert_eq!(cairo_runner.relocated_memory[23], Some(Felt252::new(17)));
        assert_eq!(cairo_runner.relocated_memory[24], Some(Felt252::new(18)));
        assert_eq!(cairo_runner.relocated_memory[25], Some(Felt252::new(14)));
        assert_eq!(cairo_runner.relocated_memory[26], Some(Felt252::new(29)));
        assert_eq!(cairo_runner.relocated_memory[27], Some(Felt252::one()));
        assert_eq!(cairo_runner.relocated_memory[28], Some(Felt252::new(17)));
    }

    #[test]
    #[cfg_attr(target_arch = "wasm32", wasm_bindgen_test)]
    /* Program used:
    %builtins output

    from starkware.cairo.common.serialize import serialize_word

    func main{output_ptr: felt*}():
        let a = 1
        serialize_word(a)
        let b = 17 * a
        serialize_word(b)
        return()
    end

    Relocated Trace:
    [TraceEntry(pc=5, ap=18, fp=18),
     TraceEntry(pc=6, ap=19, fp=18),
     TraceEntry(pc=8, ap=20, fp=18),
     TraceEntry(pc=1, ap=22, fp=22),
     TraceEntry(pc=2, ap=22, fp=22),
     TraceEntry(pc=4, ap=23, fp=22),
     TraceEntry(pc=10, ap=23, fp=18),
    */
    fn relocate_trace_output_builtin() {
        let program = program!(
            builtins = vec![BuiltinName::output],
            data = vec_data!(
                (4612671182993129469_i64),
                (5198983563776393216_i64),
                (1),
                (2345108766317314046_i64),
                (5191102247248822272_i64),
                (5189976364521848832_i64),
                (1),
                (1226245742482522112_i64),
                ((
                    "3618502788666131213697322783095070105623107215331596699973092056135872020474",
                    10
                )),
                (5189976364521848832_i64),
                (17),
                (1226245742482522112_i64),
                ((
                    "3618502788666131213697322783095070105623107215331596699973092056135872020470",
                    10
                )),
                (2345108766317314046_i64)
            ),
            main = Some(4),
        );
        let mut hint_processor = BuiltinHintProcessor::new_empty();
        let mut cairo_runner = cairo_runner!(program);
        let mut vm = vm!(true);
        cairo_runner.initialize_builtins(&mut vm).unwrap();
        cairo_runner.initialize_segments(&mut vm, None);
        let end = cairo_runner.initialize_main_entrypoint(&mut vm).unwrap();
        cairo_runner.initialize_vm(&mut vm).unwrap();
        assert_matches!(
            cairo_runner.run_until_pc(end, &mut vm, &mut hint_processor),
            Ok(())
        );
        vm.segments.compute_effective_sizes();
        let rel_table = vm
            .segments
            .relocate_segments()
            .expect("Couldn't relocate after compute effective sizes");
        cairo_runner.relocate_trace(&vm, &rel_table).unwrap();
        let relocated_trace = cairo_runner.relocated_trace.unwrap();
        assert_eq!(relocated_trace.len(), 12);
        assert_eq!(
            relocated_trace[0],
            RelocatedTraceEntry {
                pc: 5,
                ap: 18,
                fp: 18
            }
        );
        assert_eq!(
            relocated_trace[1],
            RelocatedTraceEntry {
                pc: 6,
                ap: 19,
                fp: 18
            }
        );
        assert_eq!(
            relocated_trace[2],
            RelocatedTraceEntry {
                pc: 8,
                ap: 20,
                fp: 18
            }
        );
        assert_eq!(
            relocated_trace[3],
            RelocatedTraceEntry {
                pc: 1,
                ap: 22,
                fp: 22
            }
        );
        assert_eq!(
            relocated_trace[4],
            RelocatedTraceEntry {
                pc: 2,
                ap: 22,
                fp: 22
            }
        );
        assert_eq!(
            relocated_trace[5],
            RelocatedTraceEntry {
                pc: 4,
                ap: 23,
                fp: 22
            }
        );
        assert_eq!(
            relocated_trace[6],
            RelocatedTraceEntry {
                pc: 10,
                ap: 23,
                fp: 18
            }
        );
        assert_eq!(
            relocated_trace[7],
            RelocatedTraceEntry {
                pc: 12,
                ap: 24,
                fp: 18
            }
        );
        assert_eq!(
            relocated_trace[8],
            RelocatedTraceEntry {
                pc: 1,
                ap: 26,
                fp: 26
            }
        );
        assert_eq!(
            relocated_trace[9],
            RelocatedTraceEntry {
                pc: 2,
                ap: 26,
                fp: 26
            }
        );
        assert_eq!(
            relocated_trace[10],
            RelocatedTraceEntry {
                pc: 4,
                ap: 27,
                fp: 26
            }
        );
        assert_eq!(
            relocated_trace[11],
            RelocatedTraceEntry {
                pc: 14,
                ap: 27,
                fp: 18
            }
        );
    }

    #[test]
    #[cfg_attr(target_arch = "wasm32", wasm_bindgen_test)]
    fn write_output_from_preset_memory() {
        let program = program![BuiltinName::output];
        let mut cairo_runner = cairo_runner!(program);
        let mut vm = vm!();
        cairo_runner.initialize_builtins(&mut vm).unwrap();
        cairo_runner.initialize_segments(&mut vm, None);
        assert_eq!(vm.builtin_runners[0].name(), OUTPUT_BUILTIN_NAME);
        assert_eq!(vm.builtin_runners[0].base(), 2);

        vm.segments = segments![((2, 0), 1), ((2, 1), 2)];
        vm.segments.segment_used_sizes = Some(vec![0, 0, 2]);

        let mut output_buffer = String::new();
        vm.write_output(&mut output_buffer).unwrap();
        assert_eq!(&output_buffer, "1\n2\n");
    }

    #[test]
    #[cfg_attr(target_arch = "wasm32", wasm_bindgen_test)]
    /*Program used:
    %builtins output

    from starkware.cairo.common.serialize import serialize_word

    func main{output_ptr: felt*}():
        let a = 1
        serialize_word(a)
        return()
    end */
    fn get_output_from_program() {
        //Initialization Phase
        let program = program!(
            builtins = vec![BuiltinName::output],
            data = vec_data!(
                (4612671182993129469_i64),
                (5198983563776393216_i64),
                (1),
                (2345108766317314046_i64),
                (5191102247248822272_i64),
                (5189976364521848832_i64),
                (1),
                (1226245742482522112_i64),
                ((
                    "3618502788666131213697322783095070105623107215331596699973092056135872020474",
                    10
                )),
                (5189976364521848832_i64),
                (17),
                (1226245742482522112_i64),
                ((
                    "3618502788666131213697322783095070105623107215331596699973092056135872020470",
                    10
                )),
                (2345108766317314046_i64)
            ),
            main = Some(4),
        );
        let mut cairo_runner = cairo_runner!(program);
        let mut vm = vm!();
        cairo_runner.initialize_builtins(&mut vm).unwrap();
        cairo_runner.initialize_segments(&mut vm, None);
        let end = cairo_runner.initialize_main_entrypoint(&mut vm).unwrap();
        cairo_runner.initialize_vm(&mut vm).unwrap();
        //Execution Phase
        let mut hint_processor = BuiltinHintProcessor::new_empty();
        assert_matches!(
            cairo_runner.run_until_pc(end, &mut vm, &mut hint_processor),
            Ok(())
        );

        let mut output_buffer = String::new();
        vm.write_output(&mut output_buffer).unwrap();
        assert_eq!(&output_buffer, "1\n17\n");
    }

    #[test]
    #[cfg_attr(target_arch = "wasm32", wasm_bindgen_test)]
    /*Program used:
    %builtins output

    func main{output_ptr: felt*}() {
        //Memory Gap + Relocatable value
        assert [output_ptr + 1] = cast(output_ptr, felt);
        let output_ptr = output_ptr + 2;
        return ();
    }*/
    fn write_output_from_program_gap_relocatable_output() {
        //Initialization Phase
        let program = program!(
            builtins = vec![BuiltinName::output],
            data = vec_data!(
                (4612671187288162301),
                (5198983563776458752),
                (2),
                (2345108766317314046)
            ),
            main = Some(0),
        );
        let mut cairo_runner = cairo_runner!(program);
        let mut vm = vm!();
        cairo_runner.initialize_builtins(&mut vm).unwrap();
        cairo_runner.initialize_segments(&mut vm, None);
        let end = cairo_runner.initialize_main_entrypoint(&mut vm).unwrap();
        cairo_runner.initialize_vm(&mut vm).unwrap();
        //Execution Phase
        let mut hint_processor = BuiltinHintProcessor::new_empty();
        assert_matches!(
            cairo_runner.run_until_pc(end, &mut vm, &mut hint_processor),
            Ok(())
        );

        let mut output_buffer = String::new();
        vm.write_output(&mut output_buffer).unwrap();
        assert_eq!(&output_buffer, "<missing>\n2:0\n");
    }

    #[test]
    #[cfg_attr(target_arch = "wasm32", wasm_bindgen_test)]
    fn write_output_from_preset_memory_neg_output() {
        let program = program![BuiltinName::output];
        let mut cairo_runner = cairo_runner!(program);
        let mut vm = vm!();
        cairo_runner.initialize_builtins(&mut vm).unwrap();
        cairo_runner.initialize_segments(&mut vm, None);
        assert_eq!(vm.builtin_runners[0].name(), OUTPUT_BUILTIN_NAME);
        assert_eq!(vm.builtin_runners[0].base(), 2);
        vm.segments = segments![(
            (2, 0),
            (
                "800000000000011000000000000000000000000000000000000000000000000",
                16
            )
        )];
        vm.segments.segment_used_sizes = Some(vec![0, 0, 1]);

        let mut output_buffer = String::new();
        vm.write_output(&mut output_buffer).unwrap();
        assert_eq!(&output_buffer, "-1\n");
    }

    /// Test that `get_output()` works when the `output` builtin is not the first one.
    #[test]
    #[cfg_attr(target_arch = "wasm32", wasm_bindgen_test)]
    fn get_output_unordered_builtins() {
        //Initialization Phase
        let program = program!(
            builtins = vec![BuiltinName::output, BuiltinName::bitwise],
            data = vec_data!(
                (4612671182993129469_i64),
                (5198983563776393216_i64),
                (1),
                (2345108766317314046_i64),
                (5191102247248822272_i64),
                (5189976364521848832_i64),
                (1),
                (1226245742482522112_i64),
                ((
                    "3618502788666131213697322783095070105623107215331596699973092056135872020474",
                    10
                )),
                (5189976364521848832_i64),
                (17),
                (1226245742482522112_i64),
                ((
                    "3618502788666131213697322783095070105623107215331596699973092056135872020470",
                    10
                )),
                (2345108766317314046_i64)
            ),
            main = Some(4),
        );

        let mut cairo_runner = cairo_runner!(program);
        let mut vm = vm!();

        cairo_runner
            .initialize_builtins(&mut vm)
            .expect("Couldn't initialize builtins.");

        // Swap the first and second builtins (first should be `output`).
        vm.builtin_runners.swap(0, 1);

        cairo_runner.initialize_segments(&mut vm, None);

        let end = cairo_runner
            .initialize_main_entrypoint(&mut vm)
            .expect("Couldn't initialize the main entrypoint.");
        cairo_runner
            .initialize_vm(&mut vm)
            .expect("Couldn't initialize the VM.");

        let mut hint_processor = BuiltinHintProcessor::new_empty();
        assert_matches!(
            cairo_runner.run_until_pc(end, &mut vm, &mut hint_processor),
            Ok(())
        );

        let mut output_buffer = String::new();
        vm.write_output(&mut output_buffer).unwrap();
        assert_eq!(&output_buffer, "1\n17\n");
    }

    #[test]
    #[cfg_attr(target_arch = "wasm32", wasm_bindgen_test)]
    fn insert_all_builtins_in_order() {
        let program = program![
            BuiltinName::output,
            BuiltinName::pedersen,
            BuiltinName::range_check,
            BuiltinName::bitwise,
            BuiltinName::ec_op
        ];
        let cairo_runner = cairo_runner!(program);
        let mut vm = vm!();
        cairo_runner.initialize_builtins(&mut vm).unwrap();
        assert_eq!(vm.builtin_runners[0].name(), OUTPUT_BUILTIN_NAME);
        assert_eq!(vm.builtin_runners[1].name(), HASH_BUILTIN_NAME);
        assert_eq!(vm.builtin_runners[2].name(), RANGE_CHECK_BUILTIN_NAME);
        assert_eq!(vm.builtin_runners[3].name(), BITWISE_BUILTIN_NAME);
        assert_eq!(vm.builtin_runners[4].name(), EC_OP_BUILTIN_NAME);
    }

    #[test]
    #[cfg_attr(target_arch = "wasm32", wasm_bindgen_test)]
    /*Program used:
    %builtins range_check

    func check_range{range_check_ptr}(num):
        # Check that 0 <= num < 2**64.
        [range_check_ptr] = num
        assert [range_check_ptr + 1] = 2 ** 64 - 1 - num
        let range_check_ptr = range_check_ptr + 2
        return()
    end

    func main{range_check_ptr}():
        check_range(7)
        return()
    end

    main = 8
    data = [4612671182993129469, 5189976364521848832, 18446744073709551615, 5199546496550207487, 4612389712311386111, 5198983563776393216, 2, 2345108766317314046, 5191102247248822272, 5189976364521848832, 7, 1226245742482522112, 3618502788666131213697322783095070105623107215331596699973092056135872020470, 2345108766317314046]
    */
    fn run_for_steps() {
        let program = program!(
            builtins = vec![BuiltinName::range_check],
            data = vec_data!(
                (4612671182993129469_i64),
                (5189976364521848832_i64),
                (18446744073709551615_i128),
                (5199546496550207487_i64),
                (4612389712311386111_i64),
                (5198983563776393216_i64),
                (2),
                (2345108766317314046_i64),
                (5191102247248822272_i64),
                (5189976364521848832_i64),
                (7),
                (1226245742482522112_i64),
                ((
                    "3618502788666131213697322783095070105623107215331596699973092056135872020470",
                    10
                )),
                (2345108766317314046_i64)
            ),
            main = Some(8),
        );

        let mut hint_processor = BuiltinHintProcessor::new_empty();
        let mut cairo_runner = cairo_runner!(&program);

        let mut vm = vm!(true);
        cairo_runner.initialize_builtins(&mut vm).unwrap();
        cairo_runner.initialize_segments(&mut vm, None);

        cairo_runner.initialize_main_entrypoint(&mut vm).unwrap();
        cairo_runner.initialize_vm(&mut vm).unwrap();

        // Full takes 10 steps.
        assert_matches!(
            cairo_runner.run_for_steps(8, &mut vm, &mut hint_processor),
            Ok(())
        );
        assert_matches!(
            cairo_runner.run_for_steps(8, &mut vm, &mut hint_processor),
            Err(VirtualMachineError::EndOfProgram(x)) if x == 8 - 2
        );
    }

    #[test]
    #[cfg_attr(target_arch = "wasm32", wasm_bindgen_test)]
    fn run_empty() {
        let program = program!();
        let mut cairo_runner = cairo_runner!(&program);
        let mut vm = vm!(true);
        assert_matches!(
            cairo_runner.initialize(&mut vm),
            Err(RunnerError::MissingMain)
        );
    }

    #[test]
    #[cfg_attr(target_arch = "wasm32", wasm_bindgen_test)]
    /*Program used:
    %builtins range_check

    func check_range{range_check_ptr}(num):
        # Check that 0 <= num < 2**64.
        [range_check_ptr] = num
        assert [range_check_ptr + 1] = 2 ** 64 - 1 - num
        let range_check_ptr = range_check_ptr + 2
        return()
    end

    func main{range_check_ptr}():
        check_range(7)
        return()
    end

    main = 8
    data = [4612671182993129469, 5189976364521848832, 18446744073709551615, 5199546496550207487, 4612389712311386111, 5198983563776393216, 2, 2345108766317314046, 5191102247248822272, 5189976364521848832, 7, 1226245742482522112, 3618502788666131213697322783095070105623107215331596699973092056135872020470, 2345108766317314046]
    */
    fn run_until_steps() {
        let program = program!(
            builtins = vec![BuiltinName::range_check],
            data = vec_data!(
                (4612671182993129469_i64),
                (5189976364521848832_i64),
                (18446744073709551615_i128),
                (5199546496550207487_i64),
                (4612389712311386111_i64),
                (5198983563776393216_i64),
                (2),
                (2345108766317314046_i64),
                (5191102247248822272_i64),
                (5189976364521848832_i64),
                (7),
                (1226245742482522112_i64),
                ((
                    "3618502788666131213697322783095070105623107215331596699973092056135872020470",
                    10
                )),
                (2345108766317314046_i64)
            ),
            main = Some(8),
        );

        let mut hint_processor = BuiltinHintProcessor::new_empty();
        let mut cairo_runner = cairo_runner!(&program);

        let mut vm = vm!(true);
        cairo_runner.initialize_builtins(&mut vm).unwrap();
        cairo_runner.initialize_segments(&mut vm, None);

        cairo_runner.initialize_main_entrypoint(&mut vm).unwrap();
        cairo_runner.initialize_vm(&mut vm).unwrap();

        // Full takes 10 steps.
        assert_matches!(
            cairo_runner.run_until_steps(8, &mut vm, &mut hint_processor),
            Ok(())
        );
        assert_matches!(
            cairo_runner.run_until_steps(10, &mut vm, &mut hint_processor),
            Ok(())
        );
        assert_matches!(
            cairo_runner.run_until_steps(11, &mut vm, &mut hint_processor),
            Err(VirtualMachineError::EndOfProgram(1))
        );
    }

    #[test]
    #[cfg_attr(target_arch = "wasm32", wasm_bindgen_test)]
    /*Program used:
    %builtins range_check

    func check_range{range_check_ptr}(num):
        # Check that 0 <= num < 2**64.
        [range_check_ptr] = num
        assert [range_check_ptr + 1] = 2 ** 64 - 1 - num
        let range_check_ptr = range_check_ptr + 2
        return()
    end

    func main{range_check_ptr}():
        check_range(7)
        return()
    end

    main = 8
    data = [4612671182993129469, 5189976364521848832, 18446744073709551615, 5199546496550207487, 4612389712311386111, 5198983563776393216, 2, 2345108766317314046, 5191102247248822272, 5189976364521848832, 7, 1226245742482522112, 3618502788666131213697322783095070105623107215331596699973092056135872020470, 2345108766317314046]
    */
    /// Verify that run_until_next_power_2() executes steps until the current
    /// step reaches a power of two, or an error occurs.
    fn run_until_next_power_of_2() {
        let program = program!(
            builtins = vec![BuiltinName::range_check],
            data = vec_data!(
                (4612671182993129469_i64),
                (5189976364521848832_i64),
                (18446744073709551615_i128),
                (5199546496550207487_i64),
                (4612389712311386111_i64),
                (5198983563776393216_i64),
                (2),
                (2345108766317314046_i64),
                (5191102247248822272_i64),
                (5189976364521848832_i64),
                (7),
                (1226245742482522112_i64),
                ((
                    "3618502788666131213697322783095070105623107215331596699973092056135872020470",
                    10
                )),
                (2345108766317314046_i64)
            ),
            main = Some(8),
        );

        let mut hint_processor = BuiltinHintProcessor::new_empty();
        let mut cairo_runner = cairo_runner!(&program);

        let mut vm = vm!(true);
        cairo_runner.initialize_builtins(&mut vm).unwrap();
        cairo_runner.initialize_segments(&mut vm, None);

        cairo_runner.initialize_main_entrypoint(&mut vm).unwrap();
        cairo_runner.initialize_vm(&mut vm).unwrap();

        // Full takes 10 steps.
        assert_matches!(
            cairo_runner.run_for_steps(1, &mut vm, &mut hint_processor),
            Ok(())
        );
        assert_matches!(
            cairo_runner.run_until_next_power_of_2(&mut vm, &mut hint_processor),
            Ok(())
        );
        assert_eq!(vm.current_step, 1);

        assert_matches!(
            cairo_runner.run_for_steps(1, &mut vm, &mut hint_processor),
            Ok(())
        );
        assert_matches!(
            cairo_runner.run_until_next_power_of_2(&mut vm, &mut hint_processor),
            Ok(())
        );
        assert_eq!(vm.current_step, 2);

        assert_matches!(
            cairo_runner.run_for_steps(1, &mut vm, &mut hint_processor),
            Ok(())
        );
        assert_matches!(
            cairo_runner.run_until_next_power_of_2(&mut vm, &mut hint_processor),
            Ok(())
        );
        assert_eq!(vm.current_step, 4);

        assert_matches!(
            cairo_runner.run_for_steps(1, &mut vm, &mut hint_processor),
            Ok(())
        );
        assert_matches!(
            cairo_runner.run_until_next_power_of_2(&mut vm, &mut hint_processor),
            Ok(())
        );
        assert_eq!(vm.current_step, 8);

        assert_matches!(
            cairo_runner.run_for_steps(1, &mut vm, &mut hint_processor),
            Ok(())
        );
        assert_matches!(
            cairo_runner.run_until_next_power_of_2(&mut vm, &mut hint_processor),
            Err(VirtualMachineError::EndOfProgram(6))
        );
        assert_eq!(vm.current_step, 10);
    }

    #[test]
    #[cfg_attr(target_arch = "wasm32", wasm_bindgen_test)]
    fn get_constants() {
        let program_constants = HashMap::from([
            ("MAX".to_string(), Felt252::new(300)),
            ("MIN".to_string(), Felt252::new(20)),
        ]);
        let program = program!(constants = program_constants.clone(),);
        let cairo_runner = cairo_runner!(program);
        assert_eq!(cairo_runner.get_constants(), &program_constants);
    }

    #[test]
    #[cfg_attr(target_arch = "wasm32", wasm_bindgen_test)]
    fn get_memory_holes_missing_segment_used_sizes() {
        let program = program!();

        let cairo_runner = cairo_runner!(program);
        let mut vm = vm!();
        // Add element into memory and mark it as accessed so that get_memory_holes tries to access a segment size
        vm.segments.memory = memory![((0, 0), 9)];
        vm.segments.memory.mark_as_accessed((0, 0).into());

        vm.builtin_runners = Vec::new();
        assert_eq!(
            cairo_runner.get_memory_holes(&vm),
            Err(MemoryError::MissingSegmentUsedSizes),
        );
    }

    #[test]
    #[cfg_attr(target_arch = "wasm32", wasm_bindgen_test)]
    fn get_memory_holes_empty() {
        let program = program!();

        let cairo_runner = cairo_runner!(program);
        let mut vm = vm!();

        vm.builtin_runners = Vec::new();
        vm.segments.segment_used_sizes = Some(Vec::new());
        assert_eq!(cairo_runner.get_memory_holes(&vm), Ok(0));
    }

    #[test]
    #[cfg_attr(target_arch = "wasm32", wasm_bindgen_test)]
    fn get_memory_holes_empty_builtins() {
        let program = program!();

        let cairo_runner = cairo_runner!(program);
        let mut vm = vm!();
        vm.segments.memory = memory![((0, 0), 0), ((0, 2), 0)];
        vm.segments.memory.mark_as_accessed((0, 0).into());
        vm.segments.memory.mark_as_accessed((0, 2).into());
        vm.builtin_runners = Vec::new();
        vm.segments.segment_used_sizes = Some(vec![4]);
        assert_eq!(cairo_runner.get_memory_holes(&vm), Ok(2));
    }

    #[test]
    #[cfg_attr(target_arch = "wasm32", wasm_bindgen_test)]
    fn get_memory_holes_empty_accesses() {
        let program = program!();

        let cairo_runner = cairo_runner!(program);
        let mut vm = vm!();

        vm.builtin_runners = vec![{
            let mut builtin_runner: BuiltinRunner = OutputBuiltinRunner::new(true).into();
            builtin_runner.initialize_segments(&mut vm.segments);

            builtin_runner
        }];
        vm.segments.segment_used_sizes = Some(vec![4]);
        assert_eq!(cairo_runner.get_memory_holes(&vm), Ok(0));
    }

    #[test]
    #[cfg_attr(target_arch = "wasm32", wasm_bindgen_test)]
    fn get_memory_holes() {
        let program = program!();

        let cairo_runner = cairo_runner!(program);
        let mut vm = vm!();
        vm.segments.memory = memory![((1, 0), 0), ((1, 2), 2)];
        vm.segments.memory.mark_as_accessed((1, 0).into());
        vm.segments.memory.mark_as_accessed((1, 2).into());
        vm.builtin_runners = vec![{
            let mut builtin_runner: BuiltinRunner = OutputBuiltinRunner::new(true).into();
            builtin_runner.initialize_segments(&mut vm.segments);

            builtin_runner
        }];
        vm.segments.segment_used_sizes = Some(vec![4, 4]);
        assert_eq!(cairo_runner.get_memory_holes(&vm), Ok(2));
    }

    /// Test that check_diluted_check_usage() works without a diluted pool
    /// instance.
    #[test]
    #[cfg_attr(target_arch = "wasm32", wasm_bindgen_test)]
    fn check_diluted_check_usage_without_pool_instance() {
        let program = program!();

        let mut cairo_runner = cairo_runner!(program);
        let vm = vm!();

        cairo_runner.layout.diluted_pool_instance_def = None;
        assert_matches!(cairo_runner.check_diluted_check_usage(&vm), Ok(()));
    }

    /// Test that check_diluted_check_usage() works without builtin runners.
    #[test]
    #[cfg_attr(target_arch = "wasm32", wasm_bindgen_test)]
    fn check_diluted_check_usage_without_builtin_runners() {
        let program = program!();

        let cairo_runner = cairo_runner!(program);
        let mut vm = vm!();

        vm.current_step = 10000;
        vm.builtin_runners = vec![];
        assert_matches!(cairo_runner.check_diluted_check_usage(&vm), Ok(()));
    }

    /// Test that check_diluted_check_usage() fails when there aren't enough
    /// allocated units.
    #[test]
    #[cfg_attr(target_arch = "wasm32", wasm_bindgen_test)]
    fn check_diluted_check_usage_insufficient_allocated_cells() {
        let program = program!();

        let cairo_runner = cairo_runner!(program);
        let mut vm = vm!();

        vm.current_step = 100;
        vm.builtin_runners = vec![];
        assert_matches!(
            cairo_runner.check_diluted_check_usage(&vm),
            Err(VirtualMachineError::Memory(
                MemoryError::InsufficientAllocatedCells(_)
            ))
        );
    }

    /// Test that check_diluted_check_usage() succeeds when all the conditions
    /// are met.
    #[test]
    #[cfg_attr(target_arch = "wasm32", wasm_bindgen_test)]
    fn check_diluted_check_usage() {
        let program = program!();

        let cairo_runner = cairo_runner!(program);
        let mut vm = vm!();

        vm.current_step = 8192;
        vm.builtin_runners =
            vec![BitwiseBuiltinRunner::new(&BitwiseInstanceDef::default(), true).into()];
        assert_matches!(cairo_runner.check_diluted_check_usage(&vm), Ok(()));
    }

    #[test]
    #[cfg_attr(target_arch = "wasm32", wasm_bindgen_test)]
    fn end_run_run_already_finished() {
        let program = program!();

        let mut hint_processor = BuiltinHintProcessor::new_empty();
        let mut cairo_runner = cairo_runner!(program);
        let mut vm = vm!();

        cairo_runner.run_ended = true;
        assert_matches!(
            cairo_runner.end_run(true, false, &mut vm, &mut hint_processor),
            Err(VirtualMachineError::RunnerError(
                RunnerError::EndRunCalledTwice
            ))
        );
    }

    #[test]
    #[cfg_attr(target_arch = "wasm32", wasm_bindgen_test)]
    fn end_run() {
        let program = program!();

        let mut hint_processor = BuiltinHintProcessor::new_empty();
        let mut cairo_runner = cairo_runner!(program);
        let mut vm = vm!();

        assert_matches!(
            cairo_runner.end_run(true, false, &mut vm, &mut hint_processor),
            Ok(())
        );

        cairo_runner.run_ended = false;
        cairo_runner.relocated_memory.clear();
        assert_matches!(
            cairo_runner.end_run(true, true, &mut vm, &mut hint_processor),
            Ok(())
        );
        assert!(!cairo_runner.run_ended);
    }

    #[test]
    #[cfg_attr(target_arch = "wasm32", wasm_bindgen_test)]
    fn end_run_proof_mode_insufficient_allocated_cells() {
        let program = Program::from_bytes(
            include_bytes!("../../../../cairo_programs/proof_programs/fibonacci.json"),
            Some("main"),
        )
        .unwrap();

        let mut hint_processor = BuiltinHintProcessor::new_empty();
        let mut cairo_runner = cairo_runner!(program, "all_cairo", true);
        let mut vm = vm!(true);

        let end = cairo_runner.initialize(&mut vm).unwrap();
        cairo_runner
            .run_until_pc(end, &mut vm, &mut hint_processor)
            .expect("Call to `CairoRunner::run_until_pc()` failed.");
        assert_matches!(
            cairo_runner.end_run(false, false, &mut vm, &mut hint_processor),
            Ok(())
        );
    }

    #[test]
    #[cfg_attr(target_arch = "wasm32", wasm_bindgen_test)]
    fn get_builtin_segments_info_empty() {
        let program = program!();

        let cairo_runner = cairo_runner!(program);
        let vm = vm!();

        assert_eq!(cairo_runner.get_builtin_segments_info(&vm), Ok(Vec::new()),);
    }

    #[test]
    #[cfg_attr(target_arch = "wasm32", wasm_bindgen_test)]
    fn get_builtin_segments_info_base_not_finished() {
        let program = program!();

        let cairo_runner = cairo_runner!(program);
        let mut vm = vm!();

        vm.builtin_runners = vec![BuiltinRunner::Output(OutputBuiltinRunner::new(true))];
        assert_eq!(
            cairo_runner.get_builtin_segments_info(&vm),
            Err(RunnerError::NoStopPointer(Box::new(
                BuiltinName::output.name()
            ))),
        );
    }

    #[test]
    #[cfg_attr(target_arch = "wasm32", wasm_bindgen_test)]
    fn get_execution_resources_trace_not_enabled() {
        let program = program!();

        let cairo_runner = cairo_runner!(program);
        let mut vm: VirtualMachine = vm!();

        vm.segments.segment_used_sizes = Some(vec![4]);
        vm.current_step = 10;
        assert_eq!(
            cairo_runner.get_execution_resources(&vm),
            Ok(ExecutionResources {
                n_steps: 10,
                n_memory_holes: 0,
                builtin_instance_counter: HashMap::new(),
            }),
        );
    }

    #[test]
    #[cfg_attr(target_arch = "wasm32", wasm_bindgen_test)]
    fn get_execution_resources_run_program() {
        let program_data = include_bytes!("../../../../cairo_programs/fibonacci.json");
        let cairo_run_config = CairoRunConfig {
            entrypoint: "main",
            trace_enabled: true,
            relocate_mem: false,
            layout: "all_cairo",
            proof_mode: false,
            secure_run: Some(false),
            ..Default::default()
        };
        let mut hint_executor = BuiltinHintProcessor::new_empty();
        let (runner, vm) = cairo_run(program_data, &cairo_run_config, &mut hint_executor).unwrap();
        assert_eq!(runner.get_execution_resources(&vm).unwrap().n_steps, 80);
    }

    #[test]
    #[cfg_attr(target_arch = "wasm32", wasm_bindgen_test)]
    fn get_execution_resources_run_program_no_trace() {
        let program_data = include_bytes!("../../../../cairo_programs/fibonacci.json");
        let cairo_run_config = CairoRunConfig {
            entrypoint: "main",
            trace_enabled: false,
            relocate_mem: false,
            layout: "all_cairo",
            proof_mode: false,
            secure_run: Some(false),
            ..Default::default()
        };
        let mut hint_executor = BuiltinHintProcessor::new_empty();
        let (runner, vm) = cairo_run(program_data, &cairo_run_config, &mut hint_executor).unwrap();
        assert_eq!(runner.get_execution_resources(&vm).unwrap().n_steps, 80);
    }

    #[test]
    #[cfg_attr(target_arch = "wasm32", wasm_bindgen_test)]
    fn get_execution_resources_empty_builtins() {
        let program = program!();

        let mut cairo_runner = cairo_runner!(program);
        let mut vm = vm!();

        cairo_runner.original_steps = Some(10);
        vm.segments.segment_used_sizes = Some(vec![4]);
        assert_eq!(
            cairo_runner.get_execution_resources(&vm),
            Ok(ExecutionResources {
                n_steps: 10,
                n_memory_holes: 0,
                builtin_instance_counter: HashMap::new(),
            }),
        );
    }

    #[test]
    #[cfg_attr(target_arch = "wasm32", wasm_bindgen_test)]
    fn get_execution_resources() {
        let program = program!();

        let mut cairo_runner = cairo_runner!(program);
        let mut vm = vm!();

        cairo_runner.original_steps = Some(10);
        vm.segments.segment_used_sizes = Some(vec![4]);
        vm.builtin_runners = vec![{
            let mut builtin = OutputBuiltinRunner::new(true);
            builtin.initialize_segments(&mut vm.segments);

            BuiltinRunner::Output(builtin)
        }];
        assert_eq!(
            cairo_runner.get_execution_resources(&vm),
            Ok(ExecutionResources {
                n_steps: 10,
                n_memory_holes: 0,
                builtin_instance_counter: HashMap::from([(
                    BuiltinName::output.name().to_string(),
                    4
                )]),
            }),
        );
    }

    #[test]
    #[cfg_attr(target_arch = "wasm32", wasm_bindgen_test)]
    fn finalize_segments_run_not_ended() {
        let program = program!();
        let mut cairo_runner = cairo_runner!(program);
        let mut vm = vm!();
        assert_eq!(
            cairo_runner.finalize_segments(&mut vm),
            Err(RunnerError::FinalizeNoEndRun)
        )
    }

    #[test]
    #[cfg_attr(target_arch = "wasm32", wasm_bindgen_test)]
    fn finalize_segments_run_ended_empty_no_prog_base() {
        let program = program!();
        let mut cairo_runner = cairo_runner!(program);
        cairo_runner.execution_base = Some(Relocatable::from((1, 0)));
        cairo_runner.run_ended = true;
        let mut vm = vm!();
        assert_eq!(
            cairo_runner.finalize_segments(&mut vm),
            Err(RunnerError::NoProgBase)
        )
    }

    #[test]
    #[cfg_attr(target_arch = "wasm32", wasm_bindgen_test)]
    fn finalize_segments_run_ended_empty_no_exec_base() {
        let program = program!();
        let mut cairo_runner = cairo_runner!(program);
        cairo_runner.proof_mode = true;
        cairo_runner.program_base = Some(Relocatable::from((0, 0)));
        cairo_runner.run_ended = true;
        let mut vm = vm!();
        assert_eq!(
            cairo_runner.finalize_segments(&mut vm),
            Err(RunnerError::NoExecBase)
        )
    }

    #[test]
    #[cfg_attr(target_arch = "wasm32", wasm_bindgen_test)]
    fn finalize_segments_run_ended_empty_noproof_mode() {
        let program = program!();
        let mut cairo_runner = cairo_runner!(program);
        cairo_runner.program_base = Some(Relocatable::from((0, 0)));
        cairo_runner.execution_base = Some(Relocatable::from((1, 0)));
        cairo_runner.run_ended = true;
        let mut vm = vm!();
        assert_eq!(
            cairo_runner.finalize_segments(&mut vm),
            Err(RunnerError::FinalizeSegmentsNoProofMode)
        )
    }

    #[test]
    #[cfg_attr(target_arch = "wasm32", wasm_bindgen_test)]
    fn finalize_segments_run_ended_emptyproof_mode() {
        let program = program!();
        let mut cairo_runner = cairo_runner!(program, "plain", true);
        cairo_runner.program_base = Some(Relocatable::from((0, 0)));
        cairo_runner.execution_base = Some(Relocatable::from((1, 0)));
        cairo_runner.run_ended = true;
        let mut vm = vm!();
        assert_eq!(cairo_runner.finalize_segments(&mut vm), Ok(()));
        assert!(cairo_runner.segments_finalized);
        assert!(cairo_runner.execution_public_memory.unwrap().is_empty())
    }

    #[test]
    #[cfg_attr(target_arch = "wasm32", wasm_bindgen_test)]
    fn finalize_segments_run_ended_not_emptyproof_mode_empty_execution_public_memory() {
        let mut program = program!();
        Arc::get_mut(&mut program.shared_program_data).unwrap().data =
            vec_data![(1), (2), (3), (4), (5), (6), (7), (8)];
        //Program data len = 8
        let mut cairo_runner = cairo_runner!(program, "plain", true);
        cairo_runner.program_base = Some(Relocatable::from((0, 0)));
        cairo_runner.execution_base = Some(Relocatable::from((1, 0)));
        cairo_runner.run_ended = true;
        let mut vm = vm!();
        assert_eq!(cairo_runner.finalize_segments(&mut vm), Ok(()));
        assert!(cairo_runner.segments_finalized);
        //Check values written by first call to segments.finalize()
        assert_eq!(vm.segments.segment_sizes.get(&0), Some(&8_usize));
        assert_eq!(
            vm.segments.public_memory_offsets.get(&0),
            Some(&vec![
                (0_usize, 0_usize),
                (1_usize, 0_usize),
                (2_usize, 0_usize),
                (3_usize, 0_usize),
                (4_usize, 0_usize),
                (5_usize, 0_usize),
                (6_usize, 0_usize),
                (7_usize, 0_usize)
            ])
        );
        //Check values written by second call to segments.finalize()
        assert_eq!(vm.segments.segment_sizes.get(&1), None);
        assert_eq!(vm.segments.public_memory_offsets.get(&1), Some(&vec![]));
    }

    #[test]
    #[cfg_attr(target_arch = "wasm32", wasm_bindgen_test)]
    fn finalize_segments_run_ended_not_emptyproof_mode_with_execution_public_memory() {
        let mut program = program!();
        Arc::get_mut(&mut program.shared_program_data).unwrap().data =
            vec_data![(1), (2), (3), (4)];
        //Program data len = 4
        let mut cairo_runner = cairo_runner!(program, "plain", true);
        cairo_runner.program_base = Some(Relocatable::from((0, 0)));
        cairo_runner.execution_base = Some(Relocatable::from((1, 1)));
        cairo_runner.execution_public_memory = Some(vec![1_usize, 3_usize, 5_usize, 4_usize]);
        cairo_runner.run_ended = true;
        let mut vm = vm!();
        assert_eq!(cairo_runner.finalize_segments(&mut vm), Ok(()));
        assert!(cairo_runner.segments_finalized);
        //Check values written by first call to segments.finalize()
        assert_eq!(vm.segments.segment_sizes.get(&0), Some(&4_usize));
        assert_eq!(
            vm.segments.public_memory_offsets.get(&0),
            Some(&vec![
                (0_usize, 0_usize),
                (1_usize, 0_usize),
                (2_usize, 0_usize),
                (3_usize, 0_usize)
            ])
        );
        //Check values written by second call to segments.finalize()
        assert_eq!(vm.segments.segment_sizes.get(&1), None);
        assert_eq!(
            vm.segments.public_memory_offsets.get(&1),
            Some(&vec![
                (2_usize, 0_usize),
                (4_usize, 0_usize),
                (6_usize, 0_usize),
                (5_usize, 0_usize)
            ])
        );
    }

    /// Test that get_perm_range_check_limits() works correctly when there are
    /// no builtins.
    #[test]
    #[cfg_attr(target_arch = "wasm32", wasm_bindgen_test)]
    fn get_perm_range_check_limits_no_builtins() {
        let program = program!();
        let mut hint_processor = BuiltinHintProcessor::new(HashMap::new(), RunResources::default());

        let mut cairo_runner = cairo_runner!(program);
        let mut vm = vm!();

        vm.segments.memory.data = vec![
            vec![
                Some(MemoryCell::new(Felt252::new(0x8000_8023_8012u64).into())),
                Some(MemoryCell::new(Felt252::new(0xBFFF_8000_0620u64).into())),
                Some(MemoryCell::new(Felt252::new(0x8FFF_8000_0750u64).into())),
            ],
            vec![Some(MemoryCell::new((0isize, 0usize).into())); 128 * 1024],
        ];

        cairo_runner
            .run_for_steps(1, &mut vm, &mut hint_processor)
            .unwrap();

        assert_matches!(
            cairo_runner.get_perm_range_check_limits(&vm),
            Some((32768, 32803))
        );
    }

    /// Test that get_perm_range_check_limits() works correctly when there are
    /// builtins.
    #[test]
    #[cfg_attr(target_arch = "wasm32", wasm_bindgen_test)]
    fn get_perm_range_check_limits() {
        let program = program!();

        let cairo_runner = cairo_runner!(program);
        let mut vm = vm!();

        vm.segments.memory.data = vec![vec![Some(MemoryCell::new(mayberelocatable!(
            0x80FF_8000_0530u64
        )))]];
        vm.builtin_runners = vec![RangeCheckBuiltinRunner::new(Some(12), 5, true).into()];

        assert_matches!(
            cairo_runner.get_perm_range_check_limits(&vm),
            Some((0, 33023))
        );
    }

    /// Test that check_range_check_usage() returns successfully when trace is
    /// not enabled.
    #[test]
    #[cfg_attr(target_arch = "wasm32", wasm_bindgen_test)]
    fn check_range_check_usage_perm_range_limits_none() {
        let program = program!();

        let cairo_runner = cairo_runner!(program);
        let mut vm = vm!();
        vm.trace = Some(vec![]);

        assert_matches!(cairo_runner.check_range_check_usage(&vm), Ok(()));
    }

    /// Test that check_range_check_usage() returns successfully when all the
    /// conditions are met.
    #[test]
    #[cfg_attr(target_arch = "wasm32", wasm_bindgen_test)]
    fn check_range_check_usage_without_builtins() {
        let program = program!();

        let cairo_runner = cairo_runner!(program, "plain");
        let mut vm = vm!();
        vm.builtin_runners = vec![];
        vm.current_step = 10000;
        vm.segments.memory.data = vec![vec![Some(MemoryCell::new(mayberelocatable!(
            0x80FF_8000_0530u64
        )))]];
        vm.trace = Some(vec![TraceEntry {
            pc: (0, 0).into(),
            ap: 0,
            fp: 0,
        }]);

        assert_matches!(cairo_runner.check_range_check_usage(&vm), Ok(()));
    }

    /// Test that check_range_check_usage() returns an error if there are
    /// insufficient allocated cells.
    #[test]
    #[cfg_attr(target_arch = "wasm32", wasm_bindgen_test)]
    fn check_range_check_usage_insufficient_allocated_cells() {
        let program = program!();

        let cairo_runner = cairo_runner!(program);
        let mut vm = vm!();
        vm.builtin_runners = vec![RangeCheckBuiltinRunner::new(Some(8), 8, true).into()];
        vm.segments.memory.data = vec![vec![Some(MemoryCell::new(mayberelocatable!(
            0x80FF_8000_0530u64
        )))]];
        vm.trace = Some(vec![TraceEntry {
            pc: (0, 0).into(),
            ap: 0,
            fp: 0,
        }]);
        vm.segments.compute_effective_sizes();

        assert_matches!(
            cairo_runner.check_range_check_usage(&vm),
            Err(VirtualMachineError::Memory(
                MemoryError::InsufficientAllocatedCells(_)
            ))
        );
    }

    #[test]
    #[cfg_attr(target_arch = "wasm32", wasm_bindgen_test)]
    fn get_initial_fp_is_none_without_initialization() {
        let program = program!();

        let runner = cairo_runner!(program);

        assert_eq!(None, runner.get_initial_fp());
    }

    #[test]
    #[cfg_attr(target_arch = "wasm32", wasm_bindgen_test)]
    fn get_initial_fp_can_be_obtained() {
        //This test works with basic Program definition, will later be updated to use Program::new() when fully defined
        let program = program![BuiltinName::output];
        let mut cairo_runner = cairo_runner!(program);
        let mut vm = vm!();
        for _ in 0..2 {
            vm.segments.add();
        }
        cairo_runner.program_base = Some(relocatable!(0, 0));
        cairo_runner.execution_base = Some(relocatable!(1, 0));
        let return_fp = Felt252::new(9_i32).into();
        cairo_runner
            .initialize_function_entrypoint(&mut vm, 0, vec![], return_fp)
            .unwrap();
        assert_eq!(Some(relocatable!(1, 2)), cairo_runner.get_initial_fp());
    }

    #[test]
    #[cfg_attr(target_arch = "wasm32", wasm_bindgen_test)]
    fn check_used_cells_valid_case() {
        let program = program![BuiltinName::range_check, BuiltinName::output];
        let mut cairo_runner = cairo_runner!(program);
        let mut vm = vm!();
        vm.segments.segment_used_sizes = Some(vec![4]);
        vm.trace = Some(vec![]);
        cairo_runner.layout.diluted_pool_instance_def = None;

        assert_matches!(cairo_runner.check_used_cells(&vm), Ok(()));
    }

    #[test]
    #[cfg_attr(target_arch = "wasm32", wasm_bindgen_test)]
    fn check_used_cells_get_used_cells_and_allocated_size_error() {
        let program = program!();

        let cairo_runner = cairo_runner!(program);
        let mut vm = vm!();
        vm.builtin_runners = vec![RangeCheckBuiltinRunner::new(Some(8), 8, true).into()];
        vm.segments.memory.data = vec![vec![Some(MemoryCell::new(mayberelocatable!(
            0x80FF_8000_0530u64
        )))]];
        vm.trace = Some(vec![TraceEntry {
            pc: (0, 0).into(),
            ap: 0,
            fp: 0,
        }]);
        vm.segments.compute_effective_sizes();
        assert_matches!(
            cairo_runner.check_used_cells(&vm),
            Err(VirtualMachineError::Memory(
                MemoryError::InsufficientAllocatedCells(_)
            ))
        );
    }

    #[test]
    #[cfg_attr(target_arch = "wasm32", wasm_bindgen_test)]
    fn check_used_cells_check_memory_usage_error() {
        let program = program!();

        let cairo_runner = cairo_runner!(program);
        let mut vm = vm!();
        vm.segments.memory.mark_as_accessed((1, 0).into());
        vm.segments.memory.mark_as_accessed((1, 3).into());
        vm.builtin_runners = vec![{
            let mut builtin_runner: BuiltinRunner = OutputBuiltinRunner::new(true).into();
            builtin_runner.initialize_segments(&mut vm.segments);

            builtin_runner
        }];
        vm.segments.segment_used_sizes = Some(vec![4, 12]);
        vm.trace = Some(vec![]);

        assert_matches!(
            cairo_runner.check_used_cells(&vm),
            Err(VirtualMachineError::Memory(
                MemoryError::InsufficientAllocatedCells(_)
            ))
        );
    }

    #[test]
    #[cfg_attr(target_arch = "wasm32", wasm_bindgen_test)]
    fn check_used_cells_check_diluted_check_usage_error() {
        let program = program![BuiltinName::range_check, BuiltinName::output];
        let cairo_runner = cairo_runner!(program);
        let mut vm = vm!();
        vm.segments.segment_used_sizes = Some(vec![4]);
        vm.trace = Some(vec![]);

        assert_matches!(
            cairo_runner.check_used_cells(&vm),
            Err(VirtualMachineError::Memory(
                MemoryError::InsufficientAllocatedCells(_)
            ))
        );
    }

    #[test]
    #[cfg_attr(target_arch = "wasm32", wasm_bindgen_test)]
    fn initialize_all_builtins() {
        let program = program!();

        let cairo_runner = cairo_runner!(program);
        let mut vm = vm!();

        cairo_runner
            .initialize_all_builtins(&mut vm, false)
            .expect("Builtin initialization failed.");

        let given_output = vm.get_builtin_runners();

        assert_eq!(given_output[0].name(), HASH_BUILTIN_NAME);
        assert_eq!(given_output[1].name(), RANGE_CHECK_BUILTIN_NAME);
        assert_eq!(given_output[2].name(), OUTPUT_BUILTIN_NAME);
        assert_eq!(given_output[3].name(), SIGNATURE_BUILTIN_NAME);
        assert_eq!(given_output[4].name(), BITWISE_BUILTIN_NAME);
        assert_eq!(given_output[5].name(), EC_OP_BUILTIN_NAME);
        assert_eq!(given_output[6].name(), KECCAK_BUILTIN_NAME);
        assert_eq!(given_output[7].name(), POSEIDON_BUILTIN_NAME);
    }

    #[test]
    #[cfg_attr(target_arch = "wasm32", wasm_bindgen_test)]
    fn initialize_all_builtins_maintain_program_order() {
        let program = program![
            BuiltinName::pedersen,
            BuiltinName::range_check,
            BuiltinName::ecdsa
        ];

        let cairo_runner = cairo_runner!(program);
        let mut vm = vm!();

        cairo_runner
            .initialize_all_builtins(&mut vm, false)
            .expect("Builtin initialization failed.");

        let given_output = vm.get_builtin_runners();

        assert_eq!(given_output[0].name(), HASH_BUILTIN_NAME);
        assert_eq!(given_output[1].name(), RANGE_CHECK_BUILTIN_NAME);
        assert_eq!(given_output[2].name(), SIGNATURE_BUILTIN_NAME);
        assert_eq!(given_output[3].name(), OUTPUT_BUILTIN_NAME);
        assert_eq!(given_output[4].name(), BITWISE_BUILTIN_NAME);
        assert_eq!(given_output[5].name(), EC_OP_BUILTIN_NAME);
        assert_eq!(given_output[6].name(), KECCAK_BUILTIN_NAME);
        assert_eq!(given_output[7].name(), POSEIDON_BUILTIN_NAME);
    }

    #[test]
    #[cfg_attr(target_arch = "wasm32", wasm_bindgen_test)]
    fn initialize_all_builtins_maintain_program_order_add_segment_arena() {
        let program = program![
            BuiltinName::pedersen,
            BuiltinName::range_check,
            BuiltinName::ecdsa,
            BuiltinName::segment_arena
        ];

        let cairo_runner = cairo_runner!(program);
        let mut vm = vm!();

        cairo_runner
            .initialize_all_builtins(&mut vm, true)
            .expect("Builtin initialization failed.");

        let given_output = vm.get_builtin_runners();

        assert_eq!(given_output[0].name(), HASH_BUILTIN_NAME);
        assert_eq!(given_output[1].name(), RANGE_CHECK_BUILTIN_NAME);
        assert_eq!(given_output[2].name(), SIGNATURE_BUILTIN_NAME);
        assert_eq!(given_output[3].name(), SEGMENT_ARENA_BUILTIN_NAME);
        assert_eq!(given_output[4].name(), OUTPUT_BUILTIN_NAME);
        assert_eq!(given_output[5].name(), BITWISE_BUILTIN_NAME);
        assert_eq!(given_output[6].name(), EC_OP_BUILTIN_NAME);
        assert_eq!(given_output[7].name(), KECCAK_BUILTIN_NAME);
    }

    #[test]
    #[cfg_attr(target_arch = "wasm32", wasm_bindgen_test)]
    fn initialize_function_runner() {
        let program = program!();

        let mut cairo_runner = cairo_runner!(program);
        let mut vm = vm!();

        cairo_runner
            .initialize_function_runner(&mut vm)
            .expect("initialize_function_runner failed.");

        let builtin_runners = vm.get_builtin_runners();

        assert_eq!(builtin_runners[0].name(), HASH_BUILTIN_NAME);
        assert_eq!(builtin_runners[1].name(), RANGE_CHECK_BUILTIN_NAME);
        assert_eq!(builtin_runners[2].name(), OUTPUT_BUILTIN_NAME);
        assert_eq!(builtin_runners[3].name(), SIGNATURE_BUILTIN_NAME);
        assert_eq!(builtin_runners[4].name(), BITWISE_BUILTIN_NAME);
        assert_eq!(builtin_runners[5].name(), EC_OP_BUILTIN_NAME);
        assert_eq!(builtin_runners[6].name(), KECCAK_BUILTIN_NAME);
        assert_eq!(builtin_runners[7].name(), POSEIDON_BUILTIN_NAME);

        assert_eq!(
            cairo_runner.program_base,
            Some(Relocatable {
                segment_index: 0,
                offset: 0,
            })
        );
        assert_eq!(
            cairo_runner.execution_base,
            Some(Relocatable {
                segment_index: 1,
                offset: 0,
            })
        );
        assert_eq!(vm.segments.num_segments(), 10);
    }

    #[test]
    #[cfg_attr(target_arch = "wasm32", wasm_bindgen_test)]
    fn initialize_function_runner_add_segment_arena_builtin() {
        let program = program!();

        let mut cairo_runner = cairo_runner!(program);
        let mut vm = vm!();

        cairo_runner
            .initialize_function_runner_cairo_1(&mut vm, &[BuiltinName::segment_arena])
            .expect("initialize_function_runner failed.");

        let builtin_runners = vm.get_builtin_runners();

        assert_eq!(builtin_runners[0].name(), SEGMENT_ARENA_BUILTIN_NAME);
        assert_eq!(builtin_runners[1].name(), HASH_BUILTIN_NAME);
        assert_eq!(builtin_runners[2].name(), RANGE_CHECK_BUILTIN_NAME);
        assert_eq!(builtin_runners[3].name(), OUTPUT_BUILTIN_NAME);
        assert_eq!(builtin_runners[4].name(), SIGNATURE_BUILTIN_NAME);
        assert_eq!(builtin_runners[5].name(), BITWISE_BUILTIN_NAME);
        assert_eq!(builtin_runners[6].name(), EC_OP_BUILTIN_NAME);
        assert_eq!(builtin_runners[7].name(), KECCAK_BUILTIN_NAME);
        assert_eq!(builtin_runners[8].name(), POSEIDON_BUILTIN_NAME);

        assert_eq!(
            cairo_runner.program_base,
            Some(Relocatable {
                segment_index: 0,
                offset: 0,
            })
        );
        assert_eq!(
            cairo_runner.execution_base,
            Some(Relocatable {
                segment_index: 1,
                offset: 0,
            })
        );
        assert_eq!(vm.segments.num_segments(), 12);
    }

    #[test]
    #[cfg_attr(target_arch = "wasm32", wasm_bindgen_test)]
    fn initialize_segments_incorrect_layout_plain_one_builtin() {
        let program = program![BuiltinName::output];
        let mut vm = vm!();
        let cairo_runner = cairo_runner!(program, "plain");
        assert_eq!(
            cairo_runner.initialize_builtins(&mut vm),
            Err(RunnerError::NoBuiltinForInstance(Box::new((
                HashSet::from([BuiltinName::output.name()]),
                String::from("plain")
            ))))
        );
    }

    #[test]
    #[cfg_attr(target_arch = "wasm32", wasm_bindgen_test)]
    fn initialize_segments_incorrect_layout_plain_two_builtins() {
        let program = program![BuiltinName::output, BuiltinName::pedersen];
        let mut vm = vm!();
        let cairo_runner = cairo_runner!(program, "plain");
        assert_eq!(
            cairo_runner.initialize_builtins(&mut vm),
            Err(RunnerError::NoBuiltinForInstance(Box::new((
                HashSet::from([BuiltinName::output.name(), HASH_BUILTIN_NAME]),
                String::from("plain")
            ))))
        );
    }

    #[test]
    #[cfg_attr(target_arch = "wasm32", wasm_bindgen_test)]
    fn initialize_segments_incorrect_layout_small_two_builtins() {
        let program = program![BuiltinName::output, BuiltinName::bitwise];
        let mut vm = vm!();
        let cairo_runner = cairo_runner!(program, "small");
        assert_eq!(
            cairo_runner.initialize_builtins(&mut vm),
            Err(RunnerError::NoBuiltinForInstance(Box::new((
                HashSet::from([BuiltinName::bitwise.name()]),
                String::from("small")
            ))))
        );
    }
    #[test]
    #[cfg_attr(target_arch = "wasm32", wasm_bindgen_test)]
    fn initialize_main_entrypoint_proof_mode_empty_program() {
        let program = program!(start = Some(0), end = Some(0), main = Some(8),);
        let mut runner = cairo_runner!(program);
        runner.proof_mode = true;
        let mut vm = vm!();
        runner.initialize_segments(&mut vm, None);
        assert_eq!(runner.execution_base, Some(Relocatable::from((1, 0))));
        assert_eq!(runner.program_base, Some(Relocatable::from((0, 0))));
        assert_eq!(
            runner.initialize_main_entrypoint(&mut vm),
            Ok(Relocatable::from((0, 0)))
        );
        assert_eq!(runner.initial_ap, Some(Relocatable::from((1, 2))));
        assert_eq!(runner.initial_fp, runner.initial_ap);
        assert_eq!(runner.execution_public_memory, Some(vec![0, 1]));
    }

    #[test]
    #[cfg_attr(target_arch = "wasm32", wasm_bindgen_test)]
    fn initialize_main_entrypoint_proof_mode_empty_program_two_builtins() {
        let program = program!(
            start = Some(0),
            end = Some(0),
            main = Some(8),
            builtins = vec![BuiltinName::output, BuiltinName::ec_op],
        );
        let mut runner = cairo_runner!(program);
        runner.proof_mode = true;
        let mut vm = vm!();
        runner.initialize_builtins(&mut vm).unwrap();
        runner.initialize_segments(&mut vm, None);
        assert_eq!(runner.execution_base, Some(Relocatable::from((1, 0))));
        assert_eq!(runner.program_base, Some(Relocatable::from((0, 0))));
        assert_eq!(
            runner.initialize_main_entrypoint(&mut vm),
            Ok(Relocatable::from((0, 0)))
        );
        assert_eq!(runner.initial_ap, Some(Relocatable::from((1, 2))));
        assert_eq!(runner.initial_fp, runner.initial_ap);
        assert_eq!(runner.execution_public_memory, Some(vec![0, 1, 2, 3]));
    }

    #[test]
    #[cfg_attr(target_arch = "wasm32", wasm_bindgen_test)]
    fn can_get_the_runner_program_builtins() {
        let program = program!(
            start = Some(0),
            end = Some(0),
            main = Some(8),
            builtins = vec![BuiltinName::output, BuiltinName::ec_op],
        );
        let runner = cairo_runner!(program);

        assert_eq!(&program.builtins, runner.get_program_builtins());
    }

    #[test]
    #[cfg_attr(target_arch = "wasm32", wasm_bindgen_test)]
    fn set_entrypoint_main_default() {
        let program = program!(
            identifiers = [(
                "__main__.main",
                Identifier {
                    pc: Some(0),
                    type_: None,
                    value: None,
                    full_name: None,
                    members: None,
                    cairo_type: None,
                },
            )]
            .into_iter()
            .map(|(k, v)| (k.to_string(), v))
            .collect(),
        );
        let mut cairo_runner = cairo_runner!(program);

        cairo_runner
            .set_entrypoint(None)
            .expect("Call to `set_entrypoint()` failed.");
        assert_eq!(cairo_runner.entrypoint, Some(0));
    }

    #[test]
    #[cfg_attr(target_arch = "wasm32", wasm_bindgen_test)]
    fn set_entrypoint_main() {
        let program = program!(
            identifiers = [
                (
                    "__main__.main",
                    Identifier {
                        pc: Some(0),
                        type_: None,
                        value: None,
                        full_name: None,
                        members: None,
                        cairo_type: None,
                    },
                ),
                (
                    "__main__.alternate_main",
                    Identifier {
                        pc: Some(1),
                        type_: None,
                        value: None,
                        full_name: None,
                        members: None,
                        cairo_type: None,
                    },
                ),
            ]
            .into_iter()
            .map(|(k, v)| (k.to_string(), v))
            .collect(),
        );
        let mut cairo_runner = cairo_runner!(program);

        cairo_runner
            .set_entrypoint(Some("alternate_main"))
            .expect("Call to `set_entrypoint()` failed.");
        assert_eq!(cairo_runner.entrypoint, Some(1));
    }

    /// Test that set_entrypoint() fails when the entrypoint doesn't exist.
    #[test]
    #[cfg_attr(target_arch = "wasm32", wasm_bindgen_test)]
    fn set_entrypoint_main_non_existent() {
        let program = program!(
            identifiers = [(
                "__main__.main",
                Identifier {
                    pc: Some(0),
                    type_: None,
                    value: None,
                    full_name: None,
                    members: None,
                    cairo_type: None,
                },
            )]
            .into_iter()
            .map(|(k, v)| (k.to_string(), v))
            .collect(),
        );
        let mut cairo_runner = cairo_runner!(program);

        cairo_runner
            .set_entrypoint(Some("nonexistent_main"))
            .expect_err("Call to `set_entrypoint()` succeeded (should've failed).");
        assert_eq!(cairo_runner.entrypoint, None);
    }

    #[test]
    #[cfg_attr(target_arch = "wasm32", wasm_bindgen_test)]
    fn read_return_values_test() {
        let mut program = program!();
        Arc::get_mut(&mut program.shared_program_data).unwrap().data =
            vec_data![(1), (2), (3), (4), (5), (6), (7), (8)];
        //Program data len = 8
        let mut cairo_runner = cairo_runner!(program, "plain", true);
        cairo_runner.program_base = Some(Relocatable::from((0, 0)));
        cairo_runner.execution_base = Some(Relocatable::from((1, 0)));
        cairo_runner.run_ended = true;
        cairo_runner.segments_finalized = false;
        let mut vm = vm!();
        //Check values written by first call to segments.finalize()

        assert_eq!(cairo_runner.read_return_values(&mut vm), Ok(()));
        assert_eq!(
            cairo_runner
                .execution_public_memory
                .expect("missing execution public memory"),
            Vec::<usize>::new()
        );
    }

    #[test]
    #[cfg_attr(target_arch = "wasm32", wasm_bindgen_test)]
    fn read_return_values_test_with_run_not_ended() {
        let mut program = program!();
        Arc::get_mut(&mut program.shared_program_data).unwrap().data =
            vec_data![(1), (2), (3), (4), (5), (6), (7), (8)];
        //Program data len = 8
        let mut cairo_runner = cairo_runner!(program, "plain", true);
        cairo_runner.program_base = Some(Relocatable::from((0, 0)));
        cairo_runner.execution_base = Some(Relocatable::from((1, 0)));
        cairo_runner.run_ended = false;
        let mut vm = vm!();
        assert_eq!(
            cairo_runner.read_return_values(&mut vm),
            Err(RunnerError::ReadReturnValuesNoEndRun)
        );
    }

    #[test]
    #[cfg_attr(target_arch = "wasm32", wasm_bindgen_test)]
    fn read_return_values_test_with_segments_finalized() {
        let mut program = program!();
        Arc::get_mut(&mut program.shared_program_data).unwrap().data =
            vec_data![(1), (2), (3), (4), (5), (6), (7), (8)];
        //Program data len = 8
        let mut cairo_runner = cairo_runner!(program, "plain", true);
        cairo_runner.program_base = Some(Relocatable::from((0, 0)));
        cairo_runner.execution_base = Some(Relocatable::from((1, 0)));
        cairo_runner.run_ended = true;
        cairo_runner.segments_finalized = true;
        let mut vm = vm!();
        assert_eq!(
            cairo_runner.read_return_values(&mut vm),
            Err(RunnerError::FailedAddingReturnValues)
        );
    }

    #[test]
    #[cfg_attr(target_arch = "wasm32", wasm_bindgen_test)]
    fn read_return_values_updates_builtin_stop_ptr_one_builtin_empty() {
        let mut program = program![BuiltinName::output];
        Arc::get_mut(&mut program.shared_program_data).unwrap().data =
            vec_data![(1), (2), (3), (4), (5), (6), (7), (8)];
        //Program data len = 8
        let mut cairo_runner = cairo_runner!(program, "all_cairo", true);
        cairo_runner.program_base = Some(Relocatable::from((0, 0)));
        cairo_runner.execution_base = Some(Relocatable::from((1, 0)));
        cairo_runner.run_ended = true;
        cairo_runner.segments_finalized = false;
        let mut vm = vm!();
        let output_builtin = OutputBuiltinRunner::new(true);
        vm.builtin_runners.push(output_builtin.into());
        vm.segments.memory.data = vec![
            vec![],
            vec![Some(MemoryCell::new(MaybeRelocatable::from((0, 0))))],
            vec![],
        ];
        vm.set_ap(1);
        vm.segments.segment_used_sizes = Some(vec![0, 1, 0]);
        //Check values written by first call to segments.finalize()
        assert_eq!(cairo_runner.read_return_values(&mut vm), Ok(()));
        let output_builtin = match &vm.builtin_runners[0] {
            BuiltinRunner::Output(runner) => runner,
            _ => unreachable!(),
        };
        assert_eq!(output_builtin.stop_ptr, Some(0))
    }

    #[test]
    #[cfg_attr(target_arch = "wasm32", wasm_bindgen_test)]
    fn read_return_values_updates_builtin_stop_ptr_one_builtin_one_element() {
        let mut program = program![BuiltinName::output];
        Arc::get_mut(&mut program.shared_program_data).unwrap().data =
            vec_data![(1), (2), (3), (4), (5), (6), (7), (8)];
        //Program data len = 8
        let mut cairo_runner = cairo_runner!(program, "all_cairo", true);
        cairo_runner.program_base = Some(Relocatable::from((0, 0)));
        cairo_runner.execution_base = Some(Relocatable::from((1, 0)));
        cairo_runner.run_ended = true;
        cairo_runner.segments_finalized = false;
        let mut vm = vm!();
        let output_builtin = OutputBuiltinRunner::new(true);
        vm.builtin_runners.push(output_builtin.into());
        vm.segments.memory.data = vec![
            vec![Some(MemoryCell::new(MaybeRelocatable::from((0, 0))))],
            vec![Some(MemoryCell::new(MaybeRelocatable::from((0, 1))))],
            vec![],
        ];
        vm.set_ap(1);
        vm.segments.segment_used_sizes = Some(vec![1, 1, 0]);
        //Check values written by first call to segments.finalize()
        assert_eq!(cairo_runner.read_return_values(&mut vm), Ok(()));
        let output_builtin = match &vm.builtin_runners[0] {
            BuiltinRunner::Output(runner) => runner,
            _ => unreachable!(),
        };
        assert_eq!(output_builtin.stop_ptr, Some(1))
    }

    #[test]
    #[cfg_attr(target_arch = "wasm32", wasm_bindgen_test)]
    fn read_return_values_updates_builtin_stop_ptr_two_builtins() {
        let mut program = program![BuiltinName::output, BuiltinName::bitwise];
        Arc::get_mut(&mut program.shared_program_data).unwrap().data =
            vec_data![(1), (2), (3), (4), (5), (6), (7), (8)];
        //Program data len = 8
        let mut cairo_runner = cairo_runner!(program, "all_cairo", true);
        cairo_runner.program_base = Some(Relocatable::from((0, 0)));
        cairo_runner.execution_base = Some(Relocatable::from((1, 0)));
        cairo_runner.run_ended = true;
        cairo_runner.segments_finalized = false;
        let mut vm = vm!();
        let output_builtin = OutputBuiltinRunner::new(true);
        let bitwise_builtin = BitwiseBuiltinRunner::new(&BitwiseInstanceDef::default(), true);
        vm.builtin_runners.push(output_builtin.into());
        vm.builtin_runners.push(bitwise_builtin.into());
        cairo_runner.initialize_segments(&mut vm, None);
        vm.segments.memory.data = vec![
            vec![Some(MemoryCell::new(MaybeRelocatable::from((0, 0))))],
            vec![
                Some(MemoryCell::new(MaybeRelocatable::from((2, 0)))),
                Some(MemoryCell::new(MaybeRelocatable::from((3, 5)))),
            ],
            vec![],
        ];
        vm.set_ap(2);
        // We use 5 as bitwise builtin's segment size as a bitwise instance is 5 cells
        vm.segments.segment_used_sizes = Some(vec![0, 2, 0, 5]);
        //Check values written by first call to segments.finalize()
        assert_eq!(cairo_runner.read_return_values(&mut vm), Ok(()));
        let output_builtin = match &vm.builtin_runners[0] {
            BuiltinRunner::Output(runner) => runner,
            _ => unreachable!(),
        };
        assert_eq!(output_builtin.stop_ptr, Some(0));
        assert_eq!(cairo_runner.read_return_values(&mut vm), Ok(()));
        let bitwise_builtin = match &vm.builtin_runners[1] {
            BuiltinRunner::Bitwise(runner) => runner,
            _ => unreachable!(),
        };
        assert_eq!(bitwise_builtin.stop_ptr, Some(5));
    }

    /// Test that add_additional_hash_builtin() creates an additional builtin.
    #[test]
    #[cfg_attr(target_arch = "wasm32", wasm_bindgen_test)]
    fn add_additional_hash_builtin() {
        let program = program!();
        let cairo_runner = cairo_runner!(program);
        let mut vm = vm!();

        let num_builtins = vm.builtin_runners.len();
        cairo_runner.add_additional_hash_builtin(&mut vm);
        assert_eq!(vm.builtin_runners.len(), num_builtins + 1);

        let builtin = vm
            .builtin_runners
            .last()
            .expect("missing last builtin runner");
        match builtin {
            BuiltinRunner::Hash(builtin) => {
                assert_eq!(builtin.base(), 0);
                assert_eq!(builtin.ratio(), Some(32));
                assert!(builtin.included);
            }
            _ => unreachable!(),
        }
    }

    #[test]
    #[cfg_attr(target_arch = "wasm32", wasm_bindgen_test)]
    fn run_from_entrypoint_custom_program_test() {
        let program = Program::from_bytes(
            include_bytes!("../../../../cairo_programs/example_program.json"),
            None,
        )
        .unwrap();
        let mut cairo_runner = cairo_runner!(program);
        let mut vm = vm!(true); //this true expression dictates that the trace is enabled
        let mut hint_processor = BuiltinHintProcessor::new_empty();

        //this entrypoint tells which function to run in the cairo program
        let main_entrypoint = program
            .shared_program_data
            .identifiers
            .get("__main__.main")
            .unwrap()
            .pc
            .unwrap();

        cairo_runner.initialize_builtins(&mut vm).unwrap();
        cairo_runner.initialize_segments(&mut vm, None);
        assert_matches!(
            cairo_runner.run_from_entrypoint(
                main_entrypoint,
                &[
                    &mayberelocatable!(2).into(),
                    &MaybeRelocatable::from((2, 0)).into()
                ], //range_check_ptr
                true,
                None,
                &mut vm,
                &mut hint_processor,
            ),
            Ok(())
        );

        let mut new_cairo_runner = cairo_runner!(program);
        let mut new_vm = vm!(true); //this true expression dictates that the trace is enabled
        let mut hint_processor = BuiltinHintProcessor::new_empty();

        new_cairo_runner.initialize_builtins(&mut new_vm).unwrap();
        new_cairo_runner.initialize_segments(&mut new_vm, None);

        let fib_entrypoint = program
            .shared_program_data
            .identifiers
            .get("__main__.evaluate_fib")
            .unwrap()
            .pc
            .unwrap();

        assert_matches!(
            new_cairo_runner.run_from_entrypoint(
                fib_entrypoint,
                &[
                    &mayberelocatable!(2).into(),
                    &MaybeRelocatable::from((2, 0)).into()
                ],
                true,
                None,
                &mut new_vm,
                &mut hint_processor,
            ),
            Ok(())
        );
    }

    #[test]
    #[cfg_attr(target_arch = "wasm32", wasm_bindgen_test)]
    fn run_from_entrypoint_bitwise_test_check_memory_holes() {
        let program = Program::from_bytes(
            include_bytes!("../../../../cairo_programs/bitwise_builtin_test.json"),
            None,
        )
        .unwrap();
        let mut cairo_runner = cairo_runner!(program);
        let mut vm = vm!(true); //this true expression dictates that the trace is enabled
        let mut hint_processor = BuiltinHintProcessor::new_empty();

        //this entrypoint tells which function to run in the cairo program
        let main_entrypoint = program
            .shared_program_data
            .identifiers
            .get("__main__.main")
            .unwrap()
            .pc
            .unwrap();

        cairo_runner.initialize_function_runner(&mut vm).unwrap();

        assert!(cairo_runner
            .run_from_entrypoint(
                main_entrypoint,
                &[
                    &MaybeRelocatable::from((2, 0)).into() //bitwise_ptr
                ],
                true,
                None,
                &mut vm,
                &mut hint_processor,
            )
            .is_ok());

        // Check that memory_holes == 0
        assert!(cairo_runner.get_memory_holes(&vm).unwrap().is_zero());
    }

    #[test]
    #[cfg_attr(target_arch = "wasm32", wasm_bindgen_test)]
    fn cairo_arg_from_single() {
        let expected = CairoArg::Single(MaybeRelocatable::from((0, 0)));
        let value = MaybeRelocatable::from((0, 0));
        assert_eq!(expected, value.into())
    }

    #[test]
    #[cfg_attr(target_arch = "wasm32", wasm_bindgen_test)]
    fn cairo_arg_from_array() {
        let expected = CairoArg::Array(vec![MaybeRelocatable::from((0, 0))]);
        let value = vec![MaybeRelocatable::from((0, 0))];
        assert_eq!(expected, value.into())
    }

    fn setup_execution_resources() -> (ExecutionResources, ExecutionResources) {
        let mut builtin_instance_counter: HashMap<String, usize> = HashMap::new();
        builtin_instance_counter.insert(BuiltinName::output.name().to_string(), 8);

        let execution_resources_1 = ExecutionResources {
            n_steps: 100,
            n_memory_holes: 5,
            builtin_instance_counter: builtin_instance_counter.clone(),
        };

        //Test that the combined Execution Resources only contains the shared builtins
        builtin_instance_counter.insert(RANGE_CHECK_BUILTIN_NAME.to_string(), 8);

        let execution_resources_2 = ExecutionResources {
            n_steps: 100,
            n_memory_holes: 5,
            builtin_instance_counter,
        };

        (execution_resources_1, execution_resources_2)
    }

    #[test]
    #[cfg_attr(target_arch = "wasm32", wasm_bindgen_test)]
    fn execution_resources_add() {
        let (execution_resources_1, execution_resources_2) = setup_execution_resources();
        let combined_resources = &execution_resources_1 + &execution_resources_2;

        assert_eq!(combined_resources.n_steps, 200);
        assert_eq!(combined_resources.n_memory_holes, 10);
        assert_eq!(
            combined_resources
                .builtin_instance_counter
                .get(BuiltinName::output.name())
                .unwrap(),
            &16
        );
        assert!(combined_resources
            .builtin_instance_counter
            .contains_key(RANGE_CHECK_BUILTIN_NAME));
    }

    #[test]
    #[cfg_attr(target_arch = "wasm32", wasm_bindgen_test)]
    fn execution_resources_sub() {
        let (execution_resources_1, execution_resources_2) = setup_execution_resources();

        let combined_resources = &execution_resources_1 - &execution_resources_2;

        assert_eq!(combined_resources.n_steps, 0);
        assert_eq!(combined_resources.n_memory_holes, 0);
        assert_eq!(
            combined_resources
                .builtin_instance_counter
                .get(BuiltinName::output.name())
                .unwrap(),
            &0
        );
        assert!(combined_resources
            .builtin_instance_counter
            .contains_key(RANGE_CHECK_BUILTIN_NAME));
    }

    #[test]
    #[cfg_attr(target_arch = "wasm32", wasm_bindgen_test)]
    fn run_from_entrypoint_substitute_error_message_test() {
        let program = Program::from_bytes(
            include_bytes!("../../../../cairo_programs/bad_programs/error_msg_function.json"),
            None,
        )
        .unwrap();
        let mut cairo_runner = cairo_runner!(program);
        let mut vm = vm!(true); //this true expression dictates that the trace is enabled
        let mut hint_processor = BuiltinHintProcessor::new_empty();

        //this entrypoint tells which function to run in the cairo program
        let main_entrypoint = program
            .shared_program_data
            .identifiers
            .get("__main__.main")
            .unwrap()
            .pc
            .unwrap();

        cairo_runner.initialize_builtins(&mut vm).unwrap();
        cairo_runner.initialize_segments(&mut vm, None);

        let result = cairo_runner.run_from_entrypoint(
            main_entrypoint,
            &[],
            true,
            None,
            &mut vm,
            &mut hint_processor,
        );
        match result {
            Err(CairoRunError::VmException(exception)) => {
                assert_eq!(
                    exception.error_attr_value,
                    Some(String::from("Error message: Test error\n"))
                )
            }
            Err(_) => panic!("Wrong error returned, expected VmException"),
            Ok(_) => panic!("Expected run to fail"),
        }
    }

    #[test]
    #[cfg_attr(target_arch = "wasm32", wasm_bindgen_test)]
    fn get_builtins_final_stack_range_check_builtin() {
        let program = Program::from_bytes(
            include_bytes!("../../../../cairo_programs/assert_le_felt_hint.json"),
            Some("main"),
        )
        .unwrap();
        let mut runner = cairo_runner!(program);
        let mut vm = vm!();
        let end = runner.initialize(&mut vm).unwrap();
        runner
            .run_until_pc(end, &mut vm, &mut BuiltinHintProcessor::new_empty())
            .unwrap();
        vm.segments.compute_effective_sizes();
        let initial_pointer = vm.get_ap();
        let expected_pointer = (vm.get_ap() - 1).unwrap();
        assert_eq!(
            runner.get_builtins_final_stack(&mut vm, initial_pointer),
            Ok(expected_pointer)
        );
    }

    #[test]
    #[cfg_attr(target_arch = "wasm32", wasm_bindgen_test)]
    fn get_builtins_final_stack_4_builtins() {
        let program = Program::from_bytes(
            include_bytes!("../../../../cairo_programs/integration.json"),
            Some("main"),
        )
        .unwrap();
        let mut runner = cairo_runner!(program);
        let mut vm = vm!();
        let end = runner.initialize(&mut vm).unwrap();
        runner
            .run_until_pc(end, &mut vm, &mut BuiltinHintProcessor::new_empty())
            .unwrap();
        vm.segments.compute_effective_sizes();
        let initial_pointer = vm.get_ap();
        let expected_pointer = (vm.get_ap() - 4).unwrap();
        assert_eq!(
            runner.get_builtins_final_stack(&mut vm, initial_pointer),
            Ok(expected_pointer)
        );
    }

    #[test]
    #[cfg_attr(target_arch = "wasm32", wasm_bindgen_test)]
    fn get_builtins_final_stack_no_builtins() {
        let program = Program::from_bytes(
            include_bytes!("../../../../cairo_programs/fibonacci.json"),
            Some("main"),
        )
        .unwrap();
        let mut runner = cairo_runner!(program);
        let mut vm = vm!();
        let end = runner.initialize(&mut vm).unwrap();
        runner
            .run_until_pc(end, &mut vm, &mut BuiltinHintProcessor::new_empty())
            .unwrap();
        vm.segments.compute_effective_sizes();
        let initial_pointer = vm.get_ap();
        let expected_pointer = vm.get_ap();
        assert_eq!(
            runner.get_builtins_final_stack(&mut vm, initial_pointer),
            Ok(expected_pointer)
        );
    }

    #[test]
    #[cfg_attr(target_arch = "wasm32", wasm_bindgen_test)]

    fn filter_unused_builtins_test() {
        let program = Program::from_bytes(
            include_bytes!("../../../../cairo_programs/integration.json"),
            Some("main"),
        )
        .unwrap();
        let mut runner = cairo_runner!(program);
        let mut vm = vm!();
        let end = runner.initialize(&mut vm).unwrap();
        runner
            .run_until_pc(end, &mut vm, &mut BuiltinHintProcessor::new_empty())
            .unwrap();
        vm.segments.compute_effective_sizes();
        let mut exec = runner.get_execution_resources(&vm).unwrap();
        exec.builtin_instance_counter
            .insert("unused_builtin".to_string(), 0);
        assert_eq!(exec.builtin_instance_counter.len(), 5);
        let rsc = exec.filter_unused_builtins();
        assert_eq!(rsc.builtin_instance_counter.len(), 4);
    }

    #[test]
    fn execution_resources_mul() {
        let execution_resources_1 = ExecutionResources {
            n_steps: 800,
            n_memory_holes: 0,
            builtin_instance_counter: HashMap::from([
                ("pedersen_builtin".to_string(), 7),
                ("range_check_builtin".to_string(), 16),
            ]),
        };

        assert_eq!(
            &execution_resources_1 * 2,
            ExecutionResources {
                n_steps: 1600,
                n_memory_holes: 0,
                builtin_instance_counter: HashMap::from([
                    ("pedersen_builtin".to_string(), 14),
                    ("range_check_builtin".to_string(), 32)
                ])
            }
        );

        let execution_resources_2 = ExecutionResources {
            n_steps: 545,
            n_memory_holes: 0,
            builtin_instance_counter: HashMap::from([("range_check_builtin".to_string(), 17)]),
        };

        assert_eq!(
            &execution_resources_2 * 8,
            ExecutionResources {
                n_steps: 4360,
                n_memory_holes: 0,
                builtin_instance_counter: HashMap::from([("range_check_builtin".to_string(), 136)])
            }
        );

        let execution_resources_3 = ExecutionResources {
            n_steps: 42,
            n_memory_holes: 0,
            builtin_instance_counter: HashMap::new(),
        };

        assert_eq!(
            &execution_resources_3 * 18,
            ExecutionResources {
                n_steps: 756,
                n_memory_holes: 0,
                builtin_instance_counter: HashMap::new()
            }
        );
    }

    #[test]
    fn test_get_program() {
        let program = program!(
            builtins = vec![BuiltinName::output],
            data = vec_data!((4), (6)),
        );
        let runner = cairo_runner!(program);

        assert_eq!(runner.get_program().data_len(), 2)
    }

    #[test]
    #[cfg_attr(target_arch = "wasm32", wasm_bindgen_test)]
    fn test_run_resources_none() {
        let program = Program::from_bytes(
            include_bytes!("../../../../cairo_programs/fibonacci.json"),
            Some("main"),
        )
        .unwrap();
        let mut runner = cairo_runner!(program);
        let mut vm = vm!();
        let end = runner.initialize(&mut vm).unwrap();

        // program takes 80 steps
        assert_matches!(
            runner.run_until_pc(end, &mut vm, &mut BuiltinHintProcessor::new_empty(),),
            Ok(())
        )
    }

    #[test]
    #[cfg_attr(target_arch = "wasm32", wasm_bindgen_test)]
    fn test_run_resources_ok() {
        let program = Program::from_bytes(
            include_bytes!("../../../../cairo_programs/fibonacci.json"),
            Some("main"),
        )
        .unwrap();
        let mut runner = cairo_runner!(program);
        let mut vm = vm!();
        let end = runner.initialize(&mut vm).unwrap();
        let mut hint_processor = BuiltinHintProcessor::new(HashMap::new(), RunResources::new(81));
        // program takes 81 steps
        assert_matches!(
            runner.run_until_pc(end, &mut vm, &mut hint_processor),
            Ok(())
        );

        assert_eq!(hint_processor.run_resources().get_n_steps(), Some(1));
    }

    #[test]
    #[cfg_attr(target_arch = "wasm32", wasm_bindgen_test)]
    fn test_run_resources_ok_2() {
        let program = Program::from_bytes(
            include_bytes!("../../../../cairo_programs/fibonacci.json"),
            Some("main"),
        )
        .unwrap();
        let mut runner = cairo_runner!(program);
        let mut vm = vm!();
        let end = runner.initialize(&mut vm).unwrap();
        let mut hint_processor = BuiltinHintProcessor::new(HashMap::new(), RunResources::new(80));
        // program takes 80 steps
        assert_matches!(
            runner.run_until_pc(end, &mut vm, &mut hint_processor),
            Ok(())
        );

        assert_eq!(hint_processor.run_resources(), &RunResources::new(0));
    }

    #[test]
    #[cfg_attr(target_arch = "wasm32", wasm_bindgen_test)]
    fn test_run_resources_error() {
        let program = Program::from_bytes(
            include_bytes!("../../../../cairo_programs/fibonacci.json"),
            Some("main"),
        )
        .unwrap();
        let mut runner = cairo_runner!(program);
        let mut vm = vm!();
        let end = runner.initialize(&mut vm).unwrap();
        let mut hint_processor = BuiltinHintProcessor::new(HashMap::new(), RunResources::new(9));
        // program takes 9 steps
        assert_matches!(
            runner.run_until_pc(end, &mut vm, &mut hint_processor,),
            Err(VirtualMachineError::UnfinishedExecution)
        );
        assert_eq!(hint_processor.run_resources(), &RunResources::new(0));
    }

    #[test]
    fn get_cairo_pie_no_program_base() {
        let runner = CairoRunner::new(&Program::default(), "all_cairo", false).unwrap();
        let vm = vm!();
        assert_eq!(runner.get_cairo_pie(&vm), Err(RunnerError::NoProgBase))
    }

    #[test]
    fn get_cairo_pie_no_execution_base() {
        let mut runner = CairoRunner::new(&Program::default(), "all_cairo", false).unwrap();
        let vm = vm!();
        runner.program_base = Some(Relocatable::from((0, 0)));
        assert_eq!(runner.get_cairo_pie(&vm), Err(RunnerError::NoExecBase))
    }

    #[test]
    fn get_cairo_pie_no_segment_sizes() {
        let mut runner = CairoRunner::new(&Program::default(), "all_cairo", false).unwrap();
        let mut vm = vm!();
        runner.program_base = Some(Relocatable::from((0, 0)));
        runner.execution_base = Some(Relocatable::from((1, 0)));
        vm.add_memory_segment();
        vm.add_memory_segment();
        // return_fp
        vm.insert_value::<Relocatable>((1, 0).into(), (2, 0).into())
            .unwrap();
        // return_pc
        vm.insert_value::<Relocatable>((1, 1).into(), (3, 0).into())
            .unwrap();
        assert_eq!(
            runner.get_cairo_pie(&vm),
            Err(RunnerError::UnexpectedRetFpSegmentSize)
        );
    }

    #[test]
    fn get_cairo_pie_ret_pc_segment_size_not_zero() {
        let mut runner = CairoRunner::new(&Program::default(), "all_cairo", false).unwrap();
        let mut vm = vm!();
        runner.program_base = Some(Relocatable::from((0, 0)));
        runner.execution_base = Some(Relocatable::from((1, 0)));
        vm.add_memory_segment();
        vm.add_memory_segment();
        // return_fp
        vm.insert_value::<Relocatable>((1, 0).into(), (2, 0).into())
            .unwrap();
        // return_pc
        vm.insert_value::<Relocatable>((1, 1).into(), (3, 0).into())
            .unwrap();
        // segment sizes
        vm.segments.segment_sizes = HashMap::from([(0, 0), (1, 2), (2, 0), (3, 1)]);
        assert_eq!(
            runner.get_cairo_pie(&vm),
            Err(RunnerError::UnexpectedRetPcSegmentSize)
        );
    }

    #[test]
    fn get_cairo_pie_program_base_offset_not_zero() {
        let mut runner = CairoRunner::new(&Program::default(), "all_cairo", false).unwrap();
        let mut vm = vm!();
        runner.program_base = Some(Relocatable::from((0, 1)));
        runner.execution_base = Some(Relocatable::from((1, 0)));
        vm.add_memory_segment();
        vm.add_memory_segment();
        // return_fp
        vm.insert_value::<Relocatable>((1, 0).into(), (2, 0).into())
            .unwrap();
        // return_pc
        vm.insert_value::<Relocatable>((1, 1).into(), (3, 0).into())
            .unwrap();
        // segment sizes
        vm.segments.segment_sizes = HashMap::from([(0, 0), (1, 2), (2, 0), (3, 0)]);
        assert_eq!(
            runner.get_cairo_pie(&vm),
            Err(RunnerError::ProgramBaseOffsetNotZero)
        );
    }

    #[test]
    fn get_cairo_pie_execution_base_offset_not_zero() {
        let mut runner = CairoRunner::new(&Program::default(), "all_cairo", false).unwrap();
        let mut vm = vm!();
        runner.program_base = Some(Relocatable::from((0, 0)));
        runner.execution_base = Some(Relocatable::from((1, 1)));
        vm.add_memory_segment();
        vm.add_memory_segment();
        // return_fp
        vm.insert_value::<Relocatable>((1, 1).into(), (2, 0).into())
            .unwrap();
        // return_pc
        vm.insert_value::<Relocatable>((1, 2).into(), (3, 0).into())
            .unwrap();
        // segment sizes
        vm.segments.segment_sizes = HashMap::from([(0, 0), (1, 2), (2, 0), (3, 0)]);
        assert_eq!(
            runner.get_cairo_pie(&vm),
            Err(RunnerError::ExecBaseOffsetNotZero)
        );
    }

    #[test]
    fn get_cairo_pie_ret_fp_offset_not_zero() {
        let mut runner = CairoRunner::new(&Program::default(), "all_cairo", false).unwrap();
        let mut vm = vm!();
        runner.program_base = Some(Relocatable::from((0, 0)));
        runner.execution_base = Some(Relocatable::from((1, 0)));
        vm.add_memory_segment();
        vm.add_memory_segment();
        // return_fp
        vm.insert_value::<Relocatable>((1, 0).into(), (2, 1).into())
            .unwrap();
        // return_pc
        vm.insert_value::<Relocatable>((1, 1).into(), (3, 0).into())
            .unwrap();
        // segment sizes
        vm.segments.segment_sizes = HashMap::from([(0, 0), (1, 2), (2, 0), (3, 0)]);
        assert_eq!(
            runner.get_cairo_pie(&vm),
            Err(RunnerError::RetFpOffsetNotZero)
        );
    }

    #[test]
    fn get_cairo_pie_ret_pc_offset_not_zero() {
        let mut runner = CairoRunner::new(&Program::default(), "all_cairo", false).unwrap();
        let mut vm = vm!();
        runner.program_base = Some(Relocatable::from((0, 0)));
        runner.execution_base = Some(Relocatable::from((1, 0)));
        vm.add_memory_segment();
        vm.add_memory_segment();
        // return_fp
        vm.insert_value::<Relocatable>((1, 0).into(), (2, 0).into())
            .unwrap();
        // return_pc
        vm.insert_value::<Relocatable>((1, 1).into(), (3, 1).into())
            .unwrap();
        // segment sizes
        vm.segments.segment_sizes = HashMap::from([(0, 0), (1, 2), (2, 0), (3, 0)]);
        assert_eq!(
            runner.get_cairo_pie(&vm),
            Err(RunnerError::RetPcOffsetNotZero)
        );
    }

    #[test]
    fn get_cairo_pie_ok() {
        let mut runner = CairoRunner::new(&Program::default(), "all_cairo", false).unwrap();
        let mut vm = vm!();
        runner.program_base = Some(Relocatable::from((0, 0)));
        runner.execution_base = Some(Relocatable::from((1, 0)));
        vm.add_memory_segment();
        vm.add_memory_segment();
        // return_fp
        vm.insert_value::<Relocatable>((1, 0).into(), (2, 0).into())
            .unwrap();
        // return_pc
        vm.insert_value::<Relocatable>((1, 1).into(), (3, 0).into())
            .unwrap();
        // segment sizes
        vm.segments.segment_sizes = HashMap::from([(0, 0), (1, 2), (2, 0), (3, 0)]);
    }
}<|MERGE_RESOLUTION|>--- conflicted
+++ resolved
@@ -194,16 +194,12 @@
             original_steps: None,
             relocated_memory: Vec::new(),
             exec_scopes: ExecutionScopes::new(),
-<<<<<<< HEAD
             execution_public_memory: if mode != RunnerMode::ExecutionMode {
                 Some(Vec::new())
             } else {
                 None
             },
-=======
-            execution_public_memory: if proof_mode { Some(Vec::new()) } else { None },
             relocated_trace: None,
->>>>>>> 8a2ef24c
         })
     }
 
@@ -624,19 +620,6 @@
         #[cfg(feature = "hooks")]
         vm.execute_before_first_step(self, &hint_data)?;
         while vm.run_context.pc != address && !hint_processor.consumed() {
-<<<<<<< HEAD
-            let hint_data = &self
-                .program
-                .shared_program_data
-                .hints_collection
-                .get_hint_range_for_pc(vm.run_context.pc.offset)
-                .and_then(|range| {
-                    range.and_then(|(start, length)| hint_data.get(start..start + length.get()))
-                })
-                .unwrap_or(&[]);
-
-=======
->>>>>>> 8a2ef24c
             vm.step(
                 hint_processor,
                 &mut self.exec_scopes,
