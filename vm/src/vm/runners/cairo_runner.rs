use crate::{
    air_private_input::AirPrivateInput,
    air_public_input::{PublicInput, PublicInputError},
    stdlib::{
        any::Any,
        collections::{HashMap, HashSet},
        ops::{Add, AddAssign, Mul, MulAssign, Sub, SubAssign},
        prelude::*,
    },
    types::{builtin_name::BuiltinName, layout::MEMORY_UNITS_PER_STEP, layout_name::LayoutName},
    vm::{
        runners::builtin_runner::SegmentArenaBuiltinRunner,
        trace::trace_entry::{relocate_trace_register, RelocatedTraceEntry},
    },
    Felt252,
};

use crate::{
    hint_processor::hint_processor_definition::{HintProcessor, HintReference},
    math_utils::safe_div_usize,
    types::{
        errors::{math_errors::MathError, program_errors::ProgramError},
        exec_scope::ExecutionScopes,
        layout::CairoLayout,
        program::Program,
        relocatable::{relocate_address, relocate_value, MaybeRelocatable, Relocatable},
    },
    utils::is_subsequence,
    vm::{
        errors::{
            cairo_run_errors::CairoRunError,
            memory_errors::{InsufficientAllocatedCellsError, MemoryError},
            runner_errors::RunnerError,
            trace_errors::TraceError,
            vm_errors::VirtualMachineError,
            vm_exception::VmException,
        },
        security::verify_secure_runner,
        {
            runners::builtin_runner::{
                BitwiseBuiltinRunner, BuiltinRunner, EcOpBuiltinRunner, HashBuiltinRunner,
                OutputBuiltinRunner, RangeCheckBuiltinRunner, SignatureBuiltinRunner,
            },
            vm_core::VirtualMachine,
        },
    },
};
use num_integer::div_rem;
use num_traits::{ToPrimitive, Zero};
use serde::{Deserialize, Serialize};

use super::{builtin_runner::ModBuiltinRunner, cairo_pie::CairoPieAdditionalData};
use super::{
    builtin_runner::{
        KeccakBuiltinRunner, PoseidonBuiltinRunner, RC_N_PARTS_96, RC_N_PARTS_STANDARD,
    },
    cairo_pie::{self, CairoPie, CairoPieMetadata, CairoPieVersion},
};
use crate::types::instance_definitions::mod_instance_def::ModInstanceDef;

#[derive(Clone, Debug, Eq, PartialEq)]
pub enum CairoArg {
    Single(MaybeRelocatable),
    Array(Vec<MaybeRelocatable>),
    Composed(Vec<CairoArg>),
}

impl From<MaybeRelocatable> for CairoArg {
    fn from(other: MaybeRelocatable) -> Self {
        CairoArg::Single(other)
    }
}

impl From<Vec<MaybeRelocatable>> for CairoArg {
    fn from(other: Vec<MaybeRelocatable>) -> Self {
        CairoArg::Array(other)
    }
}

// ================
//   RunResources
// ================

/// Maintains the resources of a cairo run. Can be used across multiple runners.
#[derive(Clone, Default, Debug, PartialEq)]
pub struct RunResources {
    n_steps: Option<usize>,
}

/// This trait is in charge of overseeing the VM's step usage in contexts where a limited amount of steps are available
/// for a single execution (which may or not involve other executions taking place in the duration of it ).
/// This is mostly used in the context of starknet, where contracts can call other contracts while sharing the same step limit.
/// For the general use case, the default implementation can be used, which ignores resource tracking altogether
/// For an example on how to implement this trait for its intended purpose check out [BuiltinHintProcessor](cairo_vm::hint_processor::builtin_hint_processor::builtin_hint_processor_definition::BuiltinHintProcessor)
pub trait ResourceTracker {
    /// Returns true if there are no more steps left to run
    fn consumed(&self) -> bool {
        false
    }
    /// Subtracts 1 step from the available steps
    fn consume_step(&mut self) {}
    /// Returns the available steps for the run
    fn get_n_steps(&self) -> Option<usize> {
        None
    }
    /// Returns a reference to the available resources
    fn run_resources(&self) -> &RunResources {
        &RunResources { n_steps: None }
    }
}

impl RunResources {
    pub fn new(n_steps: usize) -> Self {
        Self {
            n_steps: Some(n_steps),
        }
    }
}

impl ResourceTracker for RunResources {
    fn consumed(&self) -> bool {
        if self.n_steps == Some(0) {
            return true;
        }
        false
    }

    fn consume_step(&mut self) {
        if let Some(n_steps) = self.n_steps {
            self.n_steps = Some(n_steps.saturating_sub(1));
        }
    }

    fn get_n_steps(&self) -> Option<usize> {
        self.n_steps
    }

    fn run_resources(&self) -> &RunResources {
        self
    }
}

pub struct CairoRunner {
    pub vm: VirtualMachine,
    pub(crate) program: Program,
    layout: CairoLayout,
    final_pc: Option<Relocatable>,
    pub program_base: Option<Relocatable>,
    execution_base: Option<Relocatable>,
    entrypoint: Option<usize>,
    initial_ap: Option<Relocatable>,
    initial_fp: Option<Relocatable>,
    initial_pc: Option<Relocatable>,
    run_ended: bool,
    segments_finalized: bool,
    execution_public_memory: Option<Vec<usize>>,
    runner_mode: RunnerMode,
    pub relocated_memory: Vec<Option<Felt252>>,
    pub exec_scopes: ExecutionScopes,
    pub relocated_trace: Option<Vec<RelocatedTraceEntry>>,
}

#[derive(Clone, Debug, PartialEq)]
pub enum RunnerMode {
    ExecutionMode,
    ProofModeCanonical,
    ProofModeCairo1,
}

impl CairoRunner {
    pub fn new_v2(
        program: &Program,
        layout: LayoutName,
        mode: RunnerMode,
        trace_enabled: bool,
    ) -> Result<CairoRunner, RunnerError> {
        let cairo_layout = match layout {
            LayoutName::plain => CairoLayout::plain_instance(),
            LayoutName::small => CairoLayout::small_instance(),
            LayoutName::dex => CairoLayout::dex_instance(),
            LayoutName::recursive => CairoLayout::recursive_instance(),
            LayoutName::starknet => CairoLayout::starknet_instance(),
            LayoutName::starknet_with_keccak => CairoLayout::starknet_with_keccak_instance(),
            LayoutName::recursive_large_output => CairoLayout::recursive_large_output_instance(),
            LayoutName::recursive_with_poseidon => CairoLayout::recursive_with_poseidon(),
            LayoutName::all_cairo => CairoLayout::all_cairo_instance(),
            LayoutName::all_solidity => CairoLayout::all_solidity_instance(),
            LayoutName::dynamic => CairoLayout::dynamic_instance(),
        };
        Ok(CairoRunner {
            program: program.clone(),
            vm: VirtualMachine::new(trace_enabled),
            layout: cairo_layout,
            final_pc: None,
            program_base: None,
            execution_base: None,
            entrypoint: program.shared_program_data.main,
            initial_ap: None,
            initial_fp: None,
            initial_pc: None,
            run_ended: false,
            segments_finalized: false,
            runner_mode: mode.clone(),
            relocated_memory: Vec::new(),
            exec_scopes: ExecutionScopes::new(),
            execution_public_memory: if mode != RunnerMode::ExecutionMode {
                Some(Vec::new())
            } else {
                None
            },
            relocated_trace: None,
        })
    }

    pub fn new(
        program: &Program,
        layout: LayoutName,
        proof_mode: bool,
        trace_enabled: bool,
    ) -> Result<CairoRunner, RunnerError> {
        if proof_mode {
            Self::new_v2(
                program,
                layout,
                RunnerMode::ProofModeCanonical,
                trace_enabled,
            )
        } else {
            Self::new_v2(program, layout, RunnerMode::ExecutionMode, trace_enabled)
        }
    }

    pub fn initialize(&mut self, allow_missing_builtins: bool) -> Result<Relocatable, RunnerError> {
        self.initialize_builtins(allow_missing_builtins)?;
        self.initialize_segments(None);
        let end = self.initialize_main_entrypoint()?;
        self.initialize_vm()?;
        Ok(end)
    }

    /// Creates the builtin runners according to the builtins used by the program and the selected layout
    /// When running in proof_mode, all builtins in the layout will be created, and only those in the program will be included
    /// When not running in proof_mode, only program builtins will be created and included
    /// Unless `allow_missing_builtins` is set to true, an error will be returned if a builtin is included in the program but not on the layout
    pub fn initialize_builtins(&mut self, allow_missing_builtins: bool) -> Result<(), RunnerError> {
        let builtin_ordered_list = vec![
            BuiltinName::output,
            BuiltinName::pedersen,
            BuiltinName::range_check,
            BuiltinName::ecdsa,
            BuiltinName::bitwise,
            BuiltinName::ec_op,
            BuiltinName::keccak,
            BuiltinName::poseidon,
            BuiltinName::range_check96,
            BuiltinName::add_mod,
            BuiltinName::mul_mod,
        ];
        if !is_subsequence(&self.program.builtins, &builtin_ordered_list) {
            return Err(RunnerError::DisorderedBuiltins);
        };
        let mut program_builtins: HashSet<&BuiltinName> = self.program.builtins.iter().collect();

        if self.layout.builtins.output {
            let included = program_builtins.remove(&BuiltinName::output);
            if included || self.is_proof_mode() {
                self.vm
                    .builtin_runners
                    .push(OutputBuiltinRunner::new(included).into());
            }
        }

        if let Some(instance_def) = self.layout.builtins.pedersen.as_ref() {
            let included = program_builtins.remove(&BuiltinName::pedersen);
            if included || self.is_proof_mode() {
                self.vm
                    .builtin_runners
                    .push(HashBuiltinRunner::new(instance_def.ratio, included).into());
            }
        }

        if let Some(instance_def) = self.layout.builtins.range_check.as_ref() {
            let included = program_builtins.remove(&BuiltinName::range_check);
            if included || self.is_proof_mode() {
                self.vm.builtin_runners.push(
                    RangeCheckBuiltinRunner::<RC_N_PARTS_STANDARD>::new(
                        instance_def.ratio,
                        included,
                    )
                    .into(),
                );
            }
        }

        if let Some(instance_def) = self.layout.builtins.ecdsa.as_ref() {
            let included = program_builtins.remove(&BuiltinName::ecdsa);
            if included || self.is_proof_mode() {
                self.vm
                    .builtin_runners
                    .push(SignatureBuiltinRunner::new(instance_def.ratio, included).into());
            }
        }

        if let Some(instance_def) = self.layout.builtins.bitwise.as_ref() {
            let included = program_builtins.remove(&BuiltinName::bitwise);
            if included || self.is_proof_mode() {
                self.vm
                    .builtin_runners
                    .push(BitwiseBuiltinRunner::new(instance_def.ratio, included).into());
            }
        }

        if let Some(instance_def) = self.layout.builtins.ec_op.as_ref() {
            let included = program_builtins.remove(&BuiltinName::ec_op);
            if included || self.is_proof_mode() {
                self.vm
                    .builtin_runners
                    .push(EcOpBuiltinRunner::new(instance_def.ratio, included).into());
            }
        }

        if let Some(instance_def) = self.layout.builtins.keccak.as_ref() {
            let included = program_builtins.remove(&BuiltinName::keccak);
            if included || self.is_proof_mode() {
                self.vm
                    .builtin_runners
                    .push(KeccakBuiltinRunner::new(instance_def.ratio, included).into());
            }
        }

        if let Some(instance_def) = self.layout.builtins.poseidon.as_ref() {
            let included = program_builtins.remove(&BuiltinName::poseidon);
            if included || self.is_proof_mode() {
                self.vm
                    .builtin_runners
                    .push(PoseidonBuiltinRunner::new(instance_def.ratio, included).into());
            }
        }

        if let Some(instance_def) = self.layout.builtins.range_check96.as_ref() {
            let included = program_builtins.remove(&BuiltinName::range_check96);
            if included || self.is_proof_mode() {
                self.vm.builtin_runners.push(
                    RangeCheckBuiltinRunner::<RC_N_PARTS_96>::new(instance_def.ratio, included)
                        .into(),
                );
            }
        }
        if let Some(instance_def) = self.layout.builtins.add_mod.as_ref() {
            let included = program_builtins.remove(&BuiltinName::add_mod);
            if included || self.is_proof_mode() {
                self.vm
                    .builtin_runners
                    .push(ModBuiltinRunner::new_add_mod(instance_def, included).into());
            }
        }
        if let Some(instance_def) = self.layout.builtins.mul_mod.as_ref() {
            let included = program_builtins.remove(&BuiltinName::mul_mod);
            if included || self.is_proof_mode() {
                self.vm
                    .builtin_runners
                    .push(ModBuiltinRunner::new_mul_mod(instance_def, included).into());
            }
        }
        if !program_builtins.is_empty() && !allow_missing_builtins {
            return Err(RunnerError::NoBuiltinForInstance(Box::new((
                program_builtins.iter().map(|n| **n).collect(),
                self.layout.name,
            ))));
        }

        Ok(())
    }

    fn is_proof_mode(&self) -> bool {
        self.runner_mode == RunnerMode::ProofModeCanonical
            || self.runner_mode == RunnerMode::ProofModeCairo1
    }

    // Initialize all the builtins. Values used are the original one from the CairoFunctionRunner
    // Values extracted from here: https://github.com/starkware-libs/cairo-lang/blob/4fb83010ab77aa7ead0c9df4b0c05e030bc70b87/src/starkware/cairo/common/cairo_function_runner.py#L28
    fn initialize_all_builtins(
        &mut self,
        add_segment_arena_builtin: bool,
    ) -> Result<(), RunnerError> {
        let starknet_preset_builtins = vec![
            BuiltinName::pedersen,
            BuiltinName::range_check,
            BuiltinName::output,
            BuiltinName::ecdsa,
            BuiltinName::bitwise,
            BuiltinName::ec_op,
            BuiltinName::keccak,
            BuiltinName::poseidon,
        ];

        fn initialize_builtin(
            name: BuiltinName,
            vm: &mut VirtualMachine,
            add_segment_arena_builtin: bool,
        ) {
            match name {
                BuiltinName::pedersen => vm
                    .builtin_runners
                    .push(HashBuiltinRunner::new(Some(32), true).into()),
                BuiltinName::range_check => vm.builtin_runners.push(
                    RangeCheckBuiltinRunner::<RC_N_PARTS_STANDARD>::new(Some(1), true).into(),
                ),
                BuiltinName::output => vm
                    .builtin_runners
                    .push(OutputBuiltinRunner::new(true).into()),
                BuiltinName::ecdsa => vm
                    .builtin_runners
                    .push(SignatureBuiltinRunner::new(Some(1), true).into()),
                BuiltinName::bitwise => vm
                    .builtin_runners
                    .push(BitwiseBuiltinRunner::new(Some(1), true).into()),
                BuiltinName::ec_op => vm
                    .builtin_runners
                    .push(EcOpBuiltinRunner::new(Some(1), true).into()),
                BuiltinName::keccak => vm
                    .builtin_runners
                    .push(KeccakBuiltinRunner::new(Some(1), true).into()),
                BuiltinName::poseidon => vm
                    .builtin_runners
                    .push(PoseidonBuiltinRunner::new(Some(1), true).into()),
                BuiltinName::segment_arena => {
                    if add_segment_arena_builtin {
                        vm.builtin_runners
                            .push(SegmentArenaBuiltinRunner::new(true).into())
                    }
                }
                BuiltinName::range_check96 => vm
                    .builtin_runners
                    .push(RangeCheckBuiltinRunner::<RC_N_PARTS_96>::new(Some(1), true).into()),
                BuiltinName::add_mod => vm.builtin_runners.push(
                    ModBuiltinRunner::new_add_mod(&ModInstanceDef::new(Some(1), 1, 96), true)
                        .into(),
                ),
                BuiltinName::mul_mod => vm.builtin_runners.push(
                    ModBuiltinRunner::new_mul_mod(&ModInstanceDef::new(Some(1), 1, 96), true)
                        .into(),
                ),
            }
        }

        for builtin_name in &self.program.builtins {
            initialize_builtin(*builtin_name, &mut self.vm, add_segment_arena_builtin);
        }
        for builtin_name in starknet_preset_builtins {
            if !self.program.builtins.contains(&builtin_name) {
                initialize_builtin(builtin_name, &mut self.vm, add_segment_arena_builtin)
            }
        }
        Ok(())
    }

    ///Creates the necessary segments for the program, execution, and each builtin on the MemorySegmentManager and stores the first adress of each of this new segments as each owner's base
    pub fn initialize_segments(&mut self, program_base: Option<Relocatable>) {
        self.program_base = match program_base {
            Some(base) => Some(base),
            None => Some(self.vm.add_memory_segment()),
        };
        self.execution_base = Some(self.vm.add_memory_segment());
        for builtin_runner in self.vm.builtin_runners.iter_mut() {
            builtin_runner.initialize_segments(&mut self.vm.segments);
        }
    }

    fn initialize_state(
        &mut self,
        entrypoint: usize,
        stack: Vec<MaybeRelocatable>,
    ) -> Result<(), RunnerError> {
        let prog_base = self.program_base.ok_or(RunnerError::NoProgBase)?;
        let exec_base = self.execution_base.ok_or(RunnerError::NoExecBase)?;
        self.initial_pc = Some((prog_base + entrypoint)?);
        self.vm
            .load_data(prog_base, &self.program.shared_program_data.data)
            .map_err(RunnerError::MemoryInitializationError)?;

        // Mark all addresses from the program segment as accessed
        for i in 0..self.program.shared_program_data.data.len() {
            self.vm.segments.memory.mark_as_accessed((prog_base + i)?);
        }
        self.vm
            .segments
            .load_data(exec_base, &stack)
            .map_err(RunnerError::MemoryInitializationError)?;
        Ok(())
    }

    pub fn initialize_function_entrypoint(
        &mut self,
        entrypoint: usize,
        mut stack: Vec<MaybeRelocatable>,
        return_fp: MaybeRelocatable,
    ) -> Result<Relocatable, RunnerError> {
        let end = self.vm.add_memory_segment();
        stack.append(&mut vec![
            return_fp,
            MaybeRelocatable::RelocatableValue(end),
        ]);
        if let Some(base) = &self.execution_base {
            self.initial_fp = Some(Relocatable {
                segment_index: base.segment_index,
                offset: base.offset + stack.len(),
            });
            self.initial_ap = self.initial_fp;
        } else {
            return Err(RunnerError::NoExecBase);
        }
        self.initialize_state(entrypoint, stack)?;
        self.final_pc = Some(end);
        Ok(end)
    }

    ///Initializes state for running a program from the main() entrypoint.
    ///If self.is_proof_mode() == True, the execution starts from the start label rather then the main() function.
    ///Returns the value of the program counter after returning from main.
    fn initialize_main_entrypoint(&mut self) -> Result<Relocatable, RunnerError> {
        let mut stack = Vec::new();
        {
            let builtin_runners = self
                .vm
                .builtin_runners
                .iter()
                .map(|b| (b.name(), b))
                .collect::<HashMap<_, _>>();
            for builtin_name in &self.program.builtins {
                if let Some(builtin_runner) = builtin_runners.get(builtin_name) {
                    stack.append(&mut builtin_runner.initial_stack());
                } else {
                    stack.push(Felt252::ZERO.into())
                }
            }
        }

        if self.is_proof_mode() {
            // In canonical proof mode, add the dummy last fp and pc to the public memory, so that the verifier can enforce

            // canonical offset should be 2 for Cairo 0
            let mut target_offset = 2;

            // Cairo1 is not adding data to check [fp - 2] = fp, and has a different initialization of the stack. This should be updated.
            // Cairo0 remains canonical

            if matches!(self.runner_mode, RunnerMode::ProofModeCairo1) {
                target_offset = stack.len() + 2;

                // This values shouldn't be needed with a canonical proof mode
                let return_fp = self.vm.add_memory_segment();
                let end = self.vm.add_memory_segment();
                stack.append(&mut vec![
                    MaybeRelocatable::RelocatableValue(return_fp),
                    MaybeRelocatable::RelocatableValue(end),
                ]);

                self.initialize_state(
                    self.program
                        .shared_program_data
                        .start
                        .ok_or(RunnerError::NoProgramStart)?,
                    stack,
                )?;
            } else {
                let mut stack_prefix = vec![
                    Into::<MaybeRelocatable>::into(
                        (self.execution_base.ok_or(RunnerError::NoExecBase)? + target_offset)?,
                    ),
                    MaybeRelocatable::from(Felt252::zero()),
                ];
                stack_prefix.extend(stack.clone());

                self.execution_public_memory = Some(Vec::from_iter(0..stack_prefix.len()));

                self.initialize_state(
                    self.program
                        .shared_program_data
                        .start
                        .ok_or(RunnerError::NoProgramStart)?,
                    stack_prefix.clone(),
                )?;
            }

            self.initial_fp =
                Some((self.execution_base.ok_or(RunnerError::NoExecBase)? + target_offset)?);

            self.initial_ap = self.initial_fp;
            return Ok((self.program_base.ok_or(RunnerError::NoProgBase)?
                + self
                    .program
                    .shared_program_data
                    .end
                    .ok_or(RunnerError::NoProgramEnd)?)?);
        }

        let return_fp = self.vm.add_memory_segment();
        if let Some(main) = &self.entrypoint {
            let main_clone = *main;
            Ok(self.initialize_function_entrypoint(
                main_clone,
                stack,
                MaybeRelocatable::RelocatableValue(return_fp),
            )?)
        } else {
            Err(RunnerError::MissingMain)
        }
    }

    pub fn initialize_vm(&mut self) -> Result<(), RunnerError> {
        self.vm.run_context.pc = *self.initial_pc.as_ref().ok_or(RunnerError::NoPC)?;
        self.vm.run_context.ap = self.initial_ap.as_ref().ok_or(RunnerError::NoAP)?.offset;
        self.vm.run_context.fp = self.initial_fp.as_ref().ok_or(RunnerError::NoFP)?.offset;
        for builtin in self.vm.builtin_runners.iter() {
            builtin.add_validation_rule(&mut self.vm.segments.memory);
        }

        self.vm
            .segments
            .memory
            .validate_existing_memory()
            .map_err(RunnerError::MemoryValidationError)
    }

    pub fn get_initial_fp(&self) -> Option<Relocatable> {
        self.initial_fp
    }

    /// Gets the data used by the HintProcessor to execute each hint
    pub fn get_hint_data(
        &self,
        references: &[HintReference],
        hint_executor: &mut dyn HintProcessor,
    ) -> Result<Vec<Box<dyn Any>>, VirtualMachineError> {
        self.program
            .shared_program_data
            .hints_collection
            .iter_hints()
            .map(|hint| {
                hint_executor
                    .compile_hint(
                        &hint.code,
                        &hint.flow_tracking_data.ap_tracking,
                        &hint.flow_tracking_data.reference_ids,
                        references,
                    )
                    .map_err(|_| VirtualMachineError::CompileHintFail(hint.code.clone().into()))
            })
            .collect()
    }

    pub fn get_constants(&self) -> &HashMap<String, Felt252> {
        &self.program.constants
    }

    pub fn get_program_builtins(&self) -> &Vec<BuiltinName> {
        &self.program.builtins
    }

    pub fn run_until_pc(
        &mut self,
        address: Relocatable,
        hint_processor: &mut dyn HintProcessor,
    ) -> Result<(), VirtualMachineError> {
        let references = &self.program.shared_program_data.reference_manager;
        #[cfg(not(feature = "extensive_hints"))]
        let hint_data = self.get_hint_data(references, hint_processor)?;
        #[cfg(feature = "extensive_hints")]
        let mut hint_data = self.get_hint_data(references, hint_processor)?;
        #[cfg(feature = "extensive_hints")]
        let mut hint_ranges = self
            .program
            .shared_program_data
            .hints_collection
            .hints_ranges
            .clone();
        #[cfg(feature = "hooks")]
        self.vm.execute_before_first_step(&hint_data)?;
        while self.vm.get_pc() != address && !hint_processor.consumed() {
            self.vm.step(
                hint_processor,
                &mut self.exec_scopes,
                #[cfg(feature = "extensive_hints")]
                &mut hint_data,
                #[cfg(not(feature = "extensive_hints"))]
                self.program
                    .shared_program_data
                    .hints_collection
                    .get_hint_range_for_pc(self.vm.get_pc().offset)
                    .and_then(|range| {
                        range.and_then(|(start, length)| hint_data.get(start..start + length.get()))
                    })
                    .unwrap_or(&[]),
                #[cfg(feature = "extensive_hints")]
                &mut hint_ranges,
                &self.program.constants,
            )?;

            hint_processor.consume_step();
        }

        if self.vm.get_pc() != address {
            return Err(VirtualMachineError::UnfinishedExecution);
        }

        Ok(())
    }

    /// Execute an exact number of steps on the program from the actual position.
    pub fn run_for_steps(
        &mut self,
        steps: usize,
        hint_processor: &mut dyn HintProcessor,
    ) -> Result<(), VirtualMachineError> {
        let references = &self.program.shared_program_data.reference_manager;
        #[cfg(not(feature = "extensive_hints"))]
        let hint_data = self.get_hint_data(references, hint_processor)?;
        #[cfg(feature = "extensive_hints")]
        let mut hint_data = self.get_hint_data(references, hint_processor)?;
        #[cfg(feature = "extensive_hints")]
        let mut hint_ranges = self
            .program
            .shared_program_data
            .hints_collection
            .hints_ranges
            .clone();
        #[cfg(not(feature = "extensive_hints"))]
        let hint_data = &self
            .program
            .shared_program_data
            .hints_collection
            .get_hint_range_for_pc(self.vm.get_pc().offset)
            .and_then(|range| {
                range.and_then(|(start, length)| hint_data.get(start..start + length.get()))
            })
            .unwrap_or(&[]);

        for remaining_steps in (1..=steps).rev() {
            if self.final_pc.as_ref() == Some(&self.vm.get_pc()) {
                return Err(VirtualMachineError::EndOfProgram(remaining_steps));
            }

            self.vm.step(
                hint_processor,
                &mut self.exec_scopes,
                #[cfg(feature = "extensive_hints")]
                &mut hint_data,
                #[cfg(not(feature = "extensive_hints"))]
                hint_data,
                #[cfg(feature = "extensive_hints")]
                &mut hint_ranges,
                &self.program.constants,
            )?;
        }

        Ok(())
    }

    /// Execute steps until a number of steps since the start of the program is reached.
    pub fn run_until_steps(
        &mut self,
        steps: usize,
        hint_processor: &mut dyn HintProcessor,
    ) -> Result<(), VirtualMachineError> {
        self.run_for_steps(steps.saturating_sub(self.vm.current_step), hint_processor)
    }

    /// Execute steps until the step counter reaches a power of two.
    pub fn run_until_next_power_of_2(
        &mut self,
        hint_processor: &mut dyn HintProcessor,
    ) -> Result<(), VirtualMachineError> {
        self.run_until_steps(self.vm.current_step.next_power_of_two(), hint_processor)
    }

    pub fn get_perm_range_check_limits(&self) -> Option<(isize, isize)> {
        let runner_usages = self
            .vm
            .builtin_runners
            .iter()
            .filter_map(|runner| runner.get_range_check_usage(&self.vm.segments.memory))
            .map(|(rc_min, rc_max)| (rc_min as isize, rc_max as isize));
        let rc_bounds = self.vm.rc_limits.iter().copied().chain(runner_usages);
        rc_bounds.reduce(|(min1, max1), (min2, max2)| (min1.min(min2), max1.max(max2)))
    }

    /// Checks that there are enough trace cells to fill the entire range check
    /// range.
    pub fn check_range_check_usage(&self) -> Result<(), VirtualMachineError> {
        let Some((rc_min, rc_max)) = self.get_perm_range_check_limits() else {
            return Ok(());
        };

        let rc_units_used_by_builtins: usize = self
            .vm
            .builtin_runners
            .iter()
            .map(|runner| runner.get_used_perm_range_check_units(&self.vm))
            .sum::<Result<usize, MemoryError>>()
            .map_err(Into::<VirtualMachineError>::into)?;

        let unused_rc_units =
            (self.layout.rc_units as usize - 3) * self.vm.current_step - rc_units_used_by_builtins;
        if unused_rc_units < (rc_max - rc_min) as usize {
            return Err(MemoryError::InsufficientAllocatedCells(
                InsufficientAllocatedCellsError::RangeCheckUnits(Box::new((
                    unused_rc_units,
                    (rc_max - rc_min) as usize,
                ))),
            )
            .into());
        }

        Ok(())
    }

    /// Count the number of holes present in the segments.
    pub fn get_memory_holes(&self) -> Result<usize, MemoryError> {
        self.vm.segments.get_memory_holes(
            self.vm.builtin_runners.len(),
            self.program.builtins.contains(&BuiltinName::output),
        )
    }

    /// Check if there are enough trace cells to fill the entire diluted checks.
    pub fn check_diluted_check_usage(&self) -> Result<(), VirtualMachineError> {
        let diluted_pool_instance = match &self.layout.diluted_pool_instance_def {
            Some(x) => x,
            None => return Ok(()),
        };

        let mut used_units_by_builtins = 0;
        for builtin_runner in &self.vm.builtin_runners {
            let used_units = builtin_runner.get_used_diluted_check_units(
                diluted_pool_instance.spacing,
                diluted_pool_instance.n_bits,
            );

            let multiplier = safe_div_usize(
                self.vm.current_step,
                builtin_runner.ratio().unwrap_or(1) as usize,
            )?;
            used_units_by_builtins += used_units * multiplier;
        }

        let diluted_units = diluted_pool_instance.units_per_step as usize * self.vm.current_step;
        let unused_diluted_units = diluted_units.saturating_sub(used_units_by_builtins);

        let diluted_usage_upper_bound = 1usize << diluted_pool_instance.n_bits;
        if unused_diluted_units < diluted_usage_upper_bound {
            return Err(MemoryError::InsufficientAllocatedCells(
                InsufficientAllocatedCellsError::DilutedCells(Box::new((
                    unused_diluted_units,
                    diluted_usage_upper_bound,
                ))),
            )
            .into());
        }

        Ok(())
    }

    pub fn end_run(
        &mut self,
        disable_trace_padding: bool,
        disable_finalize_all: bool,
        hint_processor: &mut dyn HintProcessor,
    ) -> Result<(), VirtualMachineError> {
        if self.run_ended {
            return Err(RunnerError::EndRunCalledTwice.into());
        }

        self.vm.segments.memory.relocate_memory()?;
        self.vm.end_run(&self.exec_scopes)?;

        if disable_finalize_all {
            return Ok(());
        }

        self.vm.segments.compute_effective_sizes();
        if self.is_proof_mode() && !disable_trace_padding {
            self.run_until_next_power_of_2(hint_processor)?;
            loop {
                match self.check_used_cells() {
                    Ok(_) => break,
                    Err(e) => match e {
                        VirtualMachineError::Memory(MemoryError::InsufficientAllocatedCells(_)) => {
                        }
                        e => return Err(e),
                    },
                }

                self.run_for_steps(1, hint_processor)?;
                self.run_until_next_power_of_2(hint_processor)?;
            }
        }

        self.run_ended = true;
        Ok(())
    }

    ///Relocates the VM's trace, turning relocatable registers to numbered ones
    pub fn relocate_trace(&mut self, relocation_table: &Vec<usize>) -> Result<(), TraceError> {
        if self.relocated_trace.is_some() {
            return Err(TraceError::AlreadyRelocated);
        }

        let trace = self
            .vm
            .trace
            .as_ref()
            .ok_or(TraceError::TraceNotEnabled)?
            .iter();
        let mut relocated_trace = Vec::<RelocatedTraceEntry>::with_capacity(trace.len());
        let segment_1_base = relocation_table
            .get(1)
            .ok_or(TraceError::NoRelocationFound)?;

        for entry in trace {
            relocated_trace.push(RelocatedTraceEntry {
                pc: relocate_trace_register(entry.pc, relocation_table)?,
                ap: entry.ap + segment_1_base,
                fp: entry.fp + segment_1_base,
            })
        }
        self.relocated_trace = Some(relocated_trace);
        Ok(())
    }

    /// Relocates the VM's memory, turning bidimensional indexes into contiguous numbers, and values
    /// into Felt252s. Uses the relocation_table to asign each index a number according to the value
    /// on its segment number.
    fn relocate_memory(&mut self, relocation_table: &Vec<usize>) -> Result<(), MemoryError> {
        if !(self.relocated_memory.is_empty()) {
            return Err(MemoryError::Relocation);
        }
        //Relocated addresses start at 1
        self.relocated_memory.push(None);
        for (index, segment) in self.vm.segments.memory.data.iter().enumerate() {
            for (seg_offset, cell) in segment.iter().enumerate() {
                match cell.get_value() {
                    Some(cell) => {
                        let relocated_addr = relocate_address(
                            Relocatable::from((index as isize, seg_offset)),
                            relocation_table,
                        )?;
                        let value = relocate_value(cell, relocation_table)?;
                        if self.relocated_memory.len() <= relocated_addr {
                            self.relocated_memory.resize(relocated_addr + 1, None);
                        }
                        self.relocated_memory[relocated_addr] = Some(value);
                    }
                    None => self.relocated_memory.push(None),
                }
            }
        }
        Ok(())
    }

    pub fn relocate(&mut self, relocate_mem: bool) -> Result<(), TraceError> {
        self.vm.segments.compute_effective_sizes();
        if !relocate_mem && self.vm.trace.is_none() {
            return Ok(());
        }
        // relocate_segments can fail if compute_effective_sizes is not called before.
        // The expect should be unreachable.
        let relocation_table = self
            .vm
            .segments
            .relocate_segments()
            .expect("compute_effective_sizes called but relocate_memory still returned error");

        if relocate_mem {
            if let Err(memory_error) = self.relocate_memory(&relocation_table) {
                return Err(TraceError::MemoryError(memory_error));
            }
        }
        if self.vm.trace.is_some() {
            self.relocate_trace(&relocation_table)?;
        }
        self.vm.relocation_table = Some(relocation_table);
        Ok(())
    }

    // Returns a map from builtin base's segment index to stop_ptr offset
    // Aka the builtin's segment number and its maximum offset
    pub fn get_builtin_segments_info(&self) -> Result<Vec<(usize, usize)>, RunnerError> {
        let mut builtin_segment_info = Vec::new();

        for builtin in &self.vm.builtin_runners {
            let (index, stop_ptr) = builtin.get_memory_segment_addresses();

            builtin_segment_info.push((
                index,
                stop_ptr.ok_or_else(|| RunnerError::NoStopPointer(Box::new(builtin.name())))?,
            ));
        }

        Ok(builtin_segment_info)
    }

    // Returns a map from builtin's name wihout the "_builtin" suffix to its base's segment index and stop_ptr offset
    // Aka the builtin's segment number and its maximum offset
    pub fn get_builtin_segment_info_for_pie(
        &self,
    ) -> Result<HashMap<BuiltinName, cairo_pie::SegmentInfo>, RunnerError> {
        let mut builtin_segment_info = HashMap::new();

        for builtin in &self.vm.builtin_runners {
            let (index, stop_ptr) = builtin.get_memory_segment_addresses();

            builtin_segment_info.insert(
                builtin.name(),
                (
                    index as isize,
                    stop_ptr.ok_or_else(|| RunnerError::NoStopPointer(Box::new(builtin.name())))?,
                )
                    .into(),
            );
        }

        Ok(builtin_segment_info)
    }

    pub fn get_execution_resources(&self) -> Result<ExecutionResources, RunnerError> {
        let n_steps = self
            .vm
            .trace
            .as_ref()
            .map(|x| x.len())
            .unwrap_or(self.vm.current_step);
        let n_memory_holes = self.get_memory_holes()?;

        let mut builtin_instance_counter = HashMap::new();
        for builtin_runner in &self.vm.builtin_runners {
            builtin_instance_counter.insert(
                builtin_runner.name(),
                builtin_runner.get_used_instances(&self.vm.segments)?,
            );
        }

        Ok(ExecutionResources {
            n_steps,
            n_memory_holes,
            builtin_instance_counter,
        })
    }

    // Finalizes the segments.
    //     Note:
    //     1.  end_run() must precede a call to this method.
    //     2.  Call read_return_values() *before* finalize_segments(), otherwise the return values
    //         will not be included in the public memory.
    pub fn finalize_segments(&mut self) -> Result<(), RunnerError> {
        if self.segments_finalized {
            return Ok(());
        }
        if !self.run_ended {
            return Err(RunnerError::FinalizeNoEndRun);
        }
        let size = self.program.shared_program_data.data.len();
        let mut public_memory = Vec::with_capacity(size);
        for i in 0..size {
            public_memory.push((i, 0_usize))
        }
        self.vm.segments.finalize(
            Some(size),
            self.program_base
                .as_ref()
                .ok_or(RunnerError::NoProgBase)?
                .segment_index as usize,
            Some(&public_memory),
        );
        let mut public_memory = Vec::with_capacity(size);
        let exec_base = self
            .execution_base
            .as_ref()
            .ok_or(RunnerError::NoExecBase)?;
        for elem in self
            .execution_public_memory
            .as_ref()
            .ok_or(RunnerError::FinalizeSegmentsNoProofMode)?
            .iter()
        {
            public_memory.push((elem + exec_base.offset, 0))
        }
        self.vm
            .segments
            .finalize(None, exec_base.segment_index as usize, Some(&public_memory));
        for builtin_runner in self.vm.builtin_runners.iter() {
            let (_, size) = builtin_runner
                .get_used_cells_and_allocated_size(&self.vm)
                .map_err(RunnerError::FinalizeSegements)?;
            if let BuiltinRunner::Output(output_builtin) = builtin_runner {
                let public_memory = output_builtin.get_public_memory(&self.vm.segments)?;
                self.vm
                    .segments
                    .finalize(Some(size), builtin_runner.base(), Some(&public_memory))
            } else {
                self.vm
                    .segments
                    .finalize(Some(size), builtin_runner.base(), None)
            }
        }
        self.vm.segments.finalize_zero_segment();
        self.segments_finalized = true;
        Ok(())
    }

    /// Runs a cairo program from a give entrypoint, indicated by its pc offset, with the given arguments.
    /// If `verify_secure` is set to true, [verify_secure_runner] will be called to run extra verifications.
    /// `program_segment_size` is only used by the [verify_secure_runner] function and will be ignored if `verify_secure` is set to false.
    pub fn run_from_entrypoint(
        &mut self,
        entrypoint: usize,
        args: &[&CairoArg],
        verify_secure: bool,
        program_segment_size: Option<usize>,
        hint_processor: &mut dyn HintProcessor,
    ) -> Result<(), CairoRunError> {
        let stack = args
            .iter()
            .map(|arg| self.vm.segments.gen_cairo_arg(arg))
            .collect::<Result<Vec<MaybeRelocatable>, VirtualMachineError>>()?;
        let return_fp = MaybeRelocatable::from(0);
        let end = self.initialize_function_entrypoint(entrypoint, stack, return_fp)?;

        self.initialize_vm()?;

        self.run_until_pc(end, hint_processor)
            .map_err(|err| VmException::from_vm_error(self, err))?;
        self.end_run(true, false, hint_processor)?;

        if verify_secure {
            verify_secure_runner(self, false, program_segment_size)?;
        }

        Ok(())
    }

    // Returns Ok(()) if there are enough allocated cells for the builtins.
    // If not, the number of steps should be increased or a different layout should be used.
    pub fn check_used_cells(&self) -> Result<(), VirtualMachineError> {
        self.vm
            .builtin_runners
            .iter()
            .map(|builtin_runner| builtin_runner.get_used_cells_and_allocated_size(&self.vm))
            .collect::<Result<Vec<(usize, usize)>, MemoryError>>()?;
        self.check_range_check_usage()?;
        self.check_memory_usage()?;
        self.check_diluted_check_usage()?;
        Ok(())
    }

    // Checks that there are enough trace cells to fill the entire memory range.
    pub fn check_memory_usage(&self) -> Result<(), VirtualMachineError> {
        let instance = &self.layout;

        let builtins_memory_units: usize = self
            .vm
            .builtin_runners
            .iter()
            .map(|builtin_runner| builtin_runner.get_allocated_memory_units(&self.vm))
            .collect::<Result<Vec<usize>, MemoryError>>()?
            .iter()
            .sum();

        let builtins_memory_units = builtins_memory_units as u32;

        let vm_current_step_u32 = self.vm.current_step as u32;

        // Out of the memory units available per step, a fraction is used for public memory, and
        // four are used for the instruction.
        let total_memory_units = MEMORY_UNITS_PER_STEP * vm_current_step_u32;
        let (public_memory_units, rem) =
            div_rem(total_memory_units, instance.public_memory_fraction);
        if rem != 0 {
            return Err(MathError::SafeDivFailU32(
                total_memory_units,
                instance.public_memory_fraction,
            )
            .into());
        }

        let instruction_memory_units = 4 * vm_current_step_u32;

        let unused_memory_units = total_memory_units
            - (public_memory_units + instruction_memory_units + builtins_memory_units);
        let memory_address_holes = self.get_memory_holes()?;
        if unused_memory_units < memory_address_holes as u32 {
            Err(MemoryError::InsufficientAllocatedCells(
                InsufficientAllocatedCellsError::MemoryAddresses(Box::new((
                    unused_memory_units,
                    memory_address_holes,
                ))),
            ))?
        }
        Ok(())
    }

    /// Intitializes the runner in order to run cairo 1 contract entrypoints
    /// Initializes builtins & segments
    /// All builtins are initialized regardless of use
    /// Swaps the program's builtins field with program_builtins
    /// Adds the segment_arena builtin if present in the program_builtins
    pub fn initialize_function_runner_cairo_1(
        &mut self,
        program_builtins: &[BuiltinName],
    ) -> Result<(), RunnerError> {
        self.program.builtins = program_builtins.to_vec();
        self.initialize_all_builtins(true)?;
        self.initialize_segments(self.program_base);
        Ok(())
    }

    /// Intitializes the runner in order to run cairo 0 contract entrypoints
    /// Initializes builtins & segments
    /// All builtins are initialized regardless of use
    pub fn initialize_function_runner(&mut self) -> Result<(), RunnerError> {
        self.initialize_all_builtins(false)?;
        self.initialize_segments(self.program_base);
        Ok(())
    }

    /// Overrides the previous entrypoint with a custom one, or "main" if none
    /// is specified.
    pub fn set_entrypoint(&mut self, new_entrypoint: Option<&str>) -> Result<(), ProgramError> {
        let new_entrypoint = new_entrypoint.unwrap_or("main");
        self.entrypoint = Some(
            self.program
                .shared_program_data
                .identifiers
                .get(&format!("__main__.{new_entrypoint}"))
                .and_then(|x| x.pc)
                .ok_or_else(|| ProgramError::EntrypointNotFound(new_entrypoint.to_string()))?,
        );

        Ok(())
    }

    pub fn read_return_values(&mut self, allow_missing_builtins: bool) -> Result<(), RunnerError> {
        if !self.run_ended {
            return Err(RunnerError::ReadReturnValuesNoEndRun);
        }
        let mut pointer = self.vm.get_ap();
        for builtin_name in self.program.builtins.iter().rev() {
            if let Some(builtin_runner) = self
                .vm
                .builtin_runners
                .iter_mut()
                .find(|b| b.name() == *builtin_name)
            {
                let new_pointer = builtin_runner.final_stack(&self.vm.segments, pointer)?;
                pointer = new_pointer;
            } else {
                if !allow_missing_builtins {
                    return Err(RunnerError::MissingBuiltin(*builtin_name));
                }
                pointer.offset = pointer.offset.saturating_sub(1);

                if !self.vm.get_integer(pointer)?.is_zero() {
                    return Err(RunnerError::MissingBuiltinStopPtrNotZero(*builtin_name));
                }
            }
        }
        if self.segments_finalized {
            return Err(RunnerError::FailedAddingReturnValues);
        }
        if self.is_proof_mode() {
            let exec_base = *self
                .execution_base
                .as_ref()
                .ok_or(RunnerError::NoExecBase)?;
            let begin = pointer.offset - exec_base.offset;
            let ap = self.vm.get_ap();
            let end = ap.offset - exec_base.offset;
            self.execution_public_memory
                .as_mut()
                .ok_or(RunnerError::NoExecPublicMemory)?
                .extend(begin..end);
        }
        Ok(())
    }

    // Iterates over the program builtins in reverse, calling BuiltinRunner::final_stack on each of them and returns the final pointer
    // This method is used by cairo-vm-py to replace starknet functionality
    pub fn get_builtins_final_stack(
        &mut self,
        stack_ptr: Relocatable,
    ) -> Result<Relocatable, RunnerError> {
        let mut stack_ptr = Relocatable::from(&stack_ptr);
        for runner in self
            .vm
            .builtin_runners
            .iter_mut()
            .rev()
            .filter(|builtin_runner| {
                self.program
                    .builtins
                    .iter()
                    .any(|bn| *bn == builtin_runner.name())
            })
        {
            stack_ptr = runner.final_stack(&self.vm.segments, stack_ptr)?
        }
        Ok(stack_ptr)
    }

    /// Return CairoRunner.program
    pub fn get_program(&self) -> &Program {
        &self.program
    }

    // Constructs and returns a CairoPie representing the current VM run.
    pub fn get_cairo_pie(&self) -> Result<CairoPie, RunnerError> {
        let program_base = self.program_base.ok_or(RunnerError::NoProgBase)?;
        let execution_base = self.execution_base.ok_or(RunnerError::NoExecBase)?;

        let builtin_segments = self.get_builtin_segment_info_for_pie()?;
        let mut known_segment_indices = HashSet::new();
        for info in builtin_segments.values() {
            known_segment_indices.insert(info.index);
        }
        let n_used_builtins = self.program.builtins_len();
        let return_fp_addr = (execution_base + n_used_builtins)?;
        let return_fp = self.vm.get_relocatable(return_fp_addr)?;
        let return_pc = self.vm.get_relocatable((return_fp_addr + 1)?)?;

        if let None | Some(false) = return_fp
            .segment_index
            .to_usize()
            .and_then(|u| self.vm.get_segment_size(u))
            .map(|u| u.is_zero())
        {
            // return_fp negative index / no size / size is zero
            return Err(RunnerError::UnexpectedRetFpSegmentSize);
        }

        if let None | Some(false) = return_pc
            .segment_index
            .to_usize()
            .and_then(|u| self.vm.get_segment_size(u))
            .map(|u| u.is_zero())
        {
            // return_pc negative index / no size / size is zero
            return Err(RunnerError::UnexpectedRetPcSegmentSize);
        }

        if program_base.offset != 0 {
            return Err(RunnerError::ProgramBaseOffsetNotZero);
        }
        known_segment_indices.insert(program_base.segment_index);

        if execution_base.offset != 0 {
            return Err(RunnerError::ExecBaseOffsetNotZero);
        }
        known_segment_indices.insert(execution_base.segment_index);

        if return_fp.offset != 0 {
            return Err(RunnerError::RetFpOffsetNotZero);
        }
        known_segment_indices.insert(return_fp.segment_index);

        if return_pc.offset != 0 {
            return Err(RunnerError::RetPcOffsetNotZero);
        }
        known_segment_indices.insert(return_pc.segment_index);

        // Put all the remaining segments in extra_segments.
        let mut extra_segments = Vec::default();
        for index in 0..self.vm.segments.num_segments() {
            if !known_segment_indices.contains(&(index as isize)) {
                extra_segments.push(
                    (
                        index as isize,
                        self.vm
                            .get_segment_size(index)
                            .ok_or(MemoryError::MissingSegmentUsedSizes)?,
                    )
                        .into(),
                );
            }
        }

        let execution_size = (self.vm.get_ap() - execution_base)?;
        let metadata = CairoPieMetadata {
            program: self
                .get_program()
                .get_stripped_program()
                .map_err(|_| RunnerError::StrippedProgramNoMain)?,
            program_segment: (program_base.segment_index, self.program.data_len()).into(),
            execution_segment: (execution_base.segment_index, execution_size).into(),
            ret_fp_segment: (return_fp.segment_index, 0).into(),
            ret_pc_segment: (return_pc.segment_index, 0).into(),
            builtin_segments,
            extra_segments,
        };

        Ok(CairoPie {
            metadata,
            memory: (&self.vm.segments.memory).into(),
            execution_resources: self.get_execution_resources()?,
            additional_data: CairoPieAdditionalData(
                self.vm
                    .builtin_runners
                    .iter()
                    .map(|b| (b.name(), b.get_additional_data()))
                    .collect(),
            ),
            version: CairoPieVersion { cairo_pie: () },
        })
    }

    pub fn get_air_public_input(&self) -> Result<PublicInput, PublicInputError> {
        PublicInput::new(
            &self.relocated_memory,
            self.layout.name.to_str(),
            &self.vm.get_public_memory_addresses()?,
            self.get_memory_segment_addresses()?,
            self.relocated_trace
                .as_ref()
                .ok_or(PublicInputError::EmptyTrace)?,
            self.get_perm_range_check_limits()
                .ok_or(PublicInputError::NoRangeCheckLimits)?,
        )
    }

    pub fn get_air_private_input(&self) -> AirPrivateInput {
        let mut private_inputs = HashMap::new();
        for builtin in self.vm.builtin_runners.iter() {
            private_inputs.insert(builtin.name(), builtin.air_private_input(&self.vm.segments));
        }
        AirPrivateInput(private_inputs)
    }

    pub fn get_memory_segment_addresses(
        &self,
    ) -> Result<HashMap<&'static str, (usize, usize)>, VirtualMachineError> {
        let relocation_table = self
            .vm
            .relocation_table
            .as_ref()
            .ok_or(MemoryError::UnrelocatedMemory)?;

        let relocate = |segment: (usize, usize)| -> Result<(usize, usize), VirtualMachineError> {
            let (index, stop_ptr_offset) = segment;
            let base = relocation_table
                .get(index)
                .ok_or(VirtualMachineError::RelocationNotFound(index))?;
            Ok((*base, base + stop_ptr_offset))
        };

        self.vm
            .builtin_runners
            .iter()
            .map(|builtin| -> Result<_, VirtualMachineError> {
                let (base, stop_ptr) = builtin.get_memory_segment_addresses();
                let stop_ptr = if self.program.builtins.contains(&builtin.name()) {
                    stop_ptr.ok_or_else(|| RunnerError::NoStopPointer(Box::new(builtin.name())))?
                } else {
                    stop_ptr.unwrap_or_default()
                };

                Ok((builtin.name().to_str(), relocate((base, stop_ptr))?))
            })
            .collect()
    }
}

#[derive(Clone, Debug, Eq, PartialEq)]
pub struct SegmentInfo {
    pub index: isize,
    pub size: usize,
}

//* ----------------------
//*   ExecutionResources
//* ----------------------

#[derive(Clone, Debug, Default, Deserialize, Serialize, Eq, PartialEq)]
pub struct ExecutionResources {
    pub n_steps: usize,
    pub n_memory_holes: usize,
    #[serde(with = "crate::types::builtin_name::serde_generic_map_impl")]
    pub builtin_instance_counter: HashMap<BuiltinName, usize>,
}

/// Returns a copy of the execution resources where all the builtins with a usage counter
/// of 0 are omitted.
impl ExecutionResources {
    pub fn filter_unused_builtins(&self) -> ExecutionResources {
        ExecutionResources {
            n_steps: self.n_steps,
            n_memory_holes: self.n_memory_holes,
            builtin_instance_counter: self
                .clone()
                .builtin_instance_counter
                .into_iter()
                .filter(|builtin| !builtin.1.is_zero())
                .collect(),
        }
    }
}

impl Add<&ExecutionResources> for &ExecutionResources {
    type Output = ExecutionResources;

    fn add(self, rhs: &ExecutionResources) -> ExecutionResources {
        let mut new = self.clone();
        new.add_assign(rhs);
        new
    }
}

impl AddAssign<&ExecutionResources> for ExecutionResources {
    fn add_assign(&mut self, rhs: &ExecutionResources) {
        self.n_steps += rhs.n_steps;
        self.n_memory_holes += rhs.n_memory_holes;
        for (k, v) in rhs.builtin_instance_counter.iter() {
            // FIXME: remove k's clone, use &'static str
            *self.builtin_instance_counter.entry(*k).or_insert(0) += v;
        }
    }
}

impl Sub<&ExecutionResources> for &ExecutionResources {
    type Output = ExecutionResources;

    fn sub(self, rhs: &ExecutionResources) -> ExecutionResources {
        let mut new = self.clone();
        new.sub_assign(rhs);
        new
    }
}

impl SubAssign<&ExecutionResources> for ExecutionResources {
    fn sub_assign(&mut self, rhs: &ExecutionResources) {
        self.n_steps -= rhs.n_steps;
        self.n_memory_holes -= rhs.n_memory_holes;
        for (k, v) in rhs.builtin_instance_counter.iter() {
            // FIXME: remove k's clone, use &'static str
            let entry = self.builtin_instance_counter.entry(*k).or_insert(0);
            *entry = (*entry).saturating_sub(*v);
        }
    }
}

impl Mul<usize> for &ExecutionResources {
    type Output = ExecutionResources;

    fn mul(self, rhs: usize) -> ExecutionResources {
        let mut new = self.clone();
        new.mul_assign(rhs);
        new
    }
}

impl MulAssign<usize> for ExecutionResources {
    fn mul_assign(&mut self, rhs: usize) {
        self.n_steps *= rhs;
        self.n_memory_holes *= rhs;
        for (_builtin_name, counter) in self.builtin_instance_counter.iter_mut() {
            *counter *= rhs;
        }
    }
}

#[cfg(test)]
mod tests {
    use super::*;
    use crate::air_private_input::{PrivateInput, PrivateInputSignature, SignatureInput};
    use crate::cairo_run::{cairo_run, CairoRunConfig};
    use crate::stdlib::collections::{HashMap, HashSet};
    use crate::vm::vm_memory::memory::MemoryCell;

    use crate::felt_hex;
    use crate::{
        hint_processor::builtin_hint_processor::builtin_hint_processor_definition::BuiltinHintProcessor,
        relocatable,
        serde::deserialize_program::{Identifier, ReferenceManager},
        utils::test_utils::*,
        vm::trace::trace_entry::TraceEntry,
    };
    use assert_matches::assert_matches;

    #[cfg(target_arch = "wasm32")]
    use wasm_bindgen_test::*;

    #[test]
    #[cfg_attr(target_arch = "wasm32", wasm_bindgen_test)]
    fn check_memory_usage_ok_case() {
        let program = program![BuiltinName::range_check, BuiltinName::output];
        let mut cairo_runner = cairo_runner!(program);
        cairo_runner.vm.segments.segment_used_sizes = Some(vec![4]);

        assert_matches!(cairo_runner.check_memory_usage(), Ok(()));
    }

    #[test]
    #[cfg_attr(target_arch = "wasm32", wasm_bindgen_test)]
    fn check_memory_usage_err_case() {
        let program = program!();

        let mut cairo_runner = cairo_runner!(program);
        cairo_runner.vm.builtin_runners = vec![{
            let mut builtin_runner: BuiltinRunner = OutputBuiltinRunner::new(true).into();
            builtin_runner.initialize_segments(&mut cairo_runner.vm.segments);

            builtin_runner
        }];
        cairo_runner.vm.segments.segment_used_sizes = Some(vec![4, 12]);
        cairo_runner.vm.segments.memory = memory![((0, 0), 0), ((0, 1), 1), ((0, 2), 1)];
        cairo_runner
            .vm
            .segments
            .memory
            .mark_as_accessed((0, 0).into());
        assert_matches!(
            cairo_runner.check_memory_usage(),
            Err(VirtualMachineError::Memory(
                MemoryError::InsufficientAllocatedCells(_)
            ))
        );
    }

    #[test]
    #[cfg_attr(target_arch = "wasm32", wasm_bindgen_test)]
    fn initialize_builtins_with_disordered_builtins() {
        let program = program![BuiltinName::range_check, BuiltinName::output];
        let mut cairo_runner = cairo_runner!(program, LayoutName::plain);
        assert!(cairo_runner.initialize_builtins(false).is_err());
    }

    #[test]
    #[cfg_attr(target_arch = "wasm32", wasm_bindgen_test)]
    fn initialize_builtins_missing_builtins_no_allow_missing() {
        let program = program![BuiltinName::output, BuiltinName::ecdsa];
        let mut cairo_runner = cairo_runner!(program, LayoutName::plain);
        assert_matches!(
            cairo_runner.initialize_builtins(false),
            Err(RunnerError::NoBuiltinForInstance(_))
        )
    }

    #[test]
    #[cfg_attr(target_arch = "wasm32", wasm_bindgen_test)]
    fn initialize_builtins_missing_builtins_allow_missing() {
        let program = program![BuiltinName::output, BuiltinName::ecdsa];
        let mut cairo_runner = cairo_runner!(program);
        assert!(cairo_runner.initialize_builtins(true).is_ok())
    }

    #[test]
    #[cfg_attr(target_arch = "wasm32", wasm_bindgen_test)]
    fn initialize_segments_with_base() {
        let program = program![BuiltinName::output];
        let mut cairo_runner = cairo_runner!(program);
        let program_base = Some(Relocatable {
            segment_index: 5,
            offset: 9,
        });
        add_segments!(&mut cairo_runner.vm, 6);
        cairo_runner.initialize_builtins(false).unwrap();
        cairo_runner.initialize_segments(program_base);
        assert_eq!(
            cairo_runner.program_base,
            Some(Relocatable {
                segment_index: 5,
                offset: 9,
            })
        );
        assert_eq!(
            cairo_runner.execution_base,
            Some(Relocatable {
                segment_index: 6,
                offset: 0,
            })
        );
        assert_eq!(
            cairo_runner.vm.builtin_runners[0].name(),
            BuiltinName::output
        );
        assert_eq!(cairo_runner.vm.builtin_runners[0].base(), 7);

        assert_eq!(cairo_runner.vm.segments.num_segments(), 8);
    }

    #[test]
    #[cfg_attr(target_arch = "wasm32", wasm_bindgen_test)]
    fn initialize_segments_no_base() {
        let program = program![BuiltinName::output];
        let mut cairo_runner = cairo_runner!(program);
        cairo_runner.initialize_builtins(false).unwrap();
        cairo_runner.initialize_segments(None);
        assert_eq!(
            cairo_runner.program_base,
            Some(Relocatable {
                segment_index: 0,
                offset: 0
            })
        );
        assert_eq!(
            cairo_runner.execution_base,
            Some(Relocatable {
                segment_index: 1,
                offset: 0
            })
        );
        assert_eq!(
            cairo_runner.vm.builtin_runners[0].name(),
            BuiltinName::output
        );
        assert_eq!(cairo_runner.vm.builtin_runners[0].base(), 2);

        assert_eq!(cairo_runner.vm.segments.num_segments(), 3);
    }

    #[test]
    #[cfg_attr(target_arch = "wasm32", wasm_bindgen_test)]
    fn initialize_state_empty_data_and_stack() {
        let program = program![BuiltinName::output];
        let mut cairo_runner = cairo_runner!(program);
        cairo_runner.program_base = Some(relocatable!(1, 0));
        cairo_runner.execution_base = Some(relocatable!(2, 0));
        let stack = Vec::new();
        cairo_runner.initialize_builtins(false).unwrap();
        cairo_runner.initialize_state(1, stack).unwrap();
        assert_eq!(
            cairo_runner.initial_pc,
            Some(Relocatable {
                segment_index: 1,
                offset: 1
            })
        );
    }

    #[test]
    #[cfg_attr(target_arch = "wasm32", wasm_bindgen_test)]
    fn initialize_state_some_data_empty_stack() {
        let program = program!(
            builtins = vec![BuiltinName::output],
            data = vec_data!((4), (6)),
        );
        let mut cairo_runner = cairo_runner!(program);
        for _ in 0..2 {
            cairo_runner.vm.segments.add();
        }
        cairo_runner.program_base = Some(Relocatable {
            segment_index: 1,
            offset: 0,
        });
        cairo_runner.execution_base = Some(relocatable!(2, 0));
        let stack = Vec::new();
        cairo_runner.initialize_state(1, stack).unwrap();
        check_memory!(cairo_runner.vm.segments.memory, ((1, 0), 4), ((1, 1), 6));
    }

    #[test]
    #[cfg_attr(target_arch = "wasm32", wasm_bindgen_test)]
    fn initialize_state_empty_data_some_stack() {
        let program = program![BuiltinName::output];
        let mut cairo_runner = cairo_runner!(program);
        for _ in 0..3 {
            cairo_runner.vm.segments.add();
        }
        cairo_runner.program_base = Some(relocatable!(1, 0));
        cairo_runner.execution_base = Some(relocatable!(2, 0));
        let stack = vec![mayberelocatable!(4), mayberelocatable!(6)];
        cairo_runner.initialize_state(1, stack).unwrap();
        check_memory!(cairo_runner.vm.segments.memory, ((2, 0), 4), ((2, 1), 6));
    }

    #[test]
    #[cfg_attr(target_arch = "wasm32", wasm_bindgen_test)]
    fn initialize_state_no_program_base() {
        let program = program![BuiltinName::output];
        let mut cairo_runner = cairo_runner!(program);
        for _ in 0..2 {
            cairo_runner.vm.segments.add();
        }
        cairo_runner.execution_base = Some(Relocatable {
            segment_index: 2,
            offset: 0,
        });
        let stack = vec![
            MaybeRelocatable::from(Felt252::from(4_i32)),
            MaybeRelocatable::from(Felt252::from(6_i32)),
        ];
        assert!(cairo_runner.initialize_state(1, stack).is_err());
    }

    #[test]
    #[should_panic]
    fn initialize_state_no_execution_base() {
        let program = program![BuiltinName::output];
        let mut cairo_runner = cairo_runner!(program);
        for _ in 0..2 {
            cairo_runner.vm.segments.add();
        }
        cairo_runner.program_base = Some(relocatable!(1, 0));
        let stack = vec![
            MaybeRelocatable::from(Felt252::from(4_i32)),
            MaybeRelocatable::from(Felt252::from(6_i32)),
        ];
        cairo_runner.initialize_state(1, stack).unwrap();
    }

    #[test]
    #[cfg_attr(target_arch = "wasm32", wasm_bindgen_test)]
    fn initialize_function_entrypoint_empty_stack() {
        let program = program![BuiltinName::output];
        let mut cairo_runner = cairo_runner!(program);
        for _ in 0..2 {
            cairo_runner.vm.segments.add();
        }
        cairo_runner.program_base = Some(relocatable!(0, 0));
        cairo_runner.execution_base = Some(relocatable!(1, 0));
        let stack = Vec::new();
        let return_fp = MaybeRelocatable::from(Felt252::from(9_i32));
        cairo_runner
            .initialize_function_entrypoint(0, stack, return_fp)
            .unwrap();
        assert_eq!(cairo_runner.initial_fp, cairo_runner.initial_ap);
        assert_eq!(cairo_runner.initial_fp, Some(relocatable!(1, 2)));
        check_memory!(
            cairo_runner.vm.segments.memory,
            ((1, 0), 9),
            ((1, 1), (2, 0))
        );
    }

    #[test]
    #[cfg_attr(target_arch = "wasm32", wasm_bindgen_test)]
    fn initialize_function_entrypoint_some_stack() {
        let program = program![BuiltinName::output];
        let mut cairo_runner = cairo_runner!(program);
        for _ in 0..2 {
            cairo_runner.vm.segments.add();
        }
        cairo_runner.program_base = Some(relocatable!(0, 0));
        cairo_runner.execution_base = Some(relocatable!(1, 0));
        let stack = vec![MaybeRelocatable::from(Felt252::from(7_i32))];
        let return_fp = MaybeRelocatable::from(Felt252::from(9_i32));
        cairo_runner
            .initialize_function_entrypoint(1, stack, return_fp)
            .unwrap();
        assert_eq!(cairo_runner.initial_fp, cairo_runner.initial_ap);
        assert_eq!(cairo_runner.initial_fp, Some(relocatable!(1, 3)));
        check_memory!(
            cairo_runner.vm.segments.memory,
            ((1, 0), 7),
            ((1, 1), 9),
            ((1, 2), (2, 0))
        );
    }

    #[test]
    #[should_panic]
    fn initialize_function_entrypoint_no_execution_base() {
        let program = program![BuiltinName::output];
        let mut cairo_runner = cairo_runner!(program);
        let stack = vec![MaybeRelocatable::from(Felt252::from(7_i32))];
        let return_fp = MaybeRelocatable::from(Felt252::from(9_i32));
        cairo_runner
            .initialize_function_entrypoint(1, stack, return_fp)
            .unwrap();
    }

    #[test]
    #[should_panic]
    fn initialize_main_entrypoint_no_main() {
        let program = program![BuiltinName::output];
        let mut cairo_runner = cairo_runner!(program);
        cairo_runner.initialize_main_entrypoint().unwrap();
    }

    #[test]
    #[cfg_attr(target_arch = "wasm32", wasm_bindgen_test)]
    fn initialize_main_entrypoint() {
        let program = program!(main = Some(1),);
        let mut cairo_runner = cairo_runner!(program);
        cairo_runner.program_base = Some(relocatable!(0, 0));
        cairo_runner.execution_base = Some(relocatable!(0, 0));
        let return_pc = cairo_runner.initialize_main_entrypoint().unwrap();
        assert_eq!(return_pc, Relocatable::from((1, 0)));
    }

    #[test]
    #[cfg_attr(target_arch = "wasm32", wasm_bindgen_test)]
    fn initialize_state_program_segment_accessed_addrs() {
        // This test checks that all addresses from the program segment are marked as accessed at VM state initialization.
        // The fibonacci program has 24 instructions, so there should be 24 accessed addresses,
        // from (0, 0) to (0, 23).
        let program = Program::from_bytes(
            include_bytes!("../../../../cairo_programs/fibonacci.json"),
            Some("main"),
        )
        .unwrap();

        let mut cairo_runner = cairo_runner!(program);

        cairo_runner.initialize(false).unwrap();
        assert_eq!(
            cairo_runner
                .vm
                .segments
                .memory
                .get_amount_of_accessed_addresses_for_segment(0),
            Some(24)
        );
    }

    #[test]
    #[cfg_attr(target_arch = "wasm32", wasm_bindgen_test)]
    fn initialize_vm_no_builtins() {
        let program = program!(main = Some(1),);
        let mut cairo_runner = cairo_runner!(program);
        cairo_runner.program_base = Some(relocatable!(0, 0));
        cairo_runner.initial_pc = Some(relocatable!(0, 1));
        cairo_runner.initial_ap = Some(relocatable!(1, 2));
        cairo_runner.initial_fp = Some(relocatable!(1, 2));
        cairo_runner.initialize_vm().unwrap();
        assert_eq!(cairo_runner.vm.run_context.pc, relocatable!(0, 1));
        assert_eq!(cairo_runner.vm.run_context.ap, 2);
        assert_eq!(cairo_runner.vm.run_context.fp, 2);
    }

    #[test]
    #[cfg_attr(target_arch = "wasm32", wasm_bindgen_test)]
    fn initialize_vm_with_range_check_valid() {
        let program = program!(builtins = vec![BuiltinName::range_check], main = Some(1),);
        let mut cairo_runner = cairo_runner!(program);
        cairo_runner.initial_pc = Some(relocatable!(0, 1));
        cairo_runner.initial_ap = Some(relocatable!(1, 2));
        cairo_runner.initial_fp = Some(relocatable!(1, 2));
        cairo_runner.initialize_builtins(false).unwrap();
        cairo_runner.initialize_segments(None);
        cairo_runner.vm.segments = segments![((2, 0), 23), ((2, 1), 233)];
        assert_eq!(
            cairo_runner.vm.builtin_runners[0].name(),
            BuiltinName::range_check
        );
        assert_eq!(cairo_runner.vm.builtin_runners[0].base(), 2);
        cairo_runner.initialize_vm().unwrap();
        assert!(cairo_runner
            .vm
            .segments
            .memory
            .validated_addresses
            .contains(&Relocatable::from((2, 0))));
        assert!(cairo_runner
            .vm
            .segments
            .memory
            .validated_addresses
            .contains(&Relocatable::from((2, 1))));
        assert_eq!(cairo_runner.vm.segments.memory.validated_addresses.len(), 2);
    }

    #[test]
    #[cfg_attr(target_arch = "wasm32", wasm_bindgen_test)]
    fn initialize_vm_with_range_check_invalid() {
        let program = program!(builtins = vec![BuiltinName::range_check], main = Some(1),);
        let mut cairo_runner = cairo_runner!(program);
        cairo_runner.initial_pc = Some(relocatable!(0, 1));
        cairo_runner.initial_ap = Some(relocatable!(1, 2));
        cairo_runner.initial_fp = Some(relocatable!(1, 2));
        cairo_runner.initialize_builtins(false).unwrap();
        cairo_runner.initialize_segments(None);
        cairo_runner.vm.segments = segments![((2, 1), 23), ((2, 4), (-1))];

        assert_eq!(
            cairo_runner.initialize_vm(),
            Err(RunnerError::MemoryValidationError(
                MemoryError::RangeCheckFoundNonInt(Box::new((2, 0).into()))
            ))
        );
    }

    //Integration tests for initialization phase

    #[test]
    #[cfg_attr(target_arch = "wasm32", wasm_bindgen_test)]
    /* Program used:
    func myfunc(a: felt) -> (r: felt):
        let b = a * 2
        return(b)
    end

    func main():
        let a = 1
        let b = myfunc(a)
        return()
    end

    main = 3
    data = [5207990763031199744, 2, 2345108766317314046, 5189976364521848832, 1, 1226245742482522112, 3618502788666131213697322783095070105623107215331596699973092056135872020476, 2345108766317314046]
    */
    fn initialization_phase_no_builtins() {
        let program = program!(
            data = vec_data!(
                (5207990763031199744_u64),
                (2),
                (2345108766317314046_u64),
                (5189976364521848832_u64),
                (1),
                (1226245742482522112_u64),
                ((
                    "3618502788666131213697322783095070105623107215331596699973092056135872020476",
                    10
                )),
                (2345108766317314046_i64)
            ),
            main = Some(3),
        );
        let mut cairo_runner = cairo_runner!(program);
        cairo_runner.initialize_segments(None);
        cairo_runner.initialize_main_entrypoint().unwrap();
        cairo_runner.initialize_vm().unwrap();

        assert_eq!(cairo_runner.program_base, Some(relocatable!(0, 0)));
        assert_eq!(cairo_runner.execution_base, Some(relocatable!(1, 0)));
        assert_eq!(cairo_runner.final_pc, Some(relocatable!(3, 0)));

        //RunContext check
        //Registers
        assert_eq!(cairo_runner.vm.run_context.pc, relocatable!(0, 3));
        assert_eq!(cairo_runner.vm.run_context.ap, 2);
        assert_eq!(cairo_runner.vm.run_context.fp, 2);
        //Memory
        check_memory!(
            cairo_runner.vm.segments.memory,
            ((0, 0), 5207990763031199744_u64),
            ((0, 1), 2),
            ((0, 2), 2345108766317314046_u64),
            ((0, 3), 5189976364521848832_u64),
            ((0, 4), 1),
            ((0, 5), 1226245742482522112_u64),
            (
                (0, 6),
                (
                    "3618502788666131213697322783095070105623107215331596699973092056135872020476",
                    10
                )
            ),
            ((0, 7), 2345108766317314046_u64),
            ((1, 0), (2, 0)),
            ((1, 1), (3, 0))
        );
    }

    #[test]
    #[cfg_attr(target_arch = "wasm32", wasm_bindgen_test)]
    /*Program used:
    %builtins output

    from starkware.cairo.common.serialize import serialize_word

    func main{output_ptr: felt*}():
        let a = 1
        serialize_word(a)
        return()
    end

    main = 4
    data = [4612671182993129469, 5198983563776393216, 1, 2345108766317314046, 5191102247248822272, 5189976364521848832, 1, 1226245742482522112, 3618502788666131213697322783095070105623107215331596699973092056135872020474, 2345108766317314046]
    */
    fn initialization_phase_output_builtin() {
        let program = program!(
            builtins = vec![BuiltinName::output],
            data = vec_data!(
                (4612671182993129469_u64),
                (5198983563776393216_u64),
                (1),
                (2345108766317314046_u64),
                (5191102247248822272_u64),
                (5189976364521848832_u64),
                (1),
                (1226245742482522112_u64),
                ((
                    "3618502788666131213697322783095070105623107215331596699973092056135872020474",
                    10
                )),
                (2345108766317314046_u64)
            ),
            main = Some(4),
        );
        let mut cairo_runner = cairo_runner!(program);

        cairo_runner.initialize_builtins(false).unwrap();
        cairo_runner.initialize_segments(None);
        cairo_runner.initialize_main_entrypoint().unwrap();
        cairo_runner.initialize_vm().unwrap();

        assert_eq!(cairo_runner.program_base, Some(relocatable!(0, 0)));
        assert_eq!(cairo_runner.execution_base, Some(relocatable!(1, 0)));
        assert_eq!(cairo_runner.final_pc, Some(relocatable!(4, 0)));

        //RunContext check
        //Registers
        assert_eq!(cairo_runner.vm.run_context.pc, relocatable!(0, 4));
        assert_eq!(cairo_runner.vm.run_context.ap, 3);
        assert_eq!(cairo_runner.vm.run_context.fp, 3);
        //Memory
        check_memory!(
            cairo_runner.vm.segments.memory,
            ((0, 0), 4612671182993129469_u64),
            ((0, 1), 5198983563776393216_u64),
            ((0, 2), 1),
            ((0, 3), 2345108766317314046_u64),
            ((0, 4), 5191102247248822272_u64),
            ((0, 5), 5189976364521848832_u64),
            ((0, 6), 1),
            ((0, 7), 1226245742482522112_u64),
            (
                (0, 8),
                (
                    "3618502788666131213697322783095070105623107215331596699973092056135872020474",
                    10
                )
            ),
            ((0, 9), 2345108766317314046_u64),
            ((1, 0), (2, 0)),
            ((1, 1), (3, 0)),
            ((1, 2), (4, 0))
        );
    }

    #[test]
    #[cfg_attr(target_arch = "wasm32", wasm_bindgen_test)]
    /*Program used:
    %builtins range_check

    func check_range{range_check_ptr}(num):

        # Check that 0 <= num < 2**64.
        [range_check_ptr] = num
        assert [range_check_ptr + 1] = 2 ** 64 - 1 - num
        let range_check_ptr = range_check_ptr + 2
        return()
    end

    func main{range_check_ptr}():
        check_range(7)
        return()
    end

    main = 8
    data = [4612671182993129469, 5189976364521848832, 18446744073709551615, 5199546496550207487, 4612389712311386111, 5198983563776393216, 2, 2345108766317314046, 5191102247248822272, 5189976364521848832, 7, 1226245742482522112, 3618502788666131213697322783095070105623107215331596699973092056135872020470, 2345108766317314046]
    */
    fn initialization_phase_range_check_builtin() {
        let program = program!(
            builtins = vec![BuiltinName::range_check],
            data = vec_data!(
                (4612671182993129469_u64),
                (5189976364521848832_u64),
                (18446744073709551615_u128),
                (5199546496550207487_u64),
                (4612389712311386111_u64),
                (5198983563776393216_u64),
                (2),
                (2345108766317314046_u64),
                (5191102247248822272_u64),
                (5189976364521848832_u64),
                (7),
                (1226245742482522112_u64),
                ((
                    "3618502788666131213697322783095070105623107215331596699973092056135872020474",
                    10
                )),
                (2345108766317314046_u64)
            ),
            main = Some(8),
        );

        let mut cairo_runner = cairo_runner!(program);

        cairo_runner.initialize_builtins(false).unwrap();
        cairo_runner.initialize_segments(None);
        cairo_runner.initialize_main_entrypoint().unwrap();
        cairo_runner.initialize_vm().unwrap();

        assert_eq!(cairo_runner.program_base, Some(relocatable!(0, 0)));
        assert_eq!(cairo_runner.execution_base, Some(relocatable!(1, 0)));
        assert_eq!(cairo_runner.final_pc, Some(relocatable!(4, 0)));

        //RunContext check
        //Registers
        assert_eq!(cairo_runner.vm.run_context.pc, relocatable!(0, 8));
        assert_eq!(cairo_runner.vm.run_context.ap, 3);
        assert_eq!(cairo_runner.vm.run_context.fp, 3);
        //Memory
        check_memory!(
            cairo_runner.vm.segments.memory,
            ((0, 0), 4612671182993129469_u64),
            ((0, 1), 5189976364521848832_u64),
            ((0, 2), 18446744073709551615_u128),
            ((0, 3), 5199546496550207487_u64),
            ((0, 4), 4612389712311386111_u64),
            ((0, 5), 5198983563776393216_u64),
            ((0, 6), 2),
            ((0, 7), 2345108766317314046_u64),
            ((0, 8), 5191102247248822272_u64),
            ((0, 9), 5189976364521848832_u64),
            ((0, 10), 7),
            ((0, 11), 1226245742482522112_u64),
            (
                (0, 12),
                (
                    "3618502788666131213697322783095070105623107215331596699973092056135872020474",
                    10
                )
            ),
            ((0, 13), 2345108766317314046_u64),
            ((1, 0), (2, 0)),
            ((1, 1), (3, 0)),
            ((1, 2), (4, 0))
        );
    }

    //Integration tests for initialization + execution phase

    #[test]
    #[cfg_attr(target_arch = "wasm32", wasm_bindgen_test)]
    /*Program used:
    func myfunc(a: felt) -> (r: felt):
        let b = a * 2
        return(b)
    end

    func main():
        let a = 1
        let b = myfunc(a)
        return()
    end

    main = 3
    data = [5207990763031199744, 2, 2345108766317314046, 5189976364521848832, 1, 1226245742482522112, 3618502788666131213697322783095070105623107215331596699973092056135872020476, 2345108766317314046]
    */
    fn initialize_and_run_function_call() {
        //Initialization Phase
        let program = program!(
            data = vec_data!(
                (5207990763031199744_i64),
                (2),
                (2345108766317314046_i64),
                (5189976364521848832_i64),
                (1),
                (1226245742482522112_i64),
                ((
                    "3618502788666131213697322783095070105623107215331596699973092056135872020476",
                    10
                )),
                (2345108766317314046_i64)
            ),
            main = Some(3),
        );
        let mut hint_processor = BuiltinHintProcessor::new_empty();
        let mut cairo_runner = cairo_runner!(program, LayoutName::all_cairo, false, true);
        cairo_runner.initialize_segments(None);
        let end = cairo_runner.initialize_main_entrypoint().unwrap();
        assert_eq!(end, Relocatable::from((3, 0)));
        cairo_runner.initialize_vm().unwrap();
        //Execution Phase
        assert_matches!(cairo_runner.run_until_pc(end, &mut hint_processor), Ok(()));
        //Check final values against Python VM
        //Check final register values
        assert_eq!(cairo_runner.vm.run_context.pc, Relocatable::from((3, 0)));

        assert_eq!(cairo_runner.vm.run_context.ap, 6);

        assert_eq!(cairo_runner.vm.run_context.fp, 0);

        //Check each TraceEntry in trace
        let trace = cairo_runner.vm.trace.unwrap();
        assert_eq!(trace.len(), 5);
        trace_check(
            &trace,
            &[
                ((0, 3).into(), 2, 2),
                ((0, 5).into(), 3, 2),
                ((0, 0).into(), 5, 5),
                ((0, 2).into(), 6, 5),
                ((0, 7).into(), 6, 2),
            ],
        );
    }

    #[test]
    #[cfg_attr(target_arch = "wasm32", wasm_bindgen_test)]
    /*Program used:
    %builtins range_check

    func check_range{range_check_ptr}(num):

        # Check that 0 <= num < 2**64.
        [range_check_ptr] = num
        assert [range_check_ptr + 1] = 2 ** 64 - 1 - num
        let range_check_ptr = range_check_ptr + 2
        return()
    end

    func main{range_check_ptr}():
        check_range(7)
        return()
    end

    main = 8
    data = [4612671182993129469, 5189976364521848832, 18446744073709551615, 5199546496550207487, 4612389712311386111, 5198983563776393216, 2, 2345108766317314046, 5191102247248822272, 5189976364521848832, 7, 1226245742482522112, 3618502788666131213697322783095070105623107215331596699973092056135872020470, 2345108766317314046]
    */
    fn initialize_and_run_range_check_builtin() {
        //Initialization Phase
        let program = program!(
            builtins = vec![BuiltinName::range_check],
            data = vec_data!(
                (4612671182993129469_i64),
                (5189976364521848832_i64),
                (18446744073709551615_i128),
                (5199546496550207487_i64),
                (4612389712311386111_i64),
                (5198983563776393216_i64),
                (2),
                (2345108766317314046_i64),
                (5191102247248822272_i64),
                (5189976364521848832_i64),
                (7),
                (1226245742482522112_i64),
                ((
                    "3618502788666131213697322783095070105623107215331596699973092056135872020470",
                    10
                )),
                (2345108766317314046_i64)
            ),
            main = Some(8),
        );
        let mut hint_processor = BuiltinHintProcessor::new_empty();
        let mut cairo_runner = cairo_runner!(program, LayoutName::all_cairo, false, true);
        cairo_runner.initialize_builtins(false).unwrap();
        cairo_runner.initialize_segments(None);
        let end = cairo_runner.initialize_main_entrypoint().unwrap();
        cairo_runner.initialize_vm().unwrap();
        //Execution Phase
        assert_matches!(cairo_runner.run_until_pc(end, &mut hint_processor), Ok(()));
        //Check final values against Python VM
        //Check final register values
        assert_eq!(cairo_runner.vm.run_context.pc, Relocatable::from((4, 0)));

        assert_eq!(cairo_runner.vm.run_context.ap, 10);

        assert_eq!(cairo_runner.vm.run_context.fp, 0);

        //Check each TraceEntry in trace
        let trace = cairo_runner.vm.trace.unwrap();
        assert_eq!(trace.len(), 10);
        trace_check(
            &trace,
            &[
                ((0, 8).into(), 3, 3),
                ((0, 9).into(), 4, 3),
                ((0, 11).into(), 5, 3),
                ((0, 0).into(), 7, 7),
                ((0, 1).into(), 7, 7),
                ((0, 3).into(), 8, 7),
                ((0, 4).into(), 9, 7),
                ((0, 5).into(), 9, 7),
                ((0, 7).into(), 10, 7),
                ((0, 13).into(), 10, 3),
            ],
        );
        //Check the range_check builtin segment
        assert_eq!(
            cairo_runner.vm.builtin_runners[0].name(),
            BuiltinName::range_check
        );
        assert_eq!(cairo_runner.vm.builtin_runners[0].base(), 2);

        check_memory!(
            cairo_runner.vm.segments.memory,
            ((2, 0), 7),
            ((2, 1), 18446744073709551608_i128)
        );
        assert!(cairo_runner
            .vm
            .segments
            .memory
            .get(&MaybeRelocatable::from((2, 2)))
            .is_none());
    }

    #[test]
    #[cfg_attr(target_arch = "wasm32", wasm_bindgen_test)]
    /*Program used:
    %builtins output

    from starkware.cairo.common.serialize import serialize_word

    func main{output_ptr: felt*}():
        let a = 1
        serialize_word(a)
        let b = 17 * a
        serialize_word(b)
        return()
    end

    main = 4
    data = [
    4612671182993129469,
    5198983563776393216,
    1,
    2345108766317314046,
    5191102247248822272,
    5189976364521848832,
    1,
    1226245742482522112,
    3618502788666131213697322783095070105623107215331596699973092056135872020474,
    5189976364521848832,
    17,
    1226245742482522112,
    3618502788666131213697322783095070105623107215331596699973092056135872020470,
    2345108766317314046
    ]
    */
    fn initialize_and_run_output_builtin() {
        //Initialization Phase
        let program = program!(
            builtins = vec![BuiltinName::output],
            data = vec_data!(
                (4612671182993129469_i64),
                (5198983563776393216_i64),
                (1),
                (2345108766317314046_i64),
                (5191102247248822272_i64),
                (5189976364521848832_i64),
                (1),
                (1226245742482522112_i64),
                ((
                    "3618502788666131213697322783095070105623107215331596699973092056135872020474",
                    10
                )),
                (5189976364521848832_i64),
                (17),
                (1226245742482522112_i64),
                ((
                    "3618502788666131213697322783095070105623107215331596699973092056135872020470",
                    10
                )),
                (2345108766317314046_i64)
            ),
            main = Some(4),
        );
        let mut hint_processor = BuiltinHintProcessor::new_empty();
        let mut cairo_runner = cairo_runner!(program, LayoutName::all_cairo, false, true);
        cairo_runner.initialize_builtins(false).unwrap();
        cairo_runner.initialize_segments(None);
        let end = cairo_runner.initialize_main_entrypoint().unwrap();
        cairo_runner.initialize_vm().unwrap();
        //Execution Phase
        assert_matches!(cairo_runner.run_until_pc(end, &mut hint_processor), Ok(()));
        //Check final values against Python VM
        //Check final register values
        //todo
        assert_eq!(cairo_runner.vm.run_context.pc, Relocatable::from((4, 0)));

        assert_eq!(cairo_runner.vm.run_context.ap, 12);

        assert_eq!(cairo_runner.vm.run_context.fp, 0);

        //Check each TraceEntry in trace
        let trace = cairo_runner.vm.trace.unwrap();
        assert_eq!(trace.len(), 12);
        trace_check(
            &trace,
            &[
                ((0, 4).into(), 3, 3),
                ((0, 5).into(), 4, 3),
                ((0, 7).into(), 5, 3),
                ((0, 0).into(), 7, 7),
                ((0, 1).into(), 7, 7),
                ((0, 3).into(), 8, 7),
                ((0, 9).into(), 8, 3),
                ((0, 11).into(), 9, 3),
                ((0, 0).into(), 11, 11),
                ((0, 1).into(), 11, 11),
                ((0, 3).into(), 12, 11),
                ((0, 13).into(), 12, 3),
            ],
        );
        //Check that the output to be printed is correct
        assert_eq!(
            cairo_runner.vm.builtin_runners[0].name(),
            BuiltinName::output
        );
        assert_eq!(cairo_runner.vm.builtin_runners[0].base(), 2);
        check_memory!(cairo_runner.vm.segments.memory, ((2, 0), 1), ((2, 1), 17));
        assert!(cairo_runner
            .vm
            .segments
            .memory
            .get(&MaybeRelocatable::from((2, 2)))
            .is_none());
    }

    #[test]
    #[cfg_attr(target_arch = "wasm32", wasm_bindgen_test)]
    /*Program used:
    %builtins output range_check

    from starkware.cairo.common.serialize import serialize_word

    func check_range{range_check_ptr}(num) -> (num : felt):

        # Check that 0 <= num < 2**64.
        [range_check_ptr] = num
        assert [range_check_ptr + 1] = 2 ** 64 - 1 - num
        let range_check_ptr = range_check_ptr + 2
        return(num)
    end

    func main{output_ptr: felt*, range_check_ptr: felt}():
        let num: felt = check_range(7)
        serialize_word(num)
        return()
    end

    main = 13
    data = [
    4612671182993129469,
    5198983563776393216,
    1,
    2345108766317314046,
    4612671182993129469,
    5189976364521848832,
    18446744073709551615,
    5199546496550207487,
    4612389712311386111,
    5198983563776393216,
    2,
    5191102247248822272,
    2345108766317314046,
    5191102247248822272,
    5189976364521848832,
    7,
    1226245742482522112,
    3618502788666131213697322783095070105623107215331596699973092056135872020469,
    5191102242953854976,
    5193354051357474816,
    1226245742482522112,
    3618502788666131213697322783095070105623107215331596699973092056135872020461,
    5193354029882638336,
    2345108766317314046]
    */
    fn initialize_and_run_output_range_check_builtin() {
        //Initialization Phase
        let program = program!(
            builtins = vec![BuiltinName::output, BuiltinName::range_check],
            data = vec_data!(
                (4612671182993129469_i64),
                (5198983563776393216_i64),
                (1),
                (2345108766317314046_i64),
                (4612671182993129469_i64),
                (5189976364521848832_i64),
                (18446744073709551615_i128),
                (5199546496550207487_i64),
                (4612389712311386111_i64),
                (5198983563776393216_i64),
                (2),
                (5191102247248822272_i64),
                (2345108766317314046_i64),
                (5191102247248822272_i64),
                (5189976364521848832_i64),
                (7),
                (1226245742482522112_i64),
                ((
                    "3618502788666131213697322783095070105623107215331596699973092056135872020469",
                    10
                )),
                (5191102242953854976_i64),
                (5193354051357474816_i64),
                (1226245742482522112_i64),
                ((
                    "3618502788666131213697322783095070105623107215331596699973092056135872020461",
                    10
                )),
                (5193354029882638336_i64),
                (2345108766317314046_i64)
            ),
            main = Some(13),
        );
        let mut hint_processor = BuiltinHintProcessor::new_empty();
        let mut cairo_runner = cairo_runner!(program, LayoutName::all_cairo, false, true);
        cairo_runner.initialize_builtins(false).unwrap();
        cairo_runner.initialize_segments(None);
        let end = cairo_runner.initialize_main_entrypoint().unwrap();
        cairo_runner.initialize_vm().unwrap();
        //Execution Phase
        assert_matches!(cairo_runner.run_until_pc(end, &mut hint_processor), Ok(()));
        //Check final values against Python VM
        //Check final register values
        assert_eq!(cairo_runner.vm.run_context.pc, Relocatable::from((5, 0)));

        assert_eq!(cairo_runner.vm.run_context.ap, 18);

        assert_eq!(cairo_runner.vm.run_context.fp, 0);

        //Check each TraceEntry in trace
        let trace = cairo_runner.vm.trace.unwrap();
        assert_eq!(trace.len(), 18);
        trace_check(
            &trace,
            &[
                ((0, 13).into(), 4, 4),
                ((0, 14).into(), 5, 4),
                ((0, 16).into(), 6, 4),
                ((0, 4).into(), 8, 8),
                ((0, 5).into(), 8, 8),
                ((0, 7).into(), 9, 8),
                ((0, 8).into(), 10, 8),
                ((0, 9).into(), 10, 8),
                ((0, 11).into(), 11, 8),
                ((0, 12).into(), 12, 8),
                ((0, 18).into(), 12, 4),
                ((0, 19).into(), 13, 4),
                ((0, 20).into(), 14, 4),
                ((0, 0).into(), 16, 16),
                ((0, 1).into(), 16, 16),
                ((0, 3).into(), 17, 16),
                ((0, 22).into(), 17, 4),
                ((0, 23).into(), 18, 4),
            ],
        );
        //Check the range_check builtin segment
        assert_eq!(
            cairo_runner.vm.builtin_runners[1].name(),
            BuiltinName::range_check
        );
        assert_eq!(cairo_runner.vm.builtin_runners[1].base(), 3);

        check_memory!(
            cairo_runner.vm.segments.memory,
            ((3, 0), 7),
            ((3, 1), 18446744073709551608_i128)
        );
        assert!(cairo_runner
            .vm
            .segments
            .memory
            .get(&MaybeRelocatable::from((2, 2)))
            .is_none());

        //Check the output segment
        assert_eq!(
            cairo_runner.vm.builtin_runners[0].name(),
            BuiltinName::output
        );
        assert_eq!(cairo_runner.vm.builtin_runners[0].base(), 2);

        check_memory!(cairo_runner.vm.segments.memory, ((2, 0), 7));
        assert!(cairo_runner
            .vm
            .segments
            .memory
            .get(&(MaybeRelocatable::from((2, 1))))
            .is_none());
    }

    #[test]
    #[cfg_attr(target_arch = "wasm32", wasm_bindgen_test)]
    /*Memory from this test is taken from a cairo program execution
    Program used:
        func main():
        let a = 1
        [ap + 3] = 5
        return()

    end
    Final Memory:
    {RelocatableValue(segment_index=0, offset=0): 4613515612218425347,
     RelocatableValue(segment_index=0, offset=1): 5,
     RelocatableValue(segment_index=0, offset=2): 2345108766317314046,
     RelocatableValue(segment_index=1, offset=0): RelocatableValue(segment_index=2, offset=0),
     RelocatableValue(segment_index=1, offset=1): RelocatableValue(segment_index=3, offset=0),
     RelocatableValue(segment_index=1, offset=5): 5}
    Relocated Memory:
        1     4613515612218425347
        2     5
        3     2345108766317314046
        4     10
        5     10
        ⋮
        9     5
    */
    fn relocate_memory_with_gap() {
        let program = program!();
        let mut cairo_runner = cairo_runner!(program, LayoutName::all_cairo, false, true);
        for _ in 0..4 {
            cairo_runner.vm.segments.add();
        }
        // Memory initialization without macro
        cairo_runner
            .vm
            .segments
            .memory
            .insert(
                Relocatable::from((0, 0)),
                &MaybeRelocatable::from(Felt252::from(4613515612218425347_i64)),
            )
            .unwrap();
        cairo_runner
            .vm
            .segments
            .memory
            .insert(
                Relocatable::from((0, 1)),
                &MaybeRelocatable::from(Felt252::from(5)),
            )
            .unwrap();
        cairo_runner
            .vm
            .segments
            .memory
            .insert(
                Relocatable::from((0, 2)),
                &MaybeRelocatable::from(Felt252::from(2345108766317314046_i64)),
            )
            .unwrap();
        cairo_runner
            .vm
            .segments
            .memory
            .insert(Relocatable::from((1, 0)), &MaybeRelocatable::from((2, 0)))
            .unwrap();
        cairo_runner
            .vm
            .segments
            .memory
            .insert(Relocatable::from((1, 1)), &MaybeRelocatable::from((3, 0)))
            .unwrap();
        cairo_runner
            .vm
            .segments
            .memory
            .insert(
                Relocatable::from((1, 5)),
                &MaybeRelocatable::from(Felt252::from(5)),
            )
            .unwrap();
        cairo_runner.vm.segments.compute_effective_sizes();
        let rel_table = cairo_runner
            .vm
            .segments
            .relocate_segments()
            .expect("Couldn't relocate after compute effective sizes");
        assert_eq!(cairo_runner.relocate_memory(&rel_table), Ok(()));
        assert_eq!(cairo_runner.relocated_memory[0], None);
        assert_eq!(
            cairo_runner.relocated_memory[1],
            Some(Felt252::from(4613515612218425347_i64))
        );
        assert_eq!(cairo_runner.relocated_memory[2], Some(Felt252::from(5)));
        assert_eq!(
            cairo_runner.relocated_memory[3],
            Some(Felt252::from(2345108766317314046_i64))
        );
        assert_eq!(cairo_runner.relocated_memory[4], Some(Felt252::from(10)));
        assert_eq!(cairo_runner.relocated_memory[5], Some(Felt252::from(10)));
        assert_eq!(cairo_runner.relocated_memory[6], None);
        assert_eq!(cairo_runner.relocated_memory[7], None);
        assert_eq!(cairo_runner.relocated_memory[8], None);
        assert_eq!(cairo_runner.relocated_memory[9], Some(Felt252::from(5)));
    }

    #[test]
    #[cfg_attr(target_arch = "wasm32", wasm_bindgen_test)]
    /* Program used:
    %builtins output

    from starkware.cairo.common.serialize import serialize_word

    func main{output_ptr: felt*}():
        let a = 1
        serialize_word(a)
        let b = 17 * a
        serialize_word(b)
        return()
    end
    Relocated Memory:
        1     4612671182993129469
        2     5198983563776393216
        3     1
        4     2345108766317314046
        5     5191102247248822272
        6     5189976364521848832
        7     1
        8     1226245742482522112
        9     -7
        10    5189976364521848832
        11    17
        12    1226245742482522112
        13    -11
        14    2345108766317314046
        15    27
        16    29
        17    29
        18    27
        19    1
        20    18
        21    10
        22    28
        23    17
        24    18
        25    14
        26    29
        27    1
        28    17
     */
    fn initialize_run_and_relocate_output_builtin() {
        let program = program!(
            builtins = vec![BuiltinName::output],
            data = vec_data!(
                (4612671182993129469_i64),
                (5198983563776393216_i64),
                (1),
                (2345108766317314046_i64),
                (5191102247248822272_i64),
                (5189976364521848832_i64),
                (1),
                (1226245742482522112_i64),
                ((
                    "3618502788666131213697322783095070105623107215331596699973092056135872020474",
                    10
                )),
                (5189976364521848832_i64),
                (17),
                (1226245742482522112_i64),
                ((
                    "3618502788666131213697322783095070105623107215331596699973092056135872020470",
                    10
                )),
                (2345108766317314046_i64)
            ),
            main = Some(4),
        );
        let mut hint_processor = BuiltinHintProcessor::new_empty();
        let mut cairo_runner = cairo_runner!(program, LayoutName::all_cairo, false, true);
        cairo_runner.initialize_builtins(false).unwrap();
        cairo_runner.initialize_segments(None);
        let end = cairo_runner.initialize_main_entrypoint().unwrap();
        cairo_runner.initialize_vm().unwrap();
        assert_matches!(cairo_runner.run_until_pc(end, &mut hint_processor), Ok(()));
        cairo_runner.vm.segments.compute_effective_sizes();
        let rel_table = cairo_runner
            .vm
            .segments
            .relocate_segments()
            .expect("Couldn't relocate after compute effective sizes");
        assert_eq!(cairo_runner.relocate_memory(&rel_table), Ok(()));
        assert_eq!(cairo_runner.relocated_memory[0], None);
        assert_eq!(
            cairo_runner.relocated_memory[1],
            Some(Felt252::from(4612671182993129469_u64))
        );
        assert_eq!(
            cairo_runner.relocated_memory[2],
            Some(Felt252::from(5198983563776393216_u64))
        );
        assert_eq!(cairo_runner.relocated_memory[3], Some(Felt252::ONE));
        assert_eq!(
            cairo_runner.relocated_memory[4],
            Some(Felt252::from(2345108766317314046_u64))
        );
        assert_eq!(
            cairo_runner.relocated_memory[5],
            Some(Felt252::from(5191102247248822272_u64))
        );
        assert_eq!(
            cairo_runner.relocated_memory[6],
            Some(Felt252::from(5189976364521848832_u64))
        );
        assert_eq!(cairo_runner.relocated_memory[7], Some(Felt252::ONE));
        assert_eq!(
            cairo_runner.relocated_memory[8],
            Some(Felt252::from(1226245742482522112_u64))
        );
        assert_eq!(
            cairo_runner.relocated_memory[9],
            Some(felt_hex!(
                "0x800000000000010fffffffffffffffffffffffffffffffffffffffffffffffa"
            ))
        );
        assert_eq!(
            cairo_runner.relocated_memory[10],
            Some(Felt252::from(5189976364521848832_u64))
        );
        assert_eq!(cairo_runner.relocated_memory[11], Some(Felt252::from(17)));
        assert_eq!(
            cairo_runner.relocated_memory[12],
            Some(Felt252::from(1226245742482522112_u64))
        );
        assert_eq!(
            cairo_runner.relocated_memory[13],
            Some(felt_hex!(
                "0x800000000000010fffffffffffffffffffffffffffffffffffffffffffffff6"
            ))
        );
        assert_eq!(
            cairo_runner.relocated_memory[14],
            Some(Felt252::from(2345108766317314046_u64))
        );
        assert_eq!(
            cairo_runner.relocated_memory[15],
            Some(Felt252::from(27_u64))
        );
        assert_eq!(cairo_runner.relocated_memory[16], Some(Felt252::from(29)));
        assert_eq!(cairo_runner.relocated_memory[17], Some(Felt252::from(29)));
        assert_eq!(cairo_runner.relocated_memory[18], Some(Felt252::from(27)));
        assert_eq!(cairo_runner.relocated_memory[19], Some(Felt252::ONE));
        assert_eq!(cairo_runner.relocated_memory[20], Some(Felt252::from(18)));
        assert_eq!(cairo_runner.relocated_memory[21], Some(Felt252::from(10)));
        assert_eq!(cairo_runner.relocated_memory[22], Some(Felt252::from(28)));
        assert_eq!(cairo_runner.relocated_memory[23], Some(Felt252::from(17)));
        assert_eq!(cairo_runner.relocated_memory[24], Some(Felt252::from(18)));
        assert_eq!(cairo_runner.relocated_memory[25], Some(Felt252::from(14)));
        assert_eq!(cairo_runner.relocated_memory[26], Some(Felt252::from(29)));
        assert_eq!(cairo_runner.relocated_memory[27], Some(Felt252::ONE));
        assert_eq!(cairo_runner.relocated_memory[28], Some(Felt252::from(17)));
    }

    #[test]
    #[cfg_attr(target_arch = "wasm32", wasm_bindgen_test)]
    /* Program used:
    %builtins output

    from starkware.cairo.common.serialize import serialize_word

    func main{output_ptr: felt*}():
        let a = 1
        serialize_word(a)
        let b = 17 * a
        serialize_word(b)
        return()
    end

    Relocated Trace:
    [TraceEntry(pc=5, ap=18, fp=18),
     TraceEntry(pc=6, ap=19, fp=18),
     TraceEntry(pc=8, ap=20, fp=18),
     TraceEntry(pc=1, ap=22, fp=22),
     TraceEntry(pc=2, ap=22, fp=22),
     TraceEntry(pc=4, ap=23, fp=22),
     TraceEntry(pc=10, ap=23, fp=18),
    */
    fn relocate_trace_output_builtin() {
        let program = program!(
            builtins = vec![BuiltinName::output],
            data = vec_data!(
                (4612671182993129469_i64),
                (5198983563776393216_i64),
                (1),
                (2345108766317314046_i64),
                (5191102247248822272_i64),
                (5189976364521848832_i64),
                (1),
                (1226245742482522112_i64),
                ((
                    "3618502788666131213697322783095070105623107215331596699973092056135872020474",
                    10
                )),
                (5189976364521848832_i64),
                (17),
                (1226245742482522112_i64),
                ((
                    "3618502788666131213697322783095070105623107215331596699973092056135872020470",
                    10
                )),
                (2345108766317314046_i64)
            ),
            main = Some(4),
        );
        let mut hint_processor = BuiltinHintProcessor::new_empty();
        let mut cairo_runner = cairo_runner!(program, LayoutName::all_cairo, false, true);
        cairo_runner.initialize_builtins(false).unwrap();
        cairo_runner.initialize_segments(None);
        let end = cairo_runner.initialize_main_entrypoint().unwrap();
        cairo_runner.initialize_vm().unwrap();
        assert_matches!(cairo_runner.run_until_pc(end, &mut hint_processor), Ok(()));
        cairo_runner.vm.segments.compute_effective_sizes();
        let rel_table = cairo_runner
            .vm
            .segments
            .relocate_segments()
            .expect("Couldn't relocate after compute effective sizes");
        cairo_runner.relocate_trace(&rel_table).unwrap();
        let relocated_trace = cairo_runner.relocated_trace.unwrap();
        assert_eq!(relocated_trace.len(), 12);
        assert_eq!(
            relocated_trace[0],
            RelocatedTraceEntry {
                pc: 5,
                ap: 18,
                fp: 18
            }
        );
        assert_eq!(
            relocated_trace[1],
            RelocatedTraceEntry {
                pc: 6,
                ap: 19,
                fp: 18
            }
        );
        assert_eq!(
            relocated_trace[2],
            RelocatedTraceEntry {
                pc: 8,
                ap: 20,
                fp: 18
            }
        );
        assert_eq!(
            relocated_trace[3],
            RelocatedTraceEntry {
                pc: 1,
                ap: 22,
                fp: 22
            }
        );
        assert_eq!(
            relocated_trace[4],
            RelocatedTraceEntry {
                pc: 2,
                ap: 22,
                fp: 22
            }
        );
        assert_eq!(
            relocated_trace[5],
            RelocatedTraceEntry {
                pc: 4,
                ap: 23,
                fp: 22
            }
        );
        assert_eq!(
            relocated_trace[6],
            RelocatedTraceEntry {
                pc: 10,
                ap: 23,
                fp: 18
            }
        );
        assert_eq!(
            relocated_trace[7],
            RelocatedTraceEntry {
                pc: 12,
                ap: 24,
                fp: 18
            }
        );
        assert_eq!(
            relocated_trace[8],
            RelocatedTraceEntry {
                pc: 1,
                ap: 26,
                fp: 26
            }
        );
        assert_eq!(
            relocated_trace[9],
            RelocatedTraceEntry {
                pc: 2,
                ap: 26,
                fp: 26
            }
        );
        assert_eq!(
            relocated_trace[10],
            RelocatedTraceEntry {
                pc: 4,
                ap: 27,
                fp: 26
            }
        );
        assert_eq!(
            relocated_trace[11],
            RelocatedTraceEntry {
                pc: 14,
                ap: 27,
                fp: 18
            }
        );
    }

    #[test]
    #[cfg_attr(target_arch = "wasm32", wasm_bindgen_test)]
    fn write_output_from_preset_memory() {
        let program = program![BuiltinName::output];
        let mut cairo_runner = cairo_runner!(program);
        cairo_runner.initialize_builtins(false).unwrap();
        cairo_runner.initialize_segments(None);
        assert_eq!(
            cairo_runner.vm.builtin_runners[0].name(),
            BuiltinName::output
        );
        assert_eq!(cairo_runner.vm.builtin_runners[0].base(), 2);

        cairo_runner.vm.segments = segments![((2, 0), 1), ((2, 1), 2)];
        cairo_runner.vm.segments.segment_used_sizes = Some(vec![0, 0, 2]);

        let mut output_buffer = String::new();
        cairo_runner.vm.write_output(&mut output_buffer).unwrap();
        assert_eq!(&output_buffer, "1\n2\n");
    }

    #[test]
    #[cfg_attr(target_arch = "wasm32", wasm_bindgen_test)]
    /*Program used:
    %builtins output

    from starkware.cairo.common.serialize import serialize_word

    func main{output_ptr: felt*}():
        let a = 1
        serialize_word(a)
        return()
    end */
    fn get_output_from_program() {
        //Initialization Phase
        let program = program!(
            builtins = vec![BuiltinName::output],
            data = vec_data!(
                (4612671182993129469_i64),
                (5198983563776393216_i64),
                (1),
                (2345108766317314046_i64),
                (5191102247248822272_i64),
                (5189976364521848832_i64),
                (1),
                (1226245742482522112_i64),
                ((
                    "3618502788666131213697322783095070105623107215331596699973092056135872020474",
                    10
                )),
                (5189976364521848832_i64),
                (17),
                (1226245742482522112_i64),
                ((
                    "3618502788666131213697322783095070105623107215331596699973092056135872020470",
                    10
                )),
                (2345108766317314046_i64)
            ),
            main = Some(4),
        );
        let mut cairo_runner = cairo_runner!(program);
        cairo_runner.initialize_builtins(false).unwrap();
        cairo_runner.initialize_segments(None);
        let end = cairo_runner.initialize_main_entrypoint().unwrap();
        cairo_runner.initialize_vm().unwrap();
        //Execution Phase
        let mut hint_processor = BuiltinHintProcessor::new_empty();
        assert_matches!(cairo_runner.run_until_pc(end, &mut hint_processor), Ok(()));

        let mut output_buffer = String::new();
        cairo_runner.vm.write_output(&mut output_buffer).unwrap();
        assert_eq!(&output_buffer, "1\n17\n");
    }

    #[test]
    #[cfg_attr(target_arch = "wasm32", wasm_bindgen_test)]
    /*Program used:
    %builtins output

    func main{output_ptr: felt*}() {
        //Memory Gap + Relocatable value
        assert [output_ptr + 1] = cast(output_ptr, felt);
        let output_ptr = output_ptr + 2;
        return ();
    }*/
    fn write_output_from_program_gap_relocatable_output() {
        //Initialization Phase
        let program = program!(
            builtins = vec![BuiltinName::output],
            data = vec_data!(
                (4612671187288162301),
                (5198983563776458752),
                (2),
                (2345108766317314046)
            ),
            main = Some(0),
        );
        let mut cairo_runner = cairo_runner!(program);
        cairo_runner.initialize_builtins(false).unwrap();
        cairo_runner.initialize_segments(None);
        let end = cairo_runner.initialize_main_entrypoint().unwrap();
        cairo_runner.initialize_vm().unwrap();
        //Execution Phase
        let mut hint_processor = BuiltinHintProcessor::new_empty();
        assert_matches!(cairo_runner.run_until_pc(end, &mut hint_processor), Ok(()));

        let mut output_buffer = String::new();
        cairo_runner.vm.write_output(&mut output_buffer).unwrap();
        assert_eq!(&output_buffer, "<missing>\n2:0\n");
    }

    #[test]
    #[cfg_attr(target_arch = "wasm32", wasm_bindgen_test)]
    fn write_output_from_preset_memory_neg_output() {
        let program = program![BuiltinName::output];
        let mut cairo_runner = cairo_runner!(program);
        cairo_runner.initialize_builtins(false).unwrap();
        cairo_runner.initialize_segments(None);
        assert_eq!(
            cairo_runner.vm.builtin_runners[0].name(),
            BuiltinName::output
        );
        assert_eq!(cairo_runner.vm.builtin_runners[0].base(), 2);
        cairo_runner.vm.segments = segments![(
            (2, 0),
            (
                "800000000000011000000000000000000000000000000000000000000000000",
                16
            )
        )];
        cairo_runner.vm.segments.segment_used_sizes = Some(vec![0, 0, 1]);

        let mut output_buffer = String::new();
        cairo_runner.vm.write_output(&mut output_buffer).unwrap();
        assert_eq!(&output_buffer, "-1\n");
    }

    /// Test that `get_output()` works when the `output` builtin is not the first one.
    #[test]
    #[cfg_attr(target_arch = "wasm32", wasm_bindgen_test)]
    fn get_output_unordered_builtins() {
        //Initialization Phase
        let program = program!(
            builtins = vec![BuiltinName::output, BuiltinName::bitwise],
            data = vec_data!(
                (4612671182993129469_i64),
                (5198983563776393216_i64),
                (1),
                (2345108766317314046_i64),
                (5191102247248822272_i64),
                (5189976364521848832_i64),
                (1),
                (1226245742482522112_i64),
                ((
                    "3618502788666131213697322783095070105623107215331596699973092056135872020474",
                    10
                )),
                (5189976364521848832_i64),
                (17),
                (1226245742482522112_i64),
                ((
                    "3618502788666131213697322783095070105623107215331596699973092056135872020470",
                    10
                )),
                (2345108766317314046_i64)
            ),
            main = Some(4),
        );

        let mut cairo_runner = cairo_runner!(program);

        cairo_runner
            .initialize_builtins(false)
            .expect("Couldn't initialize builtins.");

        // Swap the first and second builtins (first should be `output`).
        cairo_runner.vm.builtin_runners.swap(0, 1);
        cairo_runner.program.builtins.swap(0, 1);

        cairo_runner.initialize_segments(None);

        let end = cairo_runner
            .initialize_main_entrypoint()
            .expect("Couldn't initialize the main entrypoint.");
        cairo_runner
            .initialize_vm()
            .expect("Couldn't initialize the cairo_runner.VM.");

        let mut hint_processor = BuiltinHintProcessor::new_empty();
        assert_matches!(cairo_runner.run_until_pc(end, &mut hint_processor), Ok(()));

        let mut output_buffer = String::new();
        cairo_runner.vm.write_output(&mut output_buffer).unwrap();
        assert_eq!(&output_buffer, "1\n17\n");
    }

    #[test]
    #[cfg_attr(target_arch = "wasm32", wasm_bindgen_test)]
    fn insert_all_builtins_in_order() {
        let program = program![
            BuiltinName::output,
            BuiltinName::pedersen,
            BuiltinName::range_check,
            BuiltinName::bitwise,
            BuiltinName::ec_op
        ];
        let mut cairo_runner = cairo_runner!(program);
        cairo_runner.initialize_builtins(false).unwrap();
        assert_eq!(
            cairo_runner.vm.builtin_runners[0].name(),
            BuiltinName::output
        );
        assert_eq!(
            cairo_runner.vm.builtin_runners[1].name(),
            BuiltinName::pedersen
        );
        assert_eq!(
            cairo_runner.vm.builtin_runners[2].name(),
            BuiltinName::range_check
        );
        assert_eq!(
            cairo_runner.vm.builtin_runners[3].name(),
            BuiltinName::bitwise
        );
        assert_eq!(
            cairo_runner.vm.builtin_runners[4].name(),
            BuiltinName::ec_op
        );
    }

    #[test]
    #[cfg_attr(target_arch = "wasm32", wasm_bindgen_test)]
    /*Program used:
    %builtins range_check

    func check_range{range_check_ptr}(num):
        # Check that 0 <= num < 2**64.
        [range_check_ptr] = num
        assert [range_check_ptr + 1] = 2 ** 64 - 1 - num
        let range_check_ptr = range_check_ptr + 2
        return()
    end

    func main{range_check_ptr}():
        check_range(7)
        return()
    end

    main = 8
    data = [4612671182993129469, 5189976364521848832, 18446744073709551615, 5199546496550207487, 4612389712311386111, 5198983563776393216, 2, 2345108766317314046, 5191102247248822272, 5189976364521848832, 7, 1226245742482522112, 3618502788666131213697322783095070105623107215331596699973092056135872020470, 2345108766317314046]
    */
    fn run_for_steps() {
        let program = program!(
            builtins = vec![BuiltinName::range_check],
            data = vec_data!(
                (4612671182993129469_i64),
                (5189976364521848832_i64),
                (18446744073709551615_i128),
                (5199546496550207487_i64),
                (4612389712311386111_i64),
                (5198983563776393216_i64),
                (2),
                (2345108766317314046_i64),
                (5191102247248822272_i64),
                (5189976364521848832_i64),
                (7),
                (1226245742482522112_i64),
                ((
                    "3618502788666131213697322783095070105623107215331596699973092056135872020470",
                    10
                )),
                (2345108766317314046_i64)
            ),
            main = Some(8),
        );

        let mut hint_processor = BuiltinHintProcessor::new_empty();
        let mut cairo_runner = cairo_runner!(program, LayoutName::all_cairo, false, true);
        cairo_runner.initialize_builtins(false).unwrap();
        cairo_runner.initialize_segments(None);

        cairo_runner.initialize_main_entrypoint().unwrap();
        cairo_runner.initialize_vm().unwrap();

        // Full takes 10 steps.
        assert_matches!(cairo_runner.run_for_steps(8, &mut hint_processor), Ok(()));
        assert_matches!(
            cairo_runner.run_for_steps(8, &mut hint_processor),
            Err(VirtualMachineError::EndOfProgram(x)) if x == 8 - 2
        );
    }

    #[test]
    #[cfg_attr(target_arch = "wasm32", wasm_bindgen_test)]
    fn run_empty() {
        let program = program!();
        let mut cairo_runner = cairo_runner!(&program, LayoutName::all_cairo, false, true);
        assert_matches!(
            cairo_runner.initialize(false),
            Err(RunnerError::MissingMain)
        );
    }

    #[test]
    #[cfg_attr(target_arch = "wasm32", wasm_bindgen_test)]
    /*Program used:
    %builtins range_check

    func check_range{range_check_ptr}(num):
        # Check that 0 <= num < 2**64.
        [range_check_ptr] = num
        assert [range_check_ptr + 1] = 2 ** 64 - 1 - num
        let range_check_ptr = range_check_ptr + 2
        return()
    end

    func main{range_check_ptr}():
        check_range(7)
        return()
    end

    main = 8
    data = [4612671182993129469, 5189976364521848832, 18446744073709551615, 5199546496550207487, 4612389712311386111, 5198983563776393216, 2, 2345108766317314046, 5191102247248822272, 5189976364521848832, 7, 1226245742482522112, 3618502788666131213697322783095070105623107215331596699973092056135872020470, 2345108766317314046]
    */
    fn run_until_steps() {
        let program = program!(
            builtins = vec![BuiltinName::range_check],
            data = vec_data!(
                (4612671182993129469_i64),
                (5189976364521848832_i64),
                (18446744073709551615_i128),
                (5199546496550207487_i64),
                (4612389712311386111_i64),
                (5198983563776393216_i64),
                (2),
                (2345108766317314046_i64),
                (5191102247248822272_i64),
                (5189976364521848832_i64),
                (7),
                (1226245742482522112_i64),
                ((
                    "3618502788666131213697322783095070105623107215331596699973092056135872020470",
                    10
                )),
                (2345108766317314046_i64)
            ),
            main = Some(8),
        );

        let mut hint_processor = BuiltinHintProcessor::new_empty();
        let mut cairo_runner = cairo_runner!(program, LayoutName::all_cairo, false, true);
        cairo_runner.initialize_builtins(false).unwrap();
        cairo_runner.initialize_segments(None);

        cairo_runner.initialize_main_entrypoint().unwrap();
        cairo_runner.initialize_vm().unwrap();

        // Full takes 10 steps.
        assert_matches!(cairo_runner.run_until_steps(8, &mut hint_processor), Ok(()));
        assert_matches!(
            cairo_runner.run_until_steps(10, &mut hint_processor),
            Ok(())
        );
        assert_matches!(
            cairo_runner.run_until_steps(11, &mut hint_processor),
            Err(VirtualMachineError::EndOfProgram(1))
        );
    }

    #[test]
    #[cfg_attr(target_arch = "wasm32", wasm_bindgen_test)]
    /*Program used:
    %builtins range_check

    func check_range{range_check_ptr}(num):
        # Check that 0 <= num < 2**64.
        [range_check_ptr] = num
        assert [range_check_ptr + 1] = 2 ** 64 - 1 - num
        let range_check_ptr = range_check_ptr + 2
        return()
    end

    func main{range_check_ptr}():
        check_range(7)
        return()
    end

    main = 8
    data = [4612671182993129469, 5189976364521848832, 18446744073709551615, 5199546496550207487, 4612389712311386111, 5198983563776393216, 2, 2345108766317314046, 5191102247248822272, 5189976364521848832, 7, 1226245742482522112, 3618502788666131213697322783095070105623107215331596699973092056135872020470, 2345108766317314046]
    */
    /// Verify that run_until_next_power_2() executes steps until the current
    /// step reaches a power of two, or an error occurs.
    fn run_until_next_power_of_2() {
        let program = program!(
            builtins = vec![BuiltinName::range_check],
            data = vec_data!(
                (4612671182993129469_i64),
                (5189976364521848832_i64),
                (18446744073709551615_i128),
                (5199546496550207487_i64),
                (4612389712311386111_i64),
                (5198983563776393216_i64),
                (2),
                (2345108766317314046_i64),
                (5191102247248822272_i64),
                (5189976364521848832_i64),
                (7),
                (1226245742482522112_i64),
                ((
                    "3618502788666131213697322783095070105623107215331596699973092056135872020470",
                    10
                )),
                (2345108766317314046_i64)
            ),
            main = Some(8),
        );

        let mut hint_processor = BuiltinHintProcessor::new_empty();
        let mut cairo_runner = cairo_runner!(program, LayoutName::all_cairo, false, true);
        cairo_runner.initialize_builtins(false).unwrap();
        cairo_runner.initialize_segments(None);

        cairo_runner.initialize_main_entrypoint().unwrap();
        cairo_runner.initialize_vm().unwrap();

        // Full takes 10 steps.
        assert_matches!(cairo_runner.run_for_steps(1, &mut hint_processor), Ok(()));
        assert_matches!(
            cairo_runner.run_until_next_power_of_2(&mut hint_processor),
            Ok(())
        );
        assert_eq!(cairo_runner.vm.current_step, 1);

        assert_matches!(cairo_runner.run_for_steps(1, &mut hint_processor), Ok(()));
        assert_matches!(
            cairo_runner.run_until_next_power_of_2(&mut hint_processor),
            Ok(())
        );
        assert_eq!(cairo_runner.vm.current_step, 2);

        assert_matches!(cairo_runner.run_for_steps(1, &mut hint_processor), Ok(()));
        assert_matches!(
            cairo_runner.run_until_next_power_of_2(&mut hint_processor),
            Ok(())
        );
        assert_eq!(cairo_runner.vm.current_step, 4);

        assert_matches!(cairo_runner.run_for_steps(1, &mut hint_processor), Ok(()));
        assert_matches!(
            cairo_runner.run_until_next_power_of_2(&mut hint_processor),
            Ok(())
        );
        assert_eq!(cairo_runner.vm.current_step, 8);

        assert_matches!(cairo_runner.run_for_steps(1, &mut hint_processor), Ok(()));
        assert_matches!(
            cairo_runner.run_until_next_power_of_2(&mut hint_processor),
            Err(VirtualMachineError::EndOfProgram(6))
        );
        assert_eq!(cairo_runner.vm.current_step, 10);
    }

    #[test]
    #[cfg_attr(target_arch = "wasm32", wasm_bindgen_test)]
    fn get_constants() {
        let program_constants = HashMap::from([
            ("MAX".to_string(), Felt252::from(300)),
            ("MIN".to_string(), Felt252::from(20)),
        ]);
        let program = program!(constants = program_constants.clone(),);
        let cairo_runner = cairo_runner!(program);
        assert_eq!(cairo_runner.get_constants(), &program_constants);
    }

    #[test]
    #[cfg_attr(target_arch = "wasm32", wasm_bindgen_test)]
    fn get_memory_holes_missing_segment_used_sizes() {
        let program = program!();

        let mut cairo_runner = cairo_runner!(program);
        // Add element into memory and mark it as accessed so that get_memory_holes tries to access a segment size
        cairo_runner.vm.segments.memory = memory![((0, 0), 9)];
        cairo_runner
            .vm
            .segments
            .memory
            .mark_as_accessed((0, 0).into());

        cairo_runner.vm.builtin_runners = Vec::new();
        assert_eq!(
            cairo_runner.get_memory_holes(),
            Err(MemoryError::MissingSegmentUsedSizes),
        );
    }

    #[test]
    #[cfg_attr(target_arch = "wasm32", wasm_bindgen_test)]
    fn get_memory_holes_empty() {
        let program = program!();

        let mut cairo_runner = cairo_runner!(program);

        cairo_runner.vm.builtin_runners = Vec::new();
        cairo_runner.vm.segments.segment_used_sizes = Some(Vec::new());
        assert_eq!(cairo_runner.get_memory_holes(), Ok(0));
    }

    #[test]
    #[cfg_attr(target_arch = "wasm32", wasm_bindgen_test)]
    fn get_memory_holes_empty_builtins() {
        let program = program!();

        let mut cairo_runner = cairo_runner!(program);
        cairo_runner.vm.segments.memory = memory![((0, 0), 0), ((0, 2), 0)];
        cairo_runner
            .vm
            .segments
            .memory
            .mark_as_accessed((0, 0).into());
        cairo_runner
            .vm
            .segments
            .memory
            .mark_as_accessed((0, 2).into());
        cairo_runner.vm.builtin_runners = Vec::new();
        cairo_runner.vm.segments.segment_used_sizes = Some(vec![4]);
        assert_eq!(cairo_runner.get_memory_holes(), Ok(2));
    }

    #[test]
    #[cfg_attr(target_arch = "wasm32", wasm_bindgen_test)]
    fn get_memory_holes_empty_accesses() {
        let program = program!();

        let mut cairo_runner = cairo_runner!(program);

        cairo_runner.vm.builtin_runners = vec![{
            let mut builtin_runner: BuiltinRunner = OutputBuiltinRunner::new(true).into();
            builtin_runner.initialize_segments(&mut cairo_runner.vm.segments);

            builtin_runner
        }];
        cairo_runner.vm.segments.segment_used_sizes = Some(vec![4]);
        assert_eq!(cairo_runner.get_memory_holes(), Ok(0));
    }

    #[test]
    #[cfg_attr(target_arch = "wasm32", wasm_bindgen_test)]
    fn get_memory_holes() {
        let program = program!();

        let mut cairo_runner = cairo_runner!(program);
        cairo_runner.vm.segments.memory = memory![((1, 0), 0), ((1, 2), 2)];
        cairo_runner
            .vm
            .segments
            .memory
            .mark_as_accessed((1, 0).into());
        cairo_runner
            .vm
            .segments
            .memory
            .mark_as_accessed((1, 2).into());
        cairo_runner.vm.builtin_runners = vec![{
            let mut builtin_runner: BuiltinRunner = OutputBuiltinRunner::new(true).into();
            builtin_runner.initialize_segments(&mut cairo_runner.vm.segments);

            builtin_runner
        }];
        cairo_runner.vm.segments.segment_used_sizes = Some(vec![4, 4]);
        assert_eq!(cairo_runner.get_memory_holes(), Ok(2));
    }

    /// Test that check_diluted_check_usage() works without a diluted pool
    /// instance.
    #[test]
    #[cfg_attr(target_arch = "wasm32", wasm_bindgen_test)]
    fn check_diluted_check_usage_without_pool_instance() {
        let program = program!();

        let mut cairo_runner = cairo_runner!(program);

        cairo_runner.layout.diluted_pool_instance_def = None;
        assert_matches!(cairo_runner.check_diluted_check_usage(), Ok(()));
    }

    /// Test that check_diluted_check_usage() works without builtin runners.
    #[test]
    #[cfg_attr(target_arch = "wasm32", wasm_bindgen_test)]
    fn check_diluted_check_usage_without_builtin_runners() {
        let program = program!();

        let mut cairo_runner = cairo_runner!(program);

        cairo_runner.vm.current_step = 10000;
        cairo_runner.vm.builtin_runners = vec![];
        assert_matches!(cairo_runner.check_diluted_check_usage(), Ok(()));
    }

    /// Test that check_diluted_check_usage() fails when there aren't enough
    /// allocated units.
    #[test]
    #[cfg_attr(target_arch = "wasm32", wasm_bindgen_test)]
    fn check_diluted_check_usage_insufficient_allocated_cells() {
        let program = program!();

        let mut cairo_runner = cairo_runner!(program);

        cairo_runner.vm.current_step = 100;
        cairo_runner.vm.builtin_runners = vec![];
        assert_matches!(
            cairo_runner.check_diluted_check_usage(),
            Err(VirtualMachineError::Memory(
                MemoryError::InsufficientAllocatedCells(_)
            ))
        );
    }

    /// Test that check_diluted_check_usage() succeeds when all the conditions
    /// are met.
    #[test]
    #[cfg_attr(target_arch = "wasm32", wasm_bindgen_test)]
    fn check_diluted_check_usage() {
        let program = program!();

        let mut cairo_runner = cairo_runner!(program);

        cairo_runner.vm.current_step = 8192;
        cairo_runner.vm.builtin_runners = vec![BitwiseBuiltinRunner::new(Some(256), true).into()];
        assert_matches!(cairo_runner.check_diluted_check_usage(), Ok(()));
    }

    #[test]
    #[cfg_attr(target_arch = "wasm32", wasm_bindgen_test)]
    fn end_run_run_already_finished() {
        let program = program!();

        let mut hint_processor = BuiltinHintProcessor::new_empty();
        let mut cairo_runner = cairo_runner!(program);

        cairo_runner.run_ended = true;
        assert_matches!(
            cairo_runner.end_run(true, false, &mut hint_processor),
            Err(VirtualMachineError::RunnerError(
                RunnerError::EndRunCalledTwice
            ))
        );
    }

    #[test]
    #[cfg_attr(target_arch = "wasm32", wasm_bindgen_test)]
    fn end_run() {
        let program = program!();

        let mut hint_processor = BuiltinHintProcessor::new_empty();
        let mut cairo_runner = cairo_runner!(program);

        assert_matches!(
            cairo_runner.end_run(true, false, &mut hint_processor),
            Ok(())
        );

        cairo_runner.run_ended = false;
        cairo_runner.relocated_memory.clear();
        assert_matches!(
            cairo_runner.end_run(true, true, &mut hint_processor),
            Ok(())
        );
        assert!(!cairo_runner.run_ended);
    }

    #[test]
    #[cfg_attr(target_arch = "wasm32", wasm_bindgen_test)]
    fn end_run_proof_mode_insufficient_allocated_cells() {
        let program = Program::from_bytes(
            include_bytes!("../../../../cairo_programs/proof_programs/fibonacci.json"),
            Some("main"),
        )
        .unwrap();

        let mut hint_processor = BuiltinHintProcessor::new_empty();
        let mut cairo_runner = cairo_runner!(program, LayoutName::all_cairo, true, true);

        let end = cairo_runner.initialize(false).unwrap();
        cairo_runner
            .run_until_pc(end, &mut hint_processor)
            .expect("Call to `CairoRunner::run_until_pc()` failed.");
        assert_matches!(
            cairo_runner.end_run(false, false, &mut hint_processor),
            Ok(())
        );
    }

    #[test]
    #[cfg_attr(target_arch = "wasm32", wasm_bindgen_test)]
    fn get_builtin_segments_info_empty() {
        let program = program!();

        let cairo_runner = cairo_runner!(program);

        assert_eq!(cairo_runner.get_builtin_segments_info(), Ok(Vec::new()),);
    }

    #[test]
    #[cfg_attr(target_arch = "wasm32", wasm_bindgen_test)]
    fn get_builtin_segments_info_base_not_finished() {
        let program = program!();

        let mut cairo_runner = cairo_runner!(program);

        cairo_runner.vm.builtin_runners =
            vec![BuiltinRunner::Output(OutputBuiltinRunner::new(true))];
        assert_eq!(
            cairo_runner.get_builtin_segments_info(),
            Err(RunnerError::NoStopPointer(Box::new(BuiltinName::output))),
        );
    }

    #[test]
    #[cfg_attr(target_arch = "wasm32", wasm_bindgen_test)]
    fn get_execution_resources_trace_not_enabled() {
        let program = program!();

        let mut cairo_runner = cairo_runner!(program);

        cairo_runner.vm.segments.segment_used_sizes = Some(vec![4]);
        cairo_runner.vm.current_step = 10;
        assert_eq!(
            cairo_runner.get_execution_resources(),
            Ok(ExecutionResources {
                n_steps: 10,
                n_memory_holes: 0,
                builtin_instance_counter: HashMap::new(),
            }),
        );
    }

    #[test]
    #[cfg_attr(target_arch = "wasm32", wasm_bindgen_test)]
    fn get_execution_resources_run_program() {
        let program_data = include_bytes!("../../../../cairo_programs/fibonacci.json");
        let cairo_run_config = CairoRunConfig {
            entrypoint: "main",
            trace_enabled: true,
            relocate_mem: false,
            layout: LayoutName::all_cairo,
            proof_mode: false,
            secure_run: Some(false),
            ..Default::default()
        };
        let mut hint_executor = BuiltinHintProcessor::new_empty();
        let runner = cairo_run(program_data, &cairo_run_config, &mut hint_executor).unwrap();
        assert_eq!(runner.get_execution_resources().unwrap().n_steps, 80);
    }

    #[test]
    #[cfg_attr(target_arch = "wasm32", wasm_bindgen_test)]
    fn get_execution_resources_run_program_no_trace() {
        let program_data = include_bytes!("../../../../cairo_programs/fibonacci.json");
        let cairo_run_config = CairoRunConfig {
            entrypoint: "main",
            trace_enabled: false,
            relocate_mem: false,
            layout: LayoutName::all_cairo,
            proof_mode: false,
            secure_run: Some(false),
            ..Default::default()
        };
        let mut hint_executor = BuiltinHintProcessor::new_empty();
        let runner = cairo_run(program_data, &cairo_run_config, &mut hint_executor).unwrap();
        assert_eq!(runner.get_execution_resources().unwrap().n_steps, 80);
    }

    #[test]
    #[cfg_attr(target_arch = "wasm32", wasm_bindgen_test)]
    fn get_execution_resources_empty_builtins() {
        let program = program!();

        let mut cairo_runner = cairo_runner!(program);

        cairo_runner.vm.current_step = 10;
        cairo_runner.vm.segments.segment_used_sizes = Some(vec![4]);
        assert_eq!(
            cairo_runner.get_execution_resources(),
            Ok(ExecutionResources {
                n_steps: 10,
                n_memory_holes: 0,
                builtin_instance_counter: HashMap::new(),
            }),
        );
    }

    #[test]
    #[cfg_attr(target_arch = "wasm32", wasm_bindgen_test)]
    fn get_execution_resources() {
        let program = program!();

        let mut cairo_runner = cairo_runner!(program);

        cairo_runner.vm.current_step = 10;
        cairo_runner.vm.segments.segment_used_sizes = Some(vec![4]);
        cairo_runner.vm.builtin_runners = vec![{
            let mut builtin = OutputBuiltinRunner::new(true);
            builtin.initialize_segments(&mut cairo_runner.vm.segments);

            BuiltinRunner::Output(builtin)
        }];
        assert_eq!(
            cairo_runner.get_execution_resources(),
            Ok(ExecutionResources {
                n_steps: 10,
                n_memory_holes: 0,
                builtin_instance_counter: HashMap::from([(BuiltinName::output, 4)]),
            }),
        );
    }

    #[test]
    #[cfg_attr(target_arch = "wasm32", wasm_bindgen_test)]
    fn finalize_segments_run_not_ended() {
        let program = program!();
        let mut cairo_runner = cairo_runner!(program);
        assert_eq!(
            cairo_runner.finalize_segments(),
            Err(RunnerError::FinalizeNoEndRun)
        )
    }

    #[test]
    #[cfg_attr(target_arch = "wasm32", wasm_bindgen_test)]
    fn finalize_segments_run_ended_empty_no_prog_base() {
        let program = program!();
        let mut cairo_runner = cairo_runner!(program);
        cairo_runner.execution_base = Some(Relocatable::from((1, 0)));
        cairo_runner.run_ended = true;
        assert_eq!(
            cairo_runner.finalize_segments(),
            Err(RunnerError::NoProgBase)
        )
    }

    #[test]
    #[cfg_attr(target_arch = "wasm32", wasm_bindgen_test)]
    fn finalize_segments_run_ended_empty_no_exec_base() {
        let program = program!();
        let mut cairo_runner = cairo_runner!(program);
        cairo_runner.runner_mode = RunnerMode::ProofModeCanonical;
        cairo_runner.program_base = Some(Relocatable::from((0, 0)));
        cairo_runner.run_ended = true;
        assert_eq!(
            cairo_runner.finalize_segments(),
            Err(RunnerError::NoExecBase)
        )
    }

    #[test]
    #[cfg_attr(target_arch = "wasm32", wasm_bindgen_test)]
    fn finalize_segments_run_ended_empty_noproof_mode() {
        let program = program!();
        let mut cairo_runner = cairo_runner!(program);
        cairo_runner.program_base = Some(Relocatable::from((0, 0)));
        cairo_runner.execution_base = Some(Relocatable::from((1, 0)));
        cairo_runner.run_ended = true;
        assert_eq!(
            cairo_runner.finalize_segments(),
            Err(RunnerError::FinalizeSegmentsNoProofMode)
        )
    }

    #[test]
    #[cfg_attr(target_arch = "wasm32", wasm_bindgen_test)]
    fn finalize_segments_run_ended_emptyproof_mode() {
        let program = program!();
        let mut cairo_runner = cairo_runner!(program, LayoutName::plain, true);
        cairo_runner.program_base = Some(Relocatable::from((0, 0)));
        cairo_runner.execution_base = Some(Relocatable::from((1, 0)));
        cairo_runner.run_ended = true;
        assert_eq!(cairo_runner.finalize_segments(), Ok(()));
        assert!(cairo_runner.segments_finalized);
        assert!(cairo_runner.execution_public_memory.unwrap().is_empty())
    }

    #[test]
    #[cfg_attr(target_arch = "wasm32", wasm_bindgen_test)]
    fn finalize_segments_run_ended_not_emptyproof_mode_empty_execution_public_memory() {
        let mut program = program!();
        Arc::get_mut(&mut program.shared_program_data).unwrap().data =
            vec_data![(1), (2), (3), (4), (5), (6), (7), (8)];
        //Program data len = 8
        let mut cairo_runner = cairo_runner!(program, LayoutName::plain, true);
        cairo_runner.program_base = Some(Relocatable::from((0, 0)));
        cairo_runner.execution_base = Some(Relocatable::from((1, 0)));
        cairo_runner.run_ended = true;
        assert_eq!(cairo_runner.finalize_segments(), Ok(()));
        assert!(cairo_runner.segments_finalized);
        //Check values written by first call to segments.finalize()
        assert_eq!(
            cairo_runner.vm.segments.segment_sizes.get(&0),
            Some(&8_usize)
        );
        assert_eq!(
            cairo_runner.vm.segments.public_memory_offsets.get(&0),
            Some(&vec![
                (0_usize, 0_usize),
                (1_usize, 0_usize),
                (2_usize, 0_usize),
                (3_usize, 0_usize),
                (4_usize, 0_usize),
                (5_usize, 0_usize),
                (6_usize, 0_usize),
                (7_usize, 0_usize)
            ])
        );
        //Check values written by second call to segments.finalize()
        assert_eq!(cairo_runner.vm.segments.segment_sizes.get(&1), None);
        assert_eq!(
            cairo_runner.vm.segments.public_memory_offsets.get(&1),
            Some(&vec![])
        );
    }

    #[test]
    #[cfg_attr(target_arch = "wasm32", wasm_bindgen_test)]
    fn finalize_segments_run_ended_not_emptyproof_mode_with_execution_public_memory() {
        let mut program = program!();
        Arc::get_mut(&mut program.shared_program_data).unwrap().data =
            vec_data![(1), (2), (3), (4)];
        //Program data len = 4
        let mut cairo_runner = cairo_runner!(program, LayoutName::plain, true);
        cairo_runner.program_base = Some(Relocatable::from((0, 0)));
        cairo_runner.execution_base = Some(Relocatable::from((1, 1)));
        cairo_runner.execution_public_memory = Some(vec![1_usize, 3_usize, 5_usize, 4_usize]);
        cairo_runner.run_ended = true;
        assert_eq!(cairo_runner.finalize_segments(), Ok(()));
        assert!(cairo_runner.segments_finalized);
        //Check values written by first call to segments.finalize()
        assert_eq!(
            cairo_runner.vm.segments.segment_sizes.get(&0),
            Some(&4_usize)
        );
        assert_eq!(
            cairo_runner.vm.segments.public_memory_offsets.get(&0),
            Some(&vec![
                (0_usize, 0_usize),
                (1_usize, 0_usize),
                (2_usize, 0_usize),
                (3_usize, 0_usize)
            ])
        );
        //Check values written by second call to segments.finalize()
        assert_eq!(cairo_runner.vm.segments.segment_sizes.get(&1), None);
        assert_eq!(
            cairo_runner.vm.segments.public_memory_offsets.get(&1),
            Some(&vec![
                (2_usize, 0_usize),
                (4_usize, 0_usize),
                (6_usize, 0_usize),
                (5_usize, 0_usize)
            ])
        );
    }

    /// Test that get_perm_range_check_limits() works correctly when there are
    /// no builtins.
    #[test]
    #[cfg_attr(target_arch = "wasm32", wasm_bindgen_test)]
    fn get_perm_range_check_limits_no_builtins() {
        let program = program!();
        let mut hint_processor = BuiltinHintProcessor::new(HashMap::new(), RunResources::default());

        let mut cairo_runner = cairo_runner!(program);

        cairo_runner.vm.segments.memory.data = vec![
            vec![
                MemoryCell::new(Felt252::from(0x8000_8023_8012u64).into()),
                MemoryCell::new(Felt252::from(0xBFFF_8000_0620u64).into()),
                MemoryCell::new(Felt252::from(0x8FFF_8000_0750u64).into()),
            ],
            vec![MemoryCell::new((0isize, 0usize).into()); 128 * 1024],
        ];

        cairo_runner.run_for_steps(1, &mut hint_processor).unwrap();

        assert_matches!(
            cairo_runner.get_perm_range_check_limits(),
            Some((32768, 32803))
        );
    }

    /// Test that get_perm_range_check_limits() works correctly when there are
    /// builtins.
    #[test]
    #[cfg_attr(target_arch = "wasm32", wasm_bindgen_test)]
    fn get_perm_range_check_limits() {
        let program = program!();

        let mut cairo_runner = cairo_runner!(program);

<<<<<<< HEAD
        cairo_runner.vm.segments.memory.data = vec![vec![Some(MemoryCell::new(
            mayberelocatable!(0x80FF_8000_0530u64),
        ))]];
        cairo_runner.vm.builtin_runners =
=======
        vm.segments.memory.data = vec![vec![MemoryCell::new(mayberelocatable!(
            0x80FF_8000_0530u64
        ))]];
        vm.builtin_runners =
>>>>>>> bc5a14e9
            vec![RangeCheckBuiltinRunner::<RC_N_PARTS_STANDARD>::new(Some(12), true).into()];

        assert_matches!(cairo_runner.get_perm_range_check_limits(), Some((0, 33023)));
    }

    /// Test that check_range_check_usage() returns successfully when trace is
    /// not enabled.
    #[test]
    #[cfg_attr(target_arch = "wasm32", wasm_bindgen_test)]
    fn check_range_check_usage_perm_range_limits_none() {
        let program = program!();

        let mut cairo_runner = cairo_runner!(program);
        cairo_runner.vm.trace = Some(vec![]);

        assert_matches!(cairo_runner.check_range_check_usage(), Ok(()));
    }

    /// Test that check_range_check_usage() returns successfully when all the
    /// conditions are met.
    #[test]
    #[cfg_attr(target_arch = "wasm32", wasm_bindgen_test)]
    fn check_range_check_usage_without_builtins() {
        let program = program!();

<<<<<<< HEAD
        let mut cairo_runner = cairo_runner!(program, LayoutName::plain);
        cairo_runner.vm.builtin_runners = vec![];
        cairo_runner.vm.current_step = 10000;
        cairo_runner.vm.segments.memory.data = vec![vec![Some(MemoryCell::new(
            mayberelocatable!(0x80FF_8000_0530u64),
        ))]];
        cairo_runner.vm.trace = Some(vec![TraceEntry {
=======
        let cairo_runner = cairo_runner!(program, LayoutName::plain);
        let mut vm = vm!();
        vm.builtin_runners = vec![];
        vm.current_step = 10000;
        vm.segments.memory.data = vec![vec![MemoryCell::new(mayberelocatable!(
            0x80FF_8000_0530u64
        ))]];
        vm.trace = Some(vec![TraceEntry {
>>>>>>> bc5a14e9
            pc: (0, 0).into(),
            ap: 0,
            fp: 0,
        }]);

        assert_matches!(cairo_runner.check_range_check_usage(), Ok(()));
    }

    /// Test that check_range_check_usage() returns an error if there are
    /// insufficient allocated cells.
    #[test]
    #[cfg_attr(target_arch = "wasm32", wasm_bindgen_test)]
    fn check_range_check_usage_insufficient_allocated_cells() {
        let program = program!();

        let mut cairo_runner = cairo_runner!(program);
        cairo_runner.vm.builtin_runners =
            vec![RangeCheckBuiltinRunner::<RC_N_PARTS_STANDARD>::new(Some(8), true).into()];
<<<<<<< HEAD
        cairo_runner.vm.segments.memory.data = vec![vec![Some(MemoryCell::new(
            mayberelocatable!(0x80FF_8000_0530u64),
        ))]];
        cairo_runner.vm.trace = Some(vec![TraceEntry {
=======
        vm.segments.memory.data = vec![vec![MemoryCell::new(mayberelocatable!(
            0x80FF_8000_0530u64
        ))]];
        vm.trace = Some(vec![TraceEntry {
>>>>>>> bc5a14e9
            pc: (0, 0).into(),
            ap: 0,
            fp: 0,
        }]);
        cairo_runner.vm.segments.compute_effective_sizes();

        assert_matches!(
            cairo_runner.check_range_check_usage(),
            Err(VirtualMachineError::Memory(
                MemoryError::InsufficientAllocatedCells(_)
            ))
        );
    }

    #[test]
    #[cfg_attr(target_arch = "wasm32", wasm_bindgen_test)]
    fn get_initial_fp_is_none_without_initialization() {
        let program = program!();

        let runner = cairo_runner!(program);

        assert_eq!(None, runner.get_initial_fp());
    }

    #[test]
    #[cfg_attr(target_arch = "wasm32", wasm_bindgen_test)]
    fn get_initial_fp_can_be_obtained() {
        let program = program![BuiltinName::output];
        let mut cairo_runner = cairo_runner!(program);
        for _ in 0..2 {
            cairo_runner.vm.segments.add();
        }
        cairo_runner.program_base = Some(relocatable!(0, 0));
        cairo_runner.execution_base = Some(relocatable!(1, 0));
        let return_fp = Felt252::from(9_i32).into();
        cairo_runner
            .initialize_function_entrypoint(0, vec![], return_fp)
            .unwrap();
        assert_eq!(Some(relocatable!(1, 2)), cairo_runner.get_initial_fp());
    }

    #[test]
    #[cfg_attr(target_arch = "wasm32", wasm_bindgen_test)]
    fn check_used_cells_valid_case() {
        let program = program![BuiltinName::range_check, BuiltinName::output];
        let mut cairo_runner = cairo_runner!(program);
        cairo_runner.vm.segments.segment_used_sizes = Some(vec![4]);
        cairo_runner.vm.trace = Some(vec![]);
        cairo_runner.layout.diluted_pool_instance_def = None;

        assert_matches!(cairo_runner.check_used_cells(), Ok(()));
    }

    #[test]
    #[cfg_attr(target_arch = "wasm32", wasm_bindgen_test)]
    fn check_used_cells_get_used_cells_and_allocated_size_error() {
        let program = program!();

        let mut cairo_runner = cairo_runner!(program);
        cairo_runner.vm.builtin_runners =
            vec![RangeCheckBuiltinRunner::<RC_N_PARTS_STANDARD>::new(Some(8), true).into()];
<<<<<<< HEAD
        cairo_runner.vm.segments.memory.data = vec![vec![Some(MemoryCell::new(
            mayberelocatable!(0x80FF_8000_0530u64),
        ))]];
        cairo_runner.vm.trace = Some(vec![TraceEntry {
=======
        vm.segments.memory.data = vec![vec![MemoryCell::new(mayberelocatable!(
            0x80FF_8000_0530u64
        ))]];
        vm.trace = Some(vec![TraceEntry {
>>>>>>> bc5a14e9
            pc: (0, 0).into(),
            ap: 0,
            fp: 0,
        }]);
        cairo_runner.vm.segments.compute_effective_sizes();
        assert_matches!(
            cairo_runner.check_used_cells(),
            Err(VirtualMachineError::Memory(
                MemoryError::InsufficientAllocatedCells(_)
            ))
        );
    }

    #[test]
    #[cfg_attr(target_arch = "wasm32", wasm_bindgen_test)]
    fn check_used_cells_check_memory_usage_error() {
        let program = program!();

        let mut cairo_runner = cairo_runner!(program);
        cairo_runner
            .vm
            .segments
            .memory
            .mark_as_accessed((1, 0).into());
        cairo_runner
            .vm
            .segments
            .memory
            .mark_as_accessed((1, 3).into());
        cairo_runner.vm.builtin_runners = vec![{
            let mut builtin_runner: BuiltinRunner = OutputBuiltinRunner::new(true).into();
            builtin_runner.initialize_segments(&mut cairo_runner.vm.segments);

            builtin_runner
        }];
        cairo_runner.vm.segments.segment_used_sizes = Some(vec![4, 12]);
        cairo_runner.vm.trace = Some(vec![]);

        assert_matches!(
            cairo_runner.check_used_cells(),
            Err(VirtualMachineError::Memory(
                MemoryError::InsufficientAllocatedCells(_)
            ))
        );
    }

    #[test]
    #[cfg_attr(target_arch = "wasm32", wasm_bindgen_test)]
    fn check_used_cells_check_diluted_check_usage_error() {
        let program = program![BuiltinName::range_check, BuiltinName::output];
        let mut cairo_runner = cairo_runner!(program);
        cairo_runner.vm.segments.segment_used_sizes = Some(vec![4]);
        cairo_runner.vm.trace = Some(vec![]);

        assert_matches!(
            cairo_runner.check_used_cells(),
            Err(VirtualMachineError::Memory(
                MemoryError::InsufficientAllocatedCells(_)
            ))
        );
    }

    #[test]
    #[cfg_attr(target_arch = "wasm32", wasm_bindgen_test)]
    fn initialize_all_builtins() {
        let program = program!();

        let mut cairo_runner = cairo_runner!(program);

        cairo_runner
            .initialize_all_builtins(false)
            .expect("Builtin initialization failed.");

        let given_output = cairo_runner.vm.get_builtin_runners();

        assert_eq!(given_output[0].name(), BuiltinName::pedersen);
        assert_eq!(given_output[1].name(), BuiltinName::range_check);
        assert_eq!(given_output[2].name(), BuiltinName::output);
        assert_eq!(given_output[3].name(), BuiltinName::ecdsa);
        assert_eq!(given_output[4].name(), BuiltinName::bitwise);
        assert_eq!(given_output[5].name(), BuiltinName::ec_op);
        assert_eq!(given_output[6].name(), BuiltinName::keccak);
        assert_eq!(given_output[7].name(), BuiltinName::poseidon);
    }

    #[test]
    #[cfg_attr(target_arch = "wasm32", wasm_bindgen_test)]
    fn initialize_all_builtins_maintain_program_order() {
        let program = program![
            BuiltinName::pedersen,
            BuiltinName::range_check,
            BuiltinName::ecdsa
        ];

        let mut cairo_runner = cairo_runner!(program);

        cairo_runner
            .initialize_all_builtins(false)
            .expect("Builtin initialization failed.");

        let given_output = cairo_runner.vm.get_builtin_runners();

        assert_eq!(given_output[0].name(), BuiltinName::pedersen);
        assert_eq!(given_output[1].name(), BuiltinName::range_check);
        assert_eq!(given_output[2].name(), BuiltinName::ecdsa);
        assert_eq!(given_output[3].name(), BuiltinName::output);
        assert_eq!(given_output[4].name(), BuiltinName::bitwise);
        assert_eq!(given_output[5].name(), BuiltinName::ec_op);
        assert_eq!(given_output[6].name(), BuiltinName::keccak);
        assert_eq!(given_output[7].name(), BuiltinName::poseidon);
    }

    #[test]
    #[cfg_attr(target_arch = "wasm32", wasm_bindgen_test)]
    fn initialize_all_builtins_maintain_program_order_add_segment_arena() {
        let program = program![
            BuiltinName::pedersen,
            BuiltinName::range_check,
            BuiltinName::ecdsa,
            BuiltinName::segment_arena
        ];

        let mut cairo_runner = cairo_runner!(program);

        cairo_runner
            .initialize_all_builtins(true)
            .expect("Builtin initialization failed.");

        let given_output = cairo_runner.vm.get_builtin_runners();

        assert_eq!(given_output[0].name(), BuiltinName::pedersen);
        assert_eq!(given_output[1].name(), BuiltinName::range_check);
        assert_eq!(given_output[2].name(), BuiltinName::ecdsa);
        assert_eq!(given_output[3].name(), BuiltinName::segment_arena);
        assert_eq!(given_output[4].name(), BuiltinName::output);
        assert_eq!(given_output[5].name(), BuiltinName::bitwise);
        assert_eq!(given_output[6].name(), BuiltinName::ec_op);
        assert_eq!(given_output[7].name(), BuiltinName::keccak);
    }

    #[test]
    #[cfg_attr(target_arch = "wasm32", wasm_bindgen_test)]
    fn initialize_function_runner() {
        let program = program!();

        let mut cairo_runner = cairo_runner!(program);

        cairo_runner
            .initialize_function_runner()
            .expect("initialize_function_runner failed.");

        let builtin_runners = cairo_runner.vm.get_builtin_runners();

        assert_eq!(builtin_runners[0].name(), BuiltinName::pedersen);
        assert_eq!(builtin_runners[1].name(), BuiltinName::range_check);
        assert_eq!(builtin_runners[2].name(), BuiltinName::output);
        assert_eq!(builtin_runners[3].name(), BuiltinName::ecdsa);
        assert_eq!(builtin_runners[4].name(), BuiltinName::bitwise);
        assert_eq!(builtin_runners[5].name(), BuiltinName::ec_op);
        assert_eq!(builtin_runners[6].name(), BuiltinName::keccak);
        assert_eq!(builtin_runners[7].name(), BuiltinName::poseidon);

        assert_eq!(
            cairo_runner.program_base,
            Some(Relocatable {
                segment_index: 0,
                offset: 0,
            })
        );
        assert_eq!(
            cairo_runner.execution_base,
            Some(Relocatable {
                segment_index: 1,
                offset: 0,
            })
        );
        assert_eq!(cairo_runner.vm.segments.num_segments(), 10);
    }

    #[test]
    #[cfg_attr(target_arch = "wasm32", wasm_bindgen_test)]
    fn initialize_function_runner_add_segment_arena_builtin() {
        let program = program!();

        let mut cairo_runner = cairo_runner!(program);

        cairo_runner
            .initialize_function_runner_cairo_1(&[BuiltinName::segment_arena])
            .expect("initialize_function_runner failed.");

        let builtin_runners = cairo_runner.vm.get_builtin_runners();

        assert_eq!(builtin_runners[0].name(), BuiltinName::segment_arena);
        assert_eq!(builtin_runners[1].name(), BuiltinName::pedersen);
        assert_eq!(builtin_runners[2].name(), BuiltinName::range_check);
        assert_eq!(builtin_runners[3].name(), BuiltinName::output);
        assert_eq!(builtin_runners[4].name(), BuiltinName::ecdsa);
        assert_eq!(builtin_runners[5].name(), BuiltinName::bitwise);
        assert_eq!(builtin_runners[6].name(), BuiltinName::ec_op);
        assert_eq!(builtin_runners[7].name(), BuiltinName::keccak);
        assert_eq!(builtin_runners[8].name(), BuiltinName::poseidon);

        assert_eq!(
            cairo_runner.program_base,
            Some(Relocatable {
                segment_index: 0,
                offset: 0,
            })
        );
        assert_eq!(
            cairo_runner.execution_base,
            Some(Relocatable {
                segment_index: 1,
                offset: 0,
            })
        );
        assert_eq!(cairo_runner.vm.segments.num_segments(), 12);
    }

    #[test]
    #[cfg_attr(target_arch = "wasm32", wasm_bindgen_test)]
    fn initialize_segments_incorrect_layout_plain_one_builtin() {
        let program = program![BuiltinName::output];
        let mut cairo_runner = cairo_runner!(program, LayoutName::plain);
        assert_eq!(
            cairo_runner.initialize_builtins(false),
            Err(RunnerError::NoBuiltinForInstance(Box::new((
                HashSet::from([BuiltinName::output]),
                LayoutName::plain
            ))))
        );
    }

    #[test]
    #[cfg_attr(target_arch = "wasm32", wasm_bindgen_test)]
    fn initialize_segments_incorrect_layout_plain_two_builtins() {
        let program = program![BuiltinName::output, BuiltinName::pedersen];
        let mut cairo_runner = cairo_runner!(program, LayoutName::plain);
        assert_eq!(
            cairo_runner.initialize_builtins(false),
            Err(RunnerError::NoBuiltinForInstance(Box::new((
                HashSet::from([BuiltinName::output, BuiltinName::pedersen]),
                LayoutName::plain
            ))))
        );
    }

    #[test]
    #[cfg_attr(target_arch = "wasm32", wasm_bindgen_test)]
    fn initialize_segments_incorrect_layout_small_two_builtins() {
        let program = program![BuiltinName::output, BuiltinName::bitwise];
        let mut cairo_runner = cairo_runner!(program, LayoutName::small);
        assert_eq!(
            cairo_runner.initialize_builtins(false),
            Err(RunnerError::NoBuiltinForInstance(Box::new((
                HashSet::from([BuiltinName::bitwise]),
                LayoutName::small,
            ))))
        );
    }
    #[test]
    #[cfg_attr(target_arch = "wasm32", wasm_bindgen_test)]
    fn initialize_main_entrypoint_proof_mode_empty_program() {
        let program = program!(start = Some(0), end = Some(0), main = Some(8),);
        let mut runner = cairo_runner!(program);
        runner.runner_mode = RunnerMode::ProofModeCanonical;
        runner.initialize_segments(None);
        assert_eq!(runner.execution_base, Some(Relocatable::from((1, 0))));
        assert_eq!(runner.program_base, Some(Relocatable::from((0, 0))));
        assert_eq!(
            runner.initialize_main_entrypoint(),
            Ok(Relocatable::from((0, 0)))
        );
        assert_eq!(runner.initial_ap, Some(Relocatable::from((1, 2))));
        assert_eq!(runner.initial_fp, runner.initial_ap);
        assert_eq!(runner.execution_public_memory, Some(vec![0, 1]));
    }

    #[test]
    #[cfg_attr(target_arch = "wasm32", wasm_bindgen_test)]
    fn initialize_main_entrypoint_proof_mode_empty_program_two_builtins() {
        let program = program!(
            start = Some(0),
            end = Some(0),
            main = Some(8),
            builtins = vec![BuiltinName::output, BuiltinName::ec_op],
        );
        let mut runner = cairo_runner!(program);
        runner.runner_mode = RunnerMode::ProofModeCanonical;
        runner.initialize_builtins(false).unwrap();
        runner.initialize_segments(None);
        assert_eq!(runner.execution_base, Some(Relocatable::from((1, 0))));
        assert_eq!(runner.program_base, Some(Relocatable::from((0, 0))));
        assert_eq!(
            runner.initialize_main_entrypoint(),
            Ok(Relocatable::from((0, 0)))
        );
        assert_eq!(runner.initial_ap, Some(Relocatable::from((1, 2))));
        assert_eq!(runner.initial_fp, runner.initial_ap);
        assert_eq!(runner.execution_public_memory, Some(vec![0, 1, 2, 3]));
    }

    #[test]
    #[cfg_attr(target_arch = "wasm32", wasm_bindgen_test)]
    fn can_get_the_runner_program_builtins() {
        let program = program!(
            start = Some(0),
            end = Some(0),
            main = Some(8),
            builtins = vec![BuiltinName::output, BuiltinName::ec_op],
        );
        let runner = cairo_runner!(program);

        assert_eq!(&program.builtins, runner.get_program_builtins());
    }

    #[test]
    #[cfg_attr(target_arch = "wasm32", wasm_bindgen_test)]
    fn set_entrypoint_main_default() {
        let program = program!(
            identifiers = [(
                "__main__.main",
                Identifier {
                    pc: Some(0),
                    type_: None,
                    value: None,
                    full_name: None,
                    members: None,
                    cairo_type: None,
                },
            )]
            .into_iter()
            .map(|(k, v)| (k.to_string(), v))
            .collect(),
        );
        let mut cairo_runner = cairo_runner!(program);

        cairo_runner
            .set_entrypoint(None)
            .expect("Call to `set_entrypoint()` failed.");
        assert_eq!(cairo_runner.entrypoint, Some(0));
    }

    #[test]
    #[cfg_attr(target_arch = "wasm32", wasm_bindgen_test)]
    fn set_entrypoint_main() {
        let program = program!(
            identifiers = [
                (
                    "__main__.main",
                    Identifier {
                        pc: Some(0),
                        type_: None,
                        value: None,
                        full_name: None,
                        members: None,
                        cairo_type: None,
                    },
                ),
                (
                    "__main__.alternate_main",
                    Identifier {
                        pc: Some(1),
                        type_: None,
                        value: None,
                        full_name: None,
                        members: None,
                        cairo_type: None,
                    },
                ),
            ]
            .into_iter()
            .map(|(k, v)| (k.to_string(), v))
            .collect(),
        );
        let mut cairo_runner = cairo_runner!(program);

        cairo_runner
            .set_entrypoint(Some("alternate_main"))
            .expect("Call to `set_entrypoint()` failed.");
        assert_eq!(cairo_runner.entrypoint, Some(1));
    }

    /// Test that set_entrypoint() fails when the entrypoint doesn't exist.
    #[test]
    #[cfg_attr(target_arch = "wasm32", wasm_bindgen_test)]
    fn set_entrypoint_main_non_existent() {
        let program = program!(
            identifiers = [(
                "__main__.main",
                Identifier {
                    pc: Some(0),
                    type_: None,
                    value: None,
                    full_name: None,
                    members: None,
                    cairo_type: None,
                },
            )]
            .into_iter()
            .map(|(k, v)| (k.to_string(), v))
            .collect(),
        );
        let mut cairo_runner = cairo_runner!(program);

        cairo_runner
            .set_entrypoint(Some("nonexistent_main"))
            .expect_err("Call to `set_entrypoint()` succeeded (should've failed).");
        assert_eq!(cairo_runner.entrypoint, None);
    }

    #[test]
    #[cfg_attr(target_arch = "wasm32", wasm_bindgen_test)]
    fn read_return_values_test() {
        let mut program = program!();
        Arc::get_mut(&mut program.shared_program_data).unwrap().data =
            vec_data![(1), (2), (3), (4), (5), (6), (7), (8)];
        //Program data len = 8
        let mut cairo_runner = cairo_runner!(program, LayoutName::plain, true);
        cairo_runner.program_base = Some(Relocatable::from((0, 0)));
        cairo_runner.execution_base = Some(Relocatable::from((1, 0)));
        cairo_runner.run_ended = true;
        cairo_runner.segments_finalized = false;
        //Check values written by first call to segments.finalize()

        assert_eq!(cairo_runner.read_return_values(false), Ok(()));
        assert_eq!(
            cairo_runner
                .execution_public_memory
                .expect("missing execution public memory"),
            Vec::<usize>::new()
        );
    }

    #[test]
    #[cfg_attr(target_arch = "wasm32", wasm_bindgen_test)]
    fn read_return_values_test_with_run_not_ended() {
        let mut program = program!();
        Arc::get_mut(&mut program.shared_program_data).unwrap().data =
            vec_data![(1), (2), (3), (4), (5), (6), (7), (8)];
        //Program data len = 8
        let mut cairo_runner = cairo_runner!(program, LayoutName::plain, true);
        cairo_runner.program_base = Some(Relocatable::from((0, 0)));
        cairo_runner.execution_base = Some(Relocatable::from((1, 0)));
        cairo_runner.run_ended = false;
        assert_eq!(
            cairo_runner.read_return_values(false),
            Err(RunnerError::ReadReturnValuesNoEndRun)
        );
    }

    #[test]
    #[cfg_attr(target_arch = "wasm32", wasm_bindgen_test)]
    fn read_return_values_test_with_segments_finalized() {
        let mut program = program!();
        Arc::get_mut(&mut program.shared_program_data).unwrap().data =
            vec_data![(1), (2), (3), (4), (5), (6), (7), (8)];
        //Program data len = 8
        let mut cairo_runner = cairo_runner!(program, LayoutName::plain, true);
        cairo_runner.program_base = Some(Relocatable::from((0, 0)));
        cairo_runner.execution_base = Some(Relocatable::from((1, 0)));
        cairo_runner.run_ended = true;
        cairo_runner.segments_finalized = true;
        assert_eq!(
            cairo_runner.read_return_values(false),
            Err(RunnerError::FailedAddingReturnValues)
        );
    }

    #[test]
    #[cfg_attr(target_arch = "wasm32", wasm_bindgen_test)]
    fn read_return_values_updates_builtin_stop_ptr_one_builtin_empty() {
        let mut program = program![BuiltinName::output];
        Arc::get_mut(&mut program.shared_program_data).unwrap().data =
            vec_data![(1), (2), (3), (4), (5), (6), (7), (8)];
        //Program data len = 8
        let mut cairo_runner = cairo_runner!(program, LayoutName::all_cairo, true);
        cairo_runner.program_base = Some(Relocatable::from((0, 0)));
        cairo_runner.execution_base = Some(Relocatable::from((1, 0)));
        cairo_runner.run_ended = true;
        cairo_runner.segments_finalized = false;
        let output_builtin = OutputBuiltinRunner::new(true);
        cairo_runner.vm.builtin_runners.push(output_builtin.into());
        cairo_runner.vm.segments.memory.data = vec![
            vec![],
            vec![MemoryCell::new(MaybeRelocatable::from((0, 0)))],
            vec![],
        ];
        cairo_runner.vm.set_ap(1);
        cairo_runner.vm.segments.segment_used_sizes = Some(vec![0, 1, 0]);
        //Check values written by first call to segments.finalize()
        assert_eq!(cairo_runner.read_return_values(false), Ok(()));
        let output_builtin = match &cairo_runner.vm.builtin_runners[0] {
            BuiltinRunner::Output(runner) => runner,
            _ => unreachable!(),
        };
        assert_eq!(output_builtin.stop_ptr, Some(0))
    }

    #[test]
    #[cfg_attr(target_arch = "wasm32", wasm_bindgen_test)]
    fn read_return_values_updates_builtin_stop_ptr_one_builtin_one_element() {
        let mut program = program![BuiltinName::output];
        Arc::get_mut(&mut program.shared_program_data).unwrap().data =
            vec_data![(1), (2), (3), (4), (5), (6), (7), (8)];
        //Program data len = 8
        let mut cairo_runner = cairo_runner!(program, LayoutName::all_cairo, true);
        cairo_runner.program_base = Some(Relocatable::from((0, 0)));
        cairo_runner.execution_base = Some(Relocatable::from((1, 0)));
        cairo_runner.run_ended = true;
        cairo_runner.segments_finalized = false;
        let output_builtin = OutputBuiltinRunner::new(true);
<<<<<<< HEAD
        cairo_runner.vm.builtin_runners.push(output_builtin.into());
        cairo_runner.vm.segments.memory.data = vec![
            vec![Some(MemoryCell::new(MaybeRelocatable::from((0, 0))))],
            vec![Some(MemoryCell::new(MaybeRelocatable::from((0, 1))))],
=======
        vm.builtin_runners.push(output_builtin.into());
        vm.segments.memory.data = vec![
            vec![MemoryCell::new(MaybeRelocatable::from((0, 0)))],
            vec![MemoryCell::new(MaybeRelocatable::from((0, 1)))],
>>>>>>> bc5a14e9
            vec![],
        ];
        cairo_runner.vm.set_ap(1);
        cairo_runner.vm.segments.segment_used_sizes = Some(vec![1, 1, 0]);
        //Check values written by first call to segments.finalize()
        assert_eq!(cairo_runner.read_return_values(false), Ok(()));
        let output_builtin = match &cairo_runner.vm.builtin_runners[0] {
            BuiltinRunner::Output(runner) => runner,
            _ => unreachable!(),
        };
        assert_eq!(output_builtin.stop_ptr, Some(1))
    }

    #[test]
    #[cfg_attr(target_arch = "wasm32", wasm_bindgen_test)]
    fn read_return_values_updates_builtin_stop_ptr_two_builtins() {
        let mut program = program![BuiltinName::output, BuiltinName::bitwise];
        Arc::get_mut(&mut program.shared_program_data).unwrap().data =
            vec_data![(1), (2), (3), (4), (5), (6), (7), (8)];
        //Program data len = 8
        let mut cairo_runner = cairo_runner!(program, LayoutName::all_cairo, true);
        cairo_runner.program_base = Some(Relocatable::from((0, 0)));
        cairo_runner.execution_base = Some(Relocatable::from((1, 0)));
        cairo_runner.run_ended = true;
        cairo_runner.segments_finalized = false;
        let output_builtin = OutputBuiltinRunner::new(true);
        let bitwise_builtin = BitwiseBuiltinRunner::new(Some(256), true);
<<<<<<< HEAD
        cairo_runner.vm.builtin_runners.push(output_builtin.into());
        cairo_runner.vm.builtin_runners.push(bitwise_builtin.into());
        cairo_runner.initialize_segments(None);
        cairo_runner.vm.segments.memory.data = vec![
            vec![Some(MemoryCell::new(MaybeRelocatable::from((0, 0))))],
=======
        vm.builtin_runners.push(output_builtin.into());
        vm.builtin_runners.push(bitwise_builtin.into());
        cairo_runner.initialize_segments(&mut vm, None);
        vm.segments.memory.data = vec![
            vec![MemoryCell::new(MaybeRelocatable::from((0, 0)))],
>>>>>>> bc5a14e9
            vec![
                MemoryCell::new(MaybeRelocatable::from((2, 0))),
                MemoryCell::new(MaybeRelocatable::from((3, 5))),
            ],
            vec![],
        ];
        cairo_runner.vm.set_ap(2);
        // We use 5 as bitwise builtin's segment size as a bitwise instance is 5 cells
        cairo_runner.vm.segments.segment_used_sizes = Some(vec![0, 2, 0, 5]);
        //Check values written by first call to segments.finalize()
        assert_eq!(cairo_runner.read_return_values(false), Ok(()));
        let output_builtin = match &cairo_runner.vm.builtin_runners[0] {
            BuiltinRunner::Output(runner) => runner,
            _ => unreachable!(),
        };
        assert_eq!(output_builtin.stop_ptr, Some(0));
        assert_eq!(cairo_runner.read_return_values(false), Ok(()));
        let bitwise_builtin = match &cairo_runner.vm.builtin_runners[1] {
            BuiltinRunner::Bitwise(runner) => runner,
            _ => unreachable!(),
        };
        assert_eq!(bitwise_builtin.stop_ptr, Some(5));
    }

    #[test]
    #[cfg_attr(target_arch = "wasm32", wasm_bindgen_test)]
    fn run_from_entrypoint_custom_program_test() {
        let program = Program::from_bytes(
            include_bytes!("../../../../cairo_programs/example_program.json"),
            None,
        )
        .unwrap();
        let mut cairo_runner = cairo_runner!(program, LayoutName::all_cairo, false, true);
        let mut hint_processor = BuiltinHintProcessor::new_empty();

        //this entrypoint tells which function to run in the cairo program
        let main_entrypoint = program
            .shared_program_data
            .identifiers
            .get("__main__.main")
            .unwrap()
            .pc
            .unwrap();

        cairo_runner.initialize_builtins(false).unwrap();
        cairo_runner.initialize_segments(None);
        assert_matches!(
            cairo_runner.run_from_entrypoint(
                main_entrypoint,
                &[
                    &mayberelocatable!(2).into(),
                    &MaybeRelocatable::from((2, 0)).into()
                ], //range_check_ptr
                true,
                None,
                &mut hint_processor,
            ),
            Ok(())
        );

        let mut new_cairo_runner = cairo_runner!(program, LayoutName::all_cairo, false, true);
        let mut hint_processor = BuiltinHintProcessor::new_empty();

        new_cairo_runner.initialize_builtins(false).unwrap();
        new_cairo_runner.initialize_segments(None);

        let fib_entrypoint = program
            .shared_program_data
            .identifiers
            .get("__main__.evaluate_fib")
            .unwrap()
            .pc
            .unwrap();

        assert_matches!(
            new_cairo_runner.run_from_entrypoint(
                fib_entrypoint,
                &[
                    &mayberelocatable!(2).into(),
                    &MaybeRelocatable::from((2, 0)).into()
                ],
                true,
                None,
                &mut hint_processor,
            ),
            Ok(())
        );
    }

    #[test]
    #[cfg_attr(target_arch = "wasm32", wasm_bindgen_test)]
    fn run_from_entrypoint_bitwise_test_check_memory_holes() {
        let program = Program::from_bytes(
            include_bytes!("../../../../cairo_programs/bitwise_builtin_test.json"),
            None,
        )
        .unwrap();
        let mut cairo_runner = cairo_runner!(program, LayoutName::all_cairo, false, true);
        let mut hint_processor = BuiltinHintProcessor::new_empty();

        //this entrypoint tells which function to run in the cairo program
        let main_entrypoint = program
            .shared_program_data
            .identifiers
            .get("__main__.main")
            .unwrap()
            .pc
            .unwrap();

        cairo_runner.initialize_function_runner().unwrap();

        assert!(cairo_runner
            .run_from_entrypoint(
                main_entrypoint,
                &[
                    &MaybeRelocatable::from((2, 0)).into() //bitwise_ptr
                ],
                true,
                None,
                &mut hint_processor,
            )
            .is_ok());

        // Check that memory_holes == 0
        assert!(cairo_runner.get_memory_holes().unwrap().is_zero());
    }

    #[test]
    #[cfg_attr(target_arch = "wasm32", wasm_bindgen_test)]
    fn cairo_arg_from_single() {
        let expected = CairoArg::Single(MaybeRelocatable::from((0, 0)));
        let value = MaybeRelocatable::from((0, 0));
        assert_eq!(expected, value.into())
    }

    #[test]
    #[cfg_attr(target_arch = "wasm32", wasm_bindgen_test)]
    fn cairo_arg_from_array() {
        let expected = CairoArg::Array(vec![MaybeRelocatable::from((0, 0))]);
        let value = vec![MaybeRelocatable::from((0, 0))];
        assert_eq!(expected, value.into())
    }

    fn setup_execution_resources() -> (ExecutionResources, ExecutionResources) {
        let mut builtin_instance_counter: HashMap<BuiltinName, usize> = HashMap::new();
        builtin_instance_counter.insert(BuiltinName::output, 8);

        let execution_resources_1 = ExecutionResources {
            n_steps: 100,
            n_memory_holes: 5,
            builtin_instance_counter: builtin_instance_counter.clone(),
        };

        //Test that the combined Execution Resources only contains the shared builtins
        builtin_instance_counter.insert(BuiltinName::range_check, 8);

        let execution_resources_2 = ExecutionResources {
            n_steps: 100,
            n_memory_holes: 5,
            builtin_instance_counter,
        };

        (execution_resources_1, execution_resources_2)
    }

    #[test]
    #[cfg_attr(target_arch = "wasm32", wasm_bindgen_test)]
    fn execution_resources_add() {
        let (execution_resources_1, execution_resources_2) = setup_execution_resources();
        let combined_resources = &execution_resources_1 + &execution_resources_2;

        assert_eq!(combined_resources.n_steps, 200);
        assert_eq!(combined_resources.n_memory_holes, 10);
        assert_eq!(
            combined_resources
                .builtin_instance_counter
                .get(&BuiltinName::output)
                .unwrap(),
            &16
        );
        assert!(combined_resources
            .builtin_instance_counter
            .contains_key(&BuiltinName::range_check));
    }

    #[test]
    #[cfg_attr(target_arch = "wasm32", wasm_bindgen_test)]
    fn execution_resources_sub() {
        let (execution_resources_1, execution_resources_2) = setup_execution_resources();

        let combined_resources = &execution_resources_1 - &execution_resources_2;

        assert_eq!(combined_resources.n_steps, 0);
        assert_eq!(combined_resources.n_memory_holes, 0);
        assert_eq!(
            combined_resources
                .builtin_instance_counter
                .get(&BuiltinName::output)
                .unwrap(),
            &0
        );
        assert!(combined_resources
            .builtin_instance_counter
            .contains_key(&BuiltinName::range_check));
    }

    #[test]
    #[cfg_attr(target_arch = "wasm32", wasm_bindgen_test)]
    fn run_from_entrypoint_substitute_error_message_test() {
        let program = Program::from_bytes(
            include_bytes!("../../../../cairo_programs/bad_programs/error_msg_function.json"),
            None,
        )
        .unwrap();
        let mut cairo_runner = cairo_runner!(program, LayoutName::all_cairo, false, true);
        let mut hint_processor = BuiltinHintProcessor::new_empty();

        //this entrypoint tells which function to run in the cairo program
        let main_entrypoint = program
            .shared_program_data
            .identifiers
            .get("__main__.main")
            .unwrap()
            .pc
            .unwrap();

        cairo_runner.initialize_builtins(false).unwrap();
        cairo_runner.initialize_segments(None);

        let result =
            cairo_runner.run_from_entrypoint(main_entrypoint, &[], true, None, &mut hint_processor);
        match result {
            Err(CairoRunError::VmException(exception)) => {
                assert_eq!(
                    exception.error_attr_value,
                    Some(String::from("Error message: Test error\n"))
                )
            }
            Err(_) => panic!("Wrong error returned, expected VmException"),
            Ok(_) => panic!("Expected run to fail"),
        }
    }

    #[test]
    #[cfg_attr(target_arch = "wasm32", wasm_bindgen_test)]
    fn get_builtins_final_stack_range_check_builtin() {
        let program = Program::from_bytes(
            include_bytes!("../../../../cairo_programs/assert_le_felt_hint.json"),
            Some("main"),
        )
        .unwrap();
        let mut runner = cairo_runner!(program);
        let end = runner.initialize(false).unwrap();
        runner
            .run_until_pc(end, &mut BuiltinHintProcessor::new_empty())
            .unwrap();
        runner.vm.segments.compute_effective_sizes();
        let initial_pointer = runner.vm.get_ap();
        let expected_pointer = (runner.vm.get_ap() - 1).unwrap();
        assert_eq!(
            runner.get_builtins_final_stack(initial_pointer),
            Ok(expected_pointer)
        );
    }

    #[test]
    #[cfg_attr(target_arch = "wasm32", wasm_bindgen_test)]
    fn get_builtins_final_stack_4_builtins() {
        let program = Program::from_bytes(
            include_bytes!("../../../../cairo_programs/integration.json"),
            Some("main"),
        )
        .unwrap();
        let mut runner = cairo_runner!(program);
        let end = runner.initialize(false).unwrap();
        runner
            .run_until_pc(end, &mut BuiltinHintProcessor::new_empty())
            .unwrap();
        runner.vm.segments.compute_effective_sizes();
        let initial_pointer = runner.vm.get_ap();
        let expected_pointer = (runner.vm.get_ap() - 4).unwrap();
        assert_eq!(
            runner.get_builtins_final_stack(initial_pointer),
            Ok(expected_pointer)
        );
    }

    #[test]
    #[cfg_attr(target_arch = "wasm32", wasm_bindgen_test)]
    fn get_builtins_final_stack_no_builtins() {
        let program = Program::from_bytes(
            include_bytes!("../../../../cairo_programs/fibonacci.json"),
            Some("main"),
        )
        .unwrap();
        let mut runner = cairo_runner!(program);
        let end = runner.initialize(false).unwrap();
        runner
            .run_until_pc(end, &mut BuiltinHintProcessor::new_empty())
            .unwrap();
        runner.vm.segments.compute_effective_sizes();
        let initial_pointer = runner.vm.get_ap();
        let expected_pointer = runner.vm.get_ap();
        assert_eq!(
            runner.get_builtins_final_stack(initial_pointer),
            Ok(expected_pointer)
        );
    }

    #[test]
    #[cfg_attr(target_arch = "wasm32", wasm_bindgen_test)]

    fn filter_unused_builtins_test() {
        let program = Program::from_bytes(
            include_bytes!("../../../../cairo_programs/integration.json"),
            Some("main"),
        )
        .unwrap();
        let mut runner = cairo_runner!(program);
        let end = runner.initialize(false).unwrap();
        runner
            .run_until_pc(end, &mut BuiltinHintProcessor::new_empty())
            .unwrap();
        runner.vm.segments.compute_effective_sizes();
        let mut exec = runner.get_execution_resources().unwrap();
        exec.builtin_instance_counter.insert(BuiltinName::keccak, 0);
        assert_eq!(exec.builtin_instance_counter.len(), 5);
        let rsc = exec.filter_unused_builtins();
        assert_eq!(rsc.builtin_instance_counter.len(), 4);
    }

    #[test]
    fn execution_resources_mul() {
        let execution_resources_1 = ExecutionResources {
            n_steps: 800,
            n_memory_holes: 0,
            builtin_instance_counter: HashMap::from([
                (BuiltinName::pedersen, 7),
                (BuiltinName::range_check, 16),
            ]),
        };

        assert_eq!(
            &execution_resources_1 * 2,
            ExecutionResources {
                n_steps: 1600,
                n_memory_holes: 0,
                builtin_instance_counter: HashMap::from([
                    (BuiltinName::pedersen, 14),
                    (BuiltinName::range_check, 32)
                ])
            }
        );

        let execution_resources_2 = ExecutionResources {
            n_steps: 545,
            n_memory_holes: 0,
            builtin_instance_counter: HashMap::from([(BuiltinName::range_check, 17)]),
        };

        assert_eq!(
            &execution_resources_2 * 8,
            ExecutionResources {
                n_steps: 4360,
                n_memory_holes: 0,
                builtin_instance_counter: HashMap::from([(BuiltinName::range_check, 136)])
            }
        );

        let execution_resources_3 = ExecutionResources {
            n_steps: 42,
            n_memory_holes: 0,
            builtin_instance_counter: HashMap::new(),
        };

        assert_eq!(
            &execution_resources_3 * 18,
            ExecutionResources {
                n_steps: 756,
                n_memory_holes: 0,
                builtin_instance_counter: HashMap::new()
            }
        );
    }

    #[test]
    fn test_get_program() {
        let program = program!(
            builtins = vec![BuiltinName::output],
            data = vec_data!((4), (6)),
        );
        let runner = cairo_runner!(program);

        assert_eq!(runner.get_program().data_len(), 2)
    }

    #[test]
    #[cfg_attr(target_arch = "wasm32", wasm_bindgen_test)]
    fn test_run_resources_none() {
        let program = Program::from_bytes(
            include_bytes!("../../../../cairo_programs/fibonacci.json"),
            Some("main"),
        )
        .unwrap();
        let mut runner = cairo_runner!(program);
        let end = runner.initialize(false).unwrap();

        // program takes 80 steps
        assert_matches!(
            runner.run_until_pc(end, &mut BuiltinHintProcessor::new_empty(),),
            Ok(())
        )
    }

    #[test]
    #[cfg_attr(target_arch = "wasm32", wasm_bindgen_test)]
    fn test_run_resources_ok() {
        let program = Program::from_bytes(
            include_bytes!("../../../../cairo_programs/fibonacci.json"),
            Some("main"),
        )
        .unwrap();
        let mut runner = cairo_runner!(program);
        let end = runner.initialize(false).unwrap();
        let mut hint_processor = BuiltinHintProcessor::new(HashMap::new(), RunResources::new(81));
        // program takes 81 steps
        assert_matches!(runner.run_until_pc(end, &mut hint_processor), Ok(()));

        assert_eq!(hint_processor.run_resources().get_n_steps(), Some(1));
    }

    #[test]
    #[cfg_attr(target_arch = "wasm32", wasm_bindgen_test)]
    fn test_run_resources_ok_2() {
        let program = Program::from_bytes(
            include_bytes!("../../../../cairo_programs/fibonacci.json"),
            Some("main"),
        )
        .unwrap();
        let mut runner = cairo_runner!(program);
        let end = runner.initialize(false).unwrap();
        let mut hint_processor = BuiltinHintProcessor::new(HashMap::new(), RunResources::new(80));
        // program takes 80 steps
        assert_matches!(runner.run_until_pc(end, &mut hint_processor), Ok(()));

        assert_eq!(hint_processor.run_resources(), &RunResources::new(0));
    }

    #[test]
    #[cfg_attr(target_arch = "wasm32", wasm_bindgen_test)]
    fn test_run_resources_error() {
        let program = Program::from_bytes(
            include_bytes!("../../../../cairo_programs/fibonacci.json"),
            Some("main"),
        )
        .unwrap();
        let mut runner = cairo_runner!(program);
        let end = runner.initialize(false).unwrap();
        let mut hint_processor = BuiltinHintProcessor::new(HashMap::new(), RunResources::new(9));
        // program takes 9 steps
        assert_matches!(
            runner.run_until_pc(end, &mut hint_processor,),
            Err(VirtualMachineError::UnfinishedExecution)
        );
        assert_eq!(hint_processor.run_resources(), &RunResources::new(0));
    }

    #[test]
    fn get_cairo_pie_no_program_base() {
        let runner = cairo_runner!(Default::default());
        assert_eq!(runner.get_cairo_pie(), Err(RunnerError::NoProgBase))
    }

    #[test]
    fn get_cairo_pie_no_execution_base() {
        let mut runner = cairo_runner!(Default::default());
        runner.program_base = Some(Relocatable::from((0, 0)));
        assert_eq!(runner.get_cairo_pie(), Err(RunnerError::NoExecBase))
    }

    #[test]
    fn get_cairo_pie_no_segment_sizes() {
        let mut runner = cairo_runner!(Default::default());
        runner.program_base = Some(Relocatable::from((0, 0)));
        runner.execution_base = Some(Relocatable::from((1, 0)));
        runner.vm.add_memory_segment();
        runner.vm.add_memory_segment();
        // return_fp
        runner
            .vm
            .insert_value::<Relocatable>((1, 0).into(), (2, 0).into())
            .unwrap();
        // return_pc
        runner
            .vm
            .insert_value::<Relocatable>((1, 1).into(), (3, 0).into())
            .unwrap();
        assert_eq!(
            runner.get_cairo_pie(),
            Err(RunnerError::UnexpectedRetFpSegmentSize)
        );
    }

    #[test]
    fn get_cairo_pie_ret_pc_segment_size_not_zero() {
        let mut runner = cairo_runner!(Default::default());
        runner.program_base = Some(Relocatable::from((0, 0)));
        runner.execution_base = Some(Relocatable::from((1, 0)));
        runner.vm.add_memory_segment();
        runner.vm.add_memory_segment();
        // return_fp
        runner
            .vm
            .insert_value::<Relocatable>((1, 0).into(), (2, 0).into())
            .unwrap();
        // return_pc
        runner
            .vm
            .insert_value::<Relocatable>((1, 1).into(), (3, 0).into())
            .unwrap();
        // segment sizes
        runner.vm.segments.segment_sizes = HashMap::from([(0, 0), (1, 2), (2, 0), (3, 1)]);
        assert_eq!(
            runner.get_cairo_pie(),
            Err(RunnerError::UnexpectedRetPcSegmentSize)
        );
    }

    #[test]
    fn get_cairo_pie_program_base_offset_not_zero() {
        let mut runner = cairo_runner!(Default::default());
        runner.program_base = Some(Relocatable::from((0, 1)));
        runner.execution_base = Some(Relocatable::from((1, 0)));
        runner.vm.add_memory_segment();
        runner.vm.add_memory_segment();
        // return_fp
        runner
            .vm
            .insert_value::<Relocatable>((1, 0).into(), (2, 0).into())
            .unwrap();
        // return_pc
        runner
            .vm
            .insert_value::<Relocatable>((1, 1).into(), (3, 0).into())
            .unwrap();
        // segment sizes
        runner.vm.segments.segment_sizes = HashMap::from([(0, 0), (1, 2), (2, 0), (3, 0)]);
        assert_eq!(
            runner.get_cairo_pie(),
            Err(RunnerError::ProgramBaseOffsetNotZero)
        );
    }

    #[test]
    fn get_cairo_pie_execution_base_offset_not_zero() {
        let mut runner = cairo_runner!(Default::default());
        runner.program_base = Some(Relocatable::from((0, 0)));
        runner.execution_base = Some(Relocatable::from((1, 1)));
        runner.vm.add_memory_segment();
        runner.vm.add_memory_segment();
        // return_fp
        runner
            .vm
            .insert_value::<Relocatable>((1, 1).into(), (2, 0).into())
            .unwrap();
        // return_pc
        runner
            .vm
            .insert_value::<Relocatable>((1, 2).into(), (3, 0).into())
            .unwrap();
        // segment sizes
        runner.vm.segments.segment_sizes = HashMap::from([(0, 0), (1, 2), (2, 0), (3, 0)]);
        assert_eq!(
            runner.get_cairo_pie(),
            Err(RunnerError::ExecBaseOffsetNotZero)
        );
    }

    #[test]
    fn get_cairo_pie_ret_fp_offset_not_zero() {
        let mut runner = cairo_runner!(Default::default());
        runner.program_base = Some(Relocatable::from((0, 0)));
        runner.execution_base = Some(Relocatable::from((1, 0)));
        runner.vm.add_memory_segment();
        runner.vm.add_memory_segment();
        // return_fp
        runner
            .vm
            .insert_value::<Relocatable>((1, 0).into(), (2, 1).into())
            .unwrap();
        // return_pc
        runner
            .vm
            .insert_value::<Relocatable>((1, 1).into(), (3, 0).into())
            .unwrap();
        // segment sizes
        runner.vm.segments.segment_sizes = HashMap::from([(0, 0), (1, 2), (2, 0), (3, 0)]);
        assert_eq!(runner.get_cairo_pie(), Err(RunnerError::RetFpOffsetNotZero));
    }

    #[test]
    fn get_cairo_pie_ret_pc_offset_not_zero() {
        let mut runner = cairo_runner!(Default::default());
        runner.program_base = Some(Relocatable::from((0, 0)));
        runner.execution_base = Some(Relocatable::from((1, 0)));
        runner.vm.add_memory_segment();
        runner.vm.add_memory_segment();
        // return_fp
        runner
            .vm
            .insert_value::<Relocatable>((1, 0).into(), (2, 0).into())
            .unwrap();
        // return_pc
        runner
            .vm
            .insert_value::<Relocatable>((1, 1).into(), (3, 1).into())
            .unwrap();
        // segment sizes
        runner.vm.segments.segment_sizes = HashMap::from([(0, 0), (1, 2), (2, 0), (3, 0)]);
        assert_eq!(runner.get_cairo_pie(), Err(RunnerError::RetPcOffsetNotZero));
    }

    #[test]
    fn get_cairo_pie_ok() {
        let mut runner = cairo_runner!(Default::default());
        runner.program_base = Some(Relocatable::from((0, 0)));
        runner.execution_base = Some(Relocatable::from((1, 0)));
        runner.vm.add_memory_segment();
        runner.vm.add_memory_segment();
        // return_fp
        runner
            .vm
            .insert_value::<Relocatable>((1, 0).into(), (2, 0).into())
            .unwrap();
        // return_pc
        runner
            .vm
            .insert_value::<Relocatable>((1, 1).into(), (3, 0).into())
            .unwrap();
        // segment sizes
        runner.vm.segments.segment_sizes = HashMap::from([(0, 0), (1, 2), (2, 0), (3, 0)]);
    }

    #[test]
    fn get_air_private_input() {
        let program_content =
            include_bytes!("../../../../cairo_programs/proof_programs/common_signature.json");
        let runner = crate::cairo_run::cairo_run(
            program_content,
            &CairoRunConfig {
                proof_mode: true,
                layout: LayoutName::all_cairo,
                ..Default::default()
            },
            &mut BuiltinHintProcessor::new_empty(),
        )
        .unwrap();
        let air_private_input = runner.get_air_private_input();
        assert!(air_private_input.0[&BuiltinName::pedersen].is_empty());
        assert!(air_private_input.0[&BuiltinName::range_check].is_empty());
        assert!(air_private_input.0[&BuiltinName::bitwise].is_empty());
        assert!(air_private_input.0[&BuiltinName::ec_op].is_empty());
        assert!(air_private_input.0[&BuiltinName::keccak].is_empty());
        assert!(air_private_input.0[&BuiltinName::poseidon].is_empty());
        assert_eq!(
            air_private_input.0[&BuiltinName::ecdsa],
            vec![PrivateInput::Signature(PrivateInputSignature {
                index: 0,
                pubkey: felt_hex!(
                    "0x3d60886c2353d93ec2862e91e23036cd9999a534481166e5a616a983070434d"
                ),
                msg: felt_hex!("0xa9e"),
                signature_input: SignatureInput {
                    r: felt_hex!(
                        "0x6d2e2e00dfceffd6a375db04764da249a5a1534c7584738dfe01cb3944a33ee"
                    ),
                    w: felt_hex!(
                        "0x396362a34ff391372fca63f691e27753ce8f0c2271a614cbd240e1dc1596b28"
                    )
                }
            })]
        );
    }
}<|MERGE_RESOLUTION|>--- conflicted
+++ resolved
@@ -4091,17 +4091,10 @@
 
         let mut cairo_runner = cairo_runner!(program);
 
-<<<<<<< HEAD
-        cairo_runner.vm.segments.memory.data = vec![vec![Some(MemoryCell::new(
+        cairo_runner.vm.segments.memory.data = vec![vec![MemoryCell::new(
             mayberelocatable!(0x80FF_8000_0530u64),
-        ))]];
+        )]];
         cairo_runner.vm.builtin_runners =
-=======
-        vm.segments.memory.data = vec![vec![MemoryCell::new(mayberelocatable!(
-            0x80FF_8000_0530u64
-        ))]];
-        vm.builtin_runners =
->>>>>>> bc5a14e9
             vec![RangeCheckBuiltinRunner::<RC_N_PARTS_STANDARD>::new(Some(12), true).into()];
 
         assert_matches!(cairo_runner.get_perm_range_check_limits(), Some((0, 33023)));
@@ -4127,24 +4120,13 @@
     fn check_range_check_usage_without_builtins() {
         let program = program!();
 
-<<<<<<< HEAD
         let mut cairo_runner = cairo_runner!(program, LayoutName::plain);
         cairo_runner.vm.builtin_runners = vec![];
         cairo_runner.vm.current_step = 10000;
-        cairo_runner.vm.segments.memory.data = vec![vec![Some(MemoryCell::new(
+        cairo_runner.vm.segments.memory.data = vec![vec![MemoryCell::new(
             mayberelocatable!(0x80FF_8000_0530u64),
-        ))]];
+        )]];
         cairo_runner.vm.trace = Some(vec![TraceEntry {
-=======
-        let cairo_runner = cairo_runner!(program, LayoutName::plain);
-        let mut vm = vm!();
-        vm.builtin_runners = vec![];
-        vm.current_step = 10000;
-        vm.segments.memory.data = vec![vec![MemoryCell::new(mayberelocatable!(
-            0x80FF_8000_0530u64
-        ))]];
-        vm.trace = Some(vec![TraceEntry {
->>>>>>> bc5a14e9
             pc: (0, 0).into(),
             ap: 0,
             fp: 0,
@@ -4163,17 +4145,10 @@
         let mut cairo_runner = cairo_runner!(program);
         cairo_runner.vm.builtin_runners =
             vec![RangeCheckBuiltinRunner::<RC_N_PARTS_STANDARD>::new(Some(8), true).into()];
-<<<<<<< HEAD
-        cairo_runner.vm.segments.memory.data = vec![vec![Some(MemoryCell::new(
+        cairo_runner.vm.segments.memory.data = vec![vec![MemoryCell::new(
             mayberelocatable!(0x80FF_8000_0530u64),
-        ))]];
+        )]];
         cairo_runner.vm.trace = Some(vec![TraceEntry {
-=======
-        vm.segments.memory.data = vec![vec![MemoryCell::new(mayberelocatable!(
-            0x80FF_8000_0530u64
-        ))]];
-        vm.trace = Some(vec![TraceEntry {
->>>>>>> bc5a14e9
             pc: (0, 0).into(),
             ap: 0,
             fp: 0,
@@ -4235,17 +4210,10 @@
         let mut cairo_runner = cairo_runner!(program);
         cairo_runner.vm.builtin_runners =
             vec![RangeCheckBuiltinRunner::<RC_N_PARTS_STANDARD>::new(Some(8), true).into()];
-<<<<<<< HEAD
-        cairo_runner.vm.segments.memory.data = vec![vec![Some(MemoryCell::new(
+        cairo_runner.vm.segments.memory.data = vec![vec![MemoryCell::new(
             mayberelocatable!(0x80FF_8000_0530u64),
-        ))]];
+        )]];
         cairo_runner.vm.trace = Some(vec![TraceEntry {
-=======
-        vm.segments.memory.data = vec![vec![MemoryCell::new(mayberelocatable!(
-            0x80FF_8000_0530u64
-        ))]];
-        vm.trace = Some(vec![TraceEntry {
->>>>>>> bc5a14e9
             pc: (0, 0).into(),
             ap: 0,
             fp: 0,
@@ -4758,17 +4726,10 @@
         cairo_runner.run_ended = true;
         cairo_runner.segments_finalized = false;
         let output_builtin = OutputBuiltinRunner::new(true);
-<<<<<<< HEAD
         cairo_runner.vm.builtin_runners.push(output_builtin.into());
         cairo_runner.vm.segments.memory.data = vec![
-            vec![Some(MemoryCell::new(MaybeRelocatable::from((0, 0))))],
-            vec![Some(MemoryCell::new(MaybeRelocatable::from((0, 1))))],
-=======
-        vm.builtin_runners.push(output_builtin.into());
-        vm.segments.memory.data = vec![
             vec![MemoryCell::new(MaybeRelocatable::from((0, 0)))],
             vec![MemoryCell::new(MaybeRelocatable::from((0, 1)))],
->>>>>>> bc5a14e9
             vec![],
         ];
         cairo_runner.vm.set_ap(1);
@@ -4796,19 +4757,11 @@
         cairo_runner.segments_finalized = false;
         let output_builtin = OutputBuiltinRunner::new(true);
         let bitwise_builtin = BitwiseBuiltinRunner::new(Some(256), true);
-<<<<<<< HEAD
         cairo_runner.vm.builtin_runners.push(output_builtin.into());
         cairo_runner.vm.builtin_runners.push(bitwise_builtin.into());
         cairo_runner.initialize_segments(None);
         cairo_runner.vm.segments.memory.data = vec![
-            vec![Some(MemoryCell::new(MaybeRelocatable::from((0, 0))))],
-=======
-        vm.builtin_runners.push(output_builtin.into());
-        vm.builtin_runners.push(bitwise_builtin.into());
-        cairo_runner.initialize_segments(&mut vm, None);
-        vm.segments.memory.data = vec![
             vec![MemoryCell::new(MaybeRelocatable::from((0, 0)))],
->>>>>>> bc5a14e9
             vec![
                 MemoryCell::new(MaybeRelocatable::from((2, 0))),
                 MemoryCell::new(MaybeRelocatable::from((3, 5))),
