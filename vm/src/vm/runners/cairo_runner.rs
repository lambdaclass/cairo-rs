--- conflicted
+++ resolved
@@ -1148,7 +1148,6 @@
         &self.program
     }
 
-<<<<<<< HEAD
     // Constructs and returns a CairoPie representing the current VM run.
     pub fn get_cairo_pie(&self, vm: &VirtualMachine) -> Result<CairoPie, RunnerError> {
         let program_base = self.program_base.ok_or(RunnerError::NoProgBase)?;
@@ -1243,7 +1242,8 @@
                 .map(|b| (b.name().to_string(), b.get_additional_data()))
                 .collect(),
         })
-=======
+    }
+
     /// Return CairoRunner.layout
     fn get_layout(&self) -> &CairoLayout {
         &self.layout
@@ -1269,7 +1269,6 @@
             self.get_perm_range_check_limits(vm)
                 .ok_or(PublicInputError::NoRangeCheckLimits)?,
         )
->>>>>>> 030b7ebd
     }
 }
 
