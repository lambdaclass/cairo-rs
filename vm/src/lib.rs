//! # An implementation of the Cairo virtual machine
//!
//! ## Feature Flags
//! - `std`: Enables usage of the [`std`] standard library. Enabled by default.
//! - `skip_next_instruction_hint`: Enable the `skip_next_instruction()` hint. Not enabled by default.
//! - `hooks`: Enable [`Hooks`](crate::vm::hooks::Hooks) support for the [VirtualMachine](vm::vm_core::VirtualMachine). Not enabled by default.
//! - `test_utils`: Enables test utils (`hooks` and `skip_next_instruction` features). Not enabled by default.
//! - `with_mimalloc`: Use [`MiMalloc`](https://crates.io/crates/mimalloc) as the program global allocator.
//! - `cairo-1-hints`: Enable hints that were introduced in Cairo 1. Not enabled by default.
//! - `arbitrary`: Enables implementations of [`arbitrary::Arbitrary`](https://docs.rs/arbitrary/latest/arbitrary/) for some structs. Not enabled by default.
//! - `lambdaworks-felt`: Enables usage of the [**lambdaworks**](https://github.com/lambdaclass/lambdaworks) backend for [`felt::Felt252`]. Not enabled by default.

#![cfg_attr(docsrs, feature(doc_cfg))]
#![deny(warnings)]
#![forbid(unsafe_code)]
#![cfg_attr(any(target_arch = "wasm32", not(feature = "std")), no_std)]

#[cfg(feature = "std")]
include!("./with_std.rs");
#[cfg(not(feature = "std"))]
include!("./without_std.rs");

mod stdlib {
    pub mod collections {
        #[cfg(feature = "std")]
        pub use crate::with_std::collections::*;
        #[cfg(not(feature = "std"))]
        pub use crate::without_std::collections::*;
    }

    pub mod borrow {
        #[cfg(feature = "std")]
        pub use crate::with_std::borrow::*;
        #[cfg(not(feature = "std"))]
        pub use crate::without_std::borrow::*;
    }

    pub mod prelude {
        pub use crate::stdlib::{
            borrow::ToOwned,
            boxed::Box,
            clone::Clone,
            cmp::{Eq, PartialEq, Reverse},
            iter::IntoIterator,
            string::{String, ToString},
            vec::Vec,
        };
    }

    #[cfg(feature = "std")]
    pub use crate::with_std::*;
    #[cfg(not(feature = "std"))]
    pub use crate::without_std::*;
}

<<<<<<< HEAD
=======
pub extern crate felt;
pub mod air_public_input;
>>>>>>> 030b7ebd
pub mod cairo_run;
pub mod hint_processor;
pub mod math_utils;
pub mod serde;
pub mod types;
pub mod utils;
pub mod vm;

// This is to make my life easier for now, will move to Felt soon
pub use stark_felt::Felt as Felt252;

#[cfg(test)]
mod tests;<|MERGE_RESOLUTION|>--- conflicted
+++ resolved
@@ -11,7 +11,7 @@
 //! - `lambdaworks-felt`: Enables usage of the [**lambdaworks**](https://github.com/lambdaclass/lambdaworks) backend for [`felt::Felt252`]. Not enabled by default.
 
 #![cfg_attr(docsrs, feature(doc_cfg))]
-#![deny(warnings)]
+// #![deny(warnings)]
 #![forbid(unsafe_code)]
 #![cfg_attr(any(target_arch = "wasm32", not(feature = "std")), no_std)]
 
@@ -53,11 +53,7 @@
     pub use crate::without_std::*;
 }
 
-<<<<<<< HEAD
-=======
-pub extern crate felt;
 pub mod air_public_input;
->>>>>>> 030b7ebd
 pub mod cairo_run;
 pub mod hint_processor;
 pub mod math_utils;
