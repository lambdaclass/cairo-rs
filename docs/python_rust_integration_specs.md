LambdaClass - StarkWare
# Cairo-vm - Python FFI integration
#### 20th September 2022

### OVERVIEW
<<<<<<< HEAD

In order to allow cairo-rs to execute any Python code embedded into a Cairo program and to allow a Python context to call cairo-rs, we are adding support to provide communication of the VM state between Rust and Python via FFI bindings using PyO3, as an external crate.

### GOAL

* Be able to efficiently and conveniently allow interactions between Python and cairo-rs.
* Have an external crate which encapsulates the Python hint execution, and which is able to both run cairo-rs, and be imported as a Python module so that the VM can be ran from a Python process.

### SPECIFICATION

* FFI integration and functionality will be encapsulated in a crate external to cairo-rs. This crate will be called cairo-vm-py.
* The crate cairo-vm-py will behave as a cairo-rs VM wrapper, which can also be imported as a Python module.
* The cairo-vm-py VM can be run for a set number of steps.
* The cairo-vm-py VM can be run for a set number of steps, paused, and then continue its execution.
* Variables defined by a hint can only be accessed by hints implemented in the same language, i.e., Rust hints are aware only of variables defined by Rust hints and Python hints are aware only of variables defined by Python hints. By Rust hints we refer to those implemented by the built-in hint processor.
* The cairo-vm-py VM can be instantiated by a Python interpreter as a regular object.
* A Rust or Python program can instantiate one or more independent cairo-vm-py VMs, allowing for multiple coexisting VMs.
* When instantiated by a Python interpreter, that same interpreter will be used to execute Python hints.
* Python hints have limited access to the running context (code paths, modules, scopes created by previous hints).
* The syscall handler will be instantiated before the VM run and should be available on the hint locals.
* An instance of a cairo-vm-py VM will be running either a cairo program interpretation loop or a Python hint, but not both at the same time.
  * i.e. hints do not run concurrently
  * The VM state shared with hints can only be accessed by a single hint at a time.
  * The VM memory is private to a VM instance and cannot be shared across different VM instances.
  * An instance of a VM will always run on the same thread.
  * Multiple instances of a VM can run on the same thread.
* Hint interaction with the VM will be restricted to:
  * read-write access to memory (with the methods __setitem__ and  __getitem__),
  * segments manager (with the methods add, write_arg, get_segments_used_sizes, add_temporary_segments),
  * ids (with the methods __setattr__ and __getattr__),
  * hint execution scopes,
  * read-only access to ap and fp registers.

* Nice to have:
  * Drop the GIL during Rust operation to allow to parallelism when using multi-threads instead of process.
  * The cairo-vm-py VM can be instantiated by a Rust program, still allowing Python hints in Cairo programs.
  * Python hints are supported when running the cairo-vm-py standalone binary (as opposed to importing it from Python) only with the CPython interpreter.
=======
In order to allow cairo-vm to execute any Python code embedded into a Cairo program and to allow a Python context to call cairo-vm, we are adding support to provide communication of the VM state between Rust and Python via FFI bindings using PyO3, as an external crate. 

### GOAL
* Be able to efficiently and conveniently allow interactions between Python and cairo-vm. 
* Have an external crate which encapsulates the Python hint execution, and which is able to both run cairo-vm, and be imported as a Python module so that the VM can be ran from a Python process.

### SPECIFICATION
* FFI integration and functionality will be encapsulated in a crate external to cairo-vm. This crate will be called cairo-vm-py.
* The crate cairo-vm-py will behave as a cairo-vm VM wrapper, which can also be imported as a Python module. 
* The cairo-vm-py VM can be run for a set number of steps.
* The cairo-vm-py VM can be run for a set number of steps, paused, and then continue its execution.
* Variables defined by a hint can only be accessed by hints implemented in the same language, i.e., Rust hints are aware only of variables defined by Rust hints and Python hints are aware only of variables defined by Python hints. By Rust hints we refer to those implemented by the built-in hint processor.	 	
* The cairo-vm-py VM can be instantiated by a Python interpreter as a regular object. 
* A Rust or Python program can instantiate one or more independent cairo-vm-py VMs, allowing for multiple coexisting VMs.
* When instantiated by a Python interpreter, that same interpreter will be used to execute Python hints. 
* Python hints have limited access to the running context (code paths, modules, scopes created by previous hints).
* The syscall handler will be instantiated before the VM run and should be available on the hint locals.
* An instance of a cairo-vm-py VM will be running either a cairo program interpretation loop or a Python hint, but not both at the same time.
	* i.e. hints do not run concurrently 
	* The VM state shared with hints can only be accessed by a single hint at a time.
	* The VM memory is private to a VM instance and cannot be shared across different VM instances.
	* An instance of a VM will always run on the same thread.
	* Multiple instances of a VM can run on the same thread.
* Hint interaction with the VM will be restricted to:
	* read-write access to memory (with the methods __setitem__ and  __getitem__),
	* segments manager (with the methods add, write_arg, get_segments_used_sizes, add_temporary_segments),
	* ids (with the methods __setattr__ and __getattr__),
	* hint execution scopes,
	* read-only access to ap and fp registers.
	
* Nice to have: 
	* Drop the GIL during Rust operation to allow to parallelism when using multi-threads instead of process.
	* The cairo-vm-py VM can be instantiated by a Rust program, still allowing Python hints in Cairo programs.
	* Python hints are supported when running the cairo-vm-py standalone binary (as opposed to importing it from Python) only with the CPython interpreter.
>>>>>>> 3ad2613e
<|MERGE_RESOLUTION|>--- conflicted
+++ resolved
@@ -3,19 +3,18 @@
 #### 20th September 2022
 
 ### OVERVIEW
-<<<<<<< HEAD
 
-In order to allow cairo-rs to execute any Python code embedded into a Cairo program and to allow a Python context to call cairo-rs, we are adding support to provide communication of the VM state between Rust and Python via FFI bindings using PyO3, as an external crate.
+In order to allow cairo-vm to execute any Python code embedded into a Cairo program and to allow a Python context to call cairo-vm, we are adding support to provide communication of the VM state between Rust and Python via FFI bindings using PyO3, as an external crate.
 
 ### GOAL
 
-* Be able to efficiently and conveniently allow interactions between Python and cairo-rs.
-* Have an external crate which encapsulates the Python hint execution, and which is able to both run cairo-rs, and be imported as a Python module so that the VM can be ran from a Python process.
+* Be able to efficiently and conveniently allow interactions between Python and cairo-vm.
+* Have an external crate which encapsulates the Python hint execution, and which is able to both run cairo-vm, and be imported as a Python module so that the VM can be ran from a Python process.
 
 ### SPECIFICATION
 
-* FFI integration and functionality will be encapsulated in a crate external to cairo-rs. This crate will be called cairo-vm-py.
-* The crate cairo-vm-py will behave as a cairo-rs VM wrapper, which can also be imported as a Python module.
+* FFI integration and functionality will be encapsulated in a crate external to cairo-vm. This crate will be called cairo-vm-py.
+* The crate cairo-vm-py will behave as a cairo-vm VM wrapper, which can also be imported as a Python module.
 * The cairo-vm-py VM can be run for a set number of steps.
 * The cairo-vm-py VM can be run for a set number of steps, paused, and then continue its execution.
 * Variables defined by a hint can only be accessed by hints implemented in the same language, i.e., Rust hints are aware only of variables defined by Rust hints and Python hints are aware only of variables defined by Python hints. By Rust hints we refer to those implemented by the built-in hint processor.
@@ -40,40 +39,4 @@
 * Nice to have:
   * Drop the GIL during Rust operation to allow to parallelism when using multi-threads instead of process.
   * The cairo-vm-py VM can be instantiated by a Rust program, still allowing Python hints in Cairo programs.
-  * Python hints are supported when running the cairo-vm-py standalone binary (as opposed to importing it from Python) only with the CPython interpreter.
-=======
-In order to allow cairo-vm to execute any Python code embedded into a Cairo program and to allow a Python context to call cairo-vm, we are adding support to provide communication of the VM state between Rust and Python via FFI bindings using PyO3, as an external crate. 
-
-### GOAL
-* Be able to efficiently and conveniently allow interactions between Python and cairo-vm. 
-* Have an external crate which encapsulates the Python hint execution, and which is able to both run cairo-vm, and be imported as a Python module so that the VM can be ran from a Python process.
-
-### SPECIFICATION
-* FFI integration and functionality will be encapsulated in a crate external to cairo-vm. This crate will be called cairo-vm-py.
-* The crate cairo-vm-py will behave as a cairo-vm VM wrapper, which can also be imported as a Python module. 
-* The cairo-vm-py VM can be run for a set number of steps.
-* The cairo-vm-py VM can be run for a set number of steps, paused, and then continue its execution.
-* Variables defined by a hint can only be accessed by hints implemented in the same language, i.e., Rust hints are aware only of variables defined by Rust hints and Python hints are aware only of variables defined by Python hints. By Rust hints we refer to those implemented by the built-in hint processor.	 	
-* The cairo-vm-py VM can be instantiated by a Python interpreter as a regular object. 
-* A Rust or Python program can instantiate one or more independent cairo-vm-py VMs, allowing for multiple coexisting VMs.
-* When instantiated by a Python interpreter, that same interpreter will be used to execute Python hints. 
-* Python hints have limited access to the running context (code paths, modules, scopes created by previous hints).
-* The syscall handler will be instantiated before the VM run and should be available on the hint locals.
-* An instance of a cairo-vm-py VM will be running either a cairo program interpretation loop or a Python hint, but not both at the same time.
-	* i.e. hints do not run concurrently 
-	* The VM state shared with hints can only be accessed by a single hint at a time.
-	* The VM memory is private to a VM instance and cannot be shared across different VM instances.
-	* An instance of a VM will always run on the same thread.
-	* Multiple instances of a VM can run on the same thread.
-* Hint interaction with the VM will be restricted to:
-	* read-write access to memory (with the methods __setitem__ and  __getitem__),
-	* segments manager (with the methods add, write_arg, get_segments_used_sizes, add_temporary_segments),
-	* ids (with the methods __setattr__ and __getattr__),
-	* hint execution scopes,
-	* read-only access to ap and fp registers.
-	
-* Nice to have: 
-	* Drop the GIL during Rust operation to allow to parallelism when using multi-threads instead of process.
-	* The cairo-vm-py VM can be instantiated by a Rust program, still allowing Python hints in Cairo programs.
-	* Python hints are supported when running the cairo-vm-py standalone binary (as opposed to importing it from Python) only with the CPython interpreter.
->>>>>>> 3ad2613e
+  * Python hints are supported when running the cairo-vm-py standalone binary (as opposed to importing it from Python) only with the CPython interpreter.