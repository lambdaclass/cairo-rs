[workspace]
members = [
    "cairo-vm-cli",
    "vm",
    "hint_accountant",
    "examples/wasm-demo",
    "cairo1-run"
]
default-members = [
    "cairo-vm-cli",
    "vm",
    "cairo1-run",
]
exclude = ["ensure-no_std"]

# Explicitly set the resolver to the default for edition >= 2021
# https://doc.rust-lang.org/edition-guide/rust-2021/default-cargo-resolver.html
resolver = "2"

[workspace.package]
version = "0.9.1"
edition = "2021"
license = "Apache-2.0"
repository = "https://github.com/lambdaclass/cairo-vm/"
readme = "README.md"
keywords = ["starknet", "cairo", "vm", "wasm", "no_std"]

[workspace.dependencies]
<<<<<<< HEAD
cairo-vm = { path = "./vm", version = "0.9.0", default-features = false }
=======
felt = { package = "cairo-felt", path = "./felt", version = "0.9.1", default-features = false, features = [
    "alloc",
] }
cairo-vm = { path = "./vm", version = "0.9.1", default-features = false }
>>>>>>> 4089b469
mimalloc = { version = "0.1.37", default-features = false }
num-bigint = { version = "0.4", default-features = false, features = [
    "serde",
    "rand",
] }
rand = { version = "0.8.5", features = ["small_rng"], default-features = false }
num-traits = { version = "0.2", default-features = false }
num-integer = { version = "0.1.45", default-features = false }
serde = { version = "1.0", features = ["derive"], default-features = false }
serde_json = { version = "1.0", features = [
    "arbitrary_precision",
    "alloc",
], default-features = false }
hex = { version = "0.4.3", default-features = false }
bincode = { version = "2.0.0-rc.3", default-features = false, features = [
    "serde",
] }
starknet-crypto = { version = "0.6.1", default-features = false, features = [
    "signature-display",
    "alloc",
] }
sha3 = { version = "0.10.8", default-features = false }
lazy_static = { version = "1.4.0", default-features = false, features = [
    "spin_no_std",
] }
nom = { version = "7", default-features = false }
sha2 = { version = "0.10.7", features = ["compress"], default-features = false }
generic-array = { version = "0.14.7", default-features = false }
keccak = { version = "0.1.2", default-features = false }
hashbrown = { version = "0.14.0", features = ["serde"] }
anyhow = { version = "1.0.69", default-features = false }
thiserror-no-std = { version = "2.0.2", default-features = false }

bitvec = { version = "1", default-features = false, features = ["alloc"] }

# Dependencies for cairo-1-hints feature
cairo-lang-starknet = { version = "2.3.1", default-features = false }
cairo-lang-casm = { version = "2.3.1", default-features = false }

cairo-lang-compiler = { version = "2.3.1", default-features = false } 
cairo-lang-sierra-to-casm = { version = "2.3.1", default-features = false } 
cairo-lang-sierra = { version = "2.3.1", default-features = false }
cairo-lang-runner = { version = "2.3.1", default-features = false }
cairo-lang-utils = { version = "2.3.1", default-features = false }

# TODO: check these dependencies for wasm compatibility
ark-ff = { version = "0.4.2", default-features = false }
ark-std = { version = "0.4.0", default-features = false }

# For fuzzing
arbitrary = { version = "1.3.0", features = ["derive"] }

[profile.release]
lto = "fat"

[profile.release.package.wasm-demo]
# Tell `rustc` to optimize for small code size.
opt-level = "s"<|MERGE_RESOLUTION|>--- conflicted
+++ resolved
@@ -26,14 +26,7 @@
 keywords = ["starknet", "cairo", "vm", "wasm", "no_std"]
 
 [workspace.dependencies]
-<<<<<<< HEAD
-cairo-vm = { path = "./vm", version = "0.9.0", default-features = false }
-=======
-felt = { package = "cairo-felt", path = "./felt", version = "0.9.1", default-features = false, features = [
-    "alloc",
-] }
 cairo-vm = { path = "./vm", version = "0.9.1", default-features = false }
->>>>>>> 4089b469
 mimalloc = { version = "0.1.37", default-features = false }
 num-bigint = { version = "0.4", default-features = false, features = [
     "serde",
