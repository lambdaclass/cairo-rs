--- conflicted
+++ resolved
@@ -4,24 +4,6 @@
     "felt",
     "vm",
     "hint_accountant",
-<<<<<<< HEAD
-]
-exclude = ["ensure-no_std"]
-
-[workspace.package]
-version = "0.8.1"
-edition = "2021"
-license = "Apache-2.0"
-repository = "https://github.com/lambdaclass/cairo-vm/"
-readme = "README.md"
-
-[workspace.dependencies]
-felt = { package = "cairo-felt", path = "./felt", version = "0.8.1", default-features = false, features = [
-    "alloc",
-] }
-cairo-vm = { path = "./vm", version = "0.8.1", default-features = false }
-mimalloc = { version = "0.1.29", default-features = false }
-=======
     "examples/wasm-demo",
 ]
 exclude = ["ensure-no_std"]
@@ -44,25 +26,14 @@
 ] }
 cairo-vm = { path = "./vm", version = "0.8.6", default-features = false }
 mimalloc = { version = "0.1.37", default-features = false }
->>>>>>> 16abcb4f
 num-bigint = { version = "0.4", default-features = false, features = [
     "serde",
     "rand",
 ] }
-<<<<<<< HEAD
-rand = { version = "0.8.3", features = ["small_rng"], default-features = false }
-num-traits = { version = "0.2", default-features = false }
-num-integer = { version = "0.1.45", default-features = false }
-serde = { version = "1.0", features = ["derive"], default-features = false }
-serde_bytes = { version = "0.11.9", default-features = false, features = [
-    "alloc",
-] }
-=======
 rand = { version = "0.8.5", features = ["small_rng"], default-features = false }
 num-traits = { version = "0.2", default-features = false }
 num-integer = { version = "0.1.45", default-features = false }
 serde = { version = "1.0", features = ["derive"], default-features = false }
->>>>>>> 16abcb4f
 serde_json = { version = "1.0", features = [
     "arbitrary_precision",
     "alloc",
@@ -75,12 +46,7 @@
     "signature-display",
     "alloc",
 ] }
-<<<<<<< HEAD
-sha3 = { version = "0.10.1", default-features = false }
-rand_core = { version = "0.6.4", default-features = false }
-=======
 sha3 = { version = "0.10.8", default-features = false }
->>>>>>> 16abcb4f
 lazy_static = { version = "1.4.0", default-features = false, features = [
     "spin_no_std",
 ] }
@@ -91,18 +57,6 @@
 hashbrown = { version = "0.14.0", features = ["serde"] }
 anyhow = { version = "1.0.69", default-features = false }
 thiserror-no-std = { version = "2.0.2", default-features = false }
-<<<<<<< HEAD
-
-bitvec = { version = "1", default-features = false, features = ["alloc"] }
-
-# Dependencies for cairo-1-hints feature
-cairo-lang-starknet = { version = "2.0.0-rc6", default-features = false }
-cairo-lang-casm = { version = "2.0.0-rc6", default-features = false }
-
-# TODO: check these dependencies for wasm compatibility
-ark-ff = { version = "0.4.0-alpha.7", default-features = false }
-ark-std = { version = "0.3.0", default-features = false }
-=======
 
 bitvec = { version = "1", default-features = false, features = ["alloc"] }
 
@@ -116,7 +70,6 @@
 
 # For fuzzing
 arbitrary = { version = "1.3.0", features = ["derive"] }
->>>>>>> 16abcb4f
 
 [profile.release]
 lto = "fat"
