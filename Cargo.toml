--- conflicted
+++ resolved
@@ -1,5 +1,4 @@
 [workspace]
-<<<<<<< HEAD
 members = [
     "cairo-vm-cli",
     "felt",
@@ -7,11 +6,7 @@
     "hint_accountant",
     "./deps/parse-hyperlinks",
 ]
-exclude = ["ensure_no_std"]
-=======
-members = ["cairo-vm-cli", "felt", "vm", "hint_accountant", "./deps/parse-hyperlinks"]
 exclude = ["ensure-no_std"]
->>>>>>> 80dd4755
 
 [workspace.dependencies]
 mimalloc = { version = "0.1.29", default-features = false }
@@ -22,15 +17,6 @@
 rand = { version = "0.8.3", features = ["small_rng"], default-features = false }
 num-traits = { version = "0.2", default-features = false }
 num-integer = { version = "0.1.45", default-features = false }
-<<<<<<< HEAD
-num-prime = { git = " https://github.com/tdelabro/num-prime.git", rev = "70bfd81292929d694cadff82f43ba223df9225f1", default-features = false, features = [
-    "big-int",
-] }
-original-num-prime = { package = "num-prime", version = "0.4.3", default-features = false, features = [
-    "big-int",
-] }
-=======
->>>>>>> 80dd4755
 serde = { version = "1.0", features = ["derive"], default-features = false }
 serde_bytes = { version = "0.11.9", default-features = false, features = [
     "alloc",
@@ -56,9 +42,7 @@
 sha2 = { version = "0.10.2", features = ["compress"], default-features = false }
 generic-array = { version = "0.14.6", default-features = false }
 keccak = { version = "0.1.2", default-features = false }
-hashbrown = { version = "0.13.2", features = [
-    "serde",
-] }
+hashbrown = { version = "0.13.2", features = ["serde"] }
 anyhow = { version = "1.0.69", default-features = false }
 thiserror = { version = "1.0.32", default-features = false }
 thiserror-no-std = { version = "2.0.2", default-features = false }
