[workspace]
<<<<<<< HEAD
members = [".", "cairo-vm-cli", "felt", "hint_accountant", "./deps/parse-hyperlinks"]

[package]
name = "cairo-vm"
version = "0.5.2"
edition = "2021"
license = "Apache-2.0"
description = "Blazing fast Cairo interpreter"
repository = "https://github.com/lambdaclass/cairo-rs/"

[features]
default = ["std", "with_mimalloc"]
with_mimalloc = ["mimalloc"]
std = [
    "serde_json/std",
    "serde_bytes/std",
    "bincode/std",
    "anyhow/std",
    "starknet-crypto/std",
    "parse-hyperlinks/std",
    "felt/std",
=======
members = [
    "cairo-vm-cli",
    "felt",
    "vm",
    "hint_accountant",
    "./deps/parse-hyperlinks",
>>>>>>> 29e1a1c5
]
exclude = ["ensure-no_std"]

[workspace.dependencies]
mimalloc = { version = "0.1.29", default-features = false }
num-bigint = { version = "0.4", default-features = false, features = [
    "serde",
    "rand",
] }
rand = { version = "0.8.3", features = ["small_rng"], default-features = false }
num-traits = { version = "0.2", default-features = false }
num-integer = { version = "0.1.45", default-features = false }
serde = { version = "1.0", features = ["derive"], default-features = false }
serde_bytes = { version = "0.11.9", default-features = false, features = [
    "alloc",
] }
serde_json = { version = "1.0", features = [
    "arbitrary_precision",
    "alloc",
], default-features = false }
hex = { version = "0.4.3", default-features = false }
bincode = { version = "2.0.0-rc.2", tag = "v2.0.0-rc.2", git = "https://github.com/bincode-org/bincode.git", default-features = false, features = [
    "serde",
] }
starknet-crypto = { version = "0.5.0", default-features = false, features = [
    "signature-display",
    "alloc",
] }
sha3 = { version = "0.10.1", default-features = false }
rand_core = { version = "0.6.4", default-features = false }
lazy_static = { version = "1.4.0", default-features = false, features = [
    "spin_no_std",
] }
nom = { version = "7", default-features = false }
sha2 = { version = "0.10.2", features = ["compress"], default-features = false }
generic-array = { version = "0.14.6", default-features = false }
keccak = { version = "0.1.2", default-features = false }
hashbrown = { version = "0.13.2", features = ["serde"] }
anyhow = { version = "1.0.69", default-features = false }
thiserror = { version = "1.0.32", default-features = false }
thiserror-no-std = { version = "2.0.2", default-features = false }

# This crate has only one function `take_until_unbalanced` that is
# very useful for our parsing purposes:
# https://stackoverflow.com/questions/70630556/parse-allowing-nested-parentheses-in-nom
# There is a proposal for extending nom::delimited to use this function:
# https://github.com/Geal/nom/issues/1253
parse-hyperlinks = { package = "cairo-take_until_unbalanced", path = "./deps/parse-hyperlinks", version = "0.29.0", default-features = false, features = [
    "alloc",
] }
felt = { package = "cairo-felt", path = "./felt", version = "0.6.0", default-features = false, features = [
    "alloc",
] }
bitvec = { version = "1", default-features = false, features = ["alloc"] }

# Dependencies for cairo-1-hints feature
cairo-lang-starknet = { version = "1.1.0", default-features = false }
cairo-lang-casm = { version = "1.1.0", default-features = false }

# TODO: check these dependencies for wasm compatibility
ark-ff = { version = "0.4.0-alpha.7", default-features = false }
ark-std = { version = "0.3.0", default-features = false }

[profile.release]
lto = "fat"<|MERGE_RESOLUTION|>--- conflicted
+++ resolved
@@ -1,34 +1,10 @@
 [workspace]
-<<<<<<< HEAD
-members = [".", "cairo-vm-cli", "felt", "hint_accountant", "./deps/parse-hyperlinks"]
-
-[package]
-name = "cairo-vm"
-version = "0.5.2"
-edition = "2021"
-license = "Apache-2.0"
-description = "Blazing fast Cairo interpreter"
-repository = "https://github.com/lambdaclass/cairo-rs/"
-
-[features]
-default = ["std", "with_mimalloc"]
-with_mimalloc = ["mimalloc"]
-std = [
-    "serde_json/std",
-    "serde_bytes/std",
-    "bincode/std",
-    "anyhow/std",
-    "starknet-crypto/std",
-    "parse-hyperlinks/std",
-    "felt/std",
-=======
 members = [
     "cairo-vm-cli",
     "felt",
     "vm",
     "hint_accountant",
     "./deps/parse-hyperlinks",
->>>>>>> 29e1a1c5
 ]
 exclude = ["ensure-no_std"]
 
